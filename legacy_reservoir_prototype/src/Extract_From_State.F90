!    Copyright (C) 2006 Imperial College London and others.
!
!    Please see the AUTHORS file in the main source directory for a full list
!    of copyright holders.
!
!    Prof. C Pain
!    Applied Modelling and Computation Group
!    Department of Earth Science and Engineering
!    Imperial College London
!
!    amcgsoftware@imperial.ac.uk
!
!    This library is free software; you can redistribute it and/or
!    modify it under the terms of the GNU Lesser General Public
!    License as published by the Free Software Foundation,
!    version 2.1 of the License.
!
!    This library is distributed in the hope that it will be useful,
!    but WITHOUT ANY WARRANTY; without seven the implied warranty of
!    MERCHANTABILITY or FITNESS FOR A PARTICULAR PURPOSE.  See the GNU
!    Lesser General Public License for more details.
!
!    You should have received a copy of the GNU Lesser General Public
!    License along with this library; if not, write to the Free Software
!    Foundation, Inc., 59 Temple Place, Suite 330, Boston, MA  02111-1307
!    USA

#include "fdebug.h"

  module Copy_Outof_State
    !! This module enables the multiphase prototype code to interact with state by
    !! copying everything required from state to the MP-space.

    use fldebug
    use state_module
    use fields
    use field_options
    use spud
    use populate_state_module
    use diagnostic_variables
    use diagnostic_fields
    use diagnostic_fields_wrapper
    use global_parameters, only: option_path_len, is_overlapping
    use diagnostic_fields_wrapper_new
    use element_numbering
    use shape_functions
    use fefields
    use boundary_conditions
    use futils, only: int2str
    use boundary_conditions_from_options
 use memory_diagnostics
 use initialise_fields_module, only: initialise_field_over_regions

    !use printout
    !use quicksort


    implicit none

    private

    public :: Get_Primary_Scalars, Compute_Node_Global_Numbers, Extracting_MeshDependentFields_From_State, &
         Get_ScalarFields_Outof_State, Get_CompositionFields_Outof_State, Get_VectorFields_Outof_State, &
         Extract_TensorFields_Outof_State, Extract_Position_Field, xp1_2_xp2, Get_Ele_Type, Get_Discretisation_Options, &
         print_from_state, update_boundary_conditions, pack_multistate, finalise_multistate, get_ndglno

    interface Get_Ndgln
       module procedure Get_Scalar_Ndgln, Get_Vector_Ndgln, Get_Mesh_Ndgln
    end interface Get_Ndgln

    interface Get_SNdgln
       module procedure Get_Scalar_SNdgln, Get_Vector_SNdgln
    end interface Get_SNdgln

  contains


    subroutine Get_Primary_Scalars( state, &         
         nphase, nstate, ncomp, totele, ndim, stotel, &
         u_nloc, xu_nloc, cv_nloc, x_nloc, x_nloc_p1, p_nloc, mat_nloc, &
         x_snloc, cv_snloc, u_snloc, p_snloc, &
         cv_nonods, mat_nonods, u_nonods, xu_nonods, x_nonods, x_nonods_p1, p_nonods, dx )
!!$ This subroutine extracts all primary variables associated with the mesh from state,
!!$ and associated them with the variables used in the MultiFluids model.
      implicit none
      type( state_type ), dimension( : ), intent( in ) :: state
      integer, intent( inout ) :: nphase, nstate, ncomp, totele, ndim, stotel
      integer, intent( inout ), optional :: u_nloc, xu_nloc, cv_nloc, x_nloc, x_nloc_p1, p_nloc, &
           mat_nloc, x_snloc, cv_snloc, u_snloc, p_snloc, cv_nonods, mat_nonods, u_nonods, &
           xu_nonods, x_nonods, x_nonods_p1, p_nonods
      real, intent( inout ), optional :: dx

!!$ Local variables
      character( len = option_path_len ) :: vel_element_type
      type( vector_field ), pointer :: positions, velocity
      type( scalar_field ), pointer :: pressure
      type( mesh_type ), pointer :: velocity_cg_mesh, pressure_cg_mesh
      integer :: i, degree

      ewrite(3,*)' In Get_Primary_Scalars'

!!$ Defining dimension and nstate
      call get_option( '/geometry/dimension', ndim )
      nstate = option_count( '/material_phase' )

!!$ Assume there are the same number of components in each phase (will need to check this eventually)
      ncomp = 0
      do i = 1, nstate
         if( have_option( '/material_phase[' // int2str(i-1) // &
              ']/is_multiphase_component' ) ) then
            ncomp = ncomp + 1
         end if
      end do
      nphase = nstate - ncomp
      assert( nphase > 0 ) ! Check if there is more than 0 phases

!!$ Get the vel element type.
      call get_option('/geometry/mesh::VelocityMesh/from_mesh/mesh_shape/element_type', &
           vel_element_type )
      is_overlapping = .false.
      if ( trim( vel_element_type ) == 'overlapping' ) is_overlapping = .true.

      positions => extract_vector_field( state, 'Coordinate' )
      pressure_cg_mesh => extract_mesh( state, 'PressureMesh_Continuous' )

!!$ Defining number of elements and surface elements, coordinates, locs and snlocs
      totele = ele_count( positions )
      stotel = surface_element_count( positions )

!!$ Coordinates
      if( present( x_nloc_p1 ) ) x_nloc_p1 = ele_loc( positions, 1 )
      if( present( x_nloc ) ) x_nloc = ele_loc( pressure_cg_mesh, 1 )
      if( present( x_snloc ) ) x_snloc = face_loc( pressure_cg_mesh, 1 )
      if( present( x_nonods_p1 ) ) x_nonods_p1 = node_count( positions )
      if( present( x_nonods ) ) x_nonods = node_count( pressure_cg_mesh )

!!$ Pressure, Control Volumes and Materials
      pressure => extract_scalar_field( state, 'Pressure' )
      if( present( p_nloc ) ) p_nloc = ele_loc( pressure, 1 )
      if( present( p_snloc ) ) p_snloc = face_loc( pressure, 1 )
      if( present( p_nonods ) ) p_nonods = node_count( pressure )
      if( present( cv_nloc ) ) cv_nloc = p_nloc
      if( present( cv_snloc ) ) cv_snloc = p_snloc
      if( present( cv_nonods ) ) cv_nonods = p_nonods
      if( present( mat_nloc ) ) mat_nloc = cv_nloc
      if( present( mat_nonods ) ) mat_nonods = mat_nloc * totele

!!$ Velocities and velocities (DG) associated with the continuous space (CG)
      velocity => extract_vector_field( state, 'Velocity' )
      if( present( u_nloc ) ) u_nloc = ele_loc( velocity, 1 )
      if( present( u_snloc ) ) u_snloc = face_loc( velocity, 1 )
      if( present( u_nonods ) ) u_nonods = node_count( velocity )

!!$ Get the continuous space of the velocity field
      velocity_cg_mesh => extract_mesh( state, 'VelocityMesh_Continuous' )
      if( present( xu_nloc ) ) xu_nloc = ele_loc( velocity_cg_mesh, 1 )
      if( present( xu_nonods ) ) xu_nonods = max(( xu_nloc - 1 ) * totele + 1, totele )

!!$ Take care of overlapping elements
      if( present( u_nonods ) ) then
         if( ( is_overlapping ) .and. ( ndim > 1 ) ) u_nonods = u_nonods * cv_nloc
         if( ( is_overlapping ) .and. ( ndim > 1 ) ) u_nloc = u_nloc * cv_nloc
         if( is_overlapping ) u_snloc = u_snloc * cv_nloc 
      end if

!!$ Used just for 1D:
      if( present( dx ) ) dx = maxval( positions % val( 1, : ) ) - minval( positions % val( 1, : ) )

      return
    end subroutine Get_Primary_Scalars

    function get_ndglno(mesh) result(ndglno)
          type(mesh_type) :: mesh
          integer, dimension(:), pointer  ::  ndglno

          ndglno=> mesh%ndglno
        end function get_ndglno


    subroutine Compute_Node_Global_Numbers( state, &
         totele, stotel, x_nloc, x_nloc_p1, cv_nloc, p_nloc, u_nloc, xu_nloc, &
         cv_snloc, p_snloc, u_snloc, &
         cv_ndgln, u_ndgln, p_ndgln, x_ndgln, x_ndgln_p1, xu_ndgln, mat_ndgln, &
         cv_sndgln, p_sndgln, u_sndgln )
!!$ This subroutine calculates the global node numbers requested to operates in the MP-space.
      implicit none
      type( state_type ), dimension( : ), intent( in ) :: state
      type( vector_field ), pointer :: positions, velocity
      type( mesh_type ), pointer :: pressure_cg_mesh, velocity_cg_mesh
      type( scalar_field ), pointer :: pressure
      integer, intent( in ) :: totele, stotel, x_nloc, x_nloc_p1, cv_nloc, p_nloc, u_nloc, xu_nloc, &
           cv_snloc, p_snloc, u_snloc
      integer, dimension( : ), pointer  :: cv_ndgln, u_ndgln, p_ndgln, x_ndgln, x_ndgln_p1, xu_ndgln, mat_ndgln
      integer, dimension( : ) ::  cv_sndgln, p_sndgln, u_sndgln
!!$ Local variables 
      integer, dimension( : ), allocatable :: u_sndgln2
      integer :: u_nloc2, u_snloc2, sele, u_siloc2, ilev, u_siloc, ele, inod_remain, i

      x_ndgln_p1=>get_ndglno(extract_mesh(state(1),"CoordinateMesh"))
      x_ndgln=>get_ndglno(extract_mesh(state(1),"PressureMesh_Continuous"))
      cv_ndgln=>get_ndglno(extract_mesh(state(1),"PressureMesh"))
      p_ndgln=>get_ndglno(extract_mesh(state(1),"PressureMesh"))
      mat_ndgln=>get_ndglno(extract_mesh(state(1),"PressureMesh_Discontinuous"))
      u_ndgln=>get_ndglno(extract_mesh(state(1),"InternalVelocityMesh"))
      xu_ndgln=>get_ndglno(extract_mesh(state(1),"VelocityMesh_Continuous"))

!!$ Linear mesh coordinate
      positions => extract_vector_field( state( 1 ), 'Coordinate' )
!!$      call Get_Ndgln( x_ndgln_p1, positions )
!!$
!!$ Positions/Coordinates
      pressure_cg_mesh => extract_mesh( state( 1 ), 'PressureMesh_Continuous' )
!!$      call Get_Ndgln( x_ndgln, pressure_cg_mesh )
!!$
!!$ Pressure, control volume and material
      pressure => extract_scalar_field( state( 1 ), 'Pressure' )
!!$      call Get_Ndgln( cv_ndgln, pressure )
!!$      p_ndgln = cv_ndgln
!!$      mat_ndgln = (/ (i, i = 1, totele * cv_nloc ) /)
!!$
!!$ Velocities
      velocity => extract_vector_field( state( 1 ), 'Velocity' )
!!$      call Get_Ndgln( u_ndgln, velocity, cv_nloc )
!!$
!!$ Velocity in the continuous space
      velocity_cg_mesh => extract_mesh( state( 1 ), 'VelocityMesh_Continuous' )
!!$      call Get_Ndgln( xu_ndgln, velocity_cg_mesh )

!!$ Surface-based global node numbers for control volumes and pressure
      call Get_SNdgln( cv_sndgln, pressure )
      p_sndgln = cv_sndgln

!!$ Velocities
      if ( is_overlapping ) then
         u_snloc2 = u_snloc / cv_nloc
         u_nloc2 = u_nloc / cv_nloc
      else
         u_snloc2 = u_snloc
         u_nloc2 = u_nloc
      end if

      allocate( u_sndgln2( stotel * u_snloc2 ) ) ; u_sndgln2 = 0
      call Get_SNdgln( u_sndgln2, velocity )

      if ( is_overlapping ) then ! Convert u_sndgln2 to overlapping u_sndgln
         do sele = 1, stotel
            do u_siloc2 = 1, u_snloc2
               do ilev = 1, cv_nloc
                  u_siloc = ( ilev - 1 ) * u_snloc2 + u_siloc2
                  ele = int( ( u_sndgln2 ( ( sele - 1 ) * u_snloc2 + &
                       u_siloc2 ) - 1 ) / u_nloc2) + 1
                  inod_remain = u_sndgln2( ( sele - 1 ) * u_snloc2 + &
                       u_siloc2 ) - ( ele - 1 ) * u_nloc2
                  u_sndgln( ( sele - 1 ) * u_snloc + u_siloc ) = &
                       ( ele - 1 ) * u_nloc + inod_remain + &
                       ( ilev - 1 ) * u_nloc2
               end do
            end do
         end do
      else
         u_sndgln = u_sndgln2
      end if

      deallocate( u_sndgln2 )

      return
    end subroutine Compute_Node_Global_Numbers


    subroutine Get_Ele_Type( x_nloc, cv_ele_type, p_ele_type, u_ele_type, &
         mat_ele_type, u_sele_type, cv_sele_type )
      !-
      !- u_ele_type = cv_ele_type = p_ele_type will flag the dimension and 
      !- type of element:
      !- = 1 or 2: 1D (linear and quadratic, respectively)
      !- = 3 or 4: triangle (linear or quadratic, respectively)
      !- = 5 or 6: quadrilateral (bi-linear or tri-linear, respectively)
      !- = 7 or 8: tetrahedron (linear or quadratic, respectively)
      !- = 9 or 10: hexahedron (bi-linear or tri-linear, respectively)
      !-
      implicit none

      integer, intent(in) :: x_nloc
      integer, intent( inout ) :: cv_ele_type, p_ele_type, u_ele_type
      integer, intent( inout ), optional :: mat_ele_type, u_sele_type, cv_sele_type
!!$ Local variables
      integer :: ndim, degree

      call get_option( '/geometry/dimension', ndim) 

      call get_option( &
           '/geometry/mesh::PressureMesh/from_mesh/mesh_shape/polynomial_degree', &
           degree )

      Select Case( ndim )
      case( 1 ) ! ndim

         Select Case( degree )

         case( 1 ) ! degree

!!$ ndim=1; p=1
            cv_ele_type = 1

         case( 2 ) ! degree

            ! ndim=1; p=2
            cv_ele_type = 2

         case default; FLAbort('Degree error')

         end Select ! degree

      case( 2 ) ! ndim

         Select Case( degree )

         case( 1 ) ! degree

            Select Case( x_nloc )

            case( 3 ) ! x_nloc

               ! ndim=2; p=1; x_nloc=3
               ! linear triangle
               cv_ele_type = 3

            case( 4 ) ! x_nloc

               ! ndim=2; p=1; x_nloc=4
               ! bilinear quad
               cv_ele_type = 5

            case default; FLAbort('X_nloc error')

            end Select ! x_nloc

         case( 2 ) ! degree

            Select Case( x_nloc )

            case( 6 ) ! x_nloc

               ! ndim=2; p=2; x_nloc=3
               ! quadratic triangle
               cv_ele_type = 4

            case( 10 ) ! x_nloc

               ! ndim=2; p=2; x_nloc=4
               ! bi-quadratic quad
               cv_ele_type = 6

            case default; FLAbort('X_nloc error')

            end Select ! x_nloc

         case default; FLAbort('Degree error')

         end Select ! degree

      case( 3 ) ! ndim

         Select Case( degree )

         case( 1 ) ! degree

            Select Case( x_nloc )

            case( 4 ) ! x_nloc

               ! ndim=3; p=1; x_nloc=4
               ! linear tets
               cv_ele_type = 7

            case( 8 ) ! x_nloc

               ! ndim=3; p=1; x_nloc=8
               ! tri-linear hex
               cv_ele_type = 9

            case default; FLAbort('X_nloc error')

            end Select ! x_nloc

         case( 2 ) ! degree

            Select Case( x_nloc )

            case( 10 ) ! x_nloc

               ! ndim=3; p=2; x_nloc=4
               ! quadratic tet
               cv_ele_type = 8

            case( 27 ) ! x_nloc

               ! ndim=3; p=2; x_nloc=8
               ! bilinear quad
               cv_ele_type = 10

            case default; FLAbort('X_nloc error')

            end Select ! x_nloc

         case default; FLAbort('Degree error')

         end Select ! degree

      end Select ! ndim

      p_ele_type = cv_ele_type ; u_ele_type = cv_ele_type

!!$ The following options are hardcoded and need to be either deleted from the code tree or
!!$ added into the schema.
      if( present( mat_ele_type ) ) mat_ele_type = 1 
      if( present( u_sele_type ) ) u_sele_type = 1 
      if( present( cv_sele_type ) ) cv_sele_type = 1

      return
    end subroutine Get_Ele_Type



    subroutine Get_Discretisation_Options( state, &
         t_disopt, v_disopt, t_beta, v_beta, t_theta, v_theta, u_theta, &
         t_dg_vel_int_opt, u_dg_vel_int_opt, v_dg_vel_int_opt, w_dg_vel_int_opt, &
         comp_diffusion_opt, ncomp_diff_coef, in_ele_upwind, dg_ele_upwind, &
         nits_flux_lim_t, nits_flux_lim_volfra, nits_flux_lim_comp, &
         volfra_use_theta_flux, volfra_get_theta_flux, comp_use_theta_flux, comp_get_theta_flux, &
         t_use_theta_flux, t_get_theta_flux, scale_momentum_by_volume_fraction )
!!$ This subroutine extract all discretisation options from the schema
      implicit none
      type( state_type ), dimension( : ), intent( in ) :: state
      integer, intent( inout ) :: t_disopt, v_disopt
      real, intent( inout ) :: t_beta, v_beta, t_theta, v_theta, u_theta
      integer, intent( inout ) :: t_dg_vel_int_opt, u_dg_vel_int_opt, v_dg_vel_int_opt, w_dg_vel_int_opt, &
           comp_diffusion_opt, ncomp_diff_coef, in_ele_upwind, dg_ele_upwind, &
           nits_flux_lim_t, nits_flux_lim_volfra, nits_flux_lim_comp
      logical, intent( inout ) :: volfra_use_theta_flux, volfra_get_theta_flux, comp_use_theta_flux, &
           comp_get_theta_flux, t_use_theta_flux, t_get_theta_flux, scale_momentum_by_volume_fraction

!!$ Local variables:
      integer :: nphase, nstate, ncomp, totele, ndim, stotel, iphase
      character( len = option_path_len ) :: option_path, option_path2, option_path3

!!$ DISOPT Options:
!!$ =0      1st order in space          Theta=specified    UNIVERSAL
!!$ =1      1st order in space          Theta=non-linear   UNIVERSAL
!!$ =2      Trapezoidal rule in space   Theta=specified    UNIVERSAL
!!$ =2      if isotropic limiter then FEM-quadratic & stratification adjust. Theta=non-linear 
!!$ =3      Trapezoidal rule in space   Theta=non-linear   UNIVERSAL
!!$ =4      Finite elements in space    Theta=specified    UNIVERSAL
!!$ =5      Finite elements in space    Theta=non-linear   UNIVERSAL
!!$ =6      Finite elements in space    Theta=specified    NONE
!!$ =7      Finite elements in space    Theta=non-linear   NONE
!!$ =8      Finite elements in space    Theta=specified    DOWNWIND+INTERFACE TRACKING
!!$ =9      Finite elements in space    Theta=non-linear   DOWNWIND+INTERFACE TRACKING

!!$ Extracting primary scalars as local variables:
      call Get_Primary_Scalars( state, &         
           nphase, nstate, ncomp, totele, ndim, stotel )

!!$ Solving Advection Field: Temperature
      option_path = '/material_phase[0]/scalar_field::Temperature'
      option_path2 = trim( option_path ) //  '/prognostic/spatial_discretisation'
      option_path3 = trim( option_path ) //  '/prognostic/temporal_discretisation/control_volumes/number_advection_iterations'
      t_disopt = 1

      call get_option( trim( option_path3 ), nits_flux_lim_t, default = 3 )

      Conditional_TDISOPT: if( have_option( trim( option_path2 ) ) ) then
         if( have_option( trim( option_path2 ) // '/control_volumes/face_value::FiniteElement/limit_face_value/' // &
              'limiter::CompressiveAdvection' ) ) then
            t_disopt = 9
         else
            if( have_option( trim( option_path2 ) // '/control_volumes/face_value::FiniteElement/limit_face_value' ) ) &
                 t_disopt = 5
         end if
      end if Conditional_TDISOPT

      call get_option( trim( option_path2 ) // '/conservative_advection', t_beta, default = 0.0 )
      call get_option( '/material_phase[0]/scalar_field::Temperature/prognostic/temporal_discretisation/theta', &
           t_theta, default = 1. )

!!$ Solving Advection Field: Volume fraction
      option_path = '/material_phase[0]/scalar_field::PhaseVolumeFraction'
      option_path2 = trim( option_path ) // '/prognostic/spatial_discretisation/control_volumes/face_value'
      option_path3 = trim( option_path ) // '/prognostic/temporal_discretisation/control_volumes/number_advection_iterations'
      v_disopt = 8

      call get_option( trim( option_path3 ), nits_flux_lim_volfra, default = 3 )

      Conditional_VDISOPT: if( have_option( trim( option_path ) ) ) then
         if( have_option( trim( option_path2 ) // '::FirstOrderUpwind' ) ) v_disopt = 0
         if( have_option( trim( option_path2 ) // '::Trapezoidal' ) ) v_disopt = 2
         if( have_option( trim( option_path2 ) // '::FiniteElement/do_not_limit_face_value' ) ) v_disopt = 6
         if( have_option( trim( option_path2 ) // '::FiniteElement/limit_face_value/limiter::Sweby' ) ) v_disopt = 5
         if( have_option( trim( option_path2 ) // '::FiniteElement/limit_face_value/limiter::CompressiveAdvection' ) ) v_disopt = 9
      end if Conditional_VDISOPT

      call get_option( trim( option_path ) // '/prognostic/spatial_discretisation/conservative_advection', v_beta )
      call get_option( trim( option_path ) // '/prognostic/temporal_discretisation/theta', v_theta )

!!$ Solving Velocity Field
      call get_option( '/material_phase[0]/vector_field::Velocity/prognostic/temporal_discretisation/theta', u_theta )

!!$ Solving Component Field
      option_path3 = '/material_phase[' // int2str( nphase ) // ']/scalar_field::ComponentMassFractionPhase1/' // &
           'temporal_discretisation/control_volumes/number_advection_iterations'
      call get_option( trim( option_path3 ), nits_flux_lim_comp, default = 3 )

!!$ Scaling factor for the momentum equation
      scale_momentum_by_volume_fraction = .false.
      do iphase = 1, nphase
         option_path = '/material_phase[' // int2str( iphase - 1 ) // ']/scale_momentum_by_volume_fraction'
         if( have_option( trim( option_path ) ) ) scale_momentum_by_volume_fraction = .true.
      end do

!!$ Options below are hardcoded and need to be added into the schema
      t_dg_vel_int_opt = 1 ; u_dg_vel_int_opt = 4 ; v_dg_vel_int_opt = 4 ; w_dg_vel_int_opt = 0
      if( .not. is_overlapping ) v_dg_vel_int_opt = 1
      comp_diffusion_opt = 0 ; ncomp_diff_coef = 0
      volfra_use_theta_flux = .false. ; volfra_get_theta_flux = .true.
      comp_use_theta_flux = .false. ; comp_get_theta_flux = .true.
      t_use_theta_flux = .false. ; t_get_theta_flux = .true.

!!$ IN/DG_ELE_UPWIND are options for optimisation of upwinding across faces in the overlapping
!!$ formulation. The data structure and options for this formulation need to be added later. 
      in_ele_upwind = 3 ; dg_ele_upwind = 3

      ! simplify things...
      !in_ele_upwind = 1 ; dg_ele_upwind = 1
      !u_dg_vel_int_opt = 1
      !v_dg_vel_int_opt = 1
      !v_disopt = 0

      return
    end subroutine Get_Discretisation_Options



    subroutine Extract_Position_Field( state, &
         xu, yu, zu )
!!$ This subroutine extracts the spatial coordinates fields from state-space and copy them into
!!$ MP-space
      implicit none
      type( state_type ), dimension( : ), intent( in ) :: state
      type( mesh_type ), pointer :: velocity_cg_mesh
      type( vector_field ), pointer :: positions
      type( vector_field ) :: velocity_cg
      real, dimension( : ) :: xu, yu, zu
!!$ Local variables
      integer :: ndim, totele, xu_nloc, xu_nonods, ele, iloc
      integer, dimension( : ), pointer :: element_nodes

      call get_option( '/geometry/dimension', ndim )
      positions => extract_vector_field( state, 'Coordinate' )
      totele = ele_count( positions )

!!$ Velocity in the continuous space
      velocity_cg_mesh => extract_mesh( state( 1 ), 'VelocityMesh_Continuous' )
      call allocate( velocity_cg, ndim, velocity_cg_mesh, 'Velocity_CG_Coordinates' )
      velocity_cg % val( :, : )= 0
      call project_field( positions, velocity_cg, positions )
      xu_nloc = ele_loc( velocity_cg_mesh, 1 )
      xu_nonods = max( ( xu_nloc - 1 ) * totele + 1, totele )

      Loop_Elements: do ele = 1, totele
         element_nodes => ele_nodes( velocity_cg_mesh, ele )
         Loop_Local_Nodes: do iloc = 1, xu_nloc
            xu( element_nodes( iloc ) ) = velocity_cg % val( 1, element_nodes( iloc ) )
            if( ndim > 1 )  yu( element_nodes( iloc ) ) = velocity_cg % val( 2, element_nodes( iloc ) )
            if( ndim > 2 )  zu( element_nodes( iloc ) ) = velocity_cg % val( 3, element_nodes( iloc ) )
         end do Loop_Local_Nodes
      end do Loop_Elements

      call deallocate( velocity_cg )

      return
    end subroutine Extract_Position_Field


    subroutine xp1_2_xp2( state, &
         x_nloc_p2, x_nloc_p1, x_nonods_p1, x_nonods_p2, &
         x_ndgln_p1, x_ndgln_p2, &
         x, y, z )
      ! This subrt maps the coordinate P1 mesh into a P2 mesh. 
      implicit none
      type( state_type ), dimension( : ), intent( in ) :: state
      type( vector_field ), pointer :: positions
      integer, intent( in ) :: x_nloc_p2, x_nloc_p1, x_nonods_p1, x_nonods_p2
      integer, dimension( : ), intent( in ) :: x_ndgln_p1
      integer, dimension( : ), intent( in ) :: x_ndgln_p2
      real, dimension( : ), intent( inout ) :: x, y, z

      ! Local variables
      real, dimension( x_nonods_p1 ) :: x_p1, y_p1, z_p1
      integer, dimension( : ), allocatable :: iloclist_p2
      real, dimension( : ), allocatable :: x2, y2, z2
      integer :: ndim, totele, ele, iloc, inod
      real :: xnod1, xnod2, ynod1, ynod2, xtemp, ytemp

      call get_option( '/geometry/dimension', ndim )
      positions => extract_vector_field( state( 1 ), 'Coordinate' )
      totele = ele_count( positions )

      allocate( iloclist_p2 ( x_nloc_p2 ) ) ; iloclist_p2 = 0
      allocate( x2( x_nloc_p2 ) ) ; x2 = 0.
      allocate( y2( x_nloc_p2 ) ) ; y2 = 0.
      allocate( z2( x_nloc_p2 ) ) ; z2 = 0.


      if( ndim == 2 ) then
         iloclist_p2 = (/ 1, 4, 2, 5, 6, 3 /) 
      elseif( ndim == 3 ) then
         iloclist_p2 = (/ 1, 5, 2, 6, 7, 3, 8, 9, 10, 4 /)
      else
         iloclist_p2 = (/ 1, 3, 2 /)           
      end if

      Conditional_Pn: if ( x_nloc_p2 == 3 .or. x_nloc_p2 == 4 ) then

         if( ( x_nloc_p2 == 3 ) .and. ( ndim == 1 ) ) then ! 1D quadratic
            x_p1 = positions % val( 1, : )
            do ele = 1, totele
               x2 = 0.
               do iloc = 1, x_nloc_p1
                  x2( iloc ) = x_p1( x_ndgln_p1( ( ele - 1 ) * x_nloc_p1 + iloc )) 
               end do
               do iloc = 1, x_nloc_p1 - 1
                  xnod1 = x2( iloc )
                  xnod2 = x2( iloc + 1 )
                  x2( x_nloc_p1 + iloc ) = 0.5 * (  xnod1  +  xnod2  )              
               end do
               do iloc = 1, x_nloc_p2
                  inod = x_ndgln_p2( ( ele - 1 ) * x_nloc_p2 + iloc )
                  x( inod ) = x2( iloclist_p2( iloc ) )
               end do
            end do

         else

            x = positions % val( 1, : )
            if( ndim > 1 ) y = positions % val( 2, : )
            if( ndim > 2 ) z = positions % val( 3, : )
         end if

      else if ( x_nloc_p2 == 6 .or. x_nloc_p2 == 10 ) then

         x_p1 = positions % val( 1, : )
         y_p1 = positions % val( 2, : )
         if (ndim == 3)  z_p1 = positions % val( 3, : )

         if ( ( x_nloc_p2 == 6 ) .and. ( ndim == 2 ) ) then ! 2D P2 Tri

            do ele = 1, totele

               x2 = 0. ; y2 = 0.
               do iloc = 1, x_nloc_p1
                  x2( iloc ) = x_p1( x_ndgln_p1( ( ele - 1 ) * x_nloc_p1 + iloc )) 
                  y2( iloc ) = y_p1( x_ndgln_p1( ( ele - 1 ) * x_nloc_p1 + iloc ))
               end do

               do iloc = 1, x_nloc_p1
                  if( iloc < x_nloc_p1 ) then
                     xnod1 = x2( iloc )      ; ynod1 = y2( iloc )
                     xnod2 = x2( iloc + 1 ); ynod2 = y2( iloc + 1 )
                  else
                     xnod1 = x2( iloc ) ; ynod1 = y2( iloc )
                     xnod2 = x2( 1 )    ; ynod2 = y2 ( 1 )
                  end if
                  x2( x_nloc_p1 + iloc ) = 0.5 * (  xnod1  +  xnod2  )
                  y2( x_nloc_p1 + iloc ) = 0.5 * (  ynod1  +  ynod2  )
               end do

               xtemp = x2( 5 ) ; ytemp = y2( 5 )
               x2( 5 ) = x2( 6 ) ; y2( 5 ) = y2( 6 )
               x2( 6 ) = xtemp ; y2( 6 ) = ytemp

               do iloc = 1, x_nloc_p2
                  inod = x_ndgln_p2( ( ele - 1 ) * x_nloc_p2 + iloc )
                  x( inod ) = x2( iloclist_p2( iloc ) )
                  y( inod ) = y2( iloclist_p2( iloc ) )
               end do

            end do

         else ! Quadratic Tets

            do ele = 1, totele

               x2 = 0. ; y2 = 0. ; z2 = 0.
               do iloc = 1, x_nloc_p1
                  x2( iloc ) = x_p1( x_ndgln_p1( ( ele - 1 ) * x_nloc_p1 + iloc )) 
                  y2( iloc ) = y_p1( x_ndgln_p1( ( ele - 1 ) * x_nloc_p1 + iloc ))
                  z2( iloc ) = z_p1( x_ndgln_p1( ( ele - 1 ) * x_nloc_p1 + iloc ))
               end do

               x2( 5 ) = 0.5 * (x2(1) + x2(2) )
               y2( 5 ) = 0.5 * (y2(1) + y2(2) )
               z2( 5 ) = 0.5 * (z2(1) + z2(2) )

               x2( 6 ) = 0.5 * (x2(1) + x2(3) )
               y2( 6 ) = 0.5 * (y2(1) + y2(3) )
               z2( 6 ) = 0.5 * (z2(1) + z2(3) )

               x2( 7 ) = 0.5 * (x2(2) + x2(3) )
               y2( 7 ) = 0.5 * (y2(2) + y2(3) )
               z2( 7 ) = 0.5 * (z2(2) + z2(3) )

               x2( 8 ) = 0.5 * (x2(1) + x2(4) )
               y2( 8 ) = 0.5 * (y2(1) + y2(4) )
               z2( 8 ) = 0.5 * (z2(1) + z2(4) )

               x2( 9 ) = 0.5 * (x2(2) + x2(4) )
               y2( 9 ) = 0.5 * (y2(2) + y2(4) )
               z2( 9 ) = 0.5 * (z2(2) + z2(4) )

               x2( 10 ) = 0.5 * (x2(3) + x2(4) )
               y2( 10 ) = 0.5 * (y2(3) + y2(4) )
               z2( 10 ) = 0.5 * (z2(3) + z2(4) )


               do iloc = 1, x_nloc_p2
                  inod = x_ndgln_p2( ( ele - 1 ) * x_nloc_p2 + iloc )
                  x( inod ) = x2( iloclist_p2( iloc ) )
                  y( inod ) = y2( iloclist_p2( iloc ) )
                  z( inod ) = z2( iloclist_p2( iloc ) )
               end do

            end do

         end if
      end if Conditional_Pn

      deallocate( iloclist_p2, x2, y2, z2 )

      return
    end subroutine xp1_2_xp2


    subroutine Extracting_MeshDependentFields_From_State( state, packed_state, initialised, &
         xu, yu, zu, x, y, z, &
         PhaseVolumeFraction, PhaseVolumeFraction_BC_Spatial, PhaseVolumeFraction_BC, PhaseVolumeFraction_Source, &
         Pressure_CV, Pressure_FEM, Pressure_FEM_BC_Spatial, Pressure_FEM_BC, &
         Density, Density_BC_Spatial, Density_BC, &
         Component, Component_BC_Spatial, Component_BC, Component_Source, &
         Velocity_U, Velocity_V, Velocity_W, Velocity_NU, Velocity_NV, Velocity_NW, &
         Velocity_U_BC_Spatial,  wic_momu_bc, Velocity_U_BC, Velocity_V_BC, Velocity_W_BC, &
         suf_momu_bc, suf_momv_bc, suf_momw_bc, Velocity_U_Source, Velocity_Absorption, &
         Temperature, Temperature_BC_Spatial, Temperature_BC, Temperature_Source, suf_t_bc_rob1, suf_t_bc_rob2, &
         Porosity, Permeability  )
      implicit none
      type( state_type ), dimension( : ), intent( inout ) :: state
      type( state_type ), intent( inout ) :: packed_state

      logical, intent( in ) :: initialised
      integer, dimension( : ), intent( inout ) :: PhaseVolumeFraction_BC_Spatial, Pressure_FEM_BC_Spatial, &
           Density_BC_Spatial, Component_BC_Spatial, Velocity_U_BC_Spatial, Temperature_BC_Spatial, &
           wic_momu_bc
      real, dimension( : ), intent( inout ) :: xu, yu, zu, x, y, z, &
           PhaseVolumeFraction, PhaseVolumeFraction_BC, PhaseVolumeFraction_Source, &
           Pressure_CV, Pressure_FEM, Pressure_FEM_BC, &
           Density, Density_BC, &
           Component, Component_BC, Component_Source, &
           Velocity_U, Velocity_V, Velocity_W, Velocity_NU, Velocity_NV, Velocity_NW, &
           Velocity_U_BC,  Velocity_V_BC, Velocity_W_BC, Velocity_U_Source, &
           Temperature, Temperature_BC, Temperature_Source, suf_t_bc_rob1, suf_t_bc_rob2, &
           Porosity, suf_momu_bc, suf_momv_bc, suf_momw_bc
      real, dimension( :, :, : ), intent( inout ) :: Velocity_Absorption, Permeability

!!$ Local variables
      type( scalar_field ), pointer :: scalarfield
      type( vector_field ), pointer :: vectorfield, grav_vectorfield, x_all
      type( tensor_field ), pointer :: tensorfield
      integer, dimension( : ), pointer :: element_nodes
      character( len = option_path_len ) :: option_path
      integer :: nphase, nstate, ncomp, totele, ndim, stotel, &
           u_nloc, xu_nloc, cv_nloc, x_nloc, x_nloc_p1, p_nloc, mat_nloc, &
           x_snloc, cv_snloc, u_snloc, p_snloc, &
           cv_nonods, mat_nonods, u_nonods, xu_nonods, x_nonods, x_nonods_p1, p_nonods, &
           cv_ele_type, p_ele_type, u_ele_type, &
           stat, istate, iphase, jphase, icomp, ele, idim, jdim, knod, knod2
      integer, dimension( : ), pointer :: cv_ndgln, u_ndgln, p_ndgln, x_ndgln, x_ndgln_p1, &
           xu_ndgln, mat_ndgln, cv_sndgln, p_sndgln, u_sndgln
      real :: dx
      logical :: is_overlapping, is_isotropic, is_diagonal, is_symmetric, have_gravity
      real, dimension( :, : ), allocatable :: constant

!!$ Extracting spatial resolution
      call Get_Primary_Scalars( state, &         
           nphase, nstate, ncomp, totele, ndim, stotel, &
           u_nloc, xu_nloc, cv_nloc, x_nloc, x_nloc_p1, p_nloc, mat_nloc, &
           x_snloc, cv_snloc, u_snloc, p_snloc, &
           cv_nonods, mat_nonods, u_nonods, xu_nonods, x_nonods, x_nonods_p1, p_nonods, dx )

!!$ Calculating Global Node Numbers
      allocate( cv_sndgln( stotel * cv_snloc ), p_sndgln( stotel * p_snloc ), &
           u_sndgln( stotel * u_snloc ) )

!      x_ndgln_p1 = 0 ; x_ndgln = 0 ; cv_ndgln = 0 ; p_ndgln = 0 ; mat_ndgln = 0
 !     u_ndgln = 0 ;  xu_ndgln = 0 ; 
      cv_sndgln = 0 ; p_sndgln = 0 ; u_sndgln = 0

      call Compute_Node_Global_Numbers( state, &
           totele, stotel, x_nloc, x_nloc_p1, cv_nloc, p_nloc, u_nloc, xu_nloc, &
           cv_snloc, p_snloc, u_snloc, &
           cv_ndgln, u_ndgln, p_ndgln, x_ndgln, x_ndgln_p1, xu_ndgln, mat_ndgln, &
           cv_sndgln, p_sndgln, u_sndgln )

      call Get_Ele_Type( x_nloc, cv_ele_type, p_ele_type, u_ele_type )

      xu = 0. ; yu = 0. ; zu = 0.
      call Extract_Position_Field( state, &
           xu, yu, zu )

      x = 0. ; y = 0. ; z = 0.
      call xp1_2_xp2( state, &
           x_nloc, x_nloc_p1, x_nonods_p1, x_nonods, &
           x_ndgln_p1, x_ndgln, &
           x, y, z )

      x_all => extract_vector_field( packed_state, "PressureCoordinate" )
      do idim = 1, ndim
          if( idim ==1 ) x_all % val( idim, : ) = x
          if( idim ==2 )   x_all % val( idim, : ) = y
          if( idim ==3 )   x_all % val( idim, : ) = z
      end do

!!$
!!$ Extracting Volume Fraction (or Saturation) Field:
!!$
      Loop_VolumeFraction: do iphase = 1, nphase
         scalarfield => extract_scalar_field( state( iphase ), 'PhaseVolumeFraction' )
         knod = ( iphase - 1 ) * node_count( scalarfield )
         call Get_ScalarFields_Outof_State( state, initialised, iphase, scalarfield, &
              PhaseVolumeFraction( knod + 1 : knod + node_count( scalarfield ) ), PhaseVolumeFraction_BC_Spatial, &
              PhaseVolumeFraction_BC, &
              field_prot_source = PhaseVolumeFraction_Source )
      end do Loop_VolumeFraction

!!$
!!$ Extracting Pressure Field:
!!$
      scalarfield => extract_scalar_field( state( 1 ), 'Pressure' )
      call Get_ScalarFields_Outof_State( state, initialised, 1, scalarfield, &
           Pressure_FEM, Pressure_FEM_BC_Spatial, Pressure_FEM_BC )
      Pressure_CV = Pressure_FEM
      if( nphase > 1 ) then ! Copy this to the other phases
         do iphase = 2, nphase
            Pressure_FEM_BC_Spatial( ( iphase - 1 ) * stotel + 1 : iphase * stotel ) = &
                 Pressure_FEM_BC_Spatial( 1 : stotel )
            Pressure_FEM_BC( ( iphase - 1 ) * stotel * p_snloc + 1 : iphase * stotel * p_snloc ) = &
                 Pressure_FEM_BC( 1 : stotel * p_snloc )
         end do
      end if

!!$
!!$ Extracting Density Field:
!!$
      Loop_Density: do iphase = 1, nphase
         scalarfield => extract_scalar_field( state( iphase ), 'Density' )
         knod = ( iphase - 1 ) * node_count( scalarfield )
         call Get_ScalarFields_Outof_State( state, initialised, iphase, scalarfield, &
              Density(  knod + 1 : knod + node_count( scalarfield ) ), Density_BC_Spatial, Density_BC )
      end do Loop_Density

!!$
!!$ Extracting Components Field:
!!$
      Loop_Components: do icomp = nphase + 1, nphase + ncomp ! Component loop
         Loop_Phases_Components: do iphase = 1, nphase ! Phase loop

            scalarfield => extract_scalar_field( state( icomp ), 'ComponentMassFractionPhase' // int2str( iphase ) )

            knod = ( icomp - ( nphase + 1 ) ) * nphase * cv_nonods + ( iphase - 1 ) * cv_nonods
            knod2 = ( icomp - ( nphase + 1 ) ) * nphase * stotel * cv_snloc + &
                 ( iphase - 1 ) * stotel * cv_snloc

            call Get_CompositionFields_Outof_State( state, initialised, nphase, icomp, iphase, scalarfield, &
                 Component( knod + 1 : knod + cv_nonods ), Component_BC_Spatial, &
                 knod2 + 1, knod2 + stotel * cv_snloc, &
                 Component_BC( knod2 + 1 : knod2 + stotel * cv_snloc ), &
                 field_prot_source = Component_Source( ( iphase - 1 ) * cv_nonods + 1 : &
                 ( iphase - 1 ) * cv_nonods + cv_nonods ) )

         end do Loop_Phases_Components
      end do Loop_Components

!!$
!!$ Extracting Velocity Field:
!!$
      Loop_Velocity: do iphase = 1, nphase
         vectorfield => extract_vector_field( state( iphase ), 'Velocity' )
         call Get_VectorFields_Outof_State( state, initialised, iphase, vectorfield, &
              Velocity_U, Velocity_V, Velocity_W, Velocity_NU, Velocity_NV, Velocity_NW, &
              Velocity_U_BC_Spatial, wic_momu_bc, &
              Velocity_U_BC, Velocity_V_BC, Velocity_W_BC, &
              suf_momu_bc, suf_momv_bc, suf_momw_bc, &
              field_prot_source=Velocity_U_Source, field_prot_absorption=Velocity_Absorption )
      end do Loop_Velocity

!!$
!!$ Extracting Temperature Field:
!!$
      do iphase = 1, nphase
         Conditional_Temperature: if( have_option( '/material_phase[' // int2str( iphase - 1 ) // &
              ']/scalar_field::Temperature' ) ) then
            scalarfield => extract_scalar_field( state( iphase ), 'Temperature' )
            knod = ( iphase - 1 ) * node_count( scalarfield )
            call Get_ScalarFields_Outof_State( state, initialised, iphase, scalarfield, &
                 Temperature( knod + 1 : knod + node_count( scalarfield ) ), &
                 Temperature_BC_Spatial, Temperature_BC, &
                 field_prot_source = Temperature_Source( knod + 1 : knod + node_count( scalarfield ) ), &
                 suf_bc_rob1 = suf_t_bc_rob1, suf_bc_rob2 = suf_t_bc_rob2 )
         end if Conditional_Temperature
      end do

!!$
!!$ Extracting Porosity field (assuming for now that porosity is constant
!!$  across an element):
!!$
      scalarfield => extract_scalar_field( state, 'Porosity' )
      do ele = 1, element_count( scalarfield )
         element_nodes => ele_nodes( scalarfield, ele )
         Porosity( ele ) = scalarfield % val ( element_nodes( 1 ) )
      end do

!!$
!!$ Extracting Permeability Field:
!!$
      Permeability = 0.
      Conditional_PermeabilityField: if( have_option( '/porous_media/scalar_field::Permeability' ) ) then

         scalarfield => extract_scalar_field( state( 1 ), 'Permeability' )
         do ele = 1, element_count( scalarfield ) 
            element_nodes => ele_nodes( scalarfield, ele )
            forall( idim = 1 : ndim ) Permeability( ele, idim, idim ) = scalarfield % val( element_nodes( 1 ) )
         end do

      elseif( have_option( '/porous_media/tensor_field::Permeability' ) ) then

         tensorfield => extract_tensor_field( state( 1 ), 'Permeability' )
         option_path =  '/porous_media/tensor_field::Permeability'
         call Extract_TensorFields_Outof_State( state, 1, &
              tensorfield, option_path, &
              Permeability )

      elseif( have_option( '/porous_media/vector_field::Permeability' ) ) then
         FLAbort( 'Permeability Vector Field is not defined yet.' )

      end if Conditional_PermeabilityField

      deallocate( cv_sndgln, p_sndgln, u_sndgln )

      return
    end subroutine Extracting_MeshDependentFields_From_State




    subroutine Get_ScalarFields_Outof_State( state, initialised, iphase, field, &
         field_prot, wic_bc, suf_bc, field_prot_source, field_prot_absorption, suf_bc_rob1, suf_bc_rob2 )
      implicit none
      type( state_type ), dimension( : ), intent( in ) :: state
      logical, intent( in ) :: initialised
      integer, intent( in ) :: iphase
      type( scalar_field ), pointer :: field, field_prot_bc, field_prot_bc1, field_prot_bc2
      real, dimension( : ), intent( inout ) :: field_prot
      real, dimension( : ), intent( inout ), optional :: field_prot_source, field_prot_absorption, suf_bc_rob1, suf_bc_rob2
      integer, dimension( : ), intent( inout ) :: wic_bc
      real, dimension( : ), intent( inout ) :: suf_bc

      ! Local variables
      type( mesh_type ), pointer :: pmesh, cmesh
      type(scalar_field), pointer :: pressure, field_source, field_absorption
      type(scalar_field) :: dummy
      type(vector_field), pointer :: positions
      integer, dimension(:), allocatable :: sufid_bc
      character( len = option_path_len ) :: option_path, option_path2, field_name
      integer :: stotel, nobcs, bc_type, i, j, k, kk, sele
      integer :: nstate, nphase, ncomp, snloc, stat
      integer :: shape_option(2)
      real :: initial_constant
      logical :: have_source, have_absorption
      integer, dimension(:), allocatable :: face_nodes
      character( len = 8192 ) :: func

      field_name = trim( field % name )
      have_source = .false. ; have_absorption = .false.

      Conditional_SourceField: if( present( field_prot_source ) ) then
         field_source => extract_scalar_field( state( iphase ), trim(field_name) // 'Source', stat )
         have_source = ( stat == 0 )

         if ( have_source ) then
            do j = 1, node_count( field_source )
               field_prot_source( ( iphase - 1 ) * node_count( field_source ) + j ) = &
                    field_source % val( j )
            end do
         end if
      end if Conditional_SourceField

      Conditional_AbsorptionField: if( present( field_prot_absorption ) ) then
         field_absorption => extract_scalar_field( state( iphase ), trim(field_name) // 'Absorption', stat )
         have_absorption = ( stat == 0 )
         if ( have_absorption ) then
            do j = 1, node_count( field_absorption )
               field_prot_absorption( ( iphase - 1 ) * node_count( field_absorption ) + j ) = &
                    field_absorption % val( j )
            end do
         end if
      end if Conditional_AbsorptionField

      pressure => extract_scalar_field( state( 1 ), 'Pressure' )
      pmesh => extract_mesh( state, 'PressureMesh' )
      cmesh => extract_mesh( state, 'CoordinateMesh' )
      positions => extract_vector_field( state( 1 ), 'Coordinate' )

      snloc = face_loc( pressure, 1 ) ; stotel = surface_element_count( cmesh ) ; &
           nstate = option_count( '/material_phase' )

      ncomp = 0
      do i = 1, nstate
         if( have_option( '/material_phase[' // int2str( i - 1) // ']/is_multiphase_component' ) )then
            ncomp = ncomp + 1
         end if
      end do
      nphase = nstate - ncomp
      option_path = '/material_phase['//int2str( iphase - 1 )//']/scalar_field::'//trim( field_name )
      ewrite(3,*)'option_path:', trim( option_path )


!!$ This will need to be ammended later on to take into account python functions that impose 
!!$ time-dependent field changes
      Conditional_InitialisationFromFLML: if( initialised ) then ! Extracting from state after initialisation 
         field_prot = field % val
!!$         field_prot( 1 : node_count( field ) ) = field % val
!!$         field_prot( ( iphase - 1 ) * node_count( field ) + 1 : iphase * node_count( field ) ) = &
!!$              field % val

      else !Initialisation before adapt
         if( have_option( trim( option_path ) // '/prognostic/initial_condition::WholeMesh/constant' ) )then
            call get_option(trim( option_path ) // '/prognostic/initial_condition::WholeMesh/constant', &
                 initial_constant )
            field_prot = initial_constant

         elseif( have_option( trim( option_path ) // '/prognostic/initial_condition::WholeMesh/python ') )then
            call get_option( trim( option_path ) // '/prognostic/initial_condition::WholeMesh/python', func )
            call allocate( dummy, field % mesh, 'dummy' )
            call get_option('/timestepping/current_time', current_time)
            call set_from_python_function(dummy, trim(func), positions, current_time)
            field_prot = dummy % val
            call deallocate( dummy )
<<<<<<< HEAD
         elseif( have_option( trim( option_path ) // '/prognostic/initial_condition/from_file')) then
            field_prot = field % val
=======

         else if (have_option( trim( option_path ) // '/prognostic/initial_condition') )then
         call allocate( dummy, field % mesh, 'dummy' )
         call get_option('/timestepping/current_time', current_time)
         call initialise_field_over_regions(dummy, trim( option_path ) // '/prognostic/initial_condition', positions, current_time)
         field_prot = dummy%val
         call deallocate( dummy )

>>>>>>> 82a3b7b6
         else
            ewrite(-1,*) 'No initial condition for field::', trim( field_name )
            FLAbort( 'Check initial conditions' )
         end if
      end if Conditional_InitialisationFromFLML

!!$ Boundary conditions
      option_path2 = trim( option_path ) // '/prognostic/boundary_conditions['
      nobcs = get_boundary_condition_count( field )
      Loop_BC: do k = 1, nobcs

         option_path = trim( option_path2 ) // int2str( k - 1 ) // ']/surface_ids'
         shape_option = option_shape( trim( option_path ) )
         allocate( SufID_BC( 1 : shape_option( 1 ) ) )
         call get_option( trim( option_path ), SufID_BC )
         allocate( face_nodes( face_loc( field, 1) ) )

         option_path = trim( option_path2 ) // int2str( k - 1 ) // ']/'

         Conditional_Field_BC: if( have_option( trim( option_path ) // 'type::dirichlet' ) ) then

            BC_Type = 1
            field_prot_bc => extract_surface_field( field, k, 'value' )

            sele = 1
            do j = 1, stotel
               if( any ( SufID_BC == pmesh % faces % boundary_ids( j ) ) ) then
                  wic_bc( j + ( iphase - 1 ) * stotel ) = BC_Type
                  face_nodes = ele_nodes( field_prot_bc, sele )
                  do kk = 1, snloc
                     suf_bc( ( iphase - 1 ) * stotel * snloc + ( j - 1 ) * snloc + kk ) = &
                          field_prot_bc % val( face_nodes( kk ) )
                  end do
                  sele = sele + 1
               end if
            end do

         else if( have_option( trim( option_path ) // 'type::robin' ) ) then

            BC_Type = 2

            do j = 1, stotel
               if( any ( SufID_BC == pmesh % faces % boundary_ids( j ) ) ) then
                  wic_bc( j + ( iphase - 1 ) * stotel ) = BC_Type
               end if
            end do

            ! calculate this later on...
            suf_bc_rob1 = 0.
            suf_bc_rob2 = 0.

         end if Conditional_Field_BC

         deallocate( face_nodes, sufid_bc )

      end do Loop_BC

      return
    end subroutine Get_ScalarFields_Outof_State


    subroutine Get_CompositionFields_Outof_State( state, initialised, nphase, icomp, iphase, field, &
         field_prot, wic_bc, &
         kprime, kprime2, &
         suf_bc, &
         field_prot_source, field_prot_absorption )
      implicit none
      type( state_type ), dimension( : ), intent( in ) :: state
      logical, intent( in ) :: initialised
      integer, intent( in ) :: nphase, icomp, iphase
      type( scalar_field ), pointer :: field, field_prot_bc
      real, dimension( : ), intent( inout ) :: field_prot
      real, dimension( : ), intent( inout ), optional :: field_prot_source, field_prot_absorption
      integer, dimension( : ), intent( inout ) :: wic_bc
      integer, intent( in ) :: kprime, kprime2
      real, dimension( kprime : kprime2 ), intent( inout ) :: suf_bc
      ! Local variables
      type( mesh_type ), pointer :: pmesh, cmesh
      type(scalar_field), pointer :: pressure, field_source, field_absorption
      type( scalar_field ) :: dummy
      type( vector_field ), pointer :: positions
      integer, dimension( : ), allocatable :: sufid_bc, face_nodes
      integer :: shape_option( 2 )
      character( len = option_path_len ) :: option_path, field_name
      logical :: have_source, have_absorption
      integer :: nstate, stotel, nobcs, bc_type, i, j, k, kk, sele, stat, snloc
      real :: initial_constant
      character( len = 8192 ) :: func

      field_name = trim( field % name )
      positions => extract_vector_field( state( 1 ), 'Coordinate' )
      pressure => extract_scalar_field( state( 1 ), 'Pressure' )
      pmesh => extract_mesh( state, 'PressureMesh' )
      cmesh => extract_mesh( state, 'CoordinateMesh' )

      field_source => extract_scalar_field( state( iphase ), field_name // 'Source', stat )
      have_source = ( stat == 0 )
      field_absorption => extract_scalar_field( state( iphase ), field_name // 'Absorption', stat )
      have_absorption = ( stat == 0 )

      snloc = face_loc( pressure, 1 )
      nstate = option_count('/material_phase')
      stotel = surface_element_count( cmesh )

      option_path = '/material_phase[' // int2str( icomp - 1 ) // &
           ']/scalar_field::ComponentMassFractionPhase' // &
           int2str( iphase )

      Conditional_InitialisedFromFLML: if( initialised ) then
         field_prot = field % val
      else
         !option_path = '/material_phase[' // int2str( icomp - 1 ) // &
         !     ']/scalar_field::ComponentMassFractionPhase' // &
         !     int2str( iphase )

         Conditional_Composition_MassFraction: if ( have_option( trim( option_path ) // &
              '/prognostic/initial_condition::WholeMesh/constant' ) ) then

            call get_option( trim( option_path ) // &
                 '/prognostic/initial_condition::WholeMesh/constant', initial_constant )
            field_prot = initial_constant

         elseif( have_option( trim( option_path ) // &
              '/prognostic/initial_condition::WholeMesh/python') ) then

            call get_option( trim( option_path ) // &
                 '/prognostic/initial_condition::WholeMesh/python', func )

            call allocate( dummy, field % mesh, 'dummy' )
            call get_option( '/timestepping/current_time', current_time )
            call set_from_python_function( dummy, trim( func ), positions, current_time )
            field_prot = dummy % val
            call deallocate( dummy )
         elseif( have_option( trim( option_path ) // '/prognostic/initial_condition/from_file')) then
            field_prot = field % val
         else
            ewrite(-1,*) 'No initial condition for field::', trim( field_name )
            FLAbort( ' Check initial conditions ' )

         end if Conditional_Composition_MassFraction

      end if Conditional_InitialisedFromFLML


      Conditional_Composition_BC: if ( have_option( trim( option_path ) // &
           '/prognostic/boundary_conditions[0]/type::dirichlet' )) then

         BC_Type = 1
         nobcs = get_boundary_condition_count( field )

         Loop_Over_BC: do k = 1, nobcs
            field_prot_bc => extract_surface_field( field, k, 'value' )
            shape_option = option_shape( trim( option_path ) // &
                 '/prognostic/boundary_conditions[' // &
                 int2str( k - 1 ) // ']/surface_ids' )
            allocate( sufid_bc( 1 : shape_option( 1 ) ) )

            call get_option( trim( option_path ) // &
                 '/prognostic/boundary_conditions[' // &
                 int2str( k - 1 ) // ']/surface_ids', sufid_bc )

            allocate( face_nodes( face_loc( field, 1 ) ) )
            sele = 1
            do j = 1, stotel
               if( any ( sufid_bc == pmesh % faces % boundary_ids( j ) ) ) then
                  wic_bc( j + ( iphase - 1 ) * stotel ) = bc_type
                  face_nodes = ele_nodes( field_prot_bc, sele )
                  do kk = 1, snloc
                     suf_bc( ( icomp - ( nphase + 1 ) ) * nphase * stotel * snloc + &
                          ( iphase - 1 ) * stotel * snloc + ( j - 1 ) * snloc + kk ) = &
                          field_prot_bc % val( face_nodes( kk ) )
                  end do
                  sele = sele + 1
               end if
            end do

            deallocate( face_nodes )
            deallocate( sufid_bc )

         end do Loop_Over_BC ! End of BC loop

      end if Conditional_Composition_BC


      if ( have_source )  then
         do j = 1, node_count( field_source )
            field_prot_source( ( iphase - 1 ) * node_count( field_source ) + j ) = &
                 field_source % val( j )
         end do
      end if

      if ( have_absorption ) then
         do j = 1, node_count( field_absorption )
            field_prot_absorption( ( iphase - 1 ) * node_count( field_absorption ) + j ) = &
                 field_absorption % val( j )
         end do
      end if

      return
    end subroutine Get_CompositionFields_Outof_State



    subroutine Get_VectorFields_Outof_State( state, initialised, iphase, field, &
         field_u_prot, field_v_prot, field_w_prot, field_nu_prot, field_nv_prot, field_nw_prot, &
         wic_bc, wic_momu_bc, suf_u_bc, suf_v_bc, suf_w_bc, &
         suf_momu_bc, suf_momv_bc, suf_momw_bc, &
         field_prot_source, field_prot_absorption )
      implicit none
      type( state_type ), dimension( : ), intent( in ) :: state
      logical, intent( in ) :: initialised
      integer, intent( in ) :: iphase
      type( vector_field ), pointer :: field, field_prot_bc
      real, dimension( : ), intent( inout ) :: field_u_prot, field_v_prot, field_w_prot, &
           field_nu_prot, field_nv_prot, field_nw_prot
      real, dimension( : ), intent( inout ), optional :: field_prot_source
      real, dimension( : , :, : ), intent( inout ), optional :: field_prot_absorption
      integer, dimension( : ), intent( inout ) :: wic_bc, wic_momu_bc 
      real, dimension( : ), intent( inout ) :: suf_u_bc, suf_v_bc, suf_w_bc
      real, dimension( : ), intent( inout ) :: suf_momu_bc, suf_momv_bc, suf_momw_bc

      ! Local variables
      type( mesh_type ), pointer :: pmesh, cmesh
      type(vector_field) :: dummy
      type(vector_field), pointer :: positions, field_source, field_absorption, chunk
      type(scalar_field), pointer :: pressure
      integer, dimension(:), allocatable :: sufid_bc, face_nodes
      character( len = option_path_len ) :: option_path, option_path2, field_name, bct
      integer :: ndim, stotel, snloc, snloc2, nonods, nobcs, bc_type, i,j, k, kk, l, &
           shape_option( 2 ), count, u_nonods, idim, stat,nlev,nloc, ele
      real, dimension( : ), allocatable :: initial_constant
      integer, dimension(:), allocatable :: order
      logical :: have_source, have_absorption
      character(len=8192) :: func

      pmesh => extract_mesh(state, 'PressureMesh' )
      cmesh => extract_mesh(state, 'CoordinateMesh' )
      positions => extract_vector_field( state( 1 ), 'Coordinate' )

      ndim = field % dim
      stotel = surface_element_count( cmesh )
      snloc2 = face_loc( field, 1)
      snloc = snloc2
      if ( is_overlapping ) snloc = snloc2 * ele_loc( pmesh, 1)
      nonods = node_count( field )
      field_name = trim( field % name )
      u_nonods = nonods
      nlev=1
      if ( is_overlapping ) then
         u_nonods = nonods * ele_loc( pmesh, 1)
         nlev=ele_loc( pmesh, 1)
      end if
      


      have_absorption = .false.
      Conditional_AbsorptionField: if( present( field_prot_absorption ) ) then
         field_absorption => extract_vector_field( state( iphase ), trim(field_name) // 'Absorption', stat )
         option_path = '/material_phase[' // int2str( iphase - 1 ) // ']/vector_field::' // trim( field_name ) // &
              '/prognostic/vector_field::Absorption/diagnostic/algorithm::vector_python_diagnostic'
         have_absorption =  have_option( trim(option_path) )
         if ( have_absorption ) then
            do idim = 1, ndim
               field_prot_absorption( :, idim + (iphase-1)*ndim, idim + (iphase-1)*ndim ) =  &
                    field_absorption % val( idim, : )
            end do
         else
            do idim = 1, ndim
               field_prot_absorption( :, idim + (iphase-1)*ndim, idim + (iphase-1)*ndim ) = 0.0 
            end do
         end if
      end if Conditional_AbsorptionField

      Conditional_InitialisationFromFLML: if( initialised ) then

         if ( is_overlapping ) then
            field_u_prot = 0.
            field_v_prot = 0.
            field_w_prot = 0.
            

            allocate(order(nonods))
            nloc=ele_loc(field,1)
            do j=1,nlev
               if (has_vector_field(state(iphase),trim(field%name)//"Chunk"//int2str(j))) then
                  chunk=>extract_vector_field(state(iphase),&
                       trim(field%name)//"Chunk"//int2str(j))
                   order=(/((( iphase - 1 ) * nonods *nlev+  (ele-1)*nloc*nlev&
                       + (j-1)*nloc+ i,i=1,ele_loc(field,ele)),ele=1,ele_count(field))/)
                   print*, order
                  field_u_prot(order) = chunk % val( 1, : )
                  if( ndim > 1 ) field_v_prot(order) = chunk % val( 2, : )
                  if( ndim > 2 ) field_w_prot(order) = chunk % val( 3, : )

               else
                  order=(/((( iphase - 1 ) * nonods *nlev+  (ele-1)*nloc*nlev&
                       + (j-1)*nloc+ i,i=1,ele_loc(field,ele)),ele=1,ele_count(field))/)
                  field_u_prot(order) = field % val( 1, : )
                  if( ndim > 1 ) field_v_prot(order) = field % val( 2, : )
                  if( ndim > 2 ) field_w_prot(order) = field % val( 3, : )
               end if
            end do
            deallocate(order)
         else
            field_u_prot( ( iphase - 1 ) * nonods + 1 : iphase * nonods ) = field % val( 1, : )
            if( ndim > 1 ) field_v_prot( ( iphase - 1 ) * nonods + 1 : iphase * nonods ) = field % val( 2, : )
            if( ndim > 2 ) field_w_prot( ( iphase - 1 ) * nonods + 1 : iphase * nonods ) = field % val( 3, : )
         end if

      else
         option_path = '/material_phase[' // int2str( iphase - 1 ) // ']/vector_field::' // trim( field_name ) // &
              '/prognostic/initial_condition::WholeMesh'
         if ( have_option( trim( option_path ) // '/constant' ) ) then
            allocate( initial_constant( ndim ) ) ; initial_constant = 0.
            call get_option( trim( option_path ) // '/constant', initial_constant )

            field_u_prot( ( iphase - 1 ) * nonods + 1 : iphase * nonods ) = initial_constant( 1 )
            if( ndim > 1 ) field_v_prot( ( iphase - 1 ) * nonods + 1 : iphase * nonods ) = initial_constant( 2 )
            if( ndim > 2 ) field_w_prot( ( iphase - 1 ) * nonods + 1 : iphase * nonods ) = initial_constant( 3 )

            deallocate( initial_constant )

         else if ( have_option( trim( option_path ) // '/python' ) ) then
            call get_option( trim( option_path ) // '/python', func )

            call allocate( dummy, field % dim, field % mesh, 'dummy' )
            call get_option( '/timestepping/current_time', current_time )
            call set_from_python_function( dummy, trim( func ), positions, current_time )

            field_u_prot( ( iphase - 1 ) * nonods + 1 : iphase * nonods ) = dummy % val( 1, : )
            if( ndim > 1 ) field_v_prot( ( iphase - 1 ) * nonods + 1 : iphase * nonods ) = dummy % val( 2, : )
            if( ndim > 2 ) field_w_prot( ( iphase - 1 ) * nonods + 1 : iphase * nonods ) = dummy % val( 3, : )

            call deallocate( dummy )
<<<<<<< HEAD
         elseif( have_option( trim( option_path ) // '/from_file')) then
            field_u_prot( ( iphase - 1 ) * nonods + 1 : iphase * nonods ) = field % val( 1, : )
            if( ndim > 1 ) field_v_prot( ( iphase - 1 ) * nonods + 1 : iphase * nonods ) = field % val( 2, : )
            if( ndim > 2 ) field_w_prot( ( iphase - 1 ) * nonods + 1 : iphase * nonods ) = field % val( 3, : )
=======

         else if (have_option( trim( option_path ) // '/prognostic/initial_condition') )then
             call allocate( dummy, field % dim, field % mesh, 'dummy' )
             call get_option('/timestepping/current_time', current_time)
             call initialise_field_over_regions(dummy, trim( option_path ) // '/prognostic/initial_condition', positions, current_time)
             field_u_prot( ( iphase - 1 ) * nonods + 1 : iphase * nonods ) = dummy % val( 1, : )
             if( ndim > 1 ) field_v_prot( ( iphase - 1 ) * nonods + 1 : iphase * nonods ) = dummy % val( 2, : )
             if( ndim > 2 ) field_w_prot( ( iphase - 1 ) * nonods + 1 : iphase * nonods ) = dummy % val( 3, : )
             call deallocate( dummy )

>>>>>>> 82a3b7b6
         else

            ewrite(-1,*) 'No initial condition for field::', trim( field_name )
            FLAbort( 'Check initial conditions' )

         end if

         if ( is_overlapping ) then
            field_u_prot = 0.
            field_v_prot = 0.
            field_w_prot = 0.
            

            allocate(order(nonods))
            nloc=ele_loc(field,1)
            do j=1,nlev
               if (has_vector_field(state(iphase),trim(field%name)//"Chunk"//int2str(j))) then
                  chunk=>extract_vector_field(state(iphase),&
                       trim(field%name)//"Chunk"//int2str(j))
                   order=(/((( iphase - 1 ) * nonods *nlev+  (ele-1)*nloc*nlev&
                       + (j-1)*nloc+ i,i=1,ele_loc(field,ele)),ele=1,ele_count(field))/)
                   print*, order
                  field_u_prot(order) = chunk % val( 1, : )
                  if( ndim > 1 ) field_v_prot(order) = chunk % val( 2, : )
                  if( ndim > 2 ) field_w_prot(order) = chunk % val( 3, : )

               else
                  order=(/((( iphase - 1 ) * nonods *nlev+  (ele-1)*nloc*nlev&
                       + (j-1)*nloc+ i,i=1,ele_loc(field,ele)),ele=1,ele_count(field))/)
                  field_u_prot(order) = field % val( 1, : )
                  if( ndim > 1 ) field_v_prot(order) = field % val( 2, : )
                  if( ndim > 2 ) field_w_prot(order) = field % val( 3, : )
               end if
            end do
            deallocate(order)
         end if
      end if Conditional_InitialisationFromFLML


      ! set nu to u
      field_nu_prot( ( iphase - 1 ) * nonods + 1 : iphase * nonods ) = &
           field_u_prot( ( iphase - 1 ) * nonods + 1 : iphase * nonods )
      if( ndim > 1 ) field_nv_prot( ( iphase - 1 ) * nonods + 1 : iphase * nonods ) = &
           field_v_prot( ( iphase - 1 ) * nonods + 1 : iphase * nonods )
      if( ndim > 2 ) field_nw_prot( ( iphase - 1 ) * nonods + 1 : iphase * nonods ) = &
           field_w_prot( ( iphase - 1 ) * nonods + 1 : iphase * nonods )

      option_path = '/material_phase[' // int2str( iphase - 1 )// ']/vector_field::' // trim( field_name )
      option_path2 = trim( option_path ) // '/prognostic/boundary_conditions['

      nobcs = get_boundary_condition_count( field )
      Loop_BC: do k = 1, nobcs

         field_prot_bc => extract_surface_field( field, k, 'value' )

         option_path = trim( option_path2 ) // int2str( k - 1 ) // ']/surface_ids'
         shape_option = option_shape( trim( option_path ) )
         allocate( SufID_BC( 1 : shape_option( 1 ) ) )
         call get_option( trim( option_path ), SufID_BC )
         allocate( face_nodes( face_loc( field, 1) ) )

         option_path = trim( option_path2 ) // int2str( k - 1 ) // ']/'

         Conditional_Field_BC: if( have_option( trim( option_path ) // 'type::dirichlet' ) ) then

            BC_Type = 1

            face_nodes = (/ ( l, l = 1, snloc2 ) /)

            do j = 1, stotel
               if( any ( sufid_bc == field % mesh % faces % boundary_ids( j ) ) ) then 
                  wic_bc( j  + ( iphase - 1 ) * stotel ) = BC_Type
                  count = 1
                  do kk = 1, snloc
                     suf_u_bc( ( iphase - 1 ) * stotel * snloc + ( j - 1 ) * snloc + kk ) = &
                          field_prot_bc % val( 1, face_nodes( count ) )
                     if( ndim > 1 ) suf_v_bc( ( iphase - 1 ) * stotel * snloc + & 
                          ( j - 1 ) * snloc + kk ) = field_prot_bc % val( 2, face_nodes( count ) )
                     if( ndim > 2 ) suf_w_bc( ( iphase - 1 ) * stotel * snloc + &
                          ( j - 1 ) * snloc + kk ) = field_prot_bc % val( 3, face_nodes( count ) )
                     count = count + 1
                     if ( mod( kk, snloc2 ) == 0. ) count = 1
                  end do
                  face_nodes = face_nodes + snloc2
               end if
            end do

         else if( have_option( trim( option_path ) // 'type::momentum' ) ) then

            call get_option( trim( option_path ) // 'type::momentum/boundary/', bct )
            if ( trim( bct ) == "incoming") then
               BC_Type = 1
            else if ( trim( bct ) == "open") then
               BC_Type = 5
            else
               FLAbort( 'Wrong momentum boundary condition in diamond.' )
            end if

            face_nodes = (/ ( l, l = 1, snloc2 ) /)
            do j = 1, stotel
               if( any ( sufid_bc == field % mesh % faces % boundary_ids( j ) ) ) then 
                  wic_momu_bc( j  + ( iphase - 1 ) * stotel ) = BC_Type
                  count = 1
                  do kk = 1, snloc
                     suf_momu_bc( ( iphase - 1 ) * stotel * snloc + ( j - 1 ) * snloc + kk ) = &
                          field_prot_bc % val( 1, face_nodes( count ) )
                     if( ndim > 1 ) suf_momv_bc( ( iphase - 1 ) * stotel * snloc + & 
                          ( j - 1 ) * snloc + kk ) = field_prot_bc % val( 2, face_nodes( count ) )
                     if( ndim > 2 ) suf_momw_bc( ( iphase - 1 ) * stotel * snloc + &
                          ( j - 1 ) * snloc + kk ) = field_prot_bc % val( 3, face_nodes( count ) )
                     count = count + 1
                     if ( mod( kk, snloc2 ) == 0. ) count = 1
                  end do
                  face_nodes = face_nodes + snloc2
               end if
            end do

         end if Conditional_Field_BC

         deallocate( face_nodes, SufID_BC )

      end do Loop_BC

      return
    end subroutine Get_VectorFields_Outof_State



    subroutine Extract_TensorFields_Outof_State( state, istate_field, &
         field, field_path, &
         field_prot_tensor, &
         GlobalNodeNumber )
      implicit none
      type( state_type ), dimension( : ), intent( in ) :: state
      integer, intent( in ) :: istate_field
      type( tensor_field ), pointer :: field
      character( len = option_path_len ), intent( in ) :: field_path
      real, dimension( :, :, : ), intent( inout ) :: field_prot_tensor
      integer, dimension( : ), intent( in ), optional :: GlobalNodeNumber
!!$ Local variables
      type( scalar_field ), pointer :: pressure
      type( vector_field ), pointer :: positions
      type( tensor_field ), pointer :: tensorfield
      integer :: nstate, ndim, totele, istate, ele, idim, jdim, iloc, inod
      character( len = option_path_len ) :: field_name, option_path, option_permeability, option_viscosity
      logical :: compute_viscosity, compute_permeability, is_isotropic, is_diagonal, is_anisotropic
      real, dimension( :, : ), allocatable :: constant
      integer, dimension( : ), pointer :: element_nodes

      call get_option( '/geometry/dimension', ndim )
      nstate = option_count( '/material_phase' )
      positions => extract_vector_field( state, 'Coordinate' )
      pressure => extract_scalar_field( state, 'Pressure' )

      totele = ele_count( positions ) ; field_name = trim( field % name )
      compute_viscosity = .false. ; compute_permeability = .false.

!!$ Defining logicals for the field associated with the tensor. For now, it is set up for either 
!!$ Permeability( totele, ndim, ndim ) and Viscosity( mat_nonods, ndim, ndim, nphase ). We may need to
!!$ extend the subroutine to also with an arbitrary tensor shape.
      Conditional_WhichField: if( trim( field_path ) == '/material_phase[' // int2str( istate_field - 1 ) // &
           ']/vector_field::Velocity/prognostic/tensor_field::' // trim( field_name ) )then
         compute_viscosity = .true.
      elseif( trim( field_path ) == '/porous_media/tensor_field::Permeability' ) then 
         compute_permeability = .true.
      else
         FLAbort( 'Tensor Field was not defined in the schema - sort this out' )
      end if Conditional_WhichField


!!$ Now looping over state
      LoopOverState: do istate = 1, nstate

         if( istate /= istate_field ) cycle LoopOverState        

!!$ Defining flags:
         if( compute_permeability ) then
            option_permeability = '/porous_media/tensor_field::Permeability/prescribed/value[0]'
            if( have_option( trim( option_permeability ) ) ) then
               option_path = trim( option_permeability )
            else
               FLAbort( 'Option path for the Permeability tensor is incomplete.' )
            end if
         end if

         if( compute_viscosity ) then
            option_viscosity = '/material_phase[' // int2str( istate - 1 ) // ']/vector_field::' // &
                 'Velocity/prognostic/tensor_field::' // trim( field_name ) // '/prescribed/value[0]'
            if( have_option( trim( option_viscosity ) ) ) then
               option_path = trim( option_viscosity )
            else
               FLAbort( 'Option path for the Viscosity tensor is incomplete.' )
            end if
         end if
!!$
!!$         Conditional_InitialisationFromFLML:if ( initialised ) then
!!$               tensorfield => extract_tensor_field( state( istate ), trim( field_name ) )
!!$            do ele = 1, element_count( tensorfield )
!!$               element_nodes => ele_nodes( tensorfield, ele )
!!$               do idim = 1, ndim
!!$                  do jdim = 1, ndim 
!!$                     if( compute_permeability )then
!!$                        field_prot_tensor( ele, idim, jdim ) = field % val( idim, jdim, element_nodes( 1 ) )
!!$                     elseif( compute_viscosity )then
!!$                         do iloc = 1, ele_loc( pressure, 1 )
!!$                              inod = GlobalNodeNumber( ( ele - 1 ) * node_count( pressure ) + iloc )
!!$                              field_prot_tensor( inod, idim, jdim ) = &
!!$                                   tensorfield % val( idim, jdim, element_nodes( 1 ) )                               
!!$                         end do
!!$                     else
!!$                        FLAbort( 'Incorrect path for the tensor field' )
!!$                     end if
!!$                  end do
!!$               end do
!!$            end do
!!$         end if Conditional_InitialisationFromFLML
!!$
!!$

         is_isotropic = have_option( trim( option_path ) // '/isotropic' )
         is_diagonal = have_option( trim( option_path ) // '/diagonal' )
         is_anisotropic = have_option( trim( option_path ) // '/anisotropic_symmetric' ) .or. &
              have_option( trim( option_path ) // '/anisotropic_asymmetric' )
!!$ Endof Defining flags

!!$ Isotropic Tensor:
         Conditional_Tensor: if ( is_isotropic ) then
            option_path = trim( option_path ) // '/isotropic'

            if( have_option( trim( option_path ) // '/constant')) then
               allocate( constant( 1, 1 ) ) ; constant = 0.
               call get_option( trim( option_path ) // '/constant', constant( 1, 1 ) )
               do idim = 1, ndim
                  field_prot_tensor( : , idim, idim ) = constant( 1, 1 )
               end do
               deallocate( constant )

            elseif( have_option( trim( option_path ) // '/python' ) ) then
               tensorfield => extract_tensor_field( state( istate ), trim( field_name ) )
               do ele = 1, element_count( tensorfield )
                  element_nodes => ele_nodes( tensorfield, ele )
                  do idim = 1, ndim
                     if( compute_permeability ) then
                        field_prot_tensor( ele, idim, idim ) = &
                             tensorfield % val( idim, idim, element_nodes( 1 ) )
                     elseif( compute_viscosity ) then
                        do iloc = 1, ele_loc( pressure, 1 )
                           inod = GlobalNodeNumber( ( ele - 1 ) * node_count( pressure ) + iloc )
                           field_prot_tensor( inod , idim, idim ) =   &
                                tensorfield % val( idim, idim, element_nodes( 1 ) )
                        end do
                     else
                        FLAbort( 'Option path for the tensor field is incomplete.' )
                     end if
                  end do
               end do

            else
               FLExit( 'Incorrect initial condition for field' )
            end if
!!$ Endof Isotropic Tensor

!!$ Diagonal Tensor:
         elseif( is_diagonal )then ! If_Conditional_Tensor
            option_path = trim( option_path ) // '/diagonal'

            if( have_option( trim( option_path ) // '/constant' ) ) then
               allocate(constant( ndim, 1 ) ) ; constant = 0.
               call get_option( trim( option_path ) // '/constant', constant )
               do idim = 1, ndim
                  field_prot_tensor( : , idim, idim ) = constant( idim, 1 )
               end do
               deallocate( constant )

            elseif( have_option( trim( option_path ) // '/python' ) )then
               tensorfield => extract_tensor_field( state( istate ), trim( field_name ) )
               element_nodes => ele_nodes( tensorfield, ele )
               do idim = 1, ndim
                  do ele = 1, element_count( tensorfield )
                     if( compute_permeability ) then
                        field_prot_tensor( ele, idim, idim ) = tensorfield % val( idim, idim,  ele )
                     elseif( compute_viscosity ) then
                        do iloc = 1, ele_loc( pressure, 1 )
                           inod = GlobalNodeNumber( ( ele - 1 ) * node_count( pressure ) + iloc )
                           field_prot_tensor( inod , idim, idim ) =   &
                                tensorfield % val( idim, idim, element_nodes( 1 ) )
                        end do
                     else
                        FLAbort( 'Option path for the tensor field is incomplete.' )
                     end if
                  end do
               end do

            else
               FLExit( 'Incorrect initial condition for field' )
            end if
!!$ Endof Diagonal Tensor

!!$ Anisotropic Tensor:
         elseif( is_anisotropic )then  ! If_Conditional_Tensor
            if( have_option( trim( option_path ) // '/anisotropic_symmetric' ) ) then
               option_path = trim( option_path ) // '/anisotropic_symmetric'
            elseif( have_option( trim( option_path ) // '/anisotropic_asymmetric' ) ) then
               option_path = trim( option_path ) // '/anisotropic_asymmetric'
            else
               FLAbort( 'Option path for the tensor field is incomplete.' )
            end if

            if( have_option( trim( option_path ) // '/constant' ) ) then
               allocate( constant( ndim, ndim ) ) ; constant = 0.
               call get_option( trim( option_path ) // '/constant', constant )
               do idim = 1, ndim
                  do jdim = 1, ndim
                     field_prot_tensor( : , idim, jdim ) = constant( idim, jdim )
                  end do
               end do

            elseif( have_option( trim( option_path ) // '/python' ) ) then
               tensorfield => extract_tensor_field( state( istate ), trim( field_name ) )
               do ele = 1, element_count( tensorfield )
                  element_nodes => ele_nodes( tensorfield, ele )
                  do idim = 1, ndim
                     do jdim = 1, ndim
                        if( compute_permeability ) then
                           field_prot_tensor( ele, idim, jdim ) = &
                                tensorfield % val( idim, jdim, element_nodes( 1 ) )
                        elseif( compute_viscosity ) then
                           do iloc = 1, ele_loc( pressure, 1 )
                              inod = GlobalNodeNumber( ( ele - 1 ) * node_count( pressure ) + iloc )
                              field_prot_tensor( inod, idim, jdim ) = &
                                   tensorfield % val( idim, jdim, element_nodes( 1 ) )
                           end do
                        else 
                           FLAbort( 'Option path for the tensor field is incomplete.' )
                        end if
                     end do
                  end do
               end do

            else 
               FLExit( 'Incorrect initial condition for field' )

            end if
!!$ Endof Anisotropic Tensor

         else
            FLExit( 'Incorrect initial condition for field' )

         end if Conditional_Tensor

      end do LoopOverState

      return
    end subroutine Extract_TensorFields_Outof_State


!!$
!!$ Module Get_Ndgln Interfaces

    subroutine Get_Scalar_Ndgln( ndgln, field, cv_nloc )
      implicit none
      type( scalar_field ), intent( in ) :: field
      integer, intent( in ), optional :: cv_nloc
      integer, dimension( : ), intent( inout ) :: ndgln
      ! Local variables
      integer, dimension( : ), pointer :: nloc
      integer :: ele, iloc

      do ele = 1, ele_count( field )
         nloc => ele_nodes( field, ele )
         do iloc = 1, ele_loc( field, ele )
            ndgln( ( ele - 1 ) * ele_loc( field, ele ) + iloc ) =  nloc( iloc )
!!$            ewrite(3,*)'ele, iloc, ndgln:', ele, iloc, &
!!$                 ndgln( ( ele - 1 ) * ele_loc( field, ele ) + iloc )
         end do
      end do

      return
    end subroutine Get_Scalar_Ndgln

    subroutine Get_Vector_Ndgln( ndgln, field, cv_nloc )
      implicit none
      type( vector_field ), intent( in ) :: field
      integer, intent( in ), optional :: cv_nloc
      integer, dimension( : ), intent( inout ) :: ndgln
      ! Local variables
      integer, dimension( : ), pointer :: nloc
      integer :: ele, iloc, count, cv_nloc2, ndim

      call get_option( '/geometry/dimension', ndim )
      cv_nloc2 = 1

      if ( trim( field % name ) == 'Velocity' ) then
         if ( is_overlapping .and. ( ndim > 1 ) ) cv_nloc2 = cv_nloc
      end if

      count = 0
      do ele = 1, ele_count( field )
         nloc => ele_nodes( field, ele )
         do iloc = 1, ele_loc( field, 1 ) * cv_nloc2
            if( is_overlapping ) then
               count = count + 1
               ndgln( ( ele - 1 ) * ele_loc( field, 1 ) * cv_nloc2 + iloc ) = count
            else
               ndgln( ( ele - 1 ) * ele_loc( field, 1 ) * cv_nloc2  + iloc ) =  nloc( iloc )
            end if
!!$            ewrite(3,*)'ele, iloc, ndgln:', ele, iloc, &
!!$                 ndgln( ( ele - 1 ) * ele_loc( field, 1 ) * cv_nloc2  + iloc )
         end do
      end do

      return
    end subroutine Get_Vector_Ndgln


    subroutine Get_Mesh_Ndgln( ndgln, mesh, cv_nloc )
      implicit none
      type( mesh_type ), intent( in ) :: mesh
      integer, intent( in ), optional :: cv_nloc
      integer, dimension( : ), intent( inout ) :: ndgln
      ! Local variables
      integer, dimension( : ), pointer :: nloc
      integer :: ele, iloc

      do ele = 1, ele_count( mesh )
         nloc => ele_nodes( mesh, ele )
         do iloc = 1, ele_loc( mesh, ele )
            ndgln( ( ele - 1 ) * ele_loc( mesh, ele ) + iloc ) =  nloc( iloc )
!!$            ewrite(3,*)'ele, iloc, ndgln:', ele, iloc, &
!!$                 ndgln( ( ele - 1 ) * ele_loc( mesh, ele ) + iloc )
         end do
      end do

      return
    end subroutine Get_Mesh_Ndgln

!!$
!!$ Module Get_SNdgln Interfaces

    subroutine Get_Scalar_SNdgln( sndgln, field, cv_nloc  )
      implicit none
      type( scalar_field ), intent( in ) :: field
      integer, dimension( : ), intent( inout ) :: sndgln
      integer, intent( in ), optional :: cv_nloc
      ! Local variables
      integer, dimension( : ), allocatable :: snloc
      integer :: sele, iloc

      allocate( snloc( face_loc( field, 1 ) ) )
      do sele = 1, surface_element_count( field )
         snloc = face_global_nodes( field, sele )
         do iloc = 1, face_loc( field, sele )
            sndgln( ( sele - 1 ) * face_loc( field, sele ) + iloc ) =  snloc( iloc )
!!$            ewrite(3,*)'sele, iloc, sndgln:', sele, iloc, &
!!$                 sndgln( ( sele - 1 ) * face_loc( field, sele ) + iloc )
         end do
      end do

      deallocate( snloc )

      return
    end subroutine Get_Scalar_SNdgln

    subroutine Get_Vector_SNdgln( sndgln, field, cv_nloc  )
      implicit none
      type( vector_field ), intent( in ) :: field
      integer, dimension( : ), intent( inout ) :: sndgln
      integer, intent( in ), optional :: cv_nloc
      ! Local variables
      integer, dimension( : ), allocatable :: snloc
      integer :: sele, iloc

      allocate( snloc( face_loc( field, 1 ) ) )
      do sele = 1, surface_element_count( field )
         snloc = face_global_nodes( field, sele )
         do iloc = 1, face_loc( field, sele )
            sndgln( ( sele - 1 ) * face_loc( field, sele ) + iloc ) =  snloc( iloc )
!!$            ewrite(3,*)'sele, iloc, sndgln:', sele, iloc, &
!!$                 sndgln( ( sele - 1 ) * face_loc( field, sele ) + iloc )
         end do
      end do

      deallocate( snloc )

      return
    end subroutine Get_Vector_SNdgln




    subroutine print_from_state( state, field_prot )
      implicit none
      type( state_type ), dimension( : ), intent( in ) :: state
      real, dimension( : ), intent( in ) :: field_prot
      !
      type( scalar_field ), pointer :: field
      integer :: nphase, nstate, ncomp, totele, ndim, stotel, &
           u_nloc, xu_nloc, cv_nloc, x_nloc, x_nloc_p1, p_nloc, mat_nloc, &
           x_snloc, cv_snloc, u_snloc, p_snloc, &
           cv_nonods, mat_nonods, u_nonods, xu_nonods, x_nonods, x_nonods_p1, p_nonods, knod, istate
      real :: dx
      logical :: initialised
      integer, dimension( : ), pointer :: cv_ndgln, u_ndgln, p_ndgln, x_ndgln, x_ndgln_p1, xu_ndgln, mat_ndgln
      integer, dimension( : ), allocatable ::     cv_sndgln, p_sndgln, u_sndgln, Temperature_BC_Spatial
      real, dimension( : ), allocatable :: Temperature, Temperature_BC 

      call Get_Primary_Scalars( state, &         
           nphase, nstate, ncomp, totele, ndim, stotel, &
           u_nloc, xu_nloc, cv_nloc, x_nloc, x_nloc_p1, p_nloc, mat_nloc, &
           x_snloc, cv_snloc, u_snloc, p_snloc, &
           cv_nonods, mat_nonods, u_nonods, xu_nonods, x_nonods, x_nonods_p1, p_nonods, dx )

!!$ Calculating Global Node Numbers
      allocate( cv_sndgln( stotel * cv_snloc ), p_sndgln( stotel * p_snloc ), &
           u_sndgln( stotel * u_snloc ) )

  !    x_ndgln_p1 = 0 ; x_ndgln = 0 ; cv_ndgln = 0 ; p_ndgln = 0 ; mat_ndgln = 0 ; u_ndgln = 0 ; xu_ndgln = 0 ; &
           cv_sndgln = 0 ; p_sndgln = 0 ; u_sndgln = 0

      allocate( temperature( nphase * cv_nonods ), temperature_bc_spatial( nphase * stotel ), &
           temperature_bc( stotel * cv_snloc * nphase ) )

      call Compute_Node_Global_Numbers( state, &
           totele, stotel, x_nloc, x_nloc_p1, cv_nloc, p_nloc, u_nloc, xu_nloc, &
           cv_snloc, p_snloc, u_snloc, &
           cv_ndgln, u_ndgln, p_ndgln, x_ndgln, x_ndgln_p1, xu_ndgln, mat_ndgln, &
           cv_sndgln, p_sndgln, u_sndgln )

      initialised = .true.
      do istate = 1, nstate
         Conditional_Temperature: if( have_option( '/material_phase[' // int2str( istate - 1 ) // &
              ']/scalar_field::Temperature' ) ) then
            field => extract_scalar_field( state( istate ), 'Temperature' )
            knod = ( istate - 1 ) * node_count( field )
            call Get_ScalarFields_Outof_State( state, initialised, istate, field, &
                 Temperature( knod + 1 : knod + node_count( field ) ), &
                 Temperature_BC_Spatial, Temperature_BC ) !, &
!!$                 field_prot_source = Temperature_Source( knod + 1 : knod + node_count( field ) ) )
         end if Conditional_Temperature
      end do

      ewrite(3,*)'::temperature::', norm2( temperature )
      do istate = 1, cv_nonods
         ewrite(3,*) istate, field_prot( istate ), temperature( istate ), field%val(istate)
      end do

      deallocate( cv_sndgln, p_sndgln, u_sndgln, Temperature_BC_Spatial, Temperature, Temperature_BC ) 

      return
    end subroutine print_from_state


    subroutine update_boundary_conditions( state, stotel, cv_snloc, nphase, & 
         &                                 suf_t_bc, suf_t_bc_rob1, suf_t_bc_rob2 )
      implicit none
      type( state_type ), dimension( : ), intent( in ) :: state
      integer, intent( in ) :: stotel, cv_snloc, nphase
      real, dimension( stotel * cv_snloc * nphase ), intent( inout ) :: suf_t_bc, suf_t_bc_rob1, suf_t_bc_rob2
      !
      character( len = option_path_len ) :: option_path, option_path2, field_name, name
      integer :: shape_option(2), iphase, nobcs, kk, k, j , sele, stat
      integer, dimension( : ), allocatable :: SufID_BC
      integer, dimension( : ), pointer:: surface_element_list, face_nodes

      type( scalar_field ), pointer :: field, field_prot_bc, field_prot1, field_prot2
      type( scalar_field ), pointer :: field_prot_bc1, field_prot_bc2
      type( scalar_field ) :: field_prot_bc1f, field_prot_bc2f
      type( mesh_type ), pointer :: pmesh, surface_mesh

      suf_t_bc = 0. ; suf_t_bc_rob1 = 0. ; suf_t_bc_rob2 = 0. 

      call set_boundary_conditions_values( state, shift_time = .true. )
     
      pmesh => extract_mesh( state, 'PressureMesh' )

      do iphase = 1, nphase

         field_name = 'Temperature'
         field => extract_scalar_field( state( iphase ), trim( field_name ) )

         option_path = '/material_phase['//int2str( iphase - 1 )//']/scalar_field::'//trim( field_name )
         option_path2 = trim( option_path ) // '/prognostic/boundary_conditions['

         nobcs = get_boundary_condition_count( field )

         Loop_BC: do k = 1, nobcs

            option_path = trim( option_path2 ) // int2str( k - 1 ) // ']/surface_ids'
            shape_option = option_shape( trim( option_path ) )
            allocate( SufID_BC( 1 : shape_option( 1 ) ) )
            call get_option( trim( option_path ), SufID_BC )

            option_path = trim( option_path2 ) // int2str( k - 1 ) // ']/'

            Conditional_Field_BC: if( have_option( trim( option_path ) // 'type::dirichlet' ) ) then

               !BC_Type = 1
               field_prot_bc => extract_surface_field( field, k, 'value' )

               sele = 1
               do j = 1, stotel
                  if( any ( SufID_BC == pmesh % faces % boundary_ids( j ) ) ) then
                     !wic_bc( j + ( iphase - 1 ) * stotel ) = BC_Type
                     face_nodes => ele_nodes( field_prot_bc, sele )
                     do kk = 1, cv_snloc
                        suf_t_bc( ( iphase - 1 ) * stotel * cv_snloc + ( j - 1 ) * cv_snloc + kk ) = &
                             field_prot_bc % val( face_nodes( 1 ) )
                     end do
                     sele = sele + 1
                  end if
               end do

            else if( have_option( trim( option_path ) // 'type::robin' ) ) then

               !BC_Type = 2
               if( have_option( trim( option_path ) // 'type::robin/order_zero_coefficient/from_field' ) ) then
             
                  call get_boundary_condition( field, k, surface_mesh = surface_mesh, &
                       surface_element_list = surface_element_list )

                  call allocate( field_prot_bc1f, surface_mesh, "Robin1" )
                  call allocate( field_prot_bc2f, surface_mesh, "Robin2" )

                  call get_option( trim( option_path ) // "type::robin/order_zero_coefficient/from_field/name", name )
                  field_prot1 => extract_scalar_field( state( iphase ), name, stat )
                  if(stat /= 0) FLExit( "Could not extract parent field 1. Check options file?" )

                  call get_option( trim( option_path ) // "type::robin/order_one_coefficient/from_field/name", name )
                  field_prot2 => extract_scalar_field( state( iphase ), name, stat )
                  if(stat /= 0) FLExit( "Could not extract parent field 2. Check options file?" )

                  call remap_field_to_surface( field_prot1, field_prot_bc1f, surface_element_list )
                  call remap_field_to_surface( field_prot2, field_prot_bc2f, surface_element_list )

                  ! copy back memory
                  sele = 1
                  do j = 1, stotel
                     if( any ( SufID_BC == pmesh % faces % boundary_ids( j ) ) ) then
                        !wic_bc( j + ( iphase - 1 ) * stotel ) = BC_Type
                        face_nodes => ele_nodes( field_prot_bc1f, sele )
                        do kk = 1, cv_snloc
                           suf_t_bc_rob1( ( iphase - 1 ) * stotel * cv_snloc + ( j - 1 ) * cv_snloc + kk ) = &
                                field_prot_bc1f % val( face_nodes( 1 ) )
                           suf_t_bc_rob2( ( iphase - 1 ) * stotel * cv_snloc + ( j - 1 ) * cv_snloc + kk ) = &
                                field_prot_bc2f % val( face_nodes( 1 ) )
                        end do
                        sele = sele + 1
                     end if
                  end do

                  call deallocate( field_prot_bc1f )
                  call deallocate( field_prot_bc2f )

               else

                  field_prot_bc1 => extract_surface_field( field, k, 'order_zero_coefficient' )
                  field_prot_bc2 => extract_surface_field( field, k, 'order_one_coefficient' )

                  sele = 1
                  do j = 1, stotel
                     if( any ( SufID_BC == pmesh % faces % boundary_ids( j ) ) ) then
                        !wic_bc( j + ( iphase - 1 ) * stotel ) = BC_Type
                        face_nodes => ele_nodes( field_prot_bc1, sele )
                        do kk = 1, cv_snloc
                           suf_t_bc_rob1( ( iphase - 1 ) * stotel * cv_snloc + ( j - 1 ) * cv_snloc + kk ) = &
                                field_prot_bc1 % val( face_nodes( 1 ) )
                           suf_t_bc_rob2( ( iphase - 1 ) * stotel * cv_snloc + ( j - 1 ) * cv_snloc + kk ) = &
                                field_prot_bc2 % val( face_nodes( 1 ) )
                        end do
                        sele = sele + 1
                     end if
                  end do

               end if

            end if Conditional_Field_BC

            deallocate( SufID_BC )

         end do Loop_BC

      end do

    end subroutine update_boundary_conditions

    subroutine pack_multistate(state, packed_state,&
         multiphase_state, multicomponent_state, pmulti_state ) 
      
      type(state_type), dimension(:), intent(inout):: state
      type(state_type), dimension(:), intent(inout), pointer :: &
           multiphase_state, multicomponent_state
      type(state_type) ::  packed_state 
    
      type(state_type), dimension(:,:), pointer, optional :: pmulti_state

      type(state_type), dimension(:,:), pointer :: multi_state
      
      integer :: i,nphase,ncomp,ndim, stat, iphase, icomp
      
      type(scalar_field), pointer :: pressure
      type(vector_field), pointer :: velocity, position
      
      type(vector_field) :: p_position, u_position, m_position
      type(mesh_type) :: ovmesh,lmesh,nvmesh
      type(element_type) :: overlapping_shape
      character( len = option_path_len ) :: vel_element_type

      logical :: has_density, has_phase_volume_fraction

      ncomp=option_count('/material_phase/is_multiphase_component')
      nphase=size(state)-ncomp
      position=>extract_vector_field(state(1),"Coordinate")
      ndim=mesh_dim(position)

      

      call get_option('/geometry/mesh::VelocityMesh/from_mesh/mesh_shape/element_type', &
           vel_element_type )

      allocate(multiphase_state(nphase))
      allocate(multicomponent_state(ncomp))
      allocate(multi_state(max(1,ncomp),nphase))

      pressure=>extract_scalar_field(state(1),"Pressure")
      call insert(packed_state,pressure,"Pressure")
      call insert(packed_state,pressure%mesh,"PressureMesh")

      call add_new_memory(packed_state,pressure,"FEPressure")
      call add_new_memory(packed_state,pressure,"OldFEPressure")
      call add_new_memory(packed_state,pressure,"CVPressure")
      call add_new_memory(packed_state,pressure,"OldCVPressure")

      call insert_sfield(packed_state,"FEDensity",1,nphase)


      call insert_sfield(packed_state,"Density",1,nphase)
      if (option_count("/material_phase/scalar_field::Temperature")>0) then
         call insert_sfield(packed_state,"Temperature",1,nphase)
      end if
      call insert_sfield(packed_state,"PhaseVolumeFraction",1,nphase)

      velocity=>extract_vector_field(state(1),"Velocity")
      call insert(packed_state,velocity%mesh,"VelocityMesh")
      ovmesh=make_mesh(position%mesh,&
           shape=velocity%mesh%shape,&
           continuity=1,name="VelocityMesh_Continuous")
      call insert(packed_state,ovmesh,"VelocityMesh_Continuous")
      if ( .not. has_mesh(state(1),"VelocityMesh_Continuous") ) &
           call insert(state(1),ovmesh,"VelocityMesh_Continuous")
      call allocate(u_position,ndim,ovmesh,"VelocityCoordinate")
      ovmesh=make_mesh(position%mesh,&
           shape=pressure%mesh%shape,&
           continuity=1,name="PressureMesh_Continuous")
      call insert(packed_state,ovmesh,"PressureMesh_Continuous")
      if ( .not. has_mesh(state(1),"PressureMesh_Continuous") ) &
           call insert(state(1),ovmesh,"PressureMesh_Continuous")

      call allocate(p_position,ndim,ovmesh,"PressureCoordinate")
      ovmesh=make_mesh(position%mesh,&
           shape=pressure%mesh%shape,&
           continuity=-11,name="PressureMesh_Discontinuous")
      call insert(packed_state,ovmesh,"PressureMesh_Discontinuous")
      if ( .not. has_mesh(state(1),"PressureMesh_Discontinuous") ) &
           call insert(state(1),ovmesh,"PressureMesh_Discontinuous")
      call allocate(m_position,ndim,ovmesh,"MaterialCoordinate")    

      call remap_field( position, u_position )
      call remap_field( position, p_position )
      call remap_field( position, m_position )
  
      call insert(packed_state,position,"Coordinate")
      call insert(packed_state,u_position,"VelocityCoordinate")
      call insert(packed_state,p_position,"PressureCoordinate")
      call insert(packed_state,m_position,"MaterialCoordinate")
      call deallocate(p_position)
      call deallocate(u_position)
      call deallocate(m_position)

      has_density=has_scalar_field(state(1),"Density")
      has_phase_volume_fraction=has_scalar_field(state(1),"PhaseVolumeFraction")

      if (trim(vel_element_type)=='overlapping') then
         !overlapping
         ovmesh=make_mesh(position%mesh,&
              shape=velocity%mesh%shape,& 
              continuity=velocity%mesh%continuity,&
              overlapping_shape=pressure%mesh%shape)
         overlapping_shape=pressure%mesh%shape

         call insert_vfield(packed_state,"Velocity",ovmesh)
         call insert_vfield(packed_state,"NonlinearVelocity",ovmesh)
         call insert(state(1),ovmesh,"InternalVelocityMesh")
         call insert(packed_state,ovmesh,"InternalVelocityMesh")
      else
         call insert(packed_state,velocity%mesh,"InternalVelocityMesh")
         call insert_vfield(packed_state,"Velocity")
         call insert_vfield(packed_state,"NonlinearVelocity")
         call insert(state(1),velocity%mesh,"InternalVelocityMesh")
      end if

      call unpack_multiphase(packed_state,multiphase_state)  
      if (ncomp>0) then
         call insert_sfield(packed_state,"ComponentDensity",ncomp,nphase)
         call insert_sfield(packed_state,"ComponentMassFraction",ncomp,nphase)

         call insert_sfield(packed_state,"FEComponentDensity",ncomp,nphase)
         call insert_sfield(packed_state,"FEComponentMassFraction",ncomp,nphase)

         call unpack_multicomponent(packed_state,multicomponent_state)  
      end if

      iphase=1
      icomp=1
      do i=1,size(state)
         if(have_option(trim(state(i)%option_path)&
              //'/is_multiphase_component')) then
            velocity=>extract_vector_field(state(i),"Velocity",stat)
            if (stat==0) velocity%wrapped=.true.
            velocity=>extract_vector_field(state(i),"OldVelocity",stat)
            if (stat==0) velocity%wrapped=.true.
            velocity=>extract_vector_field(state(i),"IteratedVelocity",stat)
            if (stat==0) velocity%wrapped=.true.


            call unpack_component_sfield(state(i),packed_state,"FEComponentDensity",icomp)
            !call unpack_component_sfield(state(i),packed_state,"FEOldComponentDensity",icomp)
            call unpack_component_sfield(state(i),packed_state,"FEComponentMassFraction",icomp)
            !call unpack_component_sfield(state(i),packed_state,"FEOldComponentMassFraction",icomp)


            call unpack_component_sfield(state(i),packed_state,"OldComponentDensity",icomp,prefix='Old')
            call unpack_component_sfield(state(i),packed_state,"OldComponentMassFraction",icomp,prefix='Old')
            call unpack_component_sfield(state(i),packed_state,"ComponentDensity",icomp)
            call unpack_component_sfield(state(i),packed_state,"ComponentMassFraction",icomp)




            icomp=icomp+1
            cycle
         else

            
            if (has_density) then
               call unpack_sfield(state(i),packed_state,"IteratedDensity",1,iphase,&
                    check_paired(extract_scalar_field(state(i),"Density"),&
                    extract_scalar_field(state(i),"IteratedDensity")))
               call unpack_sfield(state(i),packed_state,"OldDensity",1,iphase,&
                    check_paired(extract_scalar_field(state(i),"Density"),&
                    extract_scalar_field(state(i),"OldDensity")))
               call unpack_sfield(state(i),packed_state,"Density",1,iphase)
               call insert(multi_state(1,iphase), extract_scalar_field(state(i),"Density"),"Density")
            end if

            if(have_option(trim(state(i)%option_path)&
                 //'scalar_field::Temperature')) then
               call unpack_sfield(state(i),packed_state,"Temperature",1,iphase)
               call unpack_sfield(state(i),packed_state,"OldTemperate",1,iphase)
               call unpack_sfield(state(i),packed_state,"IteratedTemperature",1,iphase)
               call insert(multi_state(1,iphase), extract_scalar_field(state(i),"Temperature"),"Temperature")
            end if

            
            if(has_phase_volume_fraction) then
               call unpack_sfield(state(i),packed_state,"IteratedPhaseVolumeFraction",1,iphase,&
                    check_paired(extract_scalar_field(state(i),"PhaseVolumeFraction"),&
                    extract_scalar_field(state(i),"IteratedPhaseVolumeFraction")))
               call unpack_sfield(state(i),packed_state,"OldPhaseVolumeFraction",1,iphase,&
                    check_paired(extract_scalar_field(state(i),"PhaseVolumeFraction"),&
                    extract_scalar_field(state(i),"OldPhaseVolumeFraction")))
               call unpack_sfield(state(i),packed_state,"PhaseVolumeFraction",1,iphase)
               call insert(multi_state(1,iphase), extract_scalar_field(state(i),"PhaseVolumeFraction"),"PhaseVolumeFraction")
            end if

            call unpack_vfield(state(i),packed_state,"IteratedVelocity",iphase,&
                 check_vpaired(extract_vector_field(state(i),"Velocity"),&
                 extract_vector_field(state(i),"IteratedVelocity")))
            call unpack_vfield(state(i),packed_state,"OldVelocity",iphase,&
                 check_vpaired(extract_vector_field(state(i),"Velocity"),&
                 extract_vector_field(state(i),"OldVelocity")))
            call unpack_vfield(state(i),packed_state,"Velocity",iphase)
            call insert(multi_state(1,iphase), extract_vector_field(state(i),"Velocity"),"Velocity")

            iphase=iphase+1
         end if
      end do

      if (option_count("/material_phase/scalar_field::Temperature")>0) call allocate_multiphase_scalar_bcs(packed_state,multi_state,"Temperature")
      call allocate_multiphase_scalar_bcs(packed_state,multi_state,"Density")
      call allocate_multiphase_scalar_bcs(packed_state,multi_state,"PhaseVolumeFraction")
      call allocate_multiphase_vector_bcs(packed_state,multi_state,"Velocity")

      !! // How to add density as a dependant of olddensity,  as an example
      !! // Suppose we have a previous declaration

      !! type(tensor_field), pointer :: old_density, density

      !! old_density=>extract_tensor_field(packed_state,"PackedOldDensity")
      !! density=>extract_tensor_field(packed_state,"PackedDensity")
      !! call add_dependant_field(old_density,density)

      !! // if we now make a  call 

      !! call mark_as_updated(density)

      !! // then is_updated(density) is now .true. (no other changes)
      !! // If we then make a  call 
      

      !! call mark_as_updated(old_density)
      !! // then is_updated(old_density) is now .true. and is_updated(density) is .false.


      if (present(pmulti_state)) then
         pmulti_state=>multi_state
      else
         deallocate(multi_state)
      end if

      contains

        subroutine unpack_multicomponent(mstate,mcstate)
          type(state_type) :: mstate
          type(state_type), dimension(:) :: mcstate

          integer :: icomp

          type(tensor_field), pointer :: component, density
          type(vector_field) :: vfield


          component=>extract_tensor_field(mstate,"PackedComponentMassFraction")
          density=>extract_tensor_field(mstate,"PackedComponentDensity")

          do icomp=1,ncomp
             call allocate(vfield,nphase,component%mesh,"ComponentMassFraction",field_type=FIELD_TYPE_DEFERRED)
             vfield%option_path=component%option_path
             deallocate(vfield%val)
             vfield%val=>component%val(icomp,:,:)
             vfield%wrapped=.true.
             call insert(mcstate(icomp),vfield,vfield%name)
             call deallocate(vfield)


             call allocate(vfield,nphase,component%mesh,"ComponentDensity",field_type=FiELD_TYPE_DEFERRED)
             vfield%option_path=component%option_path
             deallocate(vfield%val)
             vfield%val=>component%val(icomp,:,:)
             vfield%wrapped=.true.
             call insert(mcstate(icomp),vfield,vfield%name)
             call deallocate(vfield)
             
          end do

        end subroutine unpack_multicomponent
          

        subroutine unpack_multiphase(mstate,mpstate)
          type(state_type) :: mstate
          type(state_type), dimension(:) :: mpstate
          integer :: index, iphase

          type(tensor_field), pointer :: tfield
          type(tensor_field) :: mp_tfield


          do index=1,size(mstate%tensor_fields)
             tfield=>extract_tensor_field(mstate,index)
             if (tfield%name(:6)=="Packed") then
                do iphase=1,nphase
                   call allocate(mp_tfield,tfield%mesh,tfield%name(7:),field_type=FiELD_TYPE_DEFERRED,dim=[tfield%dim(1),1])

                   mp_tfield%val=>tfield%val(:,iphase:iphase,:)
                   mp_tfield%updated=>tfield%updated
                   mp_tfield%wrapped=.true.
                   call insert(mpstate(iphase),mp_tfield,mp_tfield%name)
                   call deallocate(mp_tfield)
                end do
             end if
          end do

        END subroutine unpack_multiphase
        

        subroutine add_new_memory(mstate,sfield,name)
          type(state_type) :: mstate
          type(scalar_field) :: sfield
          character (len=*) :: name
          type(scalar_field) :: sfield2

          call allocate(sfield2,sfield%mesh,name)
          call insert(mstate,sfield2,name)
          call deallocate(sfield2)

        end subroutine add_new_memory
          

        subroutine insert_sfield(mstate,name,ncomp,nphase,nmesh)
          type(state_type), intent(inout) :: mstate
          character(len=*) :: name
          type(mesh_type),optional, target :: nmesh
          integer :: ncomp,nphase

          type(scalar_field), pointer :: nfield
          type(mesh_type), pointer :: lmesh
          type(tensor_field) :: mfield
          integer :: stat

          nfield=>extract_scalar_field(state(1),name,stat)
          if (stat/=0) then
             nfield=>extract_scalar_field(state(1),"Pressure",stat)
          end if

          if (present(nmesh)) then
             lmesh=> nmesh
          else
             lmesh=>nfield%mesh
          end if

          call allocate(mfield,lmesh,"Packed"//name,dim=[ncomp,nphase])
          call insert(mstate,mfield,"Packed"//name)
          call deallocate(mfield)
          call allocate(mfield,lmesh,"PackedOld"//name,dim=[ncomp,nphase])
          call insert(mstate,mfield,"PackedOld"//name)
          call deallocate(mfield)
          call allocate(mfield,lmesh,"PackedIterated"//name,dim=[ncomp,nphase])
          call insert(mstate,mfield,"PackedIterated"//name)
          call deallocate(mfield)

        end subroutine insert_sfield

        subroutine insert_vfield(mstate,name,nmesh)
          type(state_type), intent(inout) :: mstate
          character(len=*) :: name
          type(mesh_type), optional, target :: nmesh

          type(vector_field), pointer :: nfield
          type(mesh_type), pointer :: lmesh
          type(tensor_field)  :: mfield


          nfield=>extract_vector_field(state(1),name)
          if (present(nmesh)) then
             lmesh=> nmesh
          else
             lmesh=>nfield%mesh
          end if
          
          call allocate(mfield,lmesh,"Packed"//name,dim=[ndim,nphase])
          call insert(mstate,mfield,"Packed"//name)
          call deallocate(mfield)
          call allocate(mfield,lmesh,"PackedOld"//name,dim=[ndim,nphase])
          call insert(mstate,mfield,"PackedOld"//name)
          call deallocate(mfield)
          call allocate(mfield,lmesh,"PackedIterated"//name,dim=[ndim,nphase])
          call insert(mstate,mfield,"PackedIterated"//name)
          call deallocate(mfield)

        end subroutine insert_vfield

        subroutine unpack_sfield(nstate,mstate,name,icomp, iphase,free)
          type(state_type), intent(inout) :: nstate, mstate
          character(len=*) :: name
          integer :: icomp,iphase, stat
          logical, optional :: free 

          type(scalar_field), pointer :: nfield, onfield
          type(tensor_field), pointer :: mfield
          logical lfree


          if (present(free)) then
             lfree=free
          else
             lfree=.true.
          end if

          mfield=>extract_tensor_field(mstate,"Packed"//name)

          nfield=>extract_scalar_field(nstate,name)
          mfield%val(icomp,iphase,:)=nfield%val(:)
          if (icomp==1 .and. iphase == 1) then
             mfield%option_path=nfield%option_path
          end if
          if(lfree) deallocate(nfield%val)
          nfield%val=>mfield%val(icomp,iphase,:)
          nfield%val_stride=ncomp*nphase
          nfield%wrapped=.true.
          

        end subroutine unpack_sfield

        subroutine unpack_vfield(nstate,mstate,name,iphase,free)
          type(state_type), intent(inout) :: nstate, mstate
          character(len=*) :: name
          integer :: iphase
          logical, optional :: free 

          
          type(vector_field), pointer :: nfield
          type(tensor_field), pointer ::mfield
          integer :: ndim,rdim, nonods
          logical lfree

          if (present(free)) then
             lfree=free
          else
             lfree=.true.
          end if

          nfield=>extract_vector_field(nstate,name)
          mfield=>extract_tensor_field(mstate,"Packed"//name)

          mfield%val(:,iphase,:)=nfield%val(:,1:node_count(mfield))
          if (icomp==1 .and. iphase == 1) then
             mfield%option_path=nfield%option_path
          end if
          if (lfree) then
#ifdef HAVE_MEMORY_STATS
             call register_deallocation("vector_field", "real", &
                  size(nfield%val), name=nfield%name)
#endif
             deallocate(nfield%val)
          end if
          nfield%val=>mfield%val(:,iphase,:)
          nfield%wrapped=.true.

        end subroutine unpack_vfield

        subroutine unpack_component_sfield(st,mst,name,ic,prefix)
          type(state_type) :: st, mst
          character (len=*) :: name
          integer :: ic
          integer :: ip
          character (len=*), optional :: prefix


          type(scalar_field), pointer :: nfield,pnfield
          type(tensor_field), pointer :: mfield
          logical :: free
          

          mfield=>extract_tensor_field(mst,"Packed"//name)

          do ip=1,nphase
             if ( has_scalar_field(st,name//"Phase"//int2str(ip)) ) then

                nfield=>extract_scalar_field(st,name//"Phase"//int2str(ip))
                if (present(prefix)) then
                   pnfield=>extract_scalar_field(st,name(len(prefix)+1:)//"Phase"//int2str(ip))
                   free=check_paired(pnfield,nfield)
                else
                   free=.true.
                end if

                
               
                
                mfield%val(ic,ip,:)=nfield%val(:)
                if (ic==1) then
                   mfield%option_path=nfield%option_path
                end if
                if (free) deallocate(nfield%val)
                nfield%val=>mfield%val(ic,ip,:)
                nfield%val_stride=ncomp*nphase
                nfield%wrapped=.true.
             end if
          end do
                
        end subroutine unpack_component_sfield

        subroutine allocate_multiphase_scalar_bcs(s,ms,name)

          type(state_type), intent(inout) :: s
          type(state_type), dimension(:,:), intent(inout) :: ms
          character( len=*) :: name

          type(tensor_field), pointer :: mfield
          type(scalar_field), pointer :: sfield
          type(tensor_boundary_condition) :: tbc
          type(scalar_boundary_condition), pointer ::  bc
          type(tensor_boundary_condition), dimension(:), pointer :: temp

          integer :: iphase,icomp,stat, n, nbc

          nbc=0
          mfield=>extract_tensor_field(s,"Packed"//name)

          allocate(mfield%bc)
          
          do iphase=1,mfield%dim(2)
             do icomp=1,mfield%dim(1)
                sfield=>extract_scalar_field( ms(icomp,iphase),trim(name),stat)
                if (stat/= 0 ) cycle

                allocate(tbc%applies(mfield%dim(1),mfield%dim(2)))
                tbc%applies= .false.
                tbc%applies(icomp,iphase)=.true.
               
                do n=1,get_boundary_condition_count(sfield)

                  bc=>sfield%bc%boundary_condition(n)
                  
                  tbc%name=bc%name
                  tbc%type=bc%type
                  tbc%surface_element_list=>bc%surface_element_list
                  tbc%surface_node_list=>bc%surface_node_list
                  tbc%surface_mesh=>bc%surface_mesh
                  call incref(tbc%surface_mesh)
                  tbc%scalar_surface_fields=>bc%surface_fields
                  
                  nbc=nbc+1
                  if (nbc>1) then
                     temp=>mfield%bc%boundary_condition
                     allocate(mfield%bc%boundary_condition(nbc))
                     mfield%bc%boundary_condition(1:nbc-1)=temp
                     deallocate(temp)
                     mfield%bc%boundary_condition(nbc)=tbc
                  else
                     allocate(mfield%bc%boundary_condition(nbc))
                     mfield%bc%boundary_condition(nbc)=tbc
                  end if
               end do
            end do
         end do
               

       end subroutine allocate_multiphase_scalar_bcs


        subroutine allocate_multiphase_vector_bcs(s,ms,name)

          type(state_type), intent(inout) :: s
          type(state_type), dimension(:,:), intent(inout) :: ms
          character( len=*) :: name

          type(tensor_field), pointer :: mfield
          type(vector_field), pointer :: vfield
          type(tensor_boundary_condition) :: tbc
          type(vector_boundary_condition), pointer ::  bc
          type(tensor_boundary_condition), dimension(:), pointer :: temp

          integer :: iphase,icomp,stat, n, nbc

          nbc=0
          mfield=>extract_tensor_field(s,"Packed"//name)

          allocate(mfield%bc)
          
          do iphase=1,mfield%dim(2)
             vfield=>extract_vector_field( ms(1,iphase),trim(name),stat)
             if (stat/= 0 ) cycle

             allocate(tbc%applies(mfield%dim(1),mfield%dim(2)))
             tbc%applies= .false.
             tbc%applies(:,iphase)=.true.
               
             do n=1,get_boundary_condition_count(vfield)

                bc=>vfield%bc%boundary_condition(n)
                  
                tbc%name=bc%name
                tbc%type=bc%type
                tbc%surface_element_list=>bc%surface_element_list
                tbc%surface_node_list=>bc%surface_node_list
                tbc%surface_mesh=>bc%surface_mesh
                call incref(tbc%surface_mesh)
                tbc%vector_surface_fields=>bc%surface_fields
                  
                nbc=nbc+1
                if (nbc>1) then
                   temp=>mfield%bc%boundary_condition
                   allocate(mfield%bc%boundary_condition(nbc))
                   mfield%bc%boundary_condition(1:nbc-1)=temp
                   deallocate(temp)
                   mfield%bc%boundary_condition(nbc)=tbc
                else
                   allocate(mfield%bc%boundary_condition(nbc))
                   mfield%bc%boundary_condition(nbc)=tbc
                end if
             end do
          end do

       end subroutine allocate_multiphase_vector_bcs

       function check_paired(sfield1,sfield2) result(unpaired)
         type(scalar_field) :: sfield1,sfield2
         logical unpaired

         unpaired = .not. associated(sfield2%val,sfield1%val)

       end function check_paired

       function check_vpaired(vfield1,vfield2) result(unpaired)
         type(vector_field) :: vfield1,vfield2
         logical unpaired

         unpaired = .not. associated(vfield2%val,vfield1%val)

       end function check_vpaired


      end subroutine pack_multistate

      function wrap_as_tensor(field) result(tfield)

        type(scalar_field), intent(inout) :: field  
        type(tensor_field), pointer :: tfield

        allocate(tfield)
        call allocate(tfield,field%mesh,name=field%name,dim=[1,1])

        tfield%val(1,1,:)=field%val
        deallocate(tfield%updated)
        tfield%updated=field%updated
        deallocate(field%val)
        deallocate(field%updated)
        field%val=>tfield%val(1,1,:)
        field%updated=>tfield%updated
        tfield%option_path=field%option_path

      end function wrap_as_tensor


      subroutine finalise_multistate(packed_state,multiphase_state,&
           multicomponent_state)

        type(state_type) :: packed_state
        type(state_type), dimension(:), pointer :: multiphase_state, multicomponent_state


        call deallocate(multiphase_state)
        deallocate(multiphase_state)
        call deallocate(multicomponent_state)
        deallocate(multicomponent_state)
        call deallocate(packed_state)

      end subroutine finalise_multistate



    subroutine add_dependant_fields_to_tensor_from_state(infield,state,scalar_field_names,&
         vector_field_names,tensor_field_names)

      !  Convenience subroutine to add a bunch of fields as dependants of infield in one call.

      type(tensor_field) :: infield
      type(state_type) :: state
      character (len=*) , dimension(:), optional :: scalar_field_names, vector_field_names, &
           tensor_field_names

      integer :: i
      type(scalar_field), pointer :: sfield
      type(vector_field), pointer :: vfield
      type(tensor_field), pointer :: tfield

      if (present(scalar_field_names)) then
         do i=1,size(scalar_field_names)
            sfield=>extract_scalar_field(state,trim(scalar_field_names(i)))
            call add_dependant_field(infield,sfield)
         end do
      end if

      if (present(vector_field_names)) then
         do i=1,size(vector_field_names)
            vfield=>extract_vector_field(state,trim(vector_field_names(i)))
            call add_dependant_field(infield,vfield)
         end do
      end if

      if (present(tensor_field_names)) then
         do i=1,size(tensor_field_names)
            tfield=>extract_tensor_field(state,tensor_field_names(i))
            call add_dependant_field(infield,tfield)
         end do
      end if

    end subroutine add_dependant_fields_to_tensor_from_state


  end module Copy_Outof_State
<|MERGE_RESOLUTION|>--- conflicted
+++ resolved
@@ -1053,10 +1053,8 @@
             call set_from_python_function(dummy, trim(func), positions, current_time)
             field_prot = dummy % val
             call deallocate( dummy )
-<<<<<<< HEAD
          elseif( have_option( trim( option_path ) // '/prognostic/initial_condition/from_file')) then
             field_prot = field % val
-=======
 
          else if (have_option( trim( option_path ) // '/prognostic/initial_condition') )then
          call allocate( dummy, field % mesh, 'dummy' )
@@ -1065,7 +1063,6 @@
          field_prot = dummy%val
          call deallocate( dummy )
 
->>>>>>> 82a3b7b6
          else
             ewrite(-1,*) 'No initial condition for field::', trim( field_name )
             FLAbort( 'Check initial conditions' )
@@ -1400,12 +1397,10 @@
             if( ndim > 2 ) field_w_prot( ( iphase - 1 ) * nonods + 1 : iphase * nonods ) = dummy % val( 3, : )
 
             call deallocate( dummy )
-<<<<<<< HEAD
          elseif( have_option( trim( option_path ) // '/from_file')) then
             field_u_prot( ( iphase - 1 ) * nonods + 1 : iphase * nonods ) = field % val( 1, : )
             if( ndim > 1 ) field_v_prot( ( iphase - 1 ) * nonods + 1 : iphase * nonods ) = field % val( 2, : )
             if( ndim > 2 ) field_w_prot( ( iphase - 1 ) * nonods + 1 : iphase * nonods ) = field % val( 3, : )
-=======
 
          else if (have_option( trim( option_path ) // '/prognostic/initial_condition') )then
              call allocate( dummy, field % dim, field % mesh, 'dummy' )
@@ -1416,7 +1411,6 @@
              if( ndim > 2 ) field_w_prot( ( iphase - 1 ) * nonods + 1 : iphase * nonods ) = dummy % val( 3, : )
              call deallocate( dummy )
 
->>>>>>> 82a3b7b6
          else
 
             ewrite(-1,*) 'No initial condition for field::', trim( field_name )
