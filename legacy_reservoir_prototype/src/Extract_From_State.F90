--- conflicted
+++ resolved
@@ -1332,130 +1332,6 @@
          end if
       end if Conditional_AbsorptionField
 
-<<<<<<< HEAD
-      Conditional_InitialisationFromFLML: if( initialised ) then
-
-         if ( is_overlapping ) then
-            field_u_prot = 0.
-            field_v_prot = 0.
-            field_w_prot = 0.
-            
-
-            allocate(order(nonods))
-            nloc=ele_loc(field,1)
-            do j=1,nlev
-               if (has_vector_field(state(iphase),trim(field%name)//"Chunk"//int2str(j))) then
-                  chunk=>extract_vector_field(state(iphase),&
-                       trim(field%name)//"Chunk"//int2str(j))
-                   order=(/((( iphase - 1 ) * nonods *nlev+  (ele-1)*nloc*nlev&
-                       + (j-1)*nloc+ i,i=1,ele_loc(field,ele)),ele=1,ele_count(field))/)
-                   print*, order
-                  field_u_prot(order) = chunk % val( 1, : )
-                  if( ndim > 1 ) field_v_prot(order) = chunk % val( 2, : )
-                  if( ndim > 2 ) field_w_prot(order) = chunk % val( 3, : )
-
-               else
-                  order=(/((( iphase - 1 ) * nonods *nlev+  (ele-1)*nloc*nlev&
-                       + (j-1)*nloc+ i,i=1,ele_loc(field,ele)),ele=1,ele_count(field))/)
-                  field_u_prot(order) = field % val( 1, : )
-                  if( ndim > 1 ) field_v_prot(order) = field % val( 2, : )
-                  if( ndim > 2 ) field_w_prot(order) = field % val( 3, : )
-               end if
-            end do
-            deallocate(order)
-         else
-            field_u_prot( ( iphase - 1 ) * nonods + 1 : iphase * nonods ) = field % val( 1, : )
-            if( ndim > 1 ) field_v_prot( ( iphase - 1 ) * nonods + 1 : iphase * nonods ) = field % val( 2, : )
-            if( ndim > 2 ) field_w_prot( ( iphase - 1 ) * nonods + 1 : iphase * nonods ) = field % val( 3, : )
-         end if
-
-      else
-         option_path = '/material_phase[' // int2str( iphase - 1 ) // ']/vector_field::' // trim( field_name ) // &
-              '/prognostic/initial_condition::WholeMesh'
-         if ( have_option( trim( option_path ) // '/constant' ) ) then
-            allocate( initial_constant( ndim ) ) ; initial_constant = 0.
-            call get_option( trim( option_path ) // '/constant', initial_constant )
-
-            field_u_prot( ( iphase - 1 ) * nonods + 1 : iphase * nonods ) = initial_constant( 1 )
-            if( ndim > 1 ) field_v_prot( ( iphase - 1 ) * nonods + 1 : iphase * nonods ) = initial_constant( 2 )
-            if( ndim > 2 ) field_w_prot( ( iphase - 1 ) * nonods + 1 : iphase * nonods ) = initial_constant( 3 )
-
-            deallocate( initial_constant )
-
-         else if ( have_option( trim( option_path ) // '/python' ) ) then
-            call get_option( trim( option_path ) // '/python', func )
-
-            call allocate( dummy, field % dim, field % mesh, 'dummy' )
-            call get_option( '/timestepping/current_time', current_time )
-            call set_from_python_function( dummy, trim( func ), positions, current_time )
-
-            field_u_prot( ( iphase - 1 ) * nonods + 1 : iphase * nonods ) = dummy % val( 1, : )
-            if( ndim > 1 ) field_v_prot( ( iphase - 1 ) * nonods + 1 : iphase * nonods ) = dummy % val( 2, : )
-            if( ndim > 2 ) field_w_prot( ( iphase - 1 ) * nonods + 1 : iphase * nonods ) = dummy % val( 3, : )
-
-            call deallocate( dummy )
-         elseif( have_option( trim( option_path ) // '/from_file')) then
-            field_u_prot( ( iphase - 1 ) * nonods + 1 : iphase * nonods ) = field % val( 1, : )
-            if( ndim > 1 ) field_v_prot( ( iphase - 1 ) * nonods + 1 : iphase * nonods ) = field % val( 2, : )
-            if( ndim > 2 ) field_w_prot( ( iphase - 1 ) * nonods + 1 : iphase * nonods ) = field % val( 3, : )
-
-         else if (have_option( trim( option_path ) // '/prognostic/initial_condition') )then
-             call allocate( dummy, field % dim, field % mesh, 'dummy' )
-             call get_option('/timestepping/current_time', current_time)
-             call initialise_field_over_regions(dummy, trim( option_path ) // '/prognostic/initial_condition', positions, current_time)
-             field_u_prot( ( iphase - 1 ) * nonods + 1 : iphase * nonods ) = dummy % val( 1, : )
-             if( ndim > 1 ) field_v_prot( ( iphase - 1 ) * nonods + 1 : iphase * nonods ) = dummy % val( 2, : )
-             if( ndim > 2 ) field_w_prot( ( iphase - 1 ) * nonods + 1 : iphase * nonods ) = dummy % val( 3, : )
-             call deallocate( dummy )
-
-         else
-
-            ewrite(-1,*) 'No initial condition for field::', trim( field_name )
-            FLAbort( 'Check initial conditions' )
-
-         end if
-
-         if ( is_overlapping ) then
-            field_u_prot = 0.
-            field_v_prot = 0.
-            field_w_prot = 0.
-            
-
-            allocate(order(nonods))
-            nloc=ele_loc(field,1)
-            do j=1,nlev
-               if (has_vector_field(state(iphase),trim(field%name)//"Chunk"//int2str(j))) then
-                  chunk=>extract_vector_field(state(iphase),&
-                       trim(field%name)//"Chunk"//int2str(j))
-                   order=(/((( iphase - 1 ) * nonods *nlev+  (ele-1)*nloc*nlev&
-                       + (j-1)*nloc+ i,i=1,ele_loc(field,ele)),ele=1,ele_count(field))/)
-                   print*, order
-                  field_u_prot(order) = chunk % val( 1, : )
-                  if( ndim > 1 ) field_v_prot(order) = chunk % val( 2, : )
-                  if( ndim > 2 ) field_w_prot(order) = chunk % val( 3, : )
-
-               else
-                  order=(/((( iphase - 1 ) * nonods *nlev+  (ele-1)*nloc*nlev&
-                       + (j-1)*nloc+ i,i=1,ele_loc(field,ele)),ele=1,ele_count(field))/)
-                  field_u_prot(order) = field % val( 1, : )
-                  if( ndim > 1 ) field_v_prot(order) = field % val( 2, : )
-                  if( ndim > 2 ) field_w_prot(order) = field % val( 3, : )
-               end if
-            end do
-            deallocate(order)
-         end if
-      end if Conditional_InitialisationFromFLML
-
-
-      ! set nu to u
-      field_nu_prot( ( iphase - 1 ) * nonods + 1 : iphase * nonods ) = &
-           field_u_prot( ( iphase - 1 ) * nonods + 1 : iphase * nonods )
-      if( ndim > 1 ) field_nv_prot( ( iphase - 1 ) * nonods + 1 : iphase * nonods ) = &
-           field_v_prot( ( iphase - 1 ) * nonods + 1 : iphase * nonods )
-      if( ndim > 2 ) field_nw_prot( ( iphase - 1 ) * nonods + 1 : iphase * nonods ) = &
-           field_w_prot( ( iphase - 1 ) * nonods + 1 : iphase * nonods )
-=======
->>>>>>> 854d1047
 
       option_path = '/material_phase[' // int2str( iphase - 1 )// ']/vector_field::' // trim( field_name )
       option_path2 = trim( option_path ) // '/prognostic/boundary_conditions['
