
!    Copyright (C) 2006 Imperial College London and others.
!    
!    Please see the AUTHORS file in the main source directory for a full list
!    of copyright holders.
!
!    Prof. C Pain
!    Applied Modelling and Computation Group
!    Department of Earth Science and Engineering
!    Imperial College London
!
!    amcgsoftware@imperial.ac.uk
!    
!    This library is free software; you can redistribute it and/or
!    modify it under the terms of the GNU Lesser General Public
!    License as published by the Free Software Foundation,
!    version 2.1 of the License.
!
!    This library is distributed in the hope that it will be useful,
!    but WITHOUT ANY WARRANTY; without even the implied warranty of
!    MERCHANTABILITY or FITNESS FOR A PARTICULAR PURPOSE.  See the GNU
!    Lesser General Public License for more details.
!
!    You should have received a copy of the GNU Lesser General Public
!    License along with this library; if not, write to the Free Software
!    Foundation, Inc., 59 Temple Place, Suite 330, Boston, MA  02111-1307
!    USA
#include "fdebug.h"

  module multiphase_time_loop

    use write_state_module
    use diagnostic_variables
    use diagnostic_fields_wrapper
    use diagnostic_fields_new, only : &
         calculate_diagnostic_variables_new => calculate_diagnostic_variables, &
         check_diagnostic_dependencies
    use global_parameters, only: timestep, simulation_start_time, simulation_start_cpu_time, &
                               simulation_start_wall_time, &
                               topology_mesh_name, current_time, is_overlapping
    use fldebug
    use state_module
    use fields
    use field_options
    use fields_allocates
    use spud
    use signal_vars
    use populate_state_module
    use vector_tools
    use global_parameters

!!$ Modules required by adaptivity
    use qmesh_module
    use adapt_state_module
    use adapt_state_prescribed_module!, only: do_adapt_state_prescribed, adapt_state_prescribed
    use populate_sub_state_module
    use fluids_module!, only: pre_adapt_tasks, update_state_post_adapt

!!$ Modules indigenous to the prototype Code
    use cv_advection, only : CV_GET_ALL_LIMITED_VALS, cv_count_faces
    use multiphase_1D_engine
    use spact
    use multiphase_EOS
    use shape_functions_Linear_Quadratic
    use Compositional_Terms
    use Copy_Outof_State
    use Copy_BackTo_State 
    use boundary_conditions

    use multiphase_fractures

    !use mapping_for_ocvfem
    !use matrix_operations
    !use shape_functions
    !use printout

    implicit none
    private
    public :: MultiFluids_SolveTimeLoop

  contains

    subroutine MultiFluids_SolveTimeLoop( state, &
         dt, nonlinear_iterations, dump_no )
      implicit none
      type( state_type ), dimension( : ), intent( inout ) :: state
      integer, intent( inout ) :: dump_no, nonlinear_iterations
      real, intent( inout ) :: dt

!!$ additional state variables for multiphase & multicomponent

      type(state_type) :: packed_state
      type(state_type), dimension(:), pointer :: multiphase_state, multicomponent_state


!!$ Primary scalars
      integer :: nphase, nstate, ncomp, totele, ndim, stotel, &
           u_nloc, xu_nloc, cv_nloc, x_nloc, x_nloc_p1, p_nloc, mat_nloc, &
           x_snloc, cv_snloc, u_snloc, p_snloc, &
           cv_nonods, mat_nonods, u_nonods, xu_nonods, x_nonods, x_nonods_p1, p_nonods
      real :: dx

!!$ Node global numbers
      integer, dimension( : ), pointer :: x_ndgln_p1, x_ndgln, cv_ndgln, p_ndgln, &
           mat_ndgln, u_ndgln, xu_ndgln, cv_sndgln, p_sndgln, u_sndgln

!!$ Sparsity patterns
      integer :: nlenmcy, mx_nface_p1, mx_ncolacv, mxnele, mx_ncoldgm_pha, &
           mx_ncolmcy, mx_nct, mx_nc, mx_ncolcmc, mx_ncolm, &
           ncolacv, ncolmcy, ncolele, ncoldgm_pha, ncolct, ncolc, ncolcmc, ncolm
      integer, dimension( : ), allocatable :: finacv, midacv, finmcy,  midmcy, &
           finele, midele, findgm_pha, middgm_pha, findct, &
           findc, findcmc, midcmc, findm, &
           midm
      integer, dimension(:), pointer :: colacv, colmcy, colele, colct,colm,colc,colcmc,coldgm_pha
      integer, dimension(:), pointer :: small_finacv, small_colacv, small_midacv
      integer, dimension(:), pointer :: block_to_global_acv
      integer, dimension(:,:), allocatable :: global_dense_block_acv

!!$ Defining element-pair type and discretisation options and coefficients
      integer :: cv_ele_type, p_ele_type, u_ele_type, mat_ele_type, u_sele_type, cv_sele_type, &
           t_disopt, v_disopt, t_dg_vel_int_opt, u_dg_vel_int_opt, v_dg_vel_int_opt, w_dg_vel_int_opt, &
           comp_diffusion_opt, ncomp_diff_coef, in_ele_upwind, dg_ele_upwind, nopt_vel_upwind_coefs, &
           nits_flux_lim_t, nits_flux_lim_volfra, nits_flux_lim_comp
      logical :: volfra_use_theta_flux, volfra_get_theta_flux, comp_use_theta_flux, comp_get_theta_flux, &
           t_use_theta_flux, t_get_theta_flux, scale_momentum_by_volume_fraction
      real :: t_beta, v_beta, t_theta, v_theta, u_theta
      real, dimension( : ), allocatable :: opt_vel_upwind_coefs

!!$ Defining time- and nonlinear interations-loops variables
      integer :: itime, dump_period_in_timesteps, final_timestep, &
           NonLinearIteration, NonLinearIteration_Components
      real :: acctim, finish_time

!!$ Defining problem that will be solved
      logical :: have_temperature_field, have_component_field, have_extra_DiffusionLikeTerm, &
           solve_force_balance, solve_PhaseVolumeFraction, linearise_density

!!$ Defining solver options
      integer :: velocity_max_iterations, PhaseVolumeFraction_max_iterations

!!$ Shape function related fields:
      integer :: cv_ngi, cv_ngi_short, scvngi_theta, sbcvngi, nface, igot_t2, igot_theta_flux

!!$ For output:
      real, dimension( : ), allocatable :: PhaseVolumeFraction_FEMT, Temperature_FEMT, Density_FEMT, &
           Component_FEMT, Mean_Pore_CV, SumConc_FEMT, Dummy_PhaseVolumeFraction_FEMT
      type( scalar_field ), pointer :: Pressure_State, Temperature_State, Component_State

!!$ Variables that can be effectively deleted as they are not used anymore:
      integer :: noit_dim

!!$ Variables used in the diffusion-like term: capilarity and surface tension:
      integer :: iplike_grad_sou
      real, dimension( : ), allocatable :: plike_grad_sou_grad, plike_grad_sou_coef

!!$ Adaptivity related fields and options:
      type( tensor_field ) :: metric_tensor
      type( state_type ), dimension( : ), pointer :: sub_state => null()
      integer :: nonlinear_iterations_adapt
      logical :: do_reallocate_fields, not_to_move_det_yet = .false., initialised

!!$ Working arrays:
      integer, dimension( : ), allocatable :: PhaseVolumeFraction_BC_Spatial, Pressure_FEM_BC_Spatial, &
           Density_BC_Spatial, Component_BC_Spatial, Velocity_U_BC_Spatial, Temperature_BC_Spatial, &
           wic_momu_bc
      real, dimension( : ), pointer :: temp,xu, yu, zu, x, y, z, ug, vg, wg, &
           Velocity_U, Velocity_V, Velocity_W, Velocity_U_Old, Velocity_V_Old, Velocity_W_Old, &
           Velocity_NU, Velocity_NV, Velocity_NW, Velocity_NU_Old, Velocity_NV_Old, Velocity_NW_Old, &
           Pressure_FEM, Pressure_CV, Temperature, Density, Density_Cp, Density_Component, PhaseVolumeFraction, &
           Component, U_Density, Pressure_FEM_Old, Pressure_CV_Old, Temperature_Old, Density_Old, Density_Cp_Old, &
           Density_Component_Old, PhaseVolumeFraction_Old, Component_Old, U_Density_Old, DRhoDPressure, &
           Porosity, &
           Velocity_U_Source, Velocity_U_Source_CV, Temperature_Source, PhaseVolumeFraction_Source, &
           ScalarField_Source, Component_Source, ScalarAdvectionField_Source, &
           PhaseVolumeFraction_BC, Pressure_FEM_BC, &
           Density_BC, Component_BC, Velocity_U_BC, Velocity_V_BC, Velocity_W_BC, Temperature_BC, &
           suf_u_bc_rob1, suf_v_bc_rob1, suf_w_bc_rob1, suf_u_bc_rob2, suf_v_bc_rob2, suf_w_bc_rob2, &
           suf_t_bc_rob1, suf_t_bc_rob2, suf_vol_bc_rob1, suf_vol_bc_rob2, suf_comp_bc_rob1, suf_comp_bc_rob2, &
           theta_gdiff,  ScalarField_Source_Store, ScalarField_Source_Component, &
           mass_ele, dummy_ele, density_tmp, density_old_tmp, &
           suf_momu_bc, suf_momv_bc, suf_momw_bc
!!$
      real, dimension( :, :, : ), allocatable :: Permeability, Material_Absorption, Material_Absorption_Stab, &
           Velocity_Absorption, ScalarField_Absorption, Component_Absorption, Temperature_Absorption, &
!!$
           Component_Diffusion_Operator_Coefficient
      real, dimension( :, :, :, : ), allocatable :: Momentum_Diffusion, ScalarAdvectionField_Diffusion, &
           Component_Diffusion
           
      real, dimension( :, : ), allocatable ::theta_flux, one_m_theta_flux, sum_theta_flux, sum_one_m_theta_flux, theta0_flux

!!$ Material_Absorption_Stab = u_abs_stab; Material_Absorption = u_absorb; ScalarField_Absorption = v_absorb
!!$ Component_Absorption = comp_absorb; ScalarAdvectionField_Absorption = t_absorb
!!$ Velocity_U_Source = u_source, ScalarField_Source = v_source, Component_Source = comp_source,
!!$ ScalarAdvectionField_Source = Temperature_Source = t_source; Component_Diffusion_Operator_Coefficient = comp_diff_coef
!!$ Momentum_Diffusion = udiffusion; ScalarAdvectionField_Diffusion = tdiffusion, 
!!$ Component_Diffusion = comp_diffusion

      !character( len = option_path_len ) :: eos_option_path( 1 )

      integer :: stat, istate, iphase, jphase, icomp, its, its2, cv_nodi, adapt_time_steps, cv_inod
      real, dimension( : ), allocatable :: rsum

      real, dimension(:, :), allocatable :: DEN_CV_NOD, SUF_SIG_DIAGTEN_BC
      integer :: CV_NOD, CV_NOD_PHA, CV_ILOC, ELE, I

      type( scalar_field ), pointer :: cfl, rc_field
      real :: c, rc, minc, maxc, ic
      !Variables for automatic non-linear iterations
      real :: tolerance_between_non_linear, initial_dt, min_ts, max_ts, increase_ts_switch, decrease_ts_switch
      !Variables for adaptive time stepping based on non-linear iterations
      real :: increaseFactor, decreaseFactor, ts_ref_val
      integer :: variable_selection
      logical :: nonLinearAdaptTs, Repeat_time_step
      real, dimension(:), allocatable :: PhaseVolumeFraction_nonlin_check, Pressure_nonlin_check
      real, dimension(:), allocatable :: Velocity_U_nonlin_check, Velocity_V_nonlin_check, Velocity_W_nonlin_check

      !Variables to store values to reset iteration
      real :: acctim_backup
      real, dimension(:), allocatable :: PhaseVolumeFraction_backup,  Pressure_CV_backup, Pressure_FEM_backup
      real, dimension(:), allocatable :: Velocity_U_backup, Velocity_V_backup, Velocity_W_backup, Temperature_backup
      real, dimension(:), allocatable :: Density_backup, Component_backup, Density_Cp_backup, Density_Component_backup


      !! face value storage

      real::  second_theta
      integer :: ncv_faces
      REAL, DIMENSION( : , : ), allocatable :: NDOTQOLD,NDOTQVOLD
      REAL, DIMENSION( : , : ), allocatable :: LIMTOLD,LIMT2OLD,LIMDOLD,LIMDTOLD,LIMDTT2OLD
      REAL, DIMENSION( : , : ), allocatable :: LIMVOLD,LIMV2OLD,LIMVDOLD,LIMVDTOLD,LIMVDTT2OLD
      REAL, DIMENSION( : , : ,: ), allocatable :: NDOTQCOLD,LIMCOLD,LIMC2OLD,LIMCDOLD,LIMCDTOLD,LIMCDTT2OLD

      !Variable to store where we store things. Do not oversize this array, the size has to be the last index in use
      integer, dimension (32) :: StorageIndexes
      !Initially we set to use Stored data and that we have a new mesh
      StorageIndexes = 0!Initialize them as zero ! Entries 1, 2 and 3 are unused, for future purposes

      !Read info for adaptive timestep based on non_linear_iterations

    !! JRP changes to make a multiphasic state

      call pack_multistate(state,packed_state,multiphase_state,&
           multicomponent_state)
      
      !  Access boundary conditions via a call like
      !  call get_entire_boundary_condition(extract_tensor_field(packed_state,"Packed"//name),["dirichlet"],tfield,bc_type_list)
      !  where tfield is type(tensor_field) and bc_type_list is integer, dimension(tfield%dim(1),tfield%dim(2),nonods)
      !  Then values are in tfield%val(1/ndim/ncomp,nphase,nonods) 
      !  Type ids are in bc_type_list(1/ndim/ncomp,nphase,stotel) 
      !
      !¬ deallocate tfield when finished!!

      variable_selection = 3 !Variable to check how good nonlinear iterations are going 1 (Pressure), 2 (Velocity), 3 (Saturation)
      Repeat_time_step = .false.!Initially has to be false
      nonLinearAdaptTs = have_option(  '/timestepping/nonlinear_iterations/nonlinear_iterations_automatic/adaptive_timestep_nonlinear')
       call get_option( '/timestepping/nonlinear_iterations/nonlinear_iterations_automatic/adaptive_timestep_nonlinear', &
                variable_selection, default = 3)
      call get_option( '/timestepping/nonlinear_iterations/nonlinear_iterations_automatic/adaptive_timestep_nonlinear/increase_factor', &
                increaseFactor, default = 1.2 )
      call get_option( '/timestepping/nonlinear_iterations/nonlinear_iterations_automatic/adaptive_timestep_nonlinear/decrease_factor', &
                decreaseFactor, default = 2. )
      call get_option( '/timestepping/nonlinear_iterations/nonlinear_iterations_automatic/adaptive_timestep_nonlinear/max_timestep', &
                max_ts, default = huge(min_ts) )
      call get_option( '/timestepping/nonlinear_iterations/nonlinear_iterations_automatic/adaptive_timestep_nonlinear/min_timestep', &
                min_ts, default = 0. )
      call get_option( '/timestepping/nonlinear_iterations/nonlinear_iterations_automatic/adaptive_timestep_nonlinear/increase_ts_switch', &
                increase_ts_switch, default = 1d-3 )
      call get_option( '/timestepping/nonlinear_iterations/nonlinear_iterations_automatic/adaptive_timestep_nonlinear/decrease_ts_switch', &
                decrease_ts_switch, default = 1d-1 )



        call get_option( '/timestepping/timestep', initial_dt )
!!$ Compute primary scalars used in most of the code
      call Get_Primary_Scalars( state, &         
           nphase, nstate, ncomp, totele, ndim, stotel, &
           u_nloc, xu_nloc, cv_nloc, x_nloc, x_nloc_p1, p_nloc, mat_nloc, &
           x_snloc, cv_snloc, u_snloc, p_snloc, &
           cv_nonods, mat_nonods, u_nonods, xu_nonods, x_nonods, x_nonods_p1, p_nonods, dx )

!!$ Calculating Global Node Numbers
      allocate( cv_sndgln( stotel * cv_snloc ), p_sndgln( stotel * p_snloc ), &
           u_sndgln( stotel * u_snloc ) )


!      x_ndgln_p1 = 0 ; x_ndgln = 0 ; cv_ndgln = 0 ; p_ndgln = 0 ; mat_ndgln = 0 ; u_ndgln = 0 ; xu_ndgln = 0 ; &
           cv_sndgln = 0 ; p_sndgln = 0 ; u_sndgln = 0

      call Compute_Node_Global_Numbers( state, &
           totele, stotel, x_nloc, x_nloc_p1, cv_nloc, p_nloc, u_nloc, xu_nloc, &
           cv_snloc, p_snloc, u_snloc, &
           cv_ndgln, u_ndgln, p_ndgln, x_ndgln, x_ndgln_p1, xu_ndgln, mat_ndgln, &
           cv_sndgln, p_sndgln, u_sndgln )
!             print *,' x_ndgln:',x_ndgln
!             stop 1811

!!$
!!$ Computing Sparsity Patterns Matrices
!!$ 
!!$ Defining lengths and allocating space for the matrices
      call Defining_MaxLengths_for_Sparsity_Matrices( ndim, nphase, totele, u_nloc, cv_nloc, cv_nonods, &
           mx_nface_p1, mxnele, mx_nct, mx_nc, mx_ncolcmc, mx_ncoldgm_pha, mx_ncolmcy, &
           mx_ncolacv, mx_ncolm )
      nlenmcy = u_nonods * nphase * ndim + cv_nonods
      allocate( finacv( cv_nonods * nphase + 1 ), colacv( mx_ncolacv ), midacv( cv_nonods * nphase ), &
           finmcy( nlenmcy + 1 ), colmcy( mx_ncolmcy ), midmcy( nlenmcy ), &
           finele( totele + 1 ), colele( mxnele ), midele( totele ), &
           findgm_pha( u_nonods * nphase * ndim + 1 ), coldgm_pha( mx_ncoldgm_pha ), &
           middgm_pha( u_nonods * nphase * ndim ), &
           findct( cv_nonods + 1 ), colct( mx_nct ), &
           findc( u_nonods + 1 ), colc( mx_nc ), &
           findcmc( cv_nonods + 1 ), colcmc( mx_ncolcmc ), midcmc( cv_nonods ), &
           findm( cv_nonods + 1 ), colm( mx_ncolm ), midm( cv_nonods ) )


      allocate( global_dense_block_acv( nphase , cv_nonods ))
      allocate(theta0_flux(0,0))

      finacv = 0 ; colacv = 0 ; midacv = 0 ; finmcy = 0 ; colmcy = 0 ; midmcy = 0 ; finele = 0
      colele = 0 ; midele = 0 ; findgm_pha = 0 ; coldgm_pha = 0 ; middgm_pha = 0 ; findct = 0
      colct = 0 ; findc = 0 ; colc = 0 ; findcmc = 0 ; colcmc = 0 ; midcmc = 0 ; findm = 0
      colm = 0 ; midm = 0

!!$ Defining element-pair type 
      call Get_Ele_Type( x_nloc, cv_ele_type, p_ele_type, u_ele_type, &
           mat_ele_type, u_sele_type, cv_sele_type )

!!$ Sparsity Patterns Matrices 
      call Get_Sparsity_Patterns( state, &
!!$ CV multi-phase eqns (e.g. vol frac, temp)
           mx_ncolacv, ncolacv, finacv, colacv, midacv, &
           small_finacv, small_colacv, small_midacv, &
           block_to_global_acv, global_dense_block_acv, &
!!$ Force balance plus cty multi-phase eqns
           nlenmcy, mx_ncolmcy, ncolmcy, finmcy, colmcy, midmcy, &
!!$ Element connectivity
           mxnele, ncolele, midele, finele, colele, &
!!$ Force balance sparsity
           mx_ncoldgm_pha, ncoldgm_pha, coldgm_pha, findgm_pha, middgm_pha, &
!!$ CT sparsity - global continuity eqn
           mx_nct, ncolct, findct, colct, &
!!$ C sparsity operating on pressure in force balance
           mx_nc, ncolc, findc, colc, &
!!$ pressure matrix for projection method
           mx_ncolcmc, ncolcmc, findcmc, colcmc, midcmc, &
!!$ CV-FEM matrix
           mx_ncolm, ncolm, findm, colm, midm, mx_nface_p1 )

    call temp_mem_hacks()

    allocate(temp(max(xu_nonods,x_nonods,u_nonods)))
    call temp_assigns()

!!$ Allocating space for various arrays:
      allocate( xu( xu_nonods ), yu( xu_nonods ), zu( xu_nonods ), &
           x( x_nonods ), y( x_nonods ), z( x_nonods ), &
           ug( u_nonods * nphase ), vg( u_nonods * nphase ), wg( u_nonods * nphase ), &
!!$
           Velocity_U( u_nonods * nphase ), Velocity_V( u_nonods * nphase ), Velocity_W( u_nonods * nphase ), &
           Velocity_U_Old( u_nonods * nphase ), Velocity_V_Old( u_nonods * nphase ), Velocity_W_Old( u_nonods * nphase ), &
           Velocity_NU( u_nonods * nphase ), Velocity_NV( u_nonods * nphase ), Velocity_NW( u_nonods * nphase ), &
           Velocity_NU_Old( u_nonods * nphase ), Velocity_NV_Old( u_nonods * nphase ), Velocity_NW_Old( u_nonods * nphase ), &
!!$
           Pressure_FEM( cv_nonods ), Pressure_CV( cv_nonods ), &
           Temperature( nphase * cv_nonods ), Density( nphase * cv_nonods ),  Density_Cp( nphase * cv_nonods ), &
           Density_Component( nphase * cv_nonods * ncomp ), &
           PhaseVolumeFraction( nphase * cv_nonods ), Component( nphase * cv_nonods * ncomp ), &
           U_Density( nphase * cv_nonods ), DRhoDPressure( nphase * cv_nonods ), &
!!$
           Pressure_FEM_Old( cv_nonods ), Pressure_CV_Old( cv_nonods ), &
           Temperature_Old( nphase * cv_nonods ), Density_Old( nphase * cv_nonods ), Density_Cp_Old( nphase * cv_nonods ), &
           Density_Component_Old( nphase * cv_nonods * ncomp ), &
           PhaseVolumeFraction_Old( nphase * cv_nonods ), Component_Old( nphase * cv_nonods * ncomp ), &
           U_Density_Old( nphase * cv_nonods ), &
!!$
           PhaseVolumeFraction_BC_Spatial( stotel * nphase ), Pressure_FEM_BC_Spatial( stotel * nphase ), &
           Density_BC_Spatial( stotel * nphase ), Component_BC_Spatial( stotel * nphase ), &
           Velocity_U_BC_Spatial( stotel * nphase ), wic_momu_bc( stotel * nphase ), Temperature_BC_Spatial( stotel * nphase ), &
           PhaseVolumeFraction_BC( stotel * cv_snloc * nphase ), Pressure_FEM_BC( stotel * p_snloc * nphase ), &
           Density_BC( stotel * cv_snloc * nphase ), Temperature_BC( stotel * cv_snloc * nphase ), &
           Component_BC( stotel * cv_snloc * nphase * ncomp ), &
           Velocity_U_BC( stotel * u_snloc * nphase ), Velocity_V_BC( stotel * u_snloc * nphase ), &
           Velocity_W_BC( stotel * u_snloc * nphase ), Temperature_Source( cv_nonods * nphase ), &
           suf_u_bc_rob1( stotel * u_snloc * nphase ), suf_v_bc_rob1( stotel * u_snloc * nphase ), &
           suf_w_bc_rob1( stotel * u_snloc * nphase ), suf_u_bc_rob2( stotel * u_snloc * nphase ), &
           suf_v_bc_rob2( stotel * u_snloc * nphase ), suf_w_bc_rob2( stotel * u_snloc * nphase ), &
           suf_t_bc_rob1( stotel * cv_snloc * nphase ), suf_t_bc_rob2( stotel * cv_snloc * nphase ), &
           suf_vol_bc_rob1( stotel * cv_snloc * nphase ), suf_vol_bc_rob2( stotel * cv_snloc * nphase ), &
           suf_comp_bc_rob1( stotel * cv_snloc * nphase ), suf_comp_bc_rob2( stotel * cv_snloc * nphase ), &
           suf_sig_diagten_bc( stotel * cv_snloc * nphase, ndim ), &
           suf_momu_bc( stotel * u_snloc * nphase ), suf_momv_bc( stotel * u_snloc * nphase ), suf_momw_bc( stotel * u_snloc * nphase ), &
!!$
           Porosity( totele ), &
           PhaseVolumeFraction_FEMT( cv_nonods * nphase ), Temperature_FEMT( cv_nonods * nphase ), &
           Density_FEMT( cv_nonods * nphase ), Component_FEMT( cv_nonods * nphase * ncomp ), &
           Mean_Pore_CV( cv_nonods ),  SumConc_FEMT( cv_nonods * ncomp ), &
           Dummy_PhaseVolumeFraction_FEMT( cv_nonods * nphase ), dummy_ele( totele ), mass_ele( totele ), &
!!$
           PhaseVolumeFraction_Source( cv_nonods * nphase ), Velocity_U_Source( u_nonods * nphase * ndim ), &
           Velocity_U_Source_CV( cv_nonods * nphase * ndim ), Component_Source( cv_nonods * nphase ), &
           ScalarField_Source( cv_nonods * nphase ), ScalarAdvectionField_Source( cv_nonods * nphase ), &
!!$
           Permeability( totele, ndim, ndim ), &
!!$
           Material_Absorption( mat_nonods, ndim * nphase, ndim * nphase ), &
           Velocity_Absorption( mat_nonods, ndim * nphase, ndim * nphase ), &
           Material_Absorption_Stab( mat_nonods, ndim * nphase, ndim * nphase ), & 
           ScalarField_Absorption( cv_nonods, nphase, nphase ), Component_Absorption( cv_nonods, nphase, nphase ), &
           Temperature_Absorption( cv_nonods, nphase, nphase ), &
           Momentum_Diffusion( mat_nonods, ndim, ndim, nphase ), &
           ScalarAdvectionField_Diffusion( mat_nonods, ndim, ndim, nphase ), &
           Component_Diffusion( mat_nonods, ndim, ndim, nphase ), &
!!$ Variables used in the diffusion-like term: capilarity and surface tension:
           plike_grad_sou_grad( cv_nonods * nphase ), &
           plike_grad_sou_coef( cv_nonods * nphase ) )

      ncv_faces=CV_count_faces( packed_state,&
                 CV_ELE_TYPE, STOTEL, CV_SNDGLN, U_SNDGLN )

      allocate(NDOTQOLD(nphase,ncv_faces),&
           NDOTQVOLD(nphase,ncv_faces),&
           LIMTOLD(nphase,ncv_faces),&
           LIMT2OLD(nphase,ncv_faces),&
           LIMDOLD(nphase,ncv_faces),&
           LIMDTOLD(nphase,ncv_faces),&
           LIMDTT2OLD(nphase,ncv_faces),&
           LIMVOLD(nphase,ncv_faces),&
           LIMV2OLD(nphase,ncv_faces),&
           LIMVDOLD(nphase,ncv_faces),&
           LIMVDTOLD(nphase,ncv_faces),&
           LIMVDTT2OLD(nphase,ncv_faces),&
           NDOTQCOLD(nphase,ncv_faces,ncomp),&
           LIMCOLD(nphase,ncv_faces,ncomp),&
           LIMC2OLD(nphase,ncv_faces,ncomp),&
           LIMCDOLD(nphase,ncv_faces,ncomp),&
           LIMCDTOLD(nphase,ncv_faces,ncomp),&
           LIMCDTT2OLD(nphase,ncv_faces,ncomp))


!!$
      xu=0. ; yu=0. ; zu=0.
      x=0. ; y=0. ; z=0.
      ug=0. ; vg=0. ; wg=0.
!!$
      Velocity_U=0. ; Velocity_V=0 ; Velocity_W=0.
      Velocity_U_Old=0. ; Velocity_V_Old=0. ; Velocity_W_Old=0.
      Velocity_NU=0. ; Velocity_NV=0. ; Velocity_NW=0.
      Velocity_NU_Old=0. ; Velocity_NV_Old=0. ; Velocity_NW_Old=0.
!!$
      Pressure_FEM=0. ; Pressure_CV=0.
      Temperature=0. ; Density=0. ; Density_Cp=0.
      Density_Component=0.
      PhaseVolumeFraction=0. ; Component=0.
      U_Density=0. ; DRhoDPressure=0.
!!$
      Pressure_FEM_Old=0. ; Pressure_CV_Old=0.
      Temperature_Old=0. ; Density_Old=0. ; Density_Cp_Old=0.
      Density_Component_Old=0.
      PhaseVolumeFraction_Old=0. ; Component_Old=0.
      U_Density_Old=0.
!!$
      PhaseVolumeFraction_BC_Spatial=0 ; Pressure_FEM_BC_Spatial=0
      Density_BC_Spatial=0 ; Component_BC_Spatial=0
      Velocity_U_BC_Spatial=0 ; Temperature_BC_Spatial=0
      PhaseVolumeFraction_BC=0. ; Pressure_FEM_BC=0.
      Density_BC=0. ; Temperature_BC=0.
      Component_BC=0.
      Velocity_U_BC=0. ; Velocity_V_BC=0.
      Velocity_W_BC=0. ; Temperature_Source=0.
      suf_u_bc_rob1=0. ; suf_v_bc_rob1=0.
      suf_w_bc_rob1=0. ; suf_u_bc_rob2=0.
      suf_v_bc_rob2=0. ; suf_w_bc_rob2=0.
      suf_t_bc_rob1=0. ; suf_t_bc_rob2=0.
      suf_vol_bc_rob1=0. ; suf_vol_bc_rob2=0.
      suf_comp_bc_rob1=0. ; suf_comp_bc_rob2=0.
      suf_sig_diagten_bc=0.
      suf_momu_bc=0. ; suf_momv_bc=0. ; suf_momw_bc=0.
      wic_momu_bc=0
!!$
      Porosity=0.
      PhaseVolumeFraction_FEMT=0. ; Temperature_FEMT=0.
      Density_FEMT=1. ; Component_FEMT=0.
      Mean_Pore_CV=0. ; SumConc_FEMT=0.
      Dummy_PhaseVolumeFraction_FEMT=0. ; dummy_ele=0. ; mass_ele=0.
!!$
      PhaseVolumeFraction_Source=0. ; Velocity_U_Source=0.
      Velocity_U_Source_CV=0. ; Component_Source=0.
      ScalarField_Source=0. ; ScalarAdvectionField_Source=0.
!!$
      Permeability=0.
!!$
      Material_Absorption=0.
      Velocity_Absorption=0.
      Material_Absorption_Stab=0.
      ScalarField_Absorption=0. ; Component_Absorption=0.
      Temperature_Absorption=0.
      Momentum_Diffusion=0.
      ScalarAdvectionField_Diffusion=0.
      Component_Diffusion=0.
!!$
      plike_grad_sou_grad=0.
      plike_grad_sou_coef=0.
      iplike_grad_sou=0 

      ! dummy densities for testing
      allocate( density_tmp(cv_nonods*nphase) , density_old_tmp(cv_nonods*nphase) )
      density_tmp=0. ; density_old_tmp=0.

!!$ Extracting Mesh Dependent Fields
      initialised = .false.
      call Extracting_MeshDependentFields_From_State( state, initialised, &
           xu, yu, zu, x, y, z, &
           PhaseVolumeFraction, PhaseVolumeFraction_BC_Spatial, PhaseVolumeFraction_BC, PhaseVolumeFraction_Source, &
           Pressure_CV, Pressure_FEM, Pressure_FEM_BC_Spatial, Pressure_FEM_BC, &
           Density, Density_BC_Spatial, Density_BC, &
           Component, Component_BC_Spatial, Component_BC, Component_Source, &
           Velocity_U, Velocity_V, Velocity_W, Velocity_NU, Velocity_NV, Velocity_NW, &
           Velocity_U_BC_Spatial, wic_momu_bc, Velocity_U_BC, Velocity_V_BC, Velocity_W_BC, &
           suf_momu_bc, suf_momv_bc, suf_momw_bc, Velocity_U_Source, Velocity_Absorption, &
           Temperature, Temperature_BC_Spatial, Temperature_BC, Temperature_Source, suf_t_bc_rob1, suf_t_bc_rob2, &
           Porosity, Permeability )

!!$ Calculate diagnostic fields
      call calculate_diagnostic_variables( state, exclude_nonrecalculated = .true. )
      call calculate_diagnostic_variables_new( state, exclude_nonrecalculated = .true. )

!!$ Dummy field used in the scalar advection option:
      Dummy_PhaseVolumeFraction_FEMT = 1.

!!$
!!$ Initialising Robin boundary conditions --  this still need to be defined in the schema:
!!$
      suf_u_bc_rob1 = 0. ; suf_v_bc_rob1 = 0. ; suf_w_bc_rob1 = 0. ; suf_u_bc_rob2 = 0. ; suf_v_bc_rob2 = 0.
      suf_w_bc_rob2 = 0. ; suf_vol_bc_rob1 = 0. ; suf_vol_bc_rob2 = 0.
      suf_comp_bc_rob1 = 0. ; suf_comp_bc_rob2 = 0.

!!$
!!$ Initialising Absorption terms that do not appear in the schema
!!$
      ScalarField_Absorption = 0. ; Component_Absorption = 0. ; Temperature_Absorption = 0.

!!$ Variables that can be effectively deleted as they are not used anymore:
      noit_dim = 0

!!$ Computing shape function scalars
      igot_t2 = 0 ; igot_theta_flux = 0
      if( ncomp /= 0 )then
         igot_t2 = 1 ; igot_theta_flux = 1
      end if

      call retrieve_ngi( ndim, cv_ele_type, cv_nloc, u_nloc, &
           cv_ngi, cv_ngi_short, scvngi_theta, sbcvngi, nface, .false. )

      allocate( theta_flux( nphase, ncv_faces * igot_theta_flux ), &
           one_m_theta_flux( nphase, ncv_faces * igot_theta_flux ), &
           sum_theta_flux( nphase, ncv_faces * igot_theta_flux ), &
           sum_one_m_theta_flux( nphase, ncv_faces * igot_theta_flux ), &
           theta_gdiff( cv_nonods * nphase ), ScalarField_Source_Store( cv_nonods * nphase ), &
           ScalarField_Source_Component( cv_nonods * nphase ) )

      sum_theta_flux = 1. ; sum_one_m_theta_flux = 0.
      ScalarField_Source_Store=0. ; ScalarField_Source_Component=0.

!!$ Defining discretisation options
      call Get_Discretisation_Options( state, &
           t_disopt, v_disopt, t_beta, v_beta, t_theta, v_theta, u_theta, &
           t_dg_vel_int_opt, u_dg_vel_int_opt, v_dg_vel_int_opt, w_dg_vel_int_opt, &
           comp_diffusion_opt, ncomp_diff_coef, in_ele_upwind, dg_ele_upwind, &
           nits_flux_lim_t, nits_flux_lim_volfra, nits_flux_lim_comp, &
           volfra_use_theta_flux, volfra_get_theta_flux, comp_use_theta_flux, comp_get_theta_flux, &
           t_use_theta_flux, t_get_theta_flux, scale_momentum_by_volume_fraction )

      allocate( Component_Diffusion_Operator_Coefficient( ncomp, ncomp_diff_coef, nphase ) )
      Component_Diffusion_Operator_Coefficient = 0.

!!$ Option not currently set up in the schema and zeroed from the begining. It is used to control 
!!$ the upwinding rate (in the absorption term) during advection/assembling.
      nopt_vel_upwind_coefs = mat_nonods * nphase * ndim * ndim * 2
      allocate( opt_vel_upwind_coefs( nopt_vel_upwind_coefs ) ) ; opt_vel_upwind_coefs = 0.

!!$ Defining problem to be solved:
      call get_option( '/material_phase[0]/vector_field::Velocity/prognostic/solver/max_iterations', &
           velocity_max_iterations,  default =  500 )
      call get_option( '/material_phase[0]/scalar_field::PhaseVolumeFraction/prognostic/solver/max_iterations', &
           PhaseVolumeFraction_max_iterations,  default =  500 )

      solve_force_balance = .false. ; solve_PhaseVolumeFraction = .false.
      if( velocity_max_iterations /= 0 ) solve_force_balance = .true.
      if( PhaseVolumeFraction_max_iterations /= 0 ) solve_PhaseVolumeFraction = .true. 

!!$ Setting up variables for the Time- and NonLinear Iterations-Loops:
      call get_option( '/timestepping/current_time', acctim )
      call get_option( '/timestepping/timestep', dt )
      call get_option( '/timestepping/finish_time', finish_time )
      call get_option( '/io/dump_period_in_timesteps/constant', dump_period_in_timesteps, default = 1 )
      call get_option( '/timestepping/nonlinear_iterations', NonLinearIteration, default = 3 )
      call get_option( '/timestepping/nonlinear_iterations/nonlinear_iterations_automatic', tolerance_between_non_linear, default = -1. )
!!$
      have_temperature_field = .false. ; have_component_field = .false. ; have_extra_DiffusionLikeTerm = .false.
      do istate = 1, nstate
         if( have_option( '/material_phase[' // int2str( istate - 1 ) // ']/scalar_field::Temperature' ) ) &
              have_temperature_field = .true.
         if( have_option( '/material_phase[' // int2str( istate - 1 ) // ']/is_multiphase_component' ) ) &
              have_component_field = .true.
!!$
 if( have_temperature_field ) then
            call Calculate_All_Rhos( state, ncomp, nphase, ndim, cv_nonods, cv_nloc, totele, &
                 cv_ndgln, Component, Density, Density_Cp, DRhoDPressure, Density_Component )
      end if

         if( have_component_field ) then
            call get_option( '/material_phase[' // int2str( istate - 1 ) // 'scalar_field::' // &
                 'ComponentMassFractionPhase1/prognostic/temporal_discretisation/control_volumes' // &
                 '/number_advection_iterations', NonLinearIteration_Components, default = 3 )
         end if
      end do

      if( have_option( '/material_phase[0]/multiphase_properties/capillary_pressure' ) ) &
           have_extra_DiffusionLikeTerm = .true.

      if ( have_option( '/mesh_adaptivity/hr_adaptivity' ) ) then
         call allocate( metric_tensor, extract_mesh(state(1), topology_mesh_name), 'ErrorMetric' )
      end if


   !   print *,'u_nonods, cv_nonods, totele:',u_nonods, cv_nonods, totele
   !   print *,'mx_ncolacv, ncolacv:',mx_ncolacv, ncolacv
   !   print *,'nlenmcy, mx_ncolmcy, ncolmcy,mxnele, ncolele:',nlenmcy, mx_ncolmcy, ncolmcy,mxnele, ncolele
   !   print *,'mx_ncoldgm_pha, ncoldgm_pha:',mx_ncoldgm_pha, ncoldgm_pha
   !   print *,'mx_nct, ncolct,mx_nc, ncolc, mx_ncolcmc, ncolcmc:',mx_nct, ncolct,mx_nc, ncolc, mx_ncolcmc, ncolcmc
   !   print *,'mx_ncolm, ncolm:',mx_ncolm, ncolm
   !   stop 282

      ! linearise density field for P2 simulations
      ! this is used for buoyancy term in the momentum eq.
      ! still need to figure out if we need to linearise only the buoyancy term.
      linearise_density = have_option( '/material_phase[0]/linearise_density' )

        !Allocate components to restart iteration
        if (nonLinearAdaptTs) allocate( Velocity_U_backup( u_nonods * nphase ), Velocity_V_backup( u_nonods * nphase ),  &
           Temperature_backup( nphase * cv_nonods ), Density_backup( nphase * cv_nonods ), Pressure_CV_backup( cv_nonods ),&
           PhaseVolumeFraction_backup( nphase * cv_nonods ), Component_backup( nphase * cv_nonods * ncomp )&
           , Velocity_W_backup( u_nonods * nphase ), Pressure_FEM_backup( cv_nonods ),&
            Density_Component_backup( nphase * cv_nonods * ncomp ), Density_Cp_backup( nphase * cv_nonods ))
        !
        if (tolerance_between_non_linear>0.) then
            select case (variable_selection)
                case (1)
                    allocate(Pressure_nonlin_check( nphase * cv_nonods ))
                case (2)
                    allocate( Velocity_U_nonlin_check( u_nonods * nphase ), &
                        Velocity_V_nonlin_check( u_nonods * nphase ), Velocity_W_nonlin_check( u_nonods * nphase ))
                case default
                    allocate(PhaseVolumeFraction_nonlin_check( nphase * cv_nonods ))
            end select
        end if
!!$ Starting Time Loop 
      itime = 0
      Loop_Time: do
!!$
         itime = itime + 1
         timestep = itime
         call get_option( '/timestepping/timestep', dt )

         acctim = acctim + dt
         call set_option( '/timestepping/current_time', acctim )

         new_lim = .true.

         if ( acctim > finish_time ) then 
            ewrite(1,*) "Passed final time"
            exit Loop_Time
         end if

         call get_option( '/timestepping/final_timestep', final_timestep, stat )
         if( stat == spud_no_error ) then
            if( itime > final_timestep ) then
               ewrite(1,*) "Passed final timestep"
               exit Loop_Time
            end if
         end if

!!$ Update all fields from time-step 'N - 1'
         Velocity_U_Old = Velocity_U ; Velocity_V_Old = Velocity_V ; Velocity_W_Old = Velocity_W
         Velocity_NU = Velocity_U ; Velocity_NV = Velocity_V ; Velocity_NW = Velocity_W
         Velocity_NU_Old = Velocity_U ; Velocity_NV_Old = Velocity_V ; Velocity_NW_Old = Velocity_W
         Density_Old = Density ;  Density_Cp_Old = Density_Cp ; Pressure_FEM_Old = Pressure_FEM ; Pressure_CV_Old = Pressure_CV
         PhaseVolumeFraction_Old = PhaseVolumeFraction ; Temperature_Old = Temperature ; Component_Old = Component
         Density_Old_tmp = Density_tmp ; Density_Component_Old = Density_Component

         ! evaluate prescribed fields at time = current_time+dt
         call set_prescribed_field_values( state, exclude_interpolated = .true., &
              exclude_nonreprescribed = .true., time = acctim )

         call copy_packed_new_to_old(packed_state)


         ! update velocity absorption
         call update_velocity_absorption( state, ndim, nphase, mat_nonods, velocity_absorption )

!!$ FEMDEM...
         if ( .false. ) then
            !call femdem( state, totele, cv_nonods, u_nonods, ndim, nphase, cv_nloc, &
            !     &            cv_ndgln, dt, density_femt, pressure_fem, velocity_u, velocity_v, &
            !     &            velocity_absorption, permeability, porosity )
            call blasting( state, totele, cv_nonods, u_nonods, ndim, nphase, cv_nloc, &
                 &            cv_ndgln, dt, density_femt, pressure_fem, velocity_u, velocity_v, &
                 &            velocity_absorption, permeability, porosity )
         end if

         ! time varying boundary conditions for Temperature
         if( have_temperature_field ) &
              call update_boundary_conditions( state, stotel, cv_snloc, nphase, & 
              Temperature_BC, suf_t_bc_rob1, suf_t_bc_rob2 )

         if( have_temperature_field .and. &
              have_option( '/material_phase[0]/scalar_field::Temperature/prognostic' ) ) then

            call get_option( '/material_phase[0]/scalar_field::Temperature/prognostic/temporal_discretisation' // &
              '/control_volumes/second_theta', second_theta, default=1. )

            call CV_GET_ALL_LIMITED_VALS( state, &
                 LIMTOLD,LIMT2OLD,LIMDOLD,LIMDTOLD,LIMDTT2OLD,NDOTQOLD,&
                 SMALL_FINACV, SMALL_COLACV, SMALL_MIDACV, &
                 CV_NONODS, U_NONODS, X_NONODS, TOTELE, &
                 CV_ELE_TYPE,  &
                 NPHASE,  &
                 CV_NLOC, U_NLOC, X_NLOC, &
                 CV_NDGLN, X_NDGLN, U_NDGLN, &
                 CV_SNLOC, U_SNLOC, STOTEL, CV_SNDGLN, U_SNDGLN, &
                 X, Y, Z,& 
                 Velocity_NU_Old, Velocity_NV_Old, Velocity_NW_Old, &
                 Velocity_NU_Old, Velocity_NV_Old, Velocity_NW_Old, &
                 Temperature_Old, DENSITY_CP_OLD, &
                 MAT_NLOC, MAT_NDGLN, MAT_NONODS, &
                 t_disopt, t_dg_vel_int_opt, dt, t_theta, second_theta, t_beta, &
                 Temperature_BC, Density_BC, Velocity_U_BC, Velocity_V_BC, Velocity_W_BC, &
                 suf_sig_diagten_bc, suf_t_bc_rob1, suf_t_bc_rob2, &
                 Temperature_BC_Spatial, Density_BC_Spatial, Velocity_U_BC_Spatial, &
                 DRhoDPressure, Pressure_CV, &
                 Temperature_Source, Temperature_Absorption, Porosity, &
                 NDIM, &
                 NCOLM, FINDM, COLM, MIDM, &
                 XU_NLOC, XU_NDGLN, FINELE, COLELE, NCOLELE, &
                 OPT_VEL_UPWIND_COEFS, NOPT_VEL_UPWIND_COEFS, &
                 0, Temperature_Old, scvngi_theta, &
                 Temperature_BC, suf_t_bc_rob1, suf_t_bc_rob2, Temperature_BC_Spatial, &
                    in_ele_upwind, dg_ele_upwind, &
                 NOIT_DIM, &
                 MEAN_PORE_CV, &
                 small_finacv,small_colacv,size(small_colacv),&
                 dummy_ele, &
                 '/material_phase[0]/scalar_field::Temperature',&
                 StorageIndexes=StorageIndexes)

         end if

         if( have_component_field ) then

            call get_option( '/material_phase[' // int2str( nphase ) // ']/scalar_field::ComponentMassFractionPhase1/' // &
              'prognostic/temporal_discretisation/control_volumes/second_theta', second_theta, default=1. )

            do icomp = 1, ncomp
               call CV_GET_ALL_LIMITED_VALS( state, &
                 LIMCOLD( : ,:, icomp ) ,&
                 LIMC2OLD(  : ,:, icomp ),&
                 LIMcDOLD(  : ,:, icomp ),&
                 LIMcDTOLD(  : ,:, icomp ),&
                 LIMcDTT2OLD(  : ,:, icomp ),&
                 NDOTQCOLD(  : ,:, icomp ),&
                 SMALL_FINACV, SMALL_COLACV, SMALL_MIDACV, &
                 CV_NONODS, U_NONODS, X_NONODS, TOTELE, &
                 CV_ELE_TYPE,  &
                 NPHASE,  &
                 CV_NLOC, U_NLOC, X_NLOC, &
                 CV_NDGLN, X_NDGLN, U_NDGLN, &
                 CV_SNLOC, U_SNLOC, STOTEL, CV_SNDGLN, U_SNDGLN, &
                 X, Y, Z,& 
                 Velocity_NU_Old, Velocity_NV_Old, Velocity_NW_Old, &
                 ug, vg, wg, &
                 Component_Old( ( icomp - 1 ) * nphase * cv_nonods + 1 : icomp * nphase * cv_nonods ), &
                 DENSITY_COMPONENT_OLD( ( ICOMP - 1 ) * NPHASE * CV_NONODS + 1 : ICOMP * NPHASE * CV_NONODS ), &
                 MAT_NLOC, MAT_NDGLN, MAT_NONODS, &
                 v_disopt, v_dg_vel_int_opt, dt, v_theta, second_theta, v_beta, &
                 Component_BC( 1 + stotel * cv_snloc * nphase * ( icomp - 1 ) : stotel * cv_snloc * nphase * icomp ), &
                 Density_BC, Velocity_U_BC, Velocity_V_BC, Velocity_W_BC, SUF_SIG_DIAGTEN_BC,&
                 suf_comp_bc_rob1, suf_comp_bc_rob2, &
                 Component_BC_Spatial, Density_BC_Spatial, Velocity_U_BC_Spatial, &
                 DRhoDPressure, Pressure_FEM, &
                 Component_Source, Component_Absorption, Porosity, &
                 NDIM, &
                 NCOLM, FINDM, COLM, MIDM, &
                 XU_NLOC, XU_NDGLN, FINELE, COLELE, NCOLELE, &
                 OPT_VEL_UPWIND_COEFS, NOPT_VEL_UPWIND_COEFS, &
                 igot_t2, PhaseVolumeFraction_Old, scvngi_theta, &
                 PhaseVolumeFraction_BC, suf_vol_bc_rob1, suf_vol_bc_rob2, PhaseVolumeFraction_BC_Spatial, &
                 in_ele_upwind, dg_ele_upwind, &
                 NOIT_DIM, &
                 MEAN_PORE_CV, &
                 small_finacv,small_colacv,size(small_colacv),&
                 dummy_ele, &
                 '/material_phase[' // int2str( nphase ) // ']/scalar_field::ComponentMassFractionPhase1/',&
                 StorageIndexes=StorageIndexes)
            end do
         end if

!!$ Start non-linear loop
         Loop_NonLinearIteration: do  its = 1, NonLinearIteration

            !Store variable to check afterwards
            if (tolerance_between_non_linear>0.) then
               select case (variable_selection)
               case (1)
                  Pressure_nonlin_check = Pressure_FEM
               case (2)
                  Velocity_U_nonlin_check = Velocity_U
                  Velocity_V_nonlin_check = Velocity_V
                  Velocity_W_nonlin_check = Velocity_W
               case default
                  PhaseVolumeFraction_nonlin_check = PhaseVolumeFraction
               end select
            end if

            !Store backup
            if (nonLinearAdaptTs.and.its==1.and..not.Repeat_time_step) then
               PhaseVolumeFraction_backup = PhaseVolumeFraction
               Pressure_CV_backup =  Pressure_CV
               Velocity_U_backup= Velocity_U
               Velocity_V_backup = Velocity_V
               Velocity_W_backup = Velocity_W
               Density_backup = Density
               Component_backup = Component
               Pressure_FEM_backup =  Pressure_FEM
               Density_CP_Backup = Density_CP
               Density_Component_Backup = Density_Component
               Temperature = Temperature_backup
               acctim_backup = acctim - dt
            else if (Repeat_time_step) then
               !Recover backup
               PhaseVolumeFraction = PhaseVolumeFraction_backup
               Pressure_CV =  Pressure_CV_backup
               Velocity_U= Velocity_U_backup
               Velocity_V = Velocity_V_backup
               Velocity_W = Velocity_W_backup
               Density = Density_backup
               Component = Component_backup
               Density_Cp = Density_Cp_backup
               Pressure_FEM =  Pressure_FEM_backup
               Density_Component = Density_Component_backup
               Temperature = Temperature_backup

               !!Update all fields from backup
               Velocity_U_Old = Velocity_U ; Velocity_V_Old = Velocity_V ; Velocity_W_Old = Velocity_W
               Velocity_NU = Velocity_U ; Velocity_NV = Velocity_V ; Velocity_NW = Velocity_W
               Velocity_NU_Old = Velocity_U ; Velocity_NV_Old = Velocity_V ; Velocity_NW_Old = Velocity_W
               Density_Old = Density ; Density_Cp_Old = Density_Cp ; Pressure_FEM_Old = Pressure_FEM ; Pressure_CV_Old = Pressure_CV
               PhaseVolumeFraction_Old = PhaseVolumeFraction ; Temperature_Old = Temperature ; Component_Old = Component
               Density_Old_tmp = Density ; Density_Component_Old = Density_Component
            end if

            call Calculate_All_Rhos( state, ncomp, nphase, ndim, cv_nonods, cv_nloc, totele, &
                 cv_ndgln, Component, Density, Density_Cp, DRhoDPressure, Density_Component )

            if( its == 1 ) then
               Density_Old = Density
               Density_Cp_Old = Density_Cp
               if( have_component_field ) then
                  Density_Component_Old = Density_Component
               end if
            end if

            if( solve_force_balance ) then
               call Calculate_AbsorptionTerm( state, &
                    cv_ndgln, mat_ndgln, &
                    PhaseVolumeFraction, Permeability, &
                    nopt_vel_upwind_coefs, opt_vel_upwind_coefs, Material_Absorption )

               ! calculate SUF_SIG_DIAGTEN_BC this is \sigma_in^{-1} \sigma_out
               ! \sigma_in and \sigma_out have the same anisotropy so SUF_SIG_DIAGTEN_BC
               ! is diagonal
               if( is_overlapping ) then
                  call calculate_SUF_SIG_DIAGTEN_BC( suf_sig_diagten_bc, totele, stotel, cv_nloc, &
                       cv_snloc, nphase, ndim, nface, mat_nonods, cv_nonods, x_nloc, ncolele, cv_ele_type, &
                       finele, colele, cv_ndgln, cv_sndgln, x_ndgln, mat_ndgln, permeability, material_absorption, &
                       Velocity_U_BC_Spatial, PhaseVolumeFraction_BC_Spatial,  PhaseVolumeFraction_BC, PhaseVolumeFraction, &
                       state, x_nonods, x, y, z )
               end if
            end if

!!$ Solve advection of the scalar 'Temperature':
            Conditional_ScalarAdvectionField: if( have_temperature_field .and. &
                 have_option( '/material_phase[0]/scalar_field::Temperature/prognostic' ) ) then

               ewrite(3,*)'Now advecting Temperature Field'

               Velocity_NU = Velocity_U ; Velocity_NV = Velocity_V ; Velocity_NW = Velocity_W

               call calculate_diffusivity( state, ncomp, nphase, ndim, cv_nonods, mat_nonods, &
                                           mat_nloc, totele, mat_ndgln, ScalarAdvectionField_Diffusion )

               call INTENERGE_ASSEM_SOLVE( state, &
                    LIMTOLD,LIMT2OLD,LIMDOLD,LIMDTOLD,LIMDTT2OLD,NDOTQOLD,&
                    NCOLACV, FINACV, COLACV, MIDACV, &
                    small_FINACV, small_COLACV, small_MIDACV, &
                    block_to_global_acv, global_dense_block_acv, &
                    NCOLCT, FINDCT, COLCT, &
                    CV_NONODS, U_NONODS, X_NONODS, TOTELE, &
                    U_ELE_TYPE, CV_ELE_TYPE, CV_SELE_TYPE,  &
                    NPHASE, &
                    CV_NLOC, U_NLOC, X_NLOC, &
                    CV_NDGLN, X_NDGLN, U_NDGLN, &
                    CV_SNLOC, U_SNLOC, STOTEL, CV_SNDGLN, U_SNDGLN, &
                    X, Y, Z, &
!!$
                    Velocity_NU, Velocity_NV, Velocity_NW, Velocity_NU_Old, Velocity_NV_Old, Velocity_NW_Old, &
                    ug, vg, wg, &
                    Temperature, Temperature_Old, &
                    Density_Cp, Density_Cp_Old, &
!!$
                    MAT_NLOC, MAT_NDGLN, MAT_NONODS, ScalarAdvectionField_Diffusion, &
                    t_disopt, t_dg_vel_int_opt, dt, t_theta, t_beta, &
                    Temperature_BC, Density_BC, Velocity_U_BC, Velocity_V_BC, Velocity_W_BC, &
                    suf_sig_diagten_bc, suf_t_bc_rob1, suf_t_bc_rob2, &
                    Temperature_BC_Spatial, Density_BC_Spatial, Velocity_U_BC_Spatial, &
                    DRhoDPressure, Pressure_CV, &
                    Temperature_Source, Temperature_Absorption, Porosity, &
                    ndim, &
!!$
                    NCOLM, FINDM, COLM, MIDM, &
!!$
                    XU_NLOC, XU_NDGLN, FINELE, COLELE, NCOLELE, &
!!$
                    opt_vel_upwind_coefs, nopt_vel_upwind_coefs, &
                    Temperature_FEMT, Dummy_PhaseVolumeFraction_FEMT, &
                    0,Temperature, Temperature_Old, scvngi_theta, &
                    t_get_theta_flux, t_use_theta_flux, &
                    Temperature, &
                    Temperature_BC, suf_t_bc_rob1, suf_t_bc_rob2, Temperature_BC_Spatial, &
                    in_ele_upwind, dg_ele_upwind, &
!!$                    
                    NOIT_DIM, & ! This need to be removed as it is already deprecated
!!$
!!$                 nits_flux_lim_t, &
                    Mean_Pore_CV, &
                    option_path = '/material_phase[0]/scalar_field::Temperature', &
                    mass_ele_transp = dummy_ele, &
                    thermal = have_option( '/material_phase[0]/scalar_field::Temperature/prognostic/equation::InternalEnergy'),&
                           StorageIndexes=StorageIndexes )

!!$ Update state memory
               do iphase = 1, nphase
                  Temperature_State => extract_scalar_field( state( iphase ), 'Temperature' )
                  Temperature_State % val = Temperature( 1 + ( iphase - 1 ) * cv_nonods : iphase * cv_nonods )
               end do

               call Calculate_All_Rhos( state, ncomp, nphase, ndim, cv_nonods, cv_nloc, totele, &
                    cv_ndgln, Component, Density, Density_Cp, DRhoDPressure, Density_Component )

            end if Conditional_ScalarAdvectionField

            ScalarField_Source_Store = ScalarField_Source + ScalarField_Source_Component

            volfra_use_theta_flux = .true.
            if( ncomp <= 1 ) volfra_use_theta_flux = .false.

!!$ Now solving the Momentum Equation ( = Force Balance Equation )
            Conditional_ForceBalanceEquation: if ( solve_force_balance ) then

!!$ Updating velocities:
               Velocity_NU = Velocity_U ; Velocity_NV = Velocity_V ; Velocity_NW = Velocity_W 
               Velocity_NU_Old = Velocity_U_Old ; Velocity_NV_Old = Velocity_V_Old ; Velocity_NW_Old = Velocity_W_Old

!!$ Diffusion-like term -- here used as part of the capillary pressure for porous media. It can also be 
!!$ extended to surface tension -like term.
              iplike_grad_sou = 0
              plike_grad_sou_grad = 0
               if( have_option( '/material_phase[0]/multiphase_properties/capillary_pressure' ) )then
                  iplike_grad_sou = 1
                  call calculate_capillary_pressure( state, cv_nonods, nphase, plike_grad_sou_grad, &
                       PhaseVolumeFraction )
               end if

               CALL CALCULATE_SURFACE_TENSION( state, nphase, ncomp, &
                    PLIKE_GRAD_SOU_COEF, PLIKE_GRAD_SOU_GRAD, IPLIKE_GRAD_SOU, &
                    Velocity_U_Source_CV, Velocity_U_Source, Component, &
                    NCOLACV, FINACV, COLACV, MIDACV, &
                    small_FINACV, small_COLACV, small_MIDACV, &
                    block_to_global_acv, global_dense_block_acv, &
                    NCOLCT, FINDCT, COLCT, &
                    CV_NONODS, U_NONODS, X_NONODS, TOTELE, STOTEL, &
                    CV_ELE_TYPE, CV_SELE_TYPE, U_ELE_TYPE, &
                    CV_NLOC, U_NLOC, X_NLOC, CV_SNLOC, U_SNLOC, &
                    CV_NDGLN, CV_SNDGLN, X_NDGLN, U_NDGLN, U_SNDGLN, &
                    X, Y, Z, &
                    MAT_NLOC, MAT_NDGLN, MAT_NONODS,  &
                    NDIM,  &
                    NCOLM, FINDM, COLM, MIDM, &
                    XU_NLOC, XU_NDGLN, FINELE, COLELE, NCOLELE, &
                    Component_BC_Spatial, Component_BC ,&
                    StorageIndexes=StorageIndexes )
!!$ Set U_Density
               U_Density = 0. ; U_Density_Old = 0.
               if( .not. have_option( '/material_phase[0]/multiphase_properties/relperm_type' ) )then
                  U_Density = Density ; U_Density_Old = Density_Old
               end if

!!$ Make mid side nodes the average of the 2 corner nodes...
               density_tmp = density

               if ( cv_nloc==6 .or. (cv_nloc==10 .and. ndim==3) ) then ! P2 triangle or tet
                  allocate( DEN_CV_NOD( CV_NLOC, NPHASE) ) 

                  DO ELE = 1, TOTELE
                     DO CV_ILOC = 1, CV_NLOC
                        CV_NOD = CV_NDGLN( ( ELE - 1 ) * CV_NLOC + CV_ILOC )
                        DO IPHASE = 1,NPHASE
                           CV_NOD_PHA = CV_NOD +( IPHASE - 1) * CV_NONODS
                           DEN_CV_NOD( CV_ILOC, IPHASE ) = density_tmp( CV_NOD_PHA )
                        END DO
                     END DO

                     DEN_CV_NOD(2, :) = 0.5 * ( DEN_CV_NOD(1, :) + DEN_CV_NOD(3, :) )
                     DEN_CV_NOD(4, :) = 0.5 * ( DEN_CV_NOD(1, :) + DEN_CV_NOD(6, :) )
                     DEN_CV_NOD(5, :) = 0.5 * ( DEN_CV_NOD(3, :) + DEN_CV_NOD(6, :) )

                     if ( cv_nloc==10 ) then
                        DEN_CV_NOD(7, :) = 0.5 * ( DEN_CV_NOD(1, :) + DEN_CV_NOD(10, :) )
                        DEN_CV_NOD(8, :) = 0.5 * ( DEN_CV_NOD(3, :) + DEN_CV_NOD(10, :) )
                        DEN_CV_NOD(9, :) = 0.5 * ( DEN_CV_NOD(6, :) + DEN_CV_NOD(10, :) )
                     end if

                     DO CV_ILOC = 1, CV_NLOC
                        CV_NOD = CV_NDGLN( ( ELE - 1 ) * CV_NLOC + CV_ILOC )
                        DO IPHASE = 1, NPHASE
                           CV_NOD_PHA = CV_NOD +( IPHASE - 1) * CV_NONODS
                           Density_tmp( CV_NOD_PHA ) = DEN_CV_NOD( CV_ILOC, IPHASE )
                        END DO
                     END DO
                  END DO

                  deallocate( DEN_CV_NOD ) 
               end if

               if ( linearise_density ) then
                  if ( (cv_nloc==6 .or. (cv_nloc==10 .and. ndim==3) ) .and. &
                       .not. have_option( '/material_phase[0]/multiphase_properties/relperm_type' ) &
                       ) then
                     U_Density = Density_tmp
                     U_Density_Old = Density_Old_tmp
                     if ( its == 1 ) U_Density_Old = Density_tmp
                  end if
               end if

!!$ This calculates u_source_cv = ScalarField_Source_CV -- ie, the buoyancy term and as the name
!!$ suggests it's a CV source term for the velocity field
               call calculate_u_source_cv( state, cv_nonods, ndim, nphase, Density_tmp, Velocity_U_Source_CV )

               ! calculate the viscosity for the momentum equation...
               if ( its == 1 ) &
                    call calculate_viscosity( state, ncomp, nphase, ndim, mat_nonods, mat_ndgln, Momentum_Diffusion )

               ! stabilisation for high aspect ratio problems - switched off
               call calculate_u_abs_stab( Material_Absorption_Stab, Material_Absorption, &
                    opt_vel_upwind_coefs, nphase, ndim, totele, cv_nloc, mat_nloc, mat_nonods, mat_ndgln )

               CALL FORCE_BAL_CTY_ASSEM_SOLVE( state, packed_state, &
                    NDIM, NPHASE, U_NLOC, X_NLOC, P_NLOC, CV_NLOC, MAT_NLOC, TOTELE, &
                    U_ELE_TYPE, P_ELE_TYPE, &
                    U_NONODS, CV_NONODS, X_NONODS, MAT_NONODS, &
                    U_NDGLN, P_NDGLN, CV_NDGLN, X_NDGLN, MAT_NDGLN,&
                    STOTEL, CV_SNDGLN, U_SNDGLN, P_SNDGLN, &
                    U_SNLOC, P_SNLOC, CV_SNLOC, &
!!$
                    x, y, z, Material_Absorption_Stab, Material_Absorption+Velocity_Absorption, Velocity_U_Source, Velocity_U_Source_CV, &
                    Velocity_U, Velocity_V, Velocity_W, Velocity_U_Old, Velocity_V_Old, Velocity_W_Old, &
                    Pressure_FEM, Pressure_CV, Density, Density_Old, PhaseVolumeFraction, PhaseVolumeFraction_Old, & 
                    DRhoDPressure, &
                    dt, &
!!$
                    NCOLC, FINDC, COLC, & ! C sparsity - global cty eqn 
                    NCOLDGM_PHA, FINDGM_PHA, COLDGM_PHA, MIDDGM_PHA, &! Force balance sparsity
                    NCOLELE, FINELE, COLELE, & ! Element connectivity.
                    NCOLCMC, FINDCMC, COLCMC, MIDCMC, & ! pressure matrix for projection method
                    NCOLACV, FINACV, COLACV, MIDACV, & ! For CV discretisation method
                    size(small_colacv),small_FINACV, small_COLACV, small_MIDACV, &
                    NLENMCY, NCOLMCY, FINMCY, COLMCY, MIDMCY, & ! Force balance plus cty multi-phase eqns
                    NCOLCT, FINDCT, COLCT, & ! CT sparsity - global cty eqn.
                    CV_ELE_TYPE, &
!!$
                    Velocity_NU, Velocity_NV, Velocity_NW, Velocity_NU_Old, Velocity_NV_Old, Velocity_NW_Old, &
                    v_disopt, v_dg_vel_int_opt, v_theta, &
                    PhaseVolumeFraction_BC, Density_BC, Velocity_U_BC, Velocity_V_BC, Velocity_W_BC, SUF_SIG_DIAGTEN_BC, &
                    SUF_MOMU_BC, SUF_MOMV_BC, SUF_MOMW_BC, Pressure_FEM_BC, &
                    suf_u_bc_rob1, suf_u_bc_rob2, suf_v_bc_rob1, suf_v_bc_rob2, &
                    suf_w_bc_rob1, suf_w_bc_rob2, &
                    PhaseVolumeFraction_BC_Spatial, Density_BC_Spatial, Velocity_U_BC_Spatial, WIC_MOMU_BC, Pressure_FEM_BC_Spatial, &
                    ScalarField_Source_Store, ScalarField_Absorption, Porosity, &
!!$
                    NCOLM, FINDM, COLM, MIDM, & ! Sparsity for the CV-FEM
                    XU_NLOC, XU_NDGLN, &
!!$
                    U_Density, U_Density_Old, Momentum_Diffusion, &
                    opt_vel_upwind_coefs, nopt_vel_upwind_coefs, &
                    igot_theta_flux, scvngi_theta, volfra_use_theta_flux, &
                    sum_theta_flux, sum_one_m_theta_flux, &
                    in_ele_upwind, dg_ele_upwind, &
!!$
                    NOIT_DIM, & ! This need to be removed as it is already deprecated
!!$
                    iplike_grad_sou, plike_grad_sou_coef, plike_grad_sou_grad, &
                    scale_momentum_by_volume_fraction,&
                           StorageIndexes=StorageIndexes )

               Pressure_State => extract_scalar_field( state( 1 ), 'Pressure' )
               Pressure_State % val = Pressure_CV


!!$ Calculate Density_Component for compositional
               if( have_component_field ) &
                    call Calculate_Component_Rho( state, ncomp, nphase, &
                    cv_nonods, Density_Component )

            end if Conditional_ForceBalanceEquation

            Conditional_PhaseVolumeFraction: if ( solve_PhaseVolumeFraction ) then

               if (igot_theta_flux>0) then

               call VolumeFraction_Assemble_Solve( state, packed_state, &
                    NCOLACV, FINACV, COLACV, MIDACV, &
                    small_FINACV, small_COLACV, small_MIDACV, &
                    block_to_global_acv, global_dense_block_acv, &
                    NCOLCT, FINDCT, COLCT, &
                    CV_NONODS, U_NONODS, X_NONODS, TOTELE, &
                    CV_ELE_TYPE, &
                    NPHASE, &
                    CV_NLOC, U_NLOC, X_NLOC,  &
                    CV_NDGLN, X_NDGLN, U_NDGLN, &
                    CV_SNLOC, U_SNLOC, STOTEL, CV_SNDGLN, U_SNDGLN, &
!!$
                    x, y, z, Velocity_U, Velocity_V, Velocity_W, &
                    Velocity_NU, Velocity_NV, Velocity_NW, Velocity_NU_Old, Velocity_NV_Old, Velocity_NW_Old, &
                    PhaseVolumeFraction, PhaseVolumeFraction_Old, &
                    Density, Density_Old, &
!!$
                    MAT_NLOC, MAT_NDGLN, MAT_NONODS, &
!!$
                    v_disopt, v_dg_vel_int_opt, dt, v_theta, v_beta, &
                    PhaseVolumeFraction_BC, Density_BC, Velocity_U_BC, Velocity_V_BC, Velocity_W_BC, SUF_SIG_DIAGTEN_BC, &
                    PhaseVolumeFraction_BC_Spatial, Density_BC_Spatial, Velocity_U_BC_Spatial, &
                    DRhoDPressure, Pressure_FEM, &
                    ScalarField_Source_Store, ScalarField_Absorption, Porosity, &
!!$
                    NDIM, &
                    NCOLM, FINDM, COLM, MIDM, &
                    XU_NLOC, XU_NDGLN, FINELE, COLELE, NCOLELE, &
!!$
                    opt_vel_upwind_coefs, nopt_vel_upwind_coefs, &
                    PhaseVolumeFraction_FEMT, Density_FEMT, &
                    scvngi_theta, volfra_use_theta_flux, &
                    in_ele_upwind, dg_ele_upwind, &
!!$                    
                    NOIT_DIM, & ! This need to be removed as it is already deprecated
!!$
!!$                 nits_flux_lim_volfra, &
                    option_path = '/material_phase[0]/scalar_field::PhaseVolumeFraction', &
                    mass_ele_transp = mass_ele,&
                    theta_flux=sum_theta_flux, one_m_theta_flux=sum_one_m_theta_flux,&
                           StorageIndexes=StorageIndexes)
               else
                  call VolumeFraction_Assemble_Solve( state, packed_state,&
                    NCOLACV, FINACV, COLACV, MIDACV, &
                    small_FINACV, small_COLACV, small_MIDACV, &
                    block_to_global_acv, global_dense_block_acv, &
                    NCOLCT, FINDCT, COLCT, &
                    CV_NONODS, U_NONODS, X_NONODS, TOTELE, &
                    CV_ELE_TYPE, &
                    NPHASE, &
                    CV_NLOC, U_NLOC, X_NLOC,  &
                    CV_NDGLN, X_NDGLN, U_NDGLN, &
                    CV_SNLOC, U_SNLOC, STOTEL, CV_SNDGLN, U_SNDGLN, &
!!$
                    x, y, z, Velocity_U, Velocity_V, Velocity_W, &
                    Velocity_NU, Velocity_NV, Velocity_NW, Velocity_NU_Old, Velocity_NV_Old, Velocity_NW_Old, &
                    PhaseVolumeFraction, PhaseVolumeFraction_Old, &
                    Density, Density_Old, &
!!$
                    MAT_NLOC, MAT_NDGLN, MAT_NONODS, &
!!$
                    v_disopt, v_dg_vel_int_opt, dt, v_theta, v_beta, &
                    PhaseVolumeFraction_BC, Density_BC, Velocity_U_BC, Velocity_V_BC, Velocity_W_BC, SUF_SIG_DIAGTEN_BC, &
                    PhaseVolumeFraction_BC_Spatial, Density_BC_Spatial, Velocity_U_BC_Spatial, &
                    DRhoDPressure, Pressure_FEM, &
                    ScalarField_Source_Store, ScalarField_Absorption, Porosity, &
!!$
                    NDIM, &
                    NCOLM, FINDM, COLM, MIDM, &
                    XU_NLOC, XU_NDGLN, FINELE, COLELE, NCOLELE, &
!!$
                    opt_vel_upwind_coefs, nopt_vel_upwind_coefs, &
                    PhaseVolumeFraction_FEMT, Density_FEMT, &
                    scvngi_theta, volfra_use_theta_flux, &
                    in_ele_upwind, dg_ele_upwind, &
!!$                    
                    NOIT_DIM, & ! This need to be removed as it is already deprecated
!!$
!!$                 nits_flux_lim_volfra, &
                    option_path = '/material_phase[0]/scalar_field::PhaseVolumeFraction', &
                    mass_ele_transp = mass_ele,&
                           StorageIndexes=StorageIndexes )
                              end if

                PhaseVolumeFraction=min( max(PhaseVolumeFraction,0.0), 1.0)

            end if Conditional_PhaseVolumeFraction

!!$ Starting loop over components
            sum_theta_flux = 0. ; sum_one_m_theta_flux = 0. ; ScalarField_Source_Component = 0.

            Conditional_Components:if( have_component_field ) then
               Loop_Components: do icomp = 1, ncomp

!!$ Computing the absorption term for the multi-components equation
                  call Calculate_ComponentAbsorptionTerm( state, &
                       icomp, cv_ndgln, & 
                       Density, PhaseVolumeFraction, Porosity, mass_ele, &
                       Component_Absorption )

                  Conditional_SmoothAbsorption: if( have_option( '/material_phase[' // int2str( nstate - ncomp ) // &
                       ']/is_multiphase_component/KComp_Sigmoid' ) .and. nphase > 1 ) then
                     do cv_nodi = 1, cv_nonods
                        if( PhaseVolumeFraction( cv_nodi ) > 0.95 ) then
                           do iphase = 1, nphase
                              do jphase = min( iphase + 1, nphase ), nphase
                                 Component_Absorption( cv_nodi, iphase, jphase ) = &
                                      Component_Absorption( cv_nodi, iphase, jphase ) * max( 0.01, &
                                      20. * ( 1. - PhaseVolumeFraction( cv_nodi ) ) )
                              end do
                           end do
                        end if

                    !    if( PhaseVolumeFraction( cv_nodi ) > 0.90 ) then
                    !       do iphase = 1, nphase
                    !          do jphase = min( iphase + 1, nphase ), nphase
                    !             Component_Absorption( cv_nodi, iphase, jphase ) = &
                    !                  Component_Absorption( cv_nodi, iphase, jphase ) * max( 0.00001, &
                    !                  20. * ( 1. - (PhaseVolumeFraction( cv_nodi )-0.05)  ) )
                    !          end do
                    !       end do
                    !    end if

                     end do
                  end if Conditional_SmoothAbsorption

!!$ Computing diffusion term for the component conservative equation:
                  call Calculate_ComponentDiffusionTerm( state, &
                       mat_ndgln, u_ndgln, x_ndgln, &
                       x, y, z, Velocity_NU, Velocity_NV, Velocity_NW, &
                       u_ele_type, p_ele_type, ncomp_diff_coef, comp_diffusion_opt, &
                       Component_Diffusion_Operator_Coefficient( icomp, :, : ), &
                       Component_Diffusion ,&
                           StorageIndexes=StorageIndexes)

!!$ NonLinear iteration for the components advection:
                  Loop_NonLinearIteration_Components: do its2 = 1, NonLinearIteration_Components
                     comp_use_theta_flux = .false. ; comp_get_theta_flux = .true.

                     call INTENERGE_ASSEM_SOLVE( state, &
                          LIMCOLD(  : ,:, icomp ),&
                          LIMC2OLD(  : ,:, icomp ),&
                          LIMCOLD(  : ,:, icomp ),&
                          LIMCDTOLD(  : ,:, icomp ),&
                          LIMCDTT2OLD(  : ,:, icomp ),&
                          NDOTQCOLD(  : ,:, icomp ),&
                          NCOLACV, FINACV, COLACV, MIDACV, & ! CV sparsity pattern matrix
                          SMALL_FINACV, SMALL_COLACV, small_MIDACV,&
                          block_to_global_acv, global_dense_block_acv, &
                          NCOLCT, FINDCT, COLCT, &
                          CV_NONODS, U_NONODS, X_NONODS, TOTELE, &
                          U_ELE_TYPE, CV_ELE_TYPE, CV_SELE_TYPE,  &
                          NPHASE,  &
                          CV_NLOC, U_NLOC, X_NLOC,  &
                          CV_NDGLN, X_NDGLN, U_NDGLN, &
                          CV_SNLOC, U_SNLOC, STOTEL, CV_SNDGLN, U_SNDGLN, &
                          X, Y, Z, &
!!$
                          Velocity_NU, Velocity_NV, Velocity_NW, Velocity_NU_Old, Velocity_NV_Old, Velocity_NW_Old, &
                          ug, vg, wg, &
                          Component( ( icomp - 1 ) * nphase * cv_nonods + 1 : icomp * nphase * cv_nonods ), &
                          Component_Old( ( icomp - 1 ) * nphase * cv_nonods + 1 : icomp * nphase * cv_nonods ), &
                          DENSITY_COMPONENT( ( ICOMP - 1 ) * NPHASE * CV_NONODS + 1 : ICOMP * NPHASE * CV_NONODS ), &
                          DENSITY_COMPONENT_OLD( ( ICOMP - 1 ) * NPHASE * CV_NONODS + 1 : ICOMP * NPHASE * CV_NONODS ), &
!!$
                          MAT_NLOC, MAT_NDGLN, MAT_NONODS, Component_Diffusion, &
                          v_disopt, v_dg_vel_int_opt, dt, v_theta, v_beta, &
                          Component_BC( 1 + stotel * cv_snloc * nphase * ( icomp - 1 ) : stotel * cv_snloc * nphase * icomp ), &
                          Density_BC, Velocity_U_BC, Velocity_V_BC, Velocity_W_BC, SUF_SIG_DIAGTEN_BC,&
                          suf_comp_bc_rob1, suf_comp_bc_rob2, &
                          Component_BC_Spatial, Density_BC_Spatial, Velocity_U_BC_Spatial, &
                          DRhoDPressure, Pressure_FEM, &
                          Component_Source, Component_Absorption, Porosity, &
!!$
                          NDIM,  &
                          NCOLM, FINDM, COLM, MIDM, &
                          XU_NLOC, XU_NDGLN, FINELE, COLELE, NCOLELE, &
!!$
                          opt_vel_upwind_coefs, nopt_vel_upwind_coefs, &
                          Component_FEMT( ( icomp - 1 ) * nphase * cv_nonods + 1 : icomp * nphase * cv_nonods ), &
                          Density_FEMT, &
                          igot_t2, PhaseVolumeFraction, PhaseVolumeFraction_Old, scvngi_theta, &
                          comp_get_theta_flux, comp_use_theta_flux, &
                          theta_gdiff, &
                          PhaseVolumeFraction_BC, suf_vol_bc_rob1, suf_vol_bc_rob2, PhaseVolumeFraction_BC_Spatial, &
                          in_ele_upwind, dg_ele_upwind, &
!!$
                          NOIT_DIM, & ! This need to be removed as it is already deprecated
!!$
!!$                          nits_flux_lim_comp, &
                          Mean_Pore_CV, &
                                !option_path = '', &
                          mass_ele_transp = dummy_ele, &
                          thermal = .false.,& ! the false means that we don't add an extra source term
                          theta_flux=theta_flux, one_m_theta_flux=one_m_theta_flux,&
                           StorageIndexes=StorageIndexes)

                   Component( ( icomp - 1 ) * nphase * cv_nonods + 1 : icomp * nphase * cv_nonods )  &
!                       =min(  max(Component( ( icomp - 1 ) * nphase * cv_nonods + 1 : icomp * nphase * cv_nonods ),0.0), 0.95) 
                       =min(  max(Component( ( icomp - 1 ) * nphase * cv_nonods + 1 : icomp * nphase * cv_nonods ),0.0), 1.0) 

                  end do Loop_NonLinearIteration_Components

                  sum_theta_flux = sum_theta_flux + theta_flux
                  sum_one_m_theta_flux = sum_one_m_theta_flux + one_m_theta_flux


                  ! We have divided through by density 
                  ScalarField_Source_Component = ScalarField_Source_Component + THETA_GDIFF

               end do Loop_Components

               if( have_option( '/material_phase[' // int2str( nstate - ncomp ) // & 
                    ']/is_multiphase_component/Comp_Sum2One/Enforce_Comp_Sum2One' ) ) then
                  ! Initially clip and then ensure the components sum to unity so we don't get surprising results...
                  DO I = 1, CV_NONODS * NPHASE * NCOMP
                     COMPONENT( I ) = MIN( MAX( COMPONENT( I ), 0. ), 1. )
                  END DO

                  ALLOCATE( RSUM( NPHASE ) )
                  DO CV_INOD = 1, CV_NONODS
                     RSUM = 0.0
                     DO IPHASE = 1, NPHASE
                        DO ICOMP = 1, NCOMP
                           RSUM( IPHASE ) = RSUM( IPHASE ) + &
                                COMPONENT( CV_INOD + ( IPHASE - 1 ) * CV_NONODS + ( ICOMP - 1 ) * NPHASE * CV_NONODS )
                        END DO
                     END DO
                     DO IPHASE = 1, NPHASE
                        DO ICOMP = 1, NCOMP
                           COMPONENT( CV_INOD + ( IPHASE - 1 ) * CV_NONODS + ( ICOMP - 1 ) * NPHASE * CV_NONODS ) = &
                                COMPONENT( CV_INOD + ( IPHASE - 1 ) * CV_NONODS + ( ICOMP - 1 ) * NPHASE * CV_NONODS ) / RSUM( IPHASE )
                        END DO
                     END DO
                  END DO
                  DEALLOCATE( RSUM )
               end if

               DO ICOMP = 1, NCOMP

                  call Calculate_ComponentAbsorptionTerm( state, &
                       icomp, cv_ndgln, & 
                       Density, PhaseVolumeFraction, Porosity, mass_ele, &
                       Component_Absorption )

                  if( have_option( '/material_phase[' // int2str( nstate - ncomp ) // &
                       ']/is_multiphase_component/KComp_Sigmoid' ) .and. nphase > 1 ) then
                     do cv_nodi = 1, cv_nonods
                        if( PhaseVolumeFraction( cv_nodi ) > 0.95 ) then
                           do iphase = 1, nphase
                              do jphase = min( iphase + 1, nphase ), nphase
                                 Component_Absorption( cv_nodi, iphase, jphase ) = &
                                      Component_Absorption( cv_nodi, iphase, jphase ) * max( 0.01, &
                                      20. * ( 1. - PhaseVolumeFraction( cv_nodi ) ) )
                              end do
                           end do
                        end if
                     end do
                  end if

                  Loop_Phase_SourceTerm1: do iphase = 1, nphase
                     Loop_Phase_SourceTerm2: do jphase = 1, nphase
                        DO CV_NODI = 1, CV_NONODS
                           ScalarField_Source_Component( CV_NODI + ( IPHASE - 1 ) * CV_NONODS ) = &
                                ScalarField_Source_Component( CV_NODI + ( IPHASE - 1 ) * CV_NONODS ) - &
                                Component_Absorption( CV_NODI, IPHASE, JPHASE ) * &
                                Component( CV_NODI + ( JPHASE - 1 ) * CV_NONODS + ( ICOMP - 1 ) * NPHASE * CV_NONODS ) / &
                                DENSITY_COMPONENT( CV_NODI + ( IPHASE - 1 ) * CV_NONODS + ( ICOMP - 1 ) * NPHASE * CV_NONODS )
                        END DO
                     end do Loop_Phase_SourceTerm2
                  end do Loop_Phase_SourceTerm1

                  ! For compressibility
                  DO IPHASE = 1, NPHASE
                     DO CV_NODI = 1, CV_NONODS
                        ScalarField_Source_Component( CV_NODI + ( IPHASE - 1 ) * CV_NONODS ) = &
                             ScalarField_Source_Component( CV_NODI + ( IPHASE - 1 ) * CV_NONODS )  &
                             + Mean_Pore_CV( CV_NODI ) * Component_Old( CV_NODI + ( IPHASE - 1 ) * CV_NONODS + &
                             ( ICOMP - 1 ) * NPHASE * CV_NONODS )  &
                             * ( DENSITY_COMPONENT_OLD( CV_NODI + ( IPHASE - 1 ) * CV_NONODS + &
                             ( ICOMP - 1 ) * NPHASE * CV_NONODS ) &
                             - DENSITY_COMPONENT( CV_NODI + ( IPHASE - 1 ) * CV_NONODS + &
                             ( ICOMP - 1 ) * NPHASE * CV_NONODS ) ) &
                             * PhaseVolumeFraction_Old( CV_NODI + ( IPHASE - 1 ) * CV_NONODS ) &
                             / ( DENSITY_COMPONENT( CV_NODI + ( IPHASE - 1 ) * CV_NONODS + &
                             ( ICOMP - 1 ) * NPHASE * CV_NONODS ) * DT )
                     END DO
                  END DO

               END DO ! ICOMP

               if( have_option( '/material_phase[' // int2str( nstate - ncomp ) // & 
                    ']/is_multiphase_component/Comp_Sum2One' ) .and. ( ncomp > 1 ) ) then
                  call Cal_Comp_Sum2One_Sou( ScalarField_Source_Component, cv_nonods, nphase, ncomp, dt, its, &
                       NonLinearIteration, &
                       Mean_Pore_CV, PhaseVolumeFraction, PhaseVolumeFraction_Old, Density_Component, Density_Component_Old, &
                       Component, Component_Old )
               end if

               ! Update state memory
               do icomp = 1, ncomp
                  do iphase = 1, nphase
                     Component_State => extract_scalar_field( state( icomp + nphase ), & 
                          'ComponentMassFractionPhase' // int2str( iphase ) )
                     Component_State % val = component( 1 + ( iphase - 1 ) * cv_nonods + ( icomp - 1 ) * &
                          nphase * cv_nonods : iphase * cv_nonods + ( icomp - 1 ) * nphase * cv_nonods )
                  end do
               end do

            end if Conditional_Components


                !If Automatic_NonLinerIterations then we compare the variation of the velocity from one time step to the next one
                !if it is less than 1% we advance one time step
                Repeat_time_step = .false.
                if (tolerance_between_non_linear>0. .and. its > 1 ) then

                    select case (variable_selection)
                        case (1)
                            ts_ref_val = maxval(abs(Pressure_nonlin_check-Pressure_FEM))
                        case (2)
                            ts_ref_val = max(maxval(abs(Velocity_U- Velocity_U_nonlin_check)),&
                            maxval(abs(Velocity_V - Velocity_V_nonlin_check)),&
                           maxval(abs(Velocity_W - Velocity_W_nonlin_check)) )
                        case default
                            ts_ref_val = maxval(abs(PhaseVolumeFraction-PhaseVolumeFraction_nonlin_check))
                    end select


                    !Increase Ts section
                   if (ts_ref_val < increase_ts_switch .and.dt*increaseFactor<max_ts) then
                        call get_option( '/timestepping/timestep', dt )
                        dt = dt * increaseFactor
                        call set_option( '/timestepping/timestep', dt )
                        ewrite(1,*) "Time step increased to:", dt
                        print *, "Time step increased to:", dt
                    end if


                    !Exit loop section
                    if (ts_ref_val < tolerance_between_non_linear) exit

                    !Decrease Ts section
                    if (ts_ref_val > decrease_ts_switch .and. dt / decreaseFactor > min_ts) then
                        !Decrease time step and repeat!
                        call get_option( '/timestepping/timestep', dt )
                        dt = dt / decreaseFactor
                        call set_option( '/timestepping/timestep', dt )
                        ewrite(1,*) "Time step decreased to:", dt
                        print *, "Time step decreased to:", dt
                        Repeat_time_step = .true.

                        !Recover backup
                        PhaseVolumeFraction = PhaseVolumeFraction_backup
                        Pressure_CV =  Pressure_CV_backup
                        Velocity_U= Velocity_U_backup
                        Velocity_V = Velocity_V_backup
                        Velocity_W = Velocity_W_backup
                        Density = Density_backup
                        Component = Component_backup
                        Density_Cp = Density_Cp_backup
                        Pressure_FEM =  Pressure_FEM_backup
                        Density_Component = Density_Component_backup
                        Temperature = Temperature_backup
                        acctim = acctim_backup

                        !!Update all fields from backup
                         Velocity_U_Old = Velocity_U ; Velocity_V_Old = Velocity_V ; Velocity_W_Old = Velocity_W
                         Velocity_NU = Velocity_U ; Velocity_NV = Velocity_V ; Velocity_NW = Velocity_W
                         Velocity_NU_Old = Velocity_U ; Velocity_NV_Old = Velocity_V ; Velocity_NW_Old = Velocity_W
                         Density_Old = Density ;  Density_Cp_Old = Density_Cp ; Pressure_FEM_Old = Pressure_FEM ; Pressure_CV_Old = Pressure_CV
                         PhaseVolumeFraction_Old = PhaseVolumeFraction ; Temperature_Old = Temperature ; Component_Old = Component
                         Density_Old_tmp = Density ; Density_Component_Old = Density_Component

                        exit
                    end if
                end if

         end do Loop_NonLinearIteration


         call set_option( '/timestepping/current_time', acctim )
         call set_option( '/timestepping/timestep', dt)

         current_time = acctim

         !If repeat timestep we don't want to adapt mesh or dump results
         if ( Repeat_time_step ) cycle

!!$ Copying fields back to state:
         call copy_into_state( state, & ! Copying main fields into state
              PhaseVolumeFraction, Temperature, Pressure_CV, Velocity_U, Velocity_V, Velocity_W, &
              Density, Component, ncomp, nphase, cv_ndgln, p_ndgln, u_ndgln, ndim )

!!$ Calculate diagnostic fields
         call calculate_diagnostic_variables( state, exclude_nonrecalculated = .true. )
         call calculate_diagnostic_variables_new( state, exclude_nonrecalculated = .true. )

         Conditional_TimeDump: if( ( mod( itime, dump_period_in_timesteps ) == 0 ) ) then

            if ( have_option( "/io/output_scalars_fem" ) ) &
                 call copy_into_state( state, & ! Copying main fields into state
                 PhaseVolumeFraction_FEMT, Temperature_FEMT, Pressure_FEM, Velocity_U, Velocity_V, Velocity_W, &
                 Density, Component_FEMT, ncomp, nphase, cv_ndgln, p_ndgln, u_ndgln, ndim )

            call get_option( '/timestepping/current_time', current_time ) ! Find the current time 

            call write_diagnostics( state, current_time, dt, itime/dump_period_in_timesteps )  ! Write stat file
            not_to_move_det_yet = .false. ; dump_no = itime/dump_period_in_timesteps ! Sync dump_no with itime
            call write_state( dump_no, state ) ! Now writing into the vtu files

            if ( have_option( "/io/output_scalars_fem" ) ) &
                 call copy_into_state( state, & ! Copying main fields into state
                 PhaseVolumeFraction, Temperature, Pressure_CV, Velocity_U, Velocity_V, Velocity_W, &
                 Density, Component, ncomp, nphase, cv_ndgln, p_ndgln, u_ndgln, ndim )

         end if Conditional_TimeDump

!!$! ******************
!!$! *** Mesh adapt ***
!!$! ******************

         do_reallocate_fields = .false.
         Conditional_Adaptivity_ReallocatingFields: if( have_option( '/mesh_adaptivity/hr_adaptivity') ) then
            if( have_option( '/mesh_adaptivity/hr_adaptivity/period_in_timesteps') ) then
               call get_option( '/mesh_adaptivity/hr_adaptivity/period_in_timesteps', &
                    adapt_time_steps, default=5 )
            end if
            if( mod( itime, adapt_time_steps ) == 0 ) do_reallocate_fields = .true.
         elseif( have_option( '/mesh_adaptivity/prescribed_adaptivity' ) ) then
            if( do_adapt_state_prescribed( current_time ) ) do_reallocate_fields = .true.
         end if Conditional_Adaptivity_ReallocatingFields

         new_mesh = do_reallocate_fields

         Conditional_ReallocatingFields: if( do_reallocate_fields ) then

            Conditional_Adaptivity: if( have_option( '/mesh_adaptivity/hr_adaptivity ') ) then

               Conditional_Adapt_by_TimeStep: if( mod( itime, adapt_time_steps ) == 0 ) then
!!$               Conditional_Adapt_by_TimeStep: if( do_adapt_mesh( current_time, itime ) ) then
!!$               Conditional_Adapt_by_TimeStep: if( do_adapt_mesh( current_time, timestep ) ) then

                  ! linearise compositional fields:
                  Conditional_Components_Linearisation2: if ( ncomp > 1 ) then
                     call Updating_Linearised_Components( totele, nphase, ncomp, ndim, cv_nloc, cv_nonods, cv_ndgln, &
                          component )

                     !component_old = component

                     do icomp = 1, ncomp
                        do iphase = 1, nphase
                           Component_State => extract_scalar_field( state( icomp + nphase ), & 
                                'ComponentMassFractionPhase' // int2str( iphase ) )
                           Component_State % val = component( 1 + ( iphase - 1 ) * cv_nonods + ( icomp - 1 ) * &
                                nphase * cv_nonods : iphase * cv_nonods + ( icomp - 1 ) * nphase * cv_nonods )

                           !Component_State => extract_scalar_field( state( icomp + nphase ), & 
                           !     'ComponentMassFractionPhase' // int2str( iphase ) // 'Old' )
                           !Component_State % val = component_old( 1 + ( iphase - 1 ) * cv_nonods + ( icomp - 1 ) * &
                           !     nphase * cv_nonods : iphase * cv_nonods + ( icomp - 1 ) * nphase * cv_nonods )
                        end do
                     end do
                  end if Conditional_Components_Linearisation2


                  call pre_adapt_tasks( sub_state )

                  call qmesh( state, metric_tensor )

                  if( have_option( '/io/stat/output_before_adapts' ) ) call write_diagnostics( state, current_time, dt, &
                       itime, not_to_move_det_yet = .true. )
!!$                  if( have_option( '/io/stat/output_before_adapts' ) ) call write_diagnostics( state, current_time, dt, &
!!$                       timestep, not_to_move_det_yet = .true. )

                  call run_diagnostics( state )

                  call adapt_state( state, metric_tensor, suppress_reference_warnings=.true. )

                  call update_state_post_adapt( state, metric_tensor, dt, sub_state, nonlinear_iterations, &
                       nonlinear_iterations_adapt )

                  if( have_option( '/io/stat/output_after_adapts' ) ) call write_diagnostics( state, current_time, dt, &
                       itime, not_to_move_det_yet = .true. )
!!$                  if( have_option( '/io/stat/output_after_adapts' ) ) call write_diagnostics( state, current_time, dt, &
!!$                       timestep, not_to_move_det_yet = .true. )

                  call run_diagnostics( state )
                   !Mesh has changed!
                    StorageIndexes = 0
               end if Conditional_Adapt_by_TimeStep

            elseif( have_option( '/mesh_adaptivity/prescribed_adaptivity' ) ) then !!$ Conditional_Adaptivity:

               Conditional_Adapt_by_Time: if( do_adapt_state_prescribed( current_time ) ) then

                  call pre_adapt_tasks( sub_state )

                  if( have_option( '/io/stat/output_before_adapts' ) ) call write_diagnostics( state, current_time, dt, &
                       timestep, not_to_move_det_yet = .true. )

                  call run_diagnostics( state )

                  call adapt_state_prescribed( state, current_time )

                  call update_state_post_adapt( state, metric_tensor, dt, sub_state, nonlinear_iterations, &
                       nonlinear_iterations_adapt)

                  if(have_option( '/io/stat/output_after_adapts' ) ) call write_diagnostics( state, current_time, dt, &
                       timestep, not_to_move_det_yet = .true. )

                  call run_diagnostics( state )
                   !Mesh has changed!
                    StorageIndexes = 0
               end if Conditional_Adapt_by_Time

               not_to_move_det_yet = .false.

            end if Conditional_Adaptivity

            call deallocate(packed_state)
            call pack_multistate(state,packed_state,&
                 multiphase_state,multicomponent_state)
            call temp_mem_hacks()

!!$ Deallocating array variables:
            deallocate( &
!!$ Node glabal numbers
                 cv_sndgln, p_sndgln, u_sndgln, &
!!$ Sparsity patterns
                 finacv, colacv, midacv,&
                 small_finacv, small_colacv, small_midacv, &
                 finmcy, colmcy, midmcy, &
                 block_to_global_acv, global_dense_block_acv, &
                 finele, colele, midele, findgm_pha, coldgm_pha, middgm_pha, findct, &
                 colct, findc, colc, findcmc, colcmc, midcmc, findm, &
                 colm, midm, &
!!$ Defining element-pair type and discretisation options and coefficients
                 opt_vel_upwind_coefs, &
!!$ For output:
                 PhaseVolumeFraction_FEMT, Temperature_FEMT, Density_FEMT, &
                 Component_FEMT, Mean_Pore_CV, SumConc_FEMT, Dummy_PhaseVolumeFraction_FEMT, &
!!$ Variables used in the diffusion-like term: capilarity and surface tension:
                 plike_grad_sou_grad, plike_grad_sou_coef, &
!!$ Working arrays
                 PhaseVolumeFraction_BC_Spatial, Pressure_FEM_BC_Spatial, &
                 Density_BC_Spatial, Component_BC_Spatial, Velocity_U_BC_Spatial, wic_momu_bc, Temperature_BC_Spatial, &
                 xu, yu, zu, x, y, z, ug, vg, wg, &
                 Velocity_U, Velocity_V, Velocity_W, Velocity_U_Old, Velocity_V_Old, Velocity_W_Old, &
                 Velocity_NU, Velocity_NV, Velocity_NW, Velocity_NU_Old, Velocity_NV_Old, Velocity_NW_Old, &
                 Pressure_FEM, Pressure_CV, Temperature, Density, Density_Cp, Density_Component, PhaseVolumeFraction, &
                 Component, U_Density, &
                 Pressure_FEM_Old, Pressure_CV_Old, Temperature_Old, Density_Old, Density_Cp_Old, Density_Component_Old, &
                 PhaseVolumeFraction_Old, Component_Old, &
                 U_Density_Old, DRhoDPressure, &
                 Porosity, &
                 Velocity_U_Source, Velocity_U_Source_CV, Temperature_Source, PhaseVolumeFraction_Source, &
                 ScalarField_Source, Component_Source, ScalarAdvectionField_Source, &
                 PhaseVolumeFraction_BC, Pressure_FEM_BC, &
                 Density_BC, Component_BC, Velocity_U_BC, Velocity_V_BC, Velocity_W_BC, Temperature_BC, &
                 suf_u_bc_rob1, suf_v_bc_rob1, suf_w_bc_rob1, suf_u_bc_rob2, suf_v_bc_rob2, suf_w_bc_rob2, &
                 suf_sig_diagten_bc, suf_momu_bc, suf_momv_bc, suf_momw_bc, &
                 suf_t_bc_rob1, suf_t_bc_rob2, suf_vol_bc_rob1, suf_vol_bc_rob2, suf_comp_bc_rob1, suf_comp_bc_rob2, &
                 theta_gdiff,  ScalarField_Source_Store, ScalarField_Source_Component, &
                 mass_ele, dummy_ele, &
                 Permeability, Material_Absorption, Material_Absorption_Stab, &
                 Velocity_Absorption, ScalarField_Absorption, Component_Absorption, Temperature_Absorption, &
                 Component_Diffusion_Operator_Coefficient, &
                 Momentum_Diffusion, ScalarAdvectionField_Diffusion, &
                 Component_Diffusion, &
                 theta_flux, one_m_theta_flux, sum_theta_flux, sum_one_m_theta_flux, density_tmp, density_old_tmp )

deallocate(NDOTQOLD,&
           NDOTQVOLD,LIMTOLD,LIMT2OLD,&
           LIMDOLD,LIMDTOLD,LIMDTT2OLD,&
           LIMVOLD,LIMV2OLD,LIMVDOLD,&
           LIMVDTOLD,LIMVDTT2OLD,NDOTQCOLD,&
           LIMCOLD,LIMC2OLD,LIMCDOLD,&
           LIMCDTOLD,LIMCDTT2OLD)


!!$  Compute primary scalars used in most of the code
            call Get_Primary_Scalars( state, &         
                 nphase, nstate, ncomp, totele, ndim, stotel, &
                 u_nloc, xu_nloc, cv_nloc, x_nloc, x_nloc_p1, p_nloc, mat_nloc, &
                 x_snloc, cv_snloc, u_snloc, p_snloc, &
                 cv_nonods, mat_nonods, u_nonods, xu_nonods, x_nonods, x_nonods_p1, p_nonods, dx )
!!$ Calculating Global Node Numbers
            allocate( cv_sndgln( stotel * cv_snloc ), p_sndgln( stotel * p_snloc ), &
                 u_sndgln( stotel * u_snloc ) )

  !          x_ndgln_p1 = 0 ; x_ndgln = 0 ; cv_ndgln = 0 ; p_ndgln = 0 ; mat_ndgln = 0 ; u_ndgln = 0 ; xu_ndgln = 0 ; &
                 cv_sndgln = 0 ; p_sndgln = 0 ; u_sndgln = 0

            call Compute_Node_Global_Numbers( state, &
                 totele, stotel, x_nloc, x_nloc_p1, cv_nloc, p_nloc, u_nloc, xu_nloc, &
                 cv_snloc, p_snloc, u_snloc, &
                 cv_ndgln, u_ndgln, p_ndgln, x_ndgln, x_ndgln_p1, xu_ndgln, mat_ndgln, &
                 cv_sndgln, p_sndgln, u_sndgln )
!!$
!!$ Computing Sparsity Patterns Matrices
!!$

!!$ Defining lengths and allocating space for the matrices
            call Defining_MaxLengths_for_Sparsity_Matrices( ndim, nphase, totele, u_nloc, cv_nloc, cv_nonods, &
                 mx_nface_p1, mxnele, mx_nct, mx_nc, mx_ncolcmc, mx_ncoldgm_pha, mx_ncolmcy, &
                 mx_ncolacv, mx_ncolm )
            nlenmcy = u_nonods * nphase * ndim + cv_nonods
            allocate( finacv( cv_nonods * nphase + 1 ), colacv( mx_ncolacv ), midacv( cv_nonods * nphase ), &
                 finmcy( nlenmcy + 1 ), colmcy( mx_ncolmcy ), midmcy( nlenmcy ), &
                 finele( totele + 1 ), colele( mxnele ), midele( totele ), &
                 findgm_pha( u_nonods * nphase * ndim + 1 ), coldgm_pha( mx_ncoldgm_pha ), &
                 middgm_pha( u_nonods * nphase * ndim ), &
                 findct( cv_nonods + 1 ), colct( mx_nct ), &
                 findc( u_nonods + 1 ), colc( mx_nc ), &
                 findcmc( cv_nonods + 1 ), colcmc( mx_ncolcmc ), midcmc( cv_nonods ), &
                 findm( cv_nonods + 1 ), colm( mx_ncolm ), midm( cv_nonods ) )

            allocate( global_dense_block_acv (nphase,cv_nonods) )
                 finacv = 0 ; colacv = 0 ; midacv = 0 ; finmcy = 0 ; colmcy = 0 ; midmcy = 0 ; finele = 0 ; &
                 colele = 0 ; midele = 0 ; findgm_pha = 0 ; coldgm_pha = 0 ; middgm_pha = 0 ; findct = 0 ; &
                 colct = 0 ; findc = 0 ; colc = 0 ; findcmc = 0 ; colcmc = 0 ; midcmc = 0 ; findm = 0 ; &
                 colm = 0 ; midm = 0

!!$ Defining element-pair type 
            call Get_Ele_Type( x_nloc, cv_ele_type, p_ele_type, u_ele_type, &
                 mat_ele_type, u_sele_type, cv_sele_type )

!!$ Sparsity Patterns Matrices 
            call Get_Sparsity_Patterns( state, &
!!$ CV multi-phase eqns (e.g. vol frac, temp)
                 mx_ncolacv, ncolacv, finacv, colacv, midacv, &
                 small_finacv, small_colacv, small_midacv, &
                 block_to_global_acv, global_dense_block_acv, &
!!$ Force balance plus cty multi-phase eqns
                 nlenmcy, mx_ncolmcy, ncolmcy, finmcy, colmcy, midmcy, &
!!$ Element connectivity
                 mxnele, ncolele, midele, finele, colele, &
!!$ Force balance sparsity
                 mx_ncoldgm_pha, ncoldgm_pha, coldgm_pha, findgm_pha, middgm_pha, &
!!$ CT sparsity - global continuity eqn
                 mx_nct, ncolct, findct, colct, &
!!$ C sparsity operating on pressure in force balance
                 mx_nc, ncolc, findc, colc, &
!!$ pressure matrix for projection method
                 mx_ncolcmc, ncolcmc, findcmc, colcmc, midcmc, &
!!$ CV-FEM matrix
                 mx_ncolm, ncolm, findm, colm, midm, mx_nface_p1 )

!!$ Allocating space for various arrays:
            allocate( xu( xu_nonods ), yu( xu_nonods ), zu( xu_nonods ), &
                 x( x_nonods ), y( x_nonods ), z( x_nonods ), &
                 ug( u_nonods * nphase ), vg( u_nonods * nphase ), wg( u_nonods * nphase ), &
!!$
                 Velocity_U( u_nonods * nphase ), Velocity_V( u_nonods * nphase ), Velocity_W( u_nonods * nphase ), &
                 Velocity_U_Old( u_nonods * nphase ), Velocity_V_Old( u_nonods * nphase ), Velocity_W_Old( u_nonods * nphase ), &
                 Velocity_NU( u_nonods * nphase ), Velocity_NV( u_nonods * nphase ), Velocity_NW( u_nonods * nphase ), &
                 Velocity_NU_Old( u_nonods * nphase ), Velocity_NV_Old( u_nonods * nphase ), Velocity_NW_Old( u_nonods * nphase ), &
!!$
                 Pressure_FEM( cv_nonods ), Pressure_CV( cv_nonods ), &
                 Temperature( nphase * cv_nonods ), Density( nphase * cv_nonods ), Density_Cp( nphase * cv_nonods ), &
                 Density_Component( nphase * cv_nonods * ncomp ), &
                 PhaseVolumeFraction( nphase * cv_nonods ), Component( nphase * cv_nonods * ncomp ), &
                 U_Density( nphase * cv_nonods ), DRhoDPressure( nphase * cv_nonods ), &
!!$
                 Pressure_FEM_Old( cv_nonods ), Pressure_CV_Old( cv_nonods ), &
                 Temperature_Old( nphase * cv_nonods ), Density_Old( nphase * cv_nonods ), Density_Cp_Old( nphase * cv_nonods ), &
                 Density_Component_Old( nphase * cv_nonods * ncomp ), &
                 PhaseVolumeFraction_Old( nphase * cv_nonods ), Component_Old( nphase * cv_nonods * ncomp ), &
                 U_Density_Old( nphase * cv_nonods ), &
!!$
                 PhaseVolumeFraction_BC_Spatial( stotel * nphase ), Pressure_FEM_BC_Spatial( stotel * nphase ), &
                 Density_BC_Spatial( stotel * nphase ), Component_BC_Spatial( stotel * nphase ), &
                 Velocity_U_BC_Spatial( stotel * nphase ), wic_momu_bc( stotel * nphase ), Temperature_BC_Spatial( stotel * nphase ), &
                 PhaseVolumeFraction_BC( stotel * cv_snloc * nphase ), Pressure_FEM_BC( stotel * p_snloc * nphase ), &
                 Density_BC( stotel * cv_snloc * nphase ), Temperature_BC( stotel * cv_snloc * nphase ), &
                 Component_BC( stotel * cv_snloc * nphase * ncomp ), &
                 Velocity_U_BC( stotel * u_snloc * nphase ), Velocity_V_BC( stotel * u_snloc * nphase ), &
                 Velocity_W_BC( stotel * u_snloc * nphase ), Temperature_Source( cv_nonods * nphase ), &
                 suf_u_bc_rob1( stotel * u_snloc * nphase ), suf_v_bc_rob1( stotel * u_snloc * nphase ), &
                 suf_w_bc_rob1( stotel * u_snloc * nphase ), suf_u_bc_rob2( stotel * u_snloc * nphase ), &
                 suf_v_bc_rob2( stotel * u_snloc * nphase ), suf_w_bc_rob2( stotel * u_snloc * nphase ), &
                 suf_t_bc_rob1( stotel * cv_snloc * nphase ), suf_t_bc_rob2( stotel * cv_snloc * nphase ), &
                 suf_vol_bc_rob1( stotel * cv_snloc * nphase ), suf_vol_bc_rob2( stotel * cv_snloc * nphase ), &
                 suf_comp_bc_rob1( stotel * cv_snloc * nphase ), suf_comp_bc_rob2( stotel * cv_snloc * nphase ), &
                 suf_sig_diagten_bc( stotel * cv_snloc * nphase, ndim ), &
                 suf_momu_bc( stotel * u_snloc * nphase ), suf_momv_bc( stotel * u_snloc * nphase ), suf_momw_bc( stotel * u_snloc * nphase ), &
!!$
                 Porosity( totele ), &
                 PhaseVolumeFraction_FEMT( cv_nonods * nphase ), Temperature_FEMT( cv_nonods * nphase ), &
                 Density_FEMT( cv_nonods * nphase ), Component_FEMT( cv_nonods * nphase * ncomp ), &
                 Mean_Pore_CV( cv_nonods ), SumConc_FEMT( cv_nonods * ncomp ), &
                 Dummy_PhaseVolumeFraction_FEMT( cv_nonods * nphase ), dummy_ele( totele ), mass_ele( totele ), &
!!$
                 PhaseVolumeFraction_Source( cv_nonods * nphase ), Velocity_U_Source( u_nonods * nphase * ndim ), &
                 Velocity_U_Source_CV( cv_nonods * nphase * ndim ), Component_Source( cv_nonods * nphase ), &
                 ScalarField_Source( cv_nonods * nphase ), ScalarAdvectionField_Source( cv_nonods * nphase ), &
!!$
                 Permeability( totele, ndim, ndim ), &
!!$
                 Material_Absorption( mat_nonods, ndim * nphase, ndim * nphase ), &
                 Velocity_Absorption( mat_nonods, ndim * nphase, ndim * nphase ), &
                 Material_Absorption_Stab( mat_nonods, ndim * nphase, ndim * nphase ), & 
                 ScalarField_Absorption( cv_nonods, nphase, nphase ), Component_Absorption( cv_nonods, nphase, nphase ), &
                 Temperature_Absorption( cv_nonods, nphase, nphase ), &
                 Momentum_Diffusion( mat_nonods, ndim, ndim, nphase ), &
                 ScalarAdvectionField_Diffusion( mat_nonods, ndim, ndim, nphase ), & 
                 Component_Diffusion( mat_nonods, ndim, ndim, nphase ), &
!!$ Variables used in the diffusion-like term: capilarity and surface tension:
                 plike_grad_sou_grad( cv_nonods * nphase ), &
                 plike_grad_sou_coef( cv_nonods * nphase ) )    
!!$
            Velocity_U=0. ; Velocity_V=0. ; Velocity_W=0.
            Velocity_U_Old=0. ; Velocity_V_Old=0. ; Velocity_W_Old=0.
            Velocity_NU=0. ; Velocity_NV=0. ; Velocity_NW=0.
            Velocity_NU_Old=0. ; Velocity_NV_Old=0. ; Velocity_NW_Old=0.
            UG=0. ; VG=0. ; WG=0.
            Velocity_U_Source = 0. ; Velocity_Absorption = 0. ; Velocity_U_Source_CV = 0. 
            Velocity_U_BC_Spatial=0 ; Velocity_U_BC=0. ; Velocity_V_BC=0. ; Velocity_W_BC=0.
            Momentum_Diffusion=0.
!!$
            Temperature=0. ; Temperature_Source=0. ; Temperature_BC_Spatial=0 ; Temperature_BC=0.
            Temperature_FEMT=0. ; Temperature_Absorption=0.
!!$
            Component=0. ; Component_BC_Spatial=0 ; Component_BC=0. ; Component_Source=0.
            Component_Diffusion=0. ; Component_Absorption=0.
!!$
            Porosity=0. ; Permeability=0.
!!$
            Pressure_CV=0. ; Pressure_FEM=0. ; 
            Pressure_FEM_Old=0. ; Pressure_CV_Old=0.
            Pressure_FEM_BC_Spatial=0 ; Pressure_FEM_BC=0.
!!$
            PhaseVolumeFraction=0. ; PhaseVolumeFraction_Old=0. ; PhaseVolumeFraction_BC_Spatial=0
            PhaseVolumeFraction_BC=0. ; PhaseVolumeFraction_Source=0.
            PhaseVolumeFraction_FEMT=0. ; Dummy_PhaseVolumeFraction_FEMT=0.
!!$
            Density=0. ; Density_Old=0. ; Density_BC_Spatial=0 ; Density_BC=0.
            U_Density=0. ; U_Density_Old=0. ; Density_Cp=0. ; Density_Cp_Old=0.
!!$
            ScalarAdvectionField_Diffusion=0. ; ScalarField_Absorption=0.
            ScalarField_Source=0. ; ScalarAdvectionField_Source=0.
!!$
            Material_Absorption=0. ; Material_Absorption_Stab=0.
!!$
            plike_grad_sou_grad=0. ; plike_grad_sou_coef=0.
!!$
            suf_u_bc_rob1=0. ; suf_v_bc_rob1=0. 
            suf_w_bc_rob1=0. ; suf_u_bc_rob2=0. 
            suf_v_bc_rob2=0. ; suf_w_bc_rob2=0. 
            suf_t_bc_rob1=0. ; suf_t_bc_rob2=0. 
            suf_vol_bc_rob1=0. ; suf_comp_bc_rob1=0. ; suf_comp_bc_rob2=0.
            suf_sig_diagten_bc=0.
            suf_momu_bc=0. ; suf_momv_bc=0. ; suf_momw_bc=0.
            wic_momu_bc=0
!!$

!!$ Extracting Mesh Dependent Fields
            initialised = .true.
            call Extracting_MeshDependentFields_From_State( state, initialised, &
                 xu, yu, zu, x, y, z, &
                 PhaseVolumeFraction, PhaseVolumeFraction_BC_Spatial, PhaseVolumeFraction_BC, PhaseVolumeFraction_Source, &
                 Pressure_CV, Pressure_FEM, Pressure_FEM_BC_Spatial, Pressure_FEM_BC, &
                 Density, Density_BC_Spatial, Density_BC, &
                 Component, Component_BC_Spatial, Component_BC, Component_Source, &
                 Velocity_U, Velocity_V, Velocity_W, Velocity_NU, Velocity_NV, Velocity_NW, &
                 Velocity_U_BC_Spatial, wic_momu_bc, Velocity_U_BC, Velocity_V_BC, Velocity_W_BC,&
                 suf_momu_bc, suf_momv_bc, suf_momw_bc, Velocity_U_Source, Velocity_Absorption, &
                 Temperature, Temperature_BC_Spatial, Temperature_BC, Temperature_Source, suf_t_bc_rob1, suf_t_bc_rob2, &
                 Porosity, Permeability )

!!$ Dummy field used in the scalar advection option:
            Dummy_PhaseVolumeFraction_FEMT = 1.

            allocate( density_tmp(cv_nonods*nphase) , density_old_tmp(cv_nonods*nphase) )
            density_tmp=0. ; density_old_tmp=0.


            ncv_faces=CV_count_faces( packed_state,&
                 CV_ELE_TYPE, STOTEL, CV_SNDGLN, U_SNDGLN )

      allocate(NDOTQOLD(nphase,ncv_faces),&
           NDOTQVOLD(nphase,ncv_faces),&
           LIMTOLD(nphase,ncv_faces),&
           LIMT2OLD(nphase,ncv_faces),&
           LIMDOLD(nphase,ncv_faces),&
           LIMDTOLD(nphase,ncv_faces),&
           LIMDTT2OLD(nphase,ncv_faces),&
           LIMVOLD(nphase,ncv_faces),&
           LIMV2OLD(nphase,ncv_faces),&
           LIMVDOLD(nphase,ncv_faces),&
           LIMVDTOLD(nphase,ncv_faces),&
           LIMVDTT2OLD(nphase,ncv_faces),&
           NDOTQCOLD(nphase,ncv_faces,ncomp),&
           LIMCOLD(nphase,ncv_faces,ncomp),&
           LIMC2OLD(nphase,ncv_faces,ncomp),&
           LIMCDOLD(nphase,ncv_faces,ncomp),&
           LIMCDTOLD(nphase,ncv_faces,ncomp),&
           LIMCDTT2OLD(nphase,ncv_faces,ncomp))


!!$
!!$ Initialising Robin boundary conditions --  this still need to be defined in the schema:
!!$
            suf_u_bc_rob1 = 0. ; suf_v_bc_rob1 = 0. ; suf_w_bc_rob1 = 0. ; suf_u_bc_rob2 = 0. ; suf_v_bc_rob2 = 0.
            suf_w_bc_rob2 = 0. ; suf_vol_bc_rob1 = 0. ; suf_vol_bc_rob2 = 0.
            suf_comp_bc_rob1 = 0. ; suf_comp_bc_rob2 = 0.

!!$
!!$ Initialising Absorption terms that do not appear in the schema
!!$
            ScalarField_Absorption = 0. ; Component_Absorption = 0. ; Temperature_Absorption = 0.


!!$ Variables that can be effectively deleted as they are not used anymore:
            noit_dim = 0

!!$ Computing shape function scalars
            igot_t2 = 0 ; igot_theta_flux = 0
            if( ncomp /= 0 )then
               igot_t2 = 1 ; igot_theta_flux = 1
            end if

            call retrieve_ngi( ndim, cv_ele_type, cv_nloc, u_nloc, &
                 cv_ngi, cv_ngi_short, scvngi_theta, sbcvngi, nface, .false. )

            allocate( theta_flux( nphase, scvngi_theta*cv_nloc*totele * igot_theta_flux ), &
                 one_m_theta_flux( nphase, scvngi_theta*cv_nloc*totele * igot_theta_flux ), &
                 sum_theta_flux( nphase, scvngi_theta*cv_nloc*totele * igot_theta_flux ), &
                 sum_one_m_theta_flux( nphase, scvngi_theta*cv_nloc*totele * igot_theta_flux ), &
                 theta_gdiff( cv_nonods * nphase ), ScalarField_Source_Store( cv_nonods * nphase ), &
                 ScalarField_Source_Component( cv_nonods * nphase ) )

            sum_theta_flux = 1. ; sum_one_m_theta_flux = 0.  
            ScalarField_Source_Store=0. ; ScalarField_Source_Component=0.

            allocate( Component_Diffusion_Operator_Coefficient( ncomp, ncomp_diff_coef, nphase ) )  
            nopt_vel_upwind_coefs = mat_nonods * nphase * ndim * ndim * 2
            allocate( opt_vel_upwind_coefs( nopt_vel_upwind_coefs ) ) ; opt_vel_upwind_coefs = 0.

!!$            !$$$$$$$$$$$$$$$$$$$$$$$$$$$$$$$$$$$$$$$$$$$$$$$$$$$$$$$$$$
!!$            call copy_into_state( state, &
!!$                 PhaseVolumeFraction, Temperature, Pressure_CV, Velocity_U, Velocity_V, Velocity_W, &
!!$                 Density, Component, &
!!$                 ncomp, nphase, cv_ndgln, p_ndgln, u_ndgln, ndim )
!!$            dump_no=666
!!$            call write_state( dump_no, state ) ! Now writing into the vtu files
!!$            stop 777
!!$            !$$$$$$$$$$$$$$$$$$$$$$$$$$$$$$$$$$$$$$$$$$$$$$$$$$$$$$$$$$

         end if Conditional_ReallocatingFields

!!$ Simple adaptive time stepping algorithm
         if ( have_option( '/timestepping/adaptive_timestep' ) ) then
            c = -66.6 ; minc = 0. ; maxc = 66.e6 ; ic = 66.e6
            call get_option( '/timestepping/adaptive_timestep/requested_cfl', rc )
            call get_option( '/timestepping/adaptive_timestep/minimum_timestep', minc, stat )
            call get_option( '/timestepping/adaptive_timestep/maximum_timestep', maxc, stat )
            call get_option( '/timestepping/adaptive_timestep/increase_tolerance', ic, stat )

            do iphase = 1, nphase
               ! requested cfl
               rc_field => extract_scalar_field( state( iphase ), 'RequestedCFL', stat )
               if ( stat == 0 ) rc = min( rc, minval( rc_field % val ) )
               ! max cfl
               cfl => extract_scalar_field( state( iphase ), 'CFLNumber' )
               c = max ( c, maxval( cfl % val ) )
            end do

            call get_option( '/timestepping/timestep', dt )
            dt = max( min( min( dt * rc / c, ic * dt ), maxc ), minc )
            call set_option( '/timestepping/timestep', dt )
         end if

      end do Loop_Time

!!$ Now deallocating arrays:
      deallocate( &
!!$ Node glabal numbers
           cv_sndgln, p_sndgln, u_sndgln, &
!!$ Sparsity patterns
           finacv, colacv, midacv,&
           small_finacv, small_colacv, small_midacv, &
           finmcy, colmcy, midmcy, &
           block_to_global_acv, global_dense_block_acv, &
           finele, colele, midele, findgm_pha, coldgm_pha, middgm_pha, findct, &
           colct, findc, colc, findcmc, colcmc, midcmc, findm, &
           colm, midm, &
!!$ Defining element-pair type and discretisation options and coefficients
           opt_vel_upwind_coefs, &
!!$ For output:
           PhaseVolumeFraction_FEMT, Temperature_FEMT, Density_FEMT, &
           Component_FEMT, Mean_Pore_CV, SumConc_FEMT, Dummy_PhaseVolumeFraction_FEMT, &
!!$ Variables used in the diffusion-like term: capilarity and surface tension:
           plike_grad_sou_grad, plike_grad_sou_coef, &
!!$ Working arrays
           PhaseVolumeFraction_BC_Spatial, Pressure_FEM_BC_Spatial, &
           Density_BC_Spatial, Component_BC_Spatial, Velocity_U_BC_Spatial, Temperature_BC_Spatial, &
           xu, yu, zu, x, y, z, ug, vg, wg, &
           Velocity_U, Velocity_V, Velocity_W, Velocity_U_Old, Velocity_V_Old, Velocity_W_Old, &
           Velocity_NU, Velocity_NV, Velocity_NW, Velocity_NU_Old, Velocity_NV_Old, Velocity_NW_Old, &
           Pressure_FEM, Pressure_CV, Temperature, Density, Density_Cp, Density_Component, PhaseVolumeFraction, &
           Component, U_Density, &
           Pressure_FEM_Old, Pressure_CV_Old, Temperature_Old, Density_Old, Density_Cp_Old, Density_Component_Old, &
           PhaseVolumeFraction_Old, Component_Old, &
           U_Density_Old, DRhoDPressure, &
           Porosity, &
           Velocity_U_Source, Velocity_U_Source_CV, Temperature_Source, PhaseVolumeFraction_Source, &
           ScalarField_Source, Component_Source, ScalarAdvectionField_Source, &
           PhaseVolumeFraction_BC, Pressure_FEM_BC, &
           Density_BC, Component_BC, Velocity_U_BC, Velocity_V_BC, Velocity_W_BC, Temperature_BC, &
           suf_u_bc_rob1, suf_v_bc_rob1, suf_w_bc_rob1, suf_u_bc_rob2, suf_v_bc_rob2, suf_w_bc_rob2, &
           suf_t_bc_rob1, suf_t_bc_rob2, suf_vol_bc_rob1, suf_vol_bc_rob2, suf_comp_bc_rob1, suf_comp_bc_rob2, &
           theta_gdiff,  ScalarField_Source_Store, ScalarField_Source_Component, &
           mass_ele, dummy_ele, &
           Permeability, Material_Absorption, Material_Absorption_Stab, &
           Velocity_Absorption, ScalarField_Absorption, Component_Absorption, Temperature_Absorption, &
           Component_Diffusion_Operator_Coefficient, &
           Momentum_Diffusion, ScalarAdvectionField_Diffusion, &
           Component_Diffusion, &
           theta_flux, one_m_theta_flux, sum_theta_flux, sum_one_m_theta_flux, density_tmp, density_old_tmp )

        !deallocate arrays for adaptive_time_stepping and adaptive_non_linear iterations
        if (nonLinearAdaptTs) deallocate( Velocity_U_backup, Velocity_V_backup,  &
               Temperature_backup, Density_backup, Pressure_CV_backup,&
               PhaseVolumeFraction_backup, Component_backup&
               , Velocity_W_backup, Pressure_FEM_backup,&
                Density_Component_backup, Density_Cp_backup)

        deallocate(NDOTQOLD,&
             NDOTQVOLD,LIMTOLD,LIMT2OLD,&
             LIMDOLD,LIMDTOLD,LIMDTT2OLD,&
             LIMVOLD,LIMV2OLD,LIMVDOLD,&
             LIMVDTOLD,LIMVDTT2OLD,NDOTQCOLD,&
             LIMCOLD,LIMC2OLD,LIMCDOLD,&
             LIMCDTOLD,LIMCDTT2OLD)

        call finalise_multistate(packed_state,multiphase_state,&
             multicomponent_state)


        if (tolerance_between_non_linear>0.) then
            select case (variable_selection)
                case (1)
                    deallocate(Pressure_nonlin_check)
                case (2)
                    deallocate(Velocity_U_nonlin_check)
                    deallocate(Velocity_V_nonlin_check)
                    deallocate(Velocity_W_nonlin_check)
                case default
                    deallocate(PhaseVolumeFraction_nonlin_check)
            end select
        end if



      return

      contains 

        
        subroutine temp_mem_hacks()
          
!!! routine puts various CSR sparsities into packed_state

          use sparse_tools
          
          type(csr_sparsity) :: sparsity
          sparsity=wrap(finele,midele,colm=colele,name='ElementConnectivity')
          call insert(packed_state,sparsity,'ElementConnectivity')

          sparsity=wrap(small_finacv,small_midacv,colm=small_colacv,name='SinglePhaseAdvectionSparsity')
          call insert(packed_state,sparsity,'SinglePhaseAdvectionSparsity')
          sparsity=wrap(finacv,midacv,colm=colacv,name='PackedAdvectionSparsity')
          call insert(packed_state,sparsity,'PackedAdvectionSparsity')
          sparsity=wrap(findc,colm=colc,name='CMatrixSparsity')
          call insert(packed_state,sparsity,'CMatrixSparsity')
          sparsity=wrap(findct,colm=colct,name='CTMatrixSparsity')
          call insert(packed_state,sparsity,'CTMatrixSparsity')
          sparsity=wrap(findcmc,colm=colcmc,name='CMCMatrixSparsity')
          call insert(packed_state,sparsity,'CMCMatrixSparsity')
          sparsity=wrap(findm,midm,colm=colm,name='CVFEMSparsity')
          call insert(packed_state,sparsity,'CVFEMSparsity')
          

        end subroutine temp_mem_hacks


        subroutine temp_assigns()

          type(vector_field), pointer :: pu,pp

          pp=> extract_vector_field(packed_state,"PressureCoordinate")
          pu=>extract_vector_field(packed_state,"VelocityCoordinate")

          xu=>pu%val(1,:)
          x=>pp%val(1,:)


          if ( ndim >= 2 ) then
             yu=>pu%val(2,:)
             y=>pp%val(2,:)
          else
             yu=>temp(1:xu_nonods)
             y=>temp(1:x_nonods)
          end if
          
          if ( ndim == 3 ) then
             zu=>pu%val(3,:)
             z=>pp%val(3,:)
          else
             zu=>temp(1:xu_nonods)
             z=>temp(1:x_nonods)
          end if

        end subroutine temp_assigns
    end subroutine MultiFluids_SolveTimeLoop



    subroutine Updating_Linearised_Components( totele, nphase, ncomp, ndim, cv_nloc, cv_nonods, cv_ndgln, &
         component )
      implicit none
      integer, intent( in ) :: totele, nphase, ncomp, ndim, cv_nloc, cv_nonods
      integer, dimension( : ), intent( in ) :: cv_ndgln
      real, dimension ( : ), intent( inout ) :: component
!!$Local variables
      integer :: ele, iphase, cv_iloc, cv_nod, cv_nod_pha
      real, dimension( : ), allocatable :: density_tmp
      real, dimension( :, : ), allocatable :: den_cv_nod

      allocate( density_tmp( cv_nonods * nphase * max( 1, ncomp ) ), den_cv_nod( cv_nloc, nphase ) ) ; &
           density_tmp = 0. ; den_cv_nod = 0.

      Conditional_CV_Number: if( cv_nloc == 6 .or. (cv_nloc == 10 .and. ndim==3) ) then ! P2 triangle or tet
         density_tmp = component
         Loop_Elements: do ele = 1, totele
            Loop_CV: do cv_iloc = 1, cv_nloc
               cv_nod = cv_ndgln( ( ele - 1 ) * cv_nloc + cv_iloc )
               do iphase = 1, nphase
                  cv_nod_pha = cv_nod + ( iphase - 1 ) * cv_nonods
                  den_cv_nod( cv_iloc, iphase ) = density_tmp( cv_nod_pha )
               end do
            end do Loop_CV

            den_cv_nod( 2, : ) = 0.5 * ( den_cv_nod( 1, : ) + den_cv_nod( 3, : ) )
            den_cv_nod( 4, : ) = 0.5 * ( den_cv_nod( 1, : ) + den_cv_nod( 6, : ) )
            den_cv_nod( 5, : ) = 0.5 * ( den_cv_nod( 3, : ) + den_cv_nod( 6, : ) )
            if( cv_nloc == 10 ) then
               den_cv_nod( 7, : ) = 0.5 * ( den_cv_nod( 1, : ) + den_cv_nod( 10, : ) )
               den_cv_nod( 8, : ) = 0.5 * ( den_cv_nod( 3, : ) + den_cv_nod( 10, : ) )
               den_cv_nod( 9, : ) = 0.5 * ( den_cv_nod( 6, : ) + den_cv_nod( 10, : ) )
            end if

            Loop_CV2: do cv_iloc = 1, cv_nloc
               cv_nod = cv_ndgln( ( ele - 1 ) * cv_nloc + cv_iloc )
               do iphase = 1, nphase
                  cv_nod_pha = cv_nod + ( iphase - 1 ) * cv_nonods
                  component( cv_nod_pha ) = den_cv_nod( cv_iloc, iphase )
               end do
            end do Loop_CV2

         end do Loop_Elements

      end if Conditional_CV_Number

      deallocate( density_tmp, den_cv_nod )

      return
    end subroutine Updating_Linearised_Components

   subroutine copy_packed_new_to_old(packed_state)
     type(state_type), intent(inout) :: packed_state
     
     type(scalar_field), pointer :: sfield, nsfield
     type(vector_field), pointer :: vfield, nvfield
     type(tensor_field), pointer :: tfield, ntfield

     integer :: i

     do i=1,size(packed_state%scalar_fields)
        sfield=>packed_state%scalar_fields(i)%ptr
        if (sfield%name(1:9)=="PackedOld") then
           nsfield=>extract_scalar_field(packed_state,"Packed"//sfield%name(10:))
           sfield%val=nsfield%val
        end if
     end do

     do i=1,size(packed_state%vector_fields)
        vfield=>packed_state%vector_fields(i)%ptr
        if (vfield%name(1:9)=="PackedOld") then
           nvfield=>extract_vector_field(packed_state,"Packed"//vfield%name(10:))
           vfield%val=nvfield%val
        end if
     end do
     
     do i=1,size(packed_state%tensor_fields)
        tfield=>packed_state%tensor_fields(i)%ptr
        if (tfield%name(1:9)=="PackedOld") then
           ntfield=>extract_tensor_field(packed_state,"Packed"//tfield%name(10:))
           tfield%val=ntfield%val
        end if
     end do

<<<<<<< HEAD
   subroutine copy_packed_new_to_old(packed_state)
     type(state_type), intent(inout) :: packed_state
     
     type(scalar_field), pointer :: sfield, nsfield
     type(vector_field), pointer :: vfield, nvfield
     type(tensor_field), pointer :: tfield, ntfield

     integer :: i

     do i=1,size(packed_state%scalar_fields)
        sfield=>packed_state%scalar_fields(i)%ptr
        if (sfield%name(1:9)=="PackedOld") then
           nsfield=>extract_scalar_field(packed_state,"Packed"//sfield%name(10:))
           sfield%val=nsfield%val
        end if
     end do

     do i=1,size(packed_state%vector_fields)
        vfield=>packed_state%vector_fields(i)%ptr
        if (vfield%name(1:9)=="PackedOld") then
           nvfield=>extract_vector_field(packed_state,"Packed"//vfield%name(10:))
           vfield%val=nvfield%val
        end if
     end do
     
     do i=1,size(packed_state%tensor_fields)
        tfield=>packed_state%tensor_fields(i)%ptr
        if (tfield%name(1:9)=="PackedOld") then
           ntfield=>extract_tensor_field(packed_state,"Packed"//tfield%name(10:))
           tfield%val=ntfield%val
        end if
     end do

   end subroutine copy_packed_new_to_old 

=======
   end subroutine copy_packed_new_to_old
>>>>>>> 5297f6ed

  end module multiphase_time_loop<|MERGE_RESOLUTION|>--- conflicted
+++ resolved
@@ -2232,44 +2232,6 @@
         end if
      end do
 
-<<<<<<< HEAD
-   subroutine copy_packed_new_to_old(packed_state)
-     type(state_type), intent(inout) :: packed_state
-     
-     type(scalar_field), pointer :: sfield, nsfield
-     type(vector_field), pointer :: vfield, nvfield
-     type(tensor_field), pointer :: tfield, ntfield
-
-     integer :: i
-
-     do i=1,size(packed_state%scalar_fields)
-        sfield=>packed_state%scalar_fields(i)%ptr
-        if (sfield%name(1:9)=="PackedOld") then
-           nsfield=>extract_scalar_field(packed_state,"Packed"//sfield%name(10:))
-           sfield%val=nsfield%val
-        end if
-     end do
-
-     do i=1,size(packed_state%vector_fields)
-        vfield=>packed_state%vector_fields(i)%ptr
-        if (vfield%name(1:9)=="PackedOld") then
-           nvfield=>extract_vector_field(packed_state,"Packed"//vfield%name(10:))
-           vfield%val=nvfield%val
-        end if
-     end do
-     
-     do i=1,size(packed_state%tensor_fields)
-        tfield=>packed_state%tensor_fields(i)%ptr
-        if (tfield%name(1:9)=="PackedOld") then
-           ntfield=>extract_tensor_field(packed_state,"Packed"//tfield%name(10:))
-           tfield%val=ntfield%val
-        end if
-     end do
-
-   end subroutine copy_packed_new_to_old 
-
-=======
    end subroutine copy_packed_new_to_old
->>>>>>> 5297f6ed
 
   end module multiphase_time_loop