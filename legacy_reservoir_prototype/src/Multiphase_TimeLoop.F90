
!    Copyright (C) 2006 Imperial College London and others.
!    
!    Please see the AUTHORS file in the main source directory for a full list
!    of copyright holders.
!
!    Prof. C Pain
!    Applied Modelling and Computation Group
!    Department of Earth Science and Engineering
!    Imperial College London
!
!    amcgsoftware@imperial.ac.uk
!    
!    This library is free software; you can redistribute it and/or
!    modify it under the terms of the GNU Lesser General Public
!    License as published by the Free Software Foundation,
!    version 2.1 of the License.
!
!    This library is distributed in the hope that it will be useful,
!    but WITHOUT ANY WARRANTY; without even the implied warranty of
!    MERCHANTABILITY or FITNESS FOR A PARTICULAR PURPOSE.  See the GNU
!    Lesser General Public License for more details.
!
!    You should have received a copy of the GNU Lesser General Public
!    License along with this library; if not, write to the Free Software
!    Foundation, Inc., 59 Temple Place, Suite 330, Boston, MA  02111-1307
!    USA
#include "fdebug.h"

  module multiphase_time_loop

    use write_state_module
    use diagnostic_variables
    use diagnostic_fields_wrapper
    use diagnostic_fields_new, only : &
         calculate_diagnostic_variables_new => calculate_diagnostic_variables, &
         check_diagnostic_dependencies
    use global_parameters, only: timestep, simulation_start_time, simulation_start_cpu_time, &
                               simulation_start_wall_time, &
                               topology_mesh_name, current_time, is_overlapping
    use fldebug
    use state_module
    use fields
    use field_options
    use fields_allocates
    use spud
    use signal_vars
    use populate_state_module
    use vector_tools
    use global_parameters

!!$ Modules required by adaptivity
    use qmesh_module
    use adapt_state_module
    use adapt_state_prescribed_module!, only: do_adapt_state_prescribed, adapt_state_prescribed
    use populate_sub_state_module
    use fluids_module!, only: pre_adapt_tasks, update_state_post_adapt

!!$ Modules indigenous to the prototype Code
    use cv_advection, only : CV_GET_ALL_LIMITED_VALS, cv_count_faces
    use multiphase_1D_engine
    use spact
    use multiphase_EOS
    use shape_functions_Linear_Quadratic
    use Compositional_Terms
    use Copy_Outof_State
    use Copy_BackTo_State

    use multiphase_fractures

    !use mapping_for_ocvfem
    !use matrix_operations
    !use shape_functions
    !use printout

    implicit none
    private
    public :: MultiFluids_SolveTimeLoop

  contains

    subroutine MultiFluids_SolveTimeLoop( state, &
         dt, nonlinear_iterations, dump_no )
      implicit none
      type( state_type ), dimension( : ), intent( inout ) :: state
      integer, intent( inout ) :: dump_no, nonlinear_iterations
      real, intent( inout ) :: dt

!!$ additional state variables for multiphase & multicomponent

      type(state_type) :: packed_state
      type(state_type), dimension(:), pointer :: multiphase_state, multicomponent_state


!!$ Primary scalars
      integer :: nphase, nstate, ncomp, totele, ndim, stotel, &
           u_nloc, xu_nloc, cv_nloc, x_nloc, x_nloc_p1, p_nloc, mat_nloc, &
           x_snloc, cv_snloc, u_snloc, p_snloc, &
           cv_nonods, mat_nonods, u_nonods, xu_nonods, x_nonods, x_nonods_p1, p_nonods
      real :: dx

!!$ Node global numbers
      integer, dimension( : ), pointer :: x_ndgln_p1, x_ndgln, cv_ndgln, p_ndgln, &
           mat_ndgln, u_ndgln, xu_ndgln, cv_sndgln, p_sndgln, u_sndgln

!!$ Sparsity patterns
      integer :: nlenmcy, mx_nface_p1, mx_ncolacv, mxnele, mx_ncoldgm_pha, &
           mx_ncolmcy, mx_nct, mx_nc, mx_ncolcmc, mx_ncolm, &
           ncolacv, ncolmcy, ncolele, ncoldgm_pha, ncolct, ncolc, ncolcmc, ncolm
      integer, dimension( : ), allocatable :: finacv, midacv, finmcy,  midmcy, &
           finele, midele, findgm_pha, middgm_pha, findct, &
           findc, findcmc, midcmc, findm, &
           midm
      integer, dimension(:), pointer :: colacv, colmcy, colele, colct,colm,colc,colcmc,coldgm_pha
      integer, dimension(:), pointer :: small_finacv, small_colacv, small_midacv
      integer, dimension(:), pointer :: block_to_global_acv
      integer, dimension(:,:), allocatable :: global_dense_block_acv

!!$ Defining element-pair type and discretisation options and coefficients
      integer :: cv_ele_type, p_ele_type, u_ele_type, mat_ele_type, u_sele_type, cv_sele_type, &
           t_disopt, v_disopt, t_dg_vel_int_opt, u_dg_vel_int_opt, v_dg_vel_int_opt, w_dg_vel_int_opt, &
           comp_diffusion_opt, ncomp_diff_coef, in_ele_upwind, dg_ele_upwind, nopt_vel_upwind_coefs, &
           nits_flux_lim_t, nits_flux_lim_volfra, nits_flux_lim_comp
      logical :: volfra_use_theta_flux, volfra_get_theta_flux, comp_use_theta_flux, comp_get_theta_flux, &
           t_use_theta_flux, t_get_theta_flux, scale_momentum_by_volume_fraction
      real :: t_beta, v_beta, t_theta, v_theta, u_theta
      real, dimension( : ), allocatable :: opt_vel_upwind_coefs

!!$ Defining time- and nonlinear interations-loops variables
      integer :: itime, dump_period_in_timesteps, final_timestep, &
           NonLinearIteration, NonLinearIteration_Components
      real :: acctim, finish_time

!!$ Defining problem that will be solved
      logical :: have_temperature_field, have_component_field, have_extra_DiffusionLikeTerm, &
           solve_force_balance, solve_PhaseVolumeFraction, linearise_density

!!$ Defining solver options
      integer :: velocity_max_iterations, PhaseVolumeFraction_max_iterations

!!$ Shape function related fields:
      integer :: cv_ngi, cv_ngi_short, scvngi_theta, sbcvngi, nface, igot_t2, igot_theta_flux

!!$ For output:
      real, dimension( : ), allocatable :: PhaseVolumeFraction_FEMT, Temperature_FEMT, Density_FEMT, &
           Component_FEMT, Mean_Pore_CV, SumConc_FEMT, Dummy_PhaseVolumeFraction_FEMT
      type( scalar_field ), pointer :: Pressure_State, Temperature_State, Component_State

!!$ Variables that can be effectively deleted as they are not used anymore:
      integer :: noit_dim

!!$ Variables used in the diffusion-like term: capilarity and surface tension:
      integer :: iplike_grad_sou
      real, dimension( : ), allocatable :: plike_grad_sou_grad, plike_grad_sou_coef

!!$ Adaptivity related fields and options:
      type( tensor_field ) :: metric_tensor
      type( state_type ), dimension( : ), pointer :: sub_state => null()
      integer :: nonlinear_iterations_adapt
      logical :: do_reallocate_fields, not_to_move_det_yet = .false., initialised

!!$ Working arrays:
      integer, dimension( : ), allocatable :: PhaseVolumeFraction_BC_Spatial, Pressure_FEM_BC_Spatial, &
           Density_BC_Spatial, Component_BC_Spatial, Velocity_U_BC_Spatial, Temperature_BC_Spatial, &
           wic_momu_bc
      real, dimension( : ), pointer :: temp,xu, yu, zu, x, y, z, ug, vg, wg, &
           Velocity_U, Velocity_V, Velocity_W, Velocity_U_Old, Velocity_V_Old, Velocity_W_Old, &
           Velocity_NU, Velocity_NV, Velocity_NW, Velocity_NU_Old, Velocity_NV_Old, Velocity_NW_Old, &
           Pressure_FEM, Pressure_CV, Temperature, Density, Density_Cp, Density_Component, PhaseVolumeFraction, &
           Component, U_Density, Pressure_FEM_Old, Pressure_CV_Old, Temperature_Old, Density_Old, Density_Cp_Old, &
           Density_Component_Old, PhaseVolumeFraction_Old, Component_Old, U_Density_Old, DRhoDPressure, &
           Porosity, &
           Velocity_U_Source, Velocity_U_Source_CV, Temperature_Source, PhaseVolumeFraction_Source, &
           ScalarField_Source, Component_Source, ScalarAdvectionField_Source, &
           PhaseVolumeFraction_BC, Pressure_FEM_BC, &
           Density_BC, Component_BC, Velocity_U_BC, Velocity_V_BC, Velocity_W_BC, Temperature_BC, &
           suf_u_bc_rob1, suf_v_bc_rob1, suf_w_bc_rob1, suf_u_bc_rob2, suf_v_bc_rob2, suf_w_bc_rob2, &
           suf_t_bc_rob1, suf_t_bc_rob2, suf_vol_bc_rob1, suf_vol_bc_rob2, suf_comp_bc_rob1, suf_comp_bc_rob2, &
           theta_gdiff,  ScalarField_Source_Store, ScalarField_Source_Component, &
           mass_ele, dummy_ele, density_tmp, density_old_tmp, &
           suf_momu_bc, suf_momv_bc, suf_momw_bc
!!$
      real, dimension( :, :, : ), allocatable :: Permeability, Material_Absorption, Material_Absorption_Stab, &
           Velocity_Absorption, ScalarField_Absorption, Component_Absorption, Temperature_Absorption, &
!!$
           Component_Diffusion_Operator_Coefficient
      real, dimension( :, :, :, : ), allocatable :: Momentum_Diffusion, ScalarAdvectionField_Diffusion, &
           Component_Diffusion
           
      real, dimension( :, : ), allocatable ::theta_flux, one_m_theta_flux, sum_theta_flux, sum_one_m_theta_flux, theta0_flux

!!$ Material_Absorption_Stab = u_abs_stab; Material_Absorption = u_absorb; ScalarField_Absorption = v_absorb
!!$ Component_Absorption = comp_absorb; ScalarAdvectionField_Absorption = t_absorb
!!$ Velocity_U_Source = u_source, ScalarField_Source = v_source, Component_Source = comp_source,
!!$ ScalarAdvectionField_Source = Temperature_Source = t_source; Component_Diffusion_Operator_Coefficient = comp_diff_coef
!!$ Momentum_Diffusion = udiffusion; ScalarAdvectionField_Diffusion = tdiffusion, 
!!$ Component_Diffusion = comp_diffusion

      !character( len = option_path_len ) :: eos_option_path( 1 )

      integer :: stat, istate, iphase, jphase, icomp, its, its2, cv_nodi, adapt_time_steps, cv_inod
      real, dimension( : ), allocatable :: rsum

      real, dimension(:, :), allocatable :: DEN_CV_NOD, SUF_SIG_DIAGTEN_BC
      integer :: CV_NOD, CV_NOD_PHA, CV_ILOC, ELE, I

      type( scalar_field ), pointer :: cfl, rc_field
      real :: c, rc, minc, maxc, ic
      !Variables for automatic non-linear iterations
      real :: tolerance_between_non_linear, initial_dt, min_ts, max_ts, increase_ts_switch, decrease_ts_switch
      !Variables for adaptive time stepping based on non-linear iterations
      real :: increaseFactor, decreaseFactor, ts_ref_val
      integer :: variable_selection
      logical :: nonLinearAdaptTs, Repeat_time_step
      real, dimension(:), allocatable :: PhaseVolumeFraction_nonlin_check, Pressure_nonlin_check
      real, dimension(:), allocatable :: Velocity_U_nonlin_check, Velocity_V_nonlin_check, Velocity_W_nonlin_check

      !Variables to store values to reset iteration
      real :: acctim_backup
      real, dimension(:), allocatable :: PhaseVolumeFraction_backup,  Pressure_CV_backup, Pressure_FEM_backup
      real, dimension(:), allocatable :: Velocity_U_backup, Velocity_V_backup, Velocity_W_backup, Temperature_backup
      real, dimension(:), allocatable :: Density_backup, Component_backup, Density_Cp_backup, Density_Component_backup


      !! face value storage

      real::  second_theta
      integer :: ncv_faces
      REAL, DIMENSION( : , : ), allocatable :: NDOTQOLD,NDOTQVOLD
      REAL, DIMENSION( : , : ), allocatable :: LIMTOLD,LIMT2OLD,LIMDOLD,LIMDTOLD,LIMDTT2OLD
      REAL, DIMENSION( : , : ), allocatable :: LIMVOLD,LIMV2OLD,LIMVDOLD,LIMVDTOLD,LIMVDTT2OLD
      REAL, DIMENSION( : , : ,: ), allocatable :: NDOTQCOLD,LIMCOLD,LIMC2OLD,LIMCDOLD,LIMCDTOLD,LIMCDTT2OLD


      type(vector_field), pointer :: x_position
      type(tensor_field), pointer :: velocity, velocity_old

      !Variable to store where we store things. Do not oversize this array, the size has to be the last index in use
      integer, dimension (32) :: StorageIndexes
      !Initially we set to use Stored data and that we have a new mesh
      StorageIndexes = 0!Initialize them as zero ! Entries 1, 2 and 3 are unused, for future purposes

      !Read info for adaptive timestep based on non_linear_iterations

    !! JRP changes to make a multiphasic state

      call pack_multistate(state,packed_state,multiphase_state,&
           multicomponent_state)

      x_position=> extract_vector_field(packed_state,"PressureCoordinate")
      velocity=> extract_tensor_field(packed_state,"PackedVelocity")
      velocity_old=> extract_tensor_field(packed_state,"PackedOldVelocity")

      variable_selection = 3 !Variable to check how good nonlinear iterations are going 1 (Pressure), 2 (Velocity), 3 (Saturation)
      Repeat_time_step = .false.!Initially has to be false
      nonLinearAdaptTs = have_option(  '/timestepping/nonlinear_iterations/nonlinear_iterations_automatic/adaptive_timestep_nonlinear')
       call get_option( '/timestepping/nonlinear_iterations/nonlinear_iterations_automatic/adaptive_timestep_nonlinear', &
                variable_selection, default = 3)
      call get_option( '/timestepping/nonlinear_iterations/nonlinear_iterations_automatic/adaptive_timestep_nonlinear/increase_factor', &
                increaseFactor, default = 1.2 )
      call get_option( '/timestepping/nonlinear_iterations/nonlinear_iterations_automatic/adaptive_timestep_nonlinear/decrease_factor', &
                decreaseFactor, default = 2. )
      call get_option( '/timestepping/nonlinear_iterations/nonlinear_iterations_automatic/adaptive_timestep_nonlinear/max_timestep', &
                max_ts, default = huge(min_ts) )
      call get_option( '/timestepping/nonlinear_iterations/nonlinear_iterations_automatic/adaptive_timestep_nonlinear/min_timestep', &
                min_ts, default = 0. )
      call get_option( '/timestepping/nonlinear_iterations/nonlinear_iterations_automatic/adaptive_timestep_nonlinear/increase_ts_switch', &
                increase_ts_switch, default = 1d-3 )
      call get_option( '/timestepping/nonlinear_iterations/nonlinear_iterations_automatic/adaptive_timestep_nonlinear/decrease_ts_switch', &
                decrease_ts_switch, default = 1d-1 )



        call get_option( '/timestepping/timestep', initial_dt )
!!$ Compute primary scalars used in most of the code
      call Get_Primary_Scalars( state, &         
           nphase, nstate, ncomp, totele, ndim, stotel, &
           u_nloc, xu_nloc, cv_nloc, x_nloc, x_nloc_p1, p_nloc, mat_nloc, &
           x_snloc, cv_snloc, u_snloc, p_snloc, &
           cv_nonods, mat_nonods, u_nonods, xu_nonods, x_nonods, x_nonods_p1, p_nonods, dx )

!!$ Calculating Global Node Numbers
      allocate( cv_sndgln( stotel * cv_snloc ), p_sndgln( stotel * p_snloc ), &
           u_sndgln( stotel * u_snloc ) )

           cv_sndgln = 0 ; p_sndgln = 0 ; u_sndgln = 0

      call Compute_Node_Global_Numbers( state, &
           totele, stotel, x_nloc, x_nloc_p1, cv_nloc, p_nloc, u_nloc, xu_nloc, &
           cv_snloc, p_snloc, u_snloc, &
           cv_ndgln, u_ndgln, p_ndgln, x_ndgln, x_ndgln_p1, xu_ndgln, mat_ndgln, &
           cv_sndgln, p_sndgln, u_sndgln )
!             print *,' x_ndgln:',x_ndgln
!             stop 1811

!!$
!!$ Computing Sparsity Patterns Matrices
!!$ 
!!$ Defining lengths and allocating space for the matrices
      call Defining_MaxLengths_for_Sparsity_Matrices( ndim, nphase, totele, u_nloc, cv_nloc, cv_nonods, &
           mx_nface_p1, mxnele, mx_nct, mx_nc, mx_ncolcmc, mx_ncoldgm_pha, mx_ncolmcy, &
           mx_ncolacv, mx_ncolm )
      nlenmcy = u_nonods * nphase * ndim + cv_nonods
      allocate( finacv( cv_nonods * nphase + 1 ), colacv( mx_ncolacv ), midacv( cv_nonods * nphase ), &
           finmcy( nlenmcy + 1 ), colmcy( mx_ncolmcy ), midmcy( nlenmcy ), &
           finele( totele + 1 ), colele( mxnele ), midele( totele ), &
           findgm_pha( u_nonods * nphase * ndim + 1 ), coldgm_pha( mx_ncoldgm_pha ), &
           middgm_pha( u_nonods * nphase * ndim ), &
           findct( cv_nonods + 1 ), colct( mx_nct ), &
           findc( u_nonods + 1 ), colc( mx_nc ), &
           findcmc( cv_nonods + 1 ), colcmc( mx_ncolcmc ), midcmc( cv_nonods ), &
           findm( cv_nonods + 1 ), colm( mx_ncolm ), midm( cv_nonods ) )


      allocate( global_dense_block_acv( nphase , cv_nonods ))
      allocate(theta0_flux(0,0))

      finacv = 0 ; colacv = 0 ; midacv = 0 ; finmcy = 0 ; colmcy = 0 ; midmcy = 0 ; finele = 0
      colele = 0 ; midele = 0 ; findgm_pha = 0 ; coldgm_pha = 0 ; middgm_pha = 0 ; findct = 0
      colct = 0 ; findc = 0 ; colc = 0 ; findcmc = 0 ; colcmc = 0 ; midcmc = 0 ; findm = 0
      colm = 0 ; midm = 0

!!$ Defining element-pair type 
      call Get_Ele_Type( x_nloc, cv_ele_type, p_ele_type, u_ele_type, &
           mat_ele_type, u_sele_type, cv_sele_type )

!!$ Sparsity Patterns Matrices 
      call Get_Sparsity_Patterns( state, &
!!$ CV multi-phase eqns (e.g. vol frac, temp)
           mx_ncolacv, ncolacv, finacv, colacv, midacv, &
           small_finacv, small_colacv, small_midacv, &
           block_to_global_acv, global_dense_block_acv, &
!!$ Force balance plus cty multi-phase eqns
           nlenmcy, mx_ncolmcy, ncolmcy, finmcy, colmcy, midmcy, &
!!$ Element connectivity
           mxnele, ncolele, midele, finele, colele, &
!!$ Force balance sparsity
           mx_ncoldgm_pha, ncoldgm_pha, coldgm_pha, findgm_pha, middgm_pha, &
!!$ CT sparsity - global continuity eqn
           mx_nct, ncolct, findct, colct, &
!!$ C sparsity operating on pressure in force balance
           mx_nc, ncolc, findc, colc, &
!!$ pressure matrix for projection method
           mx_ncolcmc, ncolcmc, findcmc, colcmc, midcmc, &
!!$ CV-FEM matrix
           mx_ncolm, ncolm, findm, colm, midm, mx_nface_p1 )

    call temp_mem_hacks()

    allocate(temp(max(xu_nonods,x_nonods,u_nonods)))
    call temp_assigns()

!!$ Allocating space for various arrays:
      allocate( xu( xu_nonods ), yu( xu_nonods ), zu( xu_nonods ), &
           x( x_nonods ), y( x_nonods ), z( x_nonods ), &
           ug( u_nonods * nphase ), vg( u_nonods * nphase ), wg( u_nonods * nphase ), &
!!$
           Velocity_U( u_nonods * nphase ), Velocity_V( u_nonods * nphase ), Velocity_W( u_nonods * nphase ), &
           Velocity_U_Old( u_nonods * nphase ), Velocity_V_Old( u_nonods * nphase ), Velocity_W_Old( u_nonods * nphase ), &
           Velocity_NU( u_nonods * nphase ), Velocity_NV( u_nonods * nphase ), Velocity_NW( u_nonods * nphase ), &
           Velocity_NU_Old( u_nonods * nphase ), Velocity_NV_Old( u_nonods * nphase ), Velocity_NW_Old( u_nonods * nphase ), &
!!$
           Pressure_FEM( cv_nonods ), Pressure_CV( cv_nonods ), &
           Temperature( nphase * cv_nonods ), Density( nphase * cv_nonods ),  Density_Cp( nphase * cv_nonods ), &
           Density_Component( nphase * cv_nonods * ncomp ), &
           PhaseVolumeFraction( nphase * cv_nonods ), Component( nphase * cv_nonods * ncomp ), &
           U_Density( nphase * cv_nonods ), DRhoDPressure( nphase * cv_nonods ), &
!!$
           Pressure_FEM_Old( cv_nonods ), Pressure_CV_Old( cv_nonods ), &
           Temperature_Old( nphase * cv_nonods ), Density_Old( nphase * cv_nonods ), Density_Cp_Old( nphase * cv_nonods ), &
           Density_Component_Old( nphase * cv_nonods * ncomp ), &
           PhaseVolumeFraction_Old( nphase * cv_nonods ), Component_Old( nphase * cv_nonods * ncomp ), &
           U_Density_Old( nphase * cv_nonods ), &
!!$
           PhaseVolumeFraction_BC_Spatial( stotel * nphase ), Pressure_FEM_BC_Spatial( stotel * nphase ), &
           Density_BC_Spatial( stotel * nphase ), Component_BC_Spatial( stotel * nphase ), &
           Velocity_U_BC_Spatial( stotel * nphase ), wic_momu_bc( stotel * nphase ), Temperature_BC_Spatial( stotel * nphase ), &
           PhaseVolumeFraction_BC( stotel * cv_snloc * nphase ), Pressure_FEM_BC( stotel * p_snloc * nphase ), &
           Density_BC( stotel * cv_snloc * nphase ), Temperature_BC( stotel * cv_snloc * nphase ), &
           Component_BC( stotel * cv_snloc * nphase * ncomp ), &
           Velocity_U_BC( stotel * u_snloc * nphase ), Velocity_V_BC( stotel * u_snloc * nphase ), &
           Velocity_W_BC( stotel * u_snloc * nphase ), Temperature_Source( cv_nonods * nphase ), &
           suf_u_bc_rob1( stotel * u_snloc * nphase ), suf_v_bc_rob1( stotel * u_snloc * nphase ), &
           suf_w_bc_rob1( stotel * u_snloc * nphase ), suf_u_bc_rob2( stotel * u_snloc * nphase ), &
           suf_v_bc_rob2( stotel * u_snloc * nphase ), suf_w_bc_rob2( stotel * u_snloc * nphase ), &
           suf_t_bc_rob1( stotel * cv_snloc * nphase ), suf_t_bc_rob2( stotel * cv_snloc * nphase ), &
           suf_vol_bc_rob1( stotel * cv_snloc * nphase ), suf_vol_bc_rob2( stotel * cv_snloc * nphase ), &
           suf_comp_bc_rob1( stotel * cv_snloc * nphase ), suf_comp_bc_rob2( stotel * cv_snloc * nphase ), &
           suf_sig_diagten_bc( stotel * cv_snloc * nphase, ndim ), &
           suf_momu_bc( stotel * u_snloc * nphase ), suf_momv_bc( stotel * u_snloc * nphase ), suf_momw_bc( stotel * u_snloc * nphase ), &
!!$
           Porosity( totele ), &
           PhaseVolumeFraction_FEMT( cv_nonods * nphase ), Temperature_FEMT( cv_nonods * nphase ), &
           Density_FEMT( cv_nonods * nphase ), Component_FEMT( cv_nonods * nphase * ncomp ), &
           Mean_Pore_CV( cv_nonods ),  SumConc_FEMT( cv_nonods * ncomp ), &
           Dummy_PhaseVolumeFraction_FEMT( cv_nonods * nphase ), dummy_ele( totele ), mass_ele( totele ), &
!!$
           PhaseVolumeFraction_Source( cv_nonods * nphase ), Velocity_U_Source( u_nonods * nphase * ndim ), &
           Velocity_U_Source_CV( cv_nonods * nphase * ndim ), Component_Source( cv_nonods * nphase ), &
           ScalarField_Source( cv_nonods * nphase ), ScalarAdvectionField_Source( cv_nonods * nphase ), &
!!$
           Permeability( totele, ndim, ndim ), &
!!$
           Material_Absorption( mat_nonods, ndim * nphase, ndim * nphase ), &
           Velocity_Absorption( mat_nonods, ndim * nphase, ndim * nphase ), &
           Material_Absorption_Stab( mat_nonods, ndim * nphase, ndim * nphase ), & 
           ScalarField_Absorption( cv_nonods, nphase, nphase ), Component_Absorption( cv_nonods, nphase, nphase ), &
           Temperature_Absorption( cv_nonods, nphase, nphase ), &
           Momentum_Diffusion( mat_nonods, ndim, ndim, nphase ), &
           ScalarAdvectionField_Diffusion( mat_nonods, ndim, ndim, nphase ), &
           Component_Diffusion( mat_nonods, ndim, ndim, nphase ), &
!!$ Variables used in the diffusion-like term: capilarity and surface tension:
           plike_grad_sou_grad( cv_nonods * nphase ), &
           plike_grad_sou_coef( cv_nonods * nphase ) )

      ncv_faces=CV_count_faces( packed_state,&
           CV_ELE_TYPE, STOTEL, CV_SNDGLN, U_SNDGLN )

      allocate(NDOTQOLD(nphase,ncv_faces),&
           NDOTQVOLD(nphase,ncv_faces),&
           LIMTOLD(nphase,ncv_faces),&
           LIMT2OLD(nphase,ncv_faces),&
           LIMDOLD(nphase,ncv_faces),&
           LIMDTOLD(nphase,ncv_faces),&
           LIMDTT2OLD(nphase,ncv_faces),&
           LIMVOLD(nphase,ncv_faces),&
           LIMV2OLD(nphase,ncv_faces),&
           LIMVDOLD(nphase,ncv_faces),&
           LIMVDTOLD(nphase,ncv_faces),&
           LIMVDTT2OLD(nphase,ncv_faces),&
           NDOTQCOLD(nphase,ncv_faces,ncomp),&
           LIMCOLD(nphase,ncv_faces,ncomp),&
           LIMC2OLD(nphase,ncv_faces,ncomp),&
           LIMCDOLD(nphase,ncv_faces,ncomp),&
           LIMCDTOLD(nphase,ncv_faces,ncomp),&
           LIMCDTT2OLD(nphase,ncv_faces,ncomp))


!!$
      xu=0. ; yu=0. ; zu=0.
      x=0. ; y=0. ; z=0.
      ug=0. ; vg=0. ; wg=0.
!!$
      Velocity_U=0. ; Velocity_V=0 ; Velocity_W=0.
      Velocity_U_Old=0. ; Velocity_V_Old=0. ; Velocity_W_Old=0.
      Velocity_NU=0. ; Velocity_NV=0. ; Velocity_NW=0.
      Velocity_NU_Old=0. ; Velocity_NV_Old=0. ; Velocity_NW_Old=0.
!!$
      Pressure_FEM=0. ; Pressure_CV=0.
      Temperature=0. ; Density=0. ; Density_Cp=0.
      Density_Component=0.
      PhaseVolumeFraction=0. ; Component=0.
      U_Density=0. ; DRhoDPressure=0.
!!$
      Pressure_FEM_Old=0. ; Pressure_CV_Old=0.
      Temperature_Old=0. ; Density_Old=0. ; Density_Cp_Old=0.
      Density_Component_Old=0.
      PhaseVolumeFraction_Old=0. ; Component_Old=0.
      U_Density_Old=0.
!!$
      PhaseVolumeFraction_BC_Spatial=0 ; Pressure_FEM_BC_Spatial=0
      Density_BC_Spatial=0 ; Component_BC_Spatial=0
      Velocity_U_BC_Spatial=0 ; Temperature_BC_Spatial=0
      PhaseVolumeFraction_BC=0. ; Pressure_FEM_BC=0.
      Density_BC=0. ; Temperature_BC=0.
      Component_BC=0.
      Velocity_U_BC=0. ; Velocity_V_BC=0.
      Velocity_W_BC=0. ; Temperature_Source=0.
      suf_u_bc_rob1=0. ; suf_v_bc_rob1=0.
      suf_w_bc_rob1=0. ; suf_u_bc_rob2=0.
      suf_v_bc_rob2=0. ; suf_w_bc_rob2=0.
      suf_t_bc_rob1=0. ; suf_t_bc_rob2=0.
      suf_vol_bc_rob1=0. ; suf_vol_bc_rob2=0.
      suf_comp_bc_rob1=0. ; suf_comp_bc_rob2=0.
      suf_sig_diagten_bc=0.
      suf_momu_bc=0. ; suf_momv_bc=0. ; suf_momw_bc=0.
      wic_momu_bc=0
!!$
      Porosity=0.
      PhaseVolumeFraction_FEMT=0. ; Temperature_FEMT=0.
      Density_FEMT=1. ; Component_FEMT=0.
      Mean_Pore_CV=0. ; SumConc_FEMT=0.
      Dummy_PhaseVolumeFraction_FEMT=0. ; dummy_ele=0. ; mass_ele=0.
!!$
      PhaseVolumeFraction_Source=0. ; Velocity_U_Source=0.
      Velocity_U_Source_CV=0. ; Component_Source=0.
      ScalarField_Source=0. ; ScalarAdvectionField_Source=0.
!!$
      Permeability=0.
!!$
      Material_Absorption=0.
      Velocity_Absorption=0.
      Material_Absorption_Stab=0.
      ScalarField_Absorption=0. ; Component_Absorption=0.
      Temperature_Absorption=0.
      Momentum_Diffusion=0.
      ScalarAdvectionField_Diffusion=0.
      Component_Diffusion=0.
!!$
      plike_grad_sou_grad=0.
      plike_grad_sou_coef=0.
      iplike_grad_sou=0 

      ! dummy densities for testing
      allocate( density_tmp(cv_nonods*nphase) , density_old_tmp(cv_nonods*nphase) )
      density_tmp=0. ; density_old_tmp=0.

!!$ Extracting Mesh Dependent Fields
      initialised = .false.
      call Extracting_MeshDependentFields_From_State( state, initialised, &
           xu, yu, zu, x, y, z, &
           PhaseVolumeFraction, PhaseVolumeFraction_BC_Spatial, PhaseVolumeFraction_BC, PhaseVolumeFraction_Source, &
           Pressure_CV, Pressure_FEM, Pressure_FEM_BC_Spatial, Pressure_FEM_BC, &
           Density, Density_BC_Spatial, Density_BC, &
           Component, Component_BC_Spatial, Component_BC, Component_Source, &
           Velocity_U, Velocity_V, Velocity_W, Velocity_NU, Velocity_NV, Velocity_NW, &
           Velocity_U_BC_Spatial, wic_momu_bc, Velocity_U_BC, Velocity_V_BC, Velocity_W_BC, &
           suf_momu_bc, suf_momv_bc, suf_momw_bc, Velocity_U_Source, Velocity_Absorption, &
           Temperature, Temperature_BC_Spatial, Temperature_BC, Temperature_Source, suf_t_bc_rob1, suf_t_bc_rob2, &
           Porosity, Permeability )

!!$ Calculate diagnostic fields
      call calculate_diagnostic_variables( state, exclude_nonrecalculated = .true. )
      call calculate_diagnostic_variables_new( state, exclude_nonrecalculated = .true. )

!!$ Dummy field used in the scalar advection option:
      Dummy_PhaseVolumeFraction_FEMT = 1.

!!$
!!$ Initialising Robin boundary conditions --  this still need to be defined in the schema:
!!$
      suf_u_bc_rob1 = 0. ; suf_v_bc_rob1 = 0. ; suf_w_bc_rob1 = 0. ; suf_u_bc_rob2 = 0. ; suf_v_bc_rob2 = 0.
      suf_w_bc_rob2 = 0. ; suf_vol_bc_rob1 = 0. ; suf_vol_bc_rob2 = 0.
      suf_comp_bc_rob1 = 0. ; suf_comp_bc_rob2 = 0.

!!$
!!$ Initialising Absorption terms that do not appear in the schema
!!$
      ScalarField_Absorption = 0. ; Component_Absorption = 0. ; Temperature_Absorption = 0.

!!$ Variables that can be effectively deleted as they are not used anymore:
      noit_dim = 0

!!$ Computing shape function scalars
      igot_t2 = 0 ; igot_theta_flux = 0
      if( ncomp /= 0 )then
         igot_t2 = 1 ; igot_theta_flux = 1
      end if

      call retrieve_ngi( ndim, cv_ele_type, cv_nloc, u_nloc, &
           cv_ngi, cv_ngi_short, scvngi_theta, sbcvngi, nface, .false. )

      allocate( theta_flux( nphase, ncv_faces * igot_theta_flux ), &
           one_m_theta_flux( nphase, ncv_faces * igot_theta_flux ), &
           sum_theta_flux( nphase, ncv_faces * igot_theta_flux ), &
           sum_one_m_theta_flux( nphase, ncv_faces * igot_theta_flux ), &
           theta_gdiff( cv_nonods * nphase ), ScalarField_Source_Store( cv_nonods * nphase ), &
           ScalarField_Source_Component( cv_nonods * nphase ) )

      sum_theta_flux = 1. ; sum_one_m_theta_flux = 0.
      ScalarField_Source_Store=0. ; ScalarField_Source_Component=0.

!!$ Defining discretisation options
      call Get_Discretisation_Options( state, &
           t_disopt, v_disopt, t_beta, v_beta, t_theta, v_theta, u_theta, &
           t_dg_vel_int_opt, u_dg_vel_int_opt, v_dg_vel_int_opt, w_dg_vel_int_opt, &
           comp_diffusion_opt, ncomp_diff_coef, in_ele_upwind, dg_ele_upwind, &
           nits_flux_lim_t, nits_flux_lim_volfra, nits_flux_lim_comp, &
           volfra_use_theta_flux, volfra_get_theta_flux, comp_use_theta_flux, comp_get_theta_flux, &
           t_use_theta_flux, t_get_theta_flux, scale_momentum_by_volume_fraction )

      allocate( Component_Diffusion_Operator_Coefficient( ncomp, ncomp_diff_coef, nphase ) )
      Component_Diffusion_Operator_Coefficient = 0.

!!$ Option not currently set up in the schema and zeroed from the begining. It is used to control 
!!$ the upwinding rate (in the absorption term) during advection/assembling.
      nopt_vel_upwind_coefs = mat_nonods * nphase * ndim * ndim * 2
      allocate( opt_vel_upwind_coefs( nopt_vel_upwind_coefs ) ) ; opt_vel_upwind_coefs = 0.

!!$ Defining problem to be solved:
      call get_option( '/material_phase[0]/vector_field::Velocity/prognostic/solver/max_iterations', &
           velocity_max_iterations,  default =  500 )
      call get_option( '/material_phase[0]/scalar_field::PhaseVolumeFraction/prognostic/solver/max_iterations', &
           PhaseVolumeFraction_max_iterations,  default =  500 )

      solve_force_balance = .false. ; solve_PhaseVolumeFraction = .false.
      if( velocity_max_iterations /= 0 ) solve_force_balance = .true.
      if( PhaseVolumeFraction_max_iterations /= 0 ) solve_PhaseVolumeFraction = .true. 

!!$ Setting up variables for the Time- and NonLinear Iterations-Loops:
      call get_option( '/timestepping/current_time', acctim )
      call get_option( '/timestepping/timestep', dt )
      call get_option( '/timestepping/finish_time', finish_time )
      call get_option( '/io/dump_period_in_timesteps/constant', dump_period_in_timesteps, default = 1 )
      call get_option( '/timestepping/nonlinear_iterations', NonLinearIteration, default = 3 )
      call get_option( '/timestepping/nonlinear_iterations/nonlinear_iterations_automatic', tolerance_between_non_linear, default = -1. )
!!$
      have_temperature_field = .false. ; have_component_field = .false. ; have_extra_DiffusionLikeTerm = .false.
      do istate = 1, nstate
         if( have_option( '/material_phase[' // int2str( istate - 1 ) // ']/scalar_field::Temperature' ) ) &
              have_temperature_field = .true.
         if( have_option( '/material_phase[' // int2str( istate - 1 ) // ']/is_multiphase_component' ) ) &
              have_component_field = .true.
!!$
 if( have_temperature_field ) then
            call Calculate_All_Rhos( state, ncomp, nphase, ndim, cv_nonods, cv_nloc, totele, &
                 cv_ndgln, Component, Density, Density_Cp, DRhoDPressure, Density_Component )
      end if

         if( have_component_field ) then
            call get_option( '/material_phase[' // int2str( istate - 1 ) // 'scalar_field::' // &
                 'ComponentMassFractionPhase1/prognostic/temporal_discretisation/control_volumes' // &
                 '/number_advection_iterations', NonLinearIteration_Components, default = 3 )
         end if
      end do

      if( have_option( '/material_phase[0]/multiphase_properties/capillary_pressure' ) ) &
           have_extra_DiffusionLikeTerm = .true.

      if ( have_option( '/mesh_adaptivity/hr_adaptivity' ) ) then
         call allocate( metric_tensor, extract_mesh(state(1), topology_mesh_name), 'ErrorMetric' )
      end if


   !   print *,'u_nonods, cv_nonods, totele:',u_nonods, cv_nonods, totele
   !   print *,'mx_ncolacv, ncolacv:',mx_ncolacv, ncolacv
   !   print *,'nlenmcy, mx_ncolmcy, ncolmcy,mxnele, ncolele:',nlenmcy, mx_ncolmcy, ncolmcy,mxnele, ncolele
   !   print *,'mx_ncoldgm_pha, ncoldgm_pha:',mx_ncoldgm_pha, ncoldgm_pha
   !   print *,'mx_nct, ncolct,mx_nc, ncolc, mx_ncolcmc, ncolcmc:',mx_nct, ncolct,mx_nc, ncolc, mx_ncolcmc, ncolcmc
   !   print *,'mx_ncolm, ncolm:',mx_ncolm, ncolm
   !   stop 282

      ! linearise density field for P2 simulations
      ! this is used for buoyancy term in the momentum eq.
      ! still need to figure out if we need to linearise only the buoyancy term.
      linearise_density = have_option( '/material_phase[0]/linearise_density' )

        !Allocate components to restart iteration
        if (nonLinearAdaptTs) allocate( Velocity_U_backup( u_nonods * nphase ), Velocity_V_backup( u_nonods * nphase ),  &
           Temperature_backup( nphase * cv_nonods ), Density_backup( nphase * cv_nonods ), Pressure_CV_backup( cv_nonods ),&
           PhaseVolumeFraction_backup( nphase * cv_nonods ), Component_backup( nphase * cv_nonods * ncomp )&
           , Velocity_W_backup( u_nonods * nphase ), Pressure_FEM_backup( cv_nonods ),&
            Density_Component_backup( nphase * cv_nonods * ncomp ), Density_Cp_backup( nphase * cv_nonods ))
        !
        if (tolerance_between_non_linear>0.) then
            select case (variable_selection)
                case (1)
                    allocate(Pressure_nonlin_check( nphase * cv_nonods ))
                case (2)
                    allocate( Velocity_U_nonlin_check( u_nonods * nphase ), &
                        Velocity_V_nonlin_check( u_nonods * nphase ), Velocity_W_nonlin_check( u_nonods * nphase ))
                case default
                    allocate(PhaseVolumeFraction_nonlin_check( nphase * cv_nonods ))
            end select
        end if
!!$ Starting Time Loop 
      itime = 0
      Loop_Time: do
!!$
         itime = itime + 1
         timestep = itime
         call get_option( '/timestepping/timestep', dt )

         acctim = acctim + dt
         call set_option( '/timestepping/current_time', acctim )

         new_lim = .true.

         if ( acctim > finish_time ) then 
            ewrite(1,*) "Passed final time"
            exit Loop_Time
         end if

         call get_option( '/timestepping/final_timestep', final_timestep, stat )
         if( stat == spud_no_error ) then
            if( itime > final_timestep ) then
               ewrite(1,*) "Passed final timestep"
               exit Loop_Time
            end if
         end if

!!$ Update all fields from time-step 'N - 1'
         velocity_old%val=velocity%val
         Velocity_U_Old = Velocity_U ; Velocity_V_Old = Velocity_V ; Velocity_W_Old = Velocity_W
         Velocity_NU = Velocity_U ; Velocity_NV = Velocity_V ; Velocity_NW = Velocity_W
         Velocity_NU_Old = Velocity_U ; Velocity_NV_Old = Velocity_V ; Velocity_NW_Old = Velocity_W
         Density_Old = Density ;  Density_Cp_Old = Density_Cp ; Pressure_FEM_Old = Pressure_FEM ; Pressure_CV_Old = Pressure_CV
         PhaseVolumeFraction_Old = PhaseVolumeFraction ; Temperature_Old = Temperature ; Component_Old = Component
         Density_Old_tmp = Density_tmp ; Density_Component_Old = Density_Component

         ! evaluate prescribed fields at time = current_time+dt
         call set_prescribed_field_values( state, exclude_interpolated = .true., &
              exclude_nonreprescribed = .true., time = acctim )

         ! update velocity absorption
         call update_velocity_absorption( state, ndim, nphase, mat_nonods, velocity_absorption )

!!$ FEMDEM...
         if ( .false. ) then
            !call femdem( state, totele, cv_nonods, u_nonods, ndim, nphase, cv_nloc, &
            !     &            cv_ndgln, dt, density_femt, pressure_fem, velocity_u, velocity_v, &
            !     &            velocity_absorption, permeability, porosity )
            call blasting( state, totele, cv_nonods, u_nonods, ndim, nphase, cv_nloc, &
                 &            cv_ndgln, dt, density_femt, pressure_fem, velocity_u, velocity_v, &
                 &            velocity_absorption, permeability, porosity )
         end if

         ! time varying boundary conditions for Temperature
         if( have_temperature_field ) &
              call update_boundary_conditions( state, stotel, cv_snloc, nphase, & 
              Temperature_BC, suf_t_bc_rob1, suf_t_bc_rob2 )

         if( have_temperature_field .and. &
              have_option( '/material_phase[0]/scalar_field::Temperature/prognostic' ) ) then

            call get_option( '/material_phase[0]/scalar_field::Temperature/prognostic/temporal_discretisation' // &
              '/control_volumes/second_theta', second_theta, default=1. )

            call CV_GET_ALL_LIMITED_VALS( state, &
                 LIMTOLD,LIMT2OLD,LIMDOLD,LIMDTOLD,LIMDTT2OLD,NDOTQOLD,&
                 SMALL_FINACV, SMALL_COLACV, SMALL_MIDACV, &
                 CV_NONODS, U_NONODS, X_NONODS, TOTELE, &
                 CV_ELE_TYPE,  &
                 NPHASE,  &
                 CV_NLOC, U_NLOC, X_NLOC, &
                 CV_NDGLN, X_NDGLN, U_NDGLN, &
                 CV_SNLOC, U_SNLOC, STOTEL, CV_SNDGLN, U_SNDGLN, &
                 X, Y, Z,& 
                 Velocity_NU_Old, Velocity_NV_Old, Velocity_NW_Old, &
                 Velocity_NU_Old, Velocity_NV_Old, Velocity_NW_Old, &
                 Temperature_Old,dENSITY_CP_OLD, &
                 MAT_NLOC, MAT_NDGLN, MAT_NONODS, &
                 t_disopt, t_dg_vel_int_opt, dt, t_theta, second_theta, t_beta, &
                 Temperature_BC, Density_BC, Velocity_U_BC, Velocity_V_BC, Velocity_W_BC, &
                 suf_sig_diagten_bc, suf_t_bc_rob1, suf_t_bc_rob2, &
                 Temperature_BC_Spatial, Density_BC_Spatial, Velocity_U_BC_Spatial, &
                 DRhoDPressure, Pressure_CV, &
                 Temperature_Source, Temperature_Absorption, Porosity, &
                 NDIM, &
                 NCOLM, FINDM, COLM, MIDM, &
                 XU_NLOC, XU_NDGLN, FINELE, COLELE, NCOLELE, &
                 OPT_VEL_UPWIND_COEFS, NOPT_VEL_UPWIND_COEFS, &
                 0, Temperature_Old, scvngi_theta, &
                 Temperature_BC, suf_t_bc_rob1, suf_t_bc_rob2, Temperature_BC_Spatial, &
                    in_ele_upwind, dg_ele_upwind, &
                 NOIT_DIM, &
                 MEAN_PORE_CV, &
                 small_finacv,small_colacv,size(small_colacv),&
                 dummy_ele, &
                 '/material_phase[0]/scalar_field::Temperature',&
                 StorageIndexes=StorageIndexes)

         end if

         if( have_component_field ) then

            call get_option( '/material_phase[' // int2str( nphase ) // ']/scalar_field::ComponentMassFractionPhase1/' // &
              'prognostic/temporal_discretisation/control_volumes/second_theta', second_theta, default=1. )

            do icomp = 1, ncomp
               call CV_GET_ALL_LIMITED_VALS( state, &
                 LIMCOLD( : ,:, icomp ) ,&
                 LIMC2OLD(  : ,:, icomp ),&
                 LIMcDOLD(  : ,:, icomp ),&
                 LIMcDTOLD(  : ,:, icomp ),&
                 LIMcDTT2OLD(  : ,:, icomp ),&
                 NDOTQCOLD(  : ,:, icomp ),&
                 SMALL_FINACV, SMALL_COLACV, SMALL_MIDACV, &
                 CV_NONODS, U_NONODS, X_NONODS, TOTELE, &
                 CV_ELE_TYPE,  &
                 NPHASE,  &
                 CV_NLOC, U_NLOC, X_NLOC, &
                 CV_NDGLN, X_NDGLN, U_NDGLN, &
                 CV_SNLOC, U_SNLOC, STOTEL, CV_SNDGLN, U_SNDGLN, &
                 X, Y, Z,& 
                 Velocity_NU_Old, Velocity_NV_Old, Velocity_NW_Old, &
                 ug, vg, wg, &
                 Component_Old( ( icomp - 1 ) * nphase * cv_nonods + 1 : icomp * nphase * cv_nonods ), &
                 DENSITY_COMPONENT_OLD( ( ICOMP - 1 ) * NPHASE * CV_NONODS + 1 : ICOMP * NPHASE * CV_NONODS ), &
                 MAT_NLOC, MAT_NDGLN, MAT_NONODS, &
                 v_disopt, v_dg_vel_int_opt, dt, v_theta, second_theta, v_beta, &
                 Component_BC( 1 + stotel * cv_snloc * nphase * ( icomp - 1 ) : stotel * cv_snloc * nphase * icomp ), &
                 Density_BC, Velocity_U_BC, Velocity_V_BC, Velocity_W_BC, SUF_SIG_DIAGTEN_BC,&
                 suf_comp_bc_rob1, suf_comp_bc_rob2, &
                 Component_BC_Spatial, Density_BC_Spatial, Velocity_U_BC_Spatial, &
                 DRhoDPressure, Pressure_FEM, &
                 Component_Source, Component_Absorption, Porosity, &
                 NDIM, &
                 NCOLM, FINDM, COLM, MIDM, &
                 XU_NLOC, XU_NDGLN, FINELE, COLELE, NCOLELE, &
                 OPT_VEL_UPWIND_COEFS, NOPT_VEL_UPWIND_COEFS, &
                 igot_t2, PhaseVolumeFraction_Old, scvngi_theta, &
                 PhaseVolumeFraction_BC, suf_vol_bc_rob1, suf_vol_bc_rob2, PhaseVolumeFraction_BC_Spatial, &
                 in_ele_upwind, dg_ele_upwind, &
                 NOIT_DIM, &
                 MEAN_PORE_CV, &
                 small_finacv,small_colacv,size(small_colacv),&
                 dummy_ele, &
                 '/material_phase[' // int2str( nphase ) // ']/scalar_field::ComponentMassFractionPhase1/',&
                 StorageIndexes=StorageIndexes)
            end do
         end if

!!$ Start non-linear loop
         Loop_NonLinearIteration: do  its = 1, NonLinearIteration

            !Store variable to check afterwards
            if (tolerance_between_non_linear>0.) then
               select case (variable_selection)
               case (1)
                  Pressure_nonlin_check = Pressure_FEM
               case (2)
                  Velocity_U_nonlin_check = Velocity_U
                  Velocity_V_nonlin_check = Velocity_V
                  Velocity_W_nonlin_check = Velocity_W
               case default
                  PhaseVolumeFraction_nonlin_check = PhaseVolumeFraction
               end select
            end if

            !Store backup
            if (nonLinearAdaptTs.and.its==1.and..not.Repeat_time_step) then
               PhaseVolumeFraction_backup = PhaseVolumeFraction
               Pressure_CV_backup =  Pressure_CV
               Velocity_U_backup= Velocity_U
               Velocity_V_backup = Velocity_V
               Velocity_W_backup = Velocity_W
               Density_backup = Density
               Component_backup = Component
               Pressure_FEM_backup =  Pressure_FEM
               Density_CP_Backup = Density_CP
               Density_Component_Backup = Density_Component
               Temperature = Temperature_backup
               acctim_backup = acctim - dt
            else if (Repeat_time_step) then
               !Recover backup
               PhaseVolumeFraction = PhaseVolumeFraction_backup
               Pressure_CV =  Pressure_CV_backup
               Velocity_U= Velocity_U_backup
               Velocity_V = Velocity_V_backup
               Velocity_W = Velocity_W_backup
               Density = Density_backup
               Component = Component_backup
               Density_Cp = Density_Cp_backup
               Pressure_FEM =  Pressure_FEM_backup
               Density_Component = Density_Component_backup
               Temperature = Temperature_backup

               !!Update all fields from backup
               Velocity_U_Old = Velocity_U ; Velocity_V_Old = Velocity_V ; Velocity_W_Old = Velocity_W
               Velocity_NU = Velocity_U ; Velocity_NV = Velocity_V ; Velocity_NW = Velocity_W
               Velocity_NU_Old = Velocity_U ; Velocity_NV_Old = Velocity_V ; Velocity_NW_Old = Velocity_W
               Density_Old = Density ; Density_Cp_Old = Density_Cp ; Pressure_FEM_Old = Pressure_FEM ; Pressure_CV_Old = Pressure_CV
               PhaseVolumeFraction_Old = PhaseVolumeFraction ; Temperature_Old = Temperature ; Component_Old = Component
               Density_Old_tmp = Density ; Density_Component_Old = Density_Component
            end if

            call Calculate_All_Rhos( state, ncomp, nphase, ndim, cv_nonods, cv_nloc, totele, &
                 cv_ndgln, Component, Density, Density_Cp, DRhoDPressure, Density_Component )

            if( its == 1 ) then
               Density_Old = Density
               Density_Cp_Old = Density_Cp
               if( have_component_field ) then
                  Density_Component_Old = Density_Component
               end if
            end if

            if( solve_force_balance ) then
               call Calculate_AbsorptionTerm( state, &
                    cv_ndgln, mat_ndgln, &
                    PhaseVolumeFraction, Permeability, &
                    nopt_vel_upwind_coefs, opt_vel_upwind_coefs, Material_Absorption )

               ! calculate SUF_SIG_DIAGTEN_BC this is \sigma_in^{-1} \sigma_out
               ! \sigma_in and \sigma_out have the same anisotropy so SUF_SIG_DIAGTEN_BC
               ! is diagonal
               if( is_overlapping ) then
                  call calculate_SUF_SIG_DIAGTEN_BC( suf_sig_diagten_bc, totele, stotel, cv_nloc, &
                       cv_snloc, nphase, ndim, nface, mat_nonods, cv_nonods, x_nloc, ncolele, cv_ele_type, &
                       finele, colele, cv_ndgln, cv_sndgln, x_ndgln, mat_ndgln, permeability, material_absorption, &
                       Velocity_U_BC_Spatial, PhaseVolumeFraction_BC_Spatial,  PhaseVolumeFraction_BC, PhaseVolumeFraction, &
                       state, x_nonods, x, y, z )
               end if
            end if

!!$ Solve advection of the scalar 'Temperature':
            Conditional_ScalarAdvectionField: if( have_temperature_field .and. &
                 have_option( '/material_phase[0]/scalar_field::Temperature/prognostic' ) ) then

               ewrite(3,*)'Now advecting Temperature Field'

               Velocity_NU = Velocity_U ; Velocity_NV = Velocity_V ; Velocity_NW = Velocity_W

               call calculate_diffusivity( state, ncomp, nphase, ndim, cv_nonods, mat_nonods, &
                                           mat_nloc, totele, mat_ndgln, ScalarAdvectionField_Diffusion )

               call INTENERGE_ASSEM_SOLVE( state, &
                    LIMTOLD,LIMT2OLD,LIMDOLD,LIMDTOLD,LIMDTT2OLD,NDOTQOLD,&
                    NCOLACV, FINACV, COLACV, MIDACV, &
                    small_FINACV, small_COLACV, small_MIDACV, &
                    block_to_global_acv, global_dense_block_acv, &
                    NCOLCT, FINDCT, COLCT, &
                    CV_NONODS, U_NONODS, X_NONODS, TOTELE, &
                    U_ELE_TYPE, CV_ELE_TYPE, CV_SELE_TYPE,  &
                    NPHASE, &
                    CV_NLOC, U_NLOC, X_NLOC, &
                    CV_NDGLN, X_NDGLN, U_NDGLN, &
                    CV_SNLOC, U_SNLOC, STOTEL, CV_SNDGLN, U_SNDGLN, &
                    X, Y, Z, &
!!$
                    Velocity_NU, Velocity_NV, Velocity_NW, Velocity_NU_Old, Velocity_NV_Old, Velocity_NW_Old, &
                    ug, vg, wg, &
                    Temperature, Temperature_Old, &
                    Density_Cp, Density_Cp_Old, &
!!$
                    MAT_NLOC, MAT_NDGLN, MAT_NONODS, ScalarAdvectionField_Diffusion, &
                    t_disopt, t_dg_vel_int_opt, dt, t_theta, t_beta, &
                    Temperature_BC, Density_BC, Velocity_U_BC, Velocity_V_BC, Velocity_W_BC, &
                    suf_sig_diagten_bc, suf_t_bc_rob1, suf_t_bc_rob2, &
                    Temperature_BC_Spatial, Density_BC_Spatial, Velocity_U_BC_Spatial, &
                    DRhoDPressure, Pressure_CV, &
                    Temperature_Source, Temperature_Absorption, Porosity, &
                    ndim, &
!!$
                    NCOLM, FINDM, COLM, MIDM, &
!!$
                    XU_NLOC, XU_NDGLN, FINELE, COLELE, NCOLELE, &
!!$
                    opt_vel_upwind_coefs, nopt_vel_upwind_coefs, &
                    Temperature_FEMT, Dummy_PhaseVolumeFraction_FEMT, &
                    0,Temperature, Temperature_Old, scvngi_theta, &
                    t_get_theta_flux, t_use_theta_flux, &
                    Temperature, &
                    Temperature_BC, suf_t_bc_rob1, suf_t_bc_rob2, Temperature_BC_Spatial, &
                    in_ele_upwind, dg_ele_upwind, &
!!$                    
                    NOIT_DIM, & ! This need to be removed as it is already deprecated
!!$
!!$                 nits_flux_lim_t, &
                    Mean_Pore_CV, &
                    option_path = '/material_phase[0]/scalar_field::Temperature', &
                    mass_ele_transp = dummy_ele, &
                    thermal = have_option( '/material_phase[0]/scalar_field::Temperature/prognostic/equation::InternalEnergy'),&
                           StorageIndexes=StorageIndexes )

!!$ Update state memory
               do iphase = 1, nphase
                  Temperature_State => extract_scalar_field( state( iphase ), 'Temperature' )
                  Temperature_State % val = Temperature( 1 + ( iphase - 1 ) * cv_nonods : iphase * cv_nonods )
               end do

               call Calculate_All_Rhos( state, ncomp, nphase, ndim, cv_nonods, cv_nloc, totele, &
                    cv_ndgln, Component, Density, Density_Cp, DRhoDPressure, Density_Component )

            end if Conditional_ScalarAdvectionField

            ScalarField_Source_Store = ScalarField_Source + ScalarField_Source_Component

            volfra_use_theta_flux = .true.
            if( ncomp <= 1 ) volfra_use_theta_flux = .false.

!!$ Now solving the Momentum Equation ( = Force Balance Equation )
            Conditional_ForceBalanceEquation: if ( solve_force_balance ) then

!!$ Updating velocities:
               Velocity_NU = Velocity_U ; Velocity_NV = Velocity_V ; Velocity_NW = Velocity_W 
               Velocity_NU_Old = Velocity_U_Old ; Velocity_NV_Old = Velocity_V_Old ; Velocity_NW_Old = Velocity_W_Old

!!$ Diffusion-like term -- here used as part of the capillary pressure for porous media. It can also be 
!!$ extended to surface tension -like term.
              iplike_grad_sou = 0
              plike_grad_sou_grad = 0
               if( have_option( '/material_phase[0]/multiphase_properties/capillary_pressure' ) )then
                  iplike_grad_sou = 1
                  call calculate_capillary_pressure( state, cv_nonods, nphase, plike_grad_sou_grad, &
                       PhaseVolumeFraction )
               end if

               CALL CALCULATE_SURFACE_TENSION( state, nphase, ncomp, &
                    PLIKE_GRAD_SOU_COEF, PLIKE_GRAD_SOU_GRAD, IPLIKE_GRAD_SOU, &
                    Velocity_U_Source_CV, Velocity_U_Source, Component, &
                    NCOLACV, FINACV, COLACV, MIDACV, &
                    small_FINACV, small_COLACV, small_MIDACV, &
                    block_to_global_acv, global_dense_block_acv, &
                    NCOLCT, FINDCT, COLCT, &
                    CV_NONODS, U_NONODS, X_NONODS, TOTELE, STOTEL, &
                    CV_ELE_TYPE, CV_SELE_TYPE, U_ELE_TYPE, &
                    CV_NLOC, U_NLOC, X_NLOC, CV_SNLOC, U_SNLOC, &
                    CV_NDGLN, CV_SNDGLN, X_NDGLN, U_NDGLN, U_SNDGLN, &
                    X, Y, Z, &
                    MAT_NLOC, MAT_NDGLN, MAT_NONODS,  &
                    NDIM,  &
                    NCOLM, FINDM, COLM, MIDM, &
                    XU_NLOC, XU_NDGLN, FINELE, COLELE, NCOLELE, &
                    Component_BC_Spatial, Component_BC ,&
                           StorageIndexes=StorageIndexes)
!!$ Set U_Density
               U_Density = 0. ; U_Density_Old = 0.
               if( .not. have_option( '/material_phase[0]/multiphase_properties/relperm_type' ) )then
                  U_Density = Density ; U_Density_Old = Density_Old
               end if

!!$ Make mid side nodes the average of the 2 corner nodes...
               density_tmp = density

               if ( cv_nloc==6 .or. (cv_nloc==10 .and. ndim==3) ) then ! P2 triangle or tet
                  allocate( DEN_CV_NOD( CV_NLOC, NPHASE) ) 

                  DO ELE = 1, TOTELE
                     DO CV_ILOC = 1, CV_NLOC
                        CV_NOD = CV_NDGLN( ( ELE - 1 ) * CV_NLOC + CV_ILOC )
                        DO IPHASE = 1,NPHASE
                           CV_NOD_PHA = CV_NOD +( IPHASE - 1) * CV_NONODS
                           DEN_CV_NOD( CV_ILOC, IPHASE ) = density_tmp( CV_NOD_PHA )
                        END DO
                     END DO

                     DEN_CV_NOD(2, :) = 0.5 * ( DEN_CV_NOD(1, :) + DEN_CV_NOD(3, :) )
                     DEN_CV_NOD(4, :) = 0.5 * ( DEN_CV_NOD(1, :) + DEN_CV_NOD(6, :) )
                     DEN_CV_NOD(5, :) = 0.5 * ( DEN_CV_NOD(3, :) + DEN_CV_NOD(6, :) )

                     if ( cv_nloc==10 ) then
                        DEN_CV_NOD(7, :) = 0.5 * ( DEN_CV_NOD(1, :) + DEN_CV_NOD(10, :) )
                        DEN_CV_NOD(8, :) = 0.5 * ( DEN_CV_NOD(3, :) + DEN_CV_NOD(10, :) )
                        DEN_CV_NOD(9, :) = 0.5 * ( DEN_CV_NOD(6, :) + DEN_CV_NOD(10, :) )
                     end if

                     DO CV_ILOC = 1, CV_NLOC
                        CV_NOD = CV_NDGLN( ( ELE - 1 ) * CV_NLOC + CV_ILOC )
                        DO IPHASE = 1, NPHASE
                           CV_NOD_PHA = CV_NOD +( IPHASE - 1) * CV_NONODS
                           Density_tmp( CV_NOD_PHA ) = DEN_CV_NOD( CV_ILOC, IPHASE )
                        END DO
                     END DO
                  END DO

                  deallocate( DEN_CV_NOD ) 
               end if

               if ( linearise_density ) then
                  if ( (cv_nloc==6 .or. (cv_nloc==10 .and. ndim==3) ) .and. &
                       .not. have_option( '/material_phase[0]/multiphase_properties/relperm_type' ) &
                       ) then
                     U_Density = Density_tmp
                     U_Density_Old = Density_Old_tmp
                     if ( its == 1 ) U_Density_Old = Density_tmp
                  end if
               end if

!!$ This calculates u_source_cv = ScalarField_Source_CV -- ie, the buoyancy term and as the name
!!$ suggests it's a CV source term for the velocity field
               call calculate_u_source_cv( state, cv_nonods, ndim, nphase, Density_tmp, Velocity_U_Source_CV )

               ! calculate the viscosity for the momentum equation...
               if ( its == 1 ) &
                    call calculate_viscosity( state, ncomp, nphase, ndim, mat_nonods, mat_ndgln, Momentum_Diffusion )

               ! stabilisation for high aspect ratio problems - switched off
               call calculate_u_abs_stab( Material_Absorption_Stab, Material_Absorption, &
                    opt_vel_upwind_coefs, nphase, ndim, totele, cv_nloc, mat_nloc, mat_nonods, mat_ndgln )

               CALL FORCE_BAL_CTY_ASSEM_SOLVE( state, packed_state, &
                    NDIM, NPHASE, U_NLOC, X_NLOC, P_NLOC, CV_NLOC, MAT_NLOC, TOTELE, &
                    U_ELE_TYPE, P_ELE_TYPE, &
                    U_NONODS, CV_NONODS, X_NONODS, MAT_NONODS, &
                    U_NDGLN, P_NDGLN, CV_NDGLN, X_NDGLN, MAT_NDGLN,&
                    STOTEL, CV_SNDGLN, U_SNDGLN, P_SNDGLN, &
                    U_SNLOC, P_SNLOC, CV_SNLOC, &
!!$
                    x_position%val, Material_Absorption_Stab, Material_Absorption+Velocity_Absorption, Velocity_U_Source, Velocity_U_Source_CV, &
                    Velocity%val, Velocity_Old%val, &
                    Pressure_FEM, Pressure_CV, Density, Density_Old, PhaseVolumeFraction, PhaseVolumeFraction_Old, & 
                    DRhoDPressure, &
                    dt, &
!!$
                    NCOLC, FINDC, COLC, & ! C sparsity - global cty eqn 
                    NCOLDGM_PHA, FINDGM_PHA, COLDGM_PHA, MIDDGM_PHA, &! Force balance sparsity
                    NCOLELE, FINELE, COLELE, & ! Element connectivity.
                    NCOLCMC, FINDCMC, COLCMC, MIDCMC, & ! pressure matrix for projection method
                    NCOLACV, FINACV, COLACV, MIDACV, & ! For CV discretisation method
                    size(small_colacv),small_FINACV, small_COLACV, small_MIDACV, &
                    NLENMCY, NCOLMCY, FINMCY, COLMCY, MIDMCY, & ! Force balance plus cty multi-phase eqns
                    NCOLCT, FINDCT, COLCT, & ! CT sparsity - global cty eqn.
                    CV_ELE_TYPE, &
!!$
                    Velocity_NU, Velocity_NV, Velocity_NW, Velocity_NU_Old, Velocity_NV_Old, Velocity_NW_Old, &
                    v_disopt, v_dg_vel_int_opt, v_theta, &
                    PhaseVolumeFraction_BC, Density_BC, Velocity_U_BC, Velocity_V_BC, Velocity_W_BC, SUF_SIG_DIAGTEN_BC, &
                    SUF_MOMU_BC, SUF_MOMV_BC, SUF_MOMW_BC, Pressure_FEM_BC, &
                    suf_u_bc_rob1, suf_u_bc_rob2, suf_v_bc_rob1, suf_v_bc_rob2, &
                    suf_w_bc_rob1, suf_w_bc_rob2, &
                    PhaseVolumeFraction_BC_Spatial, Density_BC_Spatial, Velocity_U_BC_Spatial, WIC_MOMU_BC, Pressure_FEM_BC_Spatial, &
                    ScalarField_Source_Store, ScalarField_Absorption, Porosity, &
!!$
                    NCOLM, FINDM, COLM, MIDM, & ! Sparsity for the CV-FEM
                    XU_NLOC, XU_NDGLN, &
!!$
                    U_Density, U_Density_Old, Momentum_Diffusion, &
                    opt_vel_upwind_coefs, nopt_vel_upwind_coefs, &
                    igot_theta_flux, scvngi_theta, volfra_use_theta_flux, &
                    sum_theta_flux, sum_one_m_theta_flux, &
                    in_ele_upwind, dg_ele_upwind, &
!!$
                    NOIT_DIM, & ! This need to be removed as it is already deprecated
!!$
                    iplike_grad_sou, plike_grad_sou_coef, plike_grad_sou_grad, &
                    scale_momentum_by_volume_fraction,&
                           StorageIndexes=StorageIndexes )

               !rearranging for old memory
               velocity_u=[transpose(velocity%val(1,:,:))]
               if (ndim >= 2) velocity_v=[transpose(velocity%val(2,:,:))]
               if (ndim == 3) velocity_w=[transpose(velocity%val(2,:,:))]

               Pressure_State => extract_scalar_field( state( 1 ), 'Pressure' )
               Pressure_State % val = Pressure_CV

!!$ Calculate Density_Component for compositional
               if( have_component_field ) &
                    call Calculate_Component_Rho( state, ncomp, nphase, &
                    cv_nonods, Density_Component )

            end if Conditional_ForceBalanceEquation

            Conditional_PhaseVolumeFraction: if ( solve_PhaseVolumeFraction ) then

               if (igot_theta_flux>0) then

               call VolumeFraction_Assemble_Solve( state, packed_state, &
                    NCOLACV, FINACV, COLACV, MIDACV, &
                    small_FINACV, small_COLACV, small_MIDACV, &
                    block_to_global_acv, global_dense_block_acv, &
                    NCOLCT, FINDCT, COLCT, &
                    CV_NONODS, U_NONODS, X_NONODS, TOTELE, &
                    CV_ELE_TYPE, &
                    NPHASE, &
                    CV_NLOC, U_NLOC, X_NLOC,  &
                    CV_NDGLN, X_NDGLN, U_NDGLN, &
                    CV_SNLOC, U_SNLOC, STOTEL, CV_SNDGLN, U_SNDGLN, &
!!$
                    x, y, z, Velocity_U, Velocity_V, Velocity_W, &
                    Velocity_NU, Velocity_NV, Velocity_NW, Velocity_NU_Old, Velocity_NV_Old, Velocity_NW_Old, &
                    PhaseVolumeFraction, PhaseVolumeFraction_Old, &
                    Density, Density_Old, &
!!$
                    MAT_NLOC, MAT_NDGLN, MAT_NONODS, &
!!$
                    v_disopt, v_dg_vel_int_opt, dt, v_theta, v_beta, &
                    PhaseVolumeFraction_BC, Density_BC, Velocity_U_BC, Velocity_V_BC, Velocity_W_BC, SUF_SIG_DIAGTEN_BC, &
                    PhaseVolumeFraction_BC_Spatial, Density_BC_Spatial, Velocity_U_BC_Spatial, &
                    DRhoDPressure, Pressure_FEM, &
                    ScalarField_Source_Store, ScalarField_Absorption, Porosity, &
!!$
                    NDIM, &
                    NCOLM, FINDM, COLM, MIDM, &
                    XU_NLOC, XU_NDGLN, FINELE, COLELE, NCOLELE, &
!!$
                    opt_vel_upwind_coefs, nopt_vel_upwind_coefs, &
                    PhaseVolumeFraction_FEMT, Density_FEMT, &
                    scvngi_theta, volfra_use_theta_flux, &
                    in_ele_upwind, dg_ele_upwind, &
!!$                    
                    NOIT_DIM, & ! This need to be removed as it is already deprecated
!!$
!!$                 nits_flux_lim_volfra, &
                    option_path = '/material_phase[0]/scalar_field::PhaseVolumeFraction', &
                    mass_ele_transp = mass_ele,&
                    theta_flux=sum_theta_flux, one_m_theta_flux=sum_one_m_theta_flux,&
                           StorageIndexes=StorageIndexes)
               else
                  call VolumeFraction_Assemble_Solve( state, packed_state,&
                    NCOLACV, FINACV, COLACV, MIDACV, &
                    small_FINACV, small_COLACV, small_MIDACV, &
                    block_to_global_acv, global_dense_block_acv, &
                    NCOLCT, FINDCT, COLCT, &
                    CV_NONODS, U_NONODS, X_NONODS, TOTELE, &
                    CV_ELE_TYPE, &
                    NPHASE, &
                    CV_NLOC, U_NLOC, X_NLOC,  &
                    CV_NDGLN, X_NDGLN, U_NDGLN, &
                    CV_SNLOC, U_SNLOC, STOTEL, CV_SNDGLN, U_SNDGLN, &
!!$
                    x, y, z, Velocity_U, Velocity_V, Velocity_W, &
                    Velocity_NU, Velocity_NV, Velocity_NW, Velocity_NU_Old, Velocity_NV_Old, Velocity_NW_Old, &
                    PhaseVolumeFraction, PhaseVolumeFraction_Old, &
                    Density, Density_Old, &
!!$
                    MAT_NLOC, MAT_NDGLN, MAT_NONODS, &
!!$
                    v_disopt, v_dg_vel_int_opt, dt, v_theta, v_beta, &
                    PhaseVolumeFraction_BC, Density_BC, Velocity_U_BC, Velocity_V_BC, Velocity_W_BC, SUF_SIG_DIAGTEN_BC, &
                    PhaseVolumeFraction_BC_Spatial, Density_BC_Spatial, Velocity_U_BC_Spatial, &
                    DRhoDPressure, Pressure_FEM, &
                    ScalarField_Source_Store, ScalarField_Absorption, Porosity, &
!!$
                    NDIM, &
                    NCOLM, FINDM, COLM, MIDM, &
                    XU_NLOC, XU_NDGLN, FINELE, COLELE, NCOLELE, &
!!$
                    opt_vel_upwind_coefs, nopt_vel_upwind_coefs, &
                    PhaseVolumeFraction_FEMT, Density_FEMT, &
                    scvngi_theta, volfra_use_theta_flux, &
                    in_ele_upwind, dg_ele_upwind, &
!!$                    
                    NOIT_DIM, & ! This need to be removed as it is already deprecated
!!$
!!$                 nits_flux_lim_volfra, &
                    option_path = '/material_phase[0]/scalar_field::PhaseVolumeFraction', &
                    mass_ele_transp = mass_ele,&
                           StorageIndexes=StorageIndexes )
                              end if

                PhaseVolumeFraction=min( max(PhaseVolumeFraction,0.0), 1.0)

            end if Conditional_PhaseVolumeFraction

!!$ Starting loop over components
            sum_theta_flux = 0. ; sum_one_m_theta_flux = 0. ; ScalarField_Source_Component = 0.

            Conditional_Components:if( have_component_field ) then
               Loop_Components: do icomp = 1, ncomp

!!$ Computing the absorption term for the multi-components equation
                  call Calculate_ComponentAbsorptionTerm( state, &
                       icomp, cv_ndgln, & 
                       Density, PhaseVolumeFraction, Porosity, mass_ele, &
                       Component_Absorption )

                  Conditional_SmoothAbsorption: if( have_option( '/material_phase[' // int2str( nstate - ncomp ) // &
                       ']/is_multiphase_component/KComp_Sigmoid' ) .and. nphase > 1 ) then
                     do cv_nodi = 1, cv_nonods
                        if( PhaseVolumeFraction( cv_nodi ) > 0.95 ) then
                           do iphase = 1, nphase
                              do jphase = min( iphase + 1, nphase ), nphase
                                 Component_Absorption( cv_nodi, iphase, jphase ) = &
                                      Component_Absorption( cv_nodi, iphase, jphase ) * max( 0.01, &
                                      20. * ( 1. - PhaseVolumeFraction( cv_nodi ) ) )
                              end do
                           end do
                        end if

                    !    if( PhaseVolumeFraction( cv_nodi ) > 0.90 ) then
                    !       do iphase = 1, nphase
                    !          do jphase = min( iphase + 1, nphase ), nphase
                    !             Component_Absorption( cv_nodi, iphase, jphase ) = &
                    !                  Component_Absorption( cv_nodi, iphase, jphase ) * max( 0.00001, &
                    !                  20. * ( 1. - (PhaseVolumeFraction( cv_nodi )-0.05)  ) )
                    !          end do
                    !       end do
                    !    end if

                     end do
                  end if Conditional_SmoothAbsorption

!!$ Computing diffusion term for the component conservative equation:
                  call Calculate_ComponentDiffusionTerm( state, &
                       mat_ndgln, u_ndgln, x_ndgln, &
                       x, y, z, Velocity_NU, Velocity_NV, Velocity_NW, &
                       u_ele_type, p_ele_type, ncomp_diff_coef, comp_diffusion_opt, &
                       Component_Diffusion_Operator_Coefficient( icomp, :, : ), &
                       Component_Diffusion ,&
                           StorageIndexes=StorageIndexes)

!!$ NonLinear iteration for the components advection:
                  Loop_NonLinearIteration_Components: do its2 = 1, NonLinearIteration_Components
                     comp_use_theta_flux = .false. ; comp_get_theta_flux = .true.

                     call INTENERGE_ASSEM_SOLVE( state, &
                          LIMCOLD(  : ,:, icomp ),&
                          LIMC2OLD(  : ,:, icomp ),&
                          LIMCOLD(  : ,:, icomp ),&
                          LIMCDTOLD(  : ,:, icomp ),&
                          LIMCDTT2OLD(  : ,:, icomp ),&
                          NDOTQCOLD(  : ,:, icomp ),&
                          NCOLACV, FINACV, COLACV, MIDACV, & ! CV sparsity pattern matrix
                          SMALL_FINACV, SMALL_COLACV, small_MIDACV,&
                          block_to_global_acv, global_dense_block_acv, &
                          NCOLCT, FINDCT, COLCT, &
                          CV_NONODS, U_NONODS, X_NONODS, TOTELE, &
                          U_ELE_TYPE, CV_ELE_TYPE, CV_SELE_TYPE,  &
                          NPHASE,  &
                          CV_NLOC, U_NLOC, X_NLOC,  &
                          CV_NDGLN, X_NDGLN, U_NDGLN, &
                          CV_SNLOC, U_SNLOC, STOTEL, CV_SNDGLN, U_SNDGLN, &
                          X, Y, Z, &
!!$
                          Velocity_NU, Velocity_NV, Velocity_NW, Velocity_NU_Old, Velocity_NV_Old, Velocity_NW_Old, &
                          ug, vg, wg, &
                          Component( ( icomp - 1 ) * nphase * cv_nonods + 1 : icomp * nphase * cv_nonods ), &
                          Component_Old( ( icomp - 1 ) * nphase * cv_nonods + 1 : icomp * nphase * cv_nonods ), &
                          DENSITY_COMPONENT( ( ICOMP - 1 ) * NPHASE * CV_NONODS + 1 : ICOMP * NPHASE * CV_NONODS ), &
                          DENSITY_COMPONENT_OLD( ( ICOMP - 1 ) * NPHASE * CV_NONODS + 1 : ICOMP * NPHASE * CV_NONODS ), &
!!$
                          MAT_NLOC, MAT_NDGLN, MAT_NONODS, Component_Diffusion, &
                          v_disopt, v_dg_vel_int_opt, dt, v_theta, v_beta, &
                          Component_BC( 1 + stotel * cv_snloc * nphase * ( icomp - 1 ) : stotel * cv_snloc * nphase * icomp ), &
                          Density_BC, Velocity_U_BC, Velocity_V_BC, Velocity_W_BC, SUF_SIG_DIAGTEN_BC,&
                          suf_comp_bc_rob1, suf_comp_bc_rob2, &
                          Component_BC_Spatial, Density_BC_Spatial, Velocity_U_BC_Spatial, &
                          DRhoDPressure, Pressure_FEM, &
                          Component_Source, Component_Absorption, Porosity, &
!!$
                          NDIM,  &
                          NCOLM, FINDM, COLM, MIDM, &
                          XU_NLOC, XU_NDGLN, FINELE, COLELE, NCOLELE, &
!!$
                          opt_vel_upwind_coefs, nopt_vel_upwind_coefs, &
                          Component_FEMT( ( icomp - 1 ) * nphase * cv_nonods + 1 : icomp * nphase * cv_nonods ), &
                          Density_FEMT, &
                          igot_t2, PhaseVolumeFraction, PhaseVolumeFraction_Old, scvngi_theta, &
                          comp_get_theta_flux, comp_use_theta_flux, &
                          theta_gdiff, &
                          PhaseVolumeFraction_BC, suf_vol_bc_rob1, suf_vol_bc_rob2, PhaseVolumeFraction_BC_Spatial, &
                          in_ele_upwind, dg_ele_upwind, &
!!$
                          NOIT_DIM, & ! This need to be removed as it is already deprecated
!!$
!!$                          nits_flux_lim_comp, &
                          Mean_Pore_CV, &
                                !option_path = '', &
                          mass_ele_transp = dummy_ele, &
                          thermal = .false.,& ! the false means that we don't add an extra source term
                          theta_flux=theta_flux, one_m_theta_flux=one_m_theta_flux,&
                           StorageIndexes=StorageIndexes)

                   Component( ( icomp - 1 ) * nphase * cv_nonods + 1 : icomp * nphase * cv_nonods )  &
!                       =min(  max(Component( ( icomp - 1 ) * nphase * cv_nonods + 1 : icomp * nphase * cv_nonods ),0.0), 0.95) 
                       =min(  max(Component( ( icomp - 1 ) * nphase * cv_nonods + 1 : icomp * nphase * cv_nonods ),0.0), 1.0) 

                  end do Loop_NonLinearIteration_Components

                  sum_theta_flux = sum_theta_flux + theta_flux
                  sum_one_m_theta_flux = sum_one_m_theta_flux + one_m_theta_flux


                  ! We have divided through by density 
                  ScalarField_Source_Component = ScalarField_Source_Component + THETA_GDIFF

               end do Loop_Components

               if( have_option( '/material_phase[' // int2str( nstate - ncomp ) // & 
                    ']/is_multiphase_component/Comp_Sum2One/Enforce_Comp_Sum2One' ) ) then
                  ! Initially clip and then ensure the components sum to unity so we don't get surprising results...
                  DO I = 1, CV_NONODS * NPHASE * NCOMP
                     COMPONENT( I ) = MIN( MAX( COMPONENT( I ), 0. ), 1. )
                  END DO

                  ALLOCATE( RSUM( NPHASE ) )
                  DO CV_INOD = 1, CV_NONODS
                     RSUM = 0.0
                     DO IPHASE = 1, NPHASE
                        DO ICOMP = 1, NCOMP
                           RSUM( IPHASE ) = RSUM( IPHASE ) + &
                                COMPONENT( CV_INOD + ( IPHASE - 1 ) * CV_NONODS + ( ICOMP - 1 ) * NPHASE * CV_NONODS )
                        END DO
                     END DO
                     DO IPHASE = 1, NPHASE
                        DO ICOMP = 1, NCOMP
                           COMPONENT( CV_INOD + ( IPHASE - 1 ) * CV_NONODS + ( ICOMP - 1 ) * NPHASE * CV_NONODS ) = &
                                COMPONENT( CV_INOD + ( IPHASE - 1 ) * CV_NONODS + ( ICOMP - 1 ) * NPHASE * CV_NONODS ) / RSUM( IPHASE )
                        END DO
                     END DO
                  END DO
                  DEALLOCATE( RSUM )
               end if

               DO ICOMP = 1, NCOMP

                  call Calculate_ComponentAbsorptionTerm( state, &
                       icomp, cv_ndgln, & 
                       Density, PhaseVolumeFraction, Porosity, mass_ele, &
                       Component_Absorption )

                  if( have_option( '/material_phase[' // int2str( nstate - ncomp ) // &
                       ']/is_multiphase_component/KComp_Sigmoid' ) .and. nphase > 1 ) then
                     do cv_nodi = 1, cv_nonods
                        if( PhaseVolumeFraction( cv_nodi ) > 0.95 ) then
                           do iphase = 1, nphase
                              do jphase = min( iphase + 1, nphase ), nphase
                                 Component_Absorption( cv_nodi, iphase, jphase ) = &
                                      Component_Absorption( cv_nodi, iphase, jphase ) * max( 0.01, &
                                      20. * ( 1. - PhaseVolumeFraction( cv_nodi ) ) )
                              end do
                           end do
                        end if
                     end do
                  end if

                  Loop_Phase_SourceTerm1: do iphase = 1, nphase
                     Loop_Phase_SourceTerm2: do jphase = 1, nphase
                        DO CV_NODI = 1, CV_NONODS
                           ScalarField_Source_Component( CV_NODI + ( IPHASE - 1 ) * CV_NONODS ) = &
                                ScalarField_Source_Component( CV_NODI + ( IPHASE - 1 ) * CV_NONODS ) - &
                                Component_Absorption( CV_NODI, IPHASE, JPHASE ) * &
                                Component( CV_NODI + ( JPHASE - 1 ) * CV_NONODS + ( ICOMP - 1 ) * NPHASE * CV_NONODS ) / &
                                DENSITY_COMPONENT( CV_NODI + ( IPHASE - 1 ) * CV_NONODS + ( ICOMP - 1 ) * NPHASE * CV_NONODS )
                        END DO
                     end do Loop_Phase_SourceTerm2
                  end do Loop_Phase_SourceTerm1

                  ! For compressibility
                  DO IPHASE = 1, NPHASE
                     DO CV_NODI = 1, CV_NONODS
                        ScalarField_Source_Component( CV_NODI + ( IPHASE - 1 ) * CV_NONODS ) = &
                             ScalarField_Source_Component( CV_NODI + ( IPHASE - 1 ) * CV_NONODS )  &
                             + Mean_Pore_CV( CV_NODI ) * Component_Old( CV_NODI + ( IPHASE - 1 ) * CV_NONODS + &
                             ( ICOMP - 1 ) * NPHASE * CV_NONODS )  &
                             * ( DENSITY_COMPONENT_OLD( CV_NODI + ( IPHASE - 1 ) * CV_NONODS + &
                             ( ICOMP - 1 ) * NPHASE * CV_NONODS ) &
                             - DENSITY_COMPONENT( CV_NODI + ( IPHASE - 1 ) * CV_NONODS + &
                             ( ICOMP - 1 ) * NPHASE * CV_NONODS ) ) &
                             * PhaseVolumeFraction_Old( CV_NODI + ( IPHASE - 1 ) * CV_NONODS ) &
                             / ( DENSITY_COMPONENT( CV_NODI + ( IPHASE - 1 ) * CV_NONODS + &
                             ( ICOMP - 1 ) * NPHASE * CV_NONODS ) * DT )
                     END DO
                  END DO

               END DO ! ICOMP

               if( have_option( '/material_phase[' // int2str( nstate - ncomp ) // & 
                    ']/is_multiphase_component/Comp_Sum2One' ) .and. ( ncomp > 1 ) ) then
                  call Cal_Comp_Sum2One_Sou( ScalarField_Source_Component, cv_nonods, nphase, ncomp, dt, its, &
                       NonLinearIteration, &
                       Mean_Pore_CV, PhaseVolumeFraction, PhaseVolumeFraction_Old, Density_Component, Density_Component_Old, &
                       Component, Component_Old )
               end if

               ! Update state memory
               do icomp = 1, ncomp
                  do iphase = 1, nphase
                     Component_State => extract_scalar_field( state( icomp + nphase ), & 
                          'ComponentMassFractionPhase' // int2str( iphase ) )
                     Component_State % val = component( 1 + ( iphase - 1 ) * cv_nonods + ( icomp - 1 ) * &
                          nphase * cv_nonods : iphase * cv_nonods + ( icomp - 1 ) * nphase * cv_nonods )
                  end do
               end do

            end if Conditional_Components


                !If Automatic_NonLinerIterations then we compare the variation of the velocity from one time step to the next one
                !if it is less than 1% we advance one time step
                Repeat_time_step = .false.
                if (tolerance_between_non_linear>0. .and. its > 1 ) then

                    select case (variable_selection)
                        case (1)
                            ts_ref_val = maxval(abs(Pressure_nonlin_check-Pressure_FEM))
                        case (2)
                            ts_ref_val = max(maxval(abs(Velocity_U- Velocity_U_nonlin_check)),&
                            maxval(abs(Velocity_V - Velocity_V_nonlin_check)),&
                           maxval(abs(Velocity_W - Velocity_W_nonlin_check)) )
                        case default
                            ts_ref_val = maxval(abs(PhaseVolumeFraction-PhaseVolumeFraction_nonlin_check))
                    end select


                    !Increase Ts section
                   if (ts_ref_val < increase_ts_switch .and.dt*increaseFactor<max_ts) then
                        call get_option( '/timestepping/timestep', dt )
                        dt = dt * increaseFactor
                        call set_option( '/timestepping/timestep', dt )
                        ewrite(1,*) "Time step increased to:", dt
                        print *, "Time step increased to:", dt
                    end if


                    !Exit loop section
                    if (ts_ref_val < tolerance_between_non_linear) exit

                    !Decrease Ts section
                    if (ts_ref_val > decrease_ts_switch .and. dt / decreaseFactor > min_ts) then
                        !Decrease time step and repeat!
                        call get_option( '/timestepping/timestep', dt )
                        dt = dt / decreaseFactor
                        call set_option( '/timestepping/timestep', dt )
                        ewrite(1,*) "Time step decreased to:", dt
                        print *, "Time step decreased to:", dt
                        Repeat_time_step = .true.

                        !Recover backup
                        PhaseVolumeFraction = PhaseVolumeFraction_backup
                        Pressure_CV =  Pressure_CV_backup
                        Velocity_U= Velocity_U_backup
                        Velocity_V = Velocity_V_backup
                        Velocity_W = Velocity_W_backup
                        Density = Density_backup
                        Component = Component_backup
                        Density_Cp = Density_Cp_backup
                        Pressure_FEM =  Pressure_FEM_backup
                        Density_Component = Density_Component_backup
                        Temperature = Temperature_backup
                        acctim = acctim_backup

                        !!Update all fields from backup
                         Velocity_U_Old = Velocity_U ; Velocity_V_Old = Velocity_V ; Velocity_W_Old = Velocity_W
                         Velocity_NU = Velocity_U ; Velocity_NV = Velocity_V ; Velocity_NW = Velocity_W
                         Velocity_NU_Old = Velocity_U ; Velocity_NV_Old = Velocity_V ; Velocity_NW_Old = Velocity_W
                         Density_Old = Density ;  Density_Cp_Old = Density_Cp ; Pressure_FEM_Old = Pressure_FEM ; Pressure_CV_Old = Pressure_CV
                         PhaseVolumeFraction_Old = PhaseVolumeFraction ; Temperature_Old = Temperature ; Component_Old = Component
                         Density_Old_tmp = Density ; Density_Component_Old = Density_Component

                        exit
                    end if
                end if

         end do Loop_NonLinearIteration


         call set_option( '/timestepping/current_time', acctim )
         call set_option( '/timestepping/timestep', dt)

         current_time = acctim

         !If repeat timestep we don't want to adapt mesh or dump results
         if ( Repeat_time_step ) cycle

!!$ Copying fields back to state:
         call copy_into_state( state, & ! Copying main fields into state
              PhaseVolumeFraction, Temperature, Pressure_CV, Velocity_U, Velocity_V, Velocity_W, &
              Density, Component, ncomp, nphase, cv_ndgln, p_ndgln, u_ndgln, ndim )

!!$ Calculate diagnostic fields
         call calculate_diagnostic_variables( state, exclude_nonrecalculated = .true. )
         call calculate_diagnostic_variables_new( state, exclude_nonrecalculated = .true. )

         Conditional_TimeDump: if( ( mod( itime, dump_period_in_timesteps ) == 0 ) ) then

            if ( have_option( "/io/output_scalars_fem" ) ) &
                 call copy_into_state( state, & ! Copying main fields into state
                 PhaseVolumeFraction_FEMT, Temperature_FEMT, Pressure_FEM, Velocity_U, Velocity_V, Velocity_W, &
                 Density, Component_FEMT, ncomp, nphase, cv_ndgln, p_ndgln, u_ndgln, ndim )

            call get_option( '/timestepping/current_time', current_time ) ! Find the current time 

            call write_diagnostics( state, current_time, dt, itime/dump_period_in_timesteps )  ! Write stat file
            not_to_move_det_yet = .false. ; dump_no = itime/dump_period_in_timesteps ! Sync dump_no with itime
            call write_state( dump_no, state ) ! Now writing into the vtu files

            if ( have_option( "/io/output_scalars_fem" ) ) &
                 call copy_into_state( state, & ! Copying main fields into state
                 PhaseVolumeFraction, Temperature, Pressure_CV, Velocity_U, Velocity_V, Velocity_W, &
                 Density, Component, ncomp, nphase, cv_ndgln, p_ndgln, u_ndgln, ndim )

         end if Conditional_TimeDump

!!$! ******************
!!$! *** Mesh adapt ***
!!$! ******************

         do_reallocate_fields = .false.
         Conditional_Adaptivity_ReallocatingFields: if( have_option( '/mesh_adaptivity/hr_adaptivity') ) then
            if( have_option( '/mesh_adaptivity/hr_adaptivity/period_in_timesteps') ) then
               call get_option( '/mesh_adaptivity/hr_adaptivity/period_in_timesteps', &
                    adapt_time_steps, default=5 )
            end if
            if( mod( itime, adapt_time_steps ) == 0 ) do_reallocate_fields = .true.
         elseif( have_option( '/mesh_adaptivity/prescribed_adaptivity' ) ) then
            if( do_adapt_state_prescribed( current_time ) ) do_reallocate_fields = .true.
         end if Conditional_Adaptivity_ReallocatingFields

         new_mesh = do_reallocate_fields

         Conditional_ReallocatingFields: if( do_reallocate_fields ) then

            Conditional_Adaptivity: if( have_option( '/mesh_adaptivity/hr_adaptivity ') ) then

               Conditional_Adapt_by_TimeStep: if( mod( itime, adapt_time_steps ) == 0 ) then
!!$               Conditional_Adapt_by_TimeStep: if( do_adapt_mesh( current_time, itime ) ) then
!!$               Conditional_Adapt_by_TimeStep: if( do_adapt_mesh( current_time, timestep ) ) then

                  ! linearise compositional fields:
                  Conditional_Components_Linearisation2: if ( ncomp > 1 ) then
                     call Updating_Linearised_Components( totele, nphase, ncomp, ndim, cv_nloc, cv_nonods, cv_ndgln, &
                          component )

                     !component_old = component

                     do icomp = 1, ncomp
                        do iphase = 1, nphase
                           Component_State => extract_scalar_field( state( icomp + nphase ), & 
                                'ComponentMassFractionPhase' // int2str( iphase ) )
                           Component_State % val = component( 1 + ( iphase - 1 ) * cv_nonods + ( icomp - 1 ) * &
                                nphase * cv_nonods : iphase * cv_nonods + ( icomp - 1 ) * nphase * cv_nonods )

                           !Component_State => extract_scalar_field( state( icomp + nphase ), & 
                           !     'ComponentMassFractionPhase' // int2str( iphase ) // 'Old' )
                           !Component_State % val = component_old( 1 + ( iphase - 1 ) * cv_nonods + ( icomp - 1 ) * &
                           !     nphase * cv_nonods : iphase * cv_nonods + ( icomp - 1 ) * nphase * cv_nonods )
                        end do
                     end do
                  end if Conditional_Components_Linearisation2


                  call pre_adapt_tasks( sub_state )

                  call qmesh( state, metric_tensor )

                  if( have_option( '/io/stat/output_before_adapts' ) ) call write_diagnostics( state, current_time, dt, &
                       itime, not_to_move_det_yet = .true. )
!!$                  if( have_option( '/io/stat/output_before_adapts' ) ) call write_diagnostics( state, current_time, dt, &
!!$                       timestep, not_to_move_det_yet = .true. )

                  call run_diagnostics( state )

                  call adapt_state( state, metric_tensor, suppress_reference_warnings=.true. )

                  call update_state_post_adapt( state, metric_tensor, dt, sub_state, nonlinear_iterations, &
                       nonlinear_iterations_adapt )

                  if( have_option( '/io/stat/output_after_adapts' ) ) call write_diagnostics( state, current_time, dt, &
                       itime, not_to_move_det_yet = .true. )
!!$                  if( have_option( '/io/stat/output_after_adapts' ) ) call write_diagnostics( state, current_time, dt, &
!!$                       timestep, not_to_move_det_yet = .true. )

                  call run_diagnostics( state )
                   !Mesh has changed!
                    StorageIndexes = 0
               end if Conditional_Adapt_by_TimeStep

            elseif( have_option( '/mesh_adaptivity/prescribed_adaptivity' ) ) then !!$ Conditional_Adaptivity:

               Conditional_Adapt_by_Time: if( do_adapt_state_prescribed( current_time ) ) then

                  call pre_adapt_tasks( sub_state )

                  if( have_option( '/io/stat/output_before_adapts' ) ) call write_diagnostics( state, current_time, dt, &
                       timestep, not_to_move_det_yet = .true. )

                  call run_diagnostics( state )

                  call adapt_state_prescribed( state, current_time )

                  call update_state_post_adapt( state, metric_tensor, dt, sub_state, nonlinear_iterations, &
                       nonlinear_iterations_adapt)

                  if(have_option( '/io/stat/output_after_adapts' ) ) call write_diagnostics( state, current_time, dt, &
                       timestep, not_to_move_det_yet = .true. )

                  call run_diagnostics( state )
                   !Mesh has changed!
                    StorageIndexes = 0
               end if Conditional_Adapt_by_Time

               not_to_move_det_yet = .false.

            end if Conditional_Adaptivity

            call deallocate(packed_state)
            call pack_multistate(state,packed_state,&
                 multiphase_state,multicomponent_state)
            call temp_mem_hacks()

!!$ Deallocating array variables:
            deallocate( &
!!$ Node glabal numbers
                 cv_sndgln, p_sndgln, u_sndgln, &
!!$ Sparsity patterns
                 finacv, colacv, midacv,&
                 small_finacv, small_colacv, small_midacv, &
                 finmcy, colmcy, midmcy, &
                 block_to_global_acv, global_dense_block_acv, &
                 finele, colele, midele, findgm_pha, coldgm_pha, middgm_pha, findct, &
                 colct, findc, colc, findcmc, colcmc, midcmc, findm, &
                 colm, midm, &
!!$ Defining element-pair type and discretisation options and coefficients
                 opt_vel_upwind_coefs, &
!!$ For output:
                 PhaseVolumeFraction_FEMT, Temperature_FEMT, Density_FEMT, &
                 Component_FEMT, Mean_Pore_CV, SumConc_FEMT, Dummy_PhaseVolumeFraction_FEMT, &
!!$ Variables used in the diffusion-like term: capilarity and surface tension:
                 plike_grad_sou_grad, plike_grad_sou_coef, &
!!$ Working arrays
                 PhaseVolumeFraction_BC_Spatial, Pressure_FEM_BC_Spatial, &
                 Density_BC_Spatial, Component_BC_Spatial, Velocity_U_BC_Spatial, wic_momu_bc, Temperature_BC_Spatial, &
                 xu, yu, zu, x, y, z, ug, vg, wg, &
                 Velocity_U, Velocity_V, Velocity_W, Velocity_U_Old, Velocity_V_Old, Velocity_W_Old, &
                 Velocity_NU, Velocity_NV, Velocity_NW, Velocity_NU_Old, Velocity_NV_Old, Velocity_NW_Old, &
                 Pressure_FEM, Pressure_CV, Temperature, Density, Density_Cp, Density_Component, PhaseVolumeFraction, &
                 Component, U_Density, &
                 Pressure_FEM_Old, Pressure_CV_Old, Temperature_Old, Density_Old, Density_Cp_Old, Density_Component_Old, &
                 PhaseVolumeFraction_Old, Component_Old, &
                 U_Density_Old, DRhoDPressure, &
                 Porosity, &
                 Velocity_U_Source, Velocity_U_Source_CV, Temperature_Source, PhaseVolumeFraction_Source, &
                 ScalarField_Source, Component_Source, ScalarAdvectionField_Source, &
                 PhaseVolumeFraction_BC, Pressure_FEM_BC, &
                 Density_BC, Component_BC, Velocity_U_BC, Velocity_V_BC, Velocity_W_BC, Temperature_BC, &
                 suf_u_bc_rob1, suf_v_bc_rob1, suf_w_bc_rob1, suf_u_bc_rob2, suf_v_bc_rob2, suf_w_bc_rob2, &
                 suf_sig_diagten_bc, suf_momu_bc, suf_momv_bc, suf_momw_bc, &
                 suf_t_bc_rob1, suf_t_bc_rob2, suf_vol_bc_rob1, suf_vol_bc_rob2, suf_comp_bc_rob1, suf_comp_bc_rob2, &
                 theta_gdiff,  ScalarField_Source_Store, ScalarField_Source_Component, &
                 mass_ele, dummy_ele, &
                 Permeability, Material_Absorption, Material_Absorption_Stab, &
                 Velocity_Absorption, ScalarField_Absorption, Component_Absorption, Temperature_Absorption, &
                 Component_Diffusion_Operator_Coefficient, &
                 Momentum_Diffusion, ScalarAdvectionField_Diffusion, &
                 Component_Diffusion, &
                 theta_flux, one_m_theta_flux, sum_theta_flux, sum_one_m_theta_flux, density_tmp, density_old_tmp )

deallocate(NDOTQOLD,&
           NDOTQVOLD,LIMTOLD,LIMT2OLD,&
           LIMDOLD,LIMDTOLD,LIMDTT2OLD,&
           LIMVOLD,LIMV2OLD,LIMVDOLD,&
           LIMVDTOLD,LIMVDTT2OLD,NDOTQCOLD,&
           LIMCOLD,LIMC2OLD,LIMCDOLD,&
           LIMCDTOLD,LIMCDTT2OLD)

!!$  Compute primary scalars used in most of the code
            call Get_Primary_Scalars( state, &         
                 nphase, nstate, ncomp, totele, ndim, stotel, &
                 u_nloc, xu_nloc, cv_nloc, x_nloc, x_nloc_p1, p_nloc, mat_nloc, &
                 x_snloc, cv_snloc, u_snloc, p_snloc, &
                 cv_nonods, mat_nonods, u_nonods, xu_nonods, x_nonods, x_nonods_p1, p_nonods, dx )
!!$ Calculating Global Node Numbers
            allocate( cv_sndgln( stotel * cv_snloc ), p_sndgln( stotel * p_snloc ), &
                 u_sndgln( stotel * u_snloc ) )

  !          x_ndgln_p1 = 0 ; x_ndgln = 0 ; cv_ndgln = 0 ; p_ndgln = 0 ; mat_ndgln = 0 ; u_ndgln = 0 ; xu_ndgln = 0 ; &
                 cv_sndgln = 0 ; p_sndgln = 0 ; u_sndgln = 0

            call Compute_Node_Global_Numbers( state, &
                 totele, stotel, x_nloc, x_nloc_p1, cv_nloc, p_nloc, u_nloc, xu_nloc, &
                 cv_snloc, p_snloc, u_snloc, &
                 cv_ndgln, u_ndgln, p_ndgln, x_ndgln, x_ndgln_p1, xu_ndgln, mat_ndgln, &
                 cv_sndgln, p_sndgln, u_sndgln )
!!$
!!$ Computing Sparsity Patterns Matrices
!!$

!!$ Defining lengths and allocating space for the matrices
            call Defining_MaxLengths_for_Sparsity_Matrices( ndim, nphase, totele, u_nloc, cv_nloc, cv_nonods, &
                 mx_nface_p1, mxnele, mx_nct, mx_nc, mx_ncolcmc, mx_ncoldgm_pha, mx_ncolmcy, &
                 mx_ncolacv, mx_ncolm )
            nlenmcy = u_nonods * nphase * ndim + cv_nonods
            allocate( finacv( cv_nonods * nphase + 1 ), colacv( mx_ncolacv ), midacv( cv_nonods * nphase ), &
                 finmcy( nlenmcy + 1 ), colmcy( mx_ncolmcy ), midmcy( nlenmcy ), &
                 finele( totele + 1 ), colele( mxnele ), midele( totele ), &
                 findgm_pha( u_nonods * nphase * ndim + 1 ), coldgm_pha( mx_ncoldgm_pha ), &
                 middgm_pha( u_nonods * nphase * ndim ), &
                 findct( cv_nonods + 1 ), colct( mx_nct ), &
                 findc( u_nonods + 1 ), colc( mx_nc ), &
                 findcmc( cv_nonods + 1 ), colcmc( mx_ncolcmc ), midcmc( cv_nonods ), &
                 findm( cv_nonods + 1 ), colm( mx_ncolm ), midm( cv_nonods ) )

            allocate( global_dense_block_acv (nphase,cv_nonods) )
                 finacv = 0 ; colacv = 0 ; midacv = 0 ; finmcy = 0 ; colmcy = 0 ; midmcy = 0 ; finele = 0 ; &
                 colele = 0 ; midele = 0 ; findgm_pha = 0 ; coldgm_pha = 0 ; middgm_pha = 0 ; findct = 0 ; &
                 colct = 0 ; findc = 0 ; colc = 0 ; findcmc = 0 ; colcmc = 0 ; midcmc = 0 ; findm = 0 ; &
                 colm = 0 ; midm = 0

!!$ Defining element-pair type 
            call Get_Ele_Type( x_nloc, cv_ele_type, p_ele_type, u_ele_type, &
                 mat_ele_type, u_sele_type, cv_sele_type )

!!$ Sparsity Patterns Matrices 
            call Get_Sparsity_Patterns( state, &
!!$ CV multi-phase eqns (e.g. vol frac, temp)
                 mx_ncolacv, ncolacv, finacv, colacv, midacv, &
                 small_finacv, small_colacv, small_midacv, &
                 block_to_global_acv, global_dense_block_acv, &
!!$ Force balance plus cty multi-phase eqns
                 nlenmcy, mx_ncolmcy, ncolmcy, finmcy, colmcy, midmcy, &
!!$ Element connectivity
                 mxnele, ncolele, midele, finele, colele, &
!!$ Force balance sparsity
                 mx_ncoldgm_pha, ncoldgm_pha, coldgm_pha, findgm_pha, middgm_pha, &
!!$ CT sparsity - global continuity eqn
                 mx_nct, ncolct, findct, colct, &
!!$ C sparsity operating on pressure in force balance
                 mx_nc, ncolc, findc, colc, &
!!$ pressure matrix for projection method
                 mx_ncolcmc, ncolcmc, findcmc, colcmc, midcmc, &
!!$ CV-FEM matrix
                 mx_ncolm, ncolm, findm, colm, midm, mx_nface_p1 )

!!$ Allocating space for various arrays:
            allocate( xu( xu_nonods ), yu( xu_nonods ), zu( xu_nonods ), &
                 x( x_nonods ), y( x_nonods ), z( x_nonods ), &
                 ug( u_nonods * nphase ), vg( u_nonods * nphase ), wg( u_nonods * nphase ), &
!!$
                 Velocity_U( u_nonods * nphase ), Velocity_V( u_nonods * nphase ), Velocity_W( u_nonods * nphase ), &
                 Velocity_U_Old( u_nonods * nphase ), Velocity_V_Old( u_nonods * nphase ), Velocity_W_Old( u_nonods * nphase ), &
                 Velocity_NU( u_nonods * nphase ), Velocity_NV( u_nonods * nphase ), Velocity_NW( u_nonods * nphase ), &
                 Velocity_NU_Old( u_nonods * nphase ), Velocity_NV_Old( u_nonods * nphase ), Velocity_NW_Old( u_nonods * nphase ), &
!!$
                 Pressure_FEM( cv_nonods ), Pressure_CV( cv_nonods ), &
                 Temperature( nphase * cv_nonods ), Density( nphase * cv_nonods ), Density_Cp( nphase * cv_nonods ), &
                 Density_Component( nphase * cv_nonods * ncomp ), &
                 PhaseVolumeFraction( nphase * cv_nonods ), Component( nphase * cv_nonods * ncomp ), &
                 U_Density( nphase * cv_nonods ), DRhoDPressure( nphase * cv_nonods ), &
!!$
                 Pressure_FEM_Old( cv_nonods ), Pressure_CV_Old( cv_nonods ), &
                 Temperature_Old( nphase * cv_nonods ), Density_Old( nphase * cv_nonods ), Density_Cp_Old( nphase * cv_nonods ), &
                 Density_Component_Old( nphase * cv_nonods * ncomp ), &
                 PhaseVolumeFraction_Old( nphase * cv_nonods ), Component_Old( nphase * cv_nonods * ncomp ), &
                 U_Density_Old( nphase * cv_nonods ), &
!!$
                 PhaseVolumeFraction_BC_Spatial( stotel * nphase ), Pressure_FEM_BC_Spatial( stotel * nphase ), &
                 Density_BC_Spatial( stotel * nphase ), Component_BC_Spatial( stotel * nphase ), &
                 Velocity_U_BC_Spatial( stotel * nphase ), wic_momu_bc( stotel * nphase ), Temperature_BC_Spatial( stotel * nphase ), &
                 PhaseVolumeFraction_BC( stotel * cv_snloc * nphase ), Pressure_FEM_BC( stotel * p_snloc * nphase ), &
                 Density_BC( stotel * cv_snloc * nphase ), Temperature_BC( stotel * cv_snloc * nphase ), &
                 Component_BC( stotel * cv_snloc * nphase * ncomp ), &
                 Velocity_U_BC( stotel * u_snloc * nphase ), Velocity_V_BC( stotel * u_snloc * nphase ), &
                 Velocity_W_BC( stotel * u_snloc * nphase ), Temperature_Source( cv_nonods * nphase ), &
                 suf_u_bc_rob1( stotel * u_snloc * nphase ), suf_v_bc_rob1( stotel * u_snloc * nphase ), &
                 suf_w_bc_rob1( stotel * u_snloc * nphase ), suf_u_bc_rob2( stotel * u_snloc * nphase ), &
                 suf_v_bc_rob2( stotel * u_snloc * nphase ), suf_w_bc_rob2( stotel * u_snloc * nphase ), &
                 suf_t_bc_rob1( stotel * cv_snloc * nphase ), suf_t_bc_rob2( stotel * cv_snloc * nphase ), &
                 suf_vol_bc_rob1( stotel * cv_snloc * nphase ), suf_vol_bc_rob2( stotel * cv_snloc * nphase ), &
                 suf_comp_bc_rob1( stotel * cv_snloc * nphase ), suf_comp_bc_rob2( stotel * cv_snloc * nphase ), &
                 suf_sig_diagten_bc( stotel * cv_snloc * nphase, ndim ), &
                 suf_momu_bc( stotel * u_snloc * nphase ), suf_momv_bc( stotel * u_snloc * nphase ), suf_momw_bc( stotel * u_snloc * nphase ), &
!!$
                 Porosity( totele ), &
                 PhaseVolumeFraction_FEMT( cv_nonods * nphase ), Temperature_FEMT( cv_nonods * nphase ), &
                 Density_FEMT( cv_nonods * nphase ), Component_FEMT( cv_nonods * nphase * ncomp ), &
                 Mean_Pore_CV( cv_nonods ), SumConc_FEMT( cv_nonods * ncomp ), &
                 Dummy_PhaseVolumeFraction_FEMT( cv_nonods * nphase ), dummy_ele( totele ), mass_ele( totele ), &
!!$
                 PhaseVolumeFraction_Source( cv_nonods * nphase ), Velocity_U_Source( u_nonods * nphase * ndim ), &
                 Velocity_U_Source_CV( cv_nonods * nphase * ndim ), Component_Source( cv_nonods * nphase ), &
                 ScalarField_Source( cv_nonods * nphase ), ScalarAdvectionField_Source( cv_nonods * nphase ), &
!!$
                 Permeability( totele, ndim, ndim ), &
!!$
                 Material_Absorption( mat_nonods, ndim * nphase, ndim * nphase ), &
                 Velocity_Absorption( mat_nonods, ndim * nphase, ndim * nphase ), &
                 Material_Absorption_Stab( mat_nonods, ndim * nphase, ndim * nphase ), & 
                 ScalarField_Absorption( cv_nonods, nphase, nphase ), Component_Absorption( cv_nonods, nphase, nphase ), &
                 Temperature_Absorption( cv_nonods, nphase, nphase ), &
                 Momentum_Diffusion( mat_nonods, ndim, ndim, nphase ), &
                 ScalarAdvectionField_Diffusion( mat_nonods, ndim, ndim, nphase ), & 
                 Component_Diffusion( mat_nonods, ndim, ndim, nphase ), &
!!$ Variables used in the diffusion-like term: capilarity and surface tension:
                 plike_grad_sou_grad( cv_nonods * nphase ), &
                 plike_grad_sou_coef( cv_nonods * nphase ) )    
!!$
            Velocity_U=0. ; Velocity_V=0. ; Velocity_W=0.
            Velocity_U_Old=0. ; Velocity_V_Old=0. ; Velocity_W_Old=0.
            Velocity_NU=0. ; Velocity_NV=0. ; Velocity_NW=0.
            Velocity_NU_Old=0. ; Velocity_NV_Old=0. ; Velocity_NW_Old=0.
            UG=0. ; VG=0. ; WG=0.
            Velocity_U_Source = 0. ; Velocity_Absorption = 0. ; Velocity_U_Source_CV = 0. 
            Velocity_U_BC_Spatial=0 ; Velocity_U_BC=0. ; Velocity_V_BC=0. ; Velocity_W_BC=0.
            Momentum_Diffusion=0.
!!$
            Temperature=0. ; Temperature_Source=0. ; Temperature_BC_Spatial=0 ; Temperature_BC=0.
            Temperature_FEMT=0. ; Temperature_Absorption=0.
!!$
            Component=0. ; Component_BC_Spatial=0 ; Component_BC=0. ; Component_Source=0.
            Component_Diffusion=0. ; Component_Absorption=0.
!!$
            Porosity=0. ; Permeability=0.
!!$
            Pressure_CV=0. ; Pressure_FEM=0. ; 
            Pressure_FEM_Old=0. ; Pressure_CV_Old=0.
            Pressure_FEM_BC_Spatial=0 ; Pressure_FEM_BC=0.
!!$
            PhaseVolumeFraction=0. ; PhaseVolumeFraction_Old=0. ; PhaseVolumeFraction_BC_Spatial=0
            PhaseVolumeFraction_BC=0. ; PhaseVolumeFraction_Source=0.
            PhaseVolumeFraction_FEMT=0. ; Dummy_PhaseVolumeFraction_FEMT=0.
!!$
            Density=0. ; Density_Old=0. ; Density_BC_Spatial=0 ; Density_BC=0.
            U_Density=0. ; U_Density_Old=0. ; Density_Cp=0. ; Density_Cp_Old=0.
!!$
            ScalarAdvectionField_Diffusion=0. ; ScalarField_Absorption=0.
            ScalarField_Source=0. ; ScalarAdvectionField_Source=0.
!!$
            Material_Absorption=0. ; Material_Absorption_Stab=0.
!!$
            plike_grad_sou_grad=0. ; plike_grad_sou_coef=0.
!!$
            suf_u_bc_rob1=0. ; suf_v_bc_rob1=0. 
            suf_w_bc_rob1=0. ; suf_u_bc_rob2=0. 
            suf_v_bc_rob2=0. ; suf_w_bc_rob2=0. 
            suf_t_bc_rob1=0. ; suf_t_bc_rob2=0. 
            suf_vol_bc_rob1=0. ; suf_comp_bc_rob1=0. ; suf_comp_bc_rob2=0.
            suf_sig_diagten_bc=0.
            suf_momu_bc=0. ; suf_momv_bc=0. ; suf_momw_bc=0.
            wic_momu_bc=0
!!$

!!$ Extracting Mesh Dependent Fields
            initialised = .true.
            call Extracting_MeshDependentFields_From_State( state, initialised, &
                 xu, yu, zu, x, y, z, &
                 PhaseVolumeFraction, PhaseVolumeFraction_BC_Spatial, PhaseVolumeFraction_BC, PhaseVolumeFraction_Source, &
                 Pressure_CV, Pressure_FEM, Pressure_FEM_BC_Spatial, Pressure_FEM_BC, &
                 Density, Density_BC_Spatial, Density_BC, &
                 Component, Component_BC_Spatial, Component_BC, Component_Source, &
                 Velocity_U, Velocity_V, Velocity_W, Velocity_NU, Velocity_NV, Velocity_NW, &
                 Velocity_U_BC_Spatial, wic_momu_bc, Velocity_U_BC, Velocity_V_BC, Velocity_W_BC,&
                 suf_momu_bc, suf_momv_bc, suf_momw_bc, Velocity_U_Source, Velocity_Absorption, &
                 Temperature, Temperature_BC_Spatial, Temperature_BC, Temperature_Source, suf_t_bc_rob1, suf_t_bc_rob2, &
                 Porosity, Permeability )

!!$ Dummy field used in the scalar advection option:
            Dummy_PhaseVolumeFraction_FEMT = 1.

            allocate( density_tmp(cv_nonods*nphase) , density_old_tmp(cv_nonods*nphase) )
            density_tmp=0. ; density_old_tmp=0.


            ncv_faces=CV_count_faces( packed_state,&
                 CV_ELE_TYPE, STOTEL, CV_SNDGLN, U_SNDGLN )

      allocate(NDOTQOLD(nphase,ncv_faces),&
           NDOTQVOLD(nphase,ncv_faces),&
           LIMTOLD(nphase,ncv_faces),&
           LIMT2OLD(nphase,ncv_faces),&
           LIMDOLD(nphase,ncv_faces),&
           LIMDTOLD(nphase,ncv_faces),&
           LIMDTT2OLD(nphase,ncv_faces),&
           LIMVOLD(nphase,ncv_faces),&
           LIMV2OLD(nphase,ncv_faces),&
           LIMVDOLD(nphase,ncv_faces),&
           LIMVDTOLD(nphase,ncv_faces),&
           LIMVDTT2OLD(nphase,ncv_faces),&
           NDOTQCOLD(nphase,ncv_faces,ncomp),&
           LIMCOLD(nphase,ncv_faces,ncomp),&
           LIMC2OLD(nphase,ncv_faces,ncomp),&
           LIMCDOLD(nphase,ncv_faces,ncomp),&
           LIMCDTOLD(nphase,ncv_faces,ncomp),&
           LIMCDTT2OLD(nphase,ncv_faces,ncomp))


!!$
!!$ Initialising Robin boundary conditions --  this still need to be defined in the schema:
!!$
            suf_u_bc_rob1 = 0. ; suf_v_bc_rob1 = 0. ; suf_w_bc_rob1 = 0. ; suf_u_bc_rob2 = 0. ; suf_v_bc_rob2 = 0.
            suf_w_bc_rob2 = 0. ; suf_vol_bc_rob1 = 0. ; suf_vol_bc_rob2 = 0.
            suf_comp_bc_rob1 = 0. ; suf_comp_bc_rob2 = 0.

!!$
!!$ Initialising Absorption terms that do not appear in the schema
!!$
            ScalarField_Absorption = 0. ; Component_Absorption = 0. ; Temperature_Absorption = 0.


!!$ Variables that can be effectively deleted as they are not used anymore:
            noit_dim = 0

!!$ Computing shape function scalars
            igot_t2 = 0 ; igot_theta_flux = 0
            if( ncomp /= 0 )then
               igot_t2 = 1 ; igot_theta_flux = 1
            end if

            call retrieve_ngi( ndim, cv_ele_type, cv_nloc, u_nloc, &
                 cv_ngi, cv_ngi_short, scvngi_theta, sbcvngi, nface, .false. )

            allocate( theta_flux( nphase, scvngi_theta*cv_nloc*totele * igot_theta_flux ), &
                 one_m_theta_flux( nphase, scvngi_theta*cv_nloc*totele * igot_theta_flux ), &
                 sum_theta_flux( nphase, scvngi_theta*cv_nloc*totele * igot_theta_flux ), &
                 sum_one_m_theta_flux( nphase, scvngi_theta*cv_nloc*totele * igot_theta_flux ), &
                 theta_gdiff( cv_nonods * nphase ), ScalarField_Source_Store( cv_nonods * nphase ), &
                 ScalarField_Source_Component( cv_nonods * nphase ) )

            sum_theta_flux = 1. ; sum_one_m_theta_flux = 0.  
            ScalarField_Source_Store=0. ; ScalarField_Source_Component=0.

            allocate( Component_Diffusion_Operator_Coefficient( ncomp, ncomp_diff_coef, nphase ) )  
            nopt_vel_upwind_coefs = mat_nonods * nphase * ndim * ndim * 2
            allocate( opt_vel_upwind_coefs( nopt_vel_upwind_coefs ) ) ; opt_vel_upwind_coefs = 0.

!!$            !$$$$$$$$$$$$$$$$$$$$$$$$$$$$$$$$$$$$$$$$$$$$$$$$$$$$$$$$$$
!!$            call copy_into_state( state, &
!!$                 PhaseVolumeFraction, Temperature, Pressure_CV, Velocity_U, Velocity_V, Velocity_W, &
!!$                 Density, Component, &
!!$                 ncomp, nphase, cv_ndgln, p_ndgln, u_ndgln, ndim )
!!$            dump_no=666
!!$            call write_state( dump_no, state ) ! Now writing into the vtu files
!!$            stop 777
!!$            !$$$$$$$$$$$$$$$$$$$$$$$$$$$$$$$$$$$$$$$$$$$$$$$$$$$$$$$$$$

         end if Conditional_ReallocatingFields

!!$ Simple adaptive time stepping algorithm
         if ( have_option( '/timestepping/adaptive_timestep' ) ) then
            c = -66.6 ; minc = 0. ; maxc = 66.e6 ; ic = 66.e6
            call get_option( '/timestepping/adaptive_timestep/requested_cfl', rc )
            call get_option( '/timestepping/adaptive_timestep/minimum_timestep', minc, stat )
            call get_option( '/timestepping/adaptive_timestep/maximum_timestep', maxc, stat )
            call get_option( '/timestepping/adaptive_timestep/increase_tolerance', ic, stat )

            do iphase = 1, nphase
               ! requested cfl
               rc_field => extract_scalar_field( state( iphase ), 'RequestedCFL', stat )
               if ( stat == 0 ) rc = min( rc, minval( rc_field % val ) )
               ! max cfl
               cfl => extract_scalar_field( state( iphase ), 'CFLNumber' )
               c = max ( c, maxval( cfl % val ) )
            end do

            call get_option( '/timestepping/timestep', dt )
            dt = max( min( min( dt * rc / c, ic * dt ), maxc ), minc )
            call set_option( '/timestepping/timestep', dt )
         end if

      end do Loop_Time

!!$ Now deallocating arrays:
      deallocate( &
!!$ Node glabal numbers
           cv_sndgln, p_sndgln, u_sndgln, &
!!$ Sparsity patterns
           finacv, colacv, midacv,&
           small_finacv, small_colacv, small_midacv, &
           finmcy, colmcy, midmcy, &
           block_to_global_acv, global_dense_block_acv, &
           finele, colele, midele, findgm_pha, coldgm_pha, middgm_pha, findct, &
           colct, findc, colc, findcmc, colcmc, midcmc, findm, &
           colm, midm, &
!!$ Defining element-pair type and discretisation options and coefficients
           opt_vel_upwind_coefs, &
!!$ For output:
           PhaseVolumeFraction_FEMT, Temperature_FEMT, Density_FEMT, &
           Component_FEMT, Mean_Pore_CV, SumConc_FEMT, Dummy_PhaseVolumeFraction_FEMT, &
!!$ Variables used in the diffusion-like term: capilarity and surface tension:
           plike_grad_sou_grad, plike_grad_sou_coef, &
!!$ Working arrays
           PhaseVolumeFraction_BC_Spatial, Pressure_FEM_BC_Spatial, &
           Density_BC_Spatial, Component_BC_Spatial, Velocity_U_BC_Spatial, Temperature_BC_Spatial, &
           xu, yu, zu, x, y, z, ug, vg, wg, &
           Velocity_U, Velocity_V, Velocity_W, Velocity_U_Old, Velocity_V_Old, Velocity_W_Old, &
           Velocity_NU, Velocity_NV, Velocity_NW, Velocity_NU_Old, Velocity_NV_Old, Velocity_NW_Old, &
           Pressure_FEM, Pressure_CV, Temperature, Density, Density_Cp, Density_Component, PhaseVolumeFraction, &
           Component, U_Density, &
           Pressure_FEM_Old, Pressure_CV_Old, Temperature_Old, Density_Old, Density_Cp_Old, Density_Component_Old, &
           PhaseVolumeFraction_Old, Component_Old, &
           U_Density_Old, DRhoDPressure, &
           Porosity, &
           Velocity_U_Source, Velocity_U_Source_CV, Temperature_Source, PhaseVolumeFraction_Source, &
           ScalarField_Source, Component_Source, ScalarAdvectionField_Source, &
           PhaseVolumeFraction_BC, Pressure_FEM_BC, &
           Density_BC, Component_BC, Velocity_U_BC, Velocity_V_BC, Velocity_W_BC, Temperature_BC, &
           suf_u_bc_rob1, suf_v_bc_rob1, suf_w_bc_rob1, suf_u_bc_rob2, suf_v_bc_rob2, suf_w_bc_rob2, &
           suf_t_bc_rob1, suf_t_bc_rob2, suf_vol_bc_rob1, suf_vol_bc_rob2, suf_comp_bc_rob1, suf_comp_bc_rob2, &
           theta_gdiff,  ScalarField_Source_Store, ScalarField_Source_Component, &
           mass_ele, dummy_ele, &
           Permeability, Material_Absorption, Material_Absorption_Stab, &
           Velocity_Absorption, ScalarField_Absorption, Component_Absorption, Temperature_Absorption, &
           Component_Diffusion_Operator_Coefficient, &
           Momentum_Diffusion, ScalarAdvectionField_Diffusion, &
           Component_Diffusion, &
           theta_flux, one_m_theta_flux, sum_theta_flux, sum_one_m_theta_flux, density_tmp, density_old_tmp )

        !deallocate arrays for adaptive_time_stepping and adaptive_non_linear iterations
        if (nonLinearAdaptTs) deallocate( Velocity_U_backup, Velocity_V_backup,  &
               Temperature_backup, Density_backup, Pressure_CV_backup,&
               PhaseVolumeFraction_backup, Component_backup&
               , Velocity_W_backup, Pressure_FEM_backup,&
                Density_Component_backup, Density_Cp_backup)

        deallocate(NDOTQOLD,&
             NDOTQVOLD,LIMTOLD,LIMT2OLD,&
             LIMDOLD,LIMDTOLD,LIMDTT2OLD,&
             LIMVOLD,LIMV2OLD,LIMVDOLD,&
             LIMVDTOLD,LIMVDTT2OLD,NDOTQCOLD,&
             LIMCOLD,LIMC2OLD,LIMCDOLD,&
             LIMCDTOLD,LIMCDTT2OLD)

        call finalise_multistate(packed_state,multiphase_state,&
             multicomponent_state)


        if (tolerance_between_non_linear>0.) then
            select case (variable_selection)
                case (1)
                    deallocate(Pressure_nonlin_check)
                case (2)
                    deallocate(Velocity_U_nonlin_check)
                    deallocate(Velocity_V_nonlin_check)
                    deallocate(Velocity_W_nonlin_check)
                case default
                    deallocate(PhaseVolumeFraction_nonlin_check)
            end select
        end if



      return

      contains 

        
        subroutine temp_mem_hacks()
          
!!! routine puts various CSR sparsities into packed_state

          use sparse_tools
          
          type(csr_sparsity) :: sparsity
          sparsity=wrap(finele,midele,colm=colele,name='ElementConnectivity')
          call insert(packed_state,sparsity,'ElementConnectivity')

          sparsity=wrap(small_finacv,small_midacv,colm=small_colacv,name='SinglePhaseAdvectionSparsity')
          call insert(packed_state,sparsity,'SinglePhaseAdvectionSparsity')
          sparsity=wrap(finacv,midacv,colm=colacv,name='PackedAdvectionSparsity')
          call insert(packed_state,sparsity,'PackedAdvectionSparsity')
          sparsity=wrap(findc,colm=colc,name='CMatrixSparsity')
          call insert(packed_state,sparsity,'CMatrixSparsity')
          sparsity=wrap(findct,colm=colct,name='CTMatrixSparsity')
          call insert(packed_state,sparsity,'CTMatrixSparsity')
          sparsity=wrap(findcmc,colm=colcmc,name='CMCMatrixSparsity')
          call insert(packed_state,sparsity,'CMCMatrixSparsity')
          sparsity=wrap(findm,midm,colm=colm,name='CVFEMSparsity')
          call insert(packed_state,sparsity,'CVFEMSparsity')
          

        end subroutine temp_mem_hacks


        subroutine temp_assigns()

<<<<<<< HEAD
          type(vector_field), pointer :: pu,pp
=======
          type(vector_field), pointer :: pu
>>>>>>> b97b7002

          pu=>extract_vector_field(packed_state,"VelocityCoordinate")

          xu=>pu%val(1,:)
          x=>x_position%val(1,:)


          if ( ndim >= 2 ) then
             yu=>pu%val(2,:)
             y=>x_position%val(2,:)
          else
             yu=>temp(1:xu_nonods)
             y=>temp(1:x_nonods)
          end if
          
          if ( ndim == 3 ) then
             zu=>pu%val(3,:)
             z=>x_position%val(3,:)
          else
             zu=>temp(1:xu_nonods)
             z=>temp(1:x_nonods)
          end if

        end subroutine temp_assigns
    end subroutine MultiFluids_SolveTimeLoop



    subroutine Updating_Linearised_Components( totele, nphase, ncomp, ndim, cv_nloc, cv_nonods, cv_ndgln, &
         component )
      implicit none
      integer, intent( in ) :: totele, nphase, ncomp, ndim, cv_nloc, cv_nonods
      integer, dimension( : ), intent( in ) :: cv_ndgln
      real, dimension ( : ), intent( inout ) :: component
!!$Local variables
      integer :: ele, iphase, cv_iloc, cv_nod, cv_nod_pha
      real, dimension( : ), allocatable :: density_tmp
      real, dimension( :, : ), allocatable :: den_cv_nod

      allocate( density_tmp( cv_nonods * nphase * max( 1, ncomp ) ), den_cv_nod( cv_nloc, nphase ) ) ; &
           density_tmp = 0. ; den_cv_nod = 0.

      Conditional_CV_Number: if( cv_nloc == 6 .or. (cv_nloc == 10 .and. ndim==3) ) then ! P2 triangle or tet
         density_tmp = component
         Loop_Elements: do ele = 1, totele
            Loop_CV: do cv_iloc = 1, cv_nloc
               cv_nod = cv_ndgln( ( ele - 1 ) * cv_nloc + cv_iloc )
               do iphase = 1, nphase
                  cv_nod_pha = cv_nod + ( iphase - 1 ) * cv_nonods
                  den_cv_nod( cv_iloc, iphase ) = density_tmp( cv_nod_pha )
               end do
            end do Loop_CV

            den_cv_nod( 2, : ) = 0.5 * ( den_cv_nod( 1, : ) + den_cv_nod( 3, : ) )
            den_cv_nod( 4, : ) = 0.5 * ( den_cv_nod( 1, : ) + den_cv_nod( 6, : ) )
            den_cv_nod( 5, : ) = 0.5 * ( den_cv_nod( 3, : ) + den_cv_nod( 6, : ) )
            if( cv_nloc == 10 ) then
               den_cv_nod( 7, : ) = 0.5 * ( den_cv_nod( 1, : ) + den_cv_nod( 10, : ) )
               den_cv_nod( 8, : ) = 0.5 * ( den_cv_nod( 3, : ) + den_cv_nod( 10, : ) )
               den_cv_nod( 9, : ) = 0.5 * ( den_cv_nod( 6, : ) + den_cv_nod( 10, : ) )
            end if

            Loop_CV2: do cv_iloc = 1, cv_nloc
               cv_nod = cv_ndgln( ( ele - 1 ) * cv_nloc + cv_iloc )
               do iphase = 1, nphase
                  cv_nod_pha = cv_nod + ( iphase - 1 ) * cv_nonods
                  component( cv_nod_pha ) = den_cv_nod( cv_iloc, iphase )
               end do
            end do Loop_CV2

         end do Loop_Elements

      end if Conditional_CV_Number

      deallocate( density_tmp, den_cv_nod )

      return
    end subroutine Updating_Linearised_Components



  end module multiphase_time_loop<|MERGE_RESOLUTION|>--- conflicted
+++ resolved
@@ -231,10 +231,6 @@
       REAL, DIMENSION( : , : ), allocatable :: LIMVOLD,LIMV2OLD,LIMVDOLD,LIMVDTOLD,LIMVDTT2OLD
       REAL, DIMENSION( : , : ,: ), allocatable :: NDOTQCOLD,LIMCOLD,LIMC2OLD,LIMCDOLD,LIMCDTOLD,LIMCDTT2OLD
 
-
-      type(vector_field), pointer :: x_position
-      type(tensor_field), pointer :: velocity, velocity_old
-
       !Variable to store where we store things. Do not oversize this array, the size has to be the last index in use
       integer, dimension (32) :: StorageIndexes
       !Initially we set to use Stored data and that we have a new mesh
@@ -246,10 +242,6 @@
 
       call pack_multistate(state,packed_state,multiphase_state,&
            multicomponent_state)
-
-      x_position=> extract_vector_field(packed_state,"PressureCoordinate")
-      velocity=> extract_tensor_field(packed_state,"PackedVelocity")
-      velocity_old=> extract_tensor_field(packed_state,"PackedOldVelocity")
 
       variable_selection = 3 !Variable to check how good nonlinear iterations are going 1 (Pressure), 2 (Velocity), 3 (Saturation)
       Repeat_time_step = .false.!Initially has to be false
@@ -283,6 +275,10 @@
       allocate( cv_sndgln( stotel * cv_snloc ), p_sndgln( stotel * p_snloc ), &
            u_sndgln( stotel * u_snloc ) )
 
+      
+      
+
+!      x_ndgln_p1 = 0 ; x_ndgln = 0 ; cv_ndgln = 0 ; p_ndgln = 0 ; mat_ndgln = 0 ; u_ndgln = 0 ; xu_ndgln = 0 ; &
            cv_sndgln = 0 ; p_sndgln = 0 ; u_sndgln = 0
 
       call Compute_Node_Global_Numbers( state, &
@@ -414,7 +410,7 @@
            plike_grad_sou_coef( cv_nonods * nphase ) )
 
       ncv_faces=CV_count_faces( packed_state,&
-           CV_ELE_TYPE, STOTEL, CV_SNDGLN, U_SNDGLN )
+                 CV_ELE_TYPE, STOTEL, CV_SNDGLN, U_SNDGLN )
 
       allocate(NDOTQOLD(nphase,ncv_faces),&
            NDOTQVOLD(nphase,ncv_faces),&
@@ -680,7 +676,6 @@
          end if
 
 !!$ Update all fields from time-step 'N - 1'
-         velocity_old%val=velocity%val
          Velocity_U_Old = Velocity_U ; Velocity_V_Old = Velocity_V ; Velocity_W_Old = Velocity_W
          Velocity_NU = Velocity_U ; Velocity_NV = Velocity_V ; Velocity_NW = Velocity_W
          Velocity_NU_Old = Velocity_U ; Velocity_NV_Old = Velocity_V ; Velocity_NW_Old = Velocity_W
@@ -1068,8 +1063,8 @@
                     STOTEL, CV_SNDGLN, U_SNDGLN, P_SNDGLN, &
                     U_SNLOC, P_SNLOC, CV_SNLOC, &
 !!$
-                    x_position%val, Material_Absorption_Stab, Material_Absorption+Velocity_Absorption, Velocity_U_Source, Velocity_U_Source_CV, &
-                    Velocity%val, Velocity_Old%val, &
+                    x, y, z, Material_Absorption_Stab, Material_Absorption+Velocity_Absorption, Velocity_U_Source, Velocity_U_Source_CV, &
+                    Velocity_U, Velocity_V, Velocity_W, Velocity_U_Old, Velocity_V_Old, Velocity_W_Old, &
                     Pressure_FEM, Pressure_CV, Density, Density_Old, PhaseVolumeFraction, PhaseVolumeFraction_Old, & 
                     DRhoDPressure, &
                     dt, &
@@ -1107,11 +1102,6 @@
                     iplike_grad_sou, plike_grad_sou_coef, plike_grad_sou_grad, &
                     scale_momentum_by_volume_fraction,&
                            StorageIndexes=StorageIndexes )
-
-               !rearranging for old memory
-               velocity_u=[transpose(velocity%val(1,:,:))]
-               if (ndim >= 2) velocity_v=[transpose(velocity%val(2,:,:))]
-               if (ndim == 3) velocity_w=[transpose(velocity%val(2,:,:))]
 
                Pressure_State => extract_scalar_field( state( 1 ), 'Pressure' )
                Pressure_State % val = Pressure_CV
@@ -1707,6 +1697,7 @@
            LIMCOLD,LIMC2OLD,LIMCDOLD,&
            LIMCDTOLD,LIMCDTT2OLD)
 
+
 !!$  Compute primary scalars used in most of the code
             call Get_Primary_Scalars( state, &         
                  nphase, nstate, ncomp, totele, ndim, stotel, &
@@ -2116,21 +2107,18 @@
 
         subroutine temp_assigns()
 
-<<<<<<< HEAD
           type(vector_field), pointer :: pu,pp
-=======
-          type(vector_field), pointer :: pu
->>>>>>> b97b7002
-
+
+          pp=> extract_vector_field(packed_state,"PressureCoordinate")
           pu=>extract_vector_field(packed_state,"VelocityCoordinate")
 
           xu=>pu%val(1,:)
-          x=>x_position%val(1,:)
+          x=>pp%val(1,:)
 
 
           if ( ndim >= 2 ) then
              yu=>pu%val(2,:)
-             y=>x_position%val(2,:)
+             y=>pp%val(2,:)
           else
              yu=>temp(1:xu_nonods)
              y=>temp(1:x_nonods)
@@ -2138,7 +2126,7 @@
           
           if ( ndim == 3 ) then
              zu=>pu%val(3,:)
-             z=>x_position%val(3,:)
+             z=>pp%val(3,:)
           else
              zu=>temp(1:xu_nonods)
              z=>temp(1:x_nonods)
