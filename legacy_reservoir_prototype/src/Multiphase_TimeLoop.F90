--- conflicted
+++ resolved
@@ -1108,8 +1108,7 @@
             call calculate_diagnostic_variables( state, exclude_nonrecalculated = .true. )
             call calculate_diagnostic_variables_new( state, exclude_nonrecalculated = .true. )
 
-<<<<<<< HEAD
-         Conditional_TimeDump: if( ( mod( itime, dump_period_in_timesteps ) == 0 ) .or. ( itime == 1 ) ) then
+         Conditional_TimeDump: if( ( mod( itime, dump_period_in_timesteps ) == 0 ) ) then
 
             if ( have_option( "/io/output_scalars_fem" ) ) &
                  call copy_into_state( state, & ! Copying main fields into state
@@ -1117,15 +1116,9 @@
                  Density, Component_FEMT, ncomp, nphase, cv_ndgln, p_ndgln, u_ndgln, ndim )
 
             call get_option( '/timestepping/current_time', current_time ) ! Find the current time 
-            call write_diagnostics( state, current_time, dt, itime ) ! Write stat file
-            not_to_move_det_yet = .false. ; dump_no = itime ! Sync dump_no with itime
-=======
-         Conditional_TimeDump: if( ( mod( itime, dump_period_in_timesteps ) == 0 ) ) then
-            call get_option( '/timestepping/current_time', current_time ) ! Find the current time 
-!!$ Write stat file
-            call write_diagnostics( state, current_time, dt, itime )
+
+            call write_diagnostics( state, current_time, dt, itime/dump_period_in_timesteps )  ! Write stat file
             not_to_move_det_yet = .false. ; dump_no = itime/dump_period_in_timesteps ! Sync dump_no with itime
->>>>>>> 4c7d424f
             call write_state( dump_no, state ) ! Now writing into the vtu files
 
             if ( have_option( "/io/output_scalars_fem" ) ) &
