
!    Copyright (C) 2006 Imperial College London and others.
!    
!    Please see the AUTHORS file in the main source directory for a full list
!    of copyright holders.
!
!    Prof. C Pain
!    Applied Modelling and Computation Group
!    Department of Earth Science and Engineering
!    Imperial College London
!
!    amcgsoftware@imperial.ac.uk
!    
!    This library is free software; you can redistribute it and/or
!    modify it under the terms of the GNU Lesser General Public
!    License as published by the Free Software Foundation,
!    version 2.1 of the License.
!
!    This library is distributed in the hope that it will be useful,
!    but WITHOUT ANY WARRANTY; without even the implied warranty of
!    MERCHANTABILITY or FITNESS FOR A PARTICULAR PURPOSE.  See the GNU
!    Lesser General Public License for more details.
!
!    You should have received a copy of the GNU Lesser General Public
!    License along with this library; if not, write to the Free Software
!    Foundation, Inc., 59 Temple Place, Suite 330, Boston, MA  02111-1307
!    USA
#include "fdebug.h"

module mp_prototype
  ! Prototype modules
  use input_var
  use multiphase_mom_press_volf
  use multiphase_field_advection
  use spact
  use printout
  
  ! Transition modules
  use copy_outof_into_state
  
  ! New modules
  use fldebug
  use state_module


    implicit none

  contains

    subroutine multiphase_prototype(state, dt, &
         nonlinear_iterations, nonlinear_iteration_tolerance)

      implicit none

      !! New variable declaration

      type(state_type), dimension(:), pointer :: state

      integer :: nonlinear_iterations  !! equal to nits in prototype code

      real :: dt 
      real :: nonlinear_iteration_tolerance

      logical :: do_old_output


      !! Old variable declaration

      integer :: problem, nphase, ncomp, totele, ndim, nlev, &
           u_nloc, xu_nloc, cv_nloc, x_nloc, p_nloc, mat_nloc, &
           cv_snloc, u_snloc, p_snloc, x_snloc, stotel, &
           ncoef, nuabs_coefs, &
           u_ele_type, p_ele_type, mat_ele_type, cv_ele_type, &
           cv_sele_type, u_sele_type

      integer :: ntime, ntime_dump, nits, nits_internal, ndpset, noit_dim, &
           nits_flux_lim_volfra, nits_flux_lim_comp

      real :: patmos, p_ini, t_ini, t_beta, v_beta, t_theta, v_theta, &
           u_theta, domain_length, Mobility

      integer :: t_disopt, u_disopt, v_disopt, t_dg_vel_int_opt, &
           u_dg_vel_int_opt, v_dg_vel_int_opt, w_dg_vel_int_opt, &
           nopt_vel_upwind_coefs

      logical :: lump_eqns, volfra_use_theta_flux, volfra_get_theta_flux, &
           comp_use_theta_flux, comp_get_theta_flux, KComp_Sigmoid, Comp_Sum2One

      real :: volfra_error, volfra_relax, volfra_relax_diag, volfra_relax_row,  & 
           scalar_error, scalar_relax, scalar_relax_diag, scalar_relax_row, & 
           global_error, global_relax, global_relax_diag, global_relax_row, & 
           velocity_error, velocity_relax, velocity_relax_diag, velocity_relax_row, & 
           pressure_error, pressure_relax, pressure_relax_diag, pressure_relax_row, &
           mass_matrix_error, mass_matrix_relax, mass_matrix_relax_diag, mass_matrix_relax_row 

      integer :: volfra_relax_number_iterations, scalar_relax_number_iterations, &
           global_relax_number_iterations,  velocity_relax_number_iterations, &
           pressure_relax_number_iterations, mass_matrix_relax_number_iterations, &
           in_ele_upwind, dg_ele_upwind

      integer :: comp_diffusion_opt, ncomp_diff_coef, capil_pres_opt, ncapil_pres_coef
      real, dimension( : , : , : ), allocatable :: comp_diff_coef, capil_pres_coef
      real, dimension( : , : , : , : ), allocatable :: comp_diffusion

      ! Derived data
      integer :: cv_nonods, u_nonods, p_nonods, cv_pha_nonods, u_pha_nonods, mat_nonods, &
           x_nonods, xu_nonods, nlenmcy,ncp_coefs
      integer, dimension( : ), allocatable :: wic_vol_bc, wic_d_bc, wic_u_bc, wic_p_bc, wic_t_bc, &
           wic_comp_bc
      real, dimension( : ), allocatable :: suf_vol_bc, suf_d_bc, suf_cpd_bc, suf_t_bc, suf_p_bc, &
           suf_u_bc, suf_v_bc, suf_w_bc, suf_one_bc, suf_comp_bc, &
           suf_u_bc_rob1, suf_u_bc_rob2, suf_v_bc_rob1, suf_v_bc_rob2, &
           suf_w_bc_rob1, suf_w_bc_rob2, suf_t_bc_rob1, suf_t_bc_rob2, &
           suf_vol_bc_rob1, suf_vol_bc_rob2, &
           suf_comp_bc_rob1, suf_comp_bc_rob2, &
           opt_vel_upwind_coefs

      real, dimension( : ), allocatable :: sat_error_relax2_noit, t_error_relax2_noit, gl_error_relax2_noit, &
           u_error_relax2_noit, p_error_relax2_noit, mass_error_relax2_noit

      real, dimension( : ), allocatable :: x, y, z, xu, yu, zu, nu, nv, nw, ug, vg, wg

      integer, dimension( : ), allocatable :: uabs_option
      real, dimension( :, : ), allocatable :: uabs_coefs
      real, dimension( :, :, : ), allocatable :: u_abs_stab, u_absorb, comp_absorb
      real, dimension( : ), allocatable :: u_source, t_source, v_source, comp_source
      real, dimension( :, :, : ), allocatable :: t_absorb, v_absorb

      real, dimension( :, :, :, : ), allocatable :: udiffusion, tdiffusion
      real, dimension( : ), allocatable :: u, v, w

      real, dimension( : ), allocatable :: den, satura, volfra, comp, t, p, cv_p, volfra_pore, &
           cv_one, Viscosity
      real, dimension( :, :, : ), allocatable :: perm

      integer, dimension( : ), allocatable :: eos_option, cp_option
      real, dimension( :, : ), allocatable :: eos_coefs, cp_coefs
      real, dimension( : , : , : ), allocatable :: K_Comp
      real :: alpha_beta

      ! Working vectors
      real, dimension( : ), allocatable :: uold, vold, wold, nuold, nvold, nwold, &
           denold, uden, udenold, deriv, saturaold, compold, volold, told, cpden, cpdenold, pold, cv_pold
      integer, dimension( : ), allocatable :: u_ndgln, xu_ndgln, cv_ndgln, x_ndgln, p_ndgln, &
           mat_ndgln, u_sndgln, cv_sndgln, x_sndgln, p_sndgln

      ! For matrix sparsity
      integer :: ncoldgm_pha
      integer, dimension( : ), allocatable :: finmcy, midmcy, midacv, finacv, finele, midele, &
           centc, findc, midcmc, findcmc, centct, findct, findgm_pha, middgm_pha, findm, midm
      integer, dimension( : ), allocatable :: colacv, colele, colct, colc, coldgm_pha, colmcy, colcmc, colm
      integer :: mxnele, mx_nct, mx_nc, mx_ncolcmc, mx_ncoldgm_pha, mx_ncolmcy, mx_ncolacv, mx_ncolm
      integer :: ncolacv, ncolmcy, ncolele, ncolct, ncolc, ncolcmc, ncolm
      integer :: nkcomp

      integer :: option_debug
      integer, parameter :: unit_input = 5, unit_debug = 101, new_unit_debug = 304
      integer :: i, j, k

      open( new_unit_debug, file = 'mirror_new.dat', status = 'unknown' )

      ewrite(3,*) 'In multiphase_prototype'

!!!!!!!!
!!!!!   Major insert required here to pull everything required out of state
!!!!!    - for this we need to list everything that's read in and not derived
!!!!!    - although some derived stuff might be available through state as well
!!!!!!!!
      call copy_outof_state(state, dt, &
           nonlinear_iterations, nonlinear_iteration_tolerance, &
                                ! Begin here all the variables from read_scalar
           problem, nphase, ncomp, totele, ndim, nlev, &
           u_nloc, xu_nloc, cv_nloc, x_nloc, p_nloc, &
           cv_snloc, u_snloc, p_snloc, stotel, &
           ncoef, nuabs_coefs, &
           u_ele_type, p_ele_type, mat_ele_type, cv_ele_type, &
           cv_sele_type, u_sele_type, &
           ntime, ntime_dump, nits, nits_internal, ndpset, noit_dim, &
           nits_flux_lim_volfra, nits_flux_lim_comp, &
           t_disopt, u_disopt, v_disopt, t_dg_vel_int_opt, &
           u_dg_vel_int_opt, v_dg_vel_int_opt, w_dg_vel_int_opt, &
           capil_pres_opt, ncapil_pres_coef, comp_diffusion_opt, ncomp_diff_coef, &
           patmos, p_ini, t_ini, t_beta, v_beta, t_theta, v_theta, &
           u_theta, domain_length, &
           lump_eqns, volfra_use_theta_flux, volfra_get_theta_flux, &
           comp_use_theta_flux, comp_get_theta_flux, &
                                ! Now the variables from read_all
           volfra_relax_number_iterations, scalar_relax_number_iterations, &
           global_relax_number_iterations,  velocity_relax_number_iterations, &
           pressure_relax_number_iterations, mass_matrix_relax_number_iterations, &
           in_ele_upwind, dg_ele_upwind, &
           volfra_error, volfra_relax, volfra_relax_diag, volfra_relax_row,  & 
           scalar_error, scalar_relax, scalar_relax_diag, scalar_relax_row, & 
           global_error, global_relax, global_relax_diag, global_relax_row, & 
           velocity_error, velocity_relax, velocity_relax_diag, velocity_relax_row, & 
           pressure_error, pressure_relax, pressure_relax_diag, pressure_relax_row, &
           mass_matrix_error, mass_matrix_relax, mass_matrix_relax_diag, mass_matrix_relax_row, &
           Mobility, alpha_beta, &
           KComp_Sigmoid, Comp_Sum2One, &
           wic_vol_bc, wic_d_bc, wic_u_bc, wic_p_bc, wic_t_bc, &
           wic_comp_bc, uabs_option, eos_option, cp_option, &
           suf_vol_bc, suf_d_bc, suf_cpd_bc, suf_t_bc, suf_p_bc, &
           suf_u_bc, suf_v_bc, suf_w_bc, suf_one_bc, suf_comp_bc, &
           suf_u_bc_rob1, suf_u_bc_rob2, suf_v_bc_rob1, suf_v_bc_rob2, &
           suf_w_bc_rob1, suf_w_bc_rob2, suf_t_bc_rob1, suf_t_bc_rob2, &
           suf_vol_bc_rob1, suf_vol_bc_rob2, &
           suf_comp_bc_rob1, suf_comp_bc_rob2, &
           x, y, z, xu, yu, zu, nu, nv, nw, ug, vg, wg, &
           u_source, t_source, v_source, comp_source, &
           u, v, w, &
           den, satura, volfra, comp, t, p, cv_p, volfra_pore, &
           cv_one, Viscosity, &
           uabs_coefs, &
           eos_coefs, cp_coefs, &
           comp_diff_coef, capil_pres_coef, &
           u_abs_stab, u_absorb, comp_absorb, &
           t_absorb, v_absorb, &
           perm, K_Comp, &
           comp_diffusion, &
                                ! Now adding other things which we have taken inside this routine to define
           cv_nonods, p_nonods, u_nonods, x_nonods, xu_nonods)

      ! Test ground for sorting out memory problems

      ! Going to move to here a load of random things
      mat_nloc = cv_nloc
      mat_nonods = mat_nloc * totele
      nopt_vel_upwind_coefs = mat_nonods * nphase * ndim * ndim * 2
      !      ewrite(3,*)'mat_nloc, cv_nloc, mat_nonods: ',mat_nloc, cv_nloc, mat_nonods

      if( u_snloc < 0 ) u_snloc = 1 * nlev
      mat_nloc = cv_nloc
      cv_pha_nonods = cv_nonods * nphase
      u_pha_nonods = u_nonods * nphase
      ncp_coefs = nphase
      nlenmcy = u_pha_nonods + cv_nonods

      if( ndpset < 0 ) ndpset = cv_nonods

      ! This should really be in the copy routine, but it isn't used
      ! anyway
      allocate( opt_vel_upwind_coefs( nopt_vel_upwind_coefs ))
      opt_vel_upwind_coefs = 0.

      ! Set up Global node number for velocity and scalar fields
      allocate( u_ndgln( totele * u_nloc ))
      allocate( xu_ndgln( totele * xu_nloc ))
      allocate( cv_ndgln( totele * cv_nloc ))
      ewrite(3,*) 'totele, cv_nloc', totele, cv_nloc
      allocate( x_ndgln( totele * cv_nloc ))
      allocate( p_ndgln( totele * p_nloc ))
      allocate( mat_ndgln( totele * mat_nloc ))
      allocate( u_sndgln( stotel * u_snloc ))
      allocate( cv_sndgln( stotel * cv_snloc ))
      allocate( x_sndgln( stotel * cv_snloc ))
      allocate( p_sndgln( stotel * p_snloc ))

      u_ndgln = 0
      xu_ndgln = 0
      cv_ndgln = 0
      x_ndgln = 0
      p_ndgln = 0
      mat_ndgln =0
      u_sndgln = 0
      cv_sndgln =0
      x_sndgln = 0
      p_sndgln = 0

      call allocating_global_nodes( ndim, totele, domain_length, &
           u_nloc, xu_nloc, cv_nloc, x_nloc, p_nloc, mat_nloc, &
           cv_snloc, u_snloc, p_snloc, stotel, &
           cv_nonods, u_nonods, x_nonods, xu_nonods, &
           u_ele_type, cv_ele_type, &
           x, xu,  &
           u_ndgln, xu_ndgln, cv_ndgln, x_ndgln, p_ndgln, &
           mat_ndgln, cv_sndgln, u_sndgln, p_sndgln )

      ewrite(3,*) 'cv_ele_type', cv_ele_type
      ewrite(3,*) 'cv_sele_type', cv_sele_type
      ewrite(3,*) 'u_sele_type', u_sele_type
      ! Mirroring Input dat
      if( .true. ) call mirror_data( new_unit_debug, problem, nphase, ncomp, totele, ndim, nlev, &
           u_nloc, xu_nloc, cv_nloc, x_nloc, p_nloc, &
           cv_snloc,  p_snloc, stotel, &
           ncoef, nuabs_coefs, &
           u_ele_type, p_ele_type, mat_ele_type, cv_ele_type, &
           cv_sele_type, u_sele_type, &
           ntime, nits, ndpset, &
           dt, patmos, p_ini, t_ini, &
           t_beta, v_beta, t_theta, v_theta, u_theta, &
           t_disopt, u_disopt, v_disopt, t_dg_vel_int_opt, &
           u_dg_vel_int_opt, v_dg_vel_int_opt, w_dg_vel_int_opt, &
           domain_length, u_snloc, mat_nloc, cv_nonods, u_nonods, &
           p_nonods, mat_nonods, ncp_coefs, x_nonods, xu_nonods, &
           nlenmcy, &
           nopt_vel_upwind_coefs, &
           u_ndgln, xu_ndgln, cv_ndgln, x_ndgln, p_ndgln, &
           mat_ndgln, u_sndgln, cv_sndgln, x_sndgln, p_sndgln, &
           wic_vol_bc, wic_d_bc, wic_u_bc, wic_p_bc, wic_t_bc, & 
           suf_vol_bc, suf_d_bc, suf_cpd_bc, suf_t_bc, suf_p_bc, &
           wic_comp_bc, suf_comp_bc, &
           suf_u_bc, &
           suf_u_bc_rob1, suf_u_bc_rob2, &
           opt_vel_upwind_coefs, &
           x, xu, nu, ug, &
           uabs_option, u_abs_stab, u_absorb, &
           u_source, &
           u,  &
           den, satura, comp, p, cv_p, volfra_pore, perm )

      !! Ok, done with the new input, now we need to check that everything's
      !! as it was before, so we're going to do the old input routines too
      !! and compare the mirror files.

      do_old_output=.false.

      if( do_old_output ) then
      
         open( unit_input, file = 'input.dat', status = 'unknown' )
         open( unit_debug, file = 'mirror_int_data.dat', status = 'unknown' )
         call read_scalar( unit_input, option_debug, problem, nphase, ncomp, totele, ndim, nlev, &
           u_nloc, xu_nloc, cv_nloc, x_nloc, p_nloc, &
           cv_snloc, u_snloc, p_snloc, x_snloc, stotel, &
           ncoef, nuabs_coefs, &
           u_ele_type, p_ele_type, mat_ele_type, cv_ele_type, &
           cv_sele_type, u_sele_type, ntime, ntime_dump, nits, nits_internal, noit_dim, &
           nits_flux_lim_volfra, nits_flux_lim_comp, &
           ndpset, &
           dt, patmos, p_ini, t_ini, &
           t_beta, v_beta, t_theta, v_theta, u_theta, &
           t_disopt, u_disopt, v_disopt, t_dg_vel_int_opt, &
           u_dg_vel_int_opt, v_dg_vel_int_opt, w_dg_vel_int_opt, &
           lump_eqns, & 
           volfra_use_theta_flux, volfra_get_theta_flux, comp_use_theta_flux, comp_get_theta_flux, &
           capil_pres_opt, ncapil_pres_coef, comp_diffusion_opt, ncomp_diff_coef, &
           domain_length )
      endif

      if( option_debug == 357 )then
         open( 357, file = 'flog.dat', status = 'unknown')
      else
         open( 357, file = '/dev/null', status = 'unknown')
      endif


      ! Variables in which the dimensions depend upon input data
      allocate( udiffusion( mat_nonods, ndim, ndim, nphase ))
      allocate( tdiffusion( mat_nonods, ndim, ndim, nphase ))
      ! These can later be added into the schema, but as we are not solving for diffusion now,
      ! these can be done latter. For now, we are just allocating memory and initialise them
      udiffusion = 0.
      tdiffusion = 0.

      nkcomp = Combination( ncomp, 2 )

      if( do_old_output ) call read_all( unit_input, nphase, ncomp, totele, ndim, &
           cv_snloc, u_snloc, p_snloc, stotel, &
           ncoef, nuabs_coefs, ncp_coefs, & 
           cv_nonods, u_nonods, &
           mat_nonods, x_nonods, xu_nonods, &
           nopt_vel_upwind_coefs, &
           wic_vol_bc, wic_d_bc, wic_u_bc, wic_p_bc, wic_t_bc, wic_comp_bc, & 
           suf_vol_bc, suf_d_bc, suf_cpd_bc, suf_t_bc, suf_p_bc, &
           suf_u_bc, suf_v_bc, suf_w_bc, suf_one_bc, suf_comp_bc, &
           suf_u_bc_rob1, suf_u_bc_rob2, suf_v_bc_rob1, suf_v_bc_rob2, &
           suf_w_bc_rob1, suf_w_bc_rob2, suf_t_bc_rob1, suf_t_bc_rob2, &
           suf_vol_bc_rob1, suf_vol_bc_rob2, &
           suf_comp_bc_rob1, suf_comp_bc_rob2, &
           opt_vel_upwind_coefs, &
           volfra_error, volfra_relax, volfra_relax_diag, volfra_relax_row, volfra_relax_number_iterations, & 
           scalar_error, scalar_relax, scalar_relax_diag, scalar_relax_row, scalar_relax_number_iterations, & 
           global_error, global_relax, global_relax_diag, global_relax_row, global_relax_number_iterations, & 
           velocity_error, velocity_relax, velocity_relax_diag, velocity_relax_row, velocity_relax_number_iterations, & 
           pressure_error, pressure_relax, pressure_relax_diag, pressure_relax_row, pressure_relax_number_iterations, & 
           mass_matrix_error, mass_matrix_relax, mass_matrix_relax_diag, mass_matrix_relax_row, mass_matrix_relax_number_iterations, &
           in_ele_upwind, dg_ele_upwind, &
           x, y, z, xu, yu, zu, nu, nv, nw, ug, vg, wg, &
           uabs_option, uabs_coefs, u_abs_stab, Mobility, &
           u_absorb, t_absorb, v_absorb, comp_absorb, &
           u_source, t_source, v_source, comp_source, udiffusion, tdiffusion, &
           ncomp_diff_coef, comp_diffusion, comp_diff_coef, &
           ncapil_pres_coef, capil_pres_coef, & 
           u, v, w, &
           den, satura, comp, volfra, t, cv_one, p, cv_p, volfra_pore, Viscosity, perm, &
           KComp_Sigmoid, K_Comp, Comp_Sum2One, alpha_beta, &
           eos_option, cp_option, eos_coefs, cp_coefs )


      close( unit_input )

      mat_nloc = cv_nloc
      mat_nonods = mat_nloc * totele
      nopt_vel_upwind_coefs = mat_nonods * nphase * ndim * ndim * 2
      !      ewrite(3,*)'mat_nloc, cv_nloc, mat_nonods: ',mat_nloc, cv_nloc, mat_nonods

      if( u_snloc < 0 ) u_snloc = 1 * nlev
      mat_nloc = cv_nloc
      cv_pha_nonods = cv_nonods * nphase
      u_pha_nonods = u_nonods * nphase
      ncp_coefs = nphase
      nlenmcy = u_pha_nonods + cv_nonods

      if( ndpset < 0 ) ndpset = cv_nonods

      ! This should really be in the copy routine, but it isn't used
      ! anyway
      !      allocate( opt_vel_upwind_coefs( nopt_vel_upwind_coefs ))
      opt_vel_upwind_coefs = 0.

      ! Set up Global node number for velocity and scalar fields
      !      allocate( u_ndgln( totele * u_nloc ))
      !      allocate( xu_ndgln( totele * xu_nloc ))
      !      allocate( cv_ndgln( totele * cv_nloc ))
      !      allocate( x_ndgln( totele * cv_nloc ))
      !      allocate( p_ndgln( totele * p_nloc ))
      !      allocate( mat_ndgln( totele * mat_nloc ))
      !      allocate( u_sndgln( stotel * u_snloc ))
      !      allocate( cv_sndgln( stotel * cv_snloc ))
      !      allocate( x_sndgln( stotel * cv_snloc ))
      !      allocate( p_sndgln( stotel * p_snloc ))

      u_ndgln = 0
      xu_ndgln = 0
      cv_ndgln = 0
      x_ndgln = 0
      p_ndgln = 0
      mat_ndgln =0
      u_sndgln = 0
      cv_sndgln =0
      x_sndgln = 0
      p_sndgln = 0


      ! Allocating solver parameters into the following arrays (dimension = 4)
      allocate( sat_error_relax2_noit( noit_dim ))
      allocate( t_error_relax2_noit( noit_dim ))
      allocate( gl_error_relax2_noit( noit_dim ))
      allocate( u_error_relax2_noit( noit_dim ))
      allocate( p_error_relax2_noit( noit_dim ))
      allocate( mass_error_relax2_noit( noit_dim ))

      sat_error_relax2_noit( 1 ) = volfra_error
      sat_error_relax2_noit( 2 ) = volfra_relax
      sat_error_relax2_noit( 3 ) = volfra_relax_diag
      sat_error_relax2_noit( 4 ) = volfra_relax_row
      sat_error_relax2_noit( 5 ) = real( volfra_relax_number_iterations )

      t_error_relax2_noit( 1 ) = scalar_error
      t_error_relax2_noit( 2 ) = scalar_relax
      t_error_relax2_noit( 3 ) = scalar_relax_diag
      t_error_relax2_noit( 4 ) = scalar_relax_row
      t_error_relax2_noit( 5 ) = real( scalar_relax_number_iterations )

      gl_error_relax2_noit( 1 ) = global_error
      gl_error_relax2_noit( 2 ) = global_relax
      gl_error_relax2_noit( 3 ) = global_relax_diag
      gl_error_relax2_noit( 4 ) = global_relax_row
      gl_error_relax2_noit( 5 ) = real( global_relax_number_iterations )

      u_error_relax2_noit( 1 ) = velocity_error
      u_error_relax2_noit( 2 ) = velocity_relax
      u_error_relax2_noit( 3 ) = velocity_relax_diag
      u_error_relax2_noit( 4 ) = velocity_relax_row
      u_error_relax2_noit( 5 ) = real( velocity_relax_number_iterations )

      p_error_relax2_noit( 1 ) = pressure_error
      p_error_relax2_noit( 2 ) = pressure_relax
      p_error_relax2_noit( 3 ) = pressure_relax_diag
      p_error_relax2_noit( 4 ) = pressure_relax_row
      p_error_relax2_noit( 5 ) = real( pressure_relax_number_iterations )

      mass_error_relax2_noit( 1 ) = mass_matrix_error 
      mass_error_relax2_noit( 2 ) = mass_matrix_relax
      mass_error_relax2_noit( 3 ) = mass_matrix_relax_diag 
      mass_error_relax2_noit( 4 ) = mass_matrix_relax_row 
      mass_error_relax2_noit( 5 ) = real( mass_matrix_relax_number_iterations )

      ! Set up scalar and vector fields for previous time-step
      allocate( uold( u_pha_nonods ))
      allocate( vold( u_pha_nonods ))
      allocate( wold( u_pha_nonods ))
      allocate( nuold( u_pha_nonods ))
      allocate( nvold( u_pha_nonods ))
      allocate( nwold( u_pha_nonods ))
      allocate( denold( cv_pha_nonods ))
      allocate( uden( cv_pha_nonods ))
      allocate( udenold( cv_pha_nonods ))
      allocate( deriv( cv_pha_nonods ))
      allocate( saturaold( cv_pha_nonods ))
      allocate( compold( cv_pha_nonods * ncomp ))
      allocate( volold( cv_pha_nonods ))
      allocate( told( cv_pha_nonods ))
      allocate( cpden( cv_pha_nonods ))
      allocate( cpdenold( cv_pha_nonods ))
      allocate( pold( cv_nonods ))
      allocate( cv_pold( cv_nonods ))

      uold = 0.
      vold = 0.
      wold = 0.
      nuold = 0.
      nvold = 0.
      nwold = 0.
      denold = 1.
      uden = 0.
      udenold = 0.
      deriv = 0.
      saturaold = 0.
      compold = 0.
      volold = 0.
      told = 0.
      cpden = 0.
      cpdenold = 0.
      pold = 0.
      cv_pold = 0.
      told = t

     ! if ( .not. do_old_output ) call allocating_global_nodes( ndim, totele, domain_length, &
      call allocating_global_nodes( ndim, totele, domain_length, &
           u_nloc, xu_nloc, cv_nloc, x_nloc, p_nloc, mat_nloc, &
           cv_snloc, u_snloc, p_snloc, stotel, &
           cv_nonods, u_nonods, x_nonods, xu_nonods, &
           u_ele_type, cv_ele_type, &
           x, xu,  &
           u_ndgln, xu_ndgln, cv_ndgln, x_ndgln, p_ndgln, &
           mat_ndgln, cv_sndgln, u_sndgln, p_sndgln )
      ! Initialising T and Told. This should be properly initialised through a generic function

      if ( do_old_output ) call initialise_scalar_fields( &
           problem, ndim, nphase, totele, domain_length, &
           x_nloc, cv_nloc, x_nonods, cv_nonods,  &
           x_ndgln, cv_ndgln, &
           x, told, t )

      ! Mirroring Input dat

      if( do_old_output ) call mirror_data( unit_debug, problem, nphase, ncomp, totele, ndim, nlev, &
           u_nloc, xu_nloc, cv_nloc, x_nloc, p_nloc, &
           cv_snloc,  p_snloc, stotel, &
           ncoef, nuabs_coefs, &
           u_ele_type, p_ele_type, mat_ele_type, cv_ele_type, &
           cv_sele_type, u_sele_type, &
           ntime, nits, ndpset, &
           dt, patmos, p_ini, t_ini, &
           t_beta, v_beta, t_theta, v_theta, u_theta, &
           t_disopt, u_disopt, v_disopt, t_dg_vel_int_opt, &
           u_dg_vel_int_opt, v_dg_vel_int_opt, w_dg_vel_int_opt, &
           domain_length, u_snloc, mat_nloc, cv_nonods, u_nonods, &
           p_nonods, mat_nonods, ncp_coefs, x_nonods, xu_nonods, &
           nlenmcy, &
           nopt_vel_upwind_coefs, &
           u_ndgln, xu_ndgln, cv_ndgln, x_ndgln, p_ndgln, &
           mat_ndgln, u_sndgln, cv_sndgln, x_sndgln, p_sndgln, &
           wic_vol_bc, wic_d_bc, wic_u_bc, wic_p_bc, wic_t_bc, & 
           suf_vol_bc, suf_d_bc, suf_cpd_bc, suf_t_bc, suf_p_bc, &
           wic_comp_bc, suf_comp_bc, &
           suf_u_bc, &
           suf_u_bc_rob1, suf_u_bc_rob2, &
           opt_vel_upwind_coefs, &
           x, xu, nu, ug, &
           uabs_option, u_abs_stab, u_absorb, &
           u_source, &
           u,  &
           den, satura, comp, p, cv_p, volfra_pore, perm )


      ! Sparsity patterns
      allocate( finmcy( nlenmcy + 1 )) ! Force balance plus cty multi-phase eqns
      allocate( midmcy( nlenmcy ))
      allocate( midacv( cv_pha_nonods )) ! CV multi-phase eqns 
      allocate( finacv( cv_pha_nonods + 1 ))
      allocate( finele( totele + 1 )) ! Element connectivity
      allocate( midele( totele ))
      allocate( centc( u_nonods )) ! C sparsity operating on pressure in force balance
      allocate( findc( u_nonods + 1 ))
      allocate( midcmc( cv_nonods )) ! pressure matrix for projection method
      allocate( findcmc( cv_nonods + 1 ))
      allocate( centct( cv_nonods )) ! CT sparsity - global cty eqn.
      allocate( findct( cv_nonods + 1 ))
      allocate( findgm_pha( u_pha_nonods + 1 )) ! Force balance sparsity
      allocate( middgm_pha( u_pha_nonods ))
      allocate( findm( cv_nonods + 1 )) ! Sparsity for the CV-FEM
      allocate( midm( cv_nonods ))


      ! Defining lengths
      mxnele = ( 2 * ndim + 1 ) * totele
      mx_nct = cv_nonods * ( 2 * u_nloc + 1 ) * ndim * nphase
      mx_nc = mx_nct  

      ! select case( problem )
      ! case( -2 ); ! CV-Adv (Cty)
      !    mx_ncolcmc = ( 2 * cv_nloc + 1 ) * cv_nonods
      ! case( -1 ); ! CV-Adv (DG)
      !    mx_ncolcmc = ( 2 * cv_nloc + 1 ) * cv_nonods
      ! case( 0 ); ! CV-Adv (Std)
      !    mx_ncolcmc = ( 2 * cv_nloc + 3 ) * cv_nonods
      ! case( 1, 2); ! BL-test1
      mx_ncolcmc = ( 2 * ( cv_nloc + 2 ) + 1 ) * cv_nonods
      ! end select

      mx_ncoldgm_pha = mxnele * ( u_nloc * ndim )**2 * nphase + totele * ( u_nloc * ndim * nphase )**2
      mx_ncolmcy = mx_ncoldgm_pha + mx_nct + mx_nc + mx_ncolcmc
      mx_ncolacv = ( 2 * ndim + 1 ) * cv_nonods * nphase + cv_nonods * ( nphase - 1 ) * nphase
      mx_ncolm = mxnele * cv_nloc * cv_nloc

      allocate( colmcy( mx_ncolmcy ))
      allocate( colacv( mx_ncolacv ))
      allocate( colele( mxnele ))
      allocate( colct( mx_nct ))
      allocate( colc( mx_nc ))
      allocate( coldgm_pha( mx_ncoldgm_pha ))
      allocate( colcmc( mx_ncolcmc ))
      allocate( colm( mx_ncolm ))

      call get_spars_pats( &
           ndim, u_nonods * nphase, cv_nonods * nphase, &
           u_nonods, cv_nonods, x_nonods, &
           u_nloc, cv_nloc, x_nloc, u_snloc, cv_snloc, x_snloc, nphase, totele, &
           u_ndgln, cv_ndgln, x_ndgln, &
           mx_ncolacv, ncolacv, finacv, colacv, midacv, & ! CV multi-phase eqns (e.g. vol frac, temp)
           nlenmcy, mx_ncolmcy, ncolmcy, finmcy, colmcy, midmcy, & ! Force balance plus cty multi-phase eqns
           mxnele, ncolele, midele, finele, colele, & ! Element connectivity 
           mx_ncoldgm_pha, ncoldgm_pha, coldgm_pha, findgm_pha, middgm_pha, & ! Force balance sparsity  
           mx_nct, ncolct, findct, colct, & ! CT sparsity - global cty eqn
           mx_nc, ncolc, findc, colc, & ! C sparsity operating on pressure in force balance
           mx_ncolcmc, ncolcmc, findcmc, colcmc, midcmc, & ! pressure matrix for projection method
           mx_ncolm, ncolm, findm, colm, midm, u_ele_type )

      close( unit_debug )

      if( .not. do_old_output ) call check_sparsity( &
           u_nonods * nphase, cv_nonods * nphase, &
           u_nonods, cv_nonods, totele, &
           mx_ncolacv, ncolacv, finacv, colacv, midacv, & ! CV multi-phase eqns (e.g. vol frac, temp)
           nlenmcy, mx_ncolmcy, ncolmcy, finmcy, colmcy, midmcy, & ! Force balance plus cty multi-phase eqns
           mxnele, ncolele, midele, finele, colele, & ! Element connectivity 
           mx_ncoldgm_pha, ncoldgm_pha, coldgm_pha, findgm_pha, middgm_pha, & ! Force balance sparsity  
           mx_nct, ncolct, findct, colct, & ! CT sparsity - global cty eqn
           mx_nc, ncolc, findc, colc, & ! C sparsity operating on pressure in force balance
           mx_ncolcmc, ncolcmc, findcmc, colcmc, midcmc, & ! pressure matrix for projection method
           mx_ncolm, ncolm, findm, colm, midm ) ! CV-FEM matrix

      ! Just double-checking the sizes -- Start
      if( do_old_output ) call mirror_data( unit_debug, problem, nphase, ncomp, totele, ndim, nlev, &
           u_nloc, xu_nloc, cv_nloc, x_nloc, p_nloc, &
           cv_snloc,  p_snloc, stotel, &
           ncoef, nuabs_coefs, &
           u_ele_type, p_ele_type, mat_ele_type, cv_ele_type, &
           cv_sele_type, u_sele_type, &
           ntime, nits, ndpset, &
           dt, patmos, p_ini, t_ini, &
           t_beta, v_beta, t_theta, v_theta, u_theta, &
           t_disopt, u_disopt, v_disopt, t_dg_vel_int_opt, &
           u_dg_vel_int_opt, v_dg_vel_int_opt, w_dg_vel_int_opt, &
           domain_length, u_snloc, mat_nloc, cv_nonods, u_nonods, &
           p_nonods, mat_nonods, ncp_coefs, x_nonods, xu_nonods, &
           nlenmcy, &
           nopt_vel_upwind_coefs, &
           u_ndgln, xu_ndgln, cv_ndgln, x_ndgln, p_ndgln, &
           mat_ndgln, u_sndgln, cv_sndgln, x_sndgln, p_sndgln, &
           wic_vol_bc, wic_d_bc, wic_u_bc, wic_p_bc, wic_t_bc, & 
           suf_vol_bc, suf_d_bc, suf_cpd_bc, suf_t_bc, suf_p_bc, &
           wic_comp_bc, suf_comp_bc, &
           suf_u_bc, &
           suf_u_bc_rob1, suf_u_bc_rob2, &
           opt_vel_upwind_coefs, &
           x, xu, nu, ug, &
           uabs_option, u_abs_stab, u_absorb, &
           u_source, &
           u,  &
           den, satura, comp, p, cv_p, volfra_pore, perm )

      ! Just double-checking the sizes -- Start
      if( do_old_output ) then
         ewrite( 3, * ) 'problem, nphase, ncomp, totele, ndim, nlev: ', &
              problem, nphase, ncomp, totele, ndim, nlev

         ewrite( 3, * ) 'u_nloc, xu_nloc, cv_nloc, x_nloc, p_nloc: ' , &
              u_nloc, xu_nloc, cv_nloc, x_nloc, p_nloc

         ewrite( 3, * ) 'ncoef, nuabs_coefs, u_ele_type, p_ele_type, mat_ele_type: ', &
              ncoef, nuabs_coefs, u_ele_type, p_ele_type, mat_ele_type

         ewrite( 3, * ) 'cv_ele_type, cv_sele_type, u_sele_type, ntime, nits: ', &
              cv_ele_type, cv_sele_type, u_sele_type, ntime, nits

         ewrite( 3, * ) 'ndpset, t_disopt, u_disopt, v_disopt, t_dg_vel_int_opt: ', &
              ndpset, t_disopt, u_disopt, v_disopt, t_dg_vel_int_opt

         ewrite( 3, * ) 'u_dg_vel_int_opt, v_dg_vel_int_opt, w_dg_vel_int_opt, u_snloc, mat_nloc: ', & 
              u_dg_vel_int_opt, v_dg_vel_int_opt, w_dg_vel_int_opt, u_snloc, mat_nloc

         ewrite( 3, * ) 'cv_nonods, u_nonods, p_nonods, mat_nonods, ncp_coefs: ', &
              cv_nonods, u_nonods, p_nonods, mat_nonods, ncp_coefs

         ewrite( 3, * ) 'x_nonods, xu_nonods, nlenmcy: ', &
              x_nonods, xu_nonods, nlenmcy

         ewrite( 3, * ) 'dt, patmos, p_ini, t_ini: ', dt, patmos, p_ini, t_ini

         ewrite( 3, * ) 't_beta, v_beta, t_theta, v_theta, u_theta: ', &
              t_beta, v_beta, t_theta, v_theta, u_theta

         ewrite( 3, * ) 'domain_length: ', domain_length

         ewrite( 3, * ) 'wic_vol_bc( stotel * nphase ):', ( wic_vol_bc( i ), i = 1, stotel * nphase )

         ewrite( 3, * ) 'wic_d_bc( stotel * nphase ):', ( wic_d_bc( i ), i = 1, stotel * nphase )

         ewrite( 3, * ) 'wic_u_bc( stotel * nphase ):', ( wic_u_bc( i ), i = 1, stotel * nphase )

         ewrite( 3, * ) 'wic_p_bc( stotel * nphase ):', ( wic_p_bc( i ), i = 1, stotel * nphase )

         ewrite( 3, * ) 'wic_t_bc( stotel * nphase ):', ( wic_t_bc( i ), i = 1, stotel * nphase )

         ewrite( 3, * ) 'suf_vol_bc( stotel * cv_snloc * nphase ):', &
              ( suf_vol_bc( i ), i = 1, stotel * cv_snloc * nphase )

         ewrite( 3, * ) 'suf_d_bc( stotel * cv_snloc * nphase ):', &
              ( suf_d_bc( i ), i = 1, stotel * cv_snloc * nphase )

         ewrite( 3, * ) 'suf_cpd_bc( stotel * cv_snloc * nphase ):', &
              ( suf_cpd_bc( i ), i = 1, stotel * cv_snloc * nphase )

         ewrite( 3, * ) 'suf_t_bc( stotel * cv_snloc * nphase ):', &
              ( suf_t_bc( i ), i = 1, stotel * cv_snloc * nphase )

         ewrite( 3, * ) 'suf_p_bc( stotel * p_snloc * nphase ):', &
              ( suf_p_bc( i ), i = 1, stotel * p_snloc * nphase )

         ewrite( 3, * ) 'suf_u_bc( stotel * u_snloc * nphase ):', &
              ( suf_u_bc( i ), i = 1, stotel * u_snloc * nphase )

         ewrite( 3, * ) 'suf_u_bc_rob1( stotel * u_snloc * nphase ):', &
              ( suf_u_bc_rob1( i ), i = 1, stotel * u_snloc * nphase )

         ewrite( 3, * ) 'suf_u_bc_rob2( stotel * u_snloc * nphase ):', &
              ( suf_u_bc_rob2( i ), i = 1, stotel * u_snloc * nphase  )

         ewrite( 3, * ) 'suf_t_bc_rob1( stotel * cv_snloc * nphase ):', &
              ( suf_u_bc_rob1( i ), i = 1, stotel * cv_snloc * nphase )

         ewrite( 3, * ) 'suf_t_bc_rob2( stotel * cv_snloc * nphase ):', &
              ( suf_u_bc_rob2( i ), i = 1, stotel * cv_snloc * nphase  )

         ewrite( 3, * ) 'opt_vel_upwind_coefs( nopt_vel_upwind_coefs ):', &
              ( opt_vel_upwind_coefs( i ), i = 1, nopt_vel_upwind_coefs )

         ewrite( 3, * ) 'x( x_nonods ):', ( x( i ), i = 1, x_nonods )

         ewrite( 3, * ) 'xu( xu_nonods ):', ( xu( i ), i = 1, xu_nonods )

         ewrite( 3, * ) 'nu( u_nonods * nphase ):', &
              ( nu( i ), i = 1, u_nonods * nphase )

         ewrite( 3, * ) 'ug( u_nonods * nphase ):', &
              ( ug( i ), i = 1, u_nonods * nphase )

         ewrite( 3, * ) 'uabs_option( nphase ):', &
              ( uabs_option( i ), i = 1, nphase )

         ewrite( 3, * ) 'u_ndgln', size( u_ndgln ), ( u_ndgln( i ), i = 1, totele * u_nloc )
         ewrite( 3, * ) 'xu_ndgln', size( xu_ndgln ), ( xu_ndgln( i ), i = 1, totele * xu_nloc )
         ewrite( 3, * ) 'cv_ndgln', size( cv_ndgln ), ( cv_ndgln( i ), i = 1, totele * cv_nloc )
         ewrite( 3, * ) 'x_ndgln', size( x_ndgln ), ( x_ndgln( i ), i = 1,  totele * cv_nloc )
         ewrite( 3, * ) 'p_ndgln',  size( p_ndgln ), ( p_ndgln( i ), i = 1, totele * p_nloc )
         ewrite( 3, * ) 'mat_ndgln', size( mat_ndgln ), ( mat_ndgln( i ), i = 1, totele * mat_nloc )
         ewrite( 3, * ) 'u_sndgln', size( u_sndgln), ( u_sndgln( i ), i = 1, stotel * u_snloc )
         ewrite( 3, * ) 'cv_sndgln', size( cv_sndgln ), ( cv_sndgln( i ), i = 1, stotel * cv_snloc )
         ewrite( 3, * ) 'x_sndgln',  size( x_sndgln ),( x_sndgln( i ), i = 1, stotel * cv_snloc )
         ewrite( 3, * ) 'p_sndgln', size( p_sndgln ), ( p_sndgln( i ), i = 1, stotel * p_snloc )

         ewrite( 3, * ) 'u_abs_stab( mat_nonods, ndim * nphase, ndim * nphase ):'
         do i = 1, mat_nonods
            do j = 1, ndim * nphase
               ewrite( 3, * ) i , j, ( u_abs_stab( i, j, k ), k = 1, ndim * nphase )
            end do
         end do

         ewrite( 3, * ) 'u_absorb( mat_nonods, ndim * nphase, ndim * nphase ):'
         do i = 1, mat_nonods
            do j = 1, ndim * nphase
               ewrite( 3, * ) i , j, ( u_absorb( i, j, k ), k = 1, ndim * nphase )
            end do
         end do

         ewrite( 3, * ) 'u_source( u_nonods * nphase ):', size(u_source), &
              ( u_source( i ), i = 1, u_nonods * nphase )

         ewrite( 3, * ) 'u( u_nonods * nphase ):', size(u),&
              ( u( i ), i = 1, u_nonods * nphase )

         ewrite( 3, * ) 'den( cv_nonods * nphase ):', size(den),&
              ( den( i ), i = 1, cv_nonods * nphase )

         ewrite( 3, * ) 'satura( cv_nonods * nphase ):', size(satura), &
              ( satura( i ), i = 1, cv_nonods * nphase )

         ewrite( 3, * ) 'comp( cv_nonods * nphase * ncomp ):', size(comp), &
              ( comp( i ), i = 1, cv_nonods * nphase * ncomp )

         ewrite( 3, * ) 'p( cv_nonods ):', size(p),&
              ( p( i ), i = 1, cv_nonods )

         ewrite( 3, * ) 'cv_p( cv_nonods ):', size(cv_p), &
              ( cv_p( i ), i = 1, cv_nonods )

         ewrite( 3, * ) 'volfra_pore( totele ):', size(volfra_pore), &
              ( volfra_pore( i ), i = 1, totele )

         ewrite( 3, * ) 'perm( totele, ndim, ndim ):', size(perm)
         do i = 1, totele
            do j = 1, ndim
               ewrite( 3, * ) i , j, ( perm( i, j, k ), k = 1, ndim )
            end do
         end do

      end if
      ! Just double-checking the sizes -- End

      Select Case( problem )

      Case( : 0 ) ; ! CV-Adv test case: -2( Cty ), -1( DG ), 0( Std )
<<<<<<< HEAD

         call solve_multiphase_field_advection( state, problem, nphase, ncomp, totele, ndim, &
=======
         
         ! THIS CALL IS HARD WIRED TO EXPECT SPUD OPTION SOVLERS FROM
         ! '/material_phase[0]/scalar_field::Temperature' 
         ! SO THIS FIELD HAD BETTER EXIST WITHIN THE SIMULATION
         call solve_multiphase_field_advection( problem, nphase, ncomp, totele, ndim, &
>>>>>>> 97ee30cd
              u_nloc, xu_nloc, cv_nloc, x_nloc, mat_nloc, &
              cv_snloc, u_snloc, stotel, &
              domain_length, &
                                ! Element types
              u_ele_type, p_ele_type, cv_ele_type, &
              cv_sele_type, u_sele_type, &
                                ! Total time loop and initialisation parameters
              ntime, ntime_dump, nits, &
              nits_flux_lim_volfra, nits_flux_lim_comp, &
              dt,  &
                                ! Discretisation parameters
              t_beta, t_theta, t_disopt, t_dg_vel_int_opt, lump_eqns, &
              volfra_use_theta_flux, volfra_get_theta_flux, &
              opt_vel_upwind_coefs, nopt_vel_upwind_coefs, &
              noit_dim, &
              sat_error_relax2_noit, t_error_relax2_noit, gl_error_relax2_noit, &
              u_error_relax2_noit, p_error_relax2_noit, mass_error_relax2_noit, &
              in_ele_upwind, dg_ele_upwind, &
                                ! Total nodes for different meshes
              cv_nonods, u_nonods, mat_nonods, x_nonods, &
              u_ndgln, xu_ndgln, cv_ndgln, x_ndgln, &
              mat_ndgln, u_sndgln, cv_sndgln, &
                                ! Boundary conditions and surface elements
              wic_d_bc, wic_u_bc, wic_t_bc, &
              suf_d_bc, suf_t_bc, suf_u_bc, suf_v_bc, suf_w_bc, &
              suf_t_bc_rob1, suf_t_bc_rob2, &
                                ! Positions and grid velocities
              x, y, z, nu, nv, nw, ug, vg, wg, &
                                ! Absorption and source terms and coefficients
              t_absorb, t_source, &
                                ! Diffusion parameters
              tdiffusion, &
                                ! Scalar fields
             ! t, p, cv_one, volfra_pore, deriv, &
              t, p, den, volfra_pore, deriv, &
              told, nuold, nvold, nwold, &
                                ! Matrices sparsity
              mx_ncolacv, ncolacv, finacv, colacv, midacv, & ! CV multi-phase eqns (e.g. vol frac, temp)
              mx_nct, ncolct, findct, colct, & ! CT sparsity - global cty eqn
              ncolm, findm, colm, midm, & ! CV-FEM matrix
              mxnele, ncolele, finele, colele, &  ! Element connectivity 
              option_path = '/material_phase[0]/scalar_field::Temperature')

      Case( 1,2 ); 

         call solve_multiphase_mom_press_volf( state, nphase, ncomp, totele, ndim, &
                                ! Nodes et misc
              u_nloc, xu_nloc, cv_nloc, x_nloc, p_nloc, mat_nloc, &
              cv_snloc, u_snloc, p_snloc, stotel, &
                                ! Element types
              u_ele_type, p_ele_type, cv_ele_type, &
              cv_sele_type, u_sele_type, &
                                ! Total time loop and initialisation parameters
              ntime_dump, nits, nits_internal, &
              nits_flux_lim_volfra, nits_flux_lim_comp, & 
              ndpset, &
                                ! Discretisation parameters
              v_beta, v_theta, &
              v_disopt, &
              v_dg_vel_int_opt, &
              t_beta, t_theta, t_disopt, t_dg_vel_int_opt, lump_eqns, &
              volfra_use_theta_flux, volfra_get_theta_flux, comp_use_theta_flux, comp_get_theta_flux, &
              opt_vel_upwind_coefs, nopt_vel_upwind_coefs, &
              noit_dim, &
              sat_error_relax2_noit, t_error_relax2_noit, gl_error_relax2_noit, &
              u_error_relax2_noit, p_error_relax2_noit, mass_error_relax2_noit, &
              in_ele_upwind, dg_ele_upwind, &
                                ! Total nodes for different meshes
              domain_length, &
              cv_nonods, u_nonods, cv_pha_nonods, u_pha_nonods, mat_nonods, &
              x_nonods, xu_nonods, &
              u_ndgln, xu_ndgln, cv_ndgln, x_ndgln, p_ndgln, mat_ndgln, &
              u_sndgln, cv_sndgln, p_sndgln, &
                                ! Boundary conditions and surface elements
              wic_vol_bc, wic_d_bc, wic_u_bc, wic_p_bc, wic_t_bc, wic_comp_bc, &
              suf_vol_bc, suf_d_bc, suf_p_bc, suf_t_bc, &
              suf_u_bc, suf_v_bc, suf_w_bc, suf_comp_bc, &
              suf_u_bc_rob1, suf_u_bc_rob2, suf_v_bc_rob1, suf_v_bc_rob2, &
              suf_w_bc_rob1, suf_w_bc_rob2, suf_comp_bc_rob1, suf_comp_bc_rob2, &
              suf_t_bc_rob1, suf_t_bc_rob2, suf_vol_bc_rob1, suf_vol_bc_rob2, &
                                ! Positions and grid velocities
              x, y, z, nu, nv, nw, ug, vg, wg, &
                                ! Absorption and source terms and coefficients
              u_abs_stab, Mobility, &
              u_absorb, v_absorb, comp_absorb, &
              u_source, v_source, comp_source, &
              t_absorb, t_source, Comp_Sum2One, &
                                ! Diffusion parameters
              udiffusion, &
              tdiffusion, &
              comp_diffusion_opt, ncomp_diff_coef, comp_diffusion, comp_diff_coef, &
                                ! Velocities and scalar fields
              u, v, w, &
              den, satura, comp, t, p, cv_p, volfra_pore, &
              perm, &
              uold, vold, wold, denold, saturaold, compold, uden, udenold, deriv, &
              told, pold, cv_pold, nuold, nvold, nwold, &
                                ! EOS terms
              K_Comp, alpha_beta, &
                                ! Matrices sparsity
              mx_ncolacv, ncolacv, finacv, colacv, midacv, & ! CV multi-phase eqns (e.g. vol frac, temp)
              nlenmcy, mx_ncolmcy, ncolmcy, finmcy, colmcy, midmcy, & ! Force balance plus cty multi-phase eqns
              mxnele, ncolele, finele, colele, & ! Element connectivity 
              mx_ncoldgm_pha, ncoldgm_pha, coldgm_pha, findgm_pha, middgm_pha, & ! Force balance sparsity  
              mx_nct, ncolct, findct, colct, & ! CT sparsity - global cty eqn
              mx_nc, ncolc, findc, colc, & ! C sparsity operating on pressure in force balance
              mx_ncolcmc, ncolcmc, findcmc, colcmc, midcmc, & ! pressure matrix for projection method
              mx_ncolm, ncolm, findm, colm, midm ) ! CV-FEM matrix

      end Select

      call copy_into_state(state, satura, p, nphase, cv_ndgln, p_ndgln)

      ewrite(3,*) 'Leaving multiphase_prototype'
      close( 357 )

      return
    end subroutine multiphase_prototype

  end module mp_prototype
<|MERGE_RESOLUTION|>--- conflicted
+++ resolved
@@ -822,16 +822,11 @@
       Select Case( problem )
 
       Case( : 0 ) ; ! CV-Adv test case: -2( Cty ), -1( DG ), 0( Std )
-<<<<<<< HEAD
-
-         call solve_multiphase_field_advection( state, problem, nphase, ncomp, totele, ndim, &
-=======
-         
+
          ! THIS CALL IS HARD WIRED TO EXPECT SPUD OPTION SOVLERS FROM
          ! '/material_phase[0]/scalar_field::Temperature' 
          ! SO THIS FIELD HAD BETTER EXIST WITHIN THE SIMULATION
-         call solve_multiphase_field_advection( problem, nphase, ncomp, totele, ndim, &
->>>>>>> 97ee30cd
+         call solve_multiphase_field_advection( state, problem, nphase, ncomp, totele, ndim, &
               u_nloc, xu_nloc, cv_nloc, x_nloc, mat_nloc, &
               cv_snloc, u_snloc, stotel, &
               domain_length, &
