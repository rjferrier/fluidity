
!    Copyright (C) 2006 Imperial College London and others.
!    
!    Please see the AUTHORS file in the main source directory for a full list
!    of copyright holders.
!
!    Prof. C Pain
!    Applied Modelling and Computation Group
!    Department of Earth Science and Engineering
!    Imperial College London
!
!    amcgsoftware@imperial.ac.uk
!    
!    This library is free software; you can redistribute it and/or
!    modify it under the terms of the GNU Lesser General Public
!    License as published by the Free Software Foundation,
!    version 2.1 of the License.
!
!    This library is distributed in the hope that it will be useful,
!    but WITHOUT ANY WARRANTY; without even the implied warranty of
!    MERCHANTABILITY or FITNESS FOR A PARTICULAR PURPOSE.  See the GNU
!    Lesser General Public License for more details.
!
!    You should have received a copy of the GNU Lesser General Public
!    License along with this library; if not, write to the Free Software
!    Foundation, Inc., 59 Temple Place, Suite 330, Boston, MA  02111-1307
!    USA
#include "fdebug.h"


module multiphase_field_advection

  use multiphase_1D_engine
  use printout

  use fldebug
  use state_module
  use fields
  use spud
  use global_parameters, only: option_path_len
  use advection_diffusion_cg
  use advection_diffusion_DG
  use advection_diffusion_FV
  use field_equations_cv, only: solve_field_eqn_cv

  implicit none

  private 

  public  :: solve_multiphase_field_advection

contains

  subroutine solve_multiphase_field_advection( state, problem, nphase, ncomp, totele, ndim, &
       u_nloc, xu_nloc, cv_nloc, x_nloc, mat_nloc, &
       cv_snloc, u_snloc, stotel, &
       domain_length, &
                                ! Element types
       u_ele_type, p_ele_type, cv_ele_type, &
       cv_sele_type, u_sele_type, &
                                ! Total time loop and initialisation parameters
       ntime, ntime_dump, nits, &
       nits_flux_lim_volfra, nits_flux_lim_comp, &
       dt,  &
                                ! Discretisation parameters
       t_beta, t_theta, t_disopt, t_dg_vel_int_opt, lump_eqns, &
       use_theta_flux, get_theta_flux, &
       opt_vel_upwind_coefs, nopt_vel_upwind_coefs, &
       noit_dim, &
       sat_error_relax2_noit, t_error_relax2_noit, gl_error_relax2_noit, &
       u_error_relax2_noit, p_error_relax2_noit, mass_error_relax2_noit, &
       in_ele_upwind, dg_ele_upwind, &
                                ! Total nodes for different meshes
       cv_nonods, u_nonods, mat_nonods, x_nonods, &
       u_ndgln, xu_ndgln, cv_ndgln, x_ndgln, &
       mat_ndgln, u_sndgln, cv_sndgln, &
                                ! Boundary conditions and surface elements
       wic_d_bc, wic_u_bc, wic_t_bc, &
       suf_d_bc, suf_t_bc, suf_u_bc, suf_v_bc, suf_w_bc, &
       suf_t_bc_rob1, suf_t_bc_rob2, &
                                ! Positions and grid velocities
       x, y, z, nu, nv, nw, ug, vg, wg, &
                                ! Absorption and source terms and coefficients
       t_absorb, t_source, &
                                ! Diffusion parameters
       tdiffusion, &
                                ! Scalar fields
       t, p, cv_one, volfra_pore, deriv, &
       told, nuold, nvold, nwold, &
                                ! Matrices sparsity
       mx_ncolacv, ncolacv, finacv, colacv, midacv, & ! CV multi-phase eqns (e.g. vol frac, temp)
       mx_nct, ncolct, findct, colct, & ! CT sparsity - global cty eqn
       ncolm, findm, colm, midm, & ! CV-FEM matrix
       mxnele, ncolele, finele, colele, & ! Element connectivity 
       option_path)
       
    implicit none
    
    !! New variable declaration

    type(state_type), dimension(:), intent(inout) :: state

    !! Old variable declaration

    integer, intent( in ) :: problem, nphase, ncomp, totele, ndim, u_nloc, xu_nloc, cv_nloc, x_nloc, &
         mat_nloc, cv_snloc, u_snloc, stotel
    real, intent( in ) :: domain_length
    integer, intent( in ) :: u_ele_type, p_ele_type, cv_ele_type, cv_sele_type, u_sele_type, &
         ntime, ntime_dump, nits, nits_flux_lim_volfra, nits_flux_lim_comp
    real :: dt
    ! The following need to be changed later in the other subrts as it should be controlled by the 
    ! input files
    real, intent( inout ) :: t_beta, t_theta
    integer, intent( in ) :: t_disopt, t_dg_vel_int_opt
    logical, intent( in ) :: lump_eqns, use_theta_flux, get_theta_flux
    integer, intent( in ) :: nopt_vel_upwind_coefs, cv_nonods, u_nonods, mat_nonods, x_nonods
    real, dimension( nopt_vel_upwind_coefs ), intent( inout ) :: opt_vel_upwind_coefs
    integer, intent( in ) :: noit_dim
    real, dimension( noit_dim ), intent( in ) :: sat_error_relax2_noit, t_error_relax2_noit, gl_error_relax2_noit, &
         u_error_relax2_noit, p_error_relax2_noit, mass_error_relax2_noit
    integer, intent( in ) :: in_ele_upwind, dg_ele_upwind

    integer, dimension( totele * u_nloc ), intent( in )  :: u_ndgln
    integer, dimension( totele * xu_nloc ), intent( in )  :: xu_ndgln
    integer, dimension( totele * cv_nloc ), intent( in )  :: cv_ndgln
    integer, dimension( totele * cv_nloc ), intent( in )  :: x_ndgln
    integer, dimension( totele * mat_nloc ), intent( in )  :: mat_ndgln
    integer, dimension( totele * u_snloc ), intent( in )  :: u_sndgln
    integer, dimension( totele * cv_snloc ), intent( in )  :: cv_sndgln
    integer, dimension( stotel * nphase ), intent( in ) :: wic_d_bc, wic_u_bc, wic_t_bc
    real, dimension( stotel * cv_snloc * nphase ), intent( in ) :: suf_d_bc, suf_t_bc
    real, dimension( stotel * u_snloc * nphase ), intent( in ) :: suf_u_bc, suf_v_bc, suf_w_bc
    real, dimension( stotel * cv_snloc * nphase ), intent( in ) :: suf_t_bc_rob1, suf_t_bc_rob2
    ! Variables bellow may change on this subroutine, however this should be changed later
    real, dimension( x_nonods ), intent( inout ) :: x, y, z
    real, dimension( u_nonods * nphase ), intent( inout ) :: nu, nv, nw
    real, dimension( cv_nonods, nphase, nphase ), intent( inout ) :: t_absorb
    real, dimension( cv_nonods * nphase ), intent( inout ) :: t_source
    real, dimension( mat_nonods, ndim, ndim, nphase ), intent( inout ) :: tdiffusion
    ! Variables initialised before but will change during computational time
    real, dimension( cv_nonods * nphase ), intent( inout ) :: t, told, cv_one
    real, dimension( cv_nonods ), intent( inout ) :: p
    real, dimension( totele ), intent( inout ) :: volfra_pore
    real, dimension( cv_nonods * nphase ), intent( inout ) :: deriv
    real, dimension( u_nonods * nphase ), intent( inout ) :: nuold, nvold, nwold, ug, vg, wg
    integer, intent ( in ) :: mx_ncolacv, ncolacv
    integer, dimension( cv_nonods * nphase + 1 ), intent (in ) :: finacv
    integer, dimension( mx_ncolacv ), intent (in ) :: colacv
    integer, dimension( cv_nonods * nphase ), intent (in ) :: midacv
    integer, intent ( in ) :: mx_nct, ncolct
    integer, dimension( cv_nonods + 1 ), intent (in ) :: findct
    integer, dimension( mx_nct ), intent (in ) :: colct
    integer, intent ( in ) :: ncolm
    integer, dimension( cv_nonods + 1 ), intent (in ) :: findm
    integer, dimension( ncolm ), intent (in ) :: colm
    integer, dimension( cv_nonods ), intent (in ) :: midm
    integer, intent ( in ) :: mxnele, ncolele
    integer, dimension( totele + 1 ), intent (in ) :: finele
    integer, dimension( mxnele ), intent (in ) :: colele
    character(len=*), intent(in), optional :: option_path
    
    ! Local variables
    real :: acctim, xacc
    integer :: its, itime, ele, iloc, x_nod, cv_nod
    character( len = 100 ) :: field
    integer :: unit_T
    real, dimension( : ), allocatable :: T_FEMT, MEAN_PORE_CV

    REAL, DIMENSION( :, :, :, : ), allocatable :: THETA_FLUX, ONE_M_THETA_FLUX
    INTEGER :: IGOT_T2, IGOT_THETA_FLUX, SCVNGI_THETA
    
<<<<<<< HEAD
    logical :: do_fluidity_advection
=======
    real :: finish_time
>>>>>>> 97ee30cd

    IGOT_T2 = 0
    IGOT_THETA_FLUX = 0 
    SCVNGI_THETA = 0

    ALLOCATE( THETA_FLUX( TOTELE * IGOT_THETA_FLUX, CV_NLOC, SCVNGI_THETA, NPHASE ))
    ALLOCATE( ONE_M_THETA_FLUX( TOTELE * IGOT_THETA_FLUX, CV_NLOC, SCVNGI_THETA, NPHASE ))
    ALLOCATE( T_FEMT(  cv_nonods * nphase ))
    ALLOCATE( MEAN_PORE_CV(  cv_nonods ))


    call get_option("/timestepping/current_time", acctim)
    call get_option("/timestepping/timestep", dt)
    call get_option("/timestepping/finish_time", finish_time)
    
    ewrite(3,*) 'In solve_multiphase_field_advection'
    
    itime = 0
    
    Loop_Time: do 
       
       itime = itime + 1
       
       acctim = acctim + dt
       
       if (acctim > finish_time) exit Loop_Time 
       
       told = t

       Loop_Non_Linear_Iterations: do its = 1, nits
          write( 375, * ) 'itime, its: ', itime, its
          
          !! Put alternative call to solve_advection_diffusion_? or
          !! solve_field_eqn_c? as in Fluids.F90
          !! Will need to pull out and put back fields at each timestep.
          !!
          !! Hopefully this approach will be portable to some extent to the
          !! call to intenerge_assem_solve in Multiphase_Mom_Press_Volf
          do_fluidity_advection = .false.
          
          if (do_fluidity_advection) then
             call use_fluidity_advection_routines(state, t, cv_ndgln, its, dt)
          
          else
             call INTENERGE_ASSEM_SOLVE(  &
               NCOLACV, FINACV, COLACV, MIDACV, & ! CV sparsity pattern matrix
               NCOLCT, FINDCT, COLCT, &
               CV_NONODS, U_NONODS, X_NONODS, TOTELE, &
               U_ELE_TYPE, CV_ELE_TYPE, CV_SELE_TYPE,  &
               NPHASE,  &
               CV_NLOC, U_NLOC, X_NLOC,  &
               CV_NDGLN, X_NDGLN, U_NDGLN, &
               CV_SNLOC, U_SNLOC, STOTEL, CV_SNDGLN, U_SNDGLN, &
               X, Y, Z, &
               NU, NV, NW, NUOLD, NVOLD, NWOLD, UG, VG, WG, &
               T, TOLD, &
               CV_ONE, CV_ONE, &
               MAT_NLOC, MAT_NDGLN, MAT_NONODS, TDIFFUSION, &
               T_DISOPT, T_DG_VEL_INT_OPT, DT, T_THETA, T_BETA, &
               SUF_T_BC, SUF_D_BC, SUF_U_BC, SUF_V_BC, SUF_W_BC, &
               SUF_T_BC_ROB1, SUF_T_BC_ROB2,  &
               WIC_T_BC, WIC_D_BC, WIC_U_BC, &
               DERIV, P, &
               T_SOURCE, T_ABSORB, VOLFRA_PORE, &
               NDIM,  &
               NCOLM, FINDM, COLM, MIDM, &
               XU_NLOC, XU_NDGLN, FINELE, COLELE, NCOLELE, LUMP_EQNS, &
               OPT_VEL_UPWIND_COEFS, NOPT_VEL_UPWIND_COEFS, T_FEMT, CV_ONE, &
               IGOT_T2,T,TOLD, IGOT_THETA_FLUX, SCVNGI_THETA, GET_THETA_FLUX, USE_THETA_FLUX, &
               T, T, T, &
               SUF_T_BC, SUF_T_BC_ROB1, SUF_T_BC_ROB2, WIC_T_BC, IN_ELE_UPWIND, DG_ELE_UPWIND, &
               NOIT_DIM, &
               T_ERROR_RELAX2_NOIT, MASS_ERROR_RELAX2_NOIT, NITS_FLUX_LIM_COMP, &
<<<<<<< HEAD
               MEAN_PORE_CV )
          endif
=======
               MEAN_PORE_CV, &
               option_path = trim(option_path) )
>>>>>>> 97ee30cd

       end do Loop_Non_Linear_Iterations

       Select Case( problem )
       Case( -1 );
          field = 'CV_adv_field_Tdg'
       Case( 0 );
          field = 'CV_adv_field_Tstd'
       Case( -2 );
          field = 'CV_adv_field_Tcty'            
       end Select

       unit_T = 1
       call generate_name_dump( itime, unit_T, field, 1 )
       xacc = 0.
       do ele = 1, totele
          do iloc = 1, cv_nloc
             cv_nod = cv_ndgln(( ele - 1 ) * cv_nloc + iloc )
             x_nod = x_ndgln(( ele - 1 ) * cv_nloc + iloc )
             if( problem == -2 ) then
                write( itime, * ) xacc, t( cv_nod )
                xacc = unit_T + ( domain_length / real( totele ) ) / real( cv_nloc - 1 )
             else            
                write( unit_T, * ) x( x_nod ), t( cv_nod )
             end if
          end do
          xacc = xacc - ( domain_length / real( totele ) ) / real( cv_nloc - 1 )
       end do

    end do Loop_Time
    
    call set_option("/timestepping/current_time", ACCTIM)
    call set_option("/timestepping/timestep", dt)  
      
    ewrite(3,*) 'Leaving solve_multiphase_field_advection'

  end subroutine solve_multiphase_field_advection
  
  subroutine use_fluidity_advection_routines(state, t, cv_ndgln, its, dt)
  
    implicit none
  
    type(state_type), dimension(:), intent(inout) :: state
    type(scalar_field), pointer :: temperature
    integer, intent(in) :: its
    real, intent(in) :: dt
    integer, dimension(:), intent(in) :: cv_ndgln
    real, dimension(:), intent(inout) :: t
    
    !local variables
    integer :: i, j, stat
    integer, dimension(:), pointer :: element_nodes
    
    character(len=OPTION_PATH_LEN) :: option_path, field_name
    
    !! Pull temperature out of state
    temperature => extract_scalar_field(state, "Temperature", stat)
    if (stat/=0) FLAbort("Advected field not called Temperature!")
    
    option_path = "/material_phase[0]/scalar_field::Temperature"
    field_name = "Temperature"
    
    !! Update temperature from prototype field
    temp_ele_loop: do i = 1,element_count(temperature)
            
      element_nodes => ele_nodes(temperature,i)
            
      temp_node_loop: do j = 1,size(element_nodes)
             
        call set(temperature, &
                 element_nodes(j), &
                 t((cv_ndgln((i-1)*size(element_nodes)+j)))) ! + (p-1)*node_count(temperature)))
            
      end do temp_node_loop
            
    end do temp_ele_loop

    !! Call appropriate advection routine
    if(have_option(trim(option_path)//&
                     & "/prognostic/spatial_discretisation/discontinuous_galerkin")) then

      ! Solve the DG form of the equations.
      call solve_advection_diffusion_dg(field_name=trim(field_name), &
                        & state=state(1))

    elseif(have_option(trim(option_path)//&
                     & "/prognostic/spatial_discretisation/finite_volume")) then

      ! Solve the FV form of the equations.
      call solve_advection_diffusion_fv(field_name=trim(field_name), &
                        & state=state(1))

    elseif(have_option(trim(option_path)//&
                     & "/prognostic/spatial_discretisation/control_volumes")) then

      ! Solve the pure control volume form of the equations
      call solve_field_eqn_cv(field_name=trim(field_name), &
                        state=state, &
                        global_it=its)

    elseif(have_option(trim(option_path) // &
                     & "/prognostic/spatial_discretisation/continuous_galerkin")) then

      call solve_field_equation_cg(trim(field_name), state(1), dt)
      
    else
      ewrite(2, *) "Not solving scalar field " // trim(field_name) // " in state " // trim(state(1)%name) //" in an advdif-like subroutine."

    end if ! End of dg/cv/cg choice.
    
    
    !! Update prototype field from temperature
    t_ele_loop: do i = 1,element_count(temperature)
            
      element_nodes => ele_nodes(temperature,i)
            
      t_node_loop: do j = 1,size(element_nodes)
                 
        t((cv_ndgln((i-1)*size(element_nodes)+j))) = & !+ (p-1)*node_count(temperature)) = &
                        temperature%val(element_nodes(j))
            
      end do t_node_loop
            
    end do t_ele_loop
  
  end subroutine use_fluidity_advection_routines

end module multiphase_field_advection<|MERGE_RESOLUTION|>--- conflicted
+++ resolved
@@ -169,11 +169,8 @@
     REAL, DIMENSION( :, :, :, : ), allocatable :: THETA_FLUX, ONE_M_THETA_FLUX
     INTEGER :: IGOT_T2, IGOT_THETA_FLUX, SCVNGI_THETA
     
-<<<<<<< HEAD
     logical :: do_fluidity_advection
-=======
     real :: finish_time
->>>>>>> 97ee30cd
 
     IGOT_T2 = 0
     IGOT_THETA_FLUX = 0 
@@ -247,13 +244,9 @@
                SUF_T_BC, SUF_T_BC_ROB1, SUF_T_BC_ROB2, WIC_T_BC, IN_ELE_UPWIND, DG_ELE_UPWIND, &
                NOIT_DIM, &
                T_ERROR_RELAX2_NOIT, MASS_ERROR_RELAX2_NOIT, NITS_FLUX_LIM_COMP, &
-<<<<<<< HEAD
-               MEAN_PORE_CV )
-          endif
-=======
                MEAN_PORE_CV, &
                option_path = trim(option_path) )
->>>>>>> 97ee30cd
+          endif
 
        end do Loop_Non_Linear_Iterations
 
