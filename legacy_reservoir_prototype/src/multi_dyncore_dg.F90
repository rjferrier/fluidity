
!    Copyright (C) 2006 Imperial College London and others.
!    
!    Please see the AUTHORS file in the main source directory for a full list
!    of copyright holders.
!
!    Prof. C Pain
!    Applied Modelling and Computation Group
!    Department of Earth Science and Engineering
!    Imperial College London
!
!    amcgsoftware@imperial.ac.uk
!    
!    This library is free software; you can redistribute it and/or
!    modify it under the terms of the GNU Lesser General Public
!    License as published by the Free Software Foundation,
!    version 2.1 of the License.
!
!    This library is distributed in the hope that it will be useful,
!    but WITHOUT ANY WARRANTY; without even the implied warranty of
!    MERCHANTABILITY or FITNESS FOR A PARTICULAR PURPOSE.  See the GNU
!    Lesser General Public License for more details.
!
!    You should have received a copy of the GNU Lesser General Public
!    License along with this library; if not, write to the Free Software
!    Foundation, Inc., 59 Temple Place, Suite 330, Boston, MA  02111-1307
!    USA
#include "fdebug.h"

module multiphase_1D_engine

    use state_module 
    use fields
    use field_options
    use spud
    use global_parameters, only: option_path_len, is_overlapping, is_compact_overlapping
    use futils, only: int2str

    use Fields_Allocates, only : allocate

    use solvers_module
    use mapping_for_ocvfem
    use cv_advection  
    use matrix_operations
    use shape_functions
    use spact
    use Copy_Outof_State
    use multiphase_EOS
    use Copy_Outof_State, only: as_vector
    use fldebug
    use solvers

    implicit none

    private :: UVW_2_ULONG, &
    CV_ASSEMB_FORCE_CTY, &
    PUT_MOM_C_IN_GLOB_MAT, &
    PUT_CT_IN_GLOB_MAT, &
    ASSEMB_FORCE_CTY, &
    DG_DIFFUSION, &
    ASSEM_CS, &
    AVESOU, &
    AVESIG, &
    LUMP_ENERGY_EQNS

    public  :: INTENERGE_ASSEM_SOLVE, &
    VolumeFraction_Assemble_Solve, &
    FORCE_BAL_CTY_ASSEM_SOLVE

contains

    SUBROUTINE INTENERGE_ASSEM_SOLVE( state, packed_state, &
         tracer, velocity, density, &
    NCOLACV, FINACV, COLACV, MIDACV, &
    SMALL_FINACV, SMALL_COLACV, SMALL_MIDACV, &
    block_to_global_acv, global_dense_block_acv, &
    NCOLCT, FINDCT, COLCT, &
    CV_NONODS, U_NONODS, X_NONODS, TOTELE, &
    U_ELE_TYPE, CV_ELE_TYPE, CV_SELE_TYPE, &
    NPHASE,  &
    CV_NLOC, U_NLOC, X_NLOC,  &
    CV_NDGLN, X_NDGLN, U_NDGLN, &
    CV_SNLOC, U_SNLOC, STOTEL, CV_SNDGLN, U_SNDGLN, &
    T, TOLD, &
    MAT_NLOC,MAT_NDGLN,MAT_NONODS, TDIFFUSION, IGOT_THERM_VIS, THERM_U_DIFFUSION, THERM_U_DIFFUSION_VOL, &
    T_DISOPT, T_DG_VEL_INT_OPT, DT, T_THETA, T_BETA, &
    SUF_SIG_DIAGTEN_BC, &
    DERIV, &
    T_SOURCE, T_ABSORB, VOLFRA_PORE, &
    NDIM, &
    NCOLM, FINDM, COLM, MIDM, &
    XU_NLOC, XU_NDGLN, FINELE, COLELE, NCOLELE, &
    OPT_VEL_UPWIND_COEFS, NOPT_VEL_UPWIND_COEFS, &
    T_FEMT, DEN_FEMT, &
    IGOT_T2, T2, T2OLD, igot_theta_flux,SCVNGI_THETA, GET_THETA_FLUX, USE_THETA_FLUX, &
    THETA_GDIFF, &
    IN_ELE_UPWIND, DG_ELE_UPWIND, &
    NOIT_DIM, &
    MEAN_PORE_CV, &
    option_path, &
    mass_ele_transp, &
    thermal, THETA_FLUX, ONE_M_THETA_FLUX, THETA_FLUX_J, ONE_M_THETA_FLUX_J, &
    StorageIndexes, icomp, saturation )

        ! Solve for internal energy using a control volume method.

        implicit none
        type( state_type ), dimension( : ), intent( inout ) :: state
        type( state_type ), intent( inout ) :: packed_state
        type(tensor_field), intent(inout) :: tracer
        type(tensor_field), intent(in) :: velocity, density

        INTEGER, intent( in ) :: NCOLACV, NCOLCT, CV_NONODS, U_NONODS, X_NONODS, MAT_NONODS, TOTELE, &
        U_ELE_TYPE, CV_ELE_TYPE, CV_SELE_TYPE, NPHASE, CV_NLOC, U_NLOC, X_NLOC,  MAT_NLOC, &
        CV_SNLOC, U_SNLOC, STOTEL, XU_NLOC, NDIM, NCOLM, NCOLELE, &
        NOPT_VEL_UPWIND_COEFS, &
        IGOT_T2, SCVNGI_THETA, IN_ELE_UPWIND, DG_ELE_UPWIND, igot_theta_flux
        LOGICAL, intent( in ) :: GET_THETA_FLUX, USE_THETA_FLUX
        LOGICAL, intent( in ), optional ::THERMAL
        INTEGER, DIMENSION( : ), intent( in ) :: CV_NDGLN
        INTEGER, DIMENSION( : ), intent( in ) ::  X_NDGLN
        INTEGER, DIMENSION( : ), intent( in ) :: U_NDGLN
        INTEGER, DIMENSION( : ), intent( in ) :: XU_NDGLN
        INTEGER, DIMENSION( : ), intent( in ) :: MAT_NDGLN
        INTEGER, DIMENSION( : ), intent( in ) :: CV_SNDGLN
        INTEGER, DIMENSION( : ), intent( in ) :: U_SNDGLN
        INTEGER, DIMENSION( : ), intent( in ) :: FINACV
        INTEGER, DIMENSION( : ), intent( in ) :: COLACV
        INTEGER, DIMENSION( : ), intent( in ) :: MIDACV
        INTEGER, DIMENSION( : ), intent( in ) :: SMALL_FINACV, SMALL_COLACV, SMALL_MIDACV
        integer, dimension(:)    :: block_to_global_acv
        integer, dimension (:,:) :: global_dense_block_acv
        INTEGER, DIMENSION( : ), intent( in ) :: FINDCT
        INTEGER, DIMENSION( : ), intent( in ) :: COLCT
        REAL, DIMENSION( : ), intent( inout ) :: T, T_FEMT, DEN_FEMT
        REAL, DIMENSION( : ), intent( in ) :: TOLD
        REAL, DIMENSION( : ), intent( in ) :: T2, T2OLD
        REAL, DIMENSION( :, : ), intent( inout ) :: THETA_GDIFF
        REAL, DIMENSION( :,: ), intent( inout ), optional :: THETA_FLUX, ONE_M_THETA_FLUX, THETA_FLUX_J, ONE_M_THETA_FLUX_J
        REAL, DIMENSION( :,:,:, : ), intent( in ) :: TDIFFUSION
        INTEGER, intent( in ) :: IGOT_THERM_VIS
        REAL, DIMENSION(:,:,:,:), intent( in ) :: THERM_U_DIFFUSION
        REAL, DIMENSION(:,:), intent( in ) :: THERM_U_DIFFUSION_VOL
        INTEGER, intent( in ) :: T_DISOPT, T_DG_VEL_INT_OPT
        REAL, intent( in ) :: DT, T_THETA
        REAL, intent( in ) :: T_BETA
        REAL, DIMENSION( :, : ), intent( in ) :: SUF_SIG_DIAGTEN_BC
        REAL, DIMENSION( NPHASE, CV_NONODS ), intent( in ) :: DERIV
        REAL, DIMENSION( : ), intent( in ) :: T_SOURCE
        REAL, DIMENSION( : , : , : ), intent( in ) :: T_ABSORB
        REAL, DIMENSION( : ), intent( in ) :: VOLFRA_PORE
        INTEGER, DIMENSION( : ), intent( in ) :: FINDM
        INTEGER, DIMENSION( : ), intent( in ) :: COLM
        INTEGER, DIMENSION( : ), intent( in ) :: MIDM
        INTEGER, DIMENSION( : ), intent( in ) :: FINELE
        INTEGER, DIMENSION( : ), intent( in ) :: COLELE
        REAL, DIMENSION( : ), intent( in ) :: OPT_VEL_UPWIND_COEFS
        INTEGER, INTENT(IN) :: NOIT_DIM
        REAL, DIMENSION( : ), intent( inout ) :: MEAN_PORE_CV
        character( len = * ), intent( in ), optional :: option_path
        real, dimension( : ), intent( inout ), optional :: mass_ele_transp
        integer, dimension(:), intent(inout) :: StorageIndexes
        type(tensor_field), intent(in), optional :: saturation
        
        integer, optional :: icomp
        ! Local variables
        LOGICAL, PARAMETER :: GETCV_DISC = .TRUE., GETCT= .FALSE. 
        integer :: nits_flux_lim, its_flux_lim
        logical :: lump_eqns
        REAL, DIMENSION( : ), allocatable :: CV_RHS, DIAG_SCALE_PRES, CT_RHS
        REAL, DIMENSION( : ), allocatable :: block_acv, mass_mn_pres
        REAL, DIMENSION( : , : , : ), allocatable :: dense_block_matrix, CT
        REAL, DIMENSION( : , : ), allocatable :: den_all, denold_all
        REAL, DIMENSION( : ), allocatable :: CV_RHS_SUB, ACV_SUB
        type( scalar_field ), pointer :: P
        INTEGER, DIMENSION( : ), allocatable :: COLACV_SUB, FINACV_SUB, MIDACV_SUB
        INTEGER :: NCOLACV_SUB, IPHASE, I, J
        REAL :: SECOND_THETA
        LOGICAL :: RETRIEVE_SOLID_CTY
        INTEGER :: STAT
        character( len = option_path_len ) :: path
        type(vector_field) :: rhs_field
        type( tensor_field ), pointer :: den_all2, denold_all2
        integer :: lcomp, Field_selector

        type(petsc_csr_matrix) :: petsc_acv
        type(vector_field)  :: vtracer

        if (present(icomp)) then
           lcomp=icomp
        else
           lcomp=0
        end if

        call allocate(rhs_field,nphase,tracer%mesh,"RHS")

!        ALLOCATE( ACV( NCOLACV ) )
        ALLOCATE( mass_mn_pres( size(small_COLACV ) ))
        allocate( block_acv(size(block_to_global_acv) ) )
        allocate( dense_block_matrix (nphase,nphase,cv_nonods) ); dense_block_matrix=0;
        ALLOCATE( CV_RHS( CV_NONODS * NPHASE ) )


        allocate( den_all( nphase, cv_nonods ), denold_all( nphase, cv_nonods ) )

        allocate(Ct(0,0,0),ct_rhs(0),DIAG_SCALE_PRES(0))


        if ( thermal ) then
           p => extract_scalar_field( packed_state, "CVPressure" )
           den_all2 => extract_tensor_field( packed_state, "PackedDensityHeatCapacity" )
           denold_all2 => extract_tensor_field( packed_state, "PackedOldDensityHeatCapacity" )
           den_all    = den_all2    % val ( 1, :, : )
           denold_all = denold_all2 % val ( 1, :, : )
        else if ( lcomp > 0 ) then
           p => extract_scalar_field( packed_state, "FEPressure" )
           den_all2 => extract_tensor_field( packed_state, "PackedComponentDensity" )
           denold_all2 => extract_tensor_field( packed_state, "PackedOldComponentDensity" )
           den_all = den_all2 % val ( 1, :, : )
           denold_all = denold_all2 % val ( 1,  :, : )
        else
           p => extract_scalar_field( packed_state, "Pressure" )
           den_all=1.0
           denold_all=1.0
        end if


        if( present( option_path ) ) then

            if( trim( option_path ) == '/material_phase[0]/scalar_field::Temperature' ) then
                call get_option( '/material_phase[0]/scalar_field::Temperature/prognostic/temporal_discretisation/' // &
                'control_volumes/number_advection_iterations', nits_flux_lim, default = 3 )
            end if

            path='/material_phase[0]/scalar_field::Temperature/prognostic/temporal_discretisation' // &
            '/control_volumes/second_theta'
            call get_option( path, second_theta, default=1. )

            Field_selector = 1

        else

            call get_option( '/material_phase[' // int2str( nphase ) // ']/scalar_field::ComponentMassFractionPhase1/' // &
            'prognostic/temporal_discretisation/control_volumes/number_advection_iterations', nits_flux_lim, default = 1 )

            path= '/material_phase[' // int2str( nphase ) // ']/scalar_field::ComponentMassFractionPhase1/' // &
            'prognostic/temporal_discretisation/control_volumes/second_theta'

            call get_option( path, second_theta, default=1. )

            Field_selector = 2

        end if

        lump_eqns = have_option( '/material_phase[0]/scalar_field::PhaseVolumeFraction/prognostic/' // &
        'spatial_discretisation/continuous_galerkin/mass_terms/lump_mass_matrix' )

!         if ( have_option( '/blasting' ) ) then
!            RETRIEVE_SOLID_CTY = .true.
!         else
!            RETRIEVE_SOLID_CTY = .false.
!         end if

            RETRIEVE_SOLID_CTY = .false.

        Loop_NonLinearFlux: DO ITS_FLUX_LIM = 1, NITS_FLUX_LIM


            call CV_ASSEMB( state, packed_state, &
                 tracer, velocity, density, &
            CV_RHS, &
            NCOLACV, block_acv, DENSE_BLOCK_MATRIX, FINACV, COLACV, MIDACV, &
            SMALL_FINACV, SMALL_COLACV, SMALL_MIDACV,&
            NCOLCT, CT, DIAG_SCALE_PRES, CT_RHS, FINDCT, COLCT, &
            CV_NONODS, U_NONODS, X_NONODS, TOTELE, &
            CV_ELE_TYPE, &
            NPHASE, &
            CV_NLOC, U_NLOC, X_NLOC, &
            CV_NDGLN, X_NDGLN, U_NDGLN, &
            CV_SNLOC, U_SNLOC, STOTEL, CV_SNDGLN, U_SNDGLN, &
            DEN_ALL, DENOLD_ALL, &
            MAT_NLOC, MAT_NDGLN, MAT_NONODS, TDIFFUSION, IGOT_THERM_VIS, THERM_U_DIFFUSION, THERM_U_DIFFUSION_VOL,&
            T_DISOPT, T_DG_VEL_INT_OPT, DT, T_THETA, SECOND_THETA, T_BETA, &
            SUF_SIG_DIAGTEN_BC, &
            DERIV, P%val, &
            T_SOURCE, T_ABSORB, VOLFRA_PORE, &
            NDIM, GETCV_DISC, GETCT, &
            NCOLM, FINDM, COLM, MIDM, &
            XU_NLOC, XU_NDGLN, FINELE, COLELE, NCOLELE, &
            OPT_VEL_UPWIND_COEFS, NOPT_VEL_UPWIND_COEFS, &
            DEN_FEMT, &
            IGOT_T2, T2, T2OLD,IGOT_THETA_FLUX ,SCVNGI_THETA, GET_THETA_FLUX, USE_THETA_FLUX, &
            THETA_FLUX, ONE_M_THETA_FLUX, THETA_FLUX_J, ONE_M_THETA_FLUX_J, THETA_GDIFF, &
            IN_ELE_UPWIND, DG_ELE_UPWIND, &
            NOIT_DIM, &
            MEAN_PORE_CV, &
            SMALL_FINACV, SMALL_COLACV, size(small_colacv), mass_Mn_pres, THERMAL, RETRIEVE_SOLID_CTY, &
            mass_ele_transp,&
            StorageIndexes, Field_selector, T_input = T, TOLD_input=TOLD, FEMT_input =  T_FEMT ,&
            saturation=saturation)
            t=0.

            Conditional_Lumping: IF ( LUMP_EQNS ) THEN
                ! Lump the multi-phase flow eqns together
                ALLOCATE( CV_RHS_SUB( CV_NONODS ) )

                CV_RHS_SUB = 0.0
                DO IPHASE = 1, NPHASE
                    CV_RHS_SUB( : ) = CV_RHS_SUB( : ) + CV_RHS( 1 +( IPHASE - 1) * CV_NONODS : &
                    IPHASE * CV_NONODS )
                END DO

                NCOLACV_SUB = FINACV( CV_NONODS + 1) - 1 - CV_NONODS *( NPHASE - 1 )

                ALLOCATE( ACV_SUB( NCOLACV_SUB ))
                ALLOCATE( COLACV_SUB( NCOLACV_SUB ))
                ALLOCATE( FINACV_SUB( CV_NONODS + 1 ))
                ALLOCATE( MIDACV_SUB( CV_NONODS ))

                CALL LUMP_ENERGY_EQNS( CV_NONODS, NPHASE, &
                NCOLACV, NCOLACV_SUB, &
                FINACV, COLACV, COLACV_SUB, FINACV_SUB, ACV_SUB )
                CALL SOLVER( ACV_SUB, T, CV_RHS_SUB, &
                FINACV_SUB, COLACV_SUB, &
                trim(option_path))

                DO IPHASE = 2, NPHASE
                   T( 1 + ( IPHASE - 1 ) * CV_NONODS : IPHASE * CV_NONODS ) = T ( 1 : CV_NONODS )
                END DO

             ELSE

!                call assemble_global_multiphase_csr(acv,&
!                     block_acv,dense_block_matrix,&
!                     block_to_global_acv,global_dense_block_acv)

                call assemble_global_multiphase_petsc_csr(petsc_acv,&
                     block_acv,dense_block_matrix,&
                     small_finacv,small_colacv,tracer%mesh)

                IF ( IGOT_T2 == 1) THEN
                   vtracer=as_vector(tracer,dim=2)
                   
                   call zero (vtracer)
                   rhs_field%val(:,:)=reshape(cv_rhs,[nphase,cv_nonods])
                   call zero_non_owned(rhs_field)

                   call petsc_solve(vtracer,petsc_acv,rhs_field,'/material_phase::Component1/scalar_field::ComponentMassFractionPhase1/prognostic')


!                   CALL SOLVER( ACV, T, CV_RHS, &
!                        FINACV, COLACV, &
!                        trim('/material_phase::Component1/scalar_field::ComponentMassFractionPhase1/prognostic') )#



                   T([([(i+(j-1)*cv_nonods,j=1,nphase)],i=1,cv_nonods)]) = [vtracer%val]

                ELSE
                   vtracer=as_vector(tracer,dim=2)
                   call zero (vtracer)
                   rhs_field%val(:,:)=reshape(cv_rhs,[nphase,cv_nonods])
                   call zero_non_owned(rhs_field)

                   call petsc_solve(vtracer,petsc_acv,rhs_field,trim(option_path))
!                   CALL SOLVER( ACV, T, CV_RHS, &
!                        FINACV, COLACV, &
!                        trim(option_path) )

                   T([([(i+(j-1)*cv_nonods,j=1,nphase)],i=1,cv_nonods)]) = [tracer%val]

                END IF

!!                call dump_petsc_csr_matrix(petsc_acv)


                !ewrite(3,*)'cv_rhs:', cv_rhs
                !ewrite(3,*)'SUF_T_BC:',SUF_T_BC
                !ewrite(3,*)'ACV:',  (acv(i),i= FINACV(1), FINACV(2)-1)
                !ewrite(3,*)'T_ABSORB:',((T_ABSORB(1,i,j), i=1,nphase),j=1,nphase)
                !ewrite(3,*)

             END IF Conditional_Lumping

             call deallocate(petsc_acv)

        END DO Loop_NonLinearFlux

        deALLOCATE( mass_mn_pres )
        deallocate( block_acv, dense_block_matrix )
        DEALLOCATE( CV_RHS )
        call deallocate(RHS_FIELD)

        ewrite(3,*)'t:', t
        !ewrite(3,*)'told:', told

        ewrite(3,*) 'Leaving INTENERGE_ASSEM_SOLVE'

    END SUBROUTINE INTENERGE_ASSEM_SOLVE








    SUBROUTINE CV_ASSEMB_CV_DG( state, packed_state, &
         tracer, velocity, density, pressure, &
    CV_RHS, &
    NCOLACV, ACV, DENSE_BLOCK_MATRIX, FINACV, COLACV, MIDACV, &
    SMALL_FINACV, SMALL_COLACV, SMALL_MIDACV, &
    NCOLCT, CT, DIAG_SCALE_PRES, CT_RHS, FINDCT, COLCT, &
    CV_NONODS, U_NONODS, X_NONODS, TOTELE, &
    CV_ELE_TYPE,  &
    NPHASE, &
    CV_NLOC, U_NLOC, X_NLOC,  &
    CV_NDGLN, X_NDGLN, U_NDGLN, &
    CV_SNLOC, U_SNLOC, STOTEL, CV_SNDGLN, U_SNDGLN, &
    X, Y, Z,  &
    NU, NV, NW, NUOLD, NVOLD, NWOLD, UG, VG, WG, &
    T, TOLD, DEN, DENOLD, IDIVID_BY_VOL_FRAC, FEM_VOL_FRAC, &
    MAT_NLOC, MAT_NDGLN, MAT_NONODS, TDIFFUSION, &
    T_DISOPT, T_DG_VEL_INT_OPT, DT, T_THETA, SECOND_THETA, T_BETA, &
    SUF_SIG_DIAGTEN_BC, &
    DERIV, P,  &
    T_SOURCE, T_ABSORB, VOLFRA_PORE, &
    NDIM, &
    NCOLM, FINDM, COLM, MIDM, &
    XU_NLOC, XU_NDGLN, FINELE, COLELE, NCOLELE, &
    OPT_VEL_UPWIND_COEFS, NOPT_VEL_UPWIND_COEFS, &
    DEN_FEMT, &
    IGOT_T2, T2, T2OLD, IGOT_THETA_FLUX, SCVNGI_THETA, GET_THETA_FLUX, USE_THETA_FLUX, &
    THETA_FLUX, ONE_M_THETA_FLUX, THETA_FLUX_J, ONE_M_THETA_FLUX_J, THETA_GDIFF, &
    IN_ELE_UPWIND, DG_ELE_UPWIND, &
    NOIT_DIM, &
    MEAN_PORE_CV, &
    THERMAL, &
    mass_ele_transp, &
    option_path, StorageIndexes, Field_selector )

        ! Solve for internal energy using a control volume method.

        implicit none
        type( state_type ), dimension( : ), intent( inout ) :: state
        type( state_type ), intent( inout ) :: packed_state
        type(tensor_field), intent(inout) :: tracer
        type(tensor_field), intent(in) :: velocity, density
        type(scalar_field), intent(in) :: pressure

        INTEGER, intent( in ) :: NCOLACV, NCOLCT, CV_NONODS, U_NONODS, X_NONODS, MAT_NONODS, TOTELE, &
        CV_ELE_TYPE, NPHASE, CV_NLOC, U_NLOC, X_NLOC,  MAT_NLOC, &
        CV_SNLOC, U_SNLOC, STOTEL, XU_NLOC, NDIM, NCOLM, NCOLELE, &
        NOPT_VEL_UPWIND_COEFS, &
        IGOT_T2, IGOT_THETA_FLUX, SCVNGI_THETA, IN_ELE_UPWIND, DG_ELE_UPWIND, IDIVID_BY_VOL_FRAC, Field_selector

        LOGICAL, intent( in ) :: GET_THETA_FLUX, USE_THETA_FLUX, THERMAL
        INTEGER, DIMENSION( : ), intent( in ) :: CV_NDGLN
        INTEGER, DIMENSION( : ), intent( in ) ::  X_NDGLN
        INTEGER, DIMENSION( : ), intent( in ) :: U_NDGLN
        INTEGER, DIMENSION( : ), intent( in ) :: XU_NDGLN
        INTEGER, DIMENSION( : ), intent( in ) :: MAT_NDGLN
        INTEGER, DIMENSION( : ), intent( in ) :: CV_SNDGLN
        INTEGER, DIMENSION( : ), intent( in ) :: U_SNDGLN
        INTEGER, DIMENSION( : ), intent( in ) :: FINACV
        INTEGER, DIMENSION( : ), intent( in ) :: COLACV
        INTEGER, DIMENSION( : ), intent( in ) :: MIDACV
        INTEGER, DIMENSION( : ), intent( in ) :: SMALL_FINACV, SMALL_COLACV, SMALL_MIDACV
        INTEGER, DIMENSION( : ), intent( in ) :: FINDCT
        INTEGER, DIMENSION( : ), intent( in ) :: COLCT
        REAL, DIMENSION( : ), allocatable, intent( inout ) :: ACV
        REAL, DIMENSION( :, :, : ), intent( inout ) :: DENSE_BLOCK_MATRIX
        REAL, DIMENSION( :, :, : ), intent( inout ) :: CV_RHS
        REAL, DIMENSION( : ), intent( inout ), allocatable :: DIAG_SCALE_PRES
        REAL, DIMENSION( : ), intent( inout ) :: CT_RHS
        REAL, DIMENSION( :, :, : ), intent( inout ), allocatable :: CT
        REAL, DIMENSION( : ), intent( in ) :: X, Y, Z
        REAL, DIMENSION( : ), intent( in ) :: NU, NV, NW, NUOLD, NVOLD, NWOLD, UG, VG, WG
        REAL, DIMENSION( : ), intent( inout ) :: T, DEN_FEMT
        REAL, DIMENSION( :), intent( in ) :: TOLD
        REAL, DIMENSION( :, : ), intent( in ) :: DEN, DENOLD
        REAL, DIMENSION( :, : ), intent( in ) :: FEM_VOL_FRAC
        REAL, DIMENSION( : ), intent( in ) :: T2, T2OLD
        REAL, DIMENSION( :, : ), intent( inout ) :: THETA_GDIFF
        REAL, DIMENSION(:, : ),  intent( inout ) :: THETA_FLUX, ONE_M_THETA_FLUX, THETA_FLUX_J, ONE_M_THETA_FLUX_J
        REAL, DIMENSION( :, :, :, : ), intent( inout ) :: TDIFFUSION
        INTEGER, intent( in ) :: T_DISOPT, T_DG_VEL_INT_OPT
        REAL, intent( in ) :: DT, T_THETA
        REAL, intent( in ) :: T_BETA
        REAL, DIMENSION( :, : ), intent( in ) :: SUF_SIG_DIAGTEN_BC
        REAL, DIMENSION( NPHASE, CV_NONODS ), intent( in ) :: DERIV
        REAL, DIMENSION( : ), intent( in ) :: P
        REAL, DIMENSION( : ), intent( in ) :: T_SOURCE
        REAL, DIMENSION( :, :, : ), intent( in ) :: T_ABSORB
        REAL, DIMENSION( : ), intent( in ) :: VOLFRA_PORE
        INTEGER, DIMENSION( : ), intent( in ) :: FINDM
        INTEGER, DIMENSION( : ), intent( in ) :: COLM
        INTEGER, DIMENSION( : ), intent( in ) :: MIDM
        INTEGER, DIMENSION( : ), intent( in ) :: FINELE
        INTEGER, DIMENSION( : ), intent( in ) :: COLELE
        REAL, DIMENSION( : ), intent( in ) :: OPT_VEL_UPWIND_COEFS
        INTEGER, INTENT( IN ) :: NOIT_DIM
        REAL, DIMENSION( : ), intent( inout ) :: MEAN_PORE_CV
        real, dimension( : ), intent( inout ) :: mass_ele_transp
        character( len = * ), intent( in ), optional :: option_path
        integer, dimension(:), intent(inout) :: StorageIndexes
        ! Local variables
        LOGICAL, PARAMETER :: GETCV_DISC = .TRUE., GETCT= .FALSE., RETRIEVE_SOLID_CTY= .FALSE.
        INTEGER :: ITS_FLUX_LIM, IGOT_THERM_VIS
        INTEGER :: NCOLACV_SUB, IPHASE, I, J
        REAL :: SECOND_THETA
        INTEGER :: STAT,U_ELE_TYPE
        LOGICAL :: CV_METHOD
        character( len = option_path_len ) :: path
      
        REAL, DIMENSION( : ), allocatable :: CV_RHS1
        REAL, DIMENSION( :,:,:,: ), allocatable :: THERM_U_DIFFUSION
        REAL, DIMENSION( :,: ), allocatable :: THERM_U_DIFFUSION_VOL

        allocate(  cv_rhs1( cv_nonods * nphase ) ) ; cv_rhs1=0.0

        SECOND_THETA = 1.0
        U_ELE_TYPE = CV_ELE_TYPE
        path='/material_phase[0]/scalar_field::Temperature/prognostic/temporal_discretisation/control_volumes/second_theta'
        call get_option( path, second_theta, stat )
        CV_METHOD = .FALSE.

        IF(CV_METHOD) THEN ! cv method...

            IGOT_THERM_VIS=0
            ALLOCATE( THERM_U_DIFFUSION(NDIM,NDIM,NPHASE,MAT_NONODS*IGOT_THERM_VIS ) )
            ALLOCATE( THERM_U_DIFFUSION_VOL(NPHASE,MAT_NONODS*IGOT_THERM_VIS ) )

            CALL CV_ASSEMB( state, packed_state, &
                 tracer, velocity, density, &
            CV_RHS1, &
            NCOLACV, ACV, DENSE_BLOCK_MATRIX, FINACV, COLACV, MIDACV, &
            SMALL_FINACV, SMALL_COLACV, SMALL_MIDACV, &
            NCOLCT, CT, DIAG_SCALE_PRES, CT_RHS, FINDCT, COLCT, &
            CV_NONODS, U_NONODS, X_NONODS, TOTELE, &
            CV_ELE_TYPE,  &
            NPHASE, &
            CV_NLOC, U_NLOC, X_NLOC,  &
            CV_NDGLN, X_NDGLN, U_NDGLN, &
            CV_SNLOC, U_SNLOC, STOTEL, CV_SNDGLN, U_SNDGLN, &
            DEN, DENOLD, &
            MAT_NLOC, MAT_NDGLN, MAT_NONODS, TDIFFUSION, IGOT_THERM_VIS, THERM_U_DIFFUSION, THERM_U_DIFFUSION_VOL, &
            T_DISOPT, T_DG_VEL_INT_OPT, DT, T_THETA, SECOND_THETA, T_BETA, &
            SUF_SIG_DIAGTEN_BC, &
            DERIV, P, &
            T_SOURCE, T_ABSORB, VOLFRA_PORE, &
            NDIM, GETCV_DISC, GETCT, &
            NCOLM, FINDM, COLM, MIDM, &
            XU_NLOC, XU_NDGLN, FINELE, COLELE, NCOLELE, &
            OPT_VEL_UPWIND_COEFS, NOPT_VEL_UPWIND_COEFS, &
            DEN_FEMT, &
            IGOT_T2, T2, T2OLD, IGOT_THETA_FLUX, SCVNGI_THETA, GET_THETA_FLUX, USE_THETA_FLUX, &
            THETA_FLUX, ONE_M_THETA_FLUX, THETA_FLUX_J, ONE_M_THETA_FLUX_J, THETA_GDIFF, &
            IN_ELE_UPWIND, DG_ELE_UPWIND, &
            NOIT_DIM, &
            MEAN_PORE_CV, &
            FINACv, COLACV, NCOLACV, ACV, THERMAL, RETRIEVE_SOLID_CTY, &
            mass_ele_transp , &
            StorageIndexes, Field_selector)!-1,  T_input = T, TOLD_input=TOLD )

        ELSE ! this is for DG...

            !TEMPORAL
            allocate(ACV(NCOLACV))


            CALL WRAPPER_ASSEMB_FORCE_CTY( state, packed_state, &
                 velocity,pressure, &
            NDIM, NPHASE, U_NLOC, X_NLOC, CV_NLOC, MAT_NLOC, TOTELE, &
            U_ELE_TYPE, CV_ELE_TYPE, &
            U_NONODS, CV_NONODS, X_NONODS, MAT_NONODS, &
            U_NDGLN, CV_NDGLN, X_NDGLN, MAT_NDGLN, &
            STOTEL, U_SNDGLN, CV_SNDGLN, U_SNLOC, CV_SNLOC, &
            X, Y, Z, T_ABSORB, T_SOURCE, TDIFFUSION, &
            T, TOLD, &
            NU, NV, NW, NUOLD, NVOLD, NWOLD, &
            DEN, DENOLD, IDIVID_BY_VOL_FRAC, FEM_VOL_FRAC, &
            DT, &
            CV_RHS, &
            ACV, NCOLACV, FINACV, COLACV, & ! Force balance sparsity
            NCOLELE, FINELE, COLELE, & ! Element connectivity.
            NCOLM, FINDM, COLM, MIDM, &
            XU_NLOC, XU_NDGLN, &
            option_path,&
            StorageIndexes=StorageIndexes )

        ENDIF

    END SUBROUTINE CV_ASSEMB_CV_DG




    SUBROUTINE WRAPPER_ASSEMB_FORCE_CTY( state, packed_state,&
         velocity,pressure, &
    NDIM, NPHASE, U_NLOC, X_NLOC, CV_NLOC, MAT_NLOC, TOTELE, &
    U_ELE_TYPE, CV_ELE_TYPE, &
    U_NONODS, CV_NONODS, X_NONODS, MAT_NONODS, &
    U_NDGLN, CV_NDGLN, X_NDGLN, MAT_NDGLN, &
    STOTEL, U_SNDGLN, CV_SNDGLN, U_SNLOC, CV_SNLOC, &
    X, Y, Z, T_ABSORB, T_SOURCE, TDIFFUSION, &
    T, TOLD, &
    U, V, W, UOLD, VOLD, WOLD, &
    DEN_ALL, DENOLD_ALL, IDIVID_BY_VOL_FRAC, FEM_VOL_FRAC, &
    DT, &
    CV_RHS, &
    ACV, NCOLACV, FINACV, COLACV, & ! Force balance sparsity
    NCOLELE, FINELE, COLELE, & ! Element connectivity.
    NCOLM, FINDM, COLM, MIDM, &
    XU_NLOC, XU_NDGLN, &
    option_path,&
    StorageIndexes )
        use shape_functions_NDim
        implicit none

        type( state_type ), dimension( : ), intent( inout ) :: state
        type( state_type ), intent( inout ) :: packed_state
        type(tensor_field), intent(in) :: velocity
        type(scalar_field), intent(in) :: pressure
        INTEGER, intent( in ) :: NDIM, NPHASE, U_NLOC, X_NLOC, CV_NLOC, MAT_NLOC, TOTELE, &
        U_ELE_TYPE, CV_ELE_TYPE, U_NONODS, CV_NONODS, X_NONODS, &
        MAT_NONODS, STOTEL, U_SNLOC, CV_SNLOC, &
        NCOLACV, NCOLELE, XU_NLOC, IDIVID_BY_VOL_FRAC, NCOLM
        INTEGER, DIMENSION( : ), intent( in ) :: U_NDGLN
        INTEGER, DIMENSION( : ), intent( in )  :: CV_NDGLN
        INTEGER, DIMENSION( : ), intent( in )  :: X_NDGLN
        INTEGER, DIMENSION( : ), intent( in ) :: XU_NDGLN
        INTEGER, DIMENSION( : ), intent( in ) :: MAT_NDGLN
        INTEGER, DIMENSION( : ), intent( in ) :: U_SNDGLN
        INTEGER, DIMENSION( : ), intent( in ) :: CV_SNDGLN
        REAL, DIMENSION( : ), intent( in ) :: X, Y, Z
        REAL, DIMENSION( :, :, : ), intent( in ) :: T_ABSORB
        REAL, DIMENSION( : ), intent( in ) :: T_SOURCE
        REAL, DIMENSION( : ), intent( in ) :: U, V, W, UOLD, VOLD, WOLD
        REAL, DIMENSION( : ), intent( in ) :: T, TOLD
        REAL, DIMENSION( :, : ), intent( in ) :: DEN_ALL, DENOLD_ALL
        REAL, intent( in ) :: DT
        REAL, DIMENSION( :, :, : ), intent( inout ) :: CV_RHS
        REAL, DIMENSION( : ),  intent( inout ) :: ACV
        INTEGER, DIMENSION( : ), intent( in ) :: FINACV
        INTEGER, DIMENSION( : ), intent( in ) :: COLACV
        INTEGER, DIMENSION( : ), intent( in ) :: FINELE
        INTEGER, DIMENSION( : ), intent( in ) :: COLELE
        INTEGER, DIMENSION( : ), intent( in ) :: FINDM
        INTEGER, DIMENSION( : ), intent( in ) :: COLM
        INTEGER, DIMENSION( : ), intent( in ) :: MIDM
        REAL, DIMENSION( :, :, :, : ), intent( inout ) :: TDIFFUSION
        REAL, DIMENSION( :, : ), intent( in ) :: FEM_VOL_FRAC
        character( len = * ), intent( in ), optional :: option_path
        integer, dimension(:), intent(inout) :: StorageIndexes
        ! Local  variables... none
        REAL, DIMENSION ( :, :, : ), allocatable :: RZERO, T_IN, TOLD_IN
        REAL, DIMENSION ( : ), allocatable :: RDUM
        REAL, DIMENSION ( :, : ), allocatable :: RDUM2
        REAL, DIMENSION ( :, :, : ), allocatable :: RDUM3
        REAL, DIMENSION ( :, :, :, : ), allocatable :: RDUM4
        INTEGER, DIMENSION ( : ), allocatable :: IDUM,IZERO

        INTEGER :: IPLIKE_GRAD_SOU, NDIM_IN, NPHASE_IN, X_ILOC, X_INOD, MAT_INOD, S, E
        LOGICAL :: JUST_BL_DIAG_MAT

        INTEGER :: U_NLOC2, ILEV, NLEV, ELE, U_ILOC, U_INOD, IPHASE, IDIM, I, SELE, U_SILOC
        REAL, DIMENSION( :, :, : ), allocatable :: U_ALL, UOLD_ALL, T_SOURCE_ALL, T_ABSORB_ALL
        REAL, DIMENSION( :, : ), allocatable :: X_ALL
        REAL, DIMENSION( :, : ), allocatable :: TDIFFUSION_VOL

        INTEGER, DIMENSION( :, : ), allocatable :: IZERO2


        ndim_in = 1 ; nphase_in = 1

        ALLOCATE( U_ALL( NDIM, NPHASE, U_NONODS ), UOLD_ALL( NDIM, NPHASE, U_NONODS ), &
        X_ALL( NDIM, X_NONODS ) )
        U_ALL = 0. ; UOLD_ALL = 0. ; X_ALL = 0.

        IF(U_NLOC.NE.CV_NLOC) THEN
            ewrite(3,*) 'u_nloc, cv_nloc:', u_nloc, cv_nloc
            FLAbort( 'Only working for u_nloc == cv_nloc ' )
        END IF

        ALLOCATE(RZERO(TOTELE , U_NLOC * NPHASE * NDIM , U_NLOC * NPHASE * NDIM))
        RZERO=0.0
        ALLOCATE(IZERO(TOTELE * U_NLOC * NPHASE * NDIM * U_NLOC * NPHASE * NDIM))
        IZERO=0
        ALLOCATE(RDUM(TOTELE *  U_NLOC * NPHASE * NDIM  *  U_NLOC * NPHASE * NDIM))
        RDUM=0.0
        ALLOCATE(IDUM(TOTELE * U_NLOC * NPHASE * NDIM * U_NLOC * NPHASE * NDIM))
        IDUM=0
        ALLOCATE(RDUM2(NPHASE,CV_NONODS))
        RDUM2=0.0

        IPLIKE_GRAD_SOU=0

        IF ( IS_OVERLAPPING ) THEN
            NLEV = CV_NLOC
            U_NLOC2 = MAX( 1, U_NLOC / CV_NLOC )
        ELSE
            NLEV = 1
            U_NLOC2 = U_NLOC
        END IF
        DO ELE = 1, TOTELE
            DO ILEV = 1, NLEV
                DO U_ILOC = 1 + (ILEV-1)*U_NLOC2, ILEV*U_NLOC2
                    U_INOD = U_NDGLN( ( ELE - 1 ) * U_NLOC + U_ILOC )
                    DO IPHASE = 1, NPHASE
                        DO IDIM = 1, NDIM
                            IF ( IDIM==1 ) THEN
                                U_ALL( IDIM, IPHASE, U_INOD ) = U( U_INOD + (IPHASE-1)*U_NONODS )
                                UOLD_ALL( IDIM, IPHASE, U_INOD ) = UOLD( U_INOD + (IPHASE-1)*U_NONODS )
                            ELSE IF ( IDIM==2 ) THEN
                                U_ALL( IDIM, IPHASE, U_INOD ) = V( U_INOD + (IPHASE-1)*U_NONODS )
                                UOLD_ALL( IDIM, IPHASE, U_INOD ) = VOLD( U_INOD + (IPHASE-1)*U_NONODS )
                            ELSE
                                U_ALL( IDIM, IPHASE, U_INOD ) = W( U_INOD + (IPHASE-1)*U_NONODS )
                                UOLD_ALL( IDIM, IPHASE, U_INOD ) = WOLD( U_INOD + (IPHASE-1)*U_NONODS )
                            END IF
                        END DO
                    END DO
                END DO
            END DO
        END DO
        DO IDIM = 1, NDIM
            IF ( IDIM==1 ) THEN
                X_ALL( IDIM, : ) = X
            ELSE IF ( IDIM==2 ) THEN
                X_ALL( IDIM, : ) = Y
            ELSE
                X_ALL( IDIM, : ) = Z
            END IF
        END DO

        ALLOCATE( T_SOURCE_ALL( NDIM_IN, NPHASE_IN, U_NONODS ) )
        DO IPHASE = 1, NPHASE
            DO IDIM = 1, NDIM_IN
                S = 1 + (IDIM-1)*U_NONODS + (IPHASE-1)*NDIM_IN*U_NONODS
                E = IDIM*U_NONODS + (IPHASE-1)*NDIM_IN*U_NONODS
                T_SOURCE_ALL( IDIM, IPHASE, : ) = T_SOURCE( S:E )
            END DO
        END DO

        ALLOCATE( T_ABSORB_ALL( NDIM_IN * NPHASE_IN, NDIM_IN * NPHASE_IN, MAT_NONODS ) )
        DO MAT_INOD = 1, MAT_NONODS
            T_ABSORB_ALL( :, :, MAT_INOD ) = T_ABSORB( MAT_INOD, :, : )
        END DO




        allocate( t_in( ndim_in, nphase_in, u_nonods ) ) ; t_in(1,1,:) = t
        allocate( told_in( ndim_in, nphase_in, u_nonods ) ) ; told_in(1,1,:) = t

        ALLOCATE( IZERO2( NPHASE_IN,STOTEL ) ) ; IZERO2 = 0
        ALLOCATE( RDUM3( NPHASE_IN,CV_SNLOC,STOTEL ) ) ; RDUM3 = 0.
        ALLOCATE( RDUM4( 1,1,1,1 ) ) ; RDUM4 = 0.
        ALLOCATE( TDIFFUSION_VOL( NPHASE, MAT_NONODS ) ) ; TDIFFUSION_VOL = 0.

        CALL ASSEMB_FORCE_CTY( state, packed_state, &
             velocity,pressure, &
        NDIM, NPHASE_IN, U_NLOC, X_NLOC, CV_NLOC, CV_NLOC, MAT_NLOC, TOTELE, &
        U_ELE_TYPE, CV_ELE_TYPE, &
        U_NONODS, CV_NONODS, X_NONODS, MAT_NONODS, &
        U_NDGLN, CV_NDGLN, CV_NDGLN, X_NDGLN, MAT_NDGLN, &
        STOTEL, U_SNDGLN, CV_SNDGLN, CV_SNDGLN, U_SNLOC, CV_SNLOC, CV_SNLOC, &
        X_ALL, RZERO, T_ABSORB_ALL, T_SOURCE_ALL, RDUM3, &
        T_IN, TOLD_IN, &
        U_ALL, UOLD_ALL, &
        DEN_ALL, DENOLD_ALL, IDIVID_BY_VOL_FRAC, FEM_VOL_FRAC, &
        DT, &
        CV_RHS, &
        RDUM3, 0, IDUM, IDUM, &
        ACV, NCOLACV, FINACV, COLACV, &! Force balance sparsity
        NCOLELE, FINELE, COLELE, & ! Element connectivity.
        NCOLM, FINDM, COLM, MIDM,& !For the CV-FEM projection
        XU_NLOC, XU_NDGLN, &
        RZERO, JUST_BL_DIAG_MAT,  &
        TDIFFUSION, TDIFFUSION_VOL, RDUM4, RDUM2, DEN_ALL, DENOLD_ALL, .FALSE., & ! TDiffusion need to be obtained down in the tree according to the option_path
        IPLIKE_GRAD_SOU, RDUM2, RDUM2, &
        RDUM, NDIM_IN, &
        StorageIndexes )



        DEALLOCATE( U_ALL, UOLD_ALL, X_ALL, RZERO, IZERO, RDUM, IDUM, T_IN, TOLD_IN )

    END SUBROUTINE WRAPPER_ASSEMB_FORCE_CTY




    SUBROUTINE SIMPLE_SOLVER( CMC, P, RHS,  &
    NCMC, NONODS, FINCMC, COLCMC, MIDCMC,  &
    ERROR, RELAX, RELAX_DIAABS, RELAX_DIA, N_LIN_ITS )
        !
        ! Solve CMC * P = RHS for RHS.
        ! RELAX: overall relaxation coeff; =1 for no relaxation.
        ! RELAX_DIAABS: relaxation of the absolute values of the sum of the row of the matrix;
        !               - recommend >=2 for hard problems, =0 for easy
        ! RELAX_DIA: relaxation of diagonal; =1 no relaxation (normally applied).
        ! N_LIN_ITS = no of linear iterations
        ! ERROR= solver tolerence between 2 consecutive iterations
        implicit none
        REAL, intent( in ) :: ERROR, RELAX, RELAX_DIAABS, RELAX_DIA
        INTEGER, intent( in ) ::  N_LIN_ITS, NCMC, NONODS
        REAL, DIMENSION( : ), intent( in ) ::  CMC
        REAL, DIMENSION( : ), intent( inout ) ::  P
        REAL, DIMENSION( : ), intent( in ) :: RHS
        INTEGER, DIMENSION( : ), intent( in ) :: FINCMC
        INTEGER, DIMENSION( : ), intent( in ) :: COLCMC
        INTEGER, DIMENSION( : ), intent( in ) :: MIDCMC
        ! Local variables
        INTEGER :: ITS, ILOOP, ISTART, IFINI, ISTEP, NOD, COUNT
        REAL :: R, SABS_DIAG, RTOP, RBOT, POLD, MAX_ERR

        ewrite(3,*) 'In Solver'

        Loop_Non_Linear_Iter: DO ITS = 1, N_LIN_ITS

            MAX_ERR = 0.0
            Loop_Internal: DO ILOOP = 1, 2
                IF( ILOOP == 1 ) THEN
                    ISTART = 1
                    IFINI = NONODS
                    ISTEP = 1
                ELSE
                    ISTART = NONODS
                    IFINI = 1
                    ISTEP = -1
                ENDIF

                Loop_Nods: DO NOD = ISTART, IFINI, ISTEP
                    R = RELAX_DIA * CMC( MIDCMC( NOD )) * P( NOD ) + RHS( NOD )
                    SABS_DIAG = 0.0
                    DO COUNT = FINCMC( NOD ), FINCMC( NOD + 1 ) - 1
                        R = R - CMC( COUNT ) * P( COLCMC( COUNT ))
                        SABS_DIAG = SABS_DIAG + ABS( CMC( COUNT ))
                    END DO
                    RTOP = R + RELAX_DIAABS * SABS_DIAG * P( NOD )
                    RBOT = RELAX_DIAABS * SABS_DIAG + RELAX_DIA * CMC( MIDCMC( NOD ))
                    POLD = P( NOD )
                    P( NOD ) = RELAX * ( RTOP / RBOT ) + ( 1.0 - RELAX ) * P( NOD )
                    MAX_ERR = MAX( MAX_ERR, ABS( POLD - P( NOD )))
                END DO Loop_Nods
            END DO Loop_Internal

            IF( MAX_ERR < ERROR ) CYCLE

        END DO Loop_Non_Linear_Iter

        ewrite(3,*) 'Leaving Solver'

        RETURN
    END SUBROUTINE SIMPLE_SOLVER



    subroutine VolumeFraction_Assemble_Solve( state,packed_state, &
    NCOLACV, FINACV, COLACV, MIDACV, &
    SMALL_FINACV, SMALL_COLACV, SMALL_MIDACV, &
    block_to_global_acv, global_dense_block_acv, &
    NCOLCT, FINDCT, COLCT, &
    CV_NONODS, U_NONODS, X_NONODS, TOTELE, &
    CV_ELE_TYPE,  &
    NPHASE, &
    CV_NLOC, U_NLOC, X_NLOC, &
    CV_NDGLN, X_NDGLN, U_NDGLN, &
    CV_SNLOC, U_SNLOC, STOTEL, CV_SNDGLN, U_SNDGLN, &
    MAT_NLOC,MAT_NDGLN,MAT_NONODS, &
    V_DISOPT, V_DG_VEL_INT_OPT, DT, V_THETA, V_BETA, &
    SUF_SIG_DIAGTEN_BC, &
    DERIV, &
    V_SOURCE, V_ABSORB, VOLFRA_PORE, &
    NDIM, &
    NCOLM, FINDM, COLM, MIDM, &
    XU_NLOC, XU_NDGLN ,FINELE, COLELE, NCOLELE, &
    OPT_VEL_UPWIND_COEFS, NOPT_VEL_UPWIND_COEFS, &
    DEN_FEMT, &
    igot_theta_flux, SCVNGI_THETA, USE_THETA_FLUX, &
    IN_ELE_UPWIND, DG_ELE_UPWIND, &
    NOIT_DIM, &
    option_path, &
    mass_ele_transp,&
    THETA_FLUX, ONE_M_THETA_FLUX, THETA_FLUX_J, ONE_M_THETA_FLUX_J, &
    StorageIndexes)

        implicit none
        type( state_type ), dimension( : ), intent( inout ) :: state
        type( state_type ) :: packed_state
        INTEGER, intent( in ) :: NCOLACV, NCOLCT, &
        CV_NONODS, U_NONODS, X_NONODS, TOTELE, &
        CV_ELE_TYPE, &
        NPHASE, CV_NLOC, U_NLOC, X_NLOC, &
        CV_SNLOC, U_SNLOC, STOTEL, XU_NLOC, NDIM, &
        NCOLM, NCOLELE, NOPT_VEL_UPWIND_COEFS, &
        MAT_NLOC, MAT_NONODS, SCVNGI_THETA, IN_ELE_UPWIND, DG_ELE_UPWIND,igot_theta_flux
        LOGICAL, intent( in ) :: USE_THETA_FLUX
        INTEGER, DIMENSION(: ), intent( in ) :: CV_NDGLN
        INTEGER, DIMENSION( : ), intent( in ) :: MAT_NDGLN
        INTEGER, DIMENSION( : ), intent( in ) ::  X_NDGLN
        INTEGER, DIMENSION( : ), intent( in ) :: U_NDGLN
        INTEGER, DIMENSION( : ), intent( in ) :: XU_NDGLN
        INTEGER, DIMENSION( : ), intent( in ) :: CV_SNDGLN
        INTEGER, DIMENSION( : ), intent( in ) :: U_SNDGLN
        INTEGER, DIMENSION( : ), intent( in ) :: FINACV
        INTEGER, DIMENSION( : ), intent( in ) :: COLACV
        INTEGER, DIMENSION( : ), intent( in ) :: MIDACV
        integer, dimension(:), intent(in)  :: small_finacv,small_colacv,small_midacv
        integer, dimension(:), intent(in)  :: block_to_global_acv
        integer, dimension(:,:), intent(in) :: global_dense_block_acv
        INTEGER, DIMENSION( : ), intent( in ) :: FINDCT
        INTEGER, DIMENSION( : ), intent( in ) :: COLCT
        REAL, DIMENSION( : ), intent( inout ) :: DEN_FEMT
        REAL, DIMENSION( :, :), intent( inout ), optional :: THETA_FLUX, ONE_M_THETA_FLUX, THETA_FLUX_J, ONE_M_THETA_FLUX_J
        INTEGER, intent( in ) :: V_DISOPT, V_DG_VEL_INT_OPT
        REAL, intent( in ) :: DT, V_THETA
        REAL, intent( inout ) :: V_BETA
        REAL, DIMENSION( :, : ), intent( in ) :: SUF_SIG_DIAGTEN_BC
        REAL, DIMENSION( NPHASE, CV_NONODS ), intent( in ) :: DERIV
        REAL, DIMENSION( : ), intent( in ) :: V_SOURCE
        REAL, DIMENSION( :, :, : ), intent( in ) :: V_ABSORB
        REAL, DIMENSION( : ), intent( in ) :: VOLFRA_PORE
        INTEGER, DIMENSION( : ), intent( in ) :: FINDM
        INTEGER, DIMENSION( : ), intent( in ) :: COLM
        INTEGER, DIMENSION( : ), intent( in ) :: MIDM
        INTEGER, DIMENSION( : ), intent( in ) :: FINELE
        INTEGER, DIMENSION( : ), intent( in ) :: COLELE
        REAL, DIMENSION( : ), intent( in ) :: OPT_VEL_UPWIND_COEFS
        INTEGER, INTENT( IN ) :: NOIT_DIM
        character(len= * ), intent(in), optional :: option_path
        real, dimension( : ), intent( inout ) :: mass_ele_transp
        integer, dimension(:), intent(inout) :: StorageIndexes
        ! Local Variables
        LOGICAL, PARAMETER :: THERMAL= .false.
        integer :: nits_flux_lim, its_flux_lim, igot_t2
        REAL, DIMENSION( : ), allocatable :: ACV, mass_mn_pres, block_ACV, CV_RHS, DIAG_SCALE_PRES, CT_RHS
        REAL, DIMENSION( :,:,: ), allocatable :: dense_block_matrix, CT
        REAL, DIMENSION( :,:,:,: ), allocatable :: TDIFFUSION
        REAL, DIMENSION( :, : ), allocatable :: THETA_GDIFF, DEN_ALL, DENOLD_ALL
        REAL, DIMENSION( : ), allocatable :: T2, T2OLD, MEAN_PORE_CV
        REAL, DIMENSION( : ), allocatable :: DENSITY_OR_ONE, DENSITYOLD_OR_ONE
        REAL, DIMENSION( :, :, :, : ), allocatable :: THERM_U_DIFFUSION
        REAL, DIMENSION( :, : ), allocatable :: THERM_U_DIFFUSION_VOL
        LOGICAL :: GET_THETA_FLUX
        REAL :: SECOND_THETA
        INTEGER :: STAT, i,j, IGOT_THERM_VIS
        character( len = option_path_len ) :: path
        LOGICAL, PARAMETER :: GETCV_DISC = .TRUE., GETCT= .FALSE., RETRIEVE_SOLID_CTY= .FALSE.
        real, dimension(:), allocatable :: X
        type( tensor_field ), pointer :: den_all2, denold_all2
        !type( scalar_field ), pointer :: p
        !Working pointers
        real, dimension(:), pointer :: p
        real, dimension(:,:), pointer :: satura,saturaold
        type(tensor_field), pointer :: tracer, velocity, density

        type(petsc_csr_matrix) :: petsc_acv
        type(vector_field)  :: vtracer
        type(vector_field) :: rhs_field

        call get_var_from_packed_state(packed_state,FEPressure = P,&
        PhaseVolumeFraction = satura,OldPhaseVolumeFraction = saturaold)
        GET_THETA_FLUX = .FALSE.
        IGOT_T2 = 0

        ALLOCATE( T2( CV_NONODS * NPHASE * IGOT_T2 ))
        ALLOCATE( T2OLD( CV_NONODS * NPHASE * IGOT_T2 ))
        ALLOCATE( THETA_GDIFF( NPHASE * IGOT_T2, CV_NONODS * IGOT_T2 ))

        ewrite(3,*) 'In VOLFRA_ASSEM_SOLVE'

        ALLOCATE( ACV( NCOLACV ) ) ; ACV = 0.
        ALLOCATE( block_ACV( size(block_to_global_acv) ) ) ; block_ACV = 0.
        ALLOCATE( mass_mn_pres(size(small_colacv)) ) ; mass_mn_pres = 0.
        ALLOCATE( dense_block_matrix( nphase , nphase , cv_nonods) ); dense_block_matrix=0;
        ALLOCATE( CV_RHS( CV_NONODS * NPHASE ) ) ; CV_RHS = 0.
        ALLOCATE( CT( NDIM,NPHASE,NCOLCT ) )
        ALLOCATE( DIAG_SCALE_PRES( CV_NONODS ) )
        ALLOCATE( CT_RHS( CV_NONODS ) )
        ALLOCATE( TDIFFUSION( MAT_NONODS, NDIM, NDIM, NPHASE ) )
        ALLOCATE( MEAN_PORE_CV( CV_NONODS ) )



        ALLOCATE( DEN_ALL( NPHASE, CV_NONODS  ), DENOLD_ALL( NPHASE, CV_NONODS ) )
        IF ( IGOT_THETA_FLUX == 1 ) THEN
            ! use DEN=1 because the density is already in the theta variables
            DEN_ALL=1.0 ; DENOLD_ALL=1.0
        ELSE
            DEN_ALL2 => EXTRACT_TENSOR_FIELD( PACKED_STATE, "PackedDensity" )
            DENOLD_ALL2 => EXTRACT_TENSOR_FIELD( PACKED_STATE, "PackedOldDensity" )
            DEN_ALL = DEN_ALL2%VAL( 1, :, : ) ; DENOLD_ALL = DENOLD_ALL2%VAL( 1, :, : )
        END IF


        TDIFFUSION = 0.0
        V_BETA = 1.0

        path = '/material_phase[0]/scalar_field::PhaseVolumeFraction/prognostic/temporal_discretisation/' // &
        'control_volumes/'
        call get_option( trim( path ) // 'second_theta', second_theta, stat , default = 1.0)
        call get_option( trim( path ) // 'number_advection_iterations', nits_flux_lim, default = 1 )

        ! THIS DOES NOT WORK FOR NITS_FLUX_LIM>1 (NOBODY KNOWS WHY)
        IGOT_THERM_VIS=0
        ALLOCATE( THERM_U_DIFFUSION(NDIM,NDIM,NPHASE,MAT_NONODS*IGOT_THERM_VIS ) )
        ALLOCATE( THERM_U_DIFFUSION_VOL(NPHASE,MAT_NONODS*IGOT_THERM_VIS ) )

!         p => extract_scalar_field( packed_state, "FEPressure" )
        allocate(X(size(CV_RHS,1)))

        tracer=>extract_tensor_field(packed_state,"PackedPhaseVolumeFraction")
        velocity=>extract_tensor_field(packed_state,"PackedVelocity")
        density=>extract_tensor_field(packed_state,"PackedDensity")

        call allocate(rhs_field,nphase,tracer%mesh,"RHS")

        Loop_NonLinearFlux: DO ITS_FLUX_LIM = 1, 1 !nits_flux_lim

            call CV_ASSEMB( state, packed_state, &
            tracer, velocity, density, &
            CV_RHS, &
            NCOLACV, block_acv, DENSE_BLOCK_MATRIX, FINACV, COLACV, MIDACV, &
            SMALL_FINACV, SMALL_COLACV, SMALL_MIDACV,&
            NCOLCT, CT, DIAG_SCALE_PRES, CT_RHS, FINDCT, COLCT, &
            CV_NONODS, U_NONODS, X_NONODS, TOTELE, &
            CV_ELE_TYPE,  &
            NPHASE, &
            CV_NLOC, U_NLOC, X_NLOC, &
            CV_NDGLN, X_NDGLN, U_NDGLN, &
            CV_SNLOC, U_SNLOC, STOTEL, CV_SNDGLN, U_SNDGLN, &
            DEN_ALL, DENOLD_ALL, &
            MAT_NLOC, MAT_NDGLN, MAT_NONODS, TDIFFUSION, IGOT_THERM_VIS, THERM_U_DIFFUSION, THERM_U_DIFFUSION_VOL,&
            V_DISOPT, V_DG_VEL_INT_OPT, DT, V_THETA, SECOND_THETA, V_BETA, &
            SUF_SIG_DIAGTEN_BC, &
            DERIV, P, &
            V_SOURCE, V_ABSORB, VOLFRA_PORE, &
            NDIM, GETCV_DISC, GETCT, &
            NCOLM, FINDM, COLM, MIDM, &
            XU_NLOC, XU_NDGLN, FINELE, COLELE, NCOLELE, &
            OPT_VEL_UPWIND_COEFS, NOPT_VEL_UPWIND_COEFS, &
            DEN_FEMT, &
            IGOT_T2, T2, T2OLD, igot_theta_flux, SCVNGI_THETA, GET_THETA_FLUX, USE_THETA_FLUX, &
            THETA_FLUX, ONE_M_THETA_FLUX, THETA_FLUX_J, ONE_M_THETA_FLUX_J, THETA_GDIFF, &
            IN_ELE_UPWIND, DG_ELE_UPWIND, &
            NOIT_DIM, &
            MEAN_PORE_CV, &
            SMALL_FINACV, SMALL_COLACV, size(small_colacv), mass_Mn_pres, THERMAL, RETRIEVE_SOLID_CTY, &
            mass_ele_transp,&
            StorageIndexes, 3 )

!            satura=0.0 !saturaold([([(i+(j-1)*cv_nonods,j=1,nphase)],i=1,cv_nonods)])

            call assemble_global_multiphase_petsc_csr(petsc_acv,&
                 block_acv,dense_block_matrix,&
                     small_finacv,small_colacv,tracer%mesh)


            vtracer=as_vector(tracer,dim=2)
            call zero (vtracer)
            rhs_field%val(:,:)=reshape(cv_rhs,[nphase,cv_nonods])

            call zero_non_owned(rhs_field)

            call petsc_solve(vtracer,petsc_acv,rhs_field,trim(option_path))
            call deallocate(petsc_acv)

            satura(:,:)=tracer%val(1,:,:)

        END DO Loop_NonLinearFlux

        !Set saturation to be between bounds
        satura = min(max(satura,0.0), 1.0)

        DEALLOCATE( ACV )
        DEALLOCATE( mass_mn_pres )
        deallocate( block_acv )
        deallocate( dense_block_matrix )
        DEALLOCATE( CV_RHS )
        DEALLOCATE( CT )
        DEALLOCATE( DIAG_SCALE_PRES )
        DEALLOCATE( CT_RHS )
        DEALLOCATE( TDIFFUSION )
        DEALLOCATE( T2 )
        DEALLOCATE( T2OLD )
        DEALLOCATE( THETA_GDIFF )
        call deallocate(rhs_field)


        ewrite(3,*) 'Leaving VOLFRA_ASSEM_SOLVE'

        RETURN
    end subroutine VolumeFraction_Assemble_Solve


    SUBROUTINE FORCE_BAL_CTY_ASSEM_SOLVE( state, packed_state, &
         velocity,pressure, &
    NDIM, NPHASE, NCOMP, U_NLOC, X_NLOC, P_NLOC, CV_NLOC, MAT_NLOC, TOTELE, &
    U_ELE_TYPE, P_ELE_TYPE, &
    U_NONODS, CV_NONODS, X_NONODS, MAT_NONODS, &
    U_NDGLN, P_NDGLN, CV_NDGLN, X_NDGLN, MAT_NDGLN, &
    STOTEL, CV_SNDGLN, U_SNDGLN, P_SNDGLN, &
    U_SNLOC, P_SNLOC, CV_SNLOC, &
    U_ABS_STAB, MAT_ABSORB, U_ABSORBIN, U_SOURCE, U_SOURCE_CV, &
    DERIV, IDIVID_BY_VOL_FRAC, FEM_VOL_FRAC, &
    DT, &
    NCOLC, FINDC, COLC, & ! C sparcity - global cty eqn
    NCOLDGM_PHA, FINDGM_PHA, COLDGM_PHA, MIDDGM_PHA, &! Force balance sparcity
    NCOLELE, FINELE, COLELE, & ! Element connectivity.
    NCOLCMC, FINDCMC, COLCMC, MIDCMC, & ! pressure matrix for projection method
    NCOLACV, FINACV, COLACV, MIDACV, & ! For CV discretisation method
    NCOLSMALL,SMALL_FINACV, SMALL_COLACV, SMALL_MIDACV, &
    NLENMCY, NCOLMCY, FINMCY, COLMCY, MIDMCY, & ! Force balance plus cty multi-phase eqns
    NCOLCT, FINDCT, COLCT, & ! CT sparcity - global cty eqn.
    CV_ELE_TYPE, &
    V_DISOPT, V_DG_VEL_INT_OPT, V_THETA, &
    SUF_SIG_DIAGTEN_BC, &
    V_SOURCE, V_ABSORB, VOLFRA_PORE, &
    NCOLM, FINDM, COLM, MIDM, & ! Sparsity for the CV-FEM
    XU_NLOC, XU_NDGLN, &
    UDIFFUSION, UDIFFUSION_VOL, THERM_U_DIFFUSION, THERM_U_DIFFUSION_VOL, &
    OPT_VEL_UPWIND_COEFS, NOPT_VEL_UPWIND_COEFS, &
    IGOT_THETA_FLUX, SCVNGI_THETA, USE_THETA_FLUX, &
    THETA_FLUX, ONE_M_THETA_FLUX, THETA_FLUX_J, ONE_M_THETA_FLUX_J, &
    IN_ELE_UPWIND, DG_ELE_UPWIND, &
    NOIT_DIM, &
    IPLIKE_GRAD_SOU, PLIKE_GRAD_SOU_COEF, PLIKE_GRAD_SOU_GRAD, &
    scale_momentum_by_volume_fraction, &
    StorageIndexes )

        IMPLICIT NONE
        type( state_type ), dimension( : ), intent( inout ) :: state
        type( state_type ), intent( inout ) :: packed_state
        type( tensor_field ), intent(inout) :: velocity
        type( scalar_field ), intent(inout) :: pressure
        INTEGER, intent( in ) :: NDIM, NPHASE, NCOMP, U_NLOC, X_NLOC, P_NLOC, CV_NLOC, MAT_NLOC, &
        TOTELE, U_ELE_TYPE, P_ELE_TYPE, &
        U_NONODS, CV_NONODS, X_NONODS, MAT_NONODS, &
        STOTEL, U_SNLOC, P_SNLOC, &
        CV_SNLOC, &
        NCOLC, NCOLDGM_PHA, NCOLELE, NCOLCMC, NCOLACV, ncolsmall, NLENMCY, NCOLMCY, NCOLCT, &
        CV_ELE_TYPE, V_DISOPT, V_DG_VEL_INT_OPT, NCOLM, XU_NLOC, &
        NOPT_VEL_UPWIND_COEFS, IGOT_THETA_FLUX, SCVNGI_THETA, IN_ELE_UPWIND, DG_ELE_UPWIND, &
        IPLIKE_GRAD_SOU, IDIVID_BY_VOL_FRAC
        LOGICAL, intent( in ) :: USE_THETA_FLUX, scale_momentum_by_volume_fraction
        INTEGER, DIMENSION(  :  ), intent( in ) :: U_NDGLN
        INTEGER, DIMENSION(  :  ), intent( in ) :: P_NDGLN
        INTEGER, DIMENSION(  :  ), intent( in ) :: CV_NDGLN
        INTEGER, DIMENSION(  :  ), intent( in ) :: X_NDGLN
        INTEGER, DIMENSION(  :  ), intent( in ) :: MAT_NDGLN
        INTEGER, DIMENSION(  :  ), intent( in ) :: U_SNDGLN
        INTEGER, DIMENSION(  :  ), intent( in ) :: P_SNDGLN

        INTEGER, DIMENSION(  : ), intent( in ) :: CV_SNDGLN
        INTEGER, DIMENSION(  : ), intent( in ) :: XU_NDGLN
        REAL, DIMENSION(  :, :, :  ), intent( inout ) :: U_ABS_STAB, U_ABSORBIN, MAT_ABSORB
        REAL, DIMENSION(  :  ), intent( in ) :: U_SOURCE
        REAL, DIMENSION(  :  ), intent( inout ) :: U_SOURCE_CV

!        REAL, DIMENSION(  :  ), intent( in ) :: SATURAOLD
!        REAL, DIMENSION(  :  ), intent( inout ) :: SATURA
        REAL, DIMENSION(  NPHASE, CV_NONODS ), intent( in ) :: DERIV
        REAL, DIMENSION(  NPHASE*IDIVID_BY_VOL_FRAC, CV_NONODS *IDIVID_BY_VOL_FRAC ), intent( in ) :: FEM_VOL_FRAC
        REAL, DIMENSION(  : , :  ), intent( in ) :: SUF_SIG_DIAGTEN_BC
        REAL, intent( in ) :: DT
        INTEGER, DIMENSION(  :  ), intent( in ) :: FINDC
        INTEGER, DIMENSION(  :  ), intent( in ) :: COLC
        INTEGER, DIMENSION(  :  ), intent( in ) :: FINDGM_PHA
        INTEGER, DIMENSION(  :  ), intent( in ) :: COLDGM_PHA
        INTEGER, DIMENSION(  :  ), intent( in ) :: MIDDGM_PHA

        INTEGER, DIMENSION(  :  ), intent( in ) :: FINELE
        INTEGER, DIMENSION(  :  ), intent( in ) :: COLELE
        INTEGER, DIMENSION(  :  ), intent( in ) :: FINDCMC
        INTEGER, DIMENSION(  :  ), intent( in ) :: COLCMC
        INTEGER, DIMENSION(  :  ), intent( in ) :: MIDCMC
        INTEGER, DIMENSION(  :  ), intent( in ) :: FINACV
        INTEGER, DIMENSION(  :  ), intent( in ) :: COLACV
        INTEGER, DIMENSION(  :  ), intent( in ) :: MIDACV
        integer, dimension(  :  ), intent( in ) :: small_finacv
        integer, dimension(  :  ), intent( in ) :: small_colacv
        integer, dimension(  :  ), intent( in ) :: small_midacv
        INTEGER, DIMENSION(  :  ), intent( in ) :: FINMCY
        INTEGER, DIMENSION(  :  ), intent( in ) :: COLMCY
        INTEGER, DIMENSION(  :  ), intent( in ) :: MIDMCY
        INTEGER, DIMENSION(  :  ), intent( in ) :: FINDCT
        INTEGER, DIMENSION(  :  ), intent( in ) :: COLCT
        REAL, intent( in ) :: V_THETA
        REAL, DIMENSION(  :  ), intent( in ) :: V_SOURCE
        REAL, DIMENSION(  : ,  : ,: ), intent( in ) :: V_ABSORB
        REAL, DIMENSION(  :  ), intent( in ) :: VOLFRA_PORE
        INTEGER, DIMENSION(  :  ), intent( in ) :: FINDM
        INTEGER, DIMENSION(  :  ), intent( in ) :: COLM
        INTEGER, DIMENSION(  :  ), intent( in ) :: MIDM
        REAL, DIMENSION(  : ,  : ,  : ,  :  ), intent( inout ) :: UDIFFUSION, THERM_U_DIFFUSION
        REAL, DIMENSION(  : ,  :  ), intent( inout ) :: UDIFFUSION_VOL, THERM_U_DIFFUSION_VOL
        REAL, DIMENSION(  :  ), intent( in ) :: OPT_VEL_UPWIND_COEFS
        REAL, DIMENSION( : ,  :  ), intent( inout ) :: &
        THETA_FLUX, ONE_M_THETA_FLUX, THETA_FLUX_J, ONE_M_THETA_FLUX_J
        INTEGER, INTENT( IN ) :: NOIT_DIM
        REAL, DIMENSION( :  ), intent( in ) :: PLIKE_GRAD_SOU_COEF, PLIKE_GRAD_SOU_GRAD
        integer, dimension(:), intent(inout) :: StorageIndexes
        ! Local Variables
        LOGICAL, PARAMETER :: GLOBAL_SOLVE = .FALSE.
        ! If IGOT_CMC_PRECON=1 use a sym matrix as pressure preconditioner,=0 else CMC as preconditioner as well.
        INTEGER, PARAMETER :: IGOT_CMC_PRECON = 0
! Gidaspow model B - can use conservative from of
        LOGICAL :: SOLID_FLUID_MODEL_B = .TRUE.
! switch on solid fluid coupling (THE ONLY SWITCH THAT NEEDS TO BE SWITCHED ON FOR SOLID-FLUID COUPLING)...
        LOGICAL :: RETRIEVE_SOLID_CTY = .FALSE.
        character( len = option_path_len ) :: opt

        REAL, DIMENSION( : ), allocatable :: CT_RHS, DIAG_SCALE_PRES, &
        MCY_RHS, MCY, &
        CMC, CMC_PRECON, MASS_MN_PRES, MASS_CV, P_RHS, UP, U_RHS_CDP, DP, &
        UP_VEL, DGM_PHA, DIAG_P_SQRT, ACV
        REAL, DIMENSION( :, :, : ), allocatable :: PIVIT_MAT, C, CDP, CT, U_RHS, DU_VEL, U_RHS_CDP2
        INTEGER :: CV_NOD, COUNT, CV_JNOD, IPHASE, ele, x_nod1, x_nod2, x_nod3, cv_iloc, &
        cv_nod1, cv_nod2, cv_nod3, mat_nod1, u_iloc, u_nod, u_nod_pha, ndpset
        REAL :: der1, der2, der3, uabs, rsum, xc, yc
        LOGICAL :: JUST_BL_DIAG_MAT, NO_MATRIX_STORE, SCALE_P_MATRIX, LINEARISE_DENSITY

        INTEGER :: I, J, IDIM, U_INOD

        !TEMPORARY VARIABLES, ADAPT FROM OLD VARIABLES TO NEW
        INTEGER :: U_NLOC2, ILEV, NLEV, X_ILOC, X_INOD, MAT_INOD, S, E, sele, p_sjloc, u_siloc
        REAL, DIMENSION( :, :, : ), allocatable :: U_ALL, UOLD_ALL, U_SOURCE_ALL, U_SOURCE_CV_ALL, U_ABSORB_ALL, U_ABS_STAB_ALL, U_ABSORB
        REAL, DIMENSION( :, : ), allocatable :: X_ALL, UDEN_ALL, UDENOLD_ALL, DEN_ALL, DENOLD_ALL, PLIKE_GRAD_SOU_COEF_ALL, PLIKE_GRAD_SOU_GRAD_ALL
        REAL, DIMENSION( :, :, :, : ), allocatable :: UDIFFUSION_ALL
        REAL, DIMENSION( :, : ), allocatable :: UDIFFUSION_VOL_ALL

        type( tensor_field ), pointer :: u_all2, uold_all2, den_all2, denold_all2
        type( vector_field ), pointer :: x_all2
        type( scalar_field ), pointer :: p_all, cvp_all, Pressure_State, sf, soldf

        type( vector_field ) :: packed_vel, rhs
        type( scalar_field ) :: deltap, rhs_p
        type( petsc_csr_matrix ) :: mat, mat2
        type(tensor_field) :: cdp_tensor
        type( csr_sparsity ) :: sparsity
        type(halo_type), pointer :: halo

        real, dimension(:,:), pointer :: den_fem

        ALLOCATE( U_ALL( NDIM, NPHASE, U_NONODS ), UOLD_ALL( NDIM, NPHASE, U_NONODS ), &
        X_ALL( NDIM, X_NONODS ), UDEN_ALL( NPHASE, CV_NONODS ), UDENOLD_ALL( NPHASE, CV_NONODS ), &
        DEN_ALL( NPHASE, CV_NONODS ), DENOLD_ALL( NPHASE, CV_NONODS ) )
        U_ALL = 0. ; UOLD_ALL = 0. ; X_ALL = 0. ; UDEN_ALL = 0. ; UDENOLD_ALL = 0.
        DEN_ALL = 0. ; DENOLD_ALL = 0.

        ewrite(3,*) 'In FORCE_BAL_CTY_ASSEM_SOLVE'

        ALLOCATE( CT( NDIM, NPHASE, NCOLCT )) ; CT=0.
        ALLOCATE( CT_RHS( CV_NONODS )) ; CT_RHS=0.
        ALLOCATE( DIAG_SCALE_PRES( CV_NONODS )) ; DIAG_SCALE_PRES=0.
        ALLOCATE( U_RHS( NDIM, NPHASE, U_NONODS )) ; U_RHS=0.
        ALLOCATE( MCY_RHS( NDIM * NPHASE * U_NONODS + CV_NONODS )) ; MCY_RHS=0.
        ALLOCATE( C( NDIM, NPHASE, NCOLC )) ; C=0.
        ALLOCATE( MCY( NCOLMCY )) ; MCY=0.
        ALLOCATE( CMC( NCOLCMC )) ; CMC=0.
        ALLOCATE( CMC_PRECON( NCOLCMC*IGOT_CMC_PRECON)) ; IF(IGOT_CMC_PRECON.NE.0) CMC_PRECON=0.
        ALLOCATE( MASS_MN_PRES( NCOLCMC )) ;MASS_MN_PRES=0.
        ALLOCATE( MASS_CV( CV_NONODS )) ; MASS_CV=0.
        ALLOCATE( P_RHS( CV_NONODS )) ; P_RHS=0.
        ALLOCATE( UP( NLENMCY )) ; UP=0.
        ALLOCATE( U_RHS_CDP( NDIM * NPHASE * U_NONODS )) ; U_RHS_CDP=0.
        ALLOCATE( U_RHS_CDP2( NDIM, NPHASE, U_NONODS )) ; U_RHS_CDP2=0.

        ALLOCATE( DP( CV_NONODS )) ; DP = 0.
        
        call allocate(cdp_tensor,velocity%mesh,"CDP",dim=velocity%dim)
        call zero(cdp_tensor)

        ALLOCATE( DU_VEL( NDIM,  NPHASE, U_NONODS )) ; DU_VEL = 0.
        ALLOCATE( UP_VEL( NDIM * NPHASE * U_NONODS )) ; UP_VEL = 0.




        ALLOCATE( PIVIT_MAT( NDIM * NPHASE * U_NLOC, NDIM * NPHASE * U_NLOC, TOTELE )) ; PIVIT_MAT=0.0
        ALLOCATE( DGM_PHA( NCOLDGM_PHA )) ; DGM_PHA=0.
        ALLOCATE( ACV( NCOLACV )) ; ACV = 0.

        !################TEMPORARY ADAPT FROM OLD VARIABLES TO NEW###############
    


        U_ALL2 => EXTRACT_TENSOR_FIELD( PACKED_STATE, "PackedVelocity" )
        U_ALL = U_ALL2%VAL

        UOLD_ALL2 => EXTRACT_TENSOR_FIELD( PACKED_STATE, "PackedOldVelocity" )
        UOLD_ALL = UOLD_ALL2%VAL

        X_ALL2 => EXTRACT_VECTOR_FIELD( PACKED_STATE, "PressureCoordinate" )
        X_ALL = X_ALL2%VAL

        P_ALL => EXTRACT_SCALAR_FIELD( PACKED_STATE, "FEPressure" )
        CVP_ALL => EXTRACT_SCALAR_FIELD( PACKED_STATE, "CVPressure" )

        linearise_density = have_option( '/material_phase[0]/linearise_density' )

        DEN_ALL2 => EXTRACT_TENSOR_FIELD( PACKED_STATE, "PackedDensity" )
        DENOLD_ALL2 => EXTRACT_TENSOR_FIELD( PACKED_STATE, "PackedOldDensity" )

        DEN_ALL = DEN_ALL2%VAL( 1, :, : )
        DENOLD_ALL = DENOLD_ALL2%VAL( 1, :, : )

        !Calculate gravity source terms
        if ( have_option ( '/material_phase[0]/multiphase_properties/relperm_type' ) )then
           UDEN_ALL=0.0; UDENOLD_ALL=0.0
           !Calculate gravity effects for porous media
           !Compact overlapping calculation is after the conversion from old to new
           if (is_overlapping) &
                call calculate_u_source_cv( state, cv_nonods, ndim, nphase, DEN_ALL, U_Source_CV )
        else
           if ( linearise_density ) then
              call linearise_field( DEN_ALL2, UDEN_ALL )
              call linearise_field( DENOLD_ALL2, UDENOLD_ALL )
           else
              UDEN_ALL = DEN_ALL2%VAL( 1, :, : )
              UDENOLD_ALL = DENOLD_ALL2%VAL( 1, :, : )
           end if
           call calculate_u_source_cv( state, cv_nonods, ndim, nphase, uden_all, U_Source_CV )
        end if


         if ( have_option( '/blasting' ) ) then
            RETRIEVE_SOLID_CTY = .true.
            call get_option( '/blasting/Gidaspow_model', opt )
            if ( trim( opt ) == "A" ) SOLID_FLUID_MODEL_B = .false.
         end if


        IF(RETRIEVE_SOLID_CTY) THEN
        ! if model B and solid-fluid coupling: 
           sf => EXTRACT_SCALAR_FIELD( PACKED_STATE, "SolidConcentration" )
           soldf => EXTRACT_SCALAR_FIELD( PACKED_STATE, "OldSolidConcentration" )

           IF(SOLID_FLUID_MODEL_B) THEN ! Gidaspow model B - can use conservative from of momentum
              DO IPHASE=1,NPHASE
                 UDEN_ALL(IPHASE,:) = UDEN_ALL(IPHASE,:) * ( 1. - sf%val)
                 UDENOLD_ALL(IPHASE,:) = UDENOLD_ALL(IPHASE,:) * ( 1. - soldf%val)
              END DO
           ENDIF
        ENDIF


        ! calculate the viscosity for the momentum equation...
        !if ( its == 1 ) 
<<<<<<< HEAD
        call calculate_viscosity( state, packed_state, ncomp, nphase, ndim, mat_nonods, mat_ndgln, uDiffusion )

=======
        uDiffusion_VOL=0.0
        call calculate_viscosity( state, ncomp, nphase, ndim, mat_nonods, mat_ndgln, uDiffusion )
>>>>>>> a1cba101

        ! stabilisation for high aspect ratio problems - switched off
        call calculate_u_abs_stab( U_ABS_STAB, MAT_ABSORB, &
           opt_vel_upwind_coefs, nphase, ndim, totele, cv_nloc, mat_nloc, mat_nonods, mat_ndgln )

        allocate( U_ABSORB( mat_nonods, ndim * nphase, ndim * nphase ) )

        U_ABSORB = U_ABSORBIN + MAT_ABSORB


        ALLOCATE( U_SOURCE_ALL( NDIM, NPHASE, U_NONODS ) )
        ALLOCATE( U_SOURCE_CV_ALL( NDIM, NPHASE, CV_NONODS ) )
        DO IPHASE = 1, NPHASE
            DO IDIM = 1, NDIM
                S = 1 + (IDIM-1)*U_NONODS + (IPHASE-1)*NDIM*U_NONODS
                E = IDIM*U_NONODS + (IPHASE-1)*NDIM*U_NONODS
                U_SOURCE_ALL( IDIM, IPHASE, : ) = U_SOURCE( S:E )

                S = 1 + (IDIM-1)*CV_NONODS + (IPHASE-1)*NDIM*CV_NONODS
                E = IDIM*CV_NONODS + (IPHASE-1)*NDIM*CV_NONODS
                U_SOURCE_CV_ALL( IDIM, IPHASE, : ) = U_SOURCE_CV( S:E )
            END DO
        END DO

        ALLOCATE( U_ABSORB_ALL( NDIM * NPHASE, NDIM * NPHASE, MAT_NONODS ) )
        ALLOCATE( U_ABS_STAB_ALL( NDIM * NPHASE, NDIM * NPHASE, MAT_NONODS ) )
        ALLOCATE( UDIFFUSION_ALL( NDIM, NDIM, NPHASE, MAT_NONODS ) )
        ALLOCATE( UDIFFUSION_VOL_ALL( NPHASE, MAT_NONODS ) )

        DO MAT_INOD = 1, MAT_NONODS
            U_ABSORB_ALL( :, :, MAT_INOD ) = U_ABSORB( MAT_INOD, :, : )
            U_ABS_STAB_ALL( :, :, MAT_INOD ) = U_ABS_STAB( MAT_INOD, :, : )
            UDIFFUSION_ALL( :, :, :, MAT_INOD ) = UDIFFUSION( MAT_INOD, :, :, : )
            UDIFFUSION_VOL_ALL( :, MAT_INOD ) = UDIFFUSION_VOL( MAT_INOD, : )
        END DO



        ALLOCATE( PLIKE_GRAD_SOU_COEF_ALL( NPHASE, CV_NONODS ) )
        ALLOCATE( PLIKE_GRAD_SOU_GRAD_ALL( NPHASE, CV_NONODS ) )
        DO IPHASE = 1, NPHASE
            PLIKE_GRAD_SOU_COEF_ALL( IPHASE, : ) = PLIKE_GRAD_SOU_COEF( 1 + (IPHASE-1)*CV_NONODS : IPHASE*CV_NONODS )
            PLIKE_GRAD_SOU_GRAD_ALL( IPHASE, : ) = PLIKE_GRAD_SOU_GRAD( 1 + (IPHASE-1)*CV_NONODS : IPHASE*CV_NONODS )
        END DO
        !##########TEMPORARY ADAPT FROM OLD VARIABLES TO NEW############

        !Calculate the RHS for compact_overlapping
        if (is_compact_overlapping) then
           !FEM representation
           call get_var_from_packed_state(packed_state, FEDensity = den_fem)
           call calculate_u_source( state, den_fem, U_SOURCE_ALL )
        end if


        CALL CV_ASSEMB_FORCE_CTY( state, packed_state, &
             velocity,pressure, &
        NDIM, NPHASE, U_NLOC, X_NLOC, P_NLOC, CV_NLOC, MAT_NLOC, TOTELE, &
        U_ELE_TYPE, P_ELE_TYPE, &
        U_NONODS, CV_NONODS, X_NONODS, MAT_NONODS, &
        U_NDGLN, P_NDGLN, CV_NDGLN, X_NDGLN, MAT_NDGLN, &
        STOTEL, CV_SNDGLN, U_SNDGLN, P_SNDGLN, &
        U_SNLOC, P_SNLOC, CV_SNLOC, &
        X_ALL, U_ABS_STAB_ALL, U_ABSORB_ALL, U_SOURCE_ALL, U_SOURCE_CV_ALL, &
        U_ALL, UOLD_ALL, &
        P_ALL%VAL, CVP_ALL%VAL, DEN_ALL, DENOLD_ALL, DERIV, IDIVID_BY_VOL_FRAC, FEM_VOL_FRAC, &
        DT, &
        NCOLC, FINDC, COLC, & ! C sparcity - global cty eqn
        DGM_PHA, NCOLDGM_PHA, FINDGM_PHA, COLDGM_PHA, &! Force balance sparcity
        NCOLELE, FINELE, COLELE, & ! Element connectivity.
        NCOLCMC, FINDCMC, COLCMC, MASS_MN_PRES, & ! pressure matrix for projection method
        NCOLACV, FINACV, COLACV, MIDACV, & ! For CV discretisation method
        SMALL_FINACV, SMALL_COLACV, SMALL_MIDACV, &
        NCOLCT, FINDCT, COLCT, &
        CV_ELE_TYPE, &
        V_DISOPT, V_DG_VEL_INT_OPT, V_THETA, &
        SUF_SIG_DIAGTEN_BC, &
        V_SOURCE, V_ABSORB, VOLFRA_PORE, &
        NCOLM, FINDM, COLM, MIDM, &
        XU_NLOC, XU_NDGLN, &
        U_RHS, MCY_RHS, C, CT, CT_RHS, DIAG_SCALE_PRES, GLOBAL_SOLVE, &
        NLENMCY, NCOLMCY, MCY, FINMCY, PIVIT_MAT, JUST_BL_DIAG_MAT, &
        UDEN_ALL, UDENOLD_ALL, UDIFFUSION_ALL,  UDIFFUSION_VOL_ALL, THERM_U_DIFFUSION, THERM_U_DIFFUSION_VOL, &
        OPT_VEL_UPWIND_COEFS, NOPT_VEL_UPWIND_COEFS, &
        IGOT_THETA_FLUX, SCVNGI_THETA, USE_THETA_FLUX, &
        THETA_FLUX, ONE_M_THETA_FLUX, THETA_FLUX_J, ONE_M_THETA_FLUX_J, &
        IN_ELE_UPWIND, DG_ELE_UPWIND, &
        NOIT_DIM, RETRIEVE_SOLID_CTY, &
        IPLIKE_GRAD_SOU, PLIKE_GRAD_SOU_COEF_ALL, PLIKE_GRAD_SOU_GRAD_ALL,scale_momentum_by_volume_fraction ,&
        StorageIndexes)

        IF ( .NOT.GLOBAL_SOLVE ) THEN
            ! form pres eqn.

            CALL PHA_BLOCK_INV( PIVIT_MAT, TOTELE, U_NLOC * NPHASE * NDIM )

            CALL COLOR_GET_CMC_PHA( CV_NONODS, U_NONODS, NDIM, NPHASE, &
            NCOLC, FINDC, COLC, &
            PIVIT_MAT, &
            TOTELE, U_NLOC, U_NDGLN, &
            NCOLCT, FINDCT, COLCT, DIAG_SCALE_PRES, &
            CMC, CMC_PRECON, IGOT_CMC_PRECON, NCOLCMC, FINDCMC, COLCMC, MASS_MN_PRES, &
            C, CT, state, StorageIndexes(31) )

        END IF

        DEALLOCATE( ACV )
        NO_MATRIX_STORE = ( NCOLDGM_PHA <= 1 )

        IF ( GLOBAL_SOLVE ) THEN
            ! Global solve
            IF ( JUST_BL_DIAG_MAT ) THEN
                EWRITE(-1,*) 'OPTION NOT READY YET WITH A GLOBAL SOLVE'
                STOP 8331
            END IF
         
            UP = 0.0
            CALL SOLVER( MCY, UP, MCY_RHS, &
            FINMCY, COLMCY, &
            option_path = '/material_phase[0]/vector_field::Velocity')

            U_ALL2 % val = reshape( UP( 1 : U_NONODS * NDIM * NPHASE ), (/ ndim, nphase, u_nonods /) )

            P_ALL % val = UP( U_NONODS * NDIM * NPHASE + 1 : U_NONODS * NDIM * NPHASE + CV_NONODS )

        ELSE ! solve using a projection method

            ! Put pressure in rhs of force balance eqn: CDP = C * P
            CALL C_MULT2( CDP_TENSOR%VAL, P_ALL%val , CV_NONODS, U_NONODS, NDIM, NPHASE, C, NCOLC, FINDC, COLC) 

!            call halo_update(cdp_tensor)


            IF ( JUST_BL_DIAG_MAT .OR. NO_MATRIX_STORE ) THEN

                U_RHS_CDP2 = U_RHS + CDP_tensor%val

                ! DU = BLOCK_MAT * CDP
                CALL PHA_BLOCK_MAT_VEC_old( UP_VEL, PIVIT_MAT, U_RHS_CDP2, U_NONODS, NDIM, NPHASE, &
                TOTELE, U_NLOC, U_NDGLN )

                U_ALL2 % VAL = RESHAPE( UP_VEL, (/ NDIM, NPHASE, U_NONODS /) )

            ELSE


                if( .false. ) then
                   DO CV_NOD = 1, U_NONODS
                      ewrite(2,*) 'u_nod=',cv_nod, &
                           'findgm_pha=', FINDGM_PHA( CV_NOD ), FINDGM_PHA( CV_NOD + 1 ) - 1
                      rsum = 0.0
                      DO COUNT = FINDGM_PHA( CV_NOD ), FINDGM_PHA( CV_NOD + 1 ) - 1
                         CV_JNOD = COLDGM_PHA( COUNT )
                         ewrite(2,*) 'count,CV_JNOD,DGM_PHA(count):', count, CV_JNOD, DGM_PHA( count )
                         if ( cv_nod /= cv_jnod ) rsum = rsum + abs( DGM_PHA( count ) )
                      END DO
                      ewrite(2,*) 'off_diag=',rsum
                   END DO
                   !stop 1243
                end if




                U_RHS_CDP = RESHAPE( U_RHS + CDP_tensor%val, (/ NDIM * NPHASE * U_NONODS /) )
                call allocate(rhs,product(velocity%dim),velocity%mesh,"RHS")

                rhs%val=RESHAPE( U_RHS + CDP_tensor%val, (/ NDIM * NPHASE , U_NONODS /) )
              
                call zero_non_owned(rhs)                      

                mat=wrap_momentum_matrix(DGM_PHA,FINDGM_PHA,COLDGM_PHA,velocity) 


                !call zero(velocity)
                packed_vel=as_packed_vector(velocity)


                call petsc_solve( packed_vel, mat, RHS )

!                UP_VEL=0.0

!!               CALL SOLVER( DGM_PHA, UP_VEL, U_RHS_CDP, &
!                FINDGM_PHA, COLDGM_PHA, &
!                option_path = '/material_phase[0]/vector_field::Velocity', &
!                block_size = NDIM*NPHASE*U_NLOC )

                U_ALL2 % VAL=velocity%val

!                print*,  sum(abs(UP_VEL-[velocity%val]))

                UP_VEL=[velocity%val]

!                U_ALL2 % VAL = RESHAPE( UP_VEL, (/ NDIM, NPHASE, U_NONODS /) )

                call deallocate(mat)
                call deallocate(rhs)

            END IF

            U_ALL2 % VAL = RESHAPE( UP_VEL, (/ NDIM, NPHASE, U_NONODS /) )


            !ewrite(3,*) 'u::', u
            !ewrite(3,*) 'v::', v
            !ewrite(3,*) 'w::', w
            !ewrite(3,*) 'ct::', ct
            !ewrite(3,*) 'c::', c
            !ewrite(3,*) 'ct_rhs::', ct_rhs

            ! put on rhs the cty eqn; put most recent pressure in RHS of momentum eqn
            ! NB. P_RHS = -CT * U + CT_RHS
            CALL CT_MULT2( P_RHS, UP_VEL, CV_NONODS, U_NONODS, NDIM, NPHASE, &
            CT, NCOLCT, FINDCT, COLCT )

            P_RHS = -P_RHS + CT_RHS

            ! Matrix vector involving the mass diagonal term
            DO CV_NOD = 1, CV_NONODS
                DO COUNT = FINDCMC( CV_NOD ), FINDCMC( CV_NOD + 1 ) - 1
                    CV_JNOD = COLCMC( COUNT )
                    P_RHS( CV_NOD ) = P_RHS( CV_NOD ) &
                    -DIAG_SCALE_PRES( CV_NOD ) * MASS_MN_PRES( COUNT ) * P_ALL%VAL( CV_JNOD )
                END DO
            END DO


           ! Sf => extract_scalar_field( packed_state, "SolidConcentration" )
           !p_rhs = p_rhs * ( 1. - sf%val )
           !p_rhs = p_rhs * ( 0.5 )


            call get_option( '/material_phase[0]/scalar_field::Pressure/' // &
            'prognostic/reference_node', ndpset, default = 0 )
            if ( ndpset /= 0 ) p_rhs( ndpset ) = 0.0

            !ewrite(3,*) 'P_RHS2::', p_rhs
            !ewrite(3,*) 'CT_RHS::', ct_rhs

            ! solve for pressure correction DP that is solve CMC*DP=P_RHS...
            ewrite(3,*)'about to solve for pressure'

            ! Print cmc
            if( .false. ) then
                DO CV_NOD = 1, CV_NONODS
                    ewrite(2,*) 'cv_nod=',cv_nod, &
                    'findcmc=', FINDCMC( CV_NOD ), FINDCMC( CV_NOD + 1 ) - 1, &
                    node_owned(pressure,CV_NOD)
                    rsum = 0.0
                    DO COUNT = FINDCMC( CV_NOD ), FINDCMC( CV_NOD + 1 ) - 1
                        CV_JNOD = COLCMC( COUNT )
                        ewrite(2,*) 'count,CV_JNOD,cmc(count):', count, CV_JNOD, cmc( count )
                        if ( cv_nod /= cv_jnod ) rsum = rsum + abs( cmc( count ) )
                    END DO
                    ewrite(2,*) 'off_diag, diag=',rsum,cmc(midcmc(cv_nod))
                END DO
               !stop 1244
            end if

            ewrite(3,*)'b4 pressure solve P_RHS:' !, P_RHS
            DP = 0.

            ! Add diffusion to DG version of CMC to try and encourage a continuous formulation...
            ! the idea is to stabilize pressure without effecting the soln i.e. the rhs of the eqns as
            ! pressure may have some singularities associated with it.
            if ( cv_nonods/=x_nonods .and. .false. ) then !DG only...
                CALL ADD_DIFF_CMC(CMC, &
                NCOLCMC, cv_NONODS, FINDCMC, COLCMC, MIDCMC, &
                totele, cv_nloc, x_nonods, cv_ndgln, x_ndgln, p_all%val )
            end if

!            if( cv_nonods == x_nonods .or. .true. ) then ! a continuous pressure

            call allocate(deltaP,pressure%mesh,"DeltaP")
            call allocate(rhs_p,pressure%mesh,"PressureCorrectionRHS")
            
            if (associated(pressure%mesh%halos)) then
               sparsity=wrap(findcmc,colm=colcmc,name='CMCSparsity',&
                    row_halo=pressure%mesh%halos(2),column_halo=pressure%mesh%halos(2))
            else
               sparsity=wrap(findcmc,colm=colcmc,name='CMCSparsity')
            end if
            
            mat2=csr2petsc_csr(wrap(sparsity,val=cmc,name="CMCMatrix"))

            call zero(deltaP)
            rhs_p%val(:)= P_RHS
            call zero_non_owned(rhs_p)

            call petsc_solve(deltap,mat2,rhs_p,trim(pressure%option_path))
            
            P_all % val = P_all % val + deltap%val

            call halo_update(p_all)
            
            dp= deltap%val

            ewrite(3,*) 'after pressure solve DP:', DP

            call deallocate(deltaP)
            call deallocate(rhs_p)

            call deallocate(mat2)
            call deallocate(sparsity)


!               CALL SOLVER( CMC, DP, P_RHS, &
!                    FINDCMC, COLCMC, &
!                    option_path = '/material_phase[0]/scalar_field::Pressure' )
!            else ! a discontinuous pressure multi-grid solver
  

             
!!         ####This solver is not yet parallel safe! #### 
!!                  CALL PRES_DG_MULTIGRID(CMC, CMC_PRECON, IGOT_CMC_PRECON, DP, P_RHS, &
!!                       NCOLCMC, cv_NONODS, FINDCMC, COLCMC, MIDCMC, &
!!                      totele, cv_nloc, x_nonods, cv_ndgln, x_ndgln )
!!                  
!!                  ewrite(3,*) 'after pressure solve DP:', DP
!!               
!!                  P_all % val = P_all % val + DP
!!
!!               end if
!!
!!         end if


            ! Use a projection method
            ! CDP = C * DP
            CALL C_MULT2( CDP_tensor%val, DP, CV_NONODS, U_NONODS, NDIM, NPHASE, C, NCOLC, FINDC, COLC )
           
            call halo_update(cdp_tensor)
            

            ! Correct velocity...
            ! DU = BLOCK_MAT * CDP
            CALL PHA_BLOCK_MAT_VEC2( DU_VEL, PIVIT_MAT, CDP_tensor%val, U_NONODS, NDIM, NPHASE, &
            TOTELE, U_NLOC, U_NDGLN )
            U_ALL2 % VAL = U_ALL2 % VAL + DU_VEL

            call halo_update(u_all2)

        END if

        ! Calculate control volume averaged pressure CV_P from fem pressure P
        CVP_ALL %VAL = 0.0
        MASS_CV = 0.0
        DO CV_NOD = 1, CV_NONODS
           if (node_owned(CVP_all,CV_NOD)) then
              DO COUNT = FINDCMC( CV_NOD ), FINDCMC( CV_NOD + 1 ) - 1
                 CVP_all%val( CV_NOD ) = CVP_all%val( CV_NOD ) + MASS_MN_PRES( COUNT ) * P_all%val( COLCMC( COUNT ) )
                 MASS_CV( CV_NOD ) = MASS_CV( CV_NOD ) + MASS_MN_PRES( COUNT )
              END DO
           else
              Mass_CV(CV_NOD)=1.0
           end if
        END DO
        CVP_all%val = CVP_all%val / MASS_CV

        call halo_update(CVP_all)

               Pressure_State => extract_scalar_field( state( 1 ), 'Pressure' )
               Pressure_State % val = CVP_all%val



        DEALLOCATE( CT )
        DEALLOCATE( CT_RHS )
        DEALLOCATE( DIAG_SCALE_PRES )
        DEALLOCATE( U_RHS )
        DEALLOCATE( MCY_RHS )
        DEALLOCATE( C )
        DEALLOCATE( MCY )
        DEALLOCATE( CMC )
        DEALLOCATE( MASS_MN_PRES )
        DEALLOCATE( P_RHS )
        DEALLOCATE( UP )
        DEALLOCATE( U_RHS_CDP )
        DEALLOCATE( DP )
        call DEALLOCATE( CDP_tensor )
        DEALLOCATE( DU_VEL )
        DEALLOCATE( UP_VEL )
        DEALLOCATE( PIVIT_MAT )

        ewrite(3,*) 'Leaving FORCE_BAL_CTY_ASSEM_SOLVE'

    END SUBROUTINE FORCE_BAL_CTY_ASSEM_SOLVE






    ! Add diffusion to CMC to try and encourage a continuous formulation...
    SUBROUTINE ADD_DIFF_CMC(CMC, &
    NCOLCMC, cv_NONODS, FINDCMC, COLCMC, MIDCMC, &
    totele, cv_nloc, x_nonods, cv_ndgln, x_ndgln, p )
        ! Add diffusion to CMC to try and encourage a continuous formulation...
        !
        implicit none
        INTEGER, intent( in ) ::  NCOLCMC, CV_NONODS, totele, cv_nloc, x_nonods
        REAL, DIMENSION( : ), intent( inout ) ::  CMC
        REAL, DIMENSION( : ), intent( inout ) ::  p
        INTEGER, DIMENSION( : ), intent( in ) :: FINDCMC
        INTEGER, DIMENSION( : ), intent( in ) :: COLCMC
        INTEGER, DIMENSION( : ), intent( in ) :: MIDCMC
        INTEGER, DIMENSION( : ), intent( in ) :: cv_ndgln, x_ndgln

        ! local variables...

        integer, dimension( : ), allocatable :: dg_nods, MAP_DG2CTY
        real, dimension( : ), allocatable :: diag_lum, P_TEMP
        integer :: ele, cv_iloc, dg_nod, cty_nod, CV_NOD, CV_JNOD
        integer :: count
        real :: alpha

        ! works...
        alpha=1.e-3
        ! can also be used...
        !    alpha=1.e-1
        !    alpha=1.e-2


        allocate( MAP_DG2CTY(cv_nonods) )
        allocate( p_TEMP(X_nonods) )
        allocate( diag_lum(x_nonods) )
        allocate( dg_nods(x_nonods) )

        ! lump the pressure nodes to take away the discontinuity...
        DO ELE = 1, TOTELE
            DO CV_ILOC = 1, CV_NLOC
                !          dg_nod = (ele-1) * cv_nloc + cv_iloc
                dg_nod = cv_ndgln( (ele-1) * cv_nloc + cv_iloc )
                cty_nod = x_ndgln( (ele-1) * cv_nloc + cv_iloc)
                MAP_DG2CTY(dg_nod) = cty_nod
            END DO
        END DO

        diag_lum=0.0
        dg_nods=0
        P_TEMP=0.0
        DO ELE = 1, TOTELE
            DO CV_ILOC = 1, CV_NLOC
                !          dg_nod = (ele-1) * cv_nloc + cv_iloc
                dg_nod = cv_ndgln( (ele-1) * cv_nloc + cv_iloc )
                cty_nod = x_ndgln( (ele-1) * cv_nloc + cv_iloc )
                diag_lum(cty_nod)=diag_lum(cty_nod) + abs( cmc(midcmc(dg_nod)) )
                dg_nods(cty_nod)=dg_nods(cty_nod)+1
                P_TEMP(cty_nod)=P_TEMP(cty_nod)+P(DG_NOD)
            END DO
        END DO
        P_TEMP=p_TEMP/DG_NODS


        DO ELE = 1, TOTELE
            DO CV_ILOC = 1, CV_NLOC
                !          dg_nod = (ele-1) * cv_nloc + cv_iloc
                dg_nod = cv_ndgln( (ele-1) * cv_nloc + cv_iloc )
                cty_nod = x_ndgln( (ele-1) * cv_nloc + cv_iloc )
            ! uncomment to get a cty pressure...
               !P(DG_NOD)=P_TEMP(cty_nod)
            END DO
        END DO

        DO ELE = 1, TOTELE
            DO CV_ILOC = 1, CV_NLOC
                !          dg_nod = (ele-1) * cv_nloc + cv_iloc
                dg_nod = cv_ndgln( (ele-1) * cv_nloc + cv_iloc )
                cty_nod = x_ndgln( (ele-1) * cv_nloc + cv_iloc )
                CV_NOD=DG_NOD
                DO COUNT = FINDCMC( CV_NOD ), FINDCMC( CV_NOD + 1 ) - 1
                    CV_JNOD = COLCMC( COUNT )
                    IF(CV_JNOD==CV_NOD) THEN ! on the diagonal...
                        CMC( COUNT ) = CMC( COUNT ) + alpha*diag_lum(cty_nod)
                    ELSE
                        IF(MAP_DG2CTY(CV_JNOD)==cty_nod) THEN ! off diagonal... 
                            CMC( COUNT ) = CMC( COUNT ) - alpha*diag_lum(cty_nod)/real(dg_nods(cty_nod)-1)
                        ENDIF 
                    ENDIF
                END DO

            END DO
        END DO
        RETURN
    END SUBROUTINE ADD_DIFF_CMC






    SUBROUTINE UVW_2_ULONG( U, V, W, UP, U_NONODS, NDIM, NPHASE )
        implicit none
        INTEGER, intent( in ) :: U_NONODS, NDIM, NPHASE
        REAL, DIMENSION( : ), intent( in ) :: U, V, W
        REAL, DIMENSION( : ), intent( inout ) :: UP
        ! Local variables
        INTEGER :: IPHASE

        DO IPHASE = 1, NPHASE
            UP( 1 + ( IPHASE - 1 ) * NDIM * U_NONODS : U_NONODS + ( IPHASE - 1 ) * NDIM * U_NONODS ) = &
            U( 1 + ( IPHASE - 1 ) * U_NONODS : U_NONODS + ( IPHASE - 1 ) * U_NONODS )
            IF( NDIM >= 2 ) &
            UP( 1 + U_NONODS + ( IPHASE - 1 ) * NDIM * U_NONODS : 2 * U_NONODS + ( IPHASE - 1 ) * NDIM * U_NONODS ) = &
            V( 1 + ( IPHASE - 1 ) * U_NONODS : U_NONODS + ( IPHASE - 1 ) * U_NONODS )
            IF( NDIM >= 3 ) &
            UP( 1 + 2 * U_NONODS + ( IPHASE - 1) * NDIM * U_NONODS : 3 * U_NONODS + ( IPHASE - 1 ) * NDIM * U_NONODS ) = &
            W( 1 + ( IPHASE - 1 ) * U_NONODS : U_NONODS + ( IPHASE - 1 ) * U_NONODS )
        END DO

    END SUBROUTINE UVW_2_ULONG







    SUBROUTINE CV_ASSEMB_FORCE_CTY( state, packed_state, &
         velocity,pressure, &
    NDIM, NPHASE, U_NLOC, X_NLOC, P_NLOC, CV_NLOC, MAT_NLOC, TOTELE, &
    U_ELE_TYPE, P_ELE_TYPE, &
    U_NONODS, CV_NONODS, X_NONODS, MAT_NONODS, &
    U_NDGLN, P_NDGLN, CV_NDGLN, X_NDGLN, MAT_NDGLN, &
    STOTEL, CV_SNDGLN, U_SNDGLN, P_SNDGLN, &
    U_SNLOC, P_SNLOC, CV_SNLOC, &
    X_ALL, U_ABS_STAB_ALL, U_ABSORB_ALL, U_SOURCE_ALL, U_SOURCE_CV_ALL, &
    U_ALL, UOLD_ALL, &
    P, CV_P, DEN_ALL, DENOLD_ALL, DERIV, IDIVID_BY_VOL_FRAC, FEM_VOL_FRAC, &
    DT, &
    NCOLC, FINDC, COLC, & ! C sparcity - global cty eqn
    DGM_PHA, NCOLDGM_PHA, FINDGM_PHA, COLDGM_PHA, &! Force balance sparcity
    NCOLELE, FINELE, COLELE, & ! Element connectivity.
    NCOLCMC, FINDCMC, COLCMC, MASS_MN_PRES, & ! pressure matrix for projection method
    NCOLACV, FINACV, COLACV, MIDACV, & ! For CV discretisation method
    SMALL_FINACV, SMALL_COLACV, SMALL_MIDACV, &
    NCOLCT, FINDCT, COLCT, &
    CV_ELE_TYPE, &
    V_DISOPT, V_DG_VEL_INT_OPT, V_THETA, &
    SUF_SIG_DIAGTEN_BC, &
    V_SOURCE, V_ABSORB, VOLFRA_PORE, &
    NCOLM, FINDM, COLM, MIDM, &
    XU_NLOC, XU_NDGLN, &
    U_RHS, MCY_RHS, C, CT, CT_RHS, DIAG_SCALE_PRES, GLOBAL_SOLVE, &
    NLENMCY, NCOLMCY, MCY, FINMCY, PIVIT_MAT, JUST_BL_DIAG_MAT, &
    UDEN_ALL, UDENOLD_ALL, UDIFFUSION_ALL, UDIFFUSION_VOL_ALL, THERM_U_DIFFUSION, THERM_U_DIFFUSION_VOL, &
    OPT_VEL_UPWIND_COEFS, NOPT_VEL_UPWIND_COEFS, &
    IGOT_THETA_FLUX, SCVNGI_THETA, USE_THETA_FLUX, &
    THETA_FLUX, ONE_M_THETA_FLUX, THETA_FLUX_J, ONE_M_THETA_FLUX_J, &
    IN_ELE_UPWIND, DG_ELE_UPWIND, &
    NOIT_DIM, RETRIEVE_SOLID_CTY, &
    IPLIKE_GRAD_SOU, PLIKE_GRAD_SOU_COEF_ALL, PLIKE_GRAD_SOU_GRAD_ALL ,scale_momentum_by_volume_fraction,&
    StorageIndexes)
        use printout
        implicit none

        ! Form the global CTY and momentum eqns and combine to form one large matrix eqn.

        type( state_type ), dimension( : ), intent( inout ) :: state
        type( state_type ), intent( inout ) :: packed_state
        type( tensor_field ), intent(in) :: velocity
        type( scalar_field ), intent(in) :: pressure

        INTEGER, intent( in ) :: NDIM, NPHASE, U_NLOC, X_NLOC, P_NLOC, CV_NLOC, MAT_NLOC, &
        TOTELE, U_ELE_TYPE, P_ELE_TYPE, &
        U_NONODS, CV_NONODS, X_NONODS, MAT_NONODS, &
        STOTEL, U_SNLOC, P_SNLOC, &
        CV_SNLOC, &
        NCOLC, NCOLDGM_PHA, NCOLELE, NCOLCMC, NCOLACV, NCOLCT, &
        CV_ELE_TYPE, V_DISOPT, V_DG_VEL_INT_OPT, NCOLM, XU_NLOC, &
        NLENMCY, NCOLMCY, NOPT_VEL_UPWIND_COEFS, IGOT_THETA_FLUX, SCVNGI_THETA, &
        IN_ELE_UPWIND, DG_ELE_UPWIND, IPLIKE_GRAD_SOU,  IDIVID_BY_VOL_FRAC
        LOGICAL, intent( in ) :: USE_THETA_FLUX,scale_momentum_by_volume_fraction, RETRIEVE_SOLID_CTY
        INTEGER, DIMENSION( : ), intent( in ) :: U_NDGLN
        INTEGER, DIMENSION( :  ), intent( in ) :: P_NDGLN
        INTEGER, DIMENSION(  :  ), intent( in ) :: CV_NDGLN
        INTEGER, DIMENSION(  :  ), intent( in ) ::  X_NDGLN
        INTEGER, DIMENSION(  :  ), intent( in ) ::  MAT_NDGLN
        INTEGER, DIMENSION(  :  ), intent( in ) :: CV_SNDGLN
        INTEGER, DIMENSION(  :  ), intent( in ) :: U_SNDGLN
        INTEGER, DIMENSION(  :  ), intent( in ) :: P_SNDGLN
        INTEGER, DIMENSION(  :  ), intent( in ) :: XU_NDGLN
        real, dimension(:,:), intent(in) :: X_ALL
        REAL, DIMENSION(  : ,  : ,  :  ), intent( in ) :: U_ABS_STAB_ALL
        REAL, DIMENSION(  : ,  : ,  :  ), intent( in ) :: U_ABSORB_ALL
        REAL, DIMENSION(  :, :, :  ), intent( in ) :: U_SOURCE_ALL
        REAL, DIMENSION(  :, :, :  ), intent( in ) :: U_SOURCE_CV_ALL
        REAL, DIMENSION(  : ,:,: ), intent( in ) :: U_ALL, UOLD_ALL
        REAL, DIMENSION(  :  ), intent( in ) :: CV_P, P
!        REAL, DIMENSION(  :  ), intent( in ) :: SATURA, SATURAOLD
        REAL, DIMENSION(  :, :  ), intent( in ) :: FEM_VOL_FRAC, DEN_ALL, DENOLD_ALL
        REAL, DIMENSION(  NPHASE, CV_NONODS  ), intent( in ) :: DERIV
        REAL, DIMENSION(  : ,  :   ), intent( inout ) :: THETA_FLUX, ONE_M_THETA_FLUX, THETA_FLUX_J, ONE_M_THETA_FLUX_J
        REAL, intent( in ) :: DT
        INTEGER, DIMENSION(  :  ), intent( in ) :: FINDC
        INTEGER, DIMENSION(  :  ), intent( in ) :: COLC
        REAL, DIMENSION(  :  ), intent( inout ) :: DGM_PHA
        INTEGER, DIMENSION(  :  ), intent( in ) :: FINDGM_PHA
        INTEGER, DIMENSION(  :  ), intent( in ) :: COLDGM_PHA
        INTEGER, DIMENSION(  :  ), intent( in ) :: FINELE
        INTEGER, DIMENSION(  :  ), intent( in ) :: COLELE
        INTEGER, DIMENSION(  :  ), intent( in ) :: FINDCMC
        INTEGER, DIMENSION(  :  ), intent( in ) :: COLCMC
        INTEGER, DIMENSION(  :  ), intent( in ) :: FINACV
        INTEGER, DIMENSION(  :  ), intent( in ) :: COLACV
        INTEGER, DIMENSION(  :  ), intent( in ) :: MIDACV
        integer, dimension(:), intent(in) :: SMALL_FINACV, SMALL_COLACV, small_midacv
        INTEGER, DIMENSION(  :  ), intent( in ) :: FINDCT
        INTEGER, DIMENSION(  :  ), intent( in ) :: COLCT
        REAL, intent( in ) :: V_THETA
        REAL, DIMENSION(  : , : ), intent( in ) :: SUF_SIG_DIAGTEN_BC
        REAL, DIMENSION(  :  ), intent( in ) :: V_SOURCE
        REAL, DIMENSION( :, :, : ), intent( in ) :: V_ABSORB
        REAL, DIMENSION( : ), intent( in ) :: VOLFRA_PORE
        INTEGER, DIMENSION( : ), intent( in ) :: FINDM
        INTEGER, DIMENSION( : ), intent( in ) :: COLM
        INTEGER, DIMENSION( : ), intent( in ) :: MIDM
        REAL, DIMENSION( :, :, : ), intent( inout ) :: U_RHS
        REAL, DIMENSION( : ), intent( inout ) :: MCY_RHS
        REAL, DIMENSION( :, :, : ), intent( inout ) :: C
        REAL, DIMENSION( :, :, : ), intent( inout ), allocatable :: CT
        REAL, DIMENSION( : ), intent( inout ) :: MASS_MN_PRES
        REAL, DIMENSION( : ), intent( inout ) :: CT_RHS
        REAL, DIMENSION( : ), intent( inout ), allocatable :: DIAG_SCALE_PRES
        LOGICAL, intent( in ) :: GLOBAL_SOLVE
        INTEGER, DIMENSION( : ), intent( in ) :: FINMCY
        REAL, DIMENSION( : ), intent( inout ) :: MCY
        REAL, DIMENSION( :, :,: ), intent( out ) :: PIVIT_MAT
        REAL, DIMENSION( :, : ), intent( in ) :: UDEN_ALL, UDENOLD_ALL
        REAL, DIMENSION( :, :, :, : ), intent( inout ) :: UDIFFUSION_ALL
        REAL, DIMENSION( :, :, :, : ), intent( inout ) :: THERM_U_DIFFUSION
        REAL, DIMENSION( :, : ), intent( inout ) :: UDIFFUSION_VOL_ALL
        REAL, DIMENSION( :, : ), intent( inout ) :: THERM_U_DIFFUSION_VOL
        LOGICAL, intent( inout ) :: JUST_BL_DIAG_MAT
        REAL, DIMENSION( : ), intent( in ) :: OPT_VEL_UPWIND_COEFS
        INTEGER, INTENT( IN ) :: NOIT_DIM
        REAL, DIMENSION( :, :), intent( in ) :: PLIKE_GRAD_SOU_COEF_ALL, PLIKE_GRAD_SOU_GRAD_ALL
        integer, dimension(:), intent(inout) :: StorageIndexes
        ! Local variables
        REAL, PARAMETER :: V_BETA = 1.0
! NEED TO CHANGE RETRIEVE_SOLID_CTY TO MAKE AN OPTION
        REAL :: SECOND_THETA
        LOGICAL, PARAMETER :: GETCV_DISC = .FALSE., GETCT= .TRUE., THERMAL= .FALSE.
        REAL, DIMENSION( : ), allocatable :: ACV, Block_acv, CV_RHS, SUF_VOL_BC_ROB1, SUF_VOL_BC_ROB2, &
        SAT_FEMT, DEN_FEMT, dummy_transp
        REAL, DIMENSION( :,:,:), allocatable :: DENSE_BLOCK_MATRIX
        REAL, DIMENSION( :,:,:,: ), allocatable :: TDIFFUSION
        REAL, DIMENSION( : ), allocatable :: SUF_T2_BC_ROB1, SUF_T2_BC_ROB2, SUF_T2_BC
        INTEGER, DIMENSION( : ), allocatable :: WIC_T2_BC
        REAL, DIMENSION( :, : ), allocatable :: THETA_GDIFF, DEN_OR_ONE, DENOLD_OR_ONE
        REAL, DIMENSION( : ), allocatable :: T2, T2OLD, MEAN_PORE_CV !, DEN_OR_ONE, DENOLD_OR_ONE
        LOGICAL :: GET_THETA_FLUX, Q_SCHEME
        INTEGER :: IGOT_T2, I, P_SJLOC, SELE, U_SILOC, IGOT_THERM_VIS

        INTEGER :: U_NLOC2, ILEV, NLEV, ELE, U_ILOC, U_INOD, IPHASE, IDIM, X_ILOC, X_INOD, MAT_INOD, S, E


        type(tensor_field), pointer :: tracer, density

        ewrite(3,*)'In CV_ASSEMB_FORCE_CTY'

        GET_THETA_FLUX = .FALSE.
        IGOT_T2 = 0

        ALLOCATE( DEN_OR_ONE( NPHASE, CV_NONODS )) !  ; DEN_OR_ONE = 0.
        ALLOCATE( DENOLD_OR_ONE( NPHASE, CV_NONODS )) !  ; DENOLD_OR_ONE = 0.

        ALLOCATE( T2( CV_NONODS * NPHASE * IGOT_T2 )) ; T2 = 0.
        ALLOCATE( T2OLD( CV_NONODS * NPHASE * IGOT_T2 )) ; T2OLD =0.
        ALLOCATE( THETA_GDIFF( NPHASE * IGOT_T2, CV_NONODS * IGOT_T2 )) ; THETA_GDIFF = 0.
        ALLOCATE( ACV( NCOLACV )) ; ACV = 0.
        ALLOCATE( BLOCK_ACV( NPHASE*size(SMALL_COLACV )))  ; BLOCK_ACV = 0.
        ALLOCATE( DENSE_BLOCK_MATRIX( NPHASE,nphase,cv_nonods))  ; DENSE_BLOCK_MATRIX = 0.
        ALLOCATE( CV_RHS( CV_NONODS * NPHASE )) ; CV_RHS = 0.
        ALLOCATE( TDIFFUSION( MAT_NONODS, NDIM, NDIM, NPHASE )) ; TDIFFUSION = 0.
        ALLOCATE( SUF_VOL_BC_ROB1( STOTEL * CV_SNLOC * NPHASE )) ; SUF_VOL_BC_ROB1 = 0.
        ALLOCATE( SUF_VOL_BC_ROB2( STOTEL * CV_SNLOC * NPHASE )) ; SUF_VOL_BC_ROB2 = 0.
        ALLOCATE( MEAN_PORE_CV( CV_NONODS )) ; MEAN_PORE_CV = 0.
        ALLOCATE( SAT_FEMT( NPHASE * CV_NONODS ) ) ; SAT_FEMT = 0.
        ALLOCATE( DEN_FEMT( NPHASE * CV_NONODS ) ) ; DEN_FEMT = 0.
        allocate( dummy_transp( totele ) ) ; dummy_transp = 0.


        TDIFFUSION = 0.0

        IF( GLOBAL_SOLVE ) MCY = 0.0

        ! Obtain the momentum and C matricies
        CALL ASSEMB_FORCE_CTY( state, packed_state, &
             velocity,pressure, &
        NDIM, NPHASE, U_NLOC, X_NLOC, P_NLOC, CV_NLOC, MAT_NLOC, TOTELE, &
        U_ELE_TYPE, P_ELE_TYPE, &
        U_NONODS, CV_NONODS, X_NONODS, MAT_NONODS, &
        U_NDGLN, P_NDGLN, CV_NDGLN, X_NDGLN, MAT_NDGLN, &
        STOTEL, U_SNDGLN, P_SNDGLN, CV_SNDGLN, U_SNLOC, P_SNLOC, CV_SNLOC, &
        X_ALL, U_ABS_STAB_ALL, U_ABSORB_ALL, U_SOURCE_ALL, U_SOURCE_CV_ALL, &
        U_ALL, UOLD_ALL, &
        U_ALL, UOLD_ALL, &    ! This is nu...
        UDEN_ALL, UDENOLD_ALL, IDIVID_BY_VOL_FRAC, FEM_VOL_FRAC, &
        DT, &
        U_RHS, &
        C, NCOLC, FINDC, COLC, & ! C sparsity - global cty eqn
        DGM_PHA, NCOLDGM_PHA, FINDGM_PHA, COLDGM_PHA, &! Force balance sparsity
        NCOLELE, FINELE, COLELE, & ! Element connectivity.
        NCOLM, FINDM, COLM, MIDM,& !for the CV-FEM projection
        XU_NLOC, XU_NDGLN, &
        PIVIT_MAT, JUST_BL_DIAG_MAT, &
        UDIFFUSION_ALL, UDIFFUSION_VOL_ALL, THERM_U_DIFFUSION, THERM_U_DIFFUSION_VOL, DEN_ALL, DENOLD_ALL, RETRIEVE_SOLID_CTY, &
        IPLIKE_GRAD_SOU, PLIKE_GRAD_SOU_COEF_ALL, PLIKE_GRAD_SOU_GRAD_ALL, &
        P, NDIM, StorageIndexes=StorageIndexes )
        ! scale the momentum equations by the volume fraction / saturation for the matrix and rhs

        IF ( GLOBAL_SOLVE ) THEN
            ! put momentum and C matrices into global matrix MCY...

            MCY_RHS = 0.0
            DO ELE = 1, TOTELE
                DO U_ILOC = 1, U_NLOC
                    U_INOD = U_NDGLN( ( ELE - 1 ) * U_NLOC + U_ILOC )
                    DO IPHASE = 1, NPHASE
                        DO IDIM = 1, NDIM
                            I = U_INOD + (IDIM-1)*U_NONODS + (IPHASE-1)*NDIM*U_NONODS
                            MCY_RHS( I ) = U_RHS( IDIM, IPHASE, U_INOD )
                        END DO
                    END DO
                END DO
            END DO

            CALL PUT_MOM_C_IN_GLOB_MAT( NPHASE,NDIM, &
            NCOLDGM_PHA, DGM_PHA, FINDGM_PHA, &
            NLENMCY, NCOLMCY, MCY, FINMCY, &
            U_NONODS, NCOLC, C, FINDC )
        END IF


        IF ( USE_THETA_FLUX ) THEN ! We have already put density in theta...
            DEN_OR_ONE = 1.0
            DENOLD_OR_ONE = 1.0
        ELSE
            DEN_OR_ONE = DEN_ALL
            DENOLD_OR_ONE = DENOLD_ALL
        END IF


        ! unused at this stage
        second_theta = 0.0

        ! no q scheme
        IGOT_THERM_VIS = 0


        tracer=>extract_tensor_field(packed_state,"PackedPhaseVolumeFraction") 
        density=>extract_tensor_field(packed_state,"PackedDensity")
        call halo_update(density)

        call CV_ASSEMB( state, packed_state, &
             tracer, velocity, density, &
        CV_RHS, &
        NCOLACV,  ACV, DENSE_BLOCK_MATRIX, FINACV, COLACV, MIDACV, &
        SMALL_FINACV, SMALL_COLACV, SMALL_MIDACV,&
        NCOLCT, CT, DIAG_SCALE_PRES, CT_RHS, FINDCT, COLCT, &
        CV_NONODS, U_NONODS, X_NONODS, TOTELE, &
        CV_ELE_TYPE,  &
        NPHASE,  &
        CV_NLOC, U_NLOC, X_NLOC, &
        CV_NDGLN, X_NDGLN, U_NDGLN, &
        CV_SNLOC, U_SNLOC, STOTEL, CV_SNDGLN, U_SNDGLN, &
        DEN_OR_ONE, DENOLD_OR_ONE, &
        MAT_NLOC, MAT_NDGLN, MAT_NONODS, TDIFFUSION, IGOT_THERM_VIS, THERM_U_DIFFUSION, THERM_U_DIFFUSION_VOL, &
        V_DISOPT, V_DG_VEL_INT_OPT, DT, V_THETA, SECOND_THETA, V_BETA, &
        SUF_SIG_DIAGTEN_BC, &
        DERIV, CV_P, &
        V_SOURCE, V_ABSORB, VOLFRA_PORE, &
        NDIM, GETCV_DISC, GETCT, &
        NCOLM, FINDM, COLM, MIDM, &
        XU_NLOC, XU_NDGLN, FINELE, COLELE, NCOLELE, &
        OPT_VEL_UPWIND_COEFS, NOPT_VEL_UPWIND_COEFS, &
        DEN_FEMT, &
        IGOT_T2, T2, T2OLD, IGOT_THETA_FLUX, SCVNGI_THETA, GET_THETA_FLUX, USE_THETA_FLUX, &
        THETA_FLUX, ONE_M_THETA_FLUX, THETA_FLUX_J, ONE_M_THETA_FLUX_J, THETA_GDIFF, &
        IN_ELE_UPWIND, DG_ELE_UPWIND, &
        NOIT_DIM, &
        MEAN_PORE_CV, &
        FINDCMC, COLCMC, NCOLCMC, MASS_MN_PRES, THERMAL,  RETRIEVE_SOLID_CTY,&
        dummy_transp, &
        StorageIndexes, 3 )

        ewrite(3,*)'Back from cv_assemb'

        IF ( GLOBAL_SOLVE ) THEN
            ! Put CT into global matrix MCY...
            MCY_RHS( U_NONODS * NDIM * NPHASE + 1 : U_NONODS * NDIM * NPHASE + CV_NONODS ) = &
            CT_RHS( 1 : CV_NONODS )

            CALL PUT_CT_IN_GLOB_MAT( NPHASE, NDIM, U_NONODS, &
            NLENMCY, NCOLMCY, MCY, FINMCY, &
            CV_NONODS, NCOLCT, CT, DIAG_SCALE_PRES, FINDCT, &
            FINDCMC, NCOLCMC, MASS_MN_PRES )
        END IF

        DEALLOCATE( T2 )
        DEALLOCATE( T2OLD )
        DEALLOCATE( THETA_GDIFF )
        DEALLOCATE( ACV )
        DEALLOCATE( BLOCK_ACV )
        DEALLOCATE( DENSE_BLOCK_MATRIX )
        DEALLOCATE( CV_RHS )
        DEALLOCATE( TDIFFUSION )
        DEALLOCATE( SUF_VOL_BC_ROB1 )
        DEALLOCATE( SUF_VOL_BC_ROB2 )
        DEALLOCATE( MEAN_PORE_CV )
        DEALLOCATE( SAT_FEMT )
        DEALLOCATE( DEN_FEMT )

        ewrite(3,*) 'Leaving CV_ASSEMB_FORCE_CTY'

    END SUBROUTINE CV_ASSEMB_FORCE_CTY




































    SUBROUTINE PUT_MOM_C_IN_GLOB_MAT( NPHASE, NDIM, &
    NCOLDGM_PHA, DGM_PHA, FINDGM_PHA, &
    NLENMCY, NCOLMCY, MCY, FINMCY, &
    U_NONODS, NCOLC, C, FINDC )
        implicit none
        ! put momentum and C matrices into global matrix MCY

        INTEGER, intent( in ) :: NPHASE, NDIM, U_NONODS, NCOLDGM_PHA, &
        NCOLC, NLENMCY, NCOLMCY
        INTEGER, DIMENSION( : ), intent( in ) ::  FINDGM_PHA
        REAL, DIMENSION( : ), intent( in ) ::  DGM_PHA
        INTEGER, DIMENSION( : ), intent( in ) :: FINMCY
        INTEGER, DIMENSION( : ), intent( in ) :: FINDC
        REAL, DIMENSION( : ), intent( inout ) :: MCY
        REAL, DIMENSION( :, :, : ), intent( in ) :: C
        ! Local variables...
        INTEGER :: U_NOD_PHA, IWID, I, U_NOD, IPHASE, IDIM, U_NOD_PHA_I, COUNT, COUNT2

        ewrite(3,*) 'In PUT_MOM_C_IN_GLOB_MAT'

        MCY = 0.0
        ! Put moment matrix DGM_PHA into global matrix MCY
        DO U_NOD_PHA = 1, U_NONODS  * NDIM * NPHASE
            IWID = FINDGM_PHA( U_NOD_PHA + 1 ) - FINDGM_PHA( U_NOD_PHA )

            DO I = 1, IWID
                MCY( FINMCY( U_NOD_PHA ) - 1 + I ) = DGM_PHA( FINDGM_PHA( U_NOD_PHA ) - 1 + I )
            END DO

        END DO

        ! Put C matrix into global matrix MCY

        Loop_IPHASE: DO IPHASE = 1, NPHASE

            Loop_IDIM: DO IDIM = 1, NDIM
                Loop_UNOD: DO U_NOD = 1, U_NONODS

                    U_NOD_PHA_I = U_NOD + ( IDIM - 1 ) * U_NONODS + ( IPHASE - 1 ) * U_NONODS * NDIM
                    IWID = FINDC( U_NOD + 1 ) - FINDC( U_NOD )

                    DO I = 1, IWID
                        COUNT2 = FINMCY( U_NOD_PHA_I + 1 ) - I
                        COUNT = FINDC( U_NOD + 1 ) - I + ( IDIM - 1 ) * NCOLC + ( IPHASE - 1 ) * NCOLC * NDIM
                        MCY( COUNT2 ) = C( IDIM, IPHASE, COUNT )
                    END DO

                END DO Loop_UNOD
            END DO Loop_IDIM
        END DO Loop_IPHASE

        ewrite(3,*) 'Leaving PUT_MOM_C_IN_GLOB_MAT'

    END SUBROUTINE PUT_MOM_C_IN_GLOB_MAT




    SUBROUTINE PUT_CT_IN_GLOB_MAT( NPHASE, NDIM, U_NONODS, &
    NLENMCY, NCOLMCY, MCY, FINMCY, &
    CV_NONODS, NCOLCT, CT, DIAG_SCALE_PRES, FINDCT, &
    FINDCMC, NCOLCMC, MASS_MN_PRES )
        implicit none
        ! Put CT into global matrix MCY

        INTEGER, intent( in ) ::  NPHASE, NDIM, U_NONODS, NLENMCY, NCOLMCY, CV_NONODS, NCOLCT, &
        NCOLCMC
        REAL, DIMENSION( : ), intent( inout ) :: MCY
        INTEGER, DIMENSION( : ), intent( in ) ::  FINMCY
        REAL, DIMENSION( :, :, : ), intent( in ) :: CT
        REAL, DIMENSION( : ), intent( in ) :: DIAG_SCALE_PRES
        INTEGER, DIMENSION( : ), intent( in ) :: FINDCT, FINDCMC
        REAL, DIMENSION( : ), intent( in ) :: MASS_MN_PRES
        ! Local variables...
        INTEGER CV_NOD, IWID, COUNT, IPHASE, COUNT_MCY1, &
        COUNT_MCY, COUNT_CMC, COUNT_TAKE, IDIM, I

        ewrite(3,*) 'In PUT_CT_IN_GLOB_MAT'

        Loop_CVNOD: DO CV_NOD = 1, CV_NONODS
            IWID = FINDCT( CV_NOD + 1 ) - FINDCT( CV_NOD )

            Loop_COUNT: DO COUNT = FINDCT( CV_NOD ), FINDCT( CV_NOD + 1 ) - 1

                Loop_PHASE: DO IPHASE = 1, NPHASE
                    Loop_DIM: DO IDIM = 1, NDIM
                        COUNT_MCY1 = FINMCY( U_NONODS * NPHASE * NDIM + CV_NOD ) - 1 + (COUNT - FINDCT( CV_NOD ) +1) &
                        + ( IPHASE - 1 ) * IWID * NDIM &
                        + IWID*(IDIM-1)
                        MCY( COUNT_MCY1 ) = CT( IDIM, IPHASE, COUNT )

                    END DO Loop_DIM
                END DO Loop_PHASE

            END DO Loop_COUNT

        END DO Loop_CVNOD

        DO CV_NOD = 1, CV_NONODS
            IWID = FINDCMC( CV_NOD + 1 )- FINDCMC( CV_NOD )
            DO I = 1, IWID
                COUNT_CMC = FINDCMC( CV_NOD + 1) - I
                COUNT_MCY = FINMCY( NDIM * NPHASE * U_NONODS + CV_NOD + 1 ) - I
                MCY( COUNT_MCY ) = DIAG_SCALE_PRES( CV_NOD ) * MASS_MN_PRES( COUNT_CMC )
            END DO
        END DO

        ewrite(3,*) 'Leaving PUT_CT_IN_GLOB_MAT'

        RETURN

    END SUBROUTINE PUT_CT_IN_GLOB_MAT





    SUBROUTINE ASSEMB_FORCE_CTY( state, packed_state,&
         velocity,pressure, &
    NDIM, NPHASE, U_NLOC, X_NLOC, P_NLOC, CV_NLOC, MAT_NLOC, TOTELE, &
    U_ELE_TYPE, P_ELE_TYPE, &
    U_NONODS, CV_NONODS, X_NONODS, MAT_NONODS, &
    U_NDGLN, P_NDGLN, CV_NDGLN, X_NDGLN, MAT_NDGLN, &
    STOTEL, U_SNDGLN, P_SNDGLN, CV_SNDGLN, U_SNLOC, P_SNLOC, CV_SNLOC, &
     
    X_ALL, U_ABS_STAB, U_ABSORB, U_SOURCE, U_SOURCE_CV, &
    U_ALL, UOLD_ALL, &
    NU_ALL, NUOLD_ALL, &
    UDEN, UDENOLD,  IDIVID_BY_VOL_FRAC, FEM_VOL_FRAC, &
    DT, &      
    U_RHS, &
    C, NCOLC, FINDC, COLC, & ! C sparsity - global cty eqn
    DGM_PHA, NCOLDGM_PHA, FINDGM_PHA, COLDGM_PHA, &! Force balance sparsity
    NCOLELE, FINELE, COLELE, & ! Element connectivity.
    NCOLM, FINDM, COLM, MIDM,& !For the CV-FEM projection
    XU_NLOC, XU_NDGLN, &
    PIVIT_MAT, JUST_BL_DIAG_MAT,  &
    UDIFFUSION, UDIFFUSION_VOL, THERM_U_DIFFUSION, THERM_U_DIFFUSION_VOL, DEN_ALL, DENOLD_ALL, RETRIEVE_SOLID_CTY, &
    IPLIKE_GRAD_SOU, PLIKE_GRAD_SOU_COEF, PLIKE_GRAD_SOU_GRAD, &
         
    P, NDIM_VEL,&
    StorageIndexes )

        implicit none

        type( state_type ), dimension( : ), intent( inout ) :: state
        type( state_type ), intent( inout ) :: packed_state
        type(tensor_field), intent(in) :: velocity
        type(scalar_field), intent(in) :: pressure
! If IGOT_VOL_X_PRESSURE=1 then have a voln fraction in the pressure term and multiply density by volume fraction...
        INTEGER, PARAMETER :: IGOT_VOL_X_PRESSURE = 0
        INTEGER, intent( in ) :: NDIM, NPHASE, U_NLOC, X_NLOC, P_NLOC, CV_NLOC, MAT_NLOC, TOTELE, &
        U_ELE_TYPE, P_ELE_TYPE, U_NONODS, CV_NONODS, X_NONODS, &
        MAT_NONODS, STOTEL, U_SNLOC, P_SNLOC, CV_SNLOC, &
        NCOLC, NCOLDGM_PHA, NCOLELE, XU_NLOC, IPLIKE_GRAD_SOU, NDIM_VEL, IDIVID_BY_VOL_FRAC, NCOLM
! If IDIVID_BY_VOL_FRAC==1 then modify the stress term to take into account dividing through by volume fraction. 
        ! NDIM_VEL
        INTEGER, DIMENSION( : ), intent( in ) :: U_NDGLN
        INTEGER, DIMENSION( : ), intent( in )  :: P_NDGLN
        INTEGER, DIMENSION( : ), intent( in )  :: CV_NDGLN
        INTEGER, DIMENSION( : ), intent( in )  :: X_NDGLN
        INTEGER, DIMENSION( : ), intent( in ) :: XU_NDGLN
        INTEGER, DIMENSION( : ), intent( in ) :: MAT_NDGLN
        INTEGER, DIMENSION( : ), intent( in ) :: U_SNDGLN
        INTEGER, DIMENSION( : ), intent( in ) :: P_SNDGLN
        INTEGER, DIMENSION( : ), intent( in ) :: CV_SNDGLN
        REAL, DIMENSION( :, : ), intent( in ) :: X_ALL

        REAL, DIMENSION( :, :, : ), intent( in ) :: U_ABS_STAB
        REAL, DIMENSION( :, :, : ), intent( in ) :: U_ABSORB
        REAL, DIMENSION( :, :, : ), intent( in ) :: U_SOURCE
        REAL, DIMENSION( :, :, : ), intent( in ) :: U_SOURCE_CV

        REAL, DIMENSION ( :, :, : ), intent( in ) :: U_ALL, UOLD_ALL, NU_ALL, NUOLD_ALL

        REAL, DIMENSION( :, : ), intent( in ) :: UDEN, UDENOLD
        REAL, DIMENSION( NPHASE, CV_NONODS*max(1,IDIVID_BY_VOL_FRAC+IGOT_VOL_X_PRESSURE) ), intent( in ) :: FEM_VOL_FRAC
        REAL, intent( in ) :: DT
        REAL, DIMENSION( :, :, : ), intent( inout ) :: U_RHS
        REAL, DIMENSION( :, :, : ), intent( inout ) :: C
        INTEGER, DIMENSION( : ), intent( in ) :: FINDC
        INTEGER, DIMENSION( : ), intent( in ) :: COLC
        REAL, DIMENSION( : ), intent( inout ) :: DGM_PHA
        INTEGER, DIMENSION( :), intent( in ) :: FINDGM_PHA
        INTEGER, DIMENSION( :), intent( in ) :: COLDGM_PHA
        INTEGER, DIMENSION(: ), intent( in ) :: FINELE
        INTEGER, DIMENSION( : ), intent( in ) :: COLELE
        INTEGER, DIMENSION( : ), intent( in ) :: FINDM
        INTEGER, DIMENSION( : ), intent( in ) :: COLM
        INTEGER, DIMENSION( : ), intent( in ) :: MIDM
        REAL, DIMENSION( : , : , : ), intent( out ) :: PIVIT_MAT
        REAL, DIMENSION( :, :, :, : ), intent( inout ) :: UDIFFUSION
        REAL, DIMENSION( :, : ), intent( inout ) :: UDIFFUSION_VOL
        REAL, DIMENSION( :, :, :, : ), intent( inout ) :: THERM_U_DIFFUSION
        REAL, DIMENSION( :, : ), intent( inout ) :: THERM_U_DIFFUSION_VOL
        LOGICAL, intent( inout ) :: JUST_BL_DIAG_MAT
        REAL, DIMENSION( :, : ), intent( in) :: PLIKE_GRAD_SOU_COEF, PLIKE_GRAD_SOU_GRAD
        REAL, DIMENSION( : ), intent( in ) :: P
        REAL, DIMENSION(  :, :  ), intent( in ) :: DEN_ALL, DENOLD_ALL
        LOGICAL, intent( in ) :: RETRIEVE_SOLID_CTY
        integer, dimension(:), intent(inout) :: StorageIndexes
        ! Local Variables
        ! This is for decifering WIC_U_BC & WIC_P_BC
        type( tensor_field ), pointer :: tensorfield
        character( len = option_path_len ) :: option_path
        LOGICAL, PARAMETER :: VOL_ELE_INT_PRES = .TRUE., STAB_VISC_WITH_ABS=.FALSE. 
        LOGICAL :: STRESS_FORM, STRESS_FORM_STAB, THERMAL_STAB_VISC, THERMAL_LES_VISC, THERMAL_FLUID_VISC, Q_SCHEME
        !LOGICAL, PARAMETER :: POROUS_VEL = .false. ! For reduced variable porous media treatment.
        ! if STAB_VISC_WITH_ABS then stabilize (in the projection mehtod) the viscosity using absorption.
        REAL, PARAMETER :: WITH_NONLIN = 1.0, TOLER = 1.E-10
        !  perform Roe averaging
        LOGICAL, PARAMETER :: ROE_AVE = .false.
        ! NON_LIN_DGFLUX = .TRUE. non-linear DG flux for momentum - if we have an oscillation use upwinding else use central scheme.
        ! UPWIND_DGFLUX=.TRUE. Upwind DG flux.. Else use central scheme. if NON_LIN_DGFLUX = .TRUE. then this option is ignored.
        LOGICAL :: NON_LIN_DGFLUX, UPWIND_DGFLUX
        ! Storage for pointers to the other side of the element.
        ! Switched off for now until this is hooked up.
        LOGICAL, PARAMETER :: STORED_OTHER_SIDE = .FALSE.
        INTEGER, PARAMETER :: ISTORED_OTHER_SIDE = 0
        ! This is for rapid access to the C matrix...
        LOGICAL, PARAMETER :: STORED_AC_SPAR_PT=.FALSE.
        INTEGER, PARAMETER :: IDO_STORE_AC_SPAR_PT=0
        ! re-calculate C matrix...
        LOGICAL :: got_c_matrix

        INTEGER, DIMENSION( :, : ), allocatable ::  FACE_ELE
        INTEGER, DIMENSION( : ), allocatable :: CV_SLOC2LOC, U_SLOC2LOC, &
        U_ILOC_OTHER_SIDE, U_OTHER_LOC, MAT_OTHER_LOC
        REAL, DIMENSION( : ),    ALLOCATABLE ::  &
        SNORMXN, SNORMYN, SNORMZN, SDETWE, NXUDN, VLN,VLN_OLD, &
        XSL,YSL,ZSL, MASS_ELE, VLK
        REAL, DIMENSION( :, : ),    ALLOCATABLE :: XL_ALL, XL2_ALL, XSL_ALL, SNORMXN_ALL, GRAD_SOU_GI_NMX
        REAL, DIMENSION( : ),    ALLOCATABLE :: NORMX_ALL
!        REAL, DIMENSION( :, : ), ALLOCATABLE :: CVN, CVN_SHORT, CVFEN, CVFENLX, CVFENLY, CVFENLZ, &
!        CVFEN_SHORT, CVFENLX_SHORT, CVFENLY_SHORT, CVFENLZ_SHORT, &
!        CVFENX_SHORT, CVFENY_SHORT, CVFENZ_SHORT, &
!        UFEN, UFENLX, UFENLY, UFENLZ, SCVFEN, SCVFENSLX, SCVFENSLY, &
!        SCVFENLX, SCVFENLY, SCVFENLZ, &
!        SUFEN, SUFENSLX, SUFENSLY, SUFENLX, SUFENLY, SUFENLZ, &
!        SBCVN, SBCVFEN, SBCVFENSLX, SBCVFENSLY, SBCVFENLX, SBCVFENLY, SBCVFENLZ, &
!        SBUFEN, SBUFENSLX, SBUFENSLY, SBUFENLX, SBUFENLY, SBUFENLZ
        REAL, DIMENSION( : ), allocatable :: X, Y, Z
        REAL, DIMENSION ( : , :,  : ), allocatable :: SIGMAGI, SIGMAGI_STAB, SIGMAGI_STAB_SOLID_RHS, &
        DUX_ELE, DUY_ELE, DUZ_ELE, DUOLDX_ELE, DUOLDY_ELE, DUOLDZ_ELE, &
        DVX_ELE, DVY_ELE, DVZ_ELE, DVOLDX_ELE, DVOLDY_ELE, DVOLDZ_ELE, &
        DWX_ELE, DWY_ELE, DWZ_ELE, DWOLDX_ELE, DWOLDY_ELE, DWOLDZ_ELE, &
        WORK_ELE_ALL, &
        DIFF_COEF_DIVDX, DIFF_COEFOLD_DIVDX, FTHETA, SNDOTQ_IN, SNDOTQ_OUT, &
        SNDOTQOLD_IN, SNDOTQOLD_OUT, UD, UDOLD, UD_ND, UDOLD_ND
        REAL, DIMENSION ( : , : ), allocatable :: MAT_M,  &
        DENGI, DENGIOLD,GRAD_SOU_GI, &
        SNDOTQ, SNDOTQOLD, SNDOTQ_ROE, SNDOTQOLD_ROE, SINCOME, SINCOMEOLD, SDEN, SDENOLD, &
        SDEN_KEEP, SDENOLD_KEEP, SDEN2_KEEP, SDENOLD2_KEEP, &
        SNDOTQ_KEEP, SNDOTQ2_KEEP, SNDOTQOLD_KEEP, SNDOTQOLD2_KEEP, &
        N_DOT_DU, N_DOT_DU2, N_DOT_DUOLD, N_DOT_DUOLD2, RHS_U_CV, RHS_U_CV_OLD, UDEN_VFILT, UDENOLD_VFILT
        REAL, DIMENSION ( : , :, : ), allocatable :: SUD_ALL, SUDOLD_ALL, SUD2_ALL, SUDOLD2_ALL, SUD_ALL_KEEP, &
        SUDOLD_ALL_KEEP, SUD2_ALL_KEEP, SUDOLD2_ALL_KEEP
        REAL, DIMENSION ( : ), allocatable :: vel_dot, vel_dot2, velold_dot, velold_dot2, grad_fact

        ! Nonlinear Petrov-Galerkin stuff...
        REAL, DIMENSION ( : , : ), allocatable ::LOC_MASS_INV, LOC_MASS, &
        U_DX, U_DY, U_DZ, V_DX, V_DY, V_DZ, W_DX, W_DY, W_DZ, &
        UOLD_DX, UOLD_DY, UOLD_DZ, VOLD_DX, VOLD_DY, VOLD_DZ, &
        WOLD_DX, WOLD_DY, WOLD_DZ, &
        P_DX

        REAL, DIMENSION ( : ), allocatable :: VLK_UVW, U_R2_COEF, U_GRAD_N_MAX2
        REAL, DIMENSION ( :, :, : ), allocatable :: RESID, &
        MAT_ELE, DIFFGI_U, RHS_DIFF_U, DIFF_VEC_U, SOUGI_X, RESID_U, U_DT, &
        DIF_STAB_U, U_GRAD_NORM2, U_GRAD_NORM, A_DOT_U, STAR_U_COEF, P_STAR_U
        REAL, DIMENSION ( :, :, :, :, : ), allocatable :: UDIFF_SUF_STAB

        LOGICAL, DIMENSION (:,:), ALLOCATABLE :: CV_ON_FACE, CVFEM_ON_FACE,&
                U_ON_FACE,  UFEM_ON_FACE
    !***Pointers for Shape function calculation***
      integer, pointer :: NCOLGPTS
      integer, dimension(:), pointer ::  FINDGPTS, COLGPTS
      integer, dimension(:,:), pointer ::  CV_NEILOC, CV_SLOCLIST, U_SLOCLIST

      real, dimension(:), pointer :: CVWEIGHT, CVWEIGHT_SHORT, SCVFEWEIGH, SBCVFEWEIGH,&
        SELE_OVERLAP_SCALE
      REAL, DIMENSION( : , :, : ), pointer :: CVFENLX_ALL, CVFENLX_SHORT_ALL, UFENLX_ALL,&
      SCVFENLX_ALL, SUFENLX_ALL, SBCVFENLX_ALL, SBUFENLX_ALL
      REAL, DIMENSION( : , : ), pointer :: CVN, CVN_SHORT, CVFEN, CVFEN_SHORT, &
           UFEN, SCVFEN, SCVFENSLX, SCVFENSLY, &
           SUFEN, SUFENSLX, SUFENSLY,  &
           SBCVN,SBCVFEN, SBCVFENSLX, SBCVFENSLY, &
           SBUFEN, SBUFENSLX, SBUFENSLY, &
           DUMMY_ZERO_NDIM_NDIM
    !###Pointers for Shape function calculation###
        real, pointer, dimension(:,:,:) :: CVFENX_ALL, UFENX_ALL
        real, pointer, dimension(:) :: RA, DETWEI
        real, pointer :: VOLUME
! Local variables...
!            INTEGER, PARAMETER :: LES_DISOPT=0
            INTEGER :: LES_DISOPT
! LES_DISOPT is LES option e.g. =0 No LES
!                               =1 Anisotropic element length scale
!                               =2 Take the average length scale h
!                               =3 Take the min length scale h
!                               =4 Take the max length scale h
!                               =5 for stress form take length scale across gradient direction of the element.
!                               =6 same as 5 plus original q-scheme that is multiply by -min(0.0,divq) (5 can be switched off by using a zero coefficient for the LES)
!                               =7 same as 5 plus original q-scheme but using abs(divu) (5 can be switched off by using a zero coefficient for the LES)
!            REAL, PARAMETER :: LES_THETA=1.0
            REAL :: LES_THETA, LES_CS
! LES_THETA =1 is backward Euler for the LES viscocity.
! COEFF_SOLID_FLUID is the coeffficient that determins the magnitude of the relaxation to the solid vel...
! min_den_for_solid_fluid is the minimum density that is used in the solid-fluid coupling term. 
            REAL, PARAMETER :: COEFF_SOLID_FLUID = 1.0, min_den_for_solid_fluid = 1.0
! include_viscous_solid_fluid_drag_force switches on the solid-fluid coupling viscocity boundary conditions...
!            LOGICAL, PARAMETER :: include_viscous_solid_fluid_drag_force = .FALSE.
            LOGICAL :: include_viscous_solid_fluid_drag_force 

! If PIVIT_ON_VISC then place the block diaongal viscocity into the pivit matrix used in the projection method...
! PIVIT_ON_VISC is the only thing that could make highly viscouse flows stabe when using projection methods...
            LOGICAL, PARAMETER :: PIVIT_ON_VISC = .FALSE.

        !
        ! Variables used to reduce indirect addressing...
        !INTEGER, DIMENSION ( :, :, : ), allocatable :: WIC_U_BC_ALL
        REAL, DIMENSION ( :, :, : ), allocatable :: LOC_U_RHS
        REAL, DIMENSION ( :, :, :, : ), allocatable :: UFENX_JLOC_U
        REAL, DIMENSION ( :, :, : ), allocatable :: LOC_U, LOC_UOLD, LOC_US, LOC_U_ABS_STAB_SOLID_RHS
        REAL, DIMENSION ( :, :, : ), allocatable :: LOC_NU, LOC_NUOLD
        REAL, DIMENSION ( :, :, : ), allocatable :: LOC_U_ABSORB, LOC_U_ABS_STAB
        REAL, DIMENSION ( :, :, :, : ), allocatable :: LOC_UDIFFUSION, U_DX_ALL, UOLD_DX_ALL, DIFF_FOR_BETWEEN_U
        REAL, DIMENSION ( :, : ), allocatable :: LOC_UDIFFUSION_VOL

! For q-scheme etc...
        REAL, DIMENSION ( :, : ), allocatable :: MAT_ELE_CV_LOC, INV_MAT_ELE_CV_LOC
        REAL, DIMENSION ( :, :, : ), allocatable :: DIFF_FOR_BETWEEN_CV
        REAL, DIMENSION ( :, :, : ), allocatable ::    DIFFCV
        REAL, DIMENSION ( :, :, :, : ), allocatable :: DIFFCV_TEN
        REAL, DIMENSION ( :, :, :, :, : ), allocatable :: DIFFCV_TEN_ELE
        REAL, DIMENSION ( : ), allocatable :: RCOUNT_NODS


        !REAL, DIMENSION ( :, :, :, : ), allocatable :: SUF_U_BC_ALL, SUF_MOM_BC_ALL, SUF_NU_BC_ALL, SUF_ROB1_UBC_ALL, SUF_ROB2_UBC_ALL, TEN_XX
        REAL, DIMENSION ( :, :, :, : ), allocatable :: TEN_XX
        REAL, DIMENSION ( :, : ), allocatable :: TEN_VOL

        !REAL, DIMENSION ( :, :, : ), allocatable :: SUF_P_BC_ALL
        REAL, DIMENSION ( :, :, :, :, :, : ), allocatable :: LOC_DGM_PHA
        REAL, DIMENSION ( :, : ), allocatable :: LOC_UDEN,  LOC_UDENOLD
        REAL, DIMENSION ( : ), allocatable :: LOC_P
        REAL, DIMENSION ( :, : ), allocatable :: LOC_PLIKE_GRAD_SOU_COEF, LOC_PLIKE_GRAD_SOU_GRAD
        REAL, DIMENSION ( :, :, : ), allocatable :: LOC_U_SOURCE, LOC_U_SOURCE_CV


        REAL, DIMENSION ( :, :, :,   :, :, :,   : ), allocatable :: DIAG_BIGM_CON, BIGM_CON

        ! memory for fast retreval of surface info...
        INTEGER, DIMENSION ( :, :, : ), allocatable :: STORED_U_ILOC_OTHER_SIDE, STORED_U_OTHER_LOC, STORED_MAT_OTHER_LOC
        INTEGER, DIMENSION ( :, :, : ), allocatable :: POSINMAT_C_STORE
        INTEGER, DIMENSION ( :, :, :, : ), allocatable :: POSINMAT_C_STORE_SUF_DG
        ! To memory access very local...
        REAL, DIMENSION ( :, :, : ), allocatable :: SLOC_U, SLOC_UOLD, SLOC2_U, SLOC2_UOLD
        REAL, DIMENSION ( :, :, : ), allocatable :: SLOC_NU, SLOC_NUOLD, SLOC2_NU, SLOC2_NUOLD
        REAL, DIMENSION ( :, :, :, : ), allocatable :: SLOC_DUX_ELE_ALL, SLOC2_DUX_ELE_ALL, SLOC_DUOLDX_ELE_ALL, SLOC2_DUOLDX_ELE_ALL
        REAL, DIMENSION ( :, : ), allocatable :: SLOC_UDEN, SLOC2_UDEN, SLOC_UDENOLD, SLOC2_UDENOLD
        REAL, DIMENSION ( :, :, :, : ), allocatable :: SLOC_UDIFFUSION, SLOC2_UDIFFUSION
        REAL, DIMENSION ( :, : ), allocatable :: SLOC_UDIFFUSION_VOL, SLOC2_UDIFFUSION_VOL
        REAL, DIMENSION ( :, :, : ), allocatable :: SLOC_DIFF_FOR_BETWEEN_U, SLOC2_DIFF_FOR_BETWEEN_U

        REAL, DIMENSION ( :, :, : ), allocatable :: U_NODI_SGI_IPHASE_ALL, U_NODJ_SGI_IPHASE_ALL, UOLD_NODI_SGI_IPHASE_ALL, UOLD_NODJ_SGI_IPHASE_ALL
        ! For derivatives...
        REAL, DIMENSION ( : ), allocatable :: NMX_ALL, VNMX_ALL,  RNMX_ALL

        LOGICAL :: D1, D3, DCYL, GOT_DIFFUS, GOT_UDEN, DISC_PRES, QUAD_OVER_WHOLE_ELE, &
        have_oscillation, have_oscillation_old
        INTEGER :: CV_NGI, CV_NGI_SHORT, SCVNGI, SBCVNGI, NFACE
        INTEGER :: IPHASE, ELE, GI, ILOC, GLOBI, GLOBJ, U_NOD, IU_NOD, JCV_NOD, &
        COUNT, COUNT2, IPHA_IDIM, JPHA_JDIM, COUNT_PHA, IU_PHA_NOD, MAT_NOD, SGI, SELE, &
        U_INOD_IDIM_IPHA, U_JNOD_JDIM_IPHA, U_JNOD_JDIM_JPHA, U_SILOC, P_SJLOC, SUF_P_SJ_IPHA, &
        ICV_NOD, IFACE, U_ILOC, U_JLOC, I, J, MAT_ILOC, MAT_NODI, &
        IDIM, P_ILOC, P_JLOC, CV_KLOC, CV_NODK, CV_NODK_PHA, CV_SKLOC, ELE2, ELE3, SELE2, &
        JU_NOD, JU_NOD_PHA, JU_NOD_DIM_PHA, JU_NOD2, JU_NOD2_PHA, JU_NOD2_DIM_PHA, &
        SUF_U_SJ2, SUF_U_SJ2_IPHA, U_ILOC2, U_INOD, U_INOD2, U_JLOC2, U_KLOC, U_NOD_PHA, &
        IU_NOD_PHA, IU_NOD_DIM_PHA, U_NODI_IPHA, U_NODK, U_NODK_PHA, U_SKLOC, X_INOD, X_INOD2, &
        U_NODJ, U_NODJ2, U_NODJ_IPHA, U_SJLOC, X_ILOC, MAT_ILOC2, MAT_INOD, MAT_INOD2, MAT_SILOC, &
        CV_ILOC, CV_JLOC, CV_NOD, CV_NOD_PHA, U_JNOD_IDIM_IPHA, COUNT_PHA2, P_JLOC2, P_JNOD, P_JNOD2, &
        CV_SILOC, JDIM, JPHASE, ILEV, U_NLOC2, CV_KLOC2, CV_NODK2, CV_NODK2_PHA, GI_SHORT, NLEV, STAT, &
        GLOBI_CV, U_INOD_jDIM_jPHA, u_nod2, u_nod2_pha, cv_inod, COUNT_ELE, CV_ILOC2, CV_INOD2
        REAL    :: NN, NXN, NNX, NXNX, NMX, NMY, NMZ, SAREA, &
        VNMX, VNMY, VNMZ, NM, R
        REAL    :: MN, XC, YC, ZC, XC2, YC2, ZC2, HDC, VLM, VLM_NEW,VLM_OLD, NN_SNDOTQ_IN,NN_SNDOTQ_OUT, &
        NN_SNDOTQOLD_IN,NN_SNDOTQOLD_OUT, NORMX, NORMY, NORMZ, RNN, RN, RNMX(3), c1(NDIM), c2(NDIM)
        REAL    :: MASSE, MASSE2, rsum
        ! Nonlinear Petrov-Galerkin stuff...
        INTEGER :: RESID_BASED_STAB_DIF
        REAL :: U_NONLIN_SHOCK_COEF,RNO_P_IN_A_DOT
        REAL :: JTT_INV
        REAL :: VLKNN, U_N, zero_or_two_thirds

        REAL :: CENT_RELAX,CENT_RELAX_OLD
        INTEGER :: P_INOD, U_INOD_IPHA, U_JNOD, U_KLOC2, U_NODK2, U_NODK2_PHA, GLOBJ_IPHA, IDIM_VEL
        logical firstst,NO_MATRIX_STORE
        character( len = 100 ) :: name

        character( len = option_path_len ) :: overlapping_path
        logical :: mom_conserv, lump_mass, GOT_OTHER_ELE, BETWEEN_ELE_STAB
        real :: beta, therm_ftheta

        INTEGER :: FILT_DEN, J2, JU2_NOD_DIM_PHA
        LOGICAL :: GOTDEC, SIMPLE_DIFF_CALC
        REAL :: DIFF_MIN_FRAC, DIFF_MAX_FRAC
        REAL :: NCVM, UFENX_JLOC, UFENY_JLOC, UFENZ_JLOC
        REAL :: FEN_TEN_XX, FEN_TEN_XY,FEN_TEN_XZ
        REAL :: FEN_TEN_YX, FEN_TEN_YY,FEN_TEN_YZ
        REAL :: FEN_TEN_ZX, FEN_TEN_ZY,FEN_TEN_ZZ
        REAL :: MASS_U(U_NLOC,U_NLOC),STORE_MASS_U(U_NLOC,U_NLOC),MASS_U_CV(U_NLOC,CV_NLOC)
        REAL :: AVE_SNORMXN_ALL(NDIM)
        integer :: IPIV(U_NLOC)

        !Variables to improve PIVIT_MAT creation speed
        REAL, DIMENSION ( :, :, :, : ), allocatable :: NN_SIGMAGI_ELE, NN_SIGMAGI_STAB_ELE, NN_SIGMAGI_STAB_SOLID_RHS_ELE, NN_MASS_ELE, NN_MASSOLD_ELE
        REAL, DIMENSION ( :, :, :, :, : ), allocatable :: STRESS_IJ_ELE, DUX_ELE_ALL, DUOLDX_ELE_ALL
        REAL, DIMENSION ( :, :, : ), allocatable :: VLK_ELE
        REAL, DIMENSION ( :, :, :, : ), allocatable :: UDIFFUSION_ALL, LES_UDIFFUSION
        REAL, DIMENSION ( :, : ), allocatable :: UDIFFUSION_VOL_ALL, LES_UDIFFUSION_VOL
! solid fluid coupling visc. bc contribution...
        REAL, DIMENSION ( :, :, :, : ), allocatable :: ABS_SOLID_FLUID_COUP
        REAL, DIMENSION ( :, :, : ), allocatable :: FOURCE_SOLID_FLUID_COUP

! for the option where we divid by voln fraction...
        REAL, DIMENSION ( :, : ), allocatable :: VOL_FRA_GI, CV_DENGI
        REAL, DIMENSION ( :, :, : ), allocatable :: VOL_FRA_GI_DX_ALL
        REAL, DIMENSION ( :, : ), allocatable :: SLOC_VOL_FRA, SLOC2_VOL_FRA,  SVOL_FRA, SVOL_FRA2, VOL_FRA_NMX_ALL

        !Variables to store things in state
        type(mesh_type), pointer :: fl_mesh
        type(mesh_type) :: Auxmesh
        type(scalar_field), target :: Targ_C_Mat
        real, dimension(:,:,:), pointer :: Point_C_Mat
        !Capillary pressure variables
        logical :: capillary_pressure_activated
        real, dimension(:,:), pointer :: CapPressure
        type(tensor_field), target :: FEMCapPressure
        integer :: k
        logical :: CAP_to_FEM
!! femdem
        type( vector_field ), pointer :: delta_u_all, us_all
        type( scalar_field ), pointer :: sf
        integer :: cv_nodi
        real, dimension( : ), allocatable :: vol_s_gi

        !! Boundary_conditions

        INTEGER, DIMENSION ( ndim , nphase , surface_element_count(velocity) )  :: WIC_U_BC_ALL, WIC_U_BC_ALL_VISC, &
                                                                                   WIC_U_BC_ALL_ADV, WIC_MOMU_BC_ALL, WIC_NU_BC_ALL
        INTEGER, DIMENSION ( surface_element_count(pressure) ) :: WIC_P_BC_ALL
        REAL, DIMENSION ( :, :, : ), pointer  :: SUF_U_BC_ALL, SUF_U_BC_ALL_VISC, SUF_MOMU_BC_ALL, SUF_NU_BC_ALL
        REAL, DIMENSION ( :, :, : ), pointer :: SUF_U_ROB1_BC_ALL, SUF_U_ROB2_BC_ALL
        REAL, DIMENSION ( : ), pointer :: SUF_P_BC_ALL

        type(scalar_field) :: pressure_BCs
        type(tensor_field) :: velocity_BCs, velocity_BCs_visc, velocity_BCs_adv, velocity_BCs_robin2
        type(tensor_field) :: momentum_BCs

        INTEGER, DIMENSION( 4 ), PARAMETER :: ELEMENT_CORNERS=(/1,3,6,10/)

        type (vector_field), pointer :: position

        integer, dimension(:), pointer :: neighbours
        integer :: nb
        logical :: skip

        position=>extract_vector_field(packed_state,"PressureCoordinate")

        capillary_pressure_activated = have_option( '/material_phase[0]/multiphase_properties/capillary_pressure' ) .or.&
            have_option( '/material_phase[1]/multiphase_properties/capillary_pressure' )


     call get_option( "/material_phase[0]/vector_field::Velocity/prognostic/spatial_discretisation/viscosity_scheme/zero_or_two_thirds", zero_or_two_thirds, default=2./3. )


! Stress form for the fluid viscocity
        STRESS_FORM = have_option( '/material_phase[0]/vector_field::Velocity/prognostic/spatial_discretisation/discontinuous_galerkin/viscosity_scheme/stress_form' )

! Stress form for the Petrov-Galerkin viscocity
        STRESS_FORM_STAB = have_option( '/material_phase[0]/vector_field::Velocity/prognostic/spatial_discretisation/discontinuous_galerkin/stabilisation/stress_form' )

! Use Q-scheme ...
        Q_SCHEME = have_option( '/material_phase[0]/scalar_field::Temperature/prognostic/spatial_discretisation/control_volumes/q_scheme' )

! Put the fluid viscocity in the thermal energy eqn...
        THERMAL_FLUID_VISC = have_option( '/material_phase[0]/scalar_field::Temperature/prognostic/spatial_discretisation/control_volumes/q_scheme/include_fluid_viscosity' )

! Put the Petrov-Galerkin viscocity in the thermal energy eqn...
        THERMAL_STAB_VISC = have_option( '/material_phase[0]/scalar_field::Temperature/prognostic/spatial_discretisation/control_volumes/q_scheme/include_stabilisation_viscosity' )

! Put the LES viscocity in the thermal energy eqn...
        THERMAL_LES_VISC = have_option( '/material_phase[0]/scalar_field::Temperature/prognostic/spatial_discretisation/control_volumes/q_scheme/include_les_viscosity' )


! therm_ftheta
        call get_option( '/material_phase[0]/scalar_field::Temperature/prognostic/spatial_discretisation/control_volumes/q_scheme/therm_ftheta', therm_fTHETA, default=1.0 )


! Put the LES theta value for time stepping (LES_THETA=1 is default)...
        call get_option( '/material_phase[0]/vector_field::Velocity/prognostic/spatial_discretisation/discontinuous_galerkin/les_model/les_theta', LES_THETA, default=1.0 )

! Put the LES viscocity in the thermal energy eqn...
        call get_option( '/material_phase[0]/vector_field::Velocity/prognostic/spatial_discretisation/discontinuous_galerkin/les_model/model' , les_disopt, default=0 )
        call get_option( '/material_phase[0]/vector_field::Velocity/prognostic/spatial_discretisation/discontinuous_galerkin/les_model/smagorinsky_coefficient', les_Cs , default=0.1 )
!
! bc for solid-fluid viscous drag coupling...
        include_viscous_solid_fluid_drag_force = have_option( '/blasting/include_viscous_drag_force' )
!
! 
! DIFF_MIN_FRAC is the fraction of the standard diffusion coefficient to use 
! in the non-linear diffusion scheme. DIFF_MAX_FRAC is the maximum fraction. 
! If SIMPLE_DIFF_CALC then use a simple and fast diffusion calculation.
!         DIFF_MIN_FRAC = 0.2
!         DIFF_MAX_FRAC = 100.0
!         SIMPLE_DIFF_CALC = .FALSE. ! Need switches for this

         SIMPLE_DIFF_CALC = have_option( '/material_phase[0]/vector_field::Velocity/prognostic/spatial_discretisation/discontinuous_galerkin/viscosity_scheme/linear_scheme' )
         if ( .not.SIMPLE_DIFF_CALC ) then
    call get_option( '/material_phase[0]/vector_field::Velocity/prognostic/spatial_discretisation/discontinuous_galerkin/viscosity_scheme/nonlinear_scheme/beta_viscosity_min', DIFF_MIN_FRAC, default=0.2 )
    call get_option( '/material_phase[0]/vector_field::Velocity/prognostic/spatial_discretisation/discontinuous_galerkin/viscosity_scheme/nonlinear_scheme/beta_viscosity_max', DIFF_MAX_FRAC, default=100. )
         end if



!        PRINT *,'STRESS_FORM, STRESS_FORM_STAB, THERMAL_STAB_VISC, THERMAL_FLUID_VISC, Q_SCHEME,LES_DISOPT,LES_CS,therm_ftheta:', &
!                 STRESS_FORM, STRESS_FORM_STAB, THERMAL_STAB_VISC, THERMAL_FLUID_VISC, Q_SCHEME,LES_DISOPT,LES_CS,therm_ftheta
!        PRINT *,'DIFF_MIN_FRAC, DIFF_MAX_FRAC, SIMPLE_DIFF_CALC:', DIFF_MIN_FRAC, DIFF_MAX_FRAC, SIMPLE_DIFF_CALC
!        STOP 2811


        !If we do not have an index where we have stored C, then we need to calculate it
        got_c_matrix  = StorageIndexes(32)/=0
        if (got_c_matrix) then
            !Get from state
            Point_C_Mat(1:size(C,1),1:size(C,2),1:size(C,3)) =>&
            state(1)%scalar_fields(StorageIndexes(32))%ptr%val
            C = Point_C_Mat
        else
            !Prepare stuff to store C in state
            if (has_scalar_field(state(1), "C_MAT")) then
                !If we are recalculating due to a mesh modification then
                !we return to the original situation
                call remove_scalar_field(state(1), "C_MAT")
            end if
            !Get mesh file just to be able to allocate the fields we want to store
            fl_mesh => extract_mesh( state(1), "CoordinateMesh" )
            Auxmesh = fl_mesh
            !The number of nodes I want does not coincide
            Auxmesh%nodes = size(C,1) * size(C,2) * size(C,3)
            call allocate (Targ_C_Mat, Auxmesh)

            !Now we insert them in state and store the index
            call insert(state(1), Targ_C_Mat, "C_MAT")
            StorageIndexes(32) = size(state(1)%scalar_fields)

            !Get from state
            Point_C_Mat(1:size(C,1),1:size(C,2),1:size(C,3)) =>&
            state(1)%scalar_fields(StorageIndexes(32))%ptr%val
            Point_C_Mat = 0.
        end if



        ewrite(3,*) 'In ASSEMB_FORCE_CTY'

        !! get boundary information
        
        call get_entire_boundary_condition(pressure,&
           ['weakdirichlet'],&
           pressure_BCs,WIC_P_BC_ALL)
        call get_entire_boundary_condition(velocity,&
           ['weakdirichlet','robin        '],&
           velocity_BCs,WIC_U_BC_ALL,boundary_second_value=velocity_BCs_robin2)
        call get_entire_boundary_condition(velocity,&
           ['weakdirichlet_viscosity'],&
           velocity_BCs_VISC,WIC_U_BC_ALL_VISC)
        call get_entire_boundary_condition(velocity,&
           ['weakdirichlet_advection'],&
           velocity_BCs_ADV,WIC_U_BC_ALL_ADV)
        call get_entire_boundary_condition(velocity,&
           ['momentum     ','momentuminout'],&
           momentum_BCs,WIC_MOMU_BC_ALL)

        WIC_NU_BC_ALL=WIC_U_BC_ALL
        SUF_P_BC_ALL=>pressure_BCs%val
        SUF_U_BC_ALL=>velocity_BCs%val
        SUF_U_BC_ALL_VISC=>velocity_BCs_VISC%val
        SUF_NU_BC_ALL=>velocity_BCs%val
        SUF_MOMU_BC_ALL=>momentum_BCs%val
        SUF_U_ROB1_BC_ALL=>velocity_BCs%val
        SUF_U_ROB2_BC_ALL=>velocity_BCs_robin2%val

        !ewrite(3,*) 'Just double-checking sparsity patterns memory allocation:'
        !ewrite(3,*) 'FINDC with size,', size( FINDC ), ':', FINDC( 1 :  size( FINDC ) )
        !ewrite(3,*) 'COLC with size,', size( COLC ), ':', COLC( 1 :  size( COLC ) )
        !ewrite(3,*) 'FINDGM_PHA with size,', size( FINDGM_PHA ), ':', FINDGM_PHA( 1 :  size( FINDGM_PHA ) )
        !ewrite(3,*) 'COLDGM_PHA with size,', size( COLDGM_PHA ), ':', COLDGM_PHA( 1 :  size( COLDGM_PHA ) )
        !ewrite(3,*) 'FINELE with size,', size( FINELE ), ':', FINELE( 1 :  size( FINELE ) )
        !ewrite(3,*) 'COLELE with size,', size( COLELE ), ':', COLELE( 1 :  size( COLELE ) )

        !ewrite(3,*)'UDEN=',uden
        !ewrite(3,*)'UDENOLD=',udenold
        !ewrite(3,*)'u_absorb=',u_absorb
        !ewrite(3,*)'u_abs_stab=',u_abs_stab
        !stop 2921

        mom_conserv=.false.
        call get_option( &
        '/material_phase[0]/vector_field::Velocity/prognostic/spatial_discretisation/conservative_advection', &
        beta )
        if (beta>=.999) mom_conserv=.true.
        ewrite(3,*) 'mom_conserv:', mom_conserv

        lump_mass = .false.
        if ( have_option( &
        '/material_phase[0]/vector_field::Velocity/prognostic/spatial_discretisation/discontinuous_galerkin/mass_terms/lump_mass_matrix') &
        ) lump_mass = .true.

        ! This applies a non-linear shock capturing scheme which
        ! may be used to reduce oscillations in velocity or
        ! perform implicit LES modelling of turbulence.
        ! In all residual approaches do not apply Petrov-Galerkin
        ! dissipation on the 1st non-linear iteration within a
        ! time step as there is no good guess of the (U^{n+1}-U^n)/DT.
        ! RESID_BASED_STAB_DIF decides what type of Petrov-Galerkin
        ! method to use.
        ! =1 is the residual squared approach.
        ! =2 is max(0, A . grad U * residual ).
        ! =3 is the max of 1 and 2 (the most dissipative).
        ! U_NONLIN_SHOCK_COEF \in [0,1] is the magnitude of the non-linear
        ! dissipation
        ! =0.25 is small
        ! =1.0 is large
        ! RNO_P_IN_A_DOT \in [0,1] decides if we include the pressure term in
        ! A . grad soln if
        ! =0.0 dont include pressure term.
        ! =1.0 include the pressure term.

        call get_option('/material_phase[0]/vector_field::Velocity/prognostic/' // &
        'spatial_discretisation/discontinuous_galerkin/stabilisation/method', &
        RESID_BASED_STAB_DIF, default=0 )
        BETWEEN_ELE_STAB = RESID_BASED_STAB_DIF/=0 ! Always switch on between element diffusion if using non-linear

        call get_option('/material_phase[0]/vector_field::Velocity/prognostic/' // &
        'spatial_discretisation/discontinuous_galerkin/stabilisation/nonlinear_velocity_coefficient', &
        U_NONLIN_SHOCK_COEF, default=1.)
        call get_option('/material_phase[0]/vector_field::Velocity/prognostic/' // &
        'spatial_discretisation/discontinuous_galerkin/stabilisation/include_pressure', &
        RNO_P_IN_A_DOT, default=1.)

        ewrite(3,*) 'RESID_BASED_STAB_DIF, U_NONLIN_SHOCK_COEF, RNO_P_IN_A_DOT:', &
        RESID_BASED_STAB_DIF, U_NONLIN_SHOCK_COEF, RNO_P_IN_A_DOT

        QUAD_OVER_WHOLE_ELE = is_overlapping.OR.is_compact_overlapping ! Do NOT divide element into CV's to form quadrature.
        call retrieve_ngi( ndim, u_ele_type, cv_nloc, u_nloc, &
        cv_ngi, cv_ngi_short, scvngi, sbcvngi, nface, QUAD_OVER_WHOLE_ELE )
        if ( is_overlapping ) then
            nlev = cv_nloc
            U_NLOC2 = max( 1, U_NLOC/CV_NLOC )
        else
            nlev = 1
            U_NLOC2 = U_NLOC
        end if

        GOT_DIFFUS = .FALSE.

        ! is this the 1st iteration of the time step.
        FIRSTST = ( SUM( (U_ALL(1,:,:) - UOLD_ALL(1,:,:) ) **2) < 1.e-10 )
        IF(NDIM_VEL>=2) FIRSTST = FIRSTST .OR. ( SUM( ( U_ALL(2,:,:) - UOLD_ALL(2,:,:) )**2 ) < 1.e-10 )
        IF(NDIM_VEL>=3) FIRSTST = FIRSTST .OR. ( SUM( ( U_ALL(3,:,:) - UOLD_ALL(3,:,:) )**2 ) < 1.e-10 )

        UPWIND_DGFLUX = .TRUE.
        if ( have_option( &
        '/material_phase[0]/vector_field::Velocity/prognostic/spatial_discretisation/discontinuous_galerkin/advection_scheme/central_differencing') &
        ) UPWIND_DGFLUX = .FALSE.
        NON_LIN_DGFLUX = .FALSE.
        if ( have_option( &
        '/material_phase[0]/vector_field::Velocity/prognostic/spatial_discretisation/discontinuous_galerkin/advection_scheme/nonlinear_flux') &
        ) NON_LIN_DGFLUX = .TRUE.

        ALLOCATE( UD( NDIM_VEL, NPHASE, CV_NGI ))
        ALLOCATE( UDOLD( NDIM_VEL, NPHASE, CV_NGI ))

        ALLOCATE( UD_ND( NDIM, NPHASE, CV_NGI ))
        ALLOCATE( UDOLD_ND( NDIM, NPHASE, CV_NGI ))

        ALLOCATE( DENGI( NPHASE, CV_NGI ))
        ALLOCATE( DENGIOLD( NPHASE, CV_NGI ))
        ALLOCATE( GRAD_SOU_GI( NPHASE, CV_NGI ))

        ALLOCATE( RHS_U_CV( NPHASE, U_NLOC ))
        ALLOCATE( RHS_U_CV_OLD( NPHASE, U_NLOC ))
        ALLOCATE( UDEN_VFILT( NPHASE, U_NLOC ))
        ALLOCATE( UDENOLD_VFILT( NPHASE, U_NLOC ))

        ALLOCATE( SIGMAGI( NDIM_VEL * NPHASE, NDIM_VEL * NPHASE, CV_NGI ))
        ALLOCATE( SIGMAGI_STAB( NDIM_VEL * NPHASE, NDIM_VEL * NPHASE, CV_NGI ))
        ALLOCATE( MAT_M( MAT_NLOC, CV_NGI ))
        ALLOCATE( SNORMXN( SBCVNGI ))
        ALLOCATE( SNORMYN( SBCVNGI ))
        ALLOCATE( SNORMZN( SBCVNGI ))

        ALLOCATE( XL_ALL(NDIM,CV_NLOC), XL2_ALL(NDIM,CV_NLOC), XSL_ALL(NDIM,CV_SNLOC) )
        ALLOCATE( NORMX_ALL(NDIM), SNORMXN_ALL(NDIM,SBCVNGI) )

        !Variables to improve PIVIT_MAT creation speed
        ALLOCATE(NN_SIGMAGI_ELE( NDIM_VEL * NPHASE, U_NLOC, NDIM_VEL * NPHASE,U_NLOC ))
        ALLOCATE(NN_SIGMAGI_STAB_ELE( NDIM_VEL * NPHASE, U_NLOC, NDIM_VEL * NPHASE,U_NLOC ))
        ALLOCATE(NN_MASS_ELE( NDIM_VEL * NPHASE, U_NLOC, NDIM_VEL * NPHASE,U_NLOC ))
        ALLOCATE(NN_MASSOLD_ELE( NDIM_VEL * NPHASE, U_NLOC, NDIM_VEL * NPHASE,U_NLOC ))
        ALLOCATE( STRESS_IJ_ELE( NDIM, NDIM, NPHASE, U_NLOC,U_NLOC ))
        ALLOCATE( VLK_ELE( NPHASE, U_NLOC, U_NLOC ))


        IF(RETRIEVE_SOLID_CTY) THEN
           ALLOCATE( SIGMAGI_STAB_SOLID_RHS( NDIM_VEL * NPHASE, NDIM_VEL * NPHASE, CV_NGI ))
           ALLOCATE(NN_SIGMAGI_STAB_SOLID_RHS_ELE( NDIM_VEL * NPHASE, U_NLOC, NDIM_VEL * NPHASE,U_NLOC ))
           IF( GOT_DIFFUS .AND. include_viscous_solid_fluid_drag_force ) THEN  ! include_viscous_solid_fluid_drag_force taken from diamond
              ALLOCATE(ABS_SOLID_FLUID_COUP(NDIM, NDIM, NPHASE, CV_NONODS))
              ALLOCATE(FOURCE_SOLID_FLUID_COUP(NDIM, NPHASE, CV_NONODS))
           ENDIF
        ENDIF

        ALLOCATE( NXUDN( SCVNGI ))

        ALLOCATE( SDETWE( SBCVNGI ))

        ALLOCATE( CV_SLOC2LOC( CV_SNLOC ))
        ALLOCATE( U_SLOC2LOC( U_SNLOC ))
        ALLOCATE( U_ILOC_OTHER_SIDE(U_SNLOC))

        ALLOCATE( CV_ON_FACE( CV_NLOC, SCVNGI ))
        ALLOCATE( CVFEM_ON_FACE( CV_NLOC, SCVNGI ))
        ALLOCATE( U_ON_FACE( U_NLOC, SCVNGI ))
        ALLOCATE( UFEM_ON_FACE( U_NLOC, SCVNGI ))
        ALLOCATE( U_OTHER_LOC( U_NLOC ))
        ALLOCATE( MAT_OTHER_LOC( MAT_NLOC ))

        ALLOCATE( TEN_XX( NDIM, NDIM, NPHASE, CV_NGI ))
        ALLOCATE( TEN_VOL( NPHASE, CV_NGI ))

        ALLOCATE( VLN( NPHASE ))
        ALLOCATE( VLN_OLD( NPHASE ))
        ALLOCATE( VLK( NPHASE ))

        ALLOCATE( SUD_ALL(NDIM,NPHASE,SBCVNGI) )
        ALLOCATE( SUDOLD_ALL(NDIM,NPHASE,SBCVNGI) )
        ALLOCATE( SUD2_ALL(NDIM,NPHASE,SBCVNGI) )
        ALLOCATE( SUDOLD2_ALL(NDIM,NPHASE,SBCVNGI) )

        ALLOCATE( SNDOTQ(NPHASE,SBCVNGI) )
        ALLOCATE( SNDOTQOLD(NPHASE,SBCVNGI) )
        ALLOCATE( SNDOTQ_ROE(NPHASE,SBCVNGI) )
        ALLOCATE( SNDOTQOLD_ROE(NPHASE,SBCVNGI) )
        ALLOCATE( SINCOME(NPHASE,SBCVNGI) )
        ALLOCATE( SINCOMEOLD(NPHASE,SBCVNGI) )
        ALLOCATE( SDEN(NPHASE,SBCVNGI) )
        ALLOCATE( SDENOLD(NPHASE,SBCVNGI) )

        ALLOCATE( SDEN_KEEP(NPHASE,SBCVNGI) )
        ALLOCATE( SDENOLD_KEEP(NPHASE,SBCVNGI) )
        ALLOCATE( SDEN2_KEEP(NPHASE,SBCVNGI) )
        ALLOCATE( SDENOLD2_KEEP(NPHASE,SBCVNGI) )

        ALLOCATE( SUD_ALL_KEEP(NDIM,NPHASE,SBCVNGI) )
        ALLOCATE( SUDOLD_ALL_KEEP(NDIM,NPHASE,SBCVNGI) )
        ALLOCATE( SUD2_ALL_KEEP(NDIM,NPHASE,SBCVNGI) )
        ALLOCATE( SUDOLD2_ALL_KEEP(NDIM,NPHASE,SBCVNGI) )

        ALLOCATE( SNDOTQ_KEEP(NPHASE,SBCVNGI) )
        ALLOCATE( SNDOTQ2_KEEP(NPHASE,SBCVNGI) )
        ALLOCATE( SNDOTQOLD_KEEP(NPHASE,SBCVNGI) )
        ALLOCATE( SNDOTQOLD2_KEEP(NPHASE,SBCVNGI) )

        ALLOCATE( N_DOT_DU(NPHASE,SBCVNGI) )
        ALLOCATE( N_DOT_DU2(NPHASE,SBCVNGI) )
        ALLOCATE( N_DOT_DUOLD(NPHASE,SBCVNGI) )
        ALLOCATE( N_DOT_DUOLD2(NPHASE,SBCVNGI) )

        ALLOCATE( vel_dot(SBCVNGI), vel_dot2(SBCVNGI), velold_dot(SBCVNGI), velold_dot2(SBCVNGI), grad_fact(SBCVNGI) )

        ALLOCATE( DIFF_COEF_DIVDX(NDIM_VEL,NPHASE,SBCVNGI) )
        ALLOCATE( DIFF_COEFOLD_DIVDX(NDIM_VEL,NPHASE,SBCVNGI) )
        ALLOCATE( FTHETA(NDIM_VEL,NPHASE,SBCVNGI) )
        ALLOCATE( SNDOTQ_IN(NDIM_VEL,NPHASE,SBCVNGI) )
        ALLOCATE( SNDOTQ_OUT(NDIM_VEL,NPHASE,SBCVNGI) )
        ALLOCATE( SNDOTQOLD_IN(NDIM_VEL,NPHASE,SBCVNGI) )
        ALLOCATE( SNDOTQOLD_OUT(NDIM_VEL,NPHASE,SBCVNGI) )

        ALLOCATE( XSL(CV_SNLOC) )
        ALLOCATE( YSL(CV_SNLOC) )
        ALLOCATE( ZSL(CV_SNLOC) )

!        ALLOCATE( SELE_OVERLAP_SCALE( CV_NLOC ) )


        ALLOCATE( GRAD_SOU_GI_NMX( NDIM_VEL, NPHASE ))


        ALLOCATE( MASS_ELE( TOTELE ))
        MASS_ELE=0.0

        ! Allocating for non-linear Petrov-Galerkin diffusion stabilization...
        ALLOCATE( LOC_MASS_INV(U_NLOC, U_NLOC) )
        ALLOCATE( LOC_MASS(U_NLOC, U_NLOC) )
        ALLOCATE( RHS_DIFF_U(NDIM_VEL,NPHASE,U_NLOC) )

        ALLOCATE( DIFF_VEC_U(NDIM_VEL,NPHASE,U_NLOC) )

        ALLOCATE( DIFFGI_U(NDIM_VEL,NPHASE,CV_NGI) )

        ALLOCATE( U_DT(NDIM_VEL, NPHASE,CV_NGI) )


        ALLOCATE( U_DX_ALL( NDIM, NDIM_VEL, NPHASE, CV_NGI ) )
        ALLOCATE( UOLD_DX_ALL( NDIM, NDIM_VEL, NPHASE, CV_NGI ) )

        ALLOCATE( UOLD_DX(CV_NGI,NPHASE), UOLD_DY(CV_NGI,NPHASE), UOLD_DZ(CV_NGI,NPHASE) )
        ALLOCATE( VOLD_DX(CV_NGI,NPHASE), VOLD_DY(CV_NGI,NPHASE), VOLD_DZ(CV_NGI,NPHASE) )
        ALLOCATE( WOLD_DX(CV_NGI,NPHASE), WOLD_DY(CV_NGI,NPHASE), WOLD_DZ(CV_NGI,NPHASE) )

        ALLOCATE( SOUGI_X(NDIM_VEL,NPHASE,CV_NGI) )


        ALLOCATE( RESID_U(NDIM_VEL,NPHASE,CV_NGI) )
        ALLOCATE( P_DX(NDIM, CV_NGI)  )

        ALLOCATE( U_GRAD_NORM2(NDIM_VEL,NPHASE,CV_NGI), U_GRAD_NORM(NDIM_VEL,NPHASE,CV_NGI) )


        ALLOCATE( A_DOT_U(NDIM_VEL,NPHASE,CV_NGI) )
        ALLOCATE( STAR_U_COEF(NDIM_VEL,NPHASE,CV_NGI) )
        ALLOCATE( P_STAR_U(NDIM_VEL,NPHASE,CV_NGI) )
        ALLOCATE( DIF_STAB_U(NDIM_VEL,NPHASE, CV_NGI) )


        ALLOCATE( U_R2_COEF( NDIM_VEL ) )
        ALLOCATE( U_GRAD_N_MAX2( NDIM_VEL ) )
        ALLOCATE( VLK_UVW(NDIM_VEL) )

        ! Variables used to reduce indirect addressing...
        ALLOCATE( LOC_U(NDIM_VEL, NPHASE, U_NLOC),  LOC_UOLD(NDIM_VEL, NPHASE, U_NLOC) )
        IF(RETRIEVE_SOLID_CTY) THEN
           ALLOCATE( LOC_US(NDIM_VEL, NPHASE, U_NLOC))
           ALLOCATE( LOC_U_ABS_STAB_SOLID_RHS(NDIM_VEL* NPHASE, NDIM_VEL* NPHASE, MAT_NLOC))
        ENDIF
        ALLOCATE( LOC_NU(NDIM, NPHASE, U_NLOC),  LOC_NUOLD(NDIM, NPHASE, U_NLOC) )
        ALLOCATE( LOC_UDEN(NPHASE, CV_NLOC),  LOC_UDENOLD(NPHASE, CV_NLOC) )
        ALLOCATE( LOC_P(P_NLOC) )
        ALLOCATE( LOC_PLIKE_GRAD_SOU_COEF(NPHASE, CV_NLOC) )
        ALLOCATE( LOC_PLIKE_GRAD_SOU_GRAD(NPHASE, CV_NLOC) )
        ALLOCATE( LOC_U_SOURCE(NDIM_VEL, NPHASE, U_NLOC) )
        ALLOCATE( LOC_U_SOURCE_CV(NDIM_VEL, NPHASE, CV_NLOC) )
        ALLOCATE( LOC_U_ABSORB  (NDIM_VEL* NPHASE, NDIM_VEL* NPHASE, MAT_NLOC) )
        ALLOCATE( LOC_U_ABS_STAB(NDIM_VEL* NPHASE, NDIM_VEL* NPHASE, MAT_NLOC) )
        ALLOCATE( LOC_UDIFFUSION(NDIM, NDIM, NPHASE, MAT_NLOC) )
        ALLOCATE( LOC_UDIFFUSION_VOL( NPHASE, MAT_NLOC) )
        ALLOCATE( LOC_U_RHS( NDIM_VEL, NPHASE, U_NLOC ) )
        ALLOCATE( UFENX_JLOC_U(NDIM,NDIM,CV_NGI,U_NLOC) )

        ! To memory access very local...
        ALLOCATE( SLOC_U(NDIM_VEL,NPHASE,U_SNLOC) )
        ALLOCATE( SLOC_UOLD(NDIM_VEL,NPHASE,U_SNLOC) )
        ALLOCATE( SLOC2_U(NDIM_VEL,NPHASE,U_SNLOC) )
        ALLOCATE( SLOC2_UOLD(NDIM_VEL,NPHASE,U_SNLOC) )

        ALLOCATE( SLOC_NU(NDIM,NPHASE,U_SNLOC) )
        ALLOCATE( SLOC_NUOLD(NDIM,NPHASE,U_SNLOC) )
        ALLOCATE( SLOC2_NU(NDIM,NPHASE,U_SNLOC) )
        ALLOCATE( SLOC2_NUOLD(NDIM,NPHASE,U_SNLOC) )

        ALLOCATE( SLOC_DUX_ELE_ALL( NDIM_VEL, NDIM , NPHASE, U_SNLOC ) )
        ALLOCATE( SLOC2_DUX_ELE_ALL( NDIM_VEL, NDIM , NPHASE, U_SNLOC ) )
        ALLOCATE( SLOC_DUOLDX_ELE_ALL( NDIM_VEL, NDIM , NPHASE, U_SNLOC ) )
        ALLOCATE( SLOC2_DUOLDX_ELE_ALL( NDIM_VEL, NDIM , NPHASE, U_SNLOC ) )

        ALLOCATE( SLOC_DIFF_FOR_BETWEEN_U(NDIM_VEL,NPHASE,U_SNLOC) )
        ALLOCATE( SLOC2_DIFF_FOR_BETWEEN_U(NDIM_VEL,NPHASE,U_SNLOC) )

        ALLOCATE( SLOC_UDEN(NPHASE, CV_SNLOC)  )
        ALLOCATE( SLOC2_UDEN(NPHASE, CV_SNLOC)  )
        ALLOCATE( SLOC_UDENOLD(NPHASE, CV_SNLOC)  )
        ALLOCATE( SLOC2_UDENOLD(NPHASE, CV_SNLOC) )

        ALLOCATE( SLOC_UDIFFUSION(NDIM, NDIM, NPHASE, CV_SNLOC) )
        ALLOCATE( SLOC2_UDIFFUSION(NDIM, NDIM, NPHASE, CV_SNLOC) )

        ALLOCATE( SLOC_UDIFFUSION_VOL( NPHASE, CV_SNLOC) )
        ALLOCATE( SLOC2_UDIFFUSION_VOL( NPHASE, CV_SNLOC) )

        ! Derivatives...
        ALLOCATE( NMX_ALL(NDIM) )
        ALLOCATE( VNMX_ALL(NDIM) )
        ALLOCATE( RNMX_ALL(NDIM) )

        ALLOCATE( U_NODI_SGI_IPHASE_ALL(NDIM_VEL,NPHASE,SBCVNGI) )
        ALLOCATE( U_NODJ_SGI_IPHASE_ALL(NDIM_VEL,NPHASE,SBCVNGI) )
        ALLOCATE( UOLD_NODI_SGI_IPHASE_ALL(NDIM_VEL,NPHASE,SBCVNGI) )
        ALLOCATE( UOLD_NODJ_SGI_IPHASE_ALL(NDIM_VEL,NPHASE,SBCVNGI) )

        ALLOCATE( X(X_NONODS), Y(X_NONODS), Z(X_NONODS) ) !; X=0. ; Y=0. ; Z=0.

        IF(IDIVID_BY_VOL_FRAC+IGOT_VOL_X_PRESSURE.GE.1) THEN
            ALLOCATE( VOL_FRA_GI(NPHASE, CV_NGI_SHORT), VOL_FRA_GI_DX_ALL( NDIM, NPHASE, CV_NGI_SHORT) )
            ALLOCATE( SLOC_VOL_FRA(NPHASE, CV_SNLOC), SLOC2_VOL_FRA(NPHASE, CV_SNLOC))
            ALLOCATE( SVOL_FRA(NPHASE, SBCVNGI), SVOL_FRA2(NPHASE, SBCVNGI) )
            ALLOCATE( VOL_FRA_NMX_ALL(NDIM,NPHASE) )
        ENDIF

        DO IDIM = 1, NDIM
            IF ( IDIM == 1 ) THEN
                X = X_ALL( IDIM, : )
            ELSE IF ( IDIM == 2 ) THEN
                Y = X_ALL( IDIM, : )
            ELSE
                Z = X_ALL( IDIM, : )
            END IF
        END DO

        GOT_DIFFUS = ( R2NORM( UDIFFUSION, MAT_NONODS * NDIM * NDIM * NPHASE ) /= 0.0 )  &
                .OR. ( R2NORM( UDIFFUSION_VOL, MAT_NONODS * NPHASE ) /= 0.0 ) .OR. BETWEEN_ELE_STAB
        IF(LES_DISOPT.NE.0) GOT_DIFFUS=.TRUE.

        GOT_UDEN = .FALSE.
        DO IPHASE = 1, NPHASE
            GOT_UDEN = GOT_UDEN .OR. ( R2NORM( UDEN( IPHASE, : ), CV_NONODS ) /= 0.0 )
        END DO

        JUST_BL_DIAG_MAT=( ( .NOT. GOT_DIFFUS ) .AND. ( .NOT. GOT_UDEN ) )

        ALLOCATE( UDIFF_SUF_STAB( NDIM_VEL, NDIM, NDIM, NPHASE, SBCVNGI ) )
        UDIFF_SUF_STAB = 0.0

        IF ( BETWEEN_ELE_STAB ) THEN
            ! Calculate stabilization diffusion coefficient between elements...
            ALLOCATE( DIFF_FOR_BETWEEN_U( NDIM_VEL, NPHASE, U_NLOC, TOTELE ) ) ; DIFF_FOR_BETWEEN_U = 0.0
            ALLOCATE( MAT_ELE( U_NLOC, U_NLOC, TOTELE ) ) ; MAT_ELE = 0.0
        END IF

        IF(RESID_BASED_STAB_DIF.NE.0) THEN
           IF( THERMAL_STAB_VISC ) THEN
              ALLOCATE( MAT_ELE_CV_LOC( CV_NLOC, CV_NLOC ), INV_MAT_ELE_CV_LOC( CV_NLOC, CV_NLOC ), DIFF_FOR_BETWEEN_CV( NDIM, NPHASE, CV_NLOC ) )
              ALLOCATE( DIFFCV(NDIM, NPHASE, MAT_NLOC), DIFFCV_TEN(NDIM,NDIM, NPHASE, MAT_NLOC) )
              ALLOCATE( DIFFCV_TEN_ELE(NDIM, NDIM, NPHASE, MAT_NLOC, TOTELE) ) ; DIFFCV_TEN_ELE=0.0
              ALLOCATE( RCOUNT_NODS(MAT_NONODS) )
           END IF
        END IF
  
        IF ( GOT_DIFFUS ) THEN
            ALLOCATE( DUX_ELE_ALL( NDIM_VEL, NDIM, NPHASE, U_NLOC, TOTELE ) )
            ALLOCATE( DUOLDX_ELE_ALL( NDIM_VEL, NDIM, NPHASE, U_NLOC, TOTELE ) )
            ALLOCATE( WORK_ELE_ALL( U_NLOC, NPHASE, TOTELE ) )
        ENDIF

        D1   = ( NDIM == 1 )
        DCYL = ( NDIM ==-2 )
        D3   = ( NDIM == 3 )

        NO_MATRIX_STORE = NCOLDGM_PHA<=1

        IF( (.NOT.JUST_BL_DIAG_MAT) .AND. (.NOT.NO_MATRIX_STORE) ) DGM_PHA = 0.0
        if (.not.got_c_matrix) C = 0.0
        U_RHS = 0.0
        IF (.NOT.NO_MATRIX_STORE ) THEN
            ALLOCATE( DIAG_BIGM_CON( NDIM_VEL, NDIM_VEL, NPHASE, NPHASE, U_NLOC, U_NLOC, TOTELE ) )
            ALLOCATE( BIGM_CON( NDIM_VEL, NDIM_VEL, NPHASE, NPHASE, U_NLOC, U_NLOC, NCOLELE ) )
            DIAG_BIGM_CON = 0.0
            BIGM_CON = 0.0
        END IF

        !======= DEFINE THE SUB-CONTROL VOLUME SHAPE FUNCTIONS, ETC ========

        ! Shape functions associated with volume integration using both CV basis
        ! functions CVN as well as FEM basis functions CVFEN (and its derivatives CVFENLX, CVFENLY, CVFENLZ)

        !======= DEFINE THE SUB-CONTROL VOLUME & FEM SHAPE FUNCTIONS ========
        CALL cv_fem_shape_funs_plus_storage( &
                             ! Volume shape functions...
           NDIM, P_ELE_TYPE,  &
           CV_NGI, CV_NGI_SHORT, CV_NLOC, U_NLOC, CVN, CVN_SHORT, &
           CVWEIGHT, CVFEN, CVFENLX_ALL, &
           CVWEIGHT_SHORT, CVFEN_SHORT, CVFENLX_SHORT_ALL, &
           UFEN, UFENLX_ALL, &
                                ! Surface of each CV shape functions...
           SCVNGI, CV_NEILOC, CV_ON_FACE, CVFEM_ON_FACE, &
           SCVFEN, SCVFENSLX, SCVFENSLY, SCVFEWEIGH, &
           SCVFENLX_ALL,  &
           SUFEN, SUFENSLX, SUFENSLY,  &
           SUFENLX_ALL,  &
                                ! Surface element shape funcs...
           U_ON_FACE, UFEM_ON_FACE, NFACE, &
           SBCVNGI, SBCVN, SBCVFEN,SBCVFENSLX, SBCVFENSLY, SBCVFEWEIGH, SBCVFENLX_ALL, &
           SBUFEN, SBUFENSLX, SBUFENSLY, SBUFENLX_ALL, &
           CV_SLOCLIST, U_SLOCLIST, CV_SNLOC, U_SNLOC, &
                             ! Define the gauss points that lie on the surface of the CV...
        FINDGPTS, COLGPTS, NCOLGPTS, &
        SELE_OVERLAP_SCALE, QUAD_OVER_WHOLE_ELE,&
        state, 'ASEMCTY', StorageIndexes(41))


        ! Memory for rapid retreval...
        ! Storage for pointers to the other side of the element.
        ALLOCATE( STORED_U_ILOC_OTHER_SIDE( U_SNLOC, NFACE, TOTELE*ISTORED_OTHER_SIDE ) )
        ALLOCATE( STORED_U_OTHER_LOC( U_NLOC, NFACE, TOTELE*ISTORED_OTHER_SIDE ) )
        ALLOCATE( STORED_MAT_OTHER_LOC( MAT_NLOC, NFACE, TOTELE*ISTORED_OTHER_SIDE ) )

        ALLOCATE( POSINMAT_C_STORE( U_NLOC,P_NLOC, TOTELE*IDO_STORE_AC_SPAR_PT) )
        ALLOCATE( POSINMAT_C_STORE_SUF_DG( U_SNLOC,P_SNLOC,NFACE,TOTELE*IDO_STORE_AC_SPAR_PT ) )

        ALLOCATE( FACE_ELE( NFACE, TOTELE ) )
        ! Calculate FACE_ELE
        CALL CALC_FACE_ELE( FACE_ELE, TOTELE, STOTEL, NFACE, &
        NCOLELE, FINELE, COLELE, CV_NLOC, CV_SNLOC, CV_NONODS, CV_NDGLN, CV_SNDGLN, &
        CV_SLOCLIST, X_NLOC, X_NDGLN )

        IF( GOT_DIFFUS ) THEN
            CALL DG_DERIVS_ALL( U_ALL, UOLD_ALL, &
            DUX_ELE_ALL, DUOLDX_ELE_ALL, &
            NDIM, NPHASE, NDIM_VEL, U_NONODS, TOTELE, U_NDGLN, &
            XU_NDGLN, X_NLOC, X_NDGLN, &
            CV_NGI, U_NLOC, CVWEIGHT, &
            UFEN, UFENLX_ALL(1,:,:), UFENLX_ALL(2,:,:), UFENLX_ALL(3,:,:), &
            CVFEN, CVFENLX_ALL(1,:,:), CVFENLX_ALL(2,:,:), CVFENLX_ALL(3,:,:), &
            X_NONODS, X, Y, Z, &
            NFACE, FACE_ELE, U_SLOCLIST, CV_SLOCLIST, STOTEL, U_SNLOC, CV_SNLOC, WIC_U_BC_ALL_VISC, SUF_U_BC_ALL_VISC, &
            SBCVNGI, SBUFEN, SBUFENSLX, SBUFENSLY, SBCVFEWEIGH, &
            SBCVFEN, SBCVFENSLX, SBCVFENSLY ,&
            state, "CTY", StorageIndexes(23))
        ENDIF


! LES VISCOCITY CALC.
        IF ( GOT_DIFFUS ) THEN
           ALLOCATE(UDIFFUSION_ALL(NDIM,NDIM,NPHASE,MAT_NONODS)) ; UDIFFUSION_ALL=0.
           ALLOCATE(UDIFFUSION_VOL_ALL(NPHASE,MAT_NONODS)) ; UDIFFUSION_VOL_ALL=0.
           IF ( LES_DISOPT /= 0 ) THEN
              ALLOCATE(LES_UDIFFUSION(NDIM,NDIM,NPHASE,MAT_NONODS)) ; LES_UDIFFUSION=0.
              ALLOCATE(LES_UDIFFUSION_VOL(NPHASE,MAT_NONODS)) ; LES_UDIFFUSION_VOL=0.
              CALL VISCOCITY_TENSOR_LES_CALC( LES_UDIFFUSION, LES_UDIFFUSION_VOL, LES_THETA*DUX_ELE_ALL + (1.-LES_THETA)*DUOLDX_ELE_ALL, &
                   NDIM,NPHASE, U_NLOC,X_NLOC,TOTELE, X_NONODS, &
                   X_ALL, X_NDGLN,  MAT_NONODS, MAT_NLOC, MAT_NDGLN, LES_DISOPT, LES_CS, UDEN, CV_NONODS, CV_NDGLN, &
                   U_NDGLN, U_NONODS, LES_THETA*U_ALL + (1.-LES_THETA)*UOLD_ALL )
              IF ( STRESS_FORM ) THEN ! put into viscocity in stress form
                 DO IDIM=1,NDIM
                    DO JDIM=1,NDIM
                       UDIFFUSION_ALL(IDIM,JDIM,:,:) = UDIFFUSION(IDIM,JDIM,:,:) + SQRT( LES_UDIFFUSION(IDIM,IDIM,:,:) * LES_UDIFFUSION(JDIM,JDIM,:,:) )
                    END DO
                 END DO
              ELSE
                 UDIFFUSION_ALL=UDIFFUSION + LES_UDIFFUSION
              ENDIF
              UDIFFUSION_VOL_ALL=UDIFFUSION_VOL + LES_UDIFFUSION_VOL
           ELSE
              UDIFFUSION_ALL=UDIFFUSION
              UDIFFUSION_VOL_ALL=UDIFFUSION_VOL
           ENDIF
        ENDIF

        if( RETRIEVE_SOLID_CTY ) THEN
           sf=> extract_scalar_field( packed_state, "SolidConcentration" )
           delta_u_all => extract_vector_field( packed_state, "delta_U" ) ! this is delta_u
           us_all => extract_vector_field( packed_state, "solid_U" )

           if ( .false. ) then ! Do not switch this to false.
              DO ELE = 1, TOTELE
                  DO CV_ILOC = 1, CV_NLOC
                     MAT_NOD = MAT_NDGLN( (ELE-1)*CV_NLOC + CV_ILOC )
                     CV_NOD = CV_NDGLN( (ELE-1)*CV_NLOC + CV_ILOC )
                     DO IPHASE = 1, NPHASE
                        UDIFFUSION_ALL( :, :, IPHASE, MAT_NOD ) = UDIFFUSION_ALL( :, :, IPHASE, MAT_NOD ) * ( 1. - sf%val( cv_nod ) )
                        UDIFFUSION_VOL_ALL( IPHASE, MAT_NOD ) = UDIFFUSION_VOL_ALL( IPHASE, MAT_NOD ) * ( 1. - sf%val( cv_nod ) )
!                        UDIFFUSION( :, :, IPHASE, MAT_NOD ) = UDIFFUSION( :, :, IPHASE, MAT_NOD ) * ( 1. - sf%val( cv_nod ) )
!                        UDIFFUSION_VOL( IPHASE, MAT_NOD ) = UDIFFUSION_VOL( IPHASE, MAT_NOD ) * ( 1. - sf%val( cv_nod ) )
                     END DO
                  END DO
              END DO
           end if

           allocate( vol_s_gi( cv_ngi_short ) )
           allocate( cv_dengi( nphase, cv_ngi_short ) )

        endif


        !Section to project the capillary pressure (CV) to FEM
        !First check the user selection.
        CAP_to_FEM = have_option("/material_phase[0]/multiphase_properties/capillary_pressure/Proj_capi_to_FEM").or.&
                have_option("/material_phase[1]/multiphase_properties/capillary_pressure/Proj_capi_to_FEM")
        if (capillary_pressure_activated) then
            call get_var_from_packed_state(packed_state,CapPressure = CapPressure)
            if (CAP_to_FEM) then
                !First I need to obtain the CVN and CVWEIGHT shape functions
                call get_CVN_compact_overlapping( P_ELE_TYPE, NDIM, CV_NGI, CV_NLOC, CVN, CVWEIGHT)
                !Project capillary pressure
                call proj_capillary_pressure2FEM(packed_state, FEMCapPressure, X_ALL, FINDM, COLM, MIDM,&
                CVN, CVWEIGHT, mass_ele, cv_ndgln, cv_ngi, cv_nloc, cv_nonods, ncolm, nphase, totele, x_ndgln, x_nloc, x_nonods)
            end if
        end if
        Loop_Elements: DO ELE = 1, TOTELE ! Volume integral

            ! Calculate DETWEI,RA,NX,NY,NZ for element ELE
            CALL DETNLXR_PLUS_U( ELE, X, Y, Z, X_NDGLN, TOTELE, X_NONODS, &
            X_NLOC, CV_NLOC, CV_NGI, &
            CVFEN, CVFENLX_ALL(1,:,:), CVFENLX_ALL(2,:,:), CVFENLX_ALL(3,:,:), CVWEIGHT, DETWEI, RA, VOLUME, D1, D3, DCYL, &
            CVFENX_ALL, &
            U_NLOC, UFENLX_ALL(1,:,:), UFENLX_ALL(2,:,:), UFENLX_ALL(3,:,:), UFENX_ALL , &
            state ,"C_1", StorageIndexes(25))


            ! Adjust the volume according to the number of levels.
            VOLUME = VOLUME / REAL( NLEV )
            MASS_ELE( ELE ) = VOLUME

            if (IsParallel()) then
               if (.not. assemble_ele(pressure,ele)) then
                  skip=.true.
                  neighbours=>ele_neigh(pressure,ele)
                  do nb=1,size(neighbours)
                     if (neighbours(nb)<=0) cycle 
                     if (assemble_ele(pressure,neighbours(nb))) then
                        skip=.false.
                        exit
                     end if
                  end do
                  if (skip) then
                     PIVIT_maT(:,:,ELE)=0.0
                     do i=1,size(pivit_mat,1)
                        pivit_mat(I,I,ELE)=1.0
                     END DO
                  end if
               end if
            end if

            

            ! *********subroutine Determine local vectors...

            LOC_U_RHS = 0.0

            DO ILEV = 1, NLEV
                DO U_ILOC = 1 + (ILEV-1)*U_NLOC2, ILEV*U_NLOC2
                    U_INOD = U_NDGLN( ( ELE - 1 ) * U_NLOC + U_ILOC )
                    DO IPHASE = 1, NPHASE
                        DO IDIM = 1, NDIM_VEL
                            LOC_U( IDIM, IPHASE, U_ILOC ) = U_ALL( IDIM, IPHASE, U_INOD )
                            LOC_UOLD( IDIM, IPHASE, U_ILOC ) = UOLD_ALL( IDIM, IPHASE, U_INOD )
                            LOC_U_SOURCE( IDIM, IPHASE, U_ILOC ) = U_SOURCE( IDIM, IPHASE, U_INOD )
                            IF(RETRIEVE_SOLID_CTY) THEN
                               LOC_US( IDIM, IPHASE, U_ILOC ) = us_all%val( IDIM, U_INOD )
                            ENDIF
                        END DO
                    END DO
                END DO
            END DO

            DO ILEV = 1, NLEV
                DO U_ILOC = 1 + (ILEV-1)*U_NLOC2, ILEV*U_NLOC2
                    U_INOD = U_NDGLN( ( ELE - 1 ) * U_NLOC + U_ILOC )
                    DO IPHASE = 1, NPHASE
                        DO IDIM = 1, NDIM
                            LOC_NU( IDIM, IPHASE, U_ILOC ) = NU_ALL( IDIM, IPHASE, U_INOD )
                            LOC_NUOLD( IDIM, IPHASE, U_ILOC ) = NUOLD_ALL( IDIM, IPHASE, U_INOD )
                        END DO
                    END DO
                END DO
            END DO

            DO CV_ILOC = 1, CV_NLOC
                CV_INOD = CV_NDGLN( ( ELE - 1 ) * CV_NLOC + CV_ILOC )
                IF(IGOT_VOL_X_PRESSURE==1) THEN
                   LOC_UDEN( :, CV_ILOC ) = UDEN( :, CV_INOD ) * FEM_VOL_FRAC( :, CV_INOD )
                   LOC_UDENOLD( :, CV_ILOC) = UDENOLD( :, CV_INOD ) * FEM_VOL_FRAC( :, CV_INOD )
                ELSE
                   LOC_UDEN( :, CV_ILOC ) = UDEN( :, CV_INOD )
                   LOC_UDENOLD( :, CV_ILOC) = UDENOLD( :, CV_INOD )
                ENDIF

                DO IPHASE = 1, NPHASE
                    IF ( IPLIKE_GRAD_SOU /= 0) THEN
                        LOC_PLIKE_GRAD_SOU_COEF( IPHASE, CV_ILOC ) = PLIKE_GRAD_SOU_COEF( IPHASE, CV_INOD )
                        LOC_PLIKE_GRAD_SOU_GRAD( IPHASE, CV_ILOC ) = PLIKE_GRAD_SOU_GRAD( IPHASE, CV_INOD )
                    END IF
                    DO IDIM = 1, NDIM_VEL
                        LOC_U_SOURCE_CV( IDIM, IPHASE, CV_ILOC ) = U_SOURCE_CV( IDIM, IPHASE, CV_INOD )
                    END DO
                END DO
            END DO

            if (capillary_pressure_activated) then
                !We can use either the projection to FEM or the CV values
                if (CAP_to_FEM) then
                    DO CV_ILOC = 1, CV_NLOC
                        CV_INOD = CV_NDGLN( ( ELE - 1 ) * CV_NLOC + CV_ILOC )
                        LOC_PLIKE_GRAD_SOU_GRAD( :, CV_ILOC ) = FEMCapPressure%val(1,:, CV_INOD)
                    end do
                else
                    DO CV_ILOC = 1, CV_NLOC
                        CV_INOD = CV_NDGLN( ( ELE - 1 ) * CV_NLOC + CV_ILOC )
                        LOC_PLIKE_GRAD_SOU_GRAD( :, CV_ILOC ) = CapPressure(:, CV_INOD)
                    end do
                end if
            end if

            DO P_ILOC = 1, P_NLOC
                P_INOD = P_NDGLN( ( ELE - 1 ) * P_NLOC + P_ILOC )
                LOC_P( P_ILOC ) = P( P_INOD )
            END DO

            LOC_U_ABSORB = 0.0
            IF(RETRIEVE_SOLID_CTY) LOC_U_ABS_STAB_SOLID_RHS=0.0

            DO MAT_ILOC = 1, MAT_NLOC
                MAT_INOD = MAT_NDGLN( ( ELE - 1 ) * MAT_NLOC + MAT_ILOC )

                IF(is_compact_overlapping) THEN ! Set to the identity - NOT EFFICIENT BUT GOOD ENOUGH FOR NOW AS ITS SIMPLE...
                   DO I=1,NDIM_VEL* NPHASE
                      LOC_U_ABSORB( I, I, MAT_ILOC ) = 1.0 
                   END DO
                ELSE

                   LOC_U_ABSORB( :, :, MAT_ILOC ) = U_ABSORB( :, :, MAT_INOD )

! Switch on for solid fluid-coupling...
                   IF(RETRIEVE_SOLID_CTY) THEN
                      CV_INOD = CV_NDGLN( ( ELE - 1 ) * MAT_NLOC + MAT_ILOC )
!                      DO IDIM=1,NDIM
!                         DO IPHASE=1,NPHASE
!                            I=IDIM + (IPHASE-1)*NDIM
!                            LOC_U_ABSORB( I, I, MAT_ILOC ) = LOC_U_ABSORB( I, I, MAT_ILOC ) + &
!                                 !COEFF_SOLID_FLUID * ( DEN_ALL( IPHASE, cv_inod ) / dt ) * sf%val( cv_inod )
!                                 COEFF_SOLID_FLUID * ( max( 1.0, DEN_ALL( IPHASE, cv_inod )) / dt ) * sf%val( cv_inod )
!
!                            LOC_U_ABS_STAB_SOLID_RHS( I, I, MAT_ILOC ) = LOC_U_ABS_STAB_SOLID_RHS( I, I, MAT_ILOC ) &
!                                 !+ COEFF_SOLID_FLUID * ( DEN_ALL( IPHASE, cv_inod ) / dt )
!                                 + COEFF_SOLID_FLUID * ( max( 1.0, DEN_ALL( IPHASE, cv_inod ) ) / dt )
!                         END DO
!                      END DO
! Add in the viscocity contribution...
                      IF( GOT_DIFFUS .AND. include_viscous_solid_fluid_drag_force ) THEN  
! Assume visc. is isotropic (can be variable)...
                         DO IDIM=1,NDIM
                            DO IPHASE=1,NPHASE
                               I=IDIM + (IPHASE-1)*NDIM
                               DO JDIM=1,NDIM
                                  J=JDIM + (IPHASE-1)*NDIM
                                  LOC_U_ABSORB( I, J, MAT_ILOC ) = LOC_U_ABSORB( I, J, MAT_ILOC ) &
                                    + ABS_SOLID_FLUID_COUP(IDIM, JDIM, IPHASE, CV_INOD)* UDIFFUSION_ALL( 1, 1, IPHASE, MAT_INOD ) 
                               END DO

                               LOC_U_SOURCE_CV( IDIM, IPHASE, MAT_ILOC ) = LOC_U_SOURCE_CV( IDIM, IPHASE, MAT_ILOC ) &
                                  + FOURCE_SOLID_FLUID_COUP(IDIM, IPHASE, CV_INOD)* UDIFFUSION_ALL( 1, 1, IPHASE, MAT_INOD )
!                               LOC_U_ABS_STAB_SOLID_RHS( I, I, MAT_ILOC ) = LOC_U_ABS_STAB_SOLID_RHS( I, I, MAT_ILOC )  & 
!                                  + FOURCE_SOLID_FLUID_COUP(IDIM, IPHASE, CV_INOD)* UDIFFUSION_ALL( 1, 1, IPHASE, MAT_INOD )
                            END DO
                         END DO
                      ENDIF
! ENDOF IF(RETRIEVE_SOLID_CTY) THEN...
                   ENDIF

                END IF
                LOC_U_ABS_STAB( :, :, MAT_ILOC ) = U_ABS_STAB( :, :, MAT_INOD )

! Switch on for solid fluid-coupling apply stabilization term...
!                   IF(RETRIEVE_SOLID_CTY) THEN
!                      CV_INOD = CV_NDGLN( ( ELE - 1 ) * MAT_NLOC + MAT_ILOC )
!                      DO IDIM=1,NDIM
!                         DO IPHASE=1,NPHASE
!                            I=IDIM + (IPHASE-1)*NDIM
!                            LOC_U_ABS_STAB( I, I, MAT_ILOC ) = LOC_U_ABS_STAB( I, I, MAT_ILOC ) + &
!                                   COEFF_SOLID_FLUID * ( DEN_ALL( IPHASE, cv_inod ) / dt ) * sf%val( cv_inod )
!   
!                            LOC_U_ABS_STAB_SOLID_RHS( I, I, MAT_ILOC ) = LOC_U_ABS_STAB_SOLID_RHS( I, I, MAT_ILOC )  &
!                                  + COEFF_SOLID_FLUID * ( DEN_ALL( IPHASE, cv_inod ) / dt ) 
!                         END DO
!                      END DO
!                        
!                   ENDIF


                IF ( GOT_DIFFUS ) THEN
                   LOC_UDIFFUSION( :, :, :, MAT_ILOC ) = UDIFFUSION_ALL( :, :, :, MAT_INOD )
                   LOC_UDIFFUSION_VOL( :, MAT_ILOC ) = UDIFFUSION_VOL_ALL( :, MAT_INOD )
                ELSE
                   LOC_UDIFFUSION( :, :, :, MAT_ILOC ) = 0.0
                   LOC_UDIFFUSION_VOL( :, MAT_ILOC ) = 0.0
                ENDIF
            END DO

            ! *********subroutine Determine local vectors...

            UD = 0.0 ; UDOLD = 0.0
            UD_ND = 0.0 ; UDOLD_ND = 0.0

            DO ILEV = 1, NLEV
                DO U_ILOC = 1 + (ILEV-1)*U_NLOC2, ILEV*U_NLOC2
                    DO GI = 1 + (ILEV-1)*CV_NGI_SHORT, ILEV*CV_NGI_SHORT
                        UD( :, :, GI ) = UD( :, :, GI ) + UFEN( U_ILOC, GI ) * LOC_NU( :, :, U_ILOC )
                        UDOLD( :, :, GI ) = UDOLD( :, :, GI ) + UFEN( U_ILOC, GI ) * LOC_NUOLD( :, :, U_ILOC )
                    END DO
                END DO
            END DO
            UD_ND( 1:NDIM_VEL, :, : ) = UD
            UDOLD_ND( 1:NDIM_VEL, :, : ) = UDOLD


            IF(IDIVID_BY_VOL_FRAC+IGOT_VOL_X_PRESSURE.GE.1) THEN

               VOL_FRA_GI_DX_ALL=0.0
               VOL_FRA_GI=0.0
               DO CV_ILOC = 1, CV_NLOC
                  CV_INOD = CV_NDGLN( (ELE-1)*CV_NLOC + CV_ILOC ) 
                  DO GI = 1, CV_NGI_SHORT
                     DO IPHASE=1,NPHASE
                        VOL_FRA_GI( IPHASE, GI )           = VOL_FRA_GI( IPHASE,GI )            + CVFEN_SHORT( CV_ILOC, GI )       * FEM_VOL_FRAC( IPHASE, CV_INOD )
                        VOL_FRA_GI_DX_ALL( :, IPHASE, GI ) = VOL_FRA_GI_DX_ALL( :, IPHASE, GI ) + CVFENX_ALL( 1:NDIM, CV_ILOC, GI )* FEM_VOL_FRAC( IPHASE, CV_INOD )
                     END DO
                  END DO
               END DO
               VOL_FRA_GI=MAX(VOL_FRA_GI, 0.0)

            ENDIF


            DENGI = 0.0 ; DENGIOLD = 0.0
            GRAD_SOU_GI = 0.0

            DO CV_ILOC = 1, CV_NLOC
                DO GI = 1, CV_NGI_SHORT
                    IF ( .FALSE. ) then ! FEM DEN...
                        DENGI( :, GI ) = DENGI( :, GI ) + CVFEN_SHORT( CV_ILOC, GI ) * LOC_UDEN( :, CV_ILOC )
                        DENGIOLD( :, GI ) = DENGIOLD( :, GI ) &
                        + CVFEN_SHORT( CV_ILOC, GI ) * LOC_UDENOLD( :, CV_ILOC )
                    ELSE ! CV DEN...
                        DENGI( :, GI ) = DENGI( :, GI ) + CVN_SHORT( CV_ILOC, GI ) * LOC_UDEN( :, CV_ILOC )
                        DENGIOLD( :, GI ) = DENGIOLD( :, GI ) &
                        + CVN_SHORT( CV_ILOC, GI ) * LOC_UDENOLD( :, CV_ILOC )
                    END IF
                    IF ( IPLIKE_GRAD_SOU == 1 ) THEN
                        GRAD_SOU_GI( :, GI ) = GRAD_SOU_GI( :, GI ) &
                        + CVFEN_SHORT( CV_ILOC, GI ) * LOC_PLIKE_GRAD_SOU_COEF( :, CV_ILOC )
                    END IF
                END DO
            END DO

            !For capillary pressure there is no coefficient multiplying
            !so we set it to 1
            if ( capillary_pressure_activated ) GRAD_SOU_GI = 1.0

            ! Start filtering density
            !FILT_DEN = 1
            !FILT_DEN = 2 ! best option to use
            FILT_DEN = 0
            IF ( FILT_DEN /= 0 ) THEN ! Filter the density...
                DENGI = 0.0 ; DENGIOLD = 0.0
                MASS_U = 0.0 ; MASS_U_CV = 0.0
                DO U_ILOC = 1, U_NLOC
                    DO U_JLOC = 1, U_NLOC
                        NN = SUM( UFEN( U_ILOC, : ) * UFEN( U_JLOC, : ) * DETWEI(:) )
                        IF ( FILT_DEN==2 ) THEN ! Lump the mass matrix for the filter - positive density...
                            MASS_U( U_ILOC, U_ILOC ) = MASS_U( U_ILOC, U_ILOC ) + NN
                        ELSE
                            MASS_U( U_ILOC, U_JLOC ) = MASS_U( U_ILOC, U_JLOC ) + NN
                        END IF
                    END DO
                END DO
                DO U_ILOC = 1, U_NLOC
                    DO CV_JLOC = 1, CV_NLOC
                        NCVM = SUM( UFEN( U_ILOC, : ) * CVN_SHORT( CV_JLOC, : ) * DETWEI(:) )
                        MASS_U_CV( U_ILOC, CV_JLOC ) = MASS_U_CV( U_ILOC, CV_JLOC ) + NCVM
                    END DO
                END DO

                STORE_MASS_U=MASS_U
                ! Store the LU decomposition...
                GOTDEC = .FALSE.

                RHS_U_CV = 0.0 ; RHS_U_CV_OLD = 0.0
                DO CV_JLOC = 1, CV_NLOC
                    DO U_ILOC = 1, U_NLOC
                        RHS_U_CV( :, U_ILOC ) = RHS_U_CV( :, U_ILOC ) + MASS_U_CV( U_ILOC, CV_JLOC ) * LOC_UDEN( :, CV_JLOC )
                        RHS_U_CV_OLD( :, U_ILOC ) = RHS_U_CV_OLD( :, U_ILOC ) + MASS_U_CV( U_ILOC, CV_JLOC ) * LOC_UDENOLD( :, CV_JLOC )
                    END DO
                END DO

                DO IPHASE = 1, NPHASE
                    CALL SMLINNGOT( STORE_MASS_U, UDEN_VFILT( IPHASE, : ), RHS_U_CV( IPHASE, : ), U_NLOC, U_NLOC, IPIV, GOTDEC )
                    GOTDEC = .TRUE.
                    CALL SMLINNGOT( STORE_MASS_U, UDENOLD_VFILT( IPHASE, : ), RHS_U_CV_OLD( IPHASE, : ), U_NLOC, U_NLOC, IPIV, GOTDEC )
                END DO

                DO U_ILOC = 1, U_NLOC
                    DO GI = 1, CV_NGI_SHORT
                        DENGI( :, GI ) = DENGI( :, GI ) + UFEN( U_ILOC, GI ) * UDEN_VFILT( :, U_ILOC )
                        DENGIOLD( :, GI ) = DENGIOLD( :, GI ) + UFEN( U_ILOC, GI ) * UDENOLD_VFILT( :, U_ILOC )
                    END DO
                END DO
            END IF
            ! not good to have -ve density at quadature pt...
            DENGI = MAX( 0.0, DENGI )
            DENGIOLD = MAX( 0.0, DENGIOLD )

            SIGMAGI = 0.0 ; SIGMAGI_STAB = 0.0
            TEN_XX  = 0.0 ; TEN_VOL  = 0.0 
            if (is_compact_overlapping) then
               DO IPHA_IDIM = 1, NDIM_VEL * NPHASE
                    SIGMAGI( IPHA_IDIM, IPHA_IDIM, : ) = 1.0
               end do
            else
                DO MAT_ILOC = 1, MAT_NLOC
                    DO GI = 1, CV_NGI
                        DO IPHA_IDIM = 1, NDIM_VEL * NPHASE
                            DO JPHA_JDIM = 1, NDIM_VEL * NPHASE

                                SIGMAGI( IPHA_IDIM, JPHA_JDIM, GI ) = SIGMAGI( IPHA_IDIM, JPHA_JDIM, GI ) &
                                !+ CVFEN( MAT_ILOC, GI ) * LOC_U_ABSORB( IPHA_IDIM, JPHA_JDIM, MAT_ILOC )
                                + CVN( MAT_ILOC, GI ) * LOC_U_ABSORB( IPHA_IDIM, JPHA_JDIM, MAT_ILOC )

                                SIGMAGI_STAB( IPHA_IDIM, JPHA_JDIM, GI ) = SIGMAGI_STAB( IPHA_IDIM, JPHA_JDIM, GI ) &
                                !+ CVFEN( MAT_ILOC, GI ) * LOC_U_ABS_STAB( IPHA_IDIM, JPHA_JDIM, MAT_ILOC )
                                + CVN( MAT_ILOC, GI ) * LOC_U_ABS_STAB( IPHA_IDIM, JPHA_JDIM, MAT_ILOC )

                            END DO
                        END DO
                        TEN_XX( :, :, :, GI ) = TEN_XX( :, :, :, GI ) + CVFEN( MAT_ILOC, GI ) * LOC_UDIFFUSION( :, :, :, MAT_ILOC )
                        TEN_VOL( :, GI ) = TEN_VOL(  :, GI ) + CVFEN( MAT_ILOC, GI ) * LOC_UDIFFUSION_VOL( :, MAT_ILOC )
                    END DO
                END DO
                
                IF ( RETRIEVE_SOLID_CTY ) THEN
                   VOL_S_GI = 0.0
                   CV_DENGI = 0.0
                   DO CV_ILOC = 1, CV_NLOC
                      CV_INOD = CV_NDGLN( (ELE-1)*CV_NLOC + CV_ILOC ) 
                      DO GI = 1, CV_NGI_SHORT
                         !VOL_S_GI( GI ) = VOL_S_GI( GI ) + CVFEN_SHORT( CV_ILOC, GI ) * sf%val( cv_inod )
                         VOL_S_GI( GI ) = VOL_S_GI( GI ) + CVN( CV_ILOC, GI ) * sf%val( cv_inod )
                         CV_DENGI(:, GI ) = CV_DENGI(:, GI ) + CVN( CV_ILOC, GI ) * den_all( :, cv_inod )
                      END DO
                   END DO
                   VOL_S_GI = MIN( MAX( VOL_S_GI, 0.0 ), 1.0 )
                   SIGMAGI_STAB_SOLID_RHS=0.0
                   do idim=1,ndim
                      do iphase=1,nphase
                         ipha_idim=idim + (iphase-1)*ndim
!                         SIGMAGI( IPHA_IDIM, IPHA_IDIM, : ) = SIGMAGI( IPHA_IDIM, IPHA_IDIM, : ) + COEFF_SOLID_FLUID*max( dengi( iphase, : ), min_den_for_solid_fluid ) * vol_s_gi(:) / dt
!                         SIGMAGI_STAB_SOLID_RHS( IPHA_IDIM, IPHA_IDIM, : ) = SIGMAGI_STAB_SOLID_RHS( IPHA_IDIM, IPHA_IDIM, : ) + COEFF_SOLID_FLUID*max( dengi( iphase, : ), min_den_for_solid_fluid ) / dt
                         SIGMAGI( IPHA_IDIM, IPHA_IDIM, : ) = SIGMAGI( IPHA_IDIM, IPHA_IDIM, : ) + COEFF_SOLID_FLUID*max( CV_dengi( iphase, : ), min_den_for_solid_fluid ) * vol_s_gi(:) / dt
                         SIGMAGI_STAB_SOLID_RHS( IPHA_IDIM, IPHA_IDIM, : ) = SIGMAGI_STAB_SOLID_RHS( IPHA_IDIM, IPHA_IDIM, : ) + COEFF_SOLID_FLUID*max( CV_dengi( iphase, : ), min_den_for_solid_fluid ) / dt
                      end do
                   end do
                end if

                !IF(RETRIEVE_SOLID_CTY) THEN
                !   DO IPHA_IDIM = 1, NDIM_VEL * NPHASE
                !      SIGMAGI( IPHA_IDIM, IPHA_IDIM, : ) = max( 10.0/dt, SIGMAGI( IPHA_IDIM, IPHA_IDIM, : ) ) 
                !      SIGMAGI_STAB_SOLID_RHS( IPHA_IDIM, IPHA_IDIM, : ) = max( 10.0/dt, SIGMAGI_STAB_SOLID_RHS( IPHA_IDIM, IPHA_IDIM, : ) )
                !   END DO
                !END IF

            end if

            RHS_DIFF_U=0.0

            Loop_ilev_DGNods1: DO ILEV = 1, NLEV
                NN_SIGMAGI_ELE = 0.0
                NN_SIGMAGI_STAB_ELE = 0.0
                IF(RETRIEVE_SOLID_CTY) NN_SIGMAGI_STAB_SOLID_RHS_ELE = 0.0
                NN_MASS_ELE = 0.0
                NN_MASSOLD_ELE = 0.0
                VLK_ELE = 0.0
                STRESS_IJ_ELE = 0.0
                !Prepare data
                DO U_JLOC = 1 + (ILEV-1)*U_NLOC2, ILEV*U_NLOC2

!                    IF ( STAB_VISC_WITH_ABS ) THEN
                    IF ( GOT_DIFFUS ) THEN

                        DO U_ILOC = 1 + (ILEV-1)*U_NLOC2, ILEV*U_NLOC2
                            DO GI = 1 + (ILEV-1)*CV_NGI_SHORT, ILEV*CV_NGI_SHORT
                                DO IPHASE = 1, NPHASE
                                    IF ( STRESS_FORM ) THEN ! stress form of viscosity...
                                        IF(IDIVID_BY_VOL_FRAC==1) THEN
                                           CALL CALC_STRESS_TEN( STRESS_IJ_ELE( :, :, IPHASE, U_ILOC, U_JLOC ), ZERO_OR_TWO_THIRDS, NDIM, &
        ( -UFEN( U_ILOC, GI )*VOL_FRA_GI_DX_ALL(1:NDIM,IPHASE,GI) + UFENX_ALL( 1:NDIM, U_ILOC, GI )*VOL_FRA_GI(IPHASE,GI) ),  UFENX_ALL( 1:NDIM, U_JLOC, GI )* DETWEI( GI ), TEN_XX( :, :, IPHASE, GI ), TEN_VOL( IPHASE, GI) )
                                        ELSE
                                           CALL CALC_STRESS_TEN( STRESS_IJ_ELE( :, :, IPHASE, U_ILOC, U_JLOC ), ZERO_OR_TWO_THIRDS, NDIM, &
                                           UFENX_ALL( 1:NDIM, U_ILOC, GI ), UFENX_ALL( 1:NDIM, U_JLOC, GI )* DETWEI( GI ), TEN_XX( :, :, IPHASE, GI ), TEN_VOL( IPHASE, GI) )
                                        ENDIF
                                    ELSE
                                        DO IDIM = 1, NDIM
                                            VLK_ELE( IPHASE, U_ILOC, U_JLOC ) = VLK_ELE( IPHASE, U_ILOC, U_JLOC ) + &
                                            UFENX_ALL( IDIM, U_ILOC, GI ) * SUM( UFENX_ALL( 1:NDIM, U_JLOC, GI ) * TEN_XX( IDIM, :, IPHASE, GI ) ) * DETWEI( GI )
                                        END DO
                                    END IF
                                END DO
                            END DO
                        END DO
                    END IF


                    DO U_ILOC = 1 + (ILEV-1)*U_NLOC2, ILEV*U_NLOC2
                        DO GI = 1 + (ILEV-1)*CV_NGI_SHORT, ILEV*CV_NGI_SHORT

                            GI_SHORT = GI - (ILEV-1)*CV_NGI_SHORT

                            RNN = UFEN( U_ILOC, GI ) * UFEN( U_JLOC,  GI ) * DETWEI( GI )

                            DO JPHASE = 1, NPHASE
                                DO JDIM = 1, NDIM_VEL
                                    JPHA_JDIM = JDIM + (JPHASE-1)*NDIM

                                    NN_MASS_ELE( JPHA_JDIM, U_ILOC, JPHA_JDIM, U_JLOC ) = NN_MASS_ELE( JPHA_JDIM, U_ILOC, JPHA_JDIM, U_JLOC ) &
                                    + DENGI(JPHASE,GI_SHORT) * RNN
                                    NN_MASSOLD_ELE( JPHA_JDIM, U_ILOC, JPHA_JDIM, U_JLOC ) = NN_MASSOLD_ELE( JPHA_JDIM, U_ILOC, JPHA_JDIM, U_JLOC ) &
                                    + DENGIOLD(JPHASE, GI_SHORT) * RNN

                                    ! Stabilization for viscosity...
                                    IF ( STAB_VISC_WITH_ABS ) THEN
                                        IF ( STRESS_FORM ) THEN
                                            NN_SIGMAGI_STAB_ELE( JPHA_JDIM, U_ILOC, JPHA_JDIM, U_JLOC ) &
                                            = NN_SIGMAGI_STAB_ELE( JPHA_JDIM, U_ILOC, JPHA_JDIM, U_JLOC ) &
                                            + MAX( 0.0, STRESS_IJ_ELE( JDIM, JDIM, JPHASE, U_ILOC, U_JLOC ) )
                                        ELSE
                                            NN_SIGMAGI_STAB_ELE( JPHA_JDIM, U_ILOC, JPHA_JDIM, U_JLOC ) &
                                            = NN_SIGMAGI_STAB_ELE( JPHA_JDIM, U_ILOC, JPHA_JDIM, U_JLOC ) &
                                            + MAX( 0.0, VLK_ELE( JPHASE, U_ILOC, U_JLOC ) )
                                        END IF
                                    END IF


                                    DO IPHASE = 1, NPHASE
                                        DO IDIM = 1, NDIM_VEL
                                            IPHA_IDIM = IDIM + (IPHASE-1)*NDIM

                                            NN_SIGMAGI_ELE( IPHA_IDIM, U_ILOC, JPHA_JDIM, U_JLOC ) &
                                            = NN_SIGMAGI_ELE(IPHA_IDIM, U_ILOC, JPHA_JDIM, U_JLOC ) + RNN *  &
                                            SIGMAGI( IPHA_IDIM, JPHA_JDIM, GI )

                                            NN_SIGMAGI_STAB_ELE(IPHA_IDIM, U_ILOC, JPHA_JDIM, U_JLOC ) &
                                            = NN_SIGMAGI_STAB_ELE(IPHA_IDIM, U_ILOC, JPHA_JDIM, U_JLOC ) + RNN *  &
                                            SIGMAGI_STAB( IPHA_IDIM, JPHA_JDIM, GI )
                   IF(RETRIEVE_SOLID_CTY) THEN
                                            NN_SIGMAGI_STAB_SOLID_RHS_ELE(IPHA_IDIM, U_ILOC, JPHA_JDIM, U_JLOC ) &
                                            = NN_SIGMAGI_STAB_SOLID_RHS_ELE(IPHA_IDIM, U_ILOC, JPHA_JDIM, U_JLOC ) + RNN *  &
                                            SIGMAGI_STAB_SOLID_RHS( IPHA_IDIM, JPHA_JDIM, GI )
                   ENDIF
                                        END DO
                                    END DO
                                END DO

                            END DO
                        END DO
                    END DO

                END DO

                DO U_JLOC = 1 + (ILEV-1)*U_NLOC2, ILEV*U_NLOC2
                    DO JPHASE = 1, NPHASE
                        DO JDIM = 1, NDIM_VEL
                            JPHA_JDIM = JDIM + (JPHASE-1)*NDIM
                            J = JDIM+(JPHASE-1)*NDIM_VEL+(U_JLOC-1)*NDIM_VEL*NPHASE
                            DO U_ILOC = 1 + (ILEV-1)*U_NLOC2, ILEV*U_NLOC2
                                DO IPHASE = 1, NPHASE
                                    DO IDIM = 1, NDIM_VEL
                                        IPHA_IDIM = IDIM + (IPHASE-1)*NDIM
                                        I = IDIM+(IPHASE-1)*NDIM_VEL+(U_ILOC-1)*NDIM_VEL*NPHASE
                                        !Assemble
                                        IF ( LUMP_MASS ) THEN
                                            PIVIT_MAT( I, I, ELE ) =   &
                                            NN_SIGMAGI_ELE(IPHA_IDIM, U_ILOC, JPHA_JDIM, U_JLOC ) &
                                            + NN_SIGMAGI_STAB_ELE(IPHA_IDIM, U_ILOC, JPHA_JDIM, U_JLOC ) &
                                            + NN_MASS_ELE(IPHA_IDIM, U_ILOC, JPHA_JDIM, U_JLOC )/DT

                                        ELSE
                                            PIVIT_MAT( I, J, ELE ) =  &
                                            NN_SIGMAGI_ELE(IPHA_IDIM, U_ILOC, JPHA_JDIM, U_JLOC ) &
                                            + NN_SIGMAGI_STAB_ELE(IPHA_IDIM, U_ILOC, JPHA_JDIM, U_JLOC ) &
                                            + NN_MASS_ELE(IPHA_IDIM, U_ILOC, JPHA_JDIM, U_JLOC )/DT
                                        END IF

                                        IF ( .NOT.NO_MATRIX_STORE ) THEN
                                            IF ( .NOT.JUST_BL_DIAG_MAT ) THEN
                                                IF ( LUMP_MASS ) THEN
                                                    DIAG_BIGM_CON( IDIM, JDIM, IPHASE, JPHASE, U_ILOC, U_ILOC, ELE ) =  &
                                                    DIAG_BIGM_CON( IDIM, JDIM, IPHASE, JPHASE, U_ILOC, U_ILOC, ELE )  &
                                                    + NN_SIGMAGI_ELE( IPHA_IDIM, U_ILOC, JPHA_JDIM, U_JLOC ) &
                                                    + NN_SIGMAGI_STAB_ELE( IPHA_IDIM, U_ILOC, JPHA_JDIM, U_JLOC ) &
                                                    + NN_MASS_ELE( IPHA_IDIM, U_ILOC, JPHA_JDIM, U_JLOC ) / DT
                                                ELSE
                                                    DIAG_BIGM_CON( IDIM, JDIM, IPHASE, JPHASE, U_ILOC, U_JLOC, ELE ) = &
                                                    DIAG_BIGM_CON( IDIM, JDIM, IPHASE, JPHASE, U_ILOC, U_JLOC, ELE )  &
                                                    + NN_SIGMAGI_ELE( IPHA_IDIM, U_ILOC, JPHA_JDIM, U_JLOC ) &
                                                    + NN_SIGMAGI_STAB_ELE( IPHA_IDIM, U_ILOC, JPHA_JDIM, U_JLOC ) &
                                                    + NN_MASS_ELE( IPHA_IDIM, U_ILOC, JPHA_JDIM, U_JLOC ) / DT
                                                END IF
                                            END IF
                                        END IF

                                    END DO
                                END DO
                            END DO
                        END DO
                    END DO
                END DO


                Loop_DGNods1: DO U_ILOC = 1 + (ILEV-1)*U_NLOC2, ILEV*U_NLOC2
                    !GLOBI = U_NDGLN( ( ELE - 1 ) * U_NLOC + U_ILOC )
                    !IF ( NLEV==1 .AND. LUMP_MASS ) GLOBI_CV = CV_NDGLN( ( ELE - 1 ) * CV_NLOC + U_ILOC )
                    ! put CV source in...




                        IF ( LUMP_MASS .AND. ( CV_NLOC==6 .OR. (CV_NLOC==10 .AND. NDIM==3) ) ) THEN ! Quadratice
                           IF(U_NLOC.GE.CV_NLOC) STOP 28211 ! Code not ready yet for this.
                           Loop_CVNods21: DO U_JLOC = 1, U_NLOC
                              CV_JLOC = ELEMENT_CORNERS( U_JLOC )
! Miss out the mid side nodes...
                              NM = SUM( UFEN( U_ILOC, : ) * UFEN( U_JLOC,  : ) * DETWEI( : ) )
                              LOC_U_RHS( :, :, U_ILOC ) = LOC_U_RHS( :, :, U_ILOC ) + NM * LOC_U_SOURCE_CV( :, :, CV_JLOC )

                           END DO LOOP_CVNODS21
                        ELSE ! ENDOF IF ( LUMP_MASS .AND. ( CV_NLOC==6 .OR. (CV_NLOC==10 .AND. NDIM==3) ) ) THEN ! Quadratice

                           Loop_CVNods2: DO CV_JLOC = 1, CV_NLOC
                              IF(RETRIEVE_SOLID_CTY) THEN
                                 NM = SUM( UFEN( U_ILOC, : ) * CVFEN( CV_JLOC,  : ) * DETWEI( : ) )
                              ELSE
                                 NM = SUM( UFEN( U_ILOC, : ) * CVN( CV_JLOC,  : ) * DETWEI( : ) )
                              ENDIF
                              IF ( LUMP_MASS ) THEN
                                 CV_ILOC = U_ILOC
                                 LOC_U_RHS( :, :, U_ILOC ) = LOC_U_RHS( :, :, U_ILOC ) + NM * LOC_U_SOURCE_CV( :, :, CV_ILOC )
                              ELSE
                                 LOC_U_RHS( :, :, U_ILOC ) = LOC_U_RHS( :, :, U_ILOC ) + NM * LOC_U_SOURCE_CV( :, :, CV_JLOC )
                              END IF
                           END DO LOOP_CVNODS2

                        ENDIF ! ENDOF IF ( LUMP_MASS .AND. ( CV_NLOC==6 .OR. (CV_NLOC==10 .AND. NDIM==3) ) ) THEN ! Quadratice



                    Loop_DGNods2: DO U_JLOC = 1 + (ILEV-1)*U_NLOC2, ILEV*U_NLOC2

                        NN = 0.0
                        VLN = 0.0
                        VLN_OLD = 0.0
!                        VLK = 0.0

                        Loop_Gauss2: DO GI = 1 + (ILEV-1)*CV_NGI_SHORT, ILEV*CV_NGI_SHORT

                            RNN = UFEN( U_ILOC, GI ) * UFEN( U_JLOC,  GI ) * DETWEI( GI )
                            NN = NN + RNN

                            Loop_IPHASE: DO IPHASE = 1, NPHASE ! Diffusion tensor

                                IF ( MOM_CONSERV ) THEN
                                    VLN( IPHASE ) = VLN( IPHASE ) - &
                                    DENGI( IPHASE, GI ) * SUM( UD( :, IPHASE, GI ) * UFENX_ALL( 1:NDIM, U_ILOC, GI ) )  &
                                    * UFEN( U_JLOC, GI ) * DETWEI( GI ) * WITH_NONLIN

                                    VLN_OLD( IPHASE ) = VLN_OLD( IPHASE ) - &
                                    DENGI( IPHASE, GI ) * SUM( UDOLD( :, IPHASE, GI ) * UFENX_ALL( 1:NDIM, U_ILOC, GI ) )  &
                                    * UFEN( U_JLOC, GI ) * DETWEI( GI ) * WITH_NONLIN
                                ELSE
                                    VLN( IPHASE ) = VLN( IPHASE ) + &
                                    UFEN( U_ILOC, GI ) * DENGI( IPHASE, GI ) * SUM( UD( :, IPHASE, GI ) * UFENX_ALL(1:NDIM, U_JLOC, GI ) ) &
                                    * DETWEI( GI ) * WITH_NONLIN

                                    VLN_OLD( IPHASE ) = VLN_OLD( IPHASE ) + &
                                    UFEN( U_ILOC, GI ) * DENGI( IPHASE, GI ) * SUM( UDOLD( :, IPHASE, GI ) * UFENX_ALL( 1:NDIM, U_JLOC, GI ) ) &
                                    * DETWEI( GI ) * WITH_NONLIN
                                END IF

!                                DO IDIM = 1, NDIM
!                                   VLK( IPHASE ) = VLK( IPHASE ) + &
!                                            UFENX_ALL( IDIM, U_ILOC, GI ) * SUM( UFENX_ALL( 1:NDIM, U_JLOC, GI ) * TEN_XX( IDIM, :, IPHASE, GI ) ) * DETWEI( GI )
!                                END DO

                            END DO Loop_IPHASE

                        END DO Loop_Gauss2

                        LOC_U_RHS( :, :, U_ILOC ) =  LOC_U_RHS( :, :, U_ILOC ) + NN * LOC_U_SOURCE( :, :, U_JLOC  )

                        DO JPHASE = 1, NPHASE
                            DO JDIM = 1, NDIM_VEL

                                JPHA_JDIM = (JPHASE-1)*NDIM_VEL + JDIM

                                DO IPHASE = 1, NPHASE
                                    DO IDIM = 1, NDIM_VEL

                                        IPHA_IDIM = (IPHASE-1)*NDIM_VEL + IDIM

                                        IF ( MOM_CONSERV ) THEN
                                            IF ( LUMP_MASS ) THEN
                                                LOC_U_RHS( IDIM, IPHASE, U_ILOC ) = LOC_U_RHS( IDIM, IPHASE, U_ILOC ) &
                                                + NN_SIGMAGI_STAB_ELE( IPHA_IDIM, U_ILOC,JPHA_JDIM, U_JLOC ) * LOC_U( JDIM, JPHASE, U_JLOC )     &
                                                + ( NN_MASSOLD_ELE( IPHA_IDIM, U_ILOC, JPHA_JDIM, U_JLOC ) / DT ) * LOC_UOLD( JDIM, JPHASE, U_ILOC )
                                                IF(RETRIEVE_SOLID_CTY) LOC_U_RHS( IDIM, IPHASE, U_ILOC ) = LOC_U_RHS( IDIM, IPHASE, U_ILOC ) &
                                                + NN_SIGMAGI_STAB_SOLID_RHS_ELE( IPHA_IDIM, U_ILOC,JPHA_JDIM, U_JLOC ) * LOC_US( JDIM, JPHASE, U_JLOC )    
                                            ELSE
                                                LOC_U_RHS( IDIM, IPHASE, U_ILOC ) = LOC_U_RHS( IDIM, IPHASE, U_ILOC ) &
                                                + NN_SIGMAGI_STAB_ELE( IPHA_IDIM, U_ILOC,JPHA_JDIM, U_JLOC ) * LOC_U( JDIM, JPHASE, U_JLOC )  &
                                                + ( NN_MASSOLD_ELE( IPHA_IDIM, U_ILOC, JPHA_JDIM, U_JLOC ) / DT ) * LOC_UOLD( JDIM, JPHASE, U_JLOC )
                                                IF(RETRIEVE_SOLID_CTY) LOC_U_RHS( IDIM, IPHASE, U_ILOC ) = LOC_U_RHS( IDIM, IPHASE, U_ILOC ) &
                                                + NN_SIGMAGI_STAB_SOLID_RHS_ELE( IPHA_IDIM, U_ILOC,JPHA_JDIM, U_JLOC ) * LOC_US( JDIM, JPHASE, U_JLOC )  
                                            END IF
                                        ELSE
                                            IF ( LUMP_MASS ) THEN
                                                LOC_U_RHS( IDIM, IPHASE, U_ILOC ) = LOC_U_RHS( IDIM, IPHASE, U_ILOC ) &
                                                + NN_SIGMAGI_STAB_ELE( IPHA_IDIM, U_ILOC,JPHA_JDIM, U_JLOC ) * LOC_U( JDIM, JPHASE, U_JLOC )  &
                                                + ( NN_MASS_ELE( IPHA_IDIM, U_ILOC, JPHA_JDIM, U_JLOC ) / DT ) * LOC_UOLD( JDIM, JPHASE, U_ILOC )
                                                IF(RETRIEVE_SOLID_CTY) LOC_U_RHS( IDIM, IPHASE, U_ILOC ) = LOC_U_RHS( IDIM, IPHASE, U_ILOC ) &
                                                + NN_SIGMAGI_STAB_SOLID_RHS_ELE( IPHA_IDIM, U_ILOC,JPHA_JDIM, U_JLOC ) * LOC_US( JDIM, JPHASE, U_JLOC ) 
                                            ELSE
                                                LOC_U_RHS( IDIM, IPHASE, U_ILOC ) = LOC_U_RHS( IDIM, IPHASE, U_ILOC ) &
                                                + NN_SIGMAGI_STAB_ELE( IPHA_IDIM, U_ILOC,JPHA_JDIM, U_JLOC ) * LOC_U( JDIM, JPHASE, U_JLOC )  &
                                                + ( NN_MASS_ELE( IPHA_IDIM, U_ILOC, JPHA_JDIM, U_JLOC ) / DT ) * LOC_UOLD( JDIM, JPHASE, U_JLOC )
                                                IF(RETRIEVE_SOLID_CTY) LOC_U_RHS( IDIM, IPHASE, U_ILOC ) = LOC_U_RHS( IDIM, IPHASE, U_ILOC ) &
                                                + NN_SIGMAGI_STAB_SOLID_RHS_ELE( IPHA_IDIM, U_ILOC,JPHA_JDIM, U_JLOC ) * LOC_US( JDIM, JPHASE, U_JLOC )  
                                            END IF
                                        END IF

                                    END DO
                                END DO
                            END DO
                        END DO

                        IF ( .NOT.JUST_BL_DIAG_MAT ) THEN
                            IF ( STRESS_FORM ) THEN
                                DO IPHASE = 1, NPHASE
                                    JPHASE = IPHASE
                                    DO IDIM = 1, NDIM_VEL
                                        DO JDIM = 1, NDIM_VEL

                                            IF ( NO_MATRIX_STORE ) THEN
                                                LOC_U_RHS( IDIM, IPHASE, U_ILOC ) = LOC_U_RHS( IDIM, IPHASE, U_ILOC ) &
                                                - STRESS_IJ_ELE( IDIM, JDIM,  IPHASE, U_ILOC, U_JLOC ) * LOC_U( JDIM, IPHASE, U_JLOC )
                                            ELSE
                                                DIAG_BIGM_CON( IDIM, JDIM, IPHASE, JPHASE, U_ILOC, U_JLOC, ELE )  &
                                                = DIAG_BIGM_CON( IDIM, JDIM, IPHASE, JPHASE, U_ILOC, U_JLOC, ELE ) &
                                                + STRESS_IJ_ELE( IDIM, JDIM, IPHASE, U_ILOC, U_JLOC )
                                            END IF
                                            IF(PIVIT_ON_VISC) THEN
                                                I = IDIM+(IPHASE-1)*NDIM_VEL+(U_ILOC-1)*NDIM_VEL*NPHASE
                                                J = JDIM+(JPHASE-1)*NDIM_VEL+(U_JLOC-1)*NDIM_VEL*NPHASE
                                                PIVIT_MAT( I,J, ELE )  &
                                                = PIVIT_MAT( I,J, ELE ) &
                                                + STRESS_IJ_ELE( IDIM, JDIM, IPHASE, U_ILOC, U_JLOC )
                                            END IF

                                            RHS_DIFF_U( IDIM, IPHASE, U_ILOC ) = RHS_DIFF_U( IDIM, IPHASE, U_ILOC ) + &
                                            STRESS_IJ_ELE( IDIM, JDIM, IPHASE, U_ILOC, U_JLOC ) * LOC_U( JDIM, IPHASE, U_JLOC )
                                        END DO
                                    END DO

                                END DO
                            END IF

                            DO IDIM = 1, NDIM_VEL
                                DO IPHASE = 1, NPHASE
                                    JDIM = IDIM
                                    JPHASE = IPHASE

                                    IF ( NO_MATRIX_STORE ) THEN
                                        LOC_U_RHS( IDIM, IPHASE, U_ILOC ) = LOC_U_RHS( IDIM, IPHASE, U_ILOC )  &
                                        - VLN( IPHASE ) * LOC_U( IDIM, IPHASE, U_JLOC )
                                    ELSE
                                        DIAG_BIGM_CON( IDIM, JDIM, IPHASE, JPHASE, U_ILOC, U_JLOC, ELE ) &
                                        = DIAG_BIGM_CON( IDIM, JDIM, IPHASE, JPHASE, U_ILOC, U_JLOC, ELE ) + VLN( IPHASE )
                                    END IF

                                    IF ( .NOT.STRESS_FORM ) THEN
                                        IF ( NO_MATRIX_STORE ) THEN
                                            LOC_U_RHS( IDIM, IPHASE, U_ILOC ) = LOC_U_RHS( IDIM, IPHASE, U_ILOC ) &
                                            - VLK_ELE( IPHASE, U_ILOC, U_JLOC ) * LOC_U( IDIM, IPHASE, U_JLOC )
!                                            LOC_U_RHS( IDIM, IPHASE, U_ILOC ) = LOC_U_RHS( IDIM, IPHASE, U_ILOC ) &
!                                            - VLK( IPHASE ) * LOC_U( IDIM, IPHASE, U_JLOC )
                                        ELSE
                                            DIAG_BIGM_CON( IDIM, JDIM, IPHASE, JPHASE, U_ILOC, U_JLOC, ELE ) &
                                            = DIAG_BIGM_CON( IDIM, JDIM, IPHASE, JPHASE, U_ILOC, U_JLOC, ELE ) + VLK_ELE( IPHASE, U_ILOC, U_JLOC )
!                                            DIAG_BIGM_CON( IDIM, JDIM, IPHASE, JPHASE, U_ILOC, U_JLOC, ELE ) &
!                                            = DIAG_BIGM_CON( IDIM, JDIM, IPHASE, JPHASE, U_ILOC, U_JLOC, ELE ) + VLK( IPHASE )

                                        END IF
                                        IF(PIVIT_ON_VISC) THEN
                                            I = IDIM+(IPHASE-1)*NDIM_VEL+(U_ILOC-1)*NDIM_VEL*NPHASE
                                            J = JDIM+(JPHASE-1)*NDIM_VEL+(U_JLOC-1)*NDIM_VEL*NPHASE
                                            PIVIT_MAT( I,J, ELE ) &
                                            = PIVIT_MAT( I,J, ELE ) + VLK_ELE( IPHASE, U_ILOC, U_JLOC )
                                        END IF

                                        RHS_DIFF_U( IDIM, IPHASE, U_ILOC ) = RHS_DIFF_U( IDIM, IPHASE, U_ILOC ) + &
                                        VLK_ELE( IPHASE, U_ILOC, U_JLOC ) * LOC_U( IDIM, IPHASE, U_JLOC )
!                                        RHS_DIFF_U( IDIM, IPHASE, U_ILOC ) = RHS_DIFF_U( IDIM, IPHASE, U_ILOC ) + &
!                                        VLK( IPHASE ) * LOC_U( IDIM, IPHASE, U_JLOC )
                                    END IF

                                END DO
                            END DO

                        END IF ! .NOT.JUST_BL_DIAG_MAT

                    END DO Loop_DGNods2

                END DO Loop_DGNods1
            END DO Loop_ilev_DGNods1
            ! **********REVIEWER 1-END**********************


            ! **********REVIEWER 2-START**********************
            !ewrite(3,*)'just after Loop_DGNods1'

            ! Add-in surface contributions.

            ! Find diffusion contributions at the surface
            !CALL DG_DIFFUSION( ELE, U_NLOC, U_NONODS, TOTELE, LMMAT1, LMMAT, LNXNMAT1, LNNXMAT, LINVMMAT1, &
            !LINVMNXNMAT1, AMAT )

            ! Add in C matrix contribution: (DG velocities)
            Loop_ILEV1: DO ILEV = 1, NLEV
                Loop_U_ILOC1: DO U_ILOC = 1 + (ILEV-1)*U_NLOC2, ILEV*U_NLOC2
                    if(.not.got_c_matrix) IU_NOD = U_NDGLN( ( ELE - 1 ) * U_NLOC + U_ILOC )

                    Loop_P_JLOC1: DO P_JLOC = 1, P_NLOC
                        if(.not.got_c_matrix) JCV_NOD = P_NDGLN( ( ELE - 1 ) * P_NLOC + P_JLOC )

                        NMX_ALL = 0.0
                        GRAD_SOU_GI_NMX = 0.0
                        IF(IGOT_VOL_X_PRESSURE==1) VOL_FRA_NMX_ALL(:,:) = 0.0
                        Loop_GaussPoints1: DO GI = 1 + (ILEV-1)*CV_NGI_SHORT, ILEV*CV_NGI_SHORT
                            RN = UFEN( U_ILOC, GI ) * DETWEI( GI )

                            RNMX_ALL( : ) = RN * CVFENX_ALL( 1:NDIM, P_JLOC, GI )

                            NMX_ALL( : ) = NMX_ALL( : ) + RNMX_ALL( : )
                            IF ( IPLIKE_GRAD_SOU == 1 .OR. CAPILLARY_PRESSURE_ACTIVATED ) THEN
                                DO IDIM = 1, NDIM_VEL
                                    GRAD_SOU_GI_NMX( IDIM, : ) = GRAD_SOU_GI_NMX( IDIM, : ) &
                                    + GRAD_SOU_GI( :, GI ) * RNMX_ALL( IDIM )
                                END DO
                            END IF
                            IF(IGOT_VOL_X_PRESSURE==1) THEN
                               DO IPHASE = 1, NPHASE
                                  VOL_FRA_NMX_ALL( :, IPHASE ) = VOL_FRA_NMX_ALL( :, IPHASE ) + VOL_FRA_GI( IPHASE,GI ) * RNMX_ALL( : )
                               END DO
                            ENDIF

                        END DO Loop_GaussPoints1

                        ! Put into matrix
                        IF ( .NOT.GOT_C_MATRIX ) THEN
                            CALL USE_POSINMAT_C_STORE( COUNT, IU_NOD, JCV_NOD,  &
                            U_NONODS, FINDC, COLC, NCOLC, &
                            IDO_STORE_AC_SPAR_PT, STORED_AC_SPAR_PT, POSINMAT_C_STORE, ELE, U_ILOC, P_JLOC, &
                            TOTELE, U_NLOC, P_NLOC )
                        END IF

                        Loop_Phase1: DO IPHASE = 1, NPHASE

                            ! Put into matrix
                            IF ( .NOT.GOT_C_MATRIX ) THEN
                                DO IDIM = 1, NDIM_VEL
                                    IF(IGOT_VOL_X_PRESSURE==1) THEN
                                       C( IDIM, IPHASE, COUNT ) = C( IDIM, IPHASE, COUNT ) - VOL_FRA_NMX_ALL( IDIM, IPHASE )
                                    ELSE
                                       C( IDIM, IPHASE, COUNT ) = C( IDIM, IPHASE, COUNT ) - NMX_ALL( IDIM )
                                    ENDIF
                                END DO
                            END IF

                            IF ( IPLIKE_GRAD_SOU == 1 .OR. CAPILLARY_PRESSURE_ACTIVATED ) THEN ! Capillary pressure for example terms...
                                DO IDIM = 1, NDIM_VEL
                                    LOC_U_RHS( IDIM, IPHASE, U_ILOC ) = LOC_U_RHS( IDIM, IPHASE, U_ILOC ) &
                                    - GRAD_SOU_GI_NMX( IDIM, IPHASE ) * LOC_PLIKE_GRAD_SOU_GRAD( IPHASE, P_JLOC )
                                END DO
                            END IF
                        END DO Loop_Phase1
                    END DO Loop_P_JLOC1

                END DO Loop_U_ILOC1
            END DO Loop_ILEV1
            !ewrite(3,*)'just after Loop_U_ILOC1'

            ! **********REVIEWER 2-END**********************


            ! **********REVIEWER 2-START**********************

            IF( (.NOT.FIRSTST) .AND. (RESID_BASED_STAB_DIF/=0) ) THEN
                !! *************************INNER ELEMENT STABILIZATION****************************************
                !! *************************INNER ELEMENT STABILIZATION****************************************

                DO U_ILOC = 1, U_NLOC
                    DO U_JLOC = 1, U_NLOC
                        ! Sum over quadrature pts...
                        LOC_MASS( U_ILOC, U_JLOC ) = SUM( UFEN( U_ILOC, : ) * UFEN( U_JLOC,  : ) * DETWEI( : ) )
                    END DO
                END DO

                LOC_MASS_INV = LOC_MASS
                !CALL INVERT(LOC_MASS_INV)
                CALL MATDMATINV( LOC_MASS, LOC_MASS_INV, U_NLOC )

                DO U_ILOC = 1, U_NLOC
                    DO IPHASE = 1, NPHASE
                        DO IDIM = 1, NDIM_VEL
                            ! sum cols of matrix * rows of vector...
                            DIFF_VEC_U( IDIM, IPHASE, U_ILOC ) = SUM( LOC_MASS_INV( U_ILOC, : ) * RHS_DIFF_U( IDIM, IPHASE, : ) )
                        END DO
                    END DO
                END DO

                DIFFGI_U = 0.0
                U_DX_ALL = 0.0 ; UOLD_DX_ALL = 0.0
                SOUGI_X = 0.0

                DO U_ILOC = 1, U_NLOC
                    DO GI = 1, CV_NGI
                        DO IPHASE = 1, NPHASE

                            DIFFGI_U( :, IPHASE, GI ) = DIFFGI_U( :, IPHASE, GI ) + &
                            UFEN( U_ILOC, GI ) * DIFF_VEC_U( :, IPHASE, U_ILOC )

                            SOUGI_X( :, IPHASE, GI ) = SOUGI_X( :, IPHASE, GI ) + &
                            UFEN( U_ILOC, GI ) * LOC_U_SOURCE( :, IPHASE, U_ILOC )

                            DO JDIM = 1, NDIM_VEL
                                DO IDIM = 1, NDIM
                                    U_DX_ALL( IDIM, JDIM, IPHASE, GI ) = U_DX_ALL( IDIM, JDIM, IPHASE, GI ) + &
                                    LOC_U( JDIM, IPHASE, U_ILOC ) * UFENX_ALL( IDIM, U_ILOC, GI )
                                    UOLD_DX_ALL( IDIM, JDIM, IPHASE, GI ) = UOLD_DX_ALL( IDIM, JDIM, IPHASE, GI ) + &
                                    LOC_UOLD( JDIM, IPHASE, U_ILOC ) * UFENX_ALL( IDIM, U_ILOC, GI )
                                END DO
                            END DO

                        END DO
                    END DO
                END DO

                U_DT = ( UD - UDOLD ) / DT

                RESID_U = 0.0
                DO GI = 1, CV_NGI
                    DO IPHASE = 1, NPHASE
                        DO IDIM = 1, NDIM_VEL
                            IPHA_IDIM = (IPHASE-1)*NDIM_VEL + IDIM
                            DO JPHASE = 1, NPHASE
                                DO JDIM = 1, NDIM_VEL
                                    JPHA_JDIM = (JPHASE-1)*NDIM_VEL + JDIM
                                    RESID_U( IDIM, IPHASE, GI ) = RESID_U( IDIM, IPHASE, GI ) + &
                                    SIGMAGI( IPHA_IDIM, JPHA_JDIM, GI ) * UD( JDIM, IPHASE, GI )
                                END DO
                            END DO
                        END DO
                    END DO
                END DO


                P_DX = 0.0

                DO P_ILOC = 1, P_NLOC
                    DO GI = 1, CV_NGI

                        P_DX( :, GI ) = P_DX( :, GI ) + CVFENX_ALL(1:NDIM, P_ILOC, GI ) * LOC_P( P_ILOC )

                        IF ( IPLIKE_GRAD_SOU == 1 .OR. CAPILLARY_PRESSURE_ACTIVATED ) THEN ! Capillary pressure for example terms...
                            DO IPHASE = 1, NPHASE

                                R = GRAD_SOU_GI( IPHASE, GI ) * LOC_PLIKE_GRAD_SOU_GRAD( IPHASE, P_ILOC )
                                DO IDIM = 1, NDIM_VEL
                                    RESID_U( IDIM, IPHASE, GI ) = RESID_U( IDIM, IPHASE, GI ) + R * CVFENX_ALL( IDIM, P_ILOC, GI )
                                END DO

                            END DO
                        END IF
                    END DO
                END DO



                DO GI = 1, CV_NGI
                    DO IPHASE = 1, NPHASE

                        DO IDIM = 1, NDIM_VEL
                            RESID_U( IDIM, IPHASE, GI ) = RESID_U( IDIM, IPHASE, GI ) + &
                            DENGI( IPHASE, GI ) * SUM( UD_ND( :, IPHASE, GI ) * U_DX_ALL( :, IDIM, IPHASE, GI ) ) &
                            * WITH_NONLIN &
                            + DENGI( IPHASE, GI ) * U_DT( IDIM, IPHASE, GI )   &
                            - SOUGI_X( IDIM, IPHASE, GI ) - DIFFGI_U( IDIM, IPHASE, GI ) + P_DX( IDIM, GI )

                            U_GRAD_NORM2( IDIM, IPHASE, GI ) = U_DT( IDIM, IPHASE, GI )**2 + SUM( U_DX_ALL( :, IDIM, IPHASE, GI )**2 )
                            U_GRAD_NORM( IDIM, IPHASE, GI ) = MAX( TOLER, SQRT( U_GRAD_NORM2( IDIM, IPHASE, GI ) ) )
                            U_GRAD_NORM2( IDIM, IPHASE, GI ) = MAX( TOLER, U_GRAD_NORM2( IDIM, IPHASE, GI ) )

                            A_DOT_U( IDIM, IPHASE, GI ) = DENGI( IPHASE, GI ) * ( SUM( UD_ND( :, IPHASE, GI ) * U_DX_ALL( :, IDIM, IPHASE, GI ) ) &
                            * WITH_NONLIN + U_DT( IDIM, IPHASE, GI ) ) + P_DX( IDIM, GI ) * RNO_P_IN_A_DOT

                            STAR_U_COEF( IDIM, IPHASE, GI ) = A_DOT_U( IDIM, IPHASE, GI ) / U_GRAD_NORM2( IDIM, IPHASE, GI )

                        END DO

                        JTT_INV = 2. / DT

                        U_GRAD_N_MAX2=0.0
                        DO U_ILOC = 1, U_NLOC
                            DO IDIM = 1, NDIM_VEL
                                U_GRAD_N_MAX2( IDIM ) = MAX( U_GRAD_N_MAX2( IDIM ), &
                                ( JTT_INV * U_DT( IDIM, IPHASE, GI ) )**2 &
                                + 4. * SUM( ( UFENX_ALL( 1:NDIM, U_ILOC, GI ) * U_DX_ALL( 1:NDIM, IDIM, IPHASE, GI ) )**2 ) )
                            END DO
                        END DO

                        DO IDIM = 1, NDIM_VEL
                            P_STAR_U( IDIM, IPHASE, GI ) = U_NONLIN_SHOCK_COEF / MAX( TOLER, SQRT( STAR_U_COEF( IDIM, IPHASE, GI )**2 * U_GRAD_N_MAX2( IDIM ) ) )
                        END DO

                        IF ( RESID_BASED_STAB_DIF==1 ) THEN

                            U_R2_COEF( : ) = RESID_U( :, IPHASE, GI )**2

                        ELSE IF ( RESID_BASED_STAB_DIF==2 ) THEN

                            U_R2_COEF( : ) = MAX( 0.0, A_DOT_U( :, IPHASE, GI ) * RESID_U( :, IPHASE, GI ) )

                        ELSE IF ( RESID_BASED_STAB_DIF==3 ) THEN ! Max of two previous methods.

                            U_R2_COEF( : ) = MAX( RESID_U( :, IPHASE, GI )**2, A_DOT_U( :, IPHASE, GI ) * RESID_U( :, IPHASE, GI ) )

                        END IF

                        DIF_STAB_U( :, IPHASE, GI ) = U_R2_COEF( : ) * P_STAR_U( :, IPHASE, GI ) / U_GRAD_NORM2( :, IPHASE, GI )

                    END DO
                END DO

                DIF_STAB_U = MAX(0.0, DIF_STAB_U)




                IF ( STRESS_FORM_STAB ) THEN! stress form of viscosity...

                   DO IDIM=1,NDIM
                      DO JDIM=1,NDIM
                         TEN_XX( IDIM, JDIM, :, : ) = SQRT( DIF_STAB_U( IDIM, :, : )  *  DIF_STAB_U( JDIM, :, : ) )
                      END DO
                   END DO
                   TEN_VOL=0.0

                   STRESS_IJ_ELE=0.0

                   DO U_JLOC = 1, U_NLOC
                        DO U_ILOC = 1, U_NLOC

                            DO GI = 1, CV_NGI
                                DO IPHASE = 1, NPHASE
                                        IF(IDIVID_BY_VOL_FRAC==1) THEN
                                           CALL CALC_STRESS_TEN( STRESS_IJ_ELE( :, :, IPHASE, U_ILOC, U_JLOC ), ZERO_OR_TWO_THIRDS, NDIM, &
        ( -UFEN( U_ILOC, GI )*VOL_FRA_GI_DX_ALL(1:NDIM,IPHASE,GI) + UFENX_ALL( 1:NDIM, U_ILOC, GI )*VOL_FRA_GI(IPHASE,GI) ),  UFENX_ALL( 1:NDIM, U_JLOC, GI )* DETWEI( GI ), TEN_XX( :, :, IPHASE, GI ), TEN_VOL(IPHASE,GI) )
                                        ELSE
                                           CALL CALC_STRESS_TEN( STRESS_IJ_ELE( :, :, IPHASE, U_ILOC, U_JLOC ), ZERO_OR_TWO_THIRDS, NDIM, &
                                           UFENX_ALL( 1:NDIM, U_ILOC, GI ), UFENX_ALL( 1:NDIM, U_JLOC, GI )* DETWEI( GI ), TEN_XX( :, :, IPHASE, GI ), TEN_VOL(IPHASE,GI) )
                                        ENDIF
                                END DO
                            END DO

                            DO IPHASE = 1, NPHASE
                               JPHASE = IPHASE
                               DO IDIM = 1, NDIM_VEL
                                  DO JDIM = 1, NDIM_VEL

                                     DIAG_BIGM_CON( IDIM, JDIM, IPHASE, JPHASE, U_ILOC, U_JLOC, ELE )  &
                                                = DIAG_BIGM_CON( IDIM, JDIM, IPHASE, JPHASE, U_ILOC, U_JLOC, ELE ) &
                                                + STRESS_IJ_ELE( IDIM, JDIM, IPHASE, U_ILOC, U_JLOC )
                                     IF(PIVIT_ON_VISC) THEN
                                        I = IDIM+(IPHASE-1)*NDIM_VEL+(U_ILOC-1)*NDIM_VEL*NPHASE
                                        J = JDIM+(JPHASE-1)*NDIM_VEL+(U_JLOC-1)*NDIM_VEL*NPHASE
                                        PIVIT_MAT( I,J, ELE )  &
                                        = PIVIT_MAT( I,J, ELE ) + STRESS_IJ_ELE( IDIM, JDIM, IPHASE, U_ILOC, U_JLOC )
                                     ENDIF
                                  END DO
                               END DO

                            END DO

                        END DO
                   END DO

                ELSE ! endof IF ( STRESS_FORM_STAB ) THEN ELSE - stress form of viscosity...
                ! Place the diffusion term into matrix...
                   DO U_ILOC = 1, U_NLOC
                      DO U_JLOC = 1, U_NLOC
                         DO IPHASE = 1, NPHASE
                            JPHASE = IPHASE

                            VLK_UVW = 0.0
                            DO GI = 1, CV_NGI
                                VLKNN = SUM( UFENX_ALL( 1:NDIM, U_ILOC, GI ) * UFENX_ALL( 1:NDIM, U_JLOC, GI ) ) * DETWEI( GI )
                                VLK_UVW( : ) = VLK_UVW( : ) + DIF_STAB_U( :, IPHASE, GI ) * VLKNN
                            END DO

                            DO IDIM = 1, NDIM_VEL
                                JDIM = IDIM
                                IF ( .NOT.JUST_BL_DIAG_MAT ) THEN
                                    IF ( NO_MATRIX_STORE ) THEN
                                        LOC_U_RHS( IDIM, IPHASE, U_ILOC ) = LOC_U_RHS( IDIM, IPHASE, U_ILOC ) &
                                        - VLK_UVW( IDIM ) * LOC_U( IDIM, IPHASE, U_JLOC )
                                    ELSE
                                        DIAG_BIGM_CON( IDIM, JDIM, IPHASE, JPHASE, U_ILOC, U_JLOC, ELE )  &
                                        = DIAG_BIGM_CON( IDIM, JDIM, IPHASE, JPHASE, U_ILOC, U_JLOC, ELE ) + VLK_UVW( IDIM )
                                    END IF
                                    IF(PIVIT_ON_VISC) THEN
                                        I = IDIM+(IPHASE-1)*NDIM_VEL+(U_ILOC-1)*NDIM_VEL*NPHASE
                                        J = JDIM+(JPHASE-1)*NDIM_VEL+(U_JLOC-1)*NDIM_VEL*NPHASE
                                        PIVIT_MAT( I,J, ELE )  &
                                        = PIVIT_MAT( I,J, ELE ) + VLK_UVW( IDIM )
                                    ENDIF
                                END IF
                            END DO

                        END DO
                    END DO
                END DO
              ENDIF  ! endof IF ( STRESS_FORM_STAB ) THEN ELSE





              ! Place the diffusion term into matrix for between element diffusion stabilization...
              IF ( BETWEEN_ELE_STAB ) THEN
                 ! we store these vectors in order to try and work out the between element
                 ! diffusion/viscocity.
                 DO U_ILOC = 1, U_NLOC
                    DO U_JLOC = 1, U_NLOC
                       MAT_ELE( U_ILOC, U_JLOC, ELE ) = MAT_ELE( U_ILOC, U_JLOC, ELE ) + &
                            SUM( UFEN( U_ILOC, : ) * UFEN( U_JLOC,  : ) * DETWEI( : ) )
                    END DO
                 END DO

                 DO U_ILOC = 1, U_NLOC
                    DO IPHASE = 1, NPHASE
                       DO GI = 1, CV_NGI
                          ! we store these vectors in order to try and work out the between element
                          ! diffusion/viscocity.
                          DIFF_FOR_BETWEEN_U( :, IPHASE, U_ILOC, ELE ) = DIFF_FOR_BETWEEN_U( :, IPHASE, U_ILOC, ELE ) &
                               + UFEN( U_ILOC, GI ) * DETWEI( GI ) * DIF_STAB_U( :, IPHASE, GI )
                       END DO
                    END DO
                 END DO
                 ! End of IF(BETWEEN_ELE_STAB) THEN...
              END IF

              ! Place the diffusion term into matrix for between element diffusion stabilization...
              IF ( THERMAL_STAB_VISC ) THEN

                 ! we store these vectors in order to try and work out the between element
                 ! diffusion/viscocity.
                 DO CV_ILOC = 1, CV_NLOC
                    DO CV_JLOC = 1, CV_NLOC
                       MAT_ELE_CV_LOC( CV_ILOC, CV_JLOC ) = &
                            !SUM( CVFEN( CV_ILOC, : ) * CVFEN( CV_JLOC,  : ) * DETWEI( : ) )
                            SUM( CVN( CV_ILOC, : ) * CVFEN( CV_JLOC,  : ) * DETWEI( : ) )
                    END DO
                 END DO
                 
                 DIFF_FOR_BETWEEN_CV = 0.0

                 DO CV_ILOC = 1, CV_NLOC
                    DO IPHASE = 1, NPHASE
                       DO GI = 1, CV_NGI
                          ! we store these vectors in order to try and work out the between element
                          ! diffusion/viscocity.
                          DIFF_FOR_BETWEEN_CV( :, IPHASE, CV_ILOC ) = DIFF_FOR_BETWEEN_CV( :, IPHASE, CV_ILOC ) &
                               !+ CVFEN( CV_ILOC, GI ) * DETWEI( GI ) * DIF_STAB_U( :, IPHASE, GI )
                               + CVN( CV_ILOC, GI ) * DETWEI( GI ) * DIF_STAB_U( :, IPHASE, GI )
                       END DO
                    END DO
                 END DO

                 INV_MAT_ELE_CV_LOC = INVERSE( MAT_ELE_CV_LOC )
                 DO IPHASE = 1, NPHASE
                    DO IDIM=1,NDIM
                       DIFFCV( IDIM,IPHASE,: ) = MATMUL( INV_MAT_ELE_CV_LOC(:,:), DIFF_FOR_BETWEEN_CV( IDIM,IPHASE,:) )
                    END DO
                 END DO
                 DIFFCV = MAX( 0.0, DIFFCV )

                 DO IDIM=1,NDIM
                    DO JDIM=1,NDIM
                       DIFFCV_TEN(IDIM,JDIM, :,:) = SQRT( DIFFCV(IDIM, :,:) * DIFFCV(JDIM, :,:) )
                    END DO
                 END DO

                 DIFFCV_TEN_ELE(:,:, :,:,ELE) = DIFFCV_TEN

                 ! End of IF( THERMAL_STAB_VISC ) THEN...
              END IF
     
               ! endof IF(RESID_BASED_STAB_DIF.NE.0) THEN
             END IF

            ! copy local memory
            DO U_ILOC = 1, U_NLOC
                U_INOD = U_NDGLN( ( ELE - 1 ) * U_NLOC + U_ILOC )
                DO IPHASE = 1, NPHASE
                    DO IDIM = 1, NDIM_VEL
                        I = U_INOD + (IDIM-1)*U_NONODS + (IPHASE-1)*NDIM_VEL*U_NONODS
                        U_RHS( IDIM, IPHASE, U_INOD ) = U_RHS( IDIM, IPHASE, U_INOD ) + LOC_U_RHS( IDIM, IPHASE, U_ILOC )
                    END DO
                END DO
            END DO

        END DO Loop_Elements



        IF ( Q_SCHEME ) THEN

           THERM_U_DIFFUSION = 0.0
           THERM_U_DIFFUSION_VOL = 0.0

           IF ( THERMAL_STAB_VISC ) THEN ! Petrov-Galerkin visc...
              RCOUNT_NODS = 0.0
              DO ELE = 1, TOTELE
                 DO MAT_ILOC=1,MAT_NLOC
                    MAT_NOD = MAT_NDGLN( (ELE-1)*MAT_NLOC + MAT_ILOC )
                    THERM_U_DIFFUSION( :,:,:,MAT_NOD ) = THERM_U_DIFFUSION( :,:,:,MAT_NOD ) + DIFFCV_TEN_ELE( :,:,:,MAT_ILOC,ELE ) * MASS_ELE( ELE )
                    RCOUNT_NODS( MAT_NOD ) = RCOUNT_NODS( MAT_NOD ) + MASS_ELE( ELE )
                 END DO
              END DO
              DO MAT_NOD = 1, MAT_NONODS
                 THERM_U_DIFFUSION( :,:,:,MAT_NOD ) = THERM_U_DIFFUSION( :,:,:,MAT_NOD ) / RCOUNT_NODS( MAT_NOD )
                 THERM_U_DIFFUSION_VOL( :,MAT_NOD ) = 0.0
              END DO
           END IF

           ! Put the fluid viscocity (also includes LES viscocity) into the Q-scheme thermal viscocity
           IF ( THERMAL_FLUID_VISC .AND. THERMAL_LES_VISC) THEN
              THERM_U_DIFFUSION = THERM_U_DIFFUSION + UDIFFUSION_ALL
              THERM_U_DIFFUSION_VOL = THERM_U_DIFFUSION_VOL + UDIFFUSION_VOL_ALL
           ELSE IF ( THERMAL_FLUID_VISC ) THEN
              THERM_U_DIFFUSION = THERM_U_DIFFUSION + UDIFFUSION
              THERM_U_DIFFUSION_VOL = THERM_U_DIFFUSION_VOL + UDIFFUSION_VOL
           END IF

        END IF


        !!XXXXXXXXXXXXXXXXXXXXXXXXXXXXXXXXXXXXXXXXXXXXXXXXXXXXXXXXXXXXXXXXXXXXXXXXXXXXXXXXXXXXXXXXXXXXXXXXXXXXXXXXXXXXXXXXXXXXXXXXX!!
        !!XXXXXXXXXXXXXXXXXXXXXXXXXXXXXXXXXXXXXXXXXXXXXXXXXXXXXXXXXXXXXXXXXXXXXXXXXXXXXXXXXXXXXXXXXXXXXXXXXXXXXXXXXXXXXXXXXXXXXXXXX!!


        !! *************************loop over surfaces*********************************************
        ! at some pt we need to merge these 2 loops but there is a bug when doing that!!!!!

        ! **********REVIEWER 3-START**********************
        DISC_PRES = ( CV_NONODS == TOTELE * CV_NLOC )

        Loop_Elements2: DO ELE = 1, TOTELE

           if (IsParallel()) then
            if (.not. assemble_ele(pressure,ele)) then
               skip=.true.
               neighbours=>ele_neigh(pressure,ele)
               do nb=1,size(neighbours)
                  if (neighbours(nb)<=0) cycle 
                  if (assemble_ele(pressure,neighbours(nb))) then
                     skip=.false.
                     exit
                  end if
               end do
               if (skip) cycle
            end if
         end if
                

            ! for copy local memory copying...
            LOC_U_RHS = 0.0

            Between_Elements_And_Boundary: DO IFACE = 1, NFACE
                ELE2  = FACE_ELE( IFACE, ELE )
                SELE2 = MAX( 0, - ELE2 )
                SELE  = SELE2
                ELE2  = MAX( 0, + ELE2 )

                ! Find COUNT_ELE
                IF(.NOT.NO_MATRIX_STORE) THEN
                    DO COUNT=FINELE(ELE), FINELE(ELE+1)-1
                        IF(ELE2==COLELE(COUNT)) COUNT_ELE=COUNT
                    END DO
                ENDIF

                ! The surface nodes on element face IFACE.
                U_SLOC2LOC( : ) = U_SLOCLIST( IFACE, : )
                CV_SLOC2LOC( : ) = CV_SLOCLIST( IFACE, : )

                ! Recalculate the normal...
                DO CV_ILOC = 1, CV_NLOC
                    X_INOD = X_NDGLN( (ELE-1)*X_NLOC + CV_ILOC )
                    XL_ALL(:,CV_ILOC) = X_ALL( :, X_INOD )
                END DO

                ! Recalculate the normal...
                DO CV_SILOC = 1, CV_SNLOC
                    CV_ILOC = CV_SLOC2LOC( CV_SILOC )
                    X_INOD = X_NDGLN( (ELE-1)*X_NLOC + CV_ILOC )
                    XSL_ALL( :, CV_SILOC ) = X_ALL( :, X_INOD )
                END DO

                CALL DGSIMPLNORM_ALL( CV_NLOC, CV_SNLOC, NDIM, &
                XL_ALL, XSL_ALL, NORMX_ALL )

                CALL DGSDETNXLOC2_ALL( CV_SNLOC, SBCVNGI, NDIM, &
                XSL_ALL, &
                SBCVFEN, SBCVFENSLX, SBCVFENSLY, SBCVFEWEIGH, SDETWE, SAREA, &
                SNORMXN_ALL, &
                NORMX_ALL )

                If_ele2_notzero_1: IF(ELE2 /= 0) THEN
                    ! ***********SUBROUTINE DETERMINE_OTHER_SIDE_FACE - START************

                    If_stored: IF(STORED_OTHER_SIDE) THEN

                        U_ILOC_OTHER_SIDE( : ) = STORED_U_ILOC_OTHER_SIDE( :, IFACE, ELE )
                        U_OTHER_LOC( : )       = STORED_U_OTHER_LOC( :, IFACE, ELE )
                        MAT_OTHER_LOC( : )     = STORED_MAT_OTHER_LOC( :, IFACE, ELE )

                    ELSE If_stored

                        IF ( IS_OVERLAPPING ) THEN
                            U_OTHER_LOC=0
                            U_ILOC_OTHER_SIDE=0
                            IF( XU_NLOC == 1 ) THEN ! For constant vel basis functions...
                                DO ILEV = 1, CV_NLOC
                                    U_ILOC_OTHER_SIDE( 1 +(ILEV-1)*U_SNLOC/CV_NLOC) &
                                    = 1 + (ILEV-1)*U_NLOC/CV_NLOC
                                    U_OTHER_LOC( 1 + (ILEV-1)*U_NLOC/CV_NLOC) &
                                    = 1 + (ILEV-1)*U_NLOC/CV_NLOC
                                END DO
                            ELSE
                                DO U_SILOC = 1, U_SNLOC/CV_NLOC
                                    U_ILOC = U_SLOC2LOC( U_SILOC )
                                    U_INOD = XU_NDGLN(( ELE - 1 ) * XU_NLOC + U_ILOC )
                                    DO U_ILOC2 = 1, U_NLOC/CV_NLOC
                                        U_INOD2 = XU_NDGLN(( ELE2 - 1 ) * XU_NLOC + U_ILOC2 )
                                        IF ( U_INOD2 == U_INOD ) THEN
                                            DO ILEV = 1, CV_NLOC
                                                U_ILOC_OTHER_SIDE( U_SILOC +(ILEV-1)*U_SNLOC/CV_NLOC) &
                                                = U_ILOC2 + (ILEV-1)*U_NLOC/CV_NLOC
                                                U_OTHER_LOC( U_ILOC + (ILEV-1)*U_NLOC/CV_NLOC) &
                                                = U_ILOC2 + (ILEV-1)*U_NLOC/CV_NLOC
                                            END DO
                                        END IF
                                    END DO
                                END DO
                            END IF
                        ELSE ! Not overlapping...
                            U_OTHER_LOC=0
                            U_ILOC_OTHER_SIDE=0
                            IF( XU_NLOC == 1 ) THEN ! For constant vel basis functions...
                                U_ILOC_OTHER_SIDE( 1 ) = 1
                                U_OTHER_LOC( 1 )= 1
                            ELSE
                                DO U_SILOC = 1, U_SNLOC
                                    U_ILOC = U_SLOC2LOC( U_SILOC )
                                    U_INOD = XU_NDGLN( ( ELE - 1 ) * U_NLOC + U_ILOC )
                                    DO U_ILOC2 = 1, U_NLOC
                                        U_INOD2 = XU_NDGLN(( ELE2 - 1 ) * U_NLOC + U_ILOC2 )
                                        IF ( U_INOD2 == U_INOD ) THEN
                                            U_ILOC_OTHER_SIDE( U_SILOC ) = U_ILOC2
                                            U_OTHER_LOC( U_ILOC )=U_ILOC2
                                        END IF
                                    END DO
                                END DO
                            ENDIF
                        ENDIF

                        MAT_OTHER_LOC=0
                        DO MAT_SILOC = 1, CV_SNLOC
                            MAT_ILOC = CV_SLOC2LOC( MAT_SILOC )
                            MAT_INOD = X_NDGLN(( ELE - 1 ) * MAT_NLOC + MAT_ILOC )
                            DO MAT_ILOC2 = 1, MAT_NLOC
                                MAT_INOD2 = X_NDGLN(( ELE2 - 1 ) * MAT_NLOC + MAT_ILOC2 )
                                IF ( MAT_INOD2 == MAT_INOD ) THEN
                                    MAT_OTHER_LOC( MAT_ILOC )=MAT_ILOC2
                                END IF
                            END DO
                        END DO

                        IF ( ISTORED_OTHER_SIDE.NE.0 ) THEN

                            STORED_U_ILOC_OTHER_SIDE( :, IFACE, ELE ) = U_ILOC_OTHER_SIDE( : )
                            STORED_U_OTHER_LOC( :, IFACE, ELE )       = U_OTHER_LOC( : )
                            STORED_MAT_OTHER_LOC( :, IFACE, ELE )     = MAT_OTHER_LOC( : )

                        END IF


                    END IF If_stored

                   ! ***********SUBROUTINE DETERMINE_OTHER_SIDE_FACE - END************
                END IF If_ele2_notzero_1



                ! ********Mapping to local variables****************
                ! CV variables...
                DO CV_SILOC = 1, CV_SNLOC
                    CV_ILOC = CV_SLOC2LOC( CV_SILOC )
                    CV_INOD = CV_NDGLN( (ELE-1)*CV_NLOC + CV_ILOC )
                    MAT_INOD = MAT_NDGLN( (ELE-1)*CV_NLOC + CV_ILOC )
                    IF ( ELE2 /= 0) THEN
                        CV_ILOC2 = MAT_OTHER_LOC( CV_ILOC )
                        CV_INOD2 = CV_NDGLN( (ELE2-1)*CV_NLOC + CV_ILOC2 )
                        MAT_INOD2 = MAT_NDGLN( (ELE2-1)*CV_NLOC + CV_ILOC2 )
                    ELSE
                        CV_ILOC2 = CV_ILOC
                        CV_INOD2 = CV_INOD
                        MAT_INOD2 = MAT_INOD
                    END IF

                    IF(IGOT_VOL_X_PRESSURE==1) THEN
                       SLOC_UDEN( :, CV_SILOC )  = UDEN( :, CV_INOD ) * FEM_VOL_FRAC( :, CV_INOD )
                       SLOC2_UDEN( :, CV_SILOC ) = UDEN( :, CV_INOD2 ) * FEM_VOL_FRAC( :, CV_INOD2 )
                       SLOC_UDENOLD( :, CV_SILOC ) = UDENOLD( :, CV_INOD ) * FEM_VOL_FRAC( :, CV_INOD )
                       SLOC2_UDENOLD( :, CV_SILOC ) = UDENOLD( :, CV_INOD2 ) * FEM_VOL_FRAC( :, CV_INOD2 )
                    ELSE
                       SLOC_UDEN( :, CV_SILOC )  = UDEN( :, CV_INOD )
                       SLOC2_UDEN( :, CV_SILOC ) = UDEN( :, CV_INOD2 )
                       SLOC_UDENOLD( :, CV_SILOC ) = UDENOLD( :, CV_INOD )
                       SLOC2_UDENOLD( :, CV_SILOC ) = UDENOLD( :, CV_INOD2 )
                    ENDIF

                    IF(IDIVID_BY_VOL_FRAC+IGOT_VOL_X_PRESSURE.GE.1) THEN
                       SLOC_VOL_FRA( :, CV_SILOC )  = FEM_VOL_FRAC( :, CV_INOD )
                       SLOC2_VOL_FRA( :, CV_SILOC ) = FEM_VOL_FRAC( :, CV_INOD2 )
                    ENDIF

                    IF ( GOT_DIFFUS ) THEN
                        DO IPHASE = 1, NPHASE
                           IF ( ELE2 /= 0) THEN ! Only put LES visc. if not on the boundary of the domain...
                              SLOC_UDIFFUSION( 1:NDIM, 1:NDIM, IPHASE, CV_SILOC ) = UDIFFUSION_ALL( 1:NDIM, 1:NDIM, IPHASE, MAT_INOD )
                              SLOC_UDIFFUSION_VOL( IPHASE, CV_SILOC ) = UDIFFUSION_VOL_ALL( IPHASE, MAT_INOD )
                              SLOC2_UDIFFUSION( 1:NDIM, 1:NDIM, IPHASE, CV_SILOC ) = UDIFFUSION_ALL( 1:NDIM, 1:NDIM, IPHASE, MAT_INOD2 )
                              SLOC2_UDIFFUSION_VOL( IPHASE, CV_SILOC ) = UDIFFUSION_VOL_ALL( IPHASE, MAT_INOD2 )
                           ELSE
                              ! set to 0.0 for free-slip
                              SLOC_UDIFFUSION( 1:NDIM, 1:NDIM, IPHASE, CV_SILOC ) = UDIFFUSION( 1:NDIM, 1:NDIM, IPHASE, MAT_INOD ) !* 0.
                              SLOC_UDIFFUSION_VOL( IPHASE, CV_SILOC ) = UDIFFUSION_VOL( IPHASE, MAT_INOD ) !* 0.
                              SLOC2_UDIFFUSION( 1:NDIM, 1:NDIM, IPHASE, CV_SILOC ) = UDIFFUSION( 1:NDIM, 1:NDIM, IPHASE, MAT_INOD2 ) !* 0.
                              SLOC2_UDIFFUSION_VOL( IPHASE, CV_SILOC ) = UDIFFUSION_VOL( IPHASE, MAT_INOD2 ) !* 0.
                           ENDIF
                        END DO
                    END IF
                END DO

                DO U_SILOC = 1, U_SNLOC
                    U_ILOC = U_SLOC2LOC( U_SILOC )
                    U_INOD = U_NDGLN( (ELE-1)*U_NLOC + U_ILOC )
                    IF ( ELE2 /= 0 ) THEN
                        U_ILOC2 = U_ILOC_OTHER_SIDE( U_SILOC )
                        U_INOD2 = U_NDGLN((ELE2-1)*U_NLOC + U_ILOC2 )
                    ELSE
                        U_ILOC2 = U_ILOC
                        U_INOD2 = U_INOD
                    END IF
                    DO IPHASE = 1, NPHASE
                        IF ( GOT_DIFFUS ) THEN
                            SLOC_DUX_ELE_ALL( 1:NDIM_VEL, 1:NDIM, IPHASE, U_SILOC ) = DUX_ELE_ALL( 1:NDIM_VEL, 1:NDIM, IPHASE, U_ILOC, ELE )
                            SLOC_DUOLDX_ELE_ALL( 1:NDIM_VEL, 1:NDIM, IPHASE, U_SILOC ) = DUOLDX_ELE_ALL( 1:NDIM_VEL, 1:NDIM, IPHASE, U_ILOC, ELE )
                            IF(ELE2 /= 0) THEN
                                SLOC2_DUX_ELE_ALL( 1:NDIM_VEL, 1:NDIM, IPHASE, U_SILOC ) = DUX_ELE_ALL( 1:NDIM_VEL, 1:NDIM, IPHASE, U_ILOC2, ELE2 )
                                SLOC2_DUOLDX_ELE_ALL( 1:NDIM_VEL, 1:NDIM, IPHASE, U_SILOC ) = DUOLDX_ELE_ALL( 1:NDIM_VEL, 1:NDIM, IPHASE, U_ILOC2, ELE2 )
                            ELSE
                                SLOC2_DUX_ELE_ALL( 1:NDIM_VEL, 1:NDIM, IPHASE, U_SILOC ) = DUX_ELE_ALL( 1:NDIM_VEL, 1:NDIM, IPHASE, U_ILOC, ELE )
                                SLOC2_DUOLDX_ELE_ALL( 1:NDIM_VEL, 1:NDIM, IPHASE, U_SILOC ) = DUOLDX_ELE_ALL( 1:NDIM_VEL, 1:NDIM, IPHASE, U_ILOC, ELE )
                            END IF
                        END IF
                    END DO
                END DO

                ! velocity variables...
                DO U_SILOC = 1, U_SNLOC
                    U_ILOC = U_SLOC2LOC( U_SILOC )
                    U_INOD = U_NDGLN( (ELE-1)*U_NLOC + U_ILOC )
                    IF ( ELE2 /= 0) THEN
                        U_ILOC2 = U_ILOC_OTHER_SIDE( U_SILOC )
                        U_INOD2 = U_NDGLN( (ELE2-1)*U_NLOC + U_ILOC2 )
                    ELSE
                        U_ILOC2 = U_ILOC
                        U_INOD2 = U_INOD
                    END IF
                    ! for normal calc...
                    DO IPHASE = 1, NPHASE

                        IF ( GOT_DIFFUS ) THEN
                            SLOC_DUX_ELE_ALL( 1:NDIM_VEL, 1:NDIM, IPHASE, U_SILOC ) = DUX_ELE_ALL( 1:NDIM_VEL, 1:NDIM, IPHASE, U_ILOC, ELE )
                            SLOC_DUOLDX_ELE_ALL( 1:NDIM_VEL, 1:NDIM, IPHASE, U_SILOC ) = DUOLDX_ELE_ALL( 1:NDIM_VEL, 1:NDIM, IPHASE, U_ILOC, ELE )
                            IF(ELE2 /= 0) THEN
                                SLOC2_DUX_ELE_ALL( 1:NDIM_VEL, 1:NDIM, IPHASE, U_SILOC ) = DUX_ELE_ALL( 1:NDIM_VEL, 1:NDIM, IPHASE, U_ILOC2, ELE2 )
                                SLOC2_DUOLDX_ELE_ALL( 1:NDIM_VEL, 1:NDIM, IPHASE, U_SILOC ) = DUOLDX_ELE_ALL( 1:NDIM_VEL, 1:NDIM, IPHASE, U_ILOC2, ELE2 )
                            ELSE
                                SLOC2_DUX_ELE_ALL( 1:NDIM_VEL, 1:NDIM, IPHASE, U_SILOC ) = DUX_ELE_ALL( 1:NDIM_VEL, 1:NDIM, IPHASE, U_ILOC, ELE )
                                SLOC2_DUOLDX_ELE_ALL( 1:NDIM_VEL, 1:NDIM, IPHASE, U_SILOC ) = DUOLDX_ELE_ALL( 1:NDIM_VEL, 1:NDIM, IPHASE, U_ILOC, ELE )
                            END IF
                        END IF

                        IF ( BETWEEN_ELE_STAB ) THEN
                            ! Calculate stabilization diffusion coefficient...
                            DO IDIM_VEL = 1, NDIM_VEL
                                SLOC_DIFF_FOR_BETWEEN_U( IDIM_VEL, IPHASE, U_SILOC ) = DIFF_FOR_BETWEEN_U( IDIM_VEL, IPHASE, U_ILOC, ELE )
                                IF ( ELE2 /= 0 ) THEN
                                    SLOC2_DIFF_FOR_BETWEEN_U( IDIM_VEL, IPHASE, U_SILOC ) = DIFF_FOR_BETWEEN_U( IDIM_VEL, IPHASE, U_ILOC2, ELE2 )
                                ELSE
                                    SLOC2_DIFF_FOR_BETWEEN_U( IDIM_VEL, IPHASE, U_SILOC ) = DIFF_FOR_BETWEEN_U( IDIM_VEL, IPHASE, U_ILOC, ELE )
                                END IF
                            END DO
                        END IF

                        ! U:
                        DO IDIM = 1, NDIM_VEL
                            SLOC_U( IDIM, IPHASE, U_SILOC ) = U_ALL( IDIM, IPHASE, U_INOD )
                            SLOC_UOLD( IDIM, IPHASE, U_SILOC ) = UOLD_ALL( IDIM, IPHASE, U_INOD )
                            SLOC2_U( IDIM, IPHASE, U_SILOC ) = U_ALL( IDIM, IPHASE, U_INOD2 )
                            SLOC2_UOLD( IDIM, IPHASE, U_SILOC ) = UOLD_ALL( IDIM, IPHASE, U_INOD2 )
                        END DO

                        DO IDIM = 1, NDIM
                            SLOC_NU( IDIM, IPHASE, U_SILOC ) = NU_ALL( IDIM, IPHASE, U_INOD )
                            SLOC_NUOLD( IDIM, IPHASE, U_SILOC ) = NUOLD_ALL( IDIM, IPHASE, U_INOD )
                            SLOC2_NU( IDIM, IPHASE, U_SILOC ) = NU_ALL( IDIM, IPHASE, U_INOD2 )
                            SLOC2_NUOLD( IDIM, IPHASE, U_SILOC ) = NUOLD_ALL( IDIM, IPHASE, U_INOD2 )
                        END DO

                    END DO
                END DO



                If_diffusion_or_momentum1: IF(GOT_DIFFUS .OR. GOT_UDEN) THEN
                    SDEN=0.0
                    SDENOLD=0.0
                    SDEN_KEEP=0.0 ; SDEN2_KEEP=0.0
                    SDENOLD_KEEP=0.0 ; SDENOLD2_KEEP=0.0
                    IF(IDIVID_BY_VOL_FRAC+IGOT_VOL_X_PRESSURE.GE.1) THEN
                       SVOL_FRA =0.0
                       SVOL_FRA2=0.0
                    ENDIF
                    DO CV_SILOC=1,CV_SNLOC
                        DO SGI=1,SBCVNGI
                            DO IPHASE=1, NPHASE
                                SDEN(IPHASE,SGI)=SDEN(IPHASE,SGI) + SBCVFEN(CV_SILOC,SGI) &
                                *0.5*(SLOC_UDEN(IPHASE,CV_SILOC)+SLOC2_UDEN(IPHASE,CV_SILOC)) *WITH_NONLIN
                                SDENOLD(IPHASE,SGI)=SDENOLD(IPHASE,SGI) + SBCVFEN(CV_SILOC,SGI) &
                                *0.5*(SLOC_UDENOLD(IPHASE,CV_SILOC)+SLOC2_UDENOLD(IPHASE,CV_SILOC)) *WITH_NONLIN

                                SDEN_KEEP(IPHASE,SGI)=SDEN_KEEP(IPHASE,SGI) + SBCVFEN(CV_SILOC,SGI) &
                                *SLOC_UDEN(IPHASE,CV_SILOC)*WITH_NONLIN
                                SDEN2_KEEP(IPHASE,SGI)=SDEN2_KEEP(IPHASE,SGI) + SBCVFEN(CV_SILOC,SGI) &
                                *SLOC2_UDEN(IPHASE,CV_SILOC)*WITH_NONLIN

                                SDENOLD_KEEP(IPHASE,SGI)=SDENOLD_KEEP(IPHASE,SGI) + SBCVFEN(CV_SILOC,SGI) &
                                *SLOC_UDENOLD(IPHASE,CV_SILOC)*WITH_NONLIN
                                SDENOLD2_KEEP(IPHASE,SGI)=SDENOLD2_KEEP(IPHASE,SGI) + SBCVFEN(CV_SILOC,SGI) &
                                *SLOC2_UDENOLD(IPHASE,CV_SILOC)*WITH_NONLIN
                                IF(IDIVID_BY_VOL_FRAC+IGOT_VOL_X_PRESSURE.GE.1) THEN
                                   SVOL_FRA(IPHASE,SGI) =SVOL_FRA(IPHASE,SGI) + SBCVFEN(CV_SILOC,SGI) *SLOC_VOL_FRA(IPHASE,CV_SILOC)
                                   SVOL_FRA2(IPHASE,SGI)=SVOL_FRA2(IPHASE,SGI)+ SBCVFEN(CV_SILOC,SGI) *SLOC2_VOL_FRA(IPHASE,CV_SILOC)
                                ENDIF
                            END DO
                        END DO
                    END DO

                    SUD_ALL=0.0
                    SUDOLD_ALL=0.0
                    DO U_SILOC=1,U_SNLOC
                        DO SGI=1,SBCVNGI
                            DO IPHASE=1, NPHASE
                                SUD_ALL(:,IPHASE,SGI)   =SUD_ALL(:,IPHASE,SGI)    + SBUFEN(U_SILOC,SGI)*SLOC_NU(:,IPHASE,U_SILOC)
                                SUDOLD_ALL(:,IPHASE,SGI)=SUDOLD_ALL(:,IPHASE,SGI) + SBUFEN(U_SILOC,SGI)*SLOC_NUOLD(:,IPHASE,U_SILOC)
                            END DO
                        END DO
                    END DO

                    SUD_ALL_KEEP=SUD_ALL

                    SUDOLD_ALL_KEEP=SUDOLD_ALL


                ENDIF If_diffusion_or_momentum1



                If_on_boundary_domain: IF(SELE /= 0) THEN
                    ! ***********SUBROUTINE DETERMINE_SUF_PRES - START************
                    ! Put the surface integrals in for pressure b.c.'s
                    ! that is add into C matrix and U_RHS. (DG velocities)

                    U_NLOC2 = MAX( 1, U_NLOC/CV_NLOC )
                    Loop_ILOC2: DO U_SILOC = 1, U_SNLOC
                        U_ILOC = U_SLOC2LOC( U_SILOC )
                        ILEV = (U_ILOC-1)/U_NLOC2 + 1

                        if( .not. is_overlapping ) ilev = 1

                        if(.not.got_c_matrix) IU_NOD = U_SNDGLN(( SELE - 1 ) * U_SNLOC + U_SILOC )

                        Loop_JLOC2: DO P_SJLOC = 1, P_SNLOC
                            P_JLOC = CV_SLOC2LOC( P_SJLOC )


                            if( ( .not. is_overlapping ) .or. ( p_jloc == ilev ) ) then
                                if(.not.got_c_matrix) JCV_NOD = P_SNDGLN(( SELE - 1 ) * P_SNLOC + P_SJLOC )

                                NMX_ALL = 0.0
                                IF(IGOT_VOL_X_PRESSURE==1) VOL_FRA_NMX_ALL(:,:) = 0.0
                                Loop_GaussPoints2: DO SGI = 1, SBCVNGI
                                    NMX_ALL(:) = NMX_ALL(:) + SNORMXN_ALL( :, SGI ) *SBUFEN( U_SILOC, SGI ) * SBCVFEN( P_SJLOC, SGI ) * SDETWE( SGI )
                                    IF(IGOT_VOL_X_PRESSURE==1) THEN
                                       DO IPHASE = 1, NPHASE
                                          VOL_FRA_NMX_ALL( :, IPHASE ) = VOL_FRA_NMX_ALL( :, IPHASE ) + SVOL_FRA( IPHASE,SGI ) * RNMX_ALL( : )
                                       END DO
                                    ENDIF
                                END DO Loop_GaussPoints2


                                ! Put into matrix

                                ! Find COUNT - position in matrix : FINMCY, COLMCY
                                IF ( .NOT.GOT_C_MATRIX ) THEN
                                    CALL USE_POSINMAT_C_STORE( COUNT, IU_NOD, JCV_NOD, &
                                    U_NONODS, FINDC, COLC, NCOLC, &
                                    IDO_STORE_AC_SPAR_PT, STORED_AC_SPAR_PT, POSINMAT_C_STORE, ELE, U_ILOC, P_JLOC, &
                                    TOTELE, U_NLOC, P_NLOC )
                                END IF

                                Loop_Phase2: DO IPHASE = 1, NPHASE
                                    IF( WIC_P_BC_ALL( SELE ) == WIC_P_BC_DIRICHLET ) THEN

                                        DO IDIM = 1, NDIM_VEL
                                            IF(IGOT_VOL_X_PRESSURE==1) THEN
                                               IF ( .NOT.GOT_C_MATRIX ) THEN
                                                   C( IDIM, IPHASE, COUNT ) = C( IDIM, IPHASE, COUNT ) &
                                                   + VOL_FRA_NMX_ALL( IDIM, IPHASE ) * SELE_OVERLAP_SCALE( P_JLOC )
                                               END IF
                                               LOC_U_RHS( IDIM, IPHASE, U_ILOC) =  LOC_U_RHS( IDIM, IPHASE, U_ILOC ) &
                                               - VOL_FRA_NMX_ALL( IDIM, IPHASE ) * SUF_P_BC_ALL( P_SJLOC + P_SNLOC * ( SELE - 1) ) * SELE_OVERLAP_SCALE( P_JLOC )
                                            ELSE
                                               IF ( .NOT.GOT_C_MATRIX ) THEN
                                                   C( IDIM, IPHASE, COUNT ) = C( IDIM, IPHASE, COUNT ) &
                                                   + NMX_ALL( IDIM ) * SELE_OVERLAP_SCALE( P_JLOC )
                                               END IF
                                               LOC_U_RHS( IDIM, IPHASE, U_ILOC) =  LOC_U_RHS( IDIM, IPHASE, U_ILOC ) &
                                               - NMX_ALL( IDIM ) * SUF_P_BC_ALL( P_SJLOC + P_SNLOC* ( SELE - 1 ) ) * SELE_OVERLAP_SCALE( P_JLOC )
                                            ENDIF
                                        END DO

                                    END IF

                                END DO Loop_Phase2
                            ENDIF



                        END DO Loop_JLOC2

                    END DO Loop_ILOC2
                   ! ***********SUBROUTINE DETERMINE_SUF_PRES - END************
                ENDIF If_on_boundary_domain





                If_ele2_notzero: IF(ELE2 /= 0) THEN

                    got_c_matrix1: if(.not.got_c_matrix) then
                        discontinuous_pres: IF(DISC_PRES) THEN

                            DO P_SJLOC = 1, CV_SNLOC
                                P_JLOC = CV_SLOC2LOC( P_SJLOC )
                                P_JNOD = P_NDGLN(( ELE - 1 ) * P_NLOC + P_JLOC )
                                P_JLOC2 = MAT_OTHER_LOC(P_JLOC)
                                P_JNOD2 = P_NDGLN(( ELE2 - 1 ) * P_NLOC + P_JLOC2 )
                                DO U_SILOC = 1, U_SNLOC
                                    U_ILOC = U_SLOC2LOC( U_SILOC )
                                    U_NLOC2 = MAX(1,U_NLOC/CV_NLOC)
                                    ILEV = (U_ILOC-1)/U_NLOC2 + 1
                                    IF( .NOT. IS_OVERLAPPING ) ILEV = 1

                                    IF( ( .NOT. IS_OVERLAPPING ) .OR. &
                                    (( MAT_OTHER_LOC( ILEV ) /= 0 )) ) THEN
                                        U_INOD = U_NDGLN( ( ELE - 1 ) * U_NLOC + U_ILOC )
                                        VNMX_ALL = 0.0
                                        DO SGI = 1, SBCVNGI
                                            RNN = SDETWE( SGI ) * SBUFEN( U_SILOC, SGI ) * SBCVFEN( P_SJLOC, SGI )
                                            VNMX_ALL = VNMX_ALL + SNORMXN_ALL( :, SGI ) * RNN
                                        END DO

                                        CALL USE_POSINMAT_C_STORE( COUNT, U_INOD, P_JNOD,  &
                                        U_NONODS, FINDC, COLC, NCOLC, &
                                        IDO_STORE_AC_SPAR_PT, STORED_AC_SPAR_PT, POSINMAT_C_STORE, ELE, U_ILOC, P_JLOC, &
                                        TOTELE, U_NLOC, P_NLOC )

                                        CALL USE_POSINMAT_C_STORE_SUF_DG( COUNT2, U_INOD, P_JNOD2,  &
                                        U_NONODS, FINDC, COLC, NCOLC, &
                                        IDO_STORE_AC_SPAR_PT, STORED_AC_SPAR_PT, POSINMAT_C_STORE_SUF_DG, ELE, IFACE, U_SILOC, P_SJLOC,  &
                                        TOTELE, NFACE, U_SNLOC, P_SNLOC )

                                        Loop_Phase5: DO IPHASE = 1, NPHASE
                                            COUNT_PHA  = COUNT  + ( IPHASE - 1 ) * NDIM_VEL * NCOLC
                                            COUNT_PHA2 = COUNT2 + ( IPHASE - 1 ) * NDIM_VEL * NCOLC
                                            ! weight integral according to non-uniform mesh spacing otherwise it will go unstable.
                                            IF( VOL_ELE_INT_PRES ) THEN
                                                ! bias the weighting towards bigger eles - works with 0.25 and 0.1 and not 0.01.
                                                MASSE = MASS_ELE( ELE ) + 0.25 * MASS_ELE( ELE2 )
                                                MASSE2 = MASS_ELE( ELE2 ) + 0.25 * MASS_ELE( ELE )
                                            ELSE ! Simple average (works well with IN_ELE_UPWIND=DG_ELE_UPWIND=2)...
                                                MASSE = 1.0
                                                MASSE2 = 1.0
                                            END IF

                                            ! SELE_OVERLAP_SCALE(P_JNOD) is the scaling needed to convert to overlapping element surfaces.
                                            IF ( .NOT.GOT_C_MATRIX ) THEN
                                                DO IDIM = 1, NDIM_VEL
                                                    C( IDIM, IPHASE, COUNT ) = C( IDIM, IPHASE, COUNT ) &
                                                    + VNMX_ALL( IDIM ) * SELE_OVERLAP_SCALE( P_JLOC ) * MASSE / ( MASSE + MASSE2 )

                                                    C( IDIM, IPHASE, COUNT2 ) = C( IDIM, IPHASE, COUNT2 ) &
                                                    - VNMX_ALL( IDIM ) * SELE_OVERLAP_SCALE( P_JLOC ) * MASSE / ( MASSE + MASSE2 )
                                                END DO
                                            END IF
                                        END DO Loop_Phase5
                                    ENDIF
                                END DO
                            END DO
                           !STOP 383
                        ENDIF discontinuous_pres
                    ENDIF got_c_matrix1

                    If_diffusion_or_momentum2: IF(GOT_DIFFUS .OR. GOT_UDEN) THEN
                        ! Calculate distance between centres of elements HDC
                        DO CV_ILOC = 1, CV_NLOC
                            X_INOD = X_NDGLN( (ELE2-1)*X_NLOC + CV_ILOC )
                            XL2_ALL(:,CV_ILOC) = X_ALL( :, X_INOD )
                        END DO

                        DO IDIM = 1, NDIM
                            C1 ( IDIM ) = SUM( XL_ALL( IDIM, : ) ) / REAL( X_NLOC )
                            C2 ( IDIM ) = SUM( XL2_ALL( IDIM, : ) ) / REAL( X_NLOC )
                        END DO
                        HDC = SQRT( SUM( ( C1 - C2 )**2 ) )

                        SUD2_ALL=0.0
                        SUDOLD2_ALL=0.0
                        DO U_SILOC=1,U_SNLOC
                            DO IPHASE=1, NPHASE
                                DO SGI=1,SBCVNGI
                                    SUD2_ALL(:,IPHASE,SGI)=SUD2_ALL(:,IPHASE,SGI) + SBUFEN(U_SILOC,SGI)*SLOC_NU(:,IPHASE,U_SILOC)
                                    SUDOLD2_ALL(:,IPHASE,SGI)=SUDOLD2_ALL(:,IPHASE,SGI) + SBUFEN(U_SILOC,SGI)*SLOC_NUOLD(:,IPHASE,U_SILOC)
                                END DO
                            END DO
                        END DO

                        SUD2_ALL_KEEP=SUD2_ALL

                        SUDOLD2_ALL_KEEP=SUDOLD2_ALL

                        IF(MOM_CONSERV) THEN
                            SUD_ALL=0.5*(SUD_ALL+SUD2_ALL)
                            SUDOLD_ALL=0.5*(SUDOLD_ALL+SUDOLD2_ALL)
                        ENDIF

                    ENDIF If_diffusion_or_momentum2

                ELSE

                    DO IDIM = 1, NDIM
                       C1 ( IDIM ) = SUM( XL_ALL( IDIM, : ) ) / REAL( X_NLOC )
                       C2 ( IDIM ) = SUM( XSL_ALL( IDIM, : ) ) / REAL( CV_SNLOC )
                       AVE_SNORMXN_ALL(IDIM) = SUM( SNORMXN_ALL( IDIM, : )) / REAL(SBCVNGI)
                    END DO
! use 2* because the value of HD being used is measured between the centres of neighbouring elements. 
!                    HDC = 2.*SQRT( SUM( ( C1 - C2 )**2 ) )
! Take the mean normal component of the distance vector to the surface...
                    HDC = 2.*SQRT( SUM( (( C1 - C2 )*AVE_SNORMXN_ALL)**2 ) )

                END IF If_ele2_notzero


                IF ( GOT_UDEN ) THEN
                   IF ( MOM_CONSERV ) THEN
                      IF ( SELE2 /= 0 ) THEN
                         SUD2_ALL=0.0 ; SUDOLD2_ALL=0.0
                         DO IPHASE = 1, NPHASE
                            
                            DO IDIM = 1, NDIM
                               IF ( WIC_U_BC_ALL_ADV( IDIM, IPHASE, SELE2 ) == WIC_U_BC_DIRICHLET ) THEN
                                  DO U_SILOC = 1, U_SNLOC
                                     DO SGI = 1, SBCVNGI
                                        SUD2_ALL(IDIM,IPHASE,SGI) = SUD2_ALL(IDIM,IPHASE,SGI) + &
                                             SBUFEN(U_SILOC,SGI) * suf_nu_bc_all( idim,iphase,u_siloc + u_SNLOC * ( sele2 - 1 ) )
                                        SUDOLD2_ALL(IDIM,IPHASE,SGI) = SUDOLD2_ALL(IDIM,IPHASE,SGI) + &
                                             SBUFEN(U_SILOC,SGI) * suf_nu_bc_all( idim,iphase,u_siloc + u_SNLOC * ( sele2 - 1 ) )
                                     END DO
                                  END DO
                               END IF
                            END DO
                         
                            DO SGI = 1, SBCVNGI
                               SNDOTQ(IPHASE,SGI) = SUM( SUD_ALL(:,IPHASE,SGI) * SNORMXN_ALL(:,SGI) )
                               SNDOTQOLD(IPHASE,SGI) = SUM( SUDOLD_ALL(:,IPHASE,SGI) * SNORMXN_ALL(:,SGI) )
                            END DO
   
                         END DO

                         SINCOME = 0.5 + 0.5 * SIGN( 1.0, -SNDOTQ )
                         SINCOMEOLD = 0.5 + 0.5 * SIGN( 1.0, -SNDOTQOLD )

                         
                         DO IPHASE = 1, NPHASE

                            DO IDIM = 1, NDIM
                               IF ( WIC_U_BC_ALL( IDIM, IPHASE, SELE2 ) == WIC_U_BC_DIRICHLET ) THEN
                                  DO SGI = 1, SBCVNGI
                                     SUD_ALL(IDIM,IPHASE,SGI) = SINCOME(IPHASE,SGI) * 0.5 * (SUD_ALL(IDIM,IPHASE,SGI) + SUD2_ALL(IDIM,IPHASE,SGI) )  &
                                                              + (1.-SINCOME(IPHASE,SGI)) * SUD_ALL(IDIM,IPHASE,SGI) 
                                     SUDOLD_ALL(IDIM,IPHASE,SGI) = SINCOMEOLD(IPHASE,SGI) * 0.5 * (SUDOLD_ALL(IDIM,IPHASE,SGI) + SUDOLD2_ALL(IDIM,IPHASE,SGI) )  &
                                                                 + (1.-SINCOMEOLD(IPHASE,SGI)) * SUDOLD_ALL(IDIM,IPHASE,SGI)
                                  END DO
                               END IF
                            END DO
                            
                         END DO
                         
                      END IF
                   END IF
                END IF

                If_diffusion_or_momentum3: IF(GOT_DIFFUS .OR. GOT_UDEN) THEN
                    IF(BETWEEN_ELE_STAB) THEN
                        ! Calculate stabilization diffusion coefficient...

                        UDIFF_SUF_STAB=0.0
                        DO U_SILOC = 1, U_SNLOC
                            DO IPHASE=1,NPHASE
                                DO IDIM_VEL=1,NDIM_VEL
                                    DO IDIM=1,NDIM
                                        UDIFF_SUF_STAB(IDIM_VEL,IDIM,IDIM,IPHASE,: ) = UDIFF_SUF_STAB(IDIM_VEL,IDIM,IDIM,IPHASE,: )  &
                                        +SBUFEN(U_SILOC,:)*0.5*(  SLOC_DIFF_FOR_BETWEEN_U(IDIM_VEL, IPHASE, U_SILOC) &
                                        + SLOC2_DIFF_FOR_BETWEEN_U(IDIM_VEL, IPHASE, U_SILOC)  )

                                    END DO
                                END DO
                            END DO
                        END DO
                    END IF

                    DO IPHASE = 1, NPHASE
                        DO SGI = 1, SBCVNGI
                            SNDOTQ(IPHASE,SGI)    = SUM( SUD_ALL(:,IPHASE,SGI)*SNORMXN_ALL(:,SGI) )
                            SNDOTQOLD(IPHASE,SGI) = SUM( SUDOLD_ALL(:,IPHASE,SGI)*SNORMXN_ALL(:,SGI) )
                        END DO
                    END DO

                    SINCOME = 0.5 + 0.5 * SIGN( 1.0, -SNDOTQ )
                    SINCOMEOLD = 0.5 + 0.5 * SIGN( 1.0, -SNDOTQOLD )

                    SNDOTQ_IN  = 0.0
                    SNDOTQ_OUT = 0.0
                    SNDOTQOLD_IN  = 0.0
                    SNDOTQOLD_OUT = 0.0


                    IF( NON_LIN_DGFLUX ) THEN
                        DO IPHASE=1, NPHASE
                            DO SGI=1,SBCVNGI
                                SNDOTQ_KEEP(IPHASE,SGI)   = SUM( SUD_ALL_KEEP(:,IPHASE,SGI)*SNORMXN_ALL(:,SGI) )
                                SNDOTQ2_KEEP(IPHASE,SGI)   =SUM( SUD2_ALL_KEEP(:,IPHASE,SGI)*SNORMXN_ALL(:,SGI)  )

                                SNDOTQOLD_KEEP(IPHASE,SGI)   = SUM( SUDOLD_ALL_KEEP(:,IPHASE,SGI)*SNORMXN_ALL(:,SGI) )
                                SNDOTQOLD2_KEEP(IPHASE,SGI)   =SUM( SUDOLD2_ALL_KEEP(:,IPHASE,SGI)*SNORMXN_ALL(:,SGI)  )
                            END DO
                        END DO



                        IF ( ROE_AVE ) THEN ! perform Roe averaging....
                            do iphase = 1, nphase
                                do sgi = 1, SBCVNGI
                                    !  consider momentum normal to the element only...
                                    ! that is the ( (\rho u_n u_n)_left - (\rho u_n u_n)_right ) / ( (u_n)_left - (u_n)_right )
                                    SNDOTQ_ROE(IPHASE,SGI) =( SDEN_KEEP(IPHASE,SGI) * SNDOTQ_KEEP(IPHASE,SGI)**2 - &
                                    SDEN2_KEEP(IPHASE,SGI) * SNDOTQ2_KEEP(IPHASE,SGI)**2 ) &
                                    / tolfun(  SNDOTQ_KEEP(IPHASE,SGI) -  SNDOTQ2_KEEP(IPHASE,SGI) )

                                    SNDOTQOLD_ROE(IPHASE,SGI) =( SDENOLD_KEEP(IPHASE,SGI) * SNDOTQOLD_KEEP(IPHASE,SGI)**2 - &
                                    SDENOLD2_KEEP(IPHASE,SGI) * SNDOTQOLD2_KEEP(IPHASE,SGI)**2 ) &
                                    / tolfun(  SNDOTQOLD_KEEP(IPHASE,SGI) -  SNDOTQOLD2_KEEP(IPHASE,SGI) )
                                end do
                            end do
                            SINCOME = 0.5 + 0.5 * SIGN( 1.0, -SNDOTQ_ROE )
                            SINCOMEOLD = 0.5 + 0.5 * SIGN( 1.0, -SNDOTQOLD_ROE )
                        END IF


                        ELE3 = ELE2
                        IF ( ELE2==0 ) ELE3 = ELE

                        N_DOT_DU=0.0
                        N_DOT_DU2=0.0
                        N_DOT_DUOLD=0.0
                        N_DOT_DUOLD2=0.0
                        DO U_SILOC = 1, U_SNLOC

                            DO IPHASE = 1, NPHASE

                                do sgi = 1, SBCVNGI

                                    vel_dot(sgi)  =  sum( SUD_ALL(:,IPHASE,SGI) *snormxn_all(:,sgi) )
                                    vel_dot2(sgi) =  sum( SUD2_ALL(:,IPHASE,SGI)*snormxn_all(:,sgi) )

                                    velold_dot(sgi)  = sum( SUDOLD_ALL(:,IPHASE,SGI) *snormxn_all(:,sgi) )
                                    velold_dot2(sgi) = sum( SUDOLD2_ALL(:,IPHASE,SGI) *snormxn_all(:,sgi) )

                                    grad_fact(sgi) = sum( UFENX_ALL(1:NDIM,U_ILOC,1)*snormxn_ALL(:,SGI) )
                                end do

                                N_DOT_DU(iphase,:)  = N_DOT_DU(iphase,:)  + grad_fact(:)*vel_dot(:)
                                N_DOT_DU2(iphase,:) = N_DOT_DU2(iphase,:) + grad_fact(:)*vel_dot2(:)

                                N_DOT_DUOLD(iphase,:) = N_DOT_DUOLD(iphase,:)  + grad_fact(:)*velold_dot(:)
                                N_DOT_DUOLD2(iphase,:) = N_DOT_DUOLD2(iphase,:) + grad_fact(:)*velold_dot2(:)
                            END DO

                        END DO
                    END IF

                    ! Have a surface integral on element boundary...
                    ! Calculate the velocities either side of the element...
                    U_NODJ_SGI_IPHASE_ALL=0.0 ; U_NODI_SGI_IPHASE_ALL=0.0
                    UOLD_NODJ_SGI_IPHASE_ALL=0.0 ; UOLD_NODI_SGI_IPHASE_ALL=0.0

                    DO U_SILOC = 1, U_SNLOC
                        DO SGI=1,SBCVNGI
                            DO IPHASE=1, NPHASE
                                U_NODI_SGI_IPHASE_ALL(:,IPHASE,SGI) = U_NODI_SGI_IPHASE_ALL(:,IPHASE,SGI) + SBUFEN(U_SILOC,SGI) * SLOC_U(:,IPHASE,U_SILOC)
                                U_NODJ_SGI_IPHASE_ALL(:,IPHASE,SGI) = U_NODJ_SGI_IPHASE_ALL(:,IPHASE,SGI) + SBUFEN(U_SILOC,SGI) * SLOC2_U(:,IPHASE,U_SILOC)
                                UOLD_NODI_SGI_IPHASE_ALL(:,IPHASE,SGI) = UOLD_NODI_SGI_IPHASE_ALL(:,IPHASE,SGI) + SBUFEN(U_SILOC,SGI) * SLOC_UOLD(:,IPHASE,U_SILOC)
                                UOLD_NODJ_SGI_IPHASE_ALL(:,IPHASE,SGI) = UOLD_NODJ_SGI_IPHASE_ALL(:,IPHASE,SGI) + SBUFEN(U_SILOC,SGI) * SLOC2_UOLD(:,IPHASE,U_SILOC)
                            END DO
                        END DO
                    END DO

                    IF ( SELE2 /= 0 ) THEN

                       DO IPHASE = 1, NPHASE
                          DO IDIM = 1, NDIM
                             IF ( WIC_U_BC_ALL_VISC(IDIM,IPHASE,SELE2 ) == WIC_U_BC_DIRICHLET ) THEN
                                U_NODJ_SGI_IPHASE_ALL(IDIM,IPHASE,:) = 0.0
                                UOLD_NODJ_SGI_IPHASE_ALL(IDIM,IPHASE,:) = 0.0
                                DO U_SILOC = 1, U_SNLOC
                                   DO SGI = 1, SBCVNGI
                                      U_NODJ_SGI_IPHASE_ALL(IDIM,IPHASE,SGI) = U_NODJ_SGI_IPHASE_ALL(IDIM,IPHASE,SGI) + &
                                           SBUFEN(U_SILOC,SGI) * SUF_U_BC_ALL_VISC( IDIM,IPHASE,U_SILOC + U_SNLOC*(SELE2-1) )
                                      UOLD_NODJ_SGI_IPHASE_ALL(IDIM,IPHASE,SGI) = UOLD_NODJ_SGI_IPHASE_ALL(IDIM,IPHASE,SGI) + &
                                           SBUFEN(U_SILOC,SGI) * SUF_U_BC_ALL_VISC( IDIM,IPHASE,U_SILOC + U_SNLOC*(SELE2-1) )
                                   END DO
                                END DO
                             ENDIF
                          END DO
                       END DO
                    END IF





                    ! This sub should be used for stress and tensor viscocity replacing the rest...
                    If_GOT_DIFFUS2: IF(GOT_DIFFUS) THEN
                        CALL DIFFUS_CAL_COEFF_STRESS_OR_TENSOR( DIFF_COEF_DIVDX, &
                        DIFF_COEFOLD_DIVDX, STRESS_FORM, STRESS_FORM_STAB, ZERO_OR_TWO_THIRDS, &
                        U_SNLOC, U_NLOC, CV_SNLOC, CV_NLOC, MAT_NLOC, NPHASE, &
                        SBUFEN,SBCVFEN,SBCVNGI, NDIM_VEL, NDIM, SLOC_UDIFFUSION, SLOC_UDIFFUSION_VOL, SLOC2_UDIFFUSION, SLOC2_UDIFFUSION_VOL, UDIFF_SUF_STAB, &
                        HDC, &
                        U_NODJ_SGI_IPHASE_ALL,    U_NODI_SGI_IPHASE_ALL, &
                        UOLD_NODJ_SGI_IPHASE_ALL, UOLD_NODI_SGI_IPHASE_ALL, &
                        ELE, ELE2, SNORMXN_ALL,  &
                        SLOC_DUX_ELE_ALL, SLOC2_DUX_ELE_ALL,   SLOC_DUOLDX_ELE_ALL, SLOC2_DUOLDX_ELE_ALL,  &
                        SELE, STOTEL, WIC_U_BC_ALL_VISC, WIC_U_BC_DIRICHLET, SIMPLE_DIFF_CALC, DIFF_MIN_FRAC, DIFF_MAX_FRAC  )
                    ELSE If_GOT_DIFFUS2
                        DIFF_COEF_DIVDX   =0.0
                        DIFF_COEFOLD_DIVDX=0.0
                    END IF If_GOT_DIFFUS2
                    ! *************REVIEWER 3-END*************


                    ! *************REVIEWER 4-START*************

                    SNDOTQ_IN  = 0.0
                    SNDOTQ_OUT = 0.0
                    SNDOTQOLD_IN  = 0.0
                    SNDOTQOLD_OUT = 0.0

                    DO SGI=1,SBCVNGI
                        DO IPHASE=1, NPHASE
                            DO IDIM=1, NDIM_VEL

                                !FTHETA( SGI,IDIM,IPHASE )=0.5 !1.0  - should be 1. as there is no theta set for the internal part of an element.
                                FTHETA( IDIM,IPHASE,SGI )=1.0 ! 0.5

                                ! CENT_RELAX=1.0 (central scheme) =0.0 (upwind scheme).
                                IF( NON_LIN_DGFLUX ) THEN
                                    ! non-linear DG flux - if we have an oscillation use upwinding else use central scheme.
                                    CENT_RELAX = dg_oscilat_detect( SNDOTQ_KEEP(IPHASE,SGI), SNDOTQ2_KEEP(IPHASE,SGI), &
                                    N_DOT_DU(IPHASE,SGI), N_DOT_DU2(IPHASE,SGI), SINCOME(IPHASE,SGI), MASS_ELE(ELE), MASS_ELE(ELE2) )
                                    CENT_RELAX_OLD = dg_oscilat_detect( SNDOTQOLD_KEEP(IPHASE,SGI), SNDOTQOLD2_KEEP(IPHASE,SGI), &
                                    N_DOT_DUOLD(IPHASE,SGI), N_DOT_DUOLD2(IPHASE,SGI), SINCOMEOLD(IPHASE,SGI), MASS_ELE(ELE), MASS_ELE(ELE2) )
                                ELSE
                                    IF( UPWIND_DGFLUX ) THEN
                                        ! Upwind DG flux...
                                        CENT_RELAX    =0.0
                                        CENT_RELAX_OLD=0.0
                                    ELSE
                                        ! Central diff DG flux...
                                        CENT_RELAX    =1.0
                                        CENT_RELAX_OLD=1.0
                                    ENDIF
                                ENDIF
                                ! CENT_RELAX=1.0 (central scheme) =0.0 (upwind scheme).

                                SNDOTQ_IN(IDIM,IPHASE,SGI)    =SNDOTQ_IN(IDIM,IPHASE,SGI)  &
                                +FTHETA(IDIM,IPHASE,SGI)*SDEN(IPHASE,SGI)*SNDOTQ(IPHASE,SGI)  &
                                * (0.5 * CENT_RELAX + SINCOME(IPHASE,SGI)*(1.-CENT_RELAX))
                                SNDOTQ_OUT(IDIM,IPHASE,SGI)   =SNDOTQ_OUT(IDIM,IPHASE,SGI)  &
                                +FTHETA(IDIM,IPHASE,SGI)*SDEN(IPHASE,SGI)*SNDOTQ(IPHASE,SGI) &
                                * (0.5* CENT_RELAX + (1.-SINCOME(IPHASE,SGI))*(1.-CENT_RELAX))

                                SNDOTQOLD_IN(IDIM,IPHASE,SGI) =SNDOTQOLD_IN(IDIM,IPHASE,SGI)  &
                                +(1.-FTHETA(IDIM,IPHASE,SGI))*SDEN(IPHASE,SGI)*SNDOTQOLD(IPHASE,SGI)  &
                                * (0.5* CENT_RELAX_OLD + SINCOMEOLD(IPHASE,SGI)*(1.-CENT_RELAX_OLD))
                                SNDOTQOLD_OUT(IDIM,IPHASE,SGI)=SNDOTQOLD_OUT(IDIM,IPHASE,SGI)  &
                                +(1.-FTHETA(IDIM,IPHASE,SGI))*SDEN(IPHASE,SGI)*SNDOTQOLD(IPHASE,SGI) &
                                * (0.5* CENT_RELAX_OLD + (1.-SINCOMEOLD(IPHASE,SGI))*(1.-CENT_RELAX_OLD))


                            END DO
                        END DO

                    END DO




                    DO U_SILOC=1,U_SNLOC
                        U_ILOC   =U_SLOC2LOC(U_SILOC)
                        DO U_SJLOC=1,U_SNLOC
                            U_JLOC =U_SLOC2LOC(U_SJLOC)
                            IF(SELE2 /= 0) THEN
                                U_JLOC2=U_JLOC
                            ELSE
                                U_JLOC2=U_ILOC_OTHER_SIDE(U_SJLOC)
                            ENDIF



                            ! add diffusion term...
                            DO IPHASE = 1, NPHASE
                                JPHASE = IPHASE
                                DO IDIM = 1, NDIM_VEL
                                    JDIM = IDIM



                              I=IDIM + (IPHASE-1)*NDIM_VEL + (U_ILOC-1)*NDIM_VEL*NPHASE
                              J=JDIM + (JPHASE-1)*NDIM_VEL + (U_JLOC-1)*NDIM_VEL*NPHASE
                              IU_NOD_DIM_PHA = I + (ELE-1)*NDIM_VEL*NPHASE*U_NLOC
                              JU_NOD_DIM_PHA = J + (ELE-1)*NDIM_VEL*NPHASE*U_NLOC

                              J2=JDIM + (JPHASE-1)*NDIM_VEL + (U_JLOC2-1)*NDIM_VEL*NPHASE
                              JU2_NOD_DIM_PHA = J2 + (ELE2-1)*NDIM_VEL*NPHASE*U_NLOC

                              IF(.NOT.NO_MATRIX_STORE) THEN
                                 CALL POSINMAT( COUNT, IU_NOD_DIM_PHA, JU_NOD_DIM_PHA, &
                                   U_NONODS * NPHASE * NDIM_VEL, FINDGM_PHA, COLDGM_PHA, NCOLDGM_PHA )
                                 CALL POSINMAT( COUNT2, IU_NOD_DIM_PHA, JU2_NOD_DIM_PHA, &
                                   U_NONODS * NPHASE * NDIM_VEL, FINDGM_PHA, COLDGM_PHA, NCOLDGM_PHA )
                              ENDIF



                                    VLM=0.0
                                    VLM_NEW=0.0
                                    VLM_OLD=0.0
                                    NN_SNDOTQ_IN    = 0.0
                                    NN_SNDOTQ_OUT   = 0.0
                                    NN_SNDOTQOLD_IN = 0.0
                                    NN_SNDOTQOLD_OUT= 0.0
                                    ! Have a surface integral on element boundary...
                                    DO SGI=1,SBCVNGI

                                        RNN=SDETWE(SGI)*SBUFEN(U_SILOC,SGI)*SBUFEN(U_SJLOC,SGI)

                                        VLM=VLM+RNN

                                        IF(IDIVID_BY_VOL_FRAC==1) THEN ! We are dividing by vol fract.
                                           VLM_NEW = VLM_NEW + FTHETA( IDIM,IPHASE,SGI ) * RNN &
                                           * DIFF_COEF_DIVDX( IDIM,IPHASE,SGI ) * SVOL_FRA2(IPHASE,SGI)
                                           VLM_OLD = VLM_OLD + (1.-FTHETA( IDIM,IPHASE,SGI )) * RNN &
                                           * DIFF_COEFOLD_DIVDX( IDIM,IPHASE,SGI ) * SVOL_FRA2(IPHASE,SGI)
                                        ELSE
                                           VLM_NEW = VLM_NEW + FTHETA( IDIM,IPHASE,SGI ) * RNN &
                                           * DIFF_COEF_DIVDX( IDIM,IPHASE,SGI )
                                           VLM_OLD = VLM_OLD + (1.-FTHETA( IDIM,IPHASE,SGI )) * RNN &
                                           * DIFF_COEFOLD_DIVDX( IDIM,IPHASE,SGI )
                                        ENDIF

                                        NN_SNDOTQ_IN    = NN_SNDOTQ_IN     + SNDOTQ_IN(IDIM,IPHASE,SGI)    *RNN
                                        NN_SNDOTQ_OUT   = NN_SNDOTQ_OUT    + SNDOTQ_OUT(IDIM,IPHASE,SGI)   *RNN
                                        NN_SNDOTQOLD_IN = NN_SNDOTQOLD_IN  + SNDOTQOLD_IN(IDIM,IPHASE,SGI) *RNN
                                        NN_SNDOTQOLD_OUT= NN_SNDOTQOLD_OUT + SNDOTQOLD_OUT(IDIM,IPHASE,SGI)*RNN

                                    END DO


                                    IF(SELE2 == 0) THEN

                                        IF(NO_MATRIX_STORE) THEN
                                            IF(MOM_CONSERV) THEN
                                                LOC_U_RHS( IDIM,IPHASE,U_ILOC ) = LOC_U_RHS( IDIM,IPHASE,U_ILOC ) &
                                                - NN_SNDOTQ_OUT*SLOC_U( IDIM,IPHASE,U_SJLOC ) -  NN_SNDOTQ_IN*SLOC2_U(IDIM,IPHASE,U_SJLOC)
                                            ELSE
                                                LOC_U_RHS( IDIM,IPHASE,U_ILOC ) = LOC_U_RHS( IDIM,IPHASE,U_ILOC ) &
                                                + NN_SNDOTQ_IN*SLOC_U( IDIM,IPHASE,U_SJLOC ) -  NN_SNDOTQ_IN*SLOC2_U(IDIM,IPHASE,U_SJLOC)
                                            ENDIF
                                            ! viscosity...
                                            LOC_U_RHS( IDIM,IPHASE,U_ILOC ) = LOC_U_RHS( IDIM,IPHASE,U_ILOC ) &
                                            - VLM_NEW*SLOC_U( IDIM,IPHASE,U_SJLOC )    +  VLM_NEW*SLOC2_U(IDIM,IPHASE,U_SJLOC)
                                        ELSE

                                            IF(MOM_CONSERV) THEN
                                                DIAG_BIGM_CON(IDIM,JDIM,IPHASE,JPHASE,U_ILOC,U_JLOC,ELE)  &
                                                =DIAG_BIGM_CON(IDIM,JDIM,IPHASE,JPHASE,U_ILOC,U_JLOC,ELE)       + NN_SNDOTQ_OUT
                                                BIGM_CON(IDIM,JDIM,IPHASE,JPHASE,U_ILOC,U_JLOC2,COUNT_ELE)  &
                                                =BIGM_CON(IDIM,JDIM,IPHASE,JPHASE,U_ILOC,U_JLOC2,COUNT_ELE)     + NN_SNDOTQ_IN
                               !DGM_PHA( COUNT )  =  DGM_PHA( COUNT )  + NN_SNDOTQ_OUT
                               !DGM_PHA( COUNT2 )  =  DGM_PHA( COUNT2 )  +NN_SNDOTQ_IN
                                            ELSE
                                                DIAG_BIGM_CON(IDIM,JDIM,IPHASE,JPHASE,U_ILOC,U_JLOC,ELE)  &
                                                =DIAG_BIGM_CON(IDIM,JDIM,IPHASE,JPHASE,U_ILOC,U_JLOC,ELE)     - NN_SNDOTQ_IN
                                                BIGM_CON(IDIM,JDIM,IPHASE,JPHASE,U_ILOC,U_JLOC2,COUNT_ELE)  &
                                                =BIGM_CON(IDIM,JDIM,IPHASE,JPHASE,U_ILOC,U_JLOC2,COUNT_ELE)   + NN_SNDOTQ_IN
                               !DGM_PHA( COUNT )  =  DGM_PHA( COUNT )  - NN_SNDOTQ_IN
                               !DGM_PHA( COUNT2 )  =  DGM_PHA( COUNT2 )  +NN_SNDOTQ_IN
                                            ENDIF
                                            ! viscosity...
                                            DIAG_BIGM_CON(IDIM,JDIM,IPHASE,JPHASE,U_ILOC,U_JLOC,ELE)  &
                                            =DIAG_BIGM_CON(IDIM,JDIM,IPHASE,JPHASE,U_ILOC,U_JLOC,ELE)       + VLM_NEW
                                            BIGM_CON(IDIM,JDIM,IPHASE,JPHASE,U_ILOC,U_JLOC2,COUNT_ELE)  &
                                            =BIGM_CON(IDIM,JDIM,IPHASE,JPHASE,U_ILOC,U_JLOC2,COUNT_ELE)     - VLM_NEW
                               !DGM_PHA( COUNT )  =  DGM_PHA( COUNT )  + VLM_NEW
                               !DGM_PHA( COUNT2 )  =  DGM_PHA( COUNT2 )  - VLM_NEW
                                        ENDIF

                                        IF(PIVIT_ON_VISC) THEN
                                            I = IDIM+(IPHASE-1)*NDIM_VEL+(U_ILOC-1)*NDIM_VEL*NPHASE
                                            J = JDIM+(JPHASE-1)*NDIM_VEL+(U_JLOC-1)*NDIM_VEL*NPHASE
                                            PIVIT_MAT(I,J,ELE)  &
                                            =PIVIT_MAT(I,J,ELE)       + VLM_NEW
                                        ENDIF


                                        RHS_DIFF_U( IDIM, IPHASE, U_ILOC ) = RHS_DIFF_U( IDIM, IPHASE, U_ILOC ) &
                                        - VLM_OLD * SLOC_UOLD( IDIM, IPHASE, U_SJLOC ) + VLM_OLD * SLOC2_UOLD( IDIM, IPHASE, U_SJLOC ) &
                                        - VLM_NEW * SLOC_U( IDIM, IPHASE, U_SJLOC )    + VLM_NEW * SLOC2_U( IDIM, IPHASE, U_SJLOC )

                                        IF(MOM_CONSERV) THEN
                                            LOC_U_RHS( IDIM,IPHASE,U_ILOC ) =  LOC_U_RHS( IDIM,IPHASE,U_ILOC ) &
                                            -(+NN_SNDOTQOLD_OUT) * SLOC_UOLD( IDIM,IPHASE,U_SJLOC )   -(+NN_SNDOTQOLD_IN) * SLOC2_UOLD( IDIM,IPHASE,U_SJLOC )
                                        ELSE
                                            LOC_U_RHS( IDIM,IPHASE,U_ILOC ) =  LOC_U_RHS( IDIM,IPHASE,U_ILOC ) &
                                            -(-NN_SNDOTQOLD_IN) * SLOC_UOLD( IDIM,IPHASE,U_SJLOC )  -(+NN_SNDOTQOLD_IN) * SLOC2_UOLD( IDIM,IPHASE,U_SJLOC )
                                        ENDIF
                                        ! Viscosity...
                                        LOC_U_RHS( IDIM,IPHASE,U_ILOC ) =  LOC_U_RHS( IDIM,IPHASE,U_ILOC ) -VLM_OLD * SLOC_UOLD( IDIM,IPHASE,U_SJLOC )  &
                                                                                                           +VLM_OLD * SLOC2_UOLD( IDIM,IPHASE,U_SJLOC )

                                    ELSE


                                        IF( WIC_U_BC_ALL_VISC( IDIM, IPHASE, SELE2 ) == WIC_U_BC_DIRICHLET ) THEN

                                           IF(NO_MATRIX_STORE) THEN
                                              LOC_U_RHS( IDIM,IPHASE,U_ILOC ) &
                                              =  LOC_U_RHS( IDIM,IPHASE,U_ILOC ) - VLM_NEW * SLOC_U( IDIM,IPHASE,U_SJLOC ) 
                                           else
                                              DIAG_BIGM_CON(IDIM,JDIM,IPHASE,JPHASE,U_ILOC,U_JLOC,ELE)  &
                                              =DIAG_BIGM_CON(IDIM,JDIM,IPHASE,JPHASE,U_ILOC,U_JLOC,ELE) + VLM_NEW
                                           end if

                                           IF(PIVIT_ON_VISC) THEN
                                              I = IDIM+(IPHASE-1)*NDIM_VEL+(U_ILOC-1)*NDIM_VEL*NPHASE
                                              J = JDIM+(JPHASE-1)*NDIM_VEL+(U_JLOC-1)*NDIM_VEL*NPHASE
                                              PIVIT_MAT(I,J,ELE)=PIVIT_MAT(I,J,ELE) & 
                                                       + VLM_NEW
                                           ENDIF

                                           LOC_U_RHS( IDIM,IPHASE,U_ILOC ) =  LOC_U_RHS( IDIM,IPHASE,U_ILOC ) -VLM_OLD * SLOC_UOLD( IDIM,IPHASE,U_SJLOC )

                                           LOC_U_RHS( IDIM,IPHASE,U_ILOC ) &
                                              =  LOC_U_RHS( IDIM,IPHASE,U_ILOC ) + (VLM_NEW + VLM_OLD) * SUF_U_BC_ALL_VISC( IDIM,IPHASE,U_SJLOC + U_SNLOC * ( SELE2 - 1 ) )

                                           RHS_DIFF_U( IDIM,IPHASE,U_ILOC ) = RHS_DIFF_U( IDIM,IPHASE,U_ILOC ) - VLM_NEW * SLOC_U( IDIM,IPHASE,U_SJLOC ) &
                                                                                                               - VLM_OLD * SLOC_UOLD( IDIM,IPHASE,U_SJLOC ) & 
                                                                                 + (VLM_NEW + VLM_OLD) * SUF_U_BC_ALL_VISC( IDIM,IPHASE,U_SJLOC + U_SNLOC * ( SELE2 - 1 ) )

                            !   DGM_PHA( COUNT )  =  DGM_PHA( COUNT )  + VLM_NEW


                                        ELSE IF( WIC_U_BC_ALL( IDIM, IPHASE, SELE2 ) == WIC_U_BC_ROBIN ) THEN

                                            IF(NO_MATRIX_STORE) THEN
                                                LOC_U_RHS( IDIM,IPHASE,U_ILOC ) = LOC_U_RHS( IDIM,IPHASE,U_ILOC ) &
                                                - VLM * SUF_U_ROB1_BC_ALL( IDIM,IPHASE,U_SJLOC + U_SNLOC* ( SELE2 - 1 ) )*SLOC_U( IDIM,IPHASE,U_SJLOC )
                                            ELSE
                                                DIAG_BIGM_CON(IDIM,JDIM,IPHASE,JPHASE,U_ILOC,U_JLOC,ELE) &
                                                =DIAG_BIGM_CON(IDIM,JDIM,IPHASE,JPHASE,U_ILOC,U_JLOC,ELE)+ VLM * SUF_U_ROB1_BC_ALL( IDIM,IPHASE,U_SJLOC + U_SNLOC * ( SELE2 - 1 ) )
                             !  DGM_PHA( COUNT )  =  DGM_PHA( COUNT )  + VLM * SUF_U_ROB1_BC_ALL( IDIM,IPHASE,U_SJLOC + U_SNLOC * ( SELE2 - 1 ) )
                                            ENDIF
                                            
                                            IF(PIVIT_ON_VISC) THEN
                                               I = IDIM+(IPHASE-1)*NDIM_VEL+(U_ILOC-1)*NDIM_VEL*NPHASE
                                               J = JDIM+(JPHASE-1)*NDIM_VEL+(U_JLOC-1)*NDIM_VEL*NPHASE
                                               PIVIT_MAT(I,J,ELE)=PIVIT_MAT(I,J,ELE) & 
                                                        + VLM * SUF_U_ROB1_BC_ALL( IDIM,IPHASE,U_SJLOC + U_SNLOC * ( SELE2 - 1 ) )
                                            ENDIF

                                            LOC_U_RHS( IDIM,IPHASE,U_ILOC ) =  LOC_U_RHS( IDIM,IPHASE,U_ILOC ) - VLM * SUF_U_ROB2_BC_ALL( IDIM,IPHASE,U_SJLOC + U_SNLOC * ( SELE2 - 1 ) )

                                            RHS_DIFF_U( IDIM,IPHASE,U_ILOC ) = RHS_DIFF_U( IDIM,IPHASE,U_ILOC ) &
                                            - VLM * SUF_U_ROB1_BC_ALL( IDIM, IPHASE, U_SJLOC + U_SNLOC * (  SELE2 - 1 ) ) * SLOC_U( IDIM, IPHASE, U_SJLOC ) &
                                            - VLM * SUF_U_ROB2_BC_ALL( IDIM, IPHASE, U_SJLOC + U_SNLOC * (  SELE2 - 1 ) )

                                        ENDIF
                                        ! BC for incoming momentum...
                                        IF( WIC_MOMU_BC_ALL( IDIM, IPHASE, SELE2 ) == WIC_U_BC_DIRICHLET ) THEN

                                            IF(MOM_CONSERV) THEN

                                                IF(.NOT.NO_MATRIX_STORE) THEN
                                                    DIAG_BIGM_CON(IDIM,JDIM,IPHASE,JPHASE,U_ILOC,U_JLOC,ELE) &
                                                    =DIAG_BIGM_CON(IDIM,JDIM,IPHASE,JPHASE,U_ILOC,U_JLOC,ELE)+ NN_SNDOTQ_OUT
                                                ELSE
                                                    LOC_U_RHS( IDIM,IPHASE,U_ILOC ) = LOC_U_RHS( IDIM,IPHASE,U_ILOC ) &
                                                    - NN_SNDOTQ_OUT * SLOC_U( IDIM,IPHASE,U_SJLOC )
                                                ENDIF
                                                LOC_U_RHS( IDIM,IPHASE,U_ILOC ) =  LOC_U_RHS( IDIM,IPHASE,U_ILOC ) &
                                                - ( NN_SNDOTQ_IN + NN_SNDOTQOLD_IN )*SUF_MOMU_BC_ALL( IDIM,IPHASE,U_SJLOC + U_SNLOC * ( SELE2 - 1 ) ) &
                                                - NN_SNDOTQOLD_OUT * SLOC_UOLD(IDIM,IPHASE,U_SJLOC)

                                               ! ENDOF IF(MOM_CONSERV) THEN...
                                            ELSE

                                                IF(.NOT.NO_MATRIX_STORE) THEN
                                                    DIAG_BIGM_CON(IDIM,JDIM,IPHASE,JPHASE,U_ILOC,U_JLOC,ELE) &
                                                    =DIAG_BIGM_CON(IDIM,JDIM,IPHASE,JPHASE,U_ILOC,U_JLOC,ELE) - NN_SNDOTQ_IN
                            !   DGM_PHA( COUNT )  =  DGM_PHA( COUNT )  - NN_SNDOTQ_IN
                                                ELSE
                                                    LOC_U_RHS( IDIM,IPHASE,U_ILOC ) = LOC_U_RHS( IDIM,IPHASE,U_ILOC ) &
                                                    + NN_SNDOTQ_IN * SLOC_U( IDIM,IPHASE,U_SJLOC )
                                                ENDIF
                                                LOC_U_RHS( IDIM,IPHASE,U_ILOC ) =  LOC_U_RHS( IDIM,IPHASE,U_ILOC ) &
                                                - ( NN_SNDOTQ_IN + NN_SNDOTQOLD_IN )*SUF_MOMU_BC_ALL( IDIM,IPHASE,U_SJLOC + U_SNLOC * ( SELE2 - 1 ) ) &
                                                + NN_SNDOTQOLD_IN * SLOC_UOLD(IDIM,IPHASE,U_SJLOC)

                                               ! END OF IF(MOM_CONSERV) THEN ELSE...
                                            ENDIF

                                           ! BC for incoming and outgoing momentum (NO leaking of momentum into or out of domain for example)...
                                        ELSE IF( WIC_MOMU_BC_ALL( IDIM, IPHASE, SELE2 ) == WIC_U_BC_DIRICHLET_INOUT ) THEN

                                            IF(MOM_CONSERV) THEN

                                                LOC_U_RHS( IDIM,IPHASE,U_ILOC ) =  LOC_U_RHS( IDIM,IPHASE,U_ILOC ) &
                                                - ( NN_SNDOTQ_IN + NN_SNDOTQOLD_IN + NN_SNDOTQ_OUT + NN_SNDOTQOLD_OUT)*SUF_MOMU_BC_ALL( IDIM,IPHASE,U_SJLOC + U_SNLOC * ( SELE2 - 1 ) )

                                               ! ENDOF IF(MOM_CONSERV) THEN...
                                            ELSE

                                                IF(.NOT.NO_MATRIX_STORE) THEN
                                                    DIAG_BIGM_CON(IDIM,JDIM,IPHASE,JPHASE,U_ILOC,U_JLOC,ELE) &
                                                    =DIAG_BIGM_CON(IDIM,JDIM,IPHASE,JPHASE,U_ILOC,U_JLOC,ELE) - (NN_SNDOTQ_IN + NN_SNDOTQ_OUT)
                            !   DGM_PHA( COUNT )  =  DGM_PHA( COUNT )  - (NN_SNDOTQ_IN + NN_SNDOTQ_OUT)
                                                ELSE
                                                    LOC_U_RHS( IDIM,IPHASE,U_ILOC ) = LOC_U_RHS( IDIM,IPHASE,U_ILOC ) &
                                                    + (NN_SNDOTQ_IN + NN_SNDOTQ_OUT) * SLOC_U( IDIM,IPHASE,U_SJLOC )
                                                ENDIF

                                                LOC_U_RHS( IDIM,IPHASE,U_ILOC ) =  LOC_U_RHS( IDIM,IPHASE,U_ILOC ) &
                                                - ( NN_SNDOTQ_IN + NN_SNDOTQOLD_IN + NN_SNDOTQ_OUT + NN_SNDOTQOLD_OUT)*SUF_MOMU_BC_ALL( IDIM,IPHASE,U_SJLOC + U_SNLOC * ( SELE2 - 1 ) ) &
                                                + (NN_SNDOTQOLD_IN + NN_SNDOTQOLD_OUT) * SLOC_UOLD(IDIM,IPHASE,U_SJLOC)

                                               ! END OF IF(MOM_CONSERV) THEN ELSE...
                                            ENDIF
                                           ! END OF IF( WIC_MOMU_BC(SELE2+(IPHASE-1)*STOTEL) == WIC_U_BC_DIRICHLET) THEN ELSE...
                                        ENDIF

                                    ENDIF

                                END DO
                            END DO
                        END DO
                    END DO
                ENDIF If_diffusion_or_momentum3

            END DO Between_Elements_And_Boundary

            !      END DO Loop_Elements2
            !! *************************end loop over surfaces*********************************************




            ! ideally insert inner element stabilization here...

            ! copy local memory
            DO U_ILOC = 1, U_NLOC
                U_INOD = U_NDGLN( ( ELE - 1 ) * U_NLOC + U_ILOC )
                DO IPHASE = 1, NPHASE
                    DO IDIM = 1, NDIM_VEL
                        I = U_INOD + (IDIM-1)*U_NONODS + (IPHASE-1)*NDIM_VEL*U_NONODS
                        U_RHS( IDIM, IPHASE, U_INOD ) = U_RHS( IDIM, IPHASE, U_INOD ) + LOC_U_RHS( IDIM, IPHASE, U_ILOC )
                    END DO
                END DO
            END DO



           !      END DO Loop_Elements
        END DO Loop_Elements2
        ! **********REVIEWER 4-END**********************


        ! This subroutine combines the distributed and block diagonal for an element
        ! into the matrix DGM_PHA.
        IF(.NOT.NO_MATRIX_STORE) THEN
            CALL COMB_VEL_MATRIX_DIAG_DIST(DIAG_BIGM_CON, BIGM_CON, &
            DGM_PHA, NCOLDGM_PHA, FINDGM_PHA, COLDGM_PHA, & ! Force balance sparsity
            NCOLELE, FINELE, COLELE,  NDIM_VEL, NPHASE, U_NLOC, U_NONODS, TOTELE , velocity, position,pressure)  ! Element connectivity.
            DEALLOCATE( DIAG_BIGM_CON )
            DEALLOCATE( BIGM_CON)
        ENDIF

        !If C was not stored in state, after its calculation we store it.
        if (.not.got_c_matrix) then
            Point_C_Mat = C
        end if


        !ewrite(3,*)'p=',p
        !ewrite(3,*)'U_RHS:',U_RHS
        !stop 222
        !do i=1, ndim*nphase*u_nonods
        !   ewrite(3,*) i, sum(DGM_PHA(FINDGM_PHA(i):FINDGM_PHA(i+1)-1))
        !end do

        !EWRITE(3,*)'-STOTEL, U_SNLOC, P_SNLOC:', STOTEL, U_SNLOC, P_SNLOC
        !EWRITE(3,*)'-WIC_P_BC:', WIC_P_BC( 1 : STOTEL * NPHASE )
        !EWRITE(3,*)'-SUF_P_BC:', SUF_P_BC( 1 : STOTEL * P_SNLOC * NPHASE )
        !ewrite(3,*)'pqp'
        !stop 242

        !do i=1,ncolc
        !  ewrite(3,*)'i,c:',i,c(i)
        !end do
        !ewrite(3,*)'U_RHS:',u_rhs
        !ewrite(3,*)'PIVIT_MAT:', PIVIT_MAT
        !ewrite(3,*)'JUST_BL_DIAG_MAT:',JUST_BL_DIAG_MAT
        !stop 27


        DEALLOCATE( UD, UD_ND )
        DEALLOCATE( UDOLD, UDOLD_ND )
        DEALLOCATE( DENGI )
        DEALLOCATE( DENGIOLD )
        DEALLOCATE( GRAD_SOU_GI )

        DEALLOCATE( SIGMAGI )
        DEALLOCATE( SIGMAGI_STAB )
        DEALLOCATE( MAT_M )
        DEALLOCATE( SNORMXN )
        DEALLOCATE( SNORMYN )
        DEALLOCATE( SNORMZN )

        DEALLOCATE( NN_SIGMAGI_ELE )
        DEALLOCATE( NN_SIGMAGI_STAB_ELE )
        DEALLOCATE( NN_MASS_ELE )
        DEALLOCATE( NN_MASSOLD_ELE )

        DEALLOCATE( NXUDN )

        DEALLOCATE( CV_SLOC2LOC )
        DEALLOCATE( U_SLOC2LOC )

        DEALLOCATE(SDETWE)

        DEALLOCATE( U_ILOC_OTHER_SIDE )

        DEALLOCATE( CV_ON_FACE )
        DEALLOCATE( U_ON_FACE )
        DEALLOCATE(CVFEM_ON_FACE)
        DEALLOCATE(UFEM_ON_FACE)

        DEALLOCATE( U_OTHER_LOC )
        DEALLOCATE( MAT_OTHER_LOC )

        DEALLOCATE( TEN_XX )

        DEALLOCATE( VLN )
        DEALLOCATE( VLN_OLD )
        DEALLOCATE( VLK )

        DEALLOCATE( STRESS_IJ_ELE )
        DEALLOCATE( VLK_ELE )

        DEALLOCATE( SUD_ALL )
        DEALLOCATE( SUDOLD_ALL )
        DEALLOCATE( SUD2_ALL )
        DEALLOCATE( SUDOLD2_ALL )
        DEALLOCATE( SNDOTQ )
        DEALLOCATE( SNDOTQOLD )
        DEALLOCATE( SNDOTQ_ROE )
        DEALLOCATE( SNDOTQOLD_ROE )

        DEALLOCATE( SINCOME )
        DEALLOCATE( SINCOMEOLD )
        DEALLOCATE( SDEN )
        DEALLOCATE( SDENOLD )

        DEALLOCATE( SDEN_KEEP )
        DEALLOCATE( SDENOLD_KEEP )
        DEALLOCATE( SDEN2_KEEP )
        DEALLOCATE( SDENOLD2_KEEP )

        DEALLOCATE( DIFF_COEF_DIVDX )
        DEALLOCATE( DIFF_COEFOLD_DIVDX )
        DEALLOCATE( FTHETA )
        DEALLOCATE( SNDOTQ_IN )
        DEALLOCATE( SNDOTQ_OUT )
        DEALLOCATE( SNDOTQOLD_IN )
        DEALLOCATE( SNDOTQOLD_OUT )

        DEALLOCATE( XSL )
        DEALLOCATE( YSL )
        DEALLOCATE( ZSL )

        DEALLOCATE( GRAD_SOU_GI_NMX )

        DEALLOCATE( MASS_ELE )
        DEALLOCATE( FACE_ELE )

        ! Deallocating for non-linear Petrov-Galerkin diffusion stabilization...
        DEALLOCATE( LOC_MASS_INV )
        DEALLOCATE( LOC_MASS )
        DEALLOCATE( RHS_DIFF_U )


        DEALLOCATE( DIFF_VEC_U )


        DEALLOCATE( DIFFGI_U )

        DEALLOCATE( U_DT )

        DEALLOCATE( SOUGI_X )
        DEALLOCATE( RESID_U)
        DEALLOCATE( P_DX )

        DEALLOCATE( U_GRAD_NORM2, U_GRAD_NORM )

        DEALLOCATE( A_DOT_U )
        DEALLOCATE( STAR_U_COEF )
        DEALLOCATE( P_STAR_U )
        DEALLOCATE( DIF_STAB_U )

        DEALLOCATE( UDIFF_SUF_STAB )

        DEALLOCATE( VLK_UVW )


        call deallocate(velocity_BCs)
        call deallocate(velocity_BCs_robin2)
        call deallocate(momentum_BCs)
        call deallocate(pressure_BCs)

        !Deallocate variable used to project the capillary pressure into FEM
        if (CAP_to_FEM) call deallocate(FEMCapPressure)


        ewrite(3,*)'Leaving assemb_force_cty'

        RETURN

    END SUBROUTINE ASSEMB_FORCE_CTY





            SUBROUTINE VISCOCITY_TENSOR_LES_CALC(LES_UDIFFUSION, LES_UDIFFUSION_VOL, DUX_ELE_ALL, &
                                                 NDIM,NPHASE, U_NLOC,X_NLOC,TOTELE, X_NONODS, &
                                                 X_ALL, X_NDGLN,  MAT_NONODS, MAT_NLOC, MAT_NDGLN, LES_DISOPT, LES_CS, UDEN, CV_NONODS, CV_NDGLN, &
                                                 U_NDGLN, U_NONODS, U_ALL )
! This subroutine calculates a tensor of viscocity LES_UDIFFUSION, LES_UDIFFUSION_VOL
            IMPLICIT NONE
            REAL, intent( in ) :: LES_CS
            INTEGER, intent( in ) :: NDIM, NPHASE, U_NLOC, X_NLOC, TOTELE, X_NONODS, MAT_NONODS, CV_NONODS, MAT_NLOC, LES_DISOPT, U_NONODS
            INTEGER, DIMENSION( X_NLOC * TOTELE  ), intent( in ) :: X_NDGLN
            INTEGER, DIMENSION( MAT_NLOC * TOTELE  ), intent( in ) :: MAT_NDGLN, CV_NDGLN
            INTEGER, DIMENSION( U_NLOC * TOTELE  ), intent( in ) :: U_NDGLN
            REAL, DIMENSION( NDIM, X_NONODS  ), intent( in ) :: X_ALL
            REAL, DIMENSION( NDIM, NDIM, NPHASE, MAT_NONODS  ), intent( inout ) :: LES_UDIFFUSION
            REAL, DIMENSION( NPHASE, MAT_NONODS  ), intent( inout ) :: LES_UDIFFUSION_VOL
            REAL, DIMENSION( NDIM, NDIM, NPHASE, U_NLOC, TOTELE  ), intent( in ) :: DUX_ELE_ALL
            REAL, DIMENSION( NPHASE, CV_NONODS ), intent( in ) :: UDEN
            REAL, DIMENSION( NDIM, NPHASE, U_NONODS  ), intent( in ) :: U_ALL
! Local variables...
!            INTEGER, PARAMETER :: LES_DISOPT=1
! LES_DISOPT is LES option e.g. =1 Anisotropic element length scale
!                               =2 Take the average length scale h
!                               =3 Take the min length scale h
!                               =4 Take the max length scale h
!                               =5 Use different length scales for u,v,w across an element and map visc to stress form
!                               =6 same as 5 plus original q-scheme that is multiply by -min(0.0,divq) (5 can be switched off by using a zero coefficient for the LES)
!                               =7 same as 5 plus original q-scheme but using abs(divu) (5 can be switched off by using a zero coefficient for the LES)
            integer :: ele, MAT_iloc, MAT_INOD, CV_INOD, iphase
            real, dimension( :, :, :, :, : ), allocatable :: LES_U_UDIFFUSION, LES_MAT_UDIFFUSION
            real, dimension( :, :, : ), allocatable :: LES_U_UDIFFUSION_VOL, LES_MAT_UDIFFUSION_VOL
            integer, dimension( : ), allocatable :: NOD_COUNT

            ALLOCATE(LES_U_UDIFFUSION(NDIM,NDIM,NPHASE,U_NLOC,TOTELE))
            ALLOCATE(LES_MAT_UDIFFUSION(NDIM,NDIM,NPHASE,MAT_NLOC,TOTELE))

            ALLOCATE(LES_U_UDIFFUSION_VOL(NPHASE,U_NLOC,TOTELE))
            ALLOCATE(LES_MAT_UDIFFUSION_VOL(NPHASE,MAT_NLOC,TOTELE))

            ALLOCATE(NOD_COUNT(MAT_NONODS))

            CALL VISCOCITY_TENSOR_LES_CALC_U( LES_U_UDIFFUSION, LES_U_UDIFFUSION_VOL, DUX_ELE_ALL, NDIM,NPHASE, U_NLOC,X_NLOC,TOTELE, X_NONODS, &
                                              X_ALL, X_NDGLN, LES_DISOPT, LES_CS,  U_NDGLN, U_NONODS, U_ALL )

            IF(MAT_NLOC==U_NLOC) THEN
               LES_MAT_UDIFFUSION=LES_U_UDIFFUSION
               LES_MAT_UDIFFUSION_VOL=LES_U_UDIFFUSION_VOL
            ELSE IF( (U_NLOC==3.AND.MAT_NLOC==6) .OR. (U_NLOC==4.AND.MAT_NLOC==10) ) THEN
! 
               LES_MAT_UDIFFUSION(:,:,:,1,:) = LES_U_UDIFFUSION(:,:,:,1,:)
               LES_MAT_UDIFFUSION_VOL(:,1,:) = LES_U_UDIFFUSION_VOL(:,1,:)
               LES_MAT_UDIFFUSION(:,:,:,3,:) = LES_U_UDIFFUSION(:,:,:,2,:)
               LES_MAT_UDIFFUSION_VOL(:,3,:) = LES_U_UDIFFUSION_VOL(:,2,:)
               LES_MAT_UDIFFUSION(:,:,:,6,:) = LES_U_UDIFFUSION(:,:,:,3,:)
               LES_MAT_UDIFFUSION_VOL(:,6,:) = LES_U_UDIFFUSION_VOL(:,3,:)

               LES_MAT_UDIFFUSION(:,:,:,2,:) = 0.5 * ( LES_U_UDIFFUSION(:,:,:,1,:) + LES_U_UDIFFUSION(:,:,:,2,:) )
               LES_MAT_UDIFFUSION_VOL(:,2,:) = 0.5 * ( LES_U_UDIFFUSION_VOL(:,1,:) + LES_U_UDIFFUSION_VOL(:,2,:) )
               LES_MAT_UDIFFUSION(:,:,:,4,:) = 0.5 * ( LES_U_UDIFFUSION(:,:,:,1,:) + LES_U_UDIFFUSION(:,:,:,3,:) )
               LES_MAT_UDIFFUSION_VOL(:,4,:) = 0.5 * ( LES_U_UDIFFUSION_VOL(:,1,:) + LES_U_UDIFFUSION_VOL(:,3,:) )
               LES_MAT_UDIFFUSION(:,:,:,5,:) = 0.5 * ( LES_U_UDIFFUSION(:,:,:,2,:) + LES_U_UDIFFUSION(:,:,:,3,:) )
               LES_MAT_UDIFFUSION_VOL(:,5,:) = 0.5 * ( LES_U_UDIFFUSION_VOL(:,2,:) + LES_U_UDIFFUSION_VOL(:,3,:) )

               if( MAT_NLOC == 10 ) then
                  LES_MAT_UDIFFUSION(:,:,:,7,:) = 0.5 * ( LES_U_UDIFFUSION(:,:,:,1,:) + LES_U_UDIFFUSION(:,:,:,4,:) )
                  LES_MAT_UDIFFUSION_VOL(:,7,:) = 0.5 * ( LES_U_UDIFFUSION_VOL(:,1,:) + LES_U_UDIFFUSION_VOL(:,4,:) )
                  LES_MAT_UDIFFUSION(:,:,:,8,:) = 0.5 * ( LES_U_UDIFFUSION(:,:,:,2,:) + LES_U_UDIFFUSION(:,:,:,4,:) )
                  LES_MAT_UDIFFUSION_VOL(:,8,:) = 0.5 * ( LES_U_UDIFFUSION_VOL(:,2,:) + LES_U_UDIFFUSION_VOL(:,4,:) )
                  LES_MAT_UDIFFUSION(:,:,:,9,:) = 0.5 * ( LES_U_UDIFFUSION(:,:,:,3,:) + LES_U_UDIFFUSION(:,:,:,4,:) )
                  LES_MAT_UDIFFUSION_VOL(:,9,:) = 0.5 * ( LES_U_UDIFFUSION_VOL(:,3,:) + LES_U_UDIFFUSION_VOL(:,4,:) )

                  LES_MAT_UDIFFUSION(:,:,:,10,:) = LES_U_UDIFFUSION(:,:,:,4,:)
                  LES_MAT_UDIFFUSION_VOL(:,10,:) = LES_U_UDIFFUSION_VOL(:,4,:)
               end if

            ELSE IF( (U_NLOC==6.AND.MAT_NLOC==3) .OR. (U_NLOC==10.AND.MAT_NLOC==4) ) THEN
               LES_MAT_UDIFFUSION(:,:,:,1,:) = LES_U_UDIFFUSION(:,:,:,1,:)
               LES_MAT_UDIFFUSION_VOL(:,1,:) = LES_U_UDIFFUSION_VOL(:,1,:)
               LES_MAT_UDIFFUSION(:,:,:,2,:) = LES_U_UDIFFUSION(:,:,:,3,:)
               LES_MAT_UDIFFUSION_VOL(:,2,:) = LES_U_UDIFFUSION_VOL(:,3,:)
               LES_MAT_UDIFFUSION(:,:,:,3,:) = LES_U_UDIFFUSION(:,:,:,6,:)
               LES_MAT_UDIFFUSION_VOL(:,3,:) = LES_U_UDIFFUSION_VOL(:,6,:)
               if( u_nloc == 10 ) then
                  LES_MAT_UDIFFUSION(:,:,:,4,:) = LES_U_UDIFFUSION(:,:,:,10,:)
                  LES_MAT_UDIFFUSION_VOL(:,4,:) = LES_U_UDIFFUSION_VOL(:,10,:)
               end if
            ELSE
              PRINT *,'not ready to onvert between these elements'
              STOP 2211
            ENDIF


! Now map to nodal variables from element variables...
         NOD_COUNT=0
         LES_UDIFFUSION=0.0
         LES_UDIFFUSION_VOL=0.0
         do ele = 1, totele
            do MAT_iloc = 1, MAT_nloc
               MAT_Inod = MAT_ndgln( ( ele - 1 ) * MAT_nloc + MAT_iloc )
               CV_Inod = CV_ndgln( ( ele - 1 ) * MAT_nloc + MAT_iloc )

               do iphase = 1, nphase
                  LES_UDIFFUSION(:,:,iphase,MAT_Inod) = LES_UDIFFUSION(:,:,iphase,MAT_Inod) + &
                             LES_MAT_UDIFFUSION(:,:,iphase,MAT_ILOC,ELE) * UDEN( iphase, CV_Inod )
                  LES_UDIFFUSION_VOL(iphase,MAT_Inod) = LES_UDIFFUSION_VOL(iphase,MAT_Inod) + &
                             LES_MAT_UDIFFUSION_VOL(iphase,MAT_ILOC,ELE) * UDEN( iphase, CV_Inod )
               end do
               NOD_COUNT(MAT_INOD) = NOD_COUNT(MAT_INOD) + 1
            END DO
         END DO

         DO MAT_INOD=1,MAT_NONODS
               LES_UDIFFUSION(:,:,:,MAT_INOD) = LES_UDIFFUSION(:,:,:,MAT_INOD)/REAL( NOD_COUNT(MAT_INOD) )
               LES_UDIFFUSION_VOL(:,MAT_INOD) = LES_UDIFFUSION_VOL(:,MAT_INOD)/REAL( NOD_COUNT(MAT_INOD) )
         END DO

         RETURN
         END SUBROUTINE VISCOCITY_TENSOR_LES_CALC




            SUBROUTINE VISCOCITY_TENSOR_LES_CALC_U( LES_U_UDIFFUSION, LES_U_UDIFFUSION_VOL, DUX_ELE_ALL, NDIM,NPHASE, U_NLOC,X_NLOC,TOTELE, X_NONODS, &
                                                 X_ALL, X_NDGLN, LES_DISOPT, CS,  U_NDGLN, U_NONODS, U_ALL)
! This subroutine calculates a tensor of viscocity LES_UDIFFUSION, LES_U_UDIFFUSION_VOL
            IMPLICIT NONE
            INTEGER, intent( in ) :: NDIM, NPHASE, U_NLOC, X_NLOC, TOTELE, X_NONODS, LES_DISOPT, U_NONODS
            REAL, intent( in ) :: CS
! LES_DISOPT is LES option e.g. =1 Anisotropic element length scale
            INTEGER, DIMENSION( X_NLOC * TOTELE  ), intent( in ) :: X_NDGLN
            INTEGER, DIMENSION( U_NLOC * TOTELE  ), intent( in ) :: U_NDGLN
            REAL, DIMENSION( NDIM, X_NONODS  ), intent( in ) :: X_ALL
            REAL, DIMENSION( NDIM, NDIM, NPHASE, U_NLOC, TOTELE  ), intent( inout ) :: LES_U_UDIFFUSION
            REAL, DIMENSION( NPHASE, U_NLOC, TOTELE  ), intent( inout ) :: LES_U_UDIFFUSION_VOL
            REAL, DIMENSION( NDIM, NDIM, NPHASE, U_NLOC, TOTELE  ), intent( in ) :: DUX_ELE_ALL
            REAL, DIMENSION( NDIM, NPHASE, U_NONODS  ), intent( in ) :: U_ALL
! Local variables...
            LOGICAL, PARAMETER :: ONE_OVER_H2=.FALSE.
            !     SET to metric which has 1/h^2 in it
! CQ controls the amount of original q-scheme viscocity ( ~ 1.0 )
            REAL, PARAMETER :: CQ=1.0
!            REAL, PARAMETER :: CS=0.1
            REAL :: LOC_X_ALL(NDIM, X_NLOC), TENSXX_ALL(NDIM, NDIM, NPHASE), RSUM, FOURCS, CS2, VIS, DIVU, H2
            REAL :: MEAN_UDER_U(NDIM, NDIM, NPHASE)
            INTEGER :: ELE, X_ILOC, U_ILOC, IPHASE, X_NODI, IDIM, JDIM, KDIM, U_INOD
            REAL :: RN,WEIGHT

            CS2=CS**2
            FOURCS=CS2

            DO ELE=1,TOTELE

               DO X_ILOC=1,X_NLOC
                  X_NODI = X_NDGLN((ELE-1)*X_NLOC+X_ILOC) 
                  LOC_X_ALL(:,X_ILOC) = X_ALL(:,X_NODI)
               END DO

               IF(LES_DISOPT.ge.5) THEN
                  DO IDIM=1,NDIM
                     DO JDIM=1,NDIM
                        MEAN_UDER_U(IDIM, JDIM, :) =  SUM( DUX_ELE_ALL(IDIM,JDIM,:,1:U_NLOC,ELE) )/REAL(U_NLOC)  
                     END DO
! Normalise to be of size unity... 
                     DO IPHASE=1,NPHASE
                        MEAN_UDER_U(IDIM, :,IPHASE) = MEAN_UDER_U(IDIM, :,IPHASE) / MAX(SQRT(SUM( MEAN_UDER_U(IDIM, :,IPHASE)**2 )),  1.E-10)  
                     END DO
                  END DO
               ENDIF

               CALL ONEELETENS_ALL( LOC_X_ALL, LES_DISOPT, ONE_OVER_H2, TENSXX_ALL, X_NLOC, NDIM, MEAN_UDER_U, NPHASE )

               DO U_ILOC=1,U_NLOC
                  U_INOD = U_NDGLN((ELE-1)*U_NLOC+U_ILOC) 
                  DO IPHASE=1,NPHASE 

                     RSUM=0.0
                     DO IDIM=1,NDIM
                        DO JDIM=1,NDIM
                           RSUM=RSUM + (0.5*( DUX_ELE_ALL(IDIM,JDIM,IPHASE,U_ILOC,ELE) + DUX_ELE_ALL(JDIM,IDIM,IPHASE,U_ILOC,ELE) ))**2
                        END DO
                     END DO
                     RSUM=SQRT(RSUM) 
                     VIS=RSUM

! for original q-scheme: 
                     DIVU=0.0
                     H2=0.0
                     IF(LES_DISOPT.GE.6) THEN
                        DO IDIM=1,NDIM
                           DIVU=DIVU + DUX_ELE_ALL(IDIM,IDIM,IPHASE,U_ILOC,ELE) 
                        END DO

                        RN=0.0
                        DO IDIM=1,NDIM
                           WEIGHT=MAX(1.E-10, ABS(U_ALL(IDIM,IPHASE,U_INOD)) )
                           H2=H2  + TENSXX_ALL(IDIM,IDIM,IPHASE)*WEIGHT
                           RN=RN+WEIGHT
                        END DO
                        H2=H2/RN
                     ENDIF ! ENDOF IF(LES_DISOPT.GE.6) THEN

! THEN FIND TURBULENT 'VISCOSITIES'
!tENSXX_ALL(:,:)=6./40.

               ! Put a bit in here which multiplies E by FOURCS*VIS 
                     LES_U_UDIFFUSION(:,:,IPHASE,U_ILOC,ELE)= FOURCS*VIS*TENSXX_ALL(:,:,IPHASE)

! This is the original q-scheme...
                     IF(LES_DISOPT==6) THEN
                        LES_U_UDIFFUSION_VOL(IPHASE,U_ILOC,ELE)= -CQ*H2*MIN(0.0, DIVU)
                     ELSE IF(LES_DISOPT==7) THEN
                        LES_U_UDIFFUSION_VOL(IPHASE,U_ILOC,ELE)=  CQ*H2*ABS(DIVU)
                     ELSE
                        LES_U_UDIFFUSION_VOL(IPHASE,U_ILOC,ELE)=  0.0
                     ENDIF

                  END DO ! DO IPHASE=1,NPHASE
               END DO ! DO U_ILOC=1,U_NLOC

            END DO
            RETURN
            END SUBROUTINE VISCOCITY_TENSOR_LES_CALC_U





       SUBROUTINE ONEELETENS_ALL( LOC_X_ALL, LES_DISOPT, ONE_OVER_H2, TENSXX_ALL, X_NLOC, NDIM, MEAN_UDER_U, NPHASE )
         !     This sub calculates the ELEMENT-WISE TENSOR TENS
         !     REPRESENTS THE SIZE AND SHAPE OF THE SURROUNDING ELEMENTS.
         !     LES_DISOPT=LES option.
         IMPLICIT NONE
         INTEGER, intent( in ) ::  X_NLOC, NDIM, NPHASE
         LOGICAL, intent( in ) ::  ONE_OVER_H2
         INTEGER, intent( in ) ::  LES_DISOPT

         REAL, intent( inout ) ::  TENSXX_ALL(NDIM,NDIM, NPHASE) 
         REAL, intent( in ) ::  MEAN_UDER_U(NDIM,NDIM, NPHASE) 
         REAL, intent( in ) ::  LOC_X_ALL(NDIM,X_NLOC)

         !     HX,HY-characteristic length scales in x,y directions.
         !     Local variables...
         ! IF ONE_OVER_H2=.TRUE. then SET to metric which has 1/h^2 in it
         REAL RN
         REAL AA(NDIM,NDIM),V(NDIM,NDIM),D(NDIM),A(NDIM,NDIM)

         REAL UDL_ALL(NDIM, X_NLOC*X_NLOC)
         REAL GAMMA(X_NLOC*X_NLOC)

         INTEGER ELE,ILOC,L,L1,L2,IGLX1,IGLX2,IGLX,ID,NID,IDIM,JDIM,KDIM,I,IPHASE

         REAL HOVERQ
         REAL RWIND, D_SCALAR
         REAL RFACT,RT1,RT2,RT3,D1,D2,D3,VOLUME

         RWIND =1./REAL(6)
         NID=X_NLOC*X_NLOC

         TENSXX_ALL=0.0

            id=0
            do L1=1,X_NLOC
               do L2=1,X_NLOC
                     id=id+1
                     UDL_ALL(:,ID)=LOC_X_ALL(:,L1)-LOC_X_ALL(:,L2)
                     RN=SQRT( SUM(UDL_ALL(:,ID)**2) )
                     GAMMA(ID)=RN
               END DO
            END DO

         IF(LES_DISOPT==1) THEN ! Take the anisotropic length scales
         !     This subroutine forms a contabution to the Right Hand Side
         !     of Poissons pressure equation, as well as  F1 & F2.


            !     C The first is the old filter term, the second the new one MDP getting
            !     c different results and stabiltiy for tidal applications ????
            !     **********calculate normalised velocitys across element...  
            ID=0
            do L1=1,X_NLOC
               do L2=1,X_NLOC
                  ID=ID+1
                  if(l1.eq.l2) then
                     UDL_ALL(:,ID)=0.0
                     GAMMA(ID)=0.0
                  else
                     UDL_ALL(:,ID)=LOC_X_ALL(:,L1)-LOC_X_ALL(:,L2)

                     !     Normalise 
                     RN=SQRT( SUM(UDL_ALL(:,ID)**2) )
                     UDL_ALL(:,ID)=UDL_ALL(:,ID)/RN
                     !     HX,HY are the characteristic length scales in x,y directions. 
                     HOVERQ=RN
                     GAMMA(ID)=RWIND*HOVERQ 
                  endif
               END DO
            END DO
            !     **********calculate normalised velocitys across element... 


            do  ID=1,NID

               RFACT=GAMMA(ID)/REAL(X_NLOC) 

               DO IDIM=1,NDIM
                  DO JDIM=1,NDIM
                     TENSXX_ALL(IDIM,JDIM,1)=TENSXX_ALL(IDIM,JDIM,1) + RFACT*UDL_ALL(IDIM,ID)*UDL_ALL(JDIM,ID)
                  END DO
               END DO

               !     USE THE COMPONENT OF DIFLIN THE X,Y & Z-DIRECTIONS 
               !     RESPECTIVELY FOR C1T,C2T,C3T.
            end do

         !     nb we want 1/L^2 - at the moment we have L on the diagonal.
         !     Make sure the eigen-values are positive...
               AA(:,:)=TENSXX_ALL(:,:,1) 

               CALL JACDIA(AA,V,D,NDIM,A,.FALSE.)

               D(:)=D(:)

               IF(ONE_OVER_H2) THEN
               !     SET to metric which has 1/h^2 in it...
                  D(:)=1./MAX(1.E-16,D(:)**2)
               ELSE 
            !     set to inverse of metric which is a multiple of the tensor
                  D(:)=MAX(1.E-16,D(:)**2)
               ENDIF

            TENSXX_ALL=0.0
            DO IDIM=1,NDIM
               DO JDIM=1,NDIM

                  DO KDIM=1,NDIM
! TENSOR=V^T D V
                        TENSXX_ALL(IDIM,JDIM,:)=TENSXX_ALL(IDIM,JDIM,:) + V(KDIM,IDIM) * D(KDIM) * V(KDIM,JDIM)
                  END DO
 
               END DO
            END DO

         ELSE IF(LES_DISOPT==2) THEN ! Take the average length scale h
            D_SCALAR=SUM(GAMMA(:))/REAL(X_NLOC*(X_NLOC-1))
            DO I=1,NDIM
                TENSXX_ALL(I,I,:)=D_SCALAR**2
            END DO
         ELSE IF(LES_DISOPT==3) THEN ! Take the min length scale h
            D_SCALAR=MINVAL(GAMMA(:))
            DO I=1,NDIM
                TENSXX_ALL(I,I,:)=D_SCALAR**2
            END DO
         ELSE IF(LES_DISOPT==4) THEN ! Take the max length scale h
            D_SCALAR=MAXVAL(GAMMA(:))
            DO I=1,NDIM
                TENSXX_ALL(I,I,:)=D_SCALAR**2
            END DO
         ELSE  IF(LES_DISOPT.ge.5) THEN ! us option good for stress form
            ! Take the directions that are a max across each element.
            DO IPHASE=1,NPHASE
               DO IDIM=1,NDIM
                  RN=0.0
                  do L1=1,X_NLOC
                     do L2=1,X_NLOC
                        RN = MAX(RN,   SUM( (LOC_X_ALL(:,L1)-LOC_X_ALL(:,L2))*MEAN_UDER_U(IDIM,:,IPHASE))**2 )   
                     END DO
                  END DO
                  TENSXX_ALL(IDIM,IDIM,IPHASE)=SQRT( RN )
               END DO
            END DO
            
         ELSE
            !            ERROR("NOT A VALID OPTION FOR LES ASSEMBLED EQNS")
            STOP 9331
         ENDIF

       RETURN
       END SUBROUTINE ONEELETENS_ALL


!
!
          SUBROUTINE JACDIA(AA,V,D,N, &
! Working arrays...
     &       A,PRISCR) 
! This sub performs Jacobi rotations of a symmetric matrix in order to 
! find the eigen-vectors V and the eigen values A so 
! that AA=V^T D V & D is diagonal. 
! It uses the algorithm of Matrix Computations 2nd edition, p196. 
          IMPLICIT NONE
          REAL TOLER,CONVEG
          PARAMETER(TOLER=1.E-14,CONVEG=1.E-7) 
          INTEGER N
          REAL AA(N,N),V(N,N),D(N), A(N,N)
          LOGICAL PRISCR
! Local variables...
          REAL R,ABSA,MAXA,COSAL2,COSALF,SINAL2,SINALF,MAXEIG
          INTEGER ITS,NITS,Q,P,QQ,PP 
! 
          NITS=9*(N*N-N)/2
!
!          CALL RCLEAR(V,N*N)
!          CALL TOCOPY(A,AA,N*N) 
      do P=1,N
      do Q=1,N
            V(P,Q)=0.
            A(P,Q)=AA(P,Q)
!             ewrite(2,*) 'P,Q,AA:',P,Q,AA(P,Q) 
          END DO
          END DO
!
!
!
!     Check first whether matrix is diagonal
            IF(Q.EQ.0) THEN

      do PP=1,N
                  D(PP) = A(PP,PP)
      do QQ=1,N
                     IF(PP.EQ.QQ) THEN
                        V(PP,QQ) = 1.0
                     ELSE
                        V(PP,QQ) = 0.0
                     END IF
                  END DO
               END DO
               RETURN
            END IF
!
!
!            
          MAXEIG=0.
      do P=1,N
            V(P,P)=1.0
            MAXEIG=MAX(MAXEIG,ABS(A(P,P)))
          END DO
          IF(MAXEIG.LT.TOLER) THEN
            D(1:N) = 0.0
            GOTO 2000
          ENDIF
!           ewrite(2,*) 'maxeig=',maxeig
!
      do  ITS=1,NITS! Was loop 10
! Find maximum on upper diagonal of matrix. 
! QQ is the coln; PP is the row. 
            Q=0
            P=0
            MAXA=0.
      do PP=1,N-1
      do QQ=PP+1,N
                  ABSA=ABS(A(PP,QQ)) 
                  IF(ABSA.GT.MAXA) THEN
                     MAXA=ABSA
                     Q=QQ
                     P=PP
                  ENDIF
               END DO
            END DO

!            IF(PRISCR) ewrite(2,*) 'MAXA,MAXEIG,its=',MAXA,MAXEIG,its
            IF(MAXA/MAXEIG.LT.CONVEG) GOTO 2000
! Rotate with (Q,P) postions.
            R=MAX(TOLER,SQRT( (A(P,P)-A(Q,Q))**2 + 4.*A(P,Q)**2 ) ) 
            IF(A(P,P).GT.A(Q,Q)) THEN
              COSAL2=0.5+0.5*(A(P,P)-A(Q,Q))/R
              COSALF=SQRT(COSAL2)
              IF(ABS(COSALF).LT.TOLER) COSALF=TOLER
              SINALF=A(Q,P)/(R*COSALF)
            ELSE
              SINAL2=0.5-0.5*(A(P,P)-A(Q,Q))/R
              SINALF=SQRT(SINAL2)
              IF(ABS(SINALF).LT.TOLER) SINALF=TOLER
              COSALF=A(Q,P)/(R*SINALF)
            ENDIF
! Pre and Post multiply of A=R^T A R  by rotation matrix. 
            CALL JACPRE(-SINALF,COSALF,P,Q,A,N)
            CALL JACPOS( SINALF,COSALF,P,Q,A,N)
! Accumulate rotations V=R^T V
            CALL JACPRE(-SINALF,COSALF,P,Q,V,N)
      end do ! Was loop 10
!
2000      CONTINUE 
! Put e-values in a vector...
      do Q=1,N
            D(Q)=A(Q,Q)
          END DO
!
          RETURN
          END
!
!
!
!
          SUBROUTINE JACPRE(SINALF,COSALF,P,Q,A,N)
! This sub performs matrix-matrix multiplication A=R*A. 
! PRE-MULTIPLY matrix A by transpose of Rotation matrix 
! is realised by passing -SINALF down into SINALF. 
          IMPLICIT NONE
          INTEGER N
          REAL SINALF,COSALF,A(N,N)
          LOGICAL TRANSP
          INTEGER P,Q
! Local variables...
          INTEGER I
          REAL P1I
!
! Premultiply by rotation matrix...
      do I=1,N
! Row P 1st...
              P1I   =COSALF*A(P,I)-SINALF*A(Q,I)
! Row 2nd put strait in A...
              A(Q,I)=SINALF*A(P,I)+COSALF*A(Q,I)
              A(P,I)=P1I 
            END DO
          RETURN
          END    
!
!
!
!
          SUBROUTINE JACPOS(SINALF,COSALF,P,Q,A,N)
! This sub performs matrix-matrix multiplication A=A*R. 
! POST-MULTIPLY matrix A by transpose of Rotation matrix 
! is realised by passing -SINALF down into SINALF. 
          IMPLICIT NONE
          INTEGER N
          REAL SINALF,COSALF,A(N,N)
          INTEGER P,Q
! Local variables...
          INTEGER I
          REAL IP1
!
! Post multiply by rotation matrix...
      do I=1,N
! Column P 1st...
              IP1   = COSALF*A(I,P)+SINALF*A(I,Q)
! column 2nd put strait in A...
              A(I,Q)=-SINALF*A(I,P)+COSALF*A(I,Q)
              A(I,P)=IP1
            END DO
!
          RETURN
          END    
!
! 




    SUBROUTINE COMB_VEL_MATRIX_DIAG_DIST(DIAG_BIGM_CON, BIGM_CON, &
    DGM_PHA, NCOLDGM_PHA, FINDGM_PHA, COLDGM_PHA, & ! Force balance sparsity
    NCOLELE, FINELE, COLELE,  NDIM_VEL, NPHASE, U_NLOC, U_NONODS, TOTELE, velocity, position, pressure )  ! Element connectivity.
        ! This subroutine combines the distributed and block diagonal for an element
        ! into the matrix DGM_PHA.
        IMPLICIT NONE
        INTEGER, intent( in ) :: NDIM_VEL, NPHASE, U_NLOC, U_NONODS, TOTELE, NCOLDGM_PHA, NCOLELE
        !
        REAL, DIMENSION( :,:,:, :,:,:, : ), intent( in ) :: DIAG_BIGM_CON
        REAL, DIMENSION( :,:,:, :,:,:, : ), intent( in ) :: BIGM_CON
        REAL, DIMENSION( : ), intent( inout ) :: DGM_PHA
        INTEGER, DIMENSION( :), intent( in ) :: FINDGM_PHA
        INTEGER, DIMENSION( :), intent( in ) :: COLDGM_PHA
        INTEGER, DIMENSION(: ), intent( in ) :: FINELE
        INTEGER, DIMENSION( : ), intent( in ) :: COLELE
        ! NEW_ORDERING then order the matrix: IDIM,IPHASE,UILOC,ELE
        ! else use the original ordering...
        LOGICAL, PARAMETER :: NEW_ORDERING = .false.
        LOGICAL, PARAMETER :: tempory_order=.true.
        type( tensor_field) :: velocity
        type(vector_field) :: position
        type(scalar_field) ::pressure

        INTEGER :: ELE,ELE_ROW_START,ELE_ROW_START_NEXT,ELE_IN_ROW
        INTEGER :: U_ILOC,U_JLOC, IPHASE,JPHASE, IDIM,JDIM, I,J, GLOBI, GLOBJ, U_INOD_IDIM_IPHA, U_JNOD_JDIM_JPHA
        INTEGER :: COUNT,COUNT_ELE,JCOLELE
        real, dimension(:,:,:, :,:,:), allocatable :: LOC_DGM_PHA

        integer, dimension(:), pointer :: neighbours
        integer :: nb
        logical :: skip


        ALLOCATE(LOC_DGM_PHA(NDIM_VEL,NDIM_VEL,NPHASE,NPHASE,U_NLOC,U_NLOC))

        Loop_Elements20: DO ELE = 1, TOTELE

           if (IsParallel()) then
            if (.not. assemble_ele(pressure,ele)) then
               skip=.true.
               neighbours=>ele_neigh(pressure,ele)
               do nb=1,size(neighbours)
                  if (neighbours(nb)<=0) cycle 
                  if (assemble_ele(pressure,neighbours(nb))) then
                     skip=.false.
                     exit
                  end if
               end do
               if (skip) cycle
            end if
         end if

            ELE_ROW_START=FINELE(ELE)
            ELE_ROW_START_NEXT=FINELE(ELE+1)
            ELE_IN_ROW = ELE_ROW_START_NEXT - ELE_ROW_START

            ! Block diagonal and off diagonal terms...
            Between_Elements_And_Boundary20: DO COUNT_ELE=ELE_ROW_START, ELE_ROW_START_NEXT-1

                JCOLELE=COLELE(COUNT_ELE)

                IF(JCOLELE==ELE) THEN
                    ! Block diagonal terms (Assume full coupling between the phases and dimensions)...
                    LOC_DGM_PHA(:,:,:, :,:,:) = DIAG_BIGM_CON(:,:,:, :,:,:, ELE) + BIGM_CON(:,:,:, :,:,:, COUNT_ELE)
                ELSE
                    LOC_DGM_PHA(:,:,:, :,:,:) = BIGM_CON(:,:,:, :,:,:, COUNT_ELE)
                ENDIF

                DO U_ILOC=1,U_NLOC
                    DO U_JLOC=1,U_NLOC
                        DO IPHASE=1,NPHASE
                            DO JPHASE=1,NPHASE
                                DO IDIM=1,NDIM_VEL
                                    DO JDIM=1,NDIM_VEL


                                        IF ( NEW_ORDERING ) THEN

                                            ! New for rapid code ordering of variables...
                                            I=IDIM + (IPHASE-1)*NDIM_VEL + (U_ILOC-1)*NDIM_VEL*NPHASE
                                            J=JDIM + (JPHASE-1)*NDIM_VEL + (U_JLOC-1)*NDIM_VEL*NPHASE
                                            COUNT = (COUNT_ELE-1)*(NDIM_VEL*NPHASE)**2 + (I-1)*NDIM_VEL*NPHASE*U_NLOC + J
                                            DGM_PHA(COUNT) = LOC_DGM_PHA(IDIM,JDIM,IPHASE,JPHASE,U_ILOC,U_JLOC)

                                        ELSE

                                            ! Old ordering of the variables BIGM...
                                            GLOBI=(ELE-1)*U_NLOC + U_ILOC
                                            GLOBJ=(JCOLELE-1)*U_NLOC + U_JLOC

                                            if ( tempory_order ) then
                                                I=IDIM + (IPHASE-1)*NDIM_VEL + (U_ILOC-1)*NDIM_VEL*NPHASE
                                                J=JDIM + (JPHASE-1)*NDIM_VEL + (U_JLOC-1)*NDIM_VEL*NPHASE
                                                U_INOD_IDIM_IPHA = I + (ELE-1)*NDIM_VEL*NPHASE*U_NLOC
                                                U_JNOD_JDIM_JPHA = J + (JCOLELE-1)*NDIM_VEL*NPHASE*U_NLOC
                                            else
                                                U_INOD_IDIM_IPHA = GLOBI + (IDIM-1)*U_NONODS + ( IPHASE - 1 ) * NDIM_VEL*U_NONODS
                                                U_JNOD_JDIM_JPHA = GLOBJ + (JDIM-1)*U_NONODS + ( JPHASE - 1 ) * NDIM_VEL*U_NONODS
                                            end if

                                            COUNT=0
                                            CALL POSINMAT( COUNT, U_INOD_IDIM_IPHA, U_JNOD_JDIM_JPHA, &
                                            U_NONODS * NPHASE * NDIM_VEL, FINDGM_PHA, COLDGM_PHA, NCOLDGM_PHA )
                                            IF(COUNT.NE.0) THEN

                                                DGM_PHA(COUNT) = LOC_DGM_PHA(IDIM,JDIM,IPHASE,JPHASE,U_ILOC,U_JLOC)
                                                !DGM_PHA(COUNT) = DGM_PHA(COUNT)+LOC_DGM_PHA(IDIM,JDIM,IPHASE,JPHASE,U_ILOC,U_JLOC)

                                            END IF

                                        END IF

                                    END DO
                                END DO
                            END DO
                        END DO
                    END DO
                END DO


            END DO Between_Elements_And_Boundary20

        END DO Loop_Elements20


        RETURN
    END SUBROUTINE COMB_VEL_MATRIX_DIAG_DIST





    REAL FUNCTION dg_oscilat_detect(SNDOTQ_KEEP, SNDOTQ2_KEEP, &
    N_DOT_DU, N_DOT_DU2, SINCOME, MASS_ELE, MASS_ELE2 )
        ! Determine if we have an oscillation in the normal direction...
        ! dg_oscilat_detect=1.0- CENTRAL SCHEME.
        ! dg_oscilat_detect=0.0- UPWIND SCHEME.
        real SNDOTQ_KEEP, SNDOTQ2_KEEP, N_DOT_DU, N_DOT_DU2, SINCOME
        REAL MASS_ELE, MASS_ELE2
        ! If cons_oscillation then apply upwinding as often as possible...
        LOGICAL, PARAMETER :: cons_oscillation = .false.
        REAL H1,H2, U1,U2,U3
        !              REAL TOLFUN

        if(cons_oscillation) then

            dg_oscilat_detect = 1.0

            if( SINCOME> 0.5 ) then
                ! velcity comming into element ELE...
                if( (SNDOTQ_KEEP - SNDOTQ2_KEEP)*N_DOT_DU2 > 0.0 ) dg_oscilat_detect = 0.0
            !                   if( (SNDOTQ_KEEP - SNDOTQ2_KEEP)*N_DOT_DU2 > 0.0 ) dg_oscilat_detect = 0.333
            !                   if( (SNDOTQ_KEEP - SNDOTQ2_KEEP)*N_DOT_DU2 > 0.0 ) dg_oscilat_detect = 0.5
            else
                ! velcity pointing out of the element ELE...
                if( (SNDOTQ2_KEEP - SNDOTQ_KEEP)*N_DOT_DU < 0.0 ) dg_oscilat_detect = 0.0
            !                   if( (SNDOTQ2_KEEP - SNDOTQ_KEEP)*N_DOT_DU < 0.0 ) dg_oscilat_detect = 0.333
            !                   if( (SNDOTQ2_KEEP - SNDOTQ_KEEP)*N_DOT_DU < 0.0 ) dg_oscilat_detect = 0.5
            end if
        else
            ! tvd in the means...

            dg_oscilat_detect = 1.0

            if( SINCOME> 0.5 ) then
                ! velcity comming into element ELE...
                if( (SNDOTQ_KEEP - SNDOTQ2_KEEP)*N_DOT_DU2 > 0.0 ) then
                    H1=MASS_ELE
                    H2=MASS_ELE2
                    U1=SNDOTQ_KEEP - N_DOT_DU* H1
                    U2=SNDOTQ2_KEEP+ N_DOT_DU2* H2
                    U3=SNDOTQ2_KEEP+ N_DOT_DU2* 3*H2
                    ! Have oscillations...
                    IF( (U1-U2)/TOLFUN(U2-U3) .LE. 0.0) dg_oscilat_detect = 0.0
                endif
            else
                ! velcity pointing out of the element ELE...
                if( (SNDOTQ2_KEEP - SNDOTQ_KEEP)*N_DOT_DU < 0.0 ) then
                    H1=MASS_ELE
                    H2=MASS_ELE2
                    U1=SNDOTQ_KEEP - N_DOT_DU* 3.*H1
                    U2=SNDOTQ_KEEP - N_DOT_DU* H1
                    U3=SNDOTQ2_KEEP+ N_DOT_DU2* H2
                    ! Have oscillations...
                    IF( (U1-U2)/TOLFUN(U2-U3) .LE. 0.0) dg_oscilat_detect = 0.0
                endif
            end if

        endif

        return
    end function dg_oscilat_detect





    SUBROUTINE USE_POSINMAT_C_STORE(COUNT, U_INOD, P_JNOD,  &
    U_NONODS, FINDC, COLC, NCOLC, &
    IDO_STORE_AC_SPAR_PT,STORED_AC_SPAR_PT, POSINMAT_C_STORE,ELE,U_ILOC,P_JLOC, &
    TOTELE,U_NLOC,P_NLOC)
        INTEGER, intent( inout ) :: COUNT
        INTEGER, intent( in ) :: U_INOD, P_JNOD, U_NONODS,  NCOLC
        INTEGER, intent( in ) :: ELE,U_ILOC,P_JLOC,  TOTELE,U_NLOC,P_NLOC
        INTEGER, intent( in ) :: IDO_STORE_AC_SPAR_PT
        LOGICAL, intent( in ) :: STORED_AC_SPAR_PT
        INTEGER, DIMENSION( U_NLOC,P_NLOC, TOTELE*IDO_STORE_AC_SPAR_PT), intent( inout ) :: POSINMAT_C_STORE
        INTEGER, DIMENSION( U_NONODS + 1), intent( in ) :: FINDC
        INTEGER, DIMENSION( NCOLC), intent( in ) :: COLC

        ! Find COUNT - position in matrix : FINMCY, COLMCY
        IF(STORED_AC_SPAR_PT) THEN
            COUNT=POSINMAT_C_STORE(U_ILOC,P_JLOC,ELE)
        ELSE
            CALL POSINMAT( COUNT, U_INOD, P_JNOD,  &
            U_NONODS, FINDC, COLC, NCOLC )
            IF(IDO_STORE_AC_SPAR_PT.NE.0) POSINMAT_C_STORE(U_ILOC,P_JLOC,ELE) = COUNT
        ENDIF
        RETURN
    END SUBROUTINE USE_POSINMAT_C_STORE




    SUBROUTINE USE_POSINMAT_C_STORE_SUF_DG(COUNT, U_INOD, P_JNOD,  &
    U_NONODS, FINDC, COLC, NCOLC, &
    IDO_STORE_AC_SPAR_PT,STORED_AC_SPAR_PT, POSINMAT_C_STORE_SUF_DG, ELE,IFACE,U_SILOC,P_SJLOC,  &
    TOTELE,NFACE,U_SNLOC,P_SNLOC)
        INTEGER, intent( inout ) :: COUNT
        INTEGER, intent( in ) :: U_INOD, P_JNOD, U_NONODS,  NCOLC
        INTEGER, intent( in ) :: ELE,IFACE,U_SILOC,P_SJLOC,  TOTELE,NFACE,U_SNLOC,P_SNLOC
        INTEGER, intent( in ) :: IDO_STORE_AC_SPAR_PT
        LOGICAL, intent( in ) :: STORED_AC_SPAR_PT
        INTEGER, DIMENSION( U_SNLOC,P_SNLOC,NFACE,TOTELE*IDO_STORE_AC_SPAR_PT ), intent( inout ) :: POSINMAT_C_STORE_SUF_DG
        INTEGER, DIMENSION( U_NONODS + 1), intent( in ) :: FINDC
        INTEGER, DIMENSION( NCOLC), intent( in ) :: COLC
        ! Find COUNT2 - position in matrix : FINMCY, COLMCY
        IF(STORED_AC_SPAR_PT) THEN
            COUNT=POSINMAT_C_STORE_SUF_DG(U_SILOC,P_SJLOC,IFACE,ELE)
        ELSE
            CALL POSINMAT( COUNT, U_INOD, P_JNOD,  &
            U_NONODS, FINDC, COLC, NCOLC )
            IF(IDO_STORE_AC_SPAR_PT.NE.0) POSINMAT_C_STORE_SUF_DG(U_SILOC,P_SJLOC,IFACE,ELE)=COUNT
        ENDIF
        RETURN
    END SUBROUTINE USE_POSINMAT_C_STORE_SUF_DG




    SUBROUTINE DG_DIFFUSION( ELE, U_NLOC, NONODS, LMMAT1, LINVMMAT1, LMMAT, LNNXMAT, LNXNMAT1, LINVMNXNMAT1, AMAT )
        ! Find diffusion contributions at the surface
        implicit none

        INTEGER, intent( in ) :: ELE, U_NLOC, NONODS
        REAL, DIMENSION( :, : ), intent( inout ) :: LMMAT1, LINVMMAT1
        REAL, DIMENSION( :, : ), intent( inout ) :: LMMAT, LNNXMAT
        REAL, DIMENSION( :, : ), intent( inout ) :: LNXNMAT1, LINVMNXNMAT1
        REAL, DIMENSION( :, : ), intent( inout ) :: AMAT
        ! Local
        INTEGER :: ILOC, GLOBI

        ewrite(3,*) 'In DG_DIFFUSION'

        ! LMMAT1
        LMMAT1( 1 : U_NLOC + 1, 1 : U_NLOC + 1 ) = 0.0
        LMMAT1( 1 : U_NLOC    , 1 : U_NLOC ) = LMMAT( 1 : U_NLOC, 1 : U_NLOC )
        LMMAT1( 2 : U_NLOC + 1, 2 : U_NLOC + 1 ) = LMMAT1( 2 : U_NLOC + 1 , 2 : U_NLOC + 1 ) + &
        LMMAT( 1 : U_NLOC     , 1 : U_NLOC )

        ! LNXNMAT1 - surface integral
        LNXNMAT1( 1 : U_NLOC    , 1 : U_NLOC )    =  LNNXMAT( 1 : U_NLOC , 1 : U_NLOC )
        LNXNMAT1( 2 : U_NLOC + 1, 3 : U_NLOC + 2 )=  LNNXMAT( 1 : U_NLOC , 1 : U_NLOC )

        LNXNMAT1( 2, 2 ) = LNXNMAT1( 2, 2 ) - 1.0
        LNXNMAT1( 2, 3 ) = LNXNMAT1( 2, 3 ) + 1.0

        ! Find inverse:
        CALL MATDMATINV( LMMAT1, LINVMMAT1, 2 * U_NLOC - 1 ) ! is the size of LMMAT1 right? DOUBLE CHECK THIS LATER

        ! Matrix X Matrix:
        CALL ABMATRIXMUL( LINVMNXNMAT1, LINVMMAT1, 2 * U_NLOC - 1, 2 * U_NLOC - 1, &
        LNXNMAT1, 2 * U_NLOC - 1, 2 * U_NLOC )

        ! RHS OF ELEMENT:
        ILOC = U_NLOC
        GLOBI = ( ELE - 1 ) * U_NLOC + ILOC
        AMAT( GLOBI, GLOBI - 1)  = AMAT( GLOBI, GLOBI - 1 ) - LINVMNXNMAT1( 2, 1 )
        AMAT( GLOBI, GLOBI )     = AMAT( GLOBI, GLOBI )     - LINVMNXNMAT1( 2, 2 )
        AMAT( GLOBI, GLOBI + 1 ) = AMAT( GLOBI, GLOBI + 1 ) - LINVMNXNMAT1( 2, 3 )
        AMAT( GLOBI, GLOBI + 2 ) = AMAT( GLOBI, GLOBI + 2 ) - LINVMNXNMAT1( 2, 4 )

        ! LHS OF ELEMENT:
        ILOC = 1
        GLOBI = ( ELE - 1 ) * U_NLOC + ILOC
        AMAT( GLOBI, GLOBI - 2 )= AMAT( GLOBI, GLOBI - 2 ) + LINVMNXNMAT1( 2, 1 )
        AMAT( GLOBI, GLOBI - 1 )= AMAT( GLOBI, GLOBI - 1 ) + LINVMNXNMAT1( 2, 2 )
        AMAT( GLOBI, GLOBI )    = AMAT( GLOBI, GLOBI )     + LINVMNXNMAT1( 2, 3 )
        AMAT( GLOBI, GLOBI + 1 )= AMAT( GLOBI, GLOBI + 1 ) + LINVMNXNMAT1( 2, 4 )

        ewrite(3,*) 'Leaving DG_DIFFUSION'

    END SUBROUTINE DG_DIFFUSION




    SUBROUTINE ASSEM_CS( CTP, CT, CTYRHS, FREDOP, NONODS, NCOLCT, FINDCT, COLCT, U, DEN, &
    UBOT, UTOP, DEN_IN_TOP, DEN_IN_BOT,  &
    BOT_BC_TYPE, TOP_BC_TYPE )
        implicit none
        ! assemble CTP (eqn 3.22 without time term) & CT operating on P in eqn 3.21
        ! and also CTYRHS which is the rhs of the cty eqn.
        ! Local variables...
        ! 2 types of B.C's:
        ! BOT_BC_TYPE or TOP_BC_TYPE =3 is a specified inlet velocity & density b.c.
        ! BOT_BC_TYPE or TOP_BC_TYPE =2 is a specified inlet velocity & No density b.c.
        ! BOT_BC_TYPE or TOP_BC_TYPE =1 is No velocity b.c (ZERO PRESSURE BC)& but have density b.c.
        ! BOT_BC_TYPE or TOP_BC_TYPE =0 is an open zero pressure b.c.

        INTEGER, intent( in ) ::  FREDOP, NONODS, NCOLCT
        REAL, DIMENSION( : ), intent( inout ) :: CTP, CT
        INTEGER, DIMENSION( : ), intent( inout ) :: FINDCT
        INTEGER, DIMENSION( : ), intent( inout ) :: COLCT
        REAL, DIMENSION( : ), intent( inout ) :: U
        REAL, DIMENSION( : ), intent( inout ) :: DEN, CTYRHS
        REAL, intent( in ) :: UBOT, UTOP, DEN_IN_TOP, DEN_IN_BOT
        INTEGER, intent( in ) :: BOT_BC_TYPE, TOP_BC_TYPE

        ! Local
        REAL :: NORMX, DENSITY, VEL
        INTEGER PNOD, II, COL, COUNT, COUNT2
        LOGICAL BOT_BC_VEL, BOT_BC_DEN, TOP_BC_VEL, TOP_BC_DEN

        ewrite(3,*) 'In ASSEM_CS'

        BOT_BC_VEL = .FALSE.
        BOT_BC_DEN = .FALSE.
        TOP_BC_VEL = .FALSE.
        TOP_BC_DEN = .FALSE.

        Case_TOP_BC_TYPE: SELECT CASE( TOP_BC_TYPE )
            CASE( 1 ) ; TOP_BC_DEN = .TRUE.
            CASE( 2 ) ; TOP_BC_VEL = .TRUE.
            CASE( 3 )
                TOP_BC_DEN = .TRUE.
                TOP_BC_VEL = .TRUE.
        END SELECT Case_TOP_BC_TYPE

        Case_BOT_BC_TYPE: SELECT CASE( BOT_BC_TYPE )
            CASE( 1 ) ; BOT_BC_DEN = .TRUE.
            CASE( 2 ) ; BOT_BC_VEL = .TRUE.
            CASE( 3 )
                BOT_BC_DEN = .TRUE.
                BOT_BC_VEL = .TRUE.
        END SELECT CASE_BOT_BC_TYPE

        CTP = 0.0
        CT = 0.0
        CTYRHS = 0.0

        ! internal node discretisation
        Loop_Disc: DO PNOD = 2, FREDOP - 1
            Loop_II: DO II = 0, 1
                NORMX = REAL( II * 2 - 1 )
                VEL = U( PNOD + II )

                IF( VEL * NORMX >= 0.0 ) THEN
                    DENSITY = DEN( PNOD )
                ELSE
                    DENSITY = DEN( PNOD + II * 2 - 1 )
                ENDIF

                COL = PNOD + II
                COUNT = 0
                DO COUNT2 = FINDCT( PNOD ) , FINDCT( PNOD + 1 ) - 1
                    IF( COLCT( COUNT2 ) == COL ) COUNT = COUNT2
                END DO
                CT(  COUNT ) = CT(  COUNT ) + NORMX
                CTP( COUNT ) = CTP( COUNT ) + NORMX * DENSITY
            END DO Loop_II
        END DO Loop_Disc

        ! Part of 1st row
        NORMX = 1.0
        VEL = U( 2 )
        IF( VEL * NORMX >= 0.0 ) THEN
            DENSITY = DEN( 1 )
        ELSE
            DENSITY = DEN( 2 )
        ENDIF
        CT( 2 ) = CT( 2 ) + NORMX
        CTP( 2 ) = CTP( 2 ) + NORMX * DENSITY

        ! Part of last st row
        NORMX = -1.0
        VEL = U( NONODS - 1 )
        IF( VEL *NORMX >= 0.0 ) THEN
            DENSITY = DEN( FREDOP )
        ELSE
            DENSITY = DEN( FREDOP - 1 )
        ENDIF
        CT(  NCOLCT - 1 ) = CT(  NCOLCT - 1 ) + NORMX
        CTP( NCOLCT - 1 ) = CTP( NCOLCT - 1 ) + NORMX * DENSITY

        ! Left boundary
        NORMX = -1.0
        VEL = U( 1 )
        IF( BOT_BC_VEL ) VEL = UBOT
        DENSITY = DEN( 1 )
        IF(( VEL * NORMX < 0.0 ) .AND. BOT_BC_DEN ) DENSITY = DEN_IN_BOT

        IF( BOT_BC_VEL ) THEN
            CTYRHS( 1 ) = CTYRHS( 1 ) - DENSITY * NORMX * UBOT
        ELSE
            CT(  1 ) = CT(  1 ) + NORMX
            CTP( 1 ) = CTP( 1 ) + NORMX * DENSITY
        ENDIF

        ! Right boundary
        NORMX = 1.0
        VEL = U( NONODS )
        IF( TOP_BC_VEL ) VEL = UTOP
        DENSITY = DEN( FREDOP )
        IF(( VEL * NORMX <  0.0 ) .AND. TOP_BC_DEN ) DENSITY = DEN_IN_TOP

        IF( TOP_BC_VEL ) THEN
            CTYRHS( FREDOP ) = CTYRHS( FREDOP ) - DENSITY * NORMX *UTOP
        ELSE
            CT(  NCOLCT ) = CT(  NCOLCT ) + NORMX
            CTP( NCOLCT ) = CTP( NCOLCT ) + NORMX * DENSITY
        ENDIF

        ewrite(3,*) 'Leaving ASSEM_CS'

    END SUBROUTINE ASSEM_CS




    SUBROUTINE AVESOU( S2AVE, S2, FREDOP )
        implicit none

        INTEGER, intent( in ) :: FREDOP
        REAL, DIMENSION( : ),     intent( inout ) :: S2AVE, S2
        ! Local
        REAL, DIMENSION( : ), allocatable :: SOURCE
        ! Local variables
        INTEGER :: ELE

        ALLOCATE( SOURCE( FREDOP + 1 ))

        SOURCE( 1 ) = S2( 1 )
        DO ELE= 2, FREDOP
            SOURCE( ELE ) = 0.5 * ( S2( ELE - 1 ) + S2( ELE ))
        END DO
        SOURCE( FREDOP + 1 ) = S2( FREDOP )

        DO ELE= 1, FREDOP
            S2AVE( ELE ) = 0.5 * ( SOURCE( ELE ) + SOURCE( ELE + 1 ))
        END DO

        DEALLOCATE( SOURCE )

    END SUBROUTINE AVESOU




    SUBROUTINE AVESIG( SIGMA2AVE, SIGMA2, FREDOP)
        implicit none

        INTEGER, intent( in ) :: FREDOP
        REAL, DIMENSION( : ), intent( inout ) :: SIGMA2AVE
        REAL, DIMENSION( : ), intent( in ) :: SIGMA2
        ! Local variables
        REAL, DIMENSION( : ), allocatable :: SIGMA
        INTEGER :: ELE

        ALLOCATE( SIGMA( FREDOP + 1 ))

        SIGMA( 1 ) = SIGMA2( 1 )
        DO ELE = 2, FREDOP
            SIGMA( ELE ) = 0.5 * ( SIGMA2( ELE - 1 ) + SIGMA2( ELE ))
        END DO
        SIGMA( FREDOP + 1 ) = SIGMA2( FREDOP )

        DO ELE = 1, FREDOP
            SIGMA2AVE( ELE ) = 0.5 * ( SIGMA( ELE ) + SIGMA( ELE + 1 ))
        END DO

        DEALLOCATE( SIGMA )

    END SUBROUTINE AVESIG




    SUBROUTINE LUMP_ENERGY_EQNS( CV_NONODS, NPHASE, &
    NCOLACV, NCOLACV_SUB, &
    FINACV, COLACV, COLACV_SUB, FINACV_SUB, ACV_SUB )
        implicit none


        INTEGER, intent( in ) :: CV_NONODS, NPHASE, NCOLACV, NCOLACV_SUB
        INTEGER, DIMENSION( : ), intent( in ) :: FINACV
        INTEGER, DIMENSION( : ), intent( in ) :: COLACV
        INTEGER, DIMENSION( : ), intent( inout ) :: COLACV_SUB
        INTEGER, DIMENSION( : ), intent( inout ) :: FINACV_SUB
        REAL, DIMENSION( :), intent( inout ) :: ACV_SUB
        ! Local Variables
        INTEGER :: COUNT, COUNT2, CV_NOD, ICOL, ICOL_PHA, CV_NOD_PHA

        ewrite(3,*) 'In LUMP_ENERGY_EQNS'

        COUNT2 = 0

        DO CV_NOD = 1, CV_NONODS
            FINACV_SUB( CV_NOD ) = COUNT2 + 1
            DO COUNT = FINACV( CV_NOD ), FINACV( CV_NOD + 1 ) - 1, 1
                ICOL = COLACV( COUNT )
                IF(ICOL <= CV_NONODS) THEN
                    COUNT2 = COUNT2 + 1
                    COLACV_SUB( COUNT2 ) = ICOL
                END IF
            END DO
        END DO
        FINACV_SUB( CV_NONODS + 1 ) = COUNT2 + 1


        ACV_SUB = 0.
        DO CV_NOD_PHA = 1, CV_NONODS * NPHASE
            DO COUNT = 1, FINACV( CV_NOD_PHA + 1 ) - 1
                CV_NOD = MOD( CV_NOD_PHA, CV_NONODS )
                ICOL_PHA = COLACV( COUNT )
                ICOL = MOD ( ICOL_PHA, CV_NONODS )

                CALL POSINMAT( COUNT2, CV_NOD, ICOL, &
                CV_NONODS, FINACV_SUB, COLACV_SUB, NCOLACV_SUB )

            END DO
        END DO

        ewrite(3,*) 'Leaving LUMP_ENERGY_EQNS'

    END SUBROUTINE LUMP_ENERGY_EQNS


    SUBROUTINE CALCULATE_SURFACE_TENSION( state, packed_state, nphase, ncomp, &
    PLIKE_GRAD_SOU_COEF, PLIKE_GRAD_SOU_GRAD, IPLIKE_GRAD_SOU, &
    U_SOURCE_CV, U_SOURCE, &
    COMP, &
    NCOLACV, FINACV, COLACV, MIDACV, &
    SMALL_FINACV, SMALL_COLACV, SMALL_MIDACV, &
    block_to_global_acv, global_dense_block_acv, &
    NCOLCT, FINDCT, COLCT, &
    CV_NONODS, U_NONODS, X_NONODS, TOTELE, STOTEL, &
    CV_ELE_TYPE, CV_SELE_TYPE, U_ELE_TYPE, &
    CV_NLOC, U_NLOC, X_NLOC, CV_SNLOC, U_SNLOC, &
    CV_NDGLN, CV_SNDGLN, X_NDGLN, U_NDGLN, U_SNDGLN, &
    MAT_NLOC, MAT_NDGLN, MAT_NONODS,  &
    NDIM,  &
    NCOLM, FINDM, COLM, MIDM, &
    XU_NLOC, XU_NDGLN, FINELE, COLELE, NCOLELE, &
    StorageIndexes )

        IMPLICIT NONE

        real, dimension( cv_nonods * nphase ), intent( inout ) :: PLIKE_GRAD_SOU_COEF, PLIKE_GRAD_SOU_GRAD
        integer, intent( inout ) :: IPLIKE_GRAD_SOU
        real, dimension( cv_nonods * nphase * ndim ), intent( inout ) :: U_SOURCE_CV
        real, dimension( u_nonods * nphase * ndim ), intent( inout ) :: U_SOURCE

        type(state_type), dimension( : ), intent( inout ) :: state
        type(state_type), intent( inout ) :: packed_state
        integer, intent( in ) :: nphase, ncomp, cv_nonods, U_NONODS, X_NONODS, MAT_NONODS, &
        NCOLACV, NCOLCT, TOTELE, CV_ELE_TYPE, CV_SELE_TYPE, U_ELE_TYPE, &
        CV_NLOC, U_NLOC, X_NLOC, MAT_NLOC, CV_SNLOC, U_SNLOC, NDIM, &
        NCOLM, XU_NLOC, NCOLELE, STOTEL
        integer, dimension( : ), intent( in ) :: CV_NDGLN
        integer, dimension( :), intent( in )  :: CV_SNDGLN
        integer, dimension( : ), intent( in ) ::  X_NDGLN
        integer, dimension( : ), intent( in ) :: U_NDGLN
        integer, dimension( : ), intent( in ) :: U_SNDGLN
        integer, dimension( : ), intent( in ) :: XU_NDGLN
        integer, dimension( : ), intent( in ) :: MAT_NDGLN
        integer, dimension( : ), intent( in ) :: FINACV
        integer, dimension( : ), intent( in ) :: COLACV
        integer, dimension( : ), intent( in ) :: MIDACV
        integer, dimension(:), intent(in) :: small_finacv,small_colacv,small_midacv
        integer, dimension(:), intent(in) :: block_to_global_acv
        integer, dimension(:,:), intent(in) :: global_dense_block_acv
        integer, dimension( : ), intent( in ) :: FINDCT
        integer, dimension( : ), intent( in ) :: COLCT

        real, dimension( : ), intent( in ) :: COMP

        integer, dimension( : ), intent( in ) :: FINDM
        integer, dimension( : ), intent( in ) :: COLM
        integer, dimension( : ), intent( in ) :: MIDM
        integer, dimension( : ), intent( in ) :: FINELE
        integer, dimension( : ), intent( in ) :: COLELE
        integer, dimension(:), intent(inout) ::  StorageIndexes
        !Local variables
        real, dimension( : ), allocatable :: U_FORCE_X_SUF_TEN, U_FORCE_Y_SUF_TEN, U_FORCE_Z_SUF_TEN, &
        CV_U_FORCE_X_SUF_TEN, CV_U_FORCE_Y_SUF_TEN, CV_U_FORCE_Z_SUF_TEN, X, Y, Z
        real, dimension( STOTEL * CV_SNLOC ) :: DUMMY_SUF_COMP_BC
        integer, dimension( STOTEL ) :: DUMMY_WIC_COMP_BC

        integer :: iphase, icomp
        real :: coefficient
        logical :: surface_tension, use_pressure_force, use_smoothing

        type( vector_field ), pointer :: x_all


        ewrite(3,*) 'Entering CALCULATE_SURFACE_TENSION'

        allocate( X(  X_NONODS ) ) ; X = 0.0
        allocate( Y(  X_NONODS ) ) ; Y = 0.0
        allocate( Z(  X_NONODS ) ) ; Z = 0.0

        x_all => extract_vector_field( packed_state, "PressureCoordinate" )
        x = x_all % val( 1, : )
        if (ndim >=2 ) y = x_all % val( 2, : )
        if (ndim >=3 ) z = x_all % val( 3, : )


        ! Initialise...
        IPLIKE_GRAD_SOU = 0
        PLIKE_GRAD_SOU_COEF = 0.0
        !For capillary pressure these terms already have a value, so overwritting is a problem
        if( .not. have_option( '/material_phase[0]/multiphase_properties/capillary_pressure' ) )  then
            PLIKE_GRAD_SOU_GRAD = 0.0
        end if
        U_SOURCE_CV = 0.0

        DUMMY_SUF_COMP_BC = 0.0
        DUMMY_WIC_COMP_BC = 0

        do icomp = 1, ncomp

            surface_tension = have_option( '/material_phase[' // int2str( nphase - 1 + icomp ) // &
            ']/is_multiphase_component/surface_tension' )

            if ( surface_tension ) then

                ewrite(3,*) 'Calculating surface tension for component ', icomp

                call get_option( '/material_phase[' // int2str( nphase - 1 + icomp ) // &
                ']/is_multiphase_component/surface_tension/coefficient', coefficient )

                use_smoothing = have_option( '/material_phase[' // int2str( nphase - 1 + icomp ) // &
                ']/is_multiphase_component/surface_tension/smooth' )

                allocate( U_FORCE_X_SUF_TEN( U_NONODS) ) ; U_FORCE_X_SUF_TEN = 0.0
                allocate( U_FORCE_Y_SUF_TEN( U_NONODS) ) ; U_FORCE_Y_SUF_TEN = 0.0
                allocate( U_FORCE_Z_SUF_TEN( U_NONODS) ) ; U_FORCE_Z_SUF_TEN = 0.0

                allocate( CV_U_FORCE_X_SUF_TEN( CV_NONODS) ) ; CV_U_FORCE_X_SUF_TEN = 0.0
                allocate( CV_U_FORCE_Y_SUF_TEN( CV_NONODS) ) ; CV_U_FORCE_Y_SUF_TEN = 0.0
                allocate( CV_U_FORCE_Z_SUF_TEN( CV_NONODS) ) ; CV_U_FORCE_Z_SUF_TEN = 0.0

                USE_PRESSURE_FORCE = .TRUE.

                if ( USE_PRESSURE_FORCE ) then
                    IPLIKE_GRAD_SOU = 1
                else
                    IPLIKE_GRAD_SOU = 0
                end if

                do iphase = 1, nphase

                    CALL SURFACE_TENSION_WRAPPER( state, packed_state, &
                    U_FORCE_X_SUF_TEN, U_FORCE_Y_SUF_TEN, U_FORCE_Z_SUF_TEN, &
                    CV_U_FORCE_X_SUF_TEN, CV_U_FORCE_Y_SUF_TEN, CV_U_FORCE_Z_SUF_TEN, &
                    PLIKE_GRAD_SOU_COEF( 1+CV_NONODS*(IPHASE-1) : CV_NONODS*IPHASE ), & 
                    PLIKE_GRAD_SOU_GRAD( 1+CV_NONODS*(IPHASE-1) : CV_NONODS*IPHASE ), &
                    COEFFICIENT, &
                    COMP( 1 + (IPHASE-1)*CV_NONODS + (ICOMP-1)*NPHASE*CV_NONODS : &
                    IPHASE*CV_NONODS + (ICOMP-1)*NPHASE*CV_NONODS ), &
                    NCOLACV, FINACV, COLACV, MIDACV, &
                    SMALL_FINACV, SMALL_COLACV, SMALL_MIDACV, &
                    block_to_global_acv, global_dense_block_acv, &
                    NCOLCT, FINDCT, COLCT, &
                    CV_NONODS, U_NONODS, X_NONODS, TOTELE, STOTEL, &
                    CV_ELE_TYPE, CV_SELE_TYPE, U_ELE_TYPE, &
                    CV_NLOC, U_NLOC, X_NLOC, CV_SNLOC, U_SNLOC, &
                    CV_NDGLN, CV_SNDGLN, X_NDGLN, U_NDGLN, U_SNDGLN, &
                    X, Y, Z, &
                    MAT_NLOC, MAT_NDGLN, MAT_NONODS,  &
                    NDIM, USE_PRESSURE_FORCE, &
                    NCOLM, FINDM, COLM, MIDM, &
                    XU_NLOC, XU_NDGLN, FINELE, COLELE, NCOLELE, &
                    USE_SMOOTHING,&
                    StorageIndexes )

                end do

                if ( .not.USE_PRESSURE_FORCE ) then

                    !U_SOURCE_CV(1:cv_nonods) = CV_U_FORCE_X_SUF_TEN
                    !U_SOURCE_CV(1+cv_nonods:2*cv_nonods) = CV_U_FORCE_Y_SUF_TEN

                    U_SOURCE(1:U_nonods) = U_FORCE_X_SUF_TEN
                    U_SOURCE(1+U_nonods:2*U_nonods) = U_FORCE_Y_SUF_TEN

                end if

                deallocate( U_FORCE_X_SUF_TEN, U_FORCE_Y_SUF_TEN, U_FORCE_Z_SUF_TEN )
                deallocate( CV_U_FORCE_X_SUF_TEN, CV_U_FORCE_Y_SUF_TEN, CV_U_FORCE_Z_SUF_TEN )

            end if

        end do

        ewrite(3,*) 'Leaving CALCULATE_SURFACE_TENSION'

        RETURN
    END SUBROUTINE CALCULATE_SURFACE_TENSION





    SUBROUTINE SURFACE_TENSION_WRAPPER( state, packed_state, &
    U_FORCE_X_SUF_TEN, U_FORCE_Y_SUF_TEN, U_FORCE_Z_SUF_TEN, &
    CV_U_FORCE_X_SUF_TEN, CV_U_FORCE_Y_SUF_TEN, CV_U_FORCE_Z_SUF_TEN, &
    PLIKE_GRAD_SOU_COEF, PLIKE_GRAD_SOU_GRAD, &
    SUF_TENSION_COEF, VOLUME_FRAC, &
    NCOLACV, FINACV, COLACV, MIDACV, &
    SMALL_FINACV, SMALL_COLACV, SMALL_MIDACV, &
    block_to_global_acv, global_dense_block_acv, &
    NCOLCT, FINDCT, COLCT, &
    CV_NONODS, U_NONODS, X_NONODS, TOTELE, STOTEL, &
    CV_ELE_TYPE, CV_SELE_TYPE, U_ELE_TYPE, &
    CV_NLOC, U_NLOC, X_NLOC, CV_SNLOC, U_SNLOC, &
    CV_NDGLN, CV_SNDGLN, X_NDGLN, U_NDGLN, U_SNDGLN, &
    X, Y, Z, &
    MAT_NLOC, MAT_NDGLN, MAT_NONODS,  &
    NDIM, USE_PRESSURE_FORCE, &
    NCOLM, FINDM, COLM, MIDM, &
    XU_NLOC, XU_NDGLN, FINELE, COLELE, NCOLELE, &
    USE_SMOOTHING,&
    StorageIndexes )

        ! Calculate the surface tension force: U_FORCE_X_SUF_TEN,U_FORCE_X_SUF_TEN,U_FORCE_X_SUF_TEN
        ! or PLIKE_GRAD_SOU_COEF, PLIKE_GRAD_SOU_GRAD,
        ! for a given volume fraction field VOLUME_FRAC
        ! SUF_TENSION_COEF is the surface tension coefficient.

        !  =====================================================================
        !     In this subroutine the advection terms in the advection-diffusion
        !     equation (in the matrix and RHS) are calculated as ACV and CV_RHS.
        !
        !     This routine uses a Control Volume (CV) formulation to compute
        !     the advection terms. The general procedure is as follows:
        !
        !        1. For each node-pair, define which node is the donor, which is
        !           the receptor and define an "upwind" value of the field being
        !           advected (and the accompanying "density"; see note below)
        !        2. Calculate the volume flux across the CV face that separates
        !           these two nodes
        !        3. Estimate the value of the advected variable at the control
        !           volume face.
        !        4. Using information from the donor, receptor and upwind nodes,
        !           limit the field face value (removes oscillations from the
        !           solution)
        !        5. Assemble the fluxes to form the matrix and rhs of the
        !           advection equation
        !
        !     This procedure is implemented by considering the CV to be made up
        !     of a number of sub-control-volumes, which represent the part of
        !     the control volume within a given element.  The assembly of terms
        !     considers each of these sub-CVs in turn, calculating (and limiting)
        !     the flux across sub-CV faces that are external to the CV...
        !
        !     NOTE: Add in note about what density is in this sub!!!
        !
        !     To define the "upwind" value of the field variable, which is
        !     necessary for the limiting scheme, either:
        !
        !        A. The upwind value of the field variable to be advected is
        !           found by interpolation and stored in a matrix (TUPWIND)
        !        B. The neighbouring nodes are searched for the local maximum
        !           and minimum
        !
        !     The subroutine has several options...
        !
        !     Discretisation option
        !     ---------------------
        !      - The estimate of the face value may be determined in one of
        !        several ways.
        !      - The face value may be centered in time by either a specified
        !        CV_THETA value, or a non-linear CV_THETA value that is determined
        !        automatically.
        !      - The face value may be limited using a univeral-limiter-type
        !        scheme, or a limited-downwind scheme that is ideal for INTERFACE
        !        TRACKING.  Alternatively no limiting can be applied.
        !
        !     These options are defined by the value of CV_DISOPT, which corresponds
        !     to the clast digit of the GEM option NDISOT for the field in question.
        !
        !     CV_DISOPT=discretisation option in space and time
        !     ------------------------------------------------------------------
        !     CV_DISOPT   Method for face-value est.    Time-stepping     Limiting
        !     ------------------------------------------------------------------
        !       =0      1st order in space          Theta=specified    UNIVERSAL
        !       =1      1st order in space          Theta=non-linear   UNIVERSAL
        !       =2      Trapezoidal rule in space   Theta=specified    UNIVERSAL
        !       =2 if isotropic limiter then FEM-quadratic & stratification adjust. Theta=non-linear
        !       =3      Trapezoidal rule in space   Theta=non-linear   UNIVERSAL
        !       =4      Finite elements in space    Theta=specified    UNIVERSAL
        !       =5      Finite elements in space    Theta=non-linear   UNIVERSAL
        !       =6      Finite elements in space    Theta=specified    NONE
        !       =7      Finite elements in space    Theta=non-linear   NONE
        !       =8      Finite elements in space    Theta=specified    DOWNWIND+
        !       =9      Finite elements in space    Theta=non-linear   DOWNWIND+
        !
        !     CV_DG_VEL_INT_OPT=interface velocity calculation option between elements
        !
        !     Limiting scheme
        !     ---------------
        !     The limiting scheme is defined in the subroutine NVDFUNNEW;
        !     the limited values are computed in subroutine ANONVDLIM/ONVDLIM.
        !
        !     ONVDLIM is the original limiting algorithm
        !
        !     ANONVDLIM is a new anisoptropic limiting algorithm, which is
        !     called if either ALOLIM=1 (where ALOLIM is an option flag set
        !     in this subroutine), or if the interface tracking limiting option
        !     is selected (CV_DISOPT=8/9).  ***In general ALOLIM appears to be set to 1 (GSC)
        !
        !     NOTE: ANONVDLIM only works for TETS; for all other element types
        !     ONVDLIM is used.
        !
        !
        !     IMPORTANT INPUTS:
        !     ----------------
        !
        !     ACV   - Matrix for assembling the advection terms (empty on input)
        !     CV_RHS      - Right-hand side vector for advection-diffusion terms
        !     X,Y,Z    - Node co-ordinates
        !     NU       - Nodal velocity component
        !     T,TOLD   - New and old advected field values at nodes
        !     DEN,  - New and old "density" at nodes, which is actually a constant
        !     DENOLD     multiplying the advection diffusion equation for the field
        !     CV_DISOPT   - The discretisation/limiting option (see above)
        !     DT       - The time step
        !     CV_THETA    - The time-stepping discretisation parameter
        !     CV_BETA     - Conservative(1.)/non-conservative(0.) flag
        !     ELE_TYP   - Integer flag definining element type
        !
        !     IMPORTANT OUTPUTS:
        !     -----------------
        !
        !     ACV   - Matrix updated to include the advection terms
        !     CV_RHS      - Right-hand side vector updated to include advection terms
        !
        !
        !     IMPORTANT LOCAL PARAMETERS:
        !     --------------------------
        !
        !     TIMOPT    - Temporal discretisation option, derived from CV_DISOPT.
        !                (1 for non-linear theta; 0 for theta specified (THETA))
        !
        !
        !***********************************************************************
        use shape_functions
        use matrix_operations
        use printout
        ! Inputs/Outputs
        IMPLICIT NONE
        type(state_type), dimension( : ), intent( inout ) :: state
        type(state_type), intent( inout ) :: packed_state

        INTEGER, PARAMETER :: NPHASE = 1
        INTEGER, PARAMETER :: SMOOTH_NITS = 0 ! smoothing iterations, 10 seems good.
        INTEGER, intent( in ) :: NCOLACV, NCOLCT, CV_NONODS, U_NONODS, X_NONODS, MAT_NONODS, &
        TOTELE, STOTEL, &
        CV_ELE_TYPE, CV_SELE_TYPE, U_ELE_TYPE, &
        CV_NLOC, U_NLOC, X_NLOC, MAT_NLOC, &
        CV_SNLOC, U_SNLOC, NDIM, &
        NCOLM, XU_NLOC, NCOLELE
        INTEGER, DIMENSION( : ), intent( in ) :: CV_NDGLN
        INTEGER, DIMENSION( : ), intent( in )  :: CV_SNDGLN
        INTEGER, DIMENSION( : ), intent( in ) ::  X_NDGLN
        INTEGER, DIMENSION( : ), intent( in ) :: U_NDGLN
        INTEGER, DIMENSION( : ), intent( in ) :: U_SNDGLN
        INTEGER, DIMENSION( : ), intent( in ) :: XU_NDGLN
        INTEGER, DIMENSION( : ), intent( in ) :: MAT_NDGLN
        INTEGER, DIMENSION( : ), intent( in ) :: FINACV
        INTEGER, DIMENSION( : ), intent( in ) :: COLACV
        INTEGER, DIMENSION( : ), intent( in ) :: MIDACV
        integer, dimension(:), intent(in) :: small_finacv,small_colacv,small_midacv
        integer, dimension(:), intent(in) :: block_to_global_acv
        integer, dimension(:, :), intent(in) :: global_dense_block_acv

        INTEGER, DIMENSION( : ), intent( in ) :: FINDCT
        INTEGER, DIMENSION( : ), intent( in ) :: COLCT

        REAL, intent( in ) ::  SUF_TENSION_COEF

        REAL, DIMENSION( : ), intent( inout ) :: U_FORCE_X_SUF_TEN,U_FORCE_Y_SUF_TEN,U_FORCE_Z_SUF_TEN
        REAL, DIMENSION( : ), intent( inout ) :: CV_U_FORCE_X_SUF_TEN,CV_U_FORCE_Y_SUF_TEN,CV_U_FORCE_Z_SUF_TEN
        REAL, DIMENSION( : ), intent( inout ) :: PLIKE_GRAD_SOU_COEF, PLIKE_GRAD_SOU_GRAD

        REAL, DIMENSION( : ), intent( in ) :: VOLUME_FRAC

        REAL, DIMENSION( : ), intent( in ) :: X, Y, Z
        INTEGER, DIMENSION( : ), intent( in ) :: FINDM
        INTEGER, DIMENSION( : ), intent( in ) :: COLM
        INTEGER, DIMENSION( : ), intent( in ) :: MIDM
        INTEGER, DIMENSION( : ), intent( in ) :: FINELE
        INTEGER, DIMENSION( : ), intent( in ) :: COLELE
        LOGICAL, intent( in ) :: USE_PRESSURE_FORCE, USE_SMOOTHING
        integer, dimension(:), intent(inout) ::  StorageIndexes
        ! Local variables
        LOGICAL, DIMENSION( : ), allocatable :: X_SHARE,LOG_ON_BOUND
        LOGICAL, DIMENSION( :, : ), allocatable :: CV_ON_FACE, U_ON_FACE, &
        CVFEM_ON_FACE, UFEM_ON_FACE
        INTEGER, DIMENSION( : ), allocatable :: FINDGPTS, &
        CV_OTHER_LOC, U_OTHER_LOC, MAT_OTHER_LOC, &
        JCOUNT_KLOC, JCOUNT_KLOC2, COLGPTS, CV_SLOC2LOC, U_SLOC2LOC, &
        TMAX_NOD, TMIN_NOD, TOLDMAX_NOD, &
        TOLDMIN_NOD, DENMAX_NOD, DENMIN_NOD, DENOLDMAX_NOD, DENOLDMIN_NOD, &
        T2MAX_NOD, T2MIN_NOD, T2OLDMAX_NOD, T2OLDMIN_NOD, IDUM, IZERO, DG_CV_NDGLN
        INTEGER, DIMENSION( : , : ), allocatable :: CV_SLOCLIST, U_SLOCLIST, &
        FACE_ELE, CV_NEILOC
        REAL, DIMENSION( : ), allocatable :: CVWEIGHT, CVWEIGHT_SHORT, SCVFEWEIGH, SBCVFEWEIGH, &
        CVNORMX, &
        CVNORMY, CVNORMZ, MASS_CV, MASS_ELE, SNDOTQ, SNDOTQOLD,  &
        FEMT, SHARP_FEMT,FEMTOLD, FEMTOLD2,FEMT2, FEMT2OLD, FEMDEN, FEMDENOLD, XC_CV, YC_CV, ZC_CV, &
        SCVDETWEI, SRA, UGI_COEF_ELE, VGI_COEF_ELE, WGI_COEF_ELE, &
        UGI_COEF_ELE2, VGI_COEF_ELE2, WGI_COEF_ELE2,  &
        SUM_CV, ONE_PORE, SELE_OVERLAP_SCALE, &
        T2MAX, T2MIN, T2OLDMAX, &
        T2OLDMIN, &
        T2MAX_2ND_MC, T2MIN_2ND_MC, T2OLDMAX_2ND_MC, &
        T2OLDMIN_2ND_MC, &
        UP_WIND_NOD, DU, DV, DW, RDUM, RZERO, CURVATURE, CV_ONE
        REAL, DIMENSION( : ), allocatable :: CV_FORCE_X_SUF_TEN, CV_FORCE_Y_SUF_TEN, CV_FORCE_Z_SUF_TEN
        REAL, DIMENSION( : , : ), allocatable :: CVN, CVN_SHORT, CVFEN, CVFENLX, CVFENLY, CVFENLZ, &
        CVFEN_SHORT, CVFENLX_SHORT, CVFENLY_SHORT, CVFENLZ_SHORT,  &
        UFEN, UFENLX, UFENLY, UFENLZ, SCVFEN, SCVFENSLX, SCVFENSLY, &
        SCVFENLX, SCVFENLY, SCVFENLZ,  &
        SUFEN, SUFENSLX, SUFENSLY, SUFENLX, SUFENLY, SUFENLZ, &
        SBCVN, SBCVFEN, SBCVFENSLX, SBCVFENSLY, &
        SBCVFENLX, SBCVFENLY, SBCVFENLZ, SBUFEN, SBUFENSLX, SBUFENSLY, &
        SBUFENLX, SBUFENLY, SBUFENLZ, &
        DUMMY_ZERO_NDIM_NDIM, RZERO_DIAGTEN
        REAL, DIMENSION( : , : ), allocatable :: MASS, STORE_MASS
        integer, dimension(:), allocatable :: IPIV
        REAL, DIMENSION( : , :, : ), allocatable :: DTX_ELE,DTY_ELE,DTZ_ELE, &
        SHARP_DTX_ELE,SHARP_DTY_ELE,SHARP_DTZ_ELE, &
        DTOLDX_ELE,DTOLDY_ELE,DTOLDZ_ELE
        REAL, DIMENSION( : ), allocatable :: B_CV_X,B_CV_Y,B_CV_Z, &
        RHS_U_SHORT_X,RHS_U_SHORT_Y,RHS_U_SHORT_Z, &
        U_SOL_X,U_SOL_Y,U_SOL_Z, &
        DIF_TX, DIF_TY, DIF_TZ, &
        MASS_NORMALISE, &
        TAU_XX, TAU_XY, TAU_XZ, &
        TAU_YX, TAU_YY, TAU_YZ, &
        TAU_ZX, TAU_ZY, TAU_ZZ
        REAL, DIMENSION( :, :, : ), allocatable ::&
        DX_TAU_XX, DY_TAU_XY, DZ_TAU_XZ, &
        DX_TAU_YX, DY_TAU_YY, DZ_TAU_YZ, &
        DX_TAU_ZX, DY_TAU_ZY, DZ_TAU_ZZ, &
        DX_DIFF_X, DY_DIFF_X, DZ_DIFF_X, &
        DX_DIFF_Y, DY_DIFF_Y, DZ_DIFF_Y, &
        DX_DIFF_Z, DY_DIFF_Z, DZ_DIFF_Z, rzero3
        REAL, DIMENSION( :,:,:,: ), allocatable :: THERM_U_DIFFUSION
        REAL, DIMENSION( :,: ), allocatable :: THERM_U_DIFFUSION_VOL

        !        ===> INTEGERS <===
        INTEGER :: CV_NGI, CV_NGI_SHORT, SCVNGI, SBCVNGI, COUNT, JCOUNT, &
        ELE, ELE2, GI, GCOUNT, SELE, &
        NCOLGPTS, &
        CV_SILOC, U_ILOC, U_JLOC, U_KLOC, &
        CV_ILOC, CV_JLOC, IPHASE, JPHASE, &
        CV_NODJ, CV_NODJ_IPHA, &
        CV_NODI, CV_NODI_IPHA, CV_NODI_JPHA, U_NODK, TIMOPT, &
        JCOUNT_IPHA, IMID_IPHA, &
        NFACE, X_NODI,  U_INOD, U_NOD, &
        CV_INOD, CV_JNOD, MAT_NODI, FACE_ITS, NFACE_ITS, &
        CVNOD, XNOD, CV_NOD, DG_CV_NOD, IDIM, IGOT_T2, &
        nopt_vel_upwind_coefs, DG_CV_NONODS, IGOT_THERM_VIS
        !        ===>  REALS  <===
        REAL :: NDOTQ, NDOTQOLD,  &
        INCOME, INCOMEOLD, HDC, FVT, FVTOLD, FVT2, FVT2OLD, &
        FVD, FVDOLD, LIMT, LIMTOLD, LIMT2, LIMT2OLD,&
        LIMD, LIMDOLD, FTHETA, VTHETA, &
        LIMDT, LIMDTOLD, LIMDTT2, LIMDTT2OLD, &
        FEMDGI, FEMTGI,FEMT2GI, FEMDOLDGI, FEMTOLDGI, FEMT2OLDGI, &
        TMID, TOLDMID, &
        DIFF_COEF_DIVDX, DIFF_COEFOLD_DIVDX, BCZERO, ROBIN1, ROBIN2, &
        SUM, &
        SUM_LIMT, SUM_LIMTOLD, FTHETA_T2, ONE_M_FTHETA_T2OLD, THERM_FTHETA, &
        W_SUM_ONE1, W_SUM_ONE2, NDOTQNEW, NN, NM, DT, T_THETA, T_BETA, RDIF, RR, &
        RSUM, RRSUM, rr2, grad_c_x,grad_c_y,grad_c_z

        REAL, PARAMETER :: W_SUM_ONE = 1.0, TOLER=1.0E-10

        integer :: cv_inod_ipha, IGETCT, U_NODK_IPHA, NOIT_DIM, &
        CV_DG_VEL_INT_OPT, IN_ELE_UPWIND, DG_ELE_UPWIND, &
        CV_DISOPT, IGOT_THETA_FLUX, scvngi_theta,SMOOTH_ITS
        ! Functions...
        !REAL :: R2NORM, FACE_THETA
        !        ===>  LOGICALS  <===
        LOGICAL :: GETMAT, LIMIT_USE_2ND, &
        D1, D3, DCYL, GOT_DIFFUS, INTEGRAT_AT_GI, &
        NORMALISE, SUM2ONE, GET_GTHETA, QUAD_OVER_WHOLE_ELE, GETCT
        LOGICAL :: GET_THETA_FLUX, USE_THETA_FLUX, THERMAL, LUMP_EQNS, &
        SIMPLE_LINEAR_SCHEME, GOTDEC, STRESS_FORM

        REAL FEMT_CV_NOD(CV_NLOC)

        CHARACTER(LEN=OPTION_PATH_LEN) :: OPTION_PATH
        REAL, allocatable, DIMENSION(:) :: DUMMY_ELE

        real, dimension(0,0,0,0):: tflux
        real, allocatable, dimension(:,:,:) :: T_ABSORB
        real, allocatable, dimension(:,:,:,:) :: tdiffusion
        real, dimension(0,0) :: ALIMTOLD,ALIMT2OLD,ALIMDOLD,ALIMDTOLD,ALIMDTT2OLD,ANDOTQOLD
        !Pointer
        real, pointer, dimension(:,:,:) :: CVFENX_ALL, UFENX_ALL
        real, pointer, dimension(:) :: DETWEI, RA
        real, pointer :: VOLUME

        REAL, DIMENSION(1,1) :: DUMMY_THETA_GDIFF
        type(tensor_field) :: tfield
      

        ALLOCATE(DUMMY_ELE(TOTELE))
        DUMMY_ELE = 0

        IGOT_T2=0
        CV_DISOPT=0
        CV_DG_VEL_INT_OPT=0
        IN_ELE_UPWIND=0
        DG_ELE_UPWIND=0
        GETCT=.FALSE.
        GET_THETA_FLUX=.FALSE.
        USE_THETA_FLUX=.FALSE.
        THERMAL=.FALSE.
        LIMIT_USE_2ND=.FALSE.

        ALLOCATE(RDUM(MAX(U_NLOC,CV_NLOC)*TOTELE)) ; RDUM = 0.0
        ALLOCATE(IDUM(MAX(U_NLOC,CV_NLOC)*TOTELE)) ; IDUM = 0
        ALLOCATE(RZERO(MAX(U_NLOC,CV_NLOC)*TOTELE)) ; RZERO=0.0
        ALLOCATE(RZERO3(MAX(U_NLOC,CV_NLOC),1,TOTELE)); RZERO3=0.0
        ALLOCATE(RZERO_DIAGTEN(CV_SNLOC*STOTEL*NPHASE, NDIM)) ; RZERO_DIAGTEN=0.0
        ALLOCATE(IZERO(MAX(U_NLOC,CV_NLOC)*TOTELE))  ; IZERO=0
        ALLOCATE(CV_ONE(CV_NONODS)) ; CV_ONE=1.0
        ALLOCATE(CURVATURE(CV_NONODS))
        NOPT_VEL_UPWIND_COEFS=0

        ndotq = 0. ; ndotqold = 0.

        QUAD_OVER_WHOLE_ELE=.FALSE.
        ! If QUAD_OVER_WHOLE_ELE=.true. then dont divide element into CV's to form quadrature.
        call retrieve_ngi( ndim, cv_ele_type, cv_nloc, u_nloc, &
        cv_ngi, cv_ngi_short, scvngi, sbcvngi, nface, QUAD_OVER_WHOLE_ELE )

        GOT_DIFFUS = .true.
        ALLOCATE(CV_FORCE_X_SUF_TEN(CV_NONODS))
        ALLOCATE(CV_FORCE_Y_SUF_TEN(CV_NONODS))
        ALLOCATE(CV_FORCE_Z_SUF_TEN(CV_NONODS))

        ! Allocate memory for the control volume surface shape functions, etc.
        ALLOCATE( JCOUNT_KLOC(  U_NLOC )) ; jcount_kloc = 0
        ALLOCATE( JCOUNT_KLOC2(  U_NLOC )) ; jcount_kloc2 = 0

        ALLOCATE( CVNORMX( SCVNGI ))
        ALLOCATE( CVNORMY( SCVNGI ))
        ALLOCATE( CVNORMZ( SCVNGI ))
        ALLOCATE( COLGPTS( CV_NLOC * SCVNGI )) !The size of this vector is over-estimated
        ALLOCATE( FINDGPTS( CV_NLOC + 1 ))
        ALLOCATE( SNDOTQ( SCVNGI ))
        ALLOCATE( SNDOTQOLD( SCVNGI ))
        ALLOCATE( CV_ON_FACE( CV_NLOC, SCVNGI ))
        ALLOCATE( CVFEM_ON_FACE( CV_NLOC, SCVNGI ))
        ALLOCATE( U_ON_FACE( U_NLOC, SCVNGI ))
        ALLOCATE( UFEM_ON_FACE( U_NLOC, SCVNGI ))
        ALLOCATE( CV_OTHER_LOC( CV_NLOC ))
        ALLOCATE( U_OTHER_LOC( U_NLOC ))
        ALLOCATE( MAT_OTHER_LOC( MAT_NLOC ))
        ALLOCATE( X_SHARE( X_NONODS ))
        ALLOCATE( CVWEIGHT( CV_NGI ))
        ALLOCATE( CVN( CV_NLOC, CV_NGI ))
        ALLOCATE( CVFEN( CV_NLOC, CV_NGI ))
        ALLOCATE( CVFENLX( CV_NLOC, CV_NGI ))
        ALLOCATE( CVFENLY( CV_NLOC, CV_NGI ))
        ALLOCATE( CVFENLZ( CV_NLOC, CV_NGI ))


        ALLOCATE( CVWEIGHT_SHORT( CV_NGI_SHORT ))
        ALLOCATE( CVN_SHORT( CV_NLOC, CV_NGI_SHORT ))
        ALLOCATE( CVFEN_SHORT( CV_NLOC, CV_NGI_SHORT))
        ALLOCATE( CVFENLX_SHORT( CV_NLOC, CV_NGI_SHORT ))
        ALLOCATE( CVFENLY_SHORT( CV_NLOC, CV_NGI_SHORT ))
        ALLOCATE( CVFENLZ_SHORT( CV_NLOC, CV_NGI_SHORT ))

        ALLOCATE( UFEN( U_NLOC, CV_NGI))
        ALLOCATE( UFENLX( U_NLOC, CV_NGI ))
        ALLOCATE( UFENLY( U_NLOC, CV_NGI ))
        ALLOCATE( UFENLZ( U_NLOC, CV_NGI ))


        ALLOCATE( SCVFEN( CV_NLOC, SCVNGI ))
        ALLOCATE( SCVFENSLX( CV_NLOC, SCVNGI ))
        ALLOCATE( SCVFENSLY( CV_NLOC, SCVNGI ))
        ALLOCATE( SCVFENLX( CV_NLOC, SCVNGI ))
        ALLOCATE( SCVFENLY( CV_NLOC, SCVNGI ))
        ALLOCATE( SCVFENLZ( CV_NLOC, SCVNGI ))
        ALLOCATE( SCVFEWEIGH( SCVNGI ))

        ALLOCATE( SUFEN( U_NLOC, SCVNGI ))
        ALLOCATE( SUFENSLX( U_NLOC, SCVNGI ))
        ALLOCATE( SUFENSLY( U_NLOC, SCVNGI ))
        ALLOCATE( SUFENLX( U_NLOC, SCVNGI ))
        ALLOCATE( SUFENLY( U_NLOC, SCVNGI ))
        ALLOCATE( SUFENLZ( U_NLOC, SCVNGI ))

        ALLOCATE( SCVDETWEI( SCVNGI )) ; SCVDETWEI = 0.
        ALLOCATE( SRA( SCVNGI ))
        ALLOCATE( LOG_ON_BOUND(CV_NONODS))

        ALLOCATE( SBCVN( CV_SNLOC, SBCVNGI ))
        ALLOCATE( SBCVFEN( CV_SNLOC, SBCVNGI ))
        ALLOCATE( SBCVFENSLX( CV_SNLOC, SBCVNGI ))
        ALLOCATE( SBCVFENSLY( CV_SNLOC, SBCVNGI ))
        ALLOCATE( SBCVFEWEIGH( SBCVNGI ))
        ALLOCATE( SBCVFENLX( CV_SNLOC, SBCVNGI ))
        ALLOCATE( SBCVFENLY( CV_SNLOC, SBCVNGI ))
        ALLOCATE( SBCVFENLZ( CV_SNLOC, SBCVNGI ))
        ALLOCATE( SBUFEN( U_SNLOC, SBCVNGI ))
        ALLOCATE( SBUFENSLX( U_SNLOC, SBCVNGI ))
        ALLOCATE( SBUFENSLY( U_SNLOC, SBCVNGI ))
        ALLOCATE( SBUFENLX( U_SNLOC, SBCVNGI ))
        ALLOCATE( SBUFENLY( U_SNLOC, SBCVNGI ))
        ALLOCATE( SBUFENLZ( U_SNLOC, SBCVNGI ))
        ALLOCATE( DUMMY_ZERO_NDIM_NDIM(NDIM,NDIM))
        DUMMY_ZERO_NDIM_NDIM=0.0

        ALLOCATE( CV_SLOC2LOC( CV_SNLOC ))
        ALLOCATE( U_SLOC2LOC( U_SNLOC ))
        ALLOCATE( CV_SLOCLIST( NFACE, CV_SNLOC ))
        ALLOCATE( U_SLOCLIST( NFACE, U_SNLOC ))
        ALLOCATE( CV_NEILOC( CV_NLOC, SCVNGI ))

        ALLOCATE( SELE_OVERLAP_SCALE(CV_NLOC) )

        ALLOCATE( UGI_COEF_ELE(U_NLOC),  VGI_COEF_ELE(U_NLOC),  WGI_COEF_ELE(U_NLOC) )
        ALLOCATE( UGI_COEF_ELE2(U_NLOC), VGI_COEF_ELE2(U_NLOC), WGI_COEF_ELE2(U_NLOC) )
        ! The procity mapped to the CV nodes
        ALLOCATE( SUM_CV( CV_NONODS ))
        ALLOCATE( UP_WIND_NOD( CV_NONODS * NPHASE )) ; UP_WIND_NOD = 0.0

        D1 = ( NDIM == 1 )
        D3 = ( NDIM == 3 )
        DCYL= ( NDIM == -2 )

        GETMAT = .TRUE.

        X_SHARE = .FALSE.

        ! If using the original limiting scheme, the first step is to estimate
        ! the upwind field value from the surrounding nodes

        ! Allocate memory for terms needed by GETGXYZ OR ONVDLIM

        !     ======= DEFINE THE SUB-CONTROL VOLUME & FEM SHAPE FUNCTIONS ========

        CALL CV_FEM_SHAPE_FUNS( &
                             ! Volume shape functions...
        NDIM, CV_ELE_TYPE,  &
        CV_NGI, CV_NGI_SHORT, CV_NLOC, U_NLOC, CVN, CVN_SHORT, &
        CVWEIGHT, CVFEN, CVFENLX, CVFENLY, CVFENLZ, &
        CVWEIGHT_SHORT, CVFEN_SHORT, CVFENLX_SHORT, CVFENLY_SHORT, CVFENLZ_SHORT, &
        UFEN, UFENLX, UFENLY, UFENLZ, &
                             ! Surface of each CV shape functions...
        SCVNGI, CV_NEILOC, CV_ON_FACE, CVFEM_ON_FACE, &
        SCVFEN, SCVFENSLX, SCVFENSLY, SCVFEWEIGH, &
        SCVFENLX, SCVFENLY, SCVFENLZ,  &
        SUFEN, SUFENSLX, SUFENSLY,  &
        SUFENLX, SUFENLY, SUFENLZ,  &
                             ! Surface element shape funcs...
        U_ON_FACE, UFEM_ON_FACE, NFACE, &
        SBCVNGI, SBCVN, SBCVFEN, SBCVFENSLX, SBCVFENSLY, SBCVFEWEIGH, SBCVFENLX, SBCVFENLY, SBCVFENLZ, &
        SBUFEN, SBUFENSLX, SBUFENSLY, SBUFENLX, SBUFENLY, SBUFENLZ, &
        CV_SLOCLIST, U_SLOCLIST, CV_SNLOC, U_SNLOC, &
                             ! Define the gauss points that lie on the surface of the CV...
        FINDGPTS, COLGPTS, NCOLGPTS, &
        SELE_OVERLAP_SCALE, QUAD_OVER_WHOLE_ELE )

        ! Determine FEMT (finite element wise) etc from T (control volume wise)
        ! Also determine the CV mass matrix MASS_CV and centre of the CV's XC_CV,YC_CV,ZC_CV.
        ! This is for projecting to finite element basis functions...
        ALLOCATE( FEMT( CV_NONODS * NPHASE ))
        ALLOCATE( SHARP_FEMT( CV_NONODS * NPHASE ))
        ALLOCATE( FEMTOLD( CV_NONODS * NPHASE ))
        ALLOCATE( FEMTOLD2( CV_NONODS * NPHASE ))
        ALLOCATE( MASS_CV( CV_NONODS ))
        ALLOCATE( MASS_ELE( TOTELE ))
        ALLOCATE( XC_CV( CV_NONODS ))
        ALLOCATE( YC_CV( CV_NONODS ))
        ALLOCATE( ZC_CV( CV_NONODS ))
        ALLOCATE( DTX_ELE( CV_NLOC, NPHASE, TOTELE ))
        ALLOCATE( DTY_ELE( CV_NLOC, NPHASE, TOTELE ))
        ALLOCATE( DTZ_ELE( CV_NLOC, NPHASE, TOTELE ))
        ALLOCATE( SHARP_DTX_ELE( CV_NLOC, NPHASE, TOTELE ))
        ALLOCATE( SHARP_DTY_ELE( CV_NLOC, NPHASE, TOTELE ))
        ALLOCATE( SHARP_DTZ_ELE( CV_NLOC, NPHASE, TOTELE ))
        ALLOCATE( DTOLDX_ELE( CV_NLOC, NPHASE, TOTELE ))
        ALLOCATE( DTOLDY_ELE( CV_NLOC, NPHASE, TOTELE ))
        ALLOCATE( DTOLDZ_ELE( CV_NLOC, NPHASE, TOTELE ))

        IGETCT=0
        IF(GETCT) IGETCT=1

        option_path='/material_phase[0]/scalar_field::Pressure'

        CALL PROJ_CV_TO_FEM( FEMT, VOLUME_FRAC, 1, NDIM, &
        RDUM,0, RDUM,0, MASS_ELE, &
        CV_NONODS, TOTELE, CV_NDGLN, X_NLOC, X_NDGLN, &
        CV_NGI_SHORT, CV_NLOC, CVN_SHORT, CVWEIGHT_SHORT, &
        CVFEN_SHORT, CVFENLX_SHORT, CVFENLY_SHORT, CVFENLZ_SHORT, &
        X_NONODS, X, Y, Z, NCOLM, FINDM, COLM, MIDM, &
        IGETCT, RDUM, IDUM, IDUM, 0, OPTION_PATH )

        FEMT=1.0-VOLUME_FRAC
        FEMTOLD=0.0

        SHARP_FEMT=FEMT


        if(.false.) then ! mide side node average...
            DO ELE=1,TOTELE
                DO CV_ILOC=1,CV_NLOC
                    FEMT_CV_NOD(CV_ILOC)=SHARP_FEMT(CV_NDGLN((ELE-1)*CV_NLOC+CV_ILOC))
                END DO
                FEMT_CV_NOD(2)=0.5*(FEMT_CV_NOD(1)+FEMT_CV_NOD(3))
                FEMT_CV_NOD(4)=0.5*(FEMT_CV_NOD(1)+FEMT_CV_NOD(6))
                FEMT_CV_NOD(5)=0.5*(FEMT_CV_NOD(3)+FEMT_CV_NOD(6))
                DO CV_ILOC=1,CV_NLOC
                    SHARP_FEMT(CV_NDGLN((ELE-1)*CV_NLOC+CV_ILOC))=FEMT_CV_NOD(CV_ILOC)
                END DO
            END DO
            FEMT=SHARP_FEMT
        endif

        !       Smooth FEMT...
        if(.false.) then
            !         DO SMOOTH_ITS=1,SMOOTH_NITS
            DO SMOOTH_ITS=1,3
                !     DO SMOOTH_ITS=1,20
                DO CV_NOD=1,CV_NONODS
                    RSUM=0.0
                    RRSUM=0.0
                    DO COUNT=FINACV(CV_NOD),FINACV(CV_NOD+1)-1
                        IF(COLACV(COUNT).LE.CV_NONODS) THEN
                            !                     RSUM=RSUM+FEMT(COLACV(COUNT))
                            RSUM=RSUM+SHARP_FEMT(COLACV(COUNT))
                            RRSUM=RRSUM+1.0
                        ENDIF
                    END DO
                    !               FEMTOLD(CV_NOD)=0.5*FEMT(CV_NOD)+0.5*RSUM/RRSUM
                    FEMTOLD(CV_NOD)=0.5*SHARP_FEMT(CV_NOD)+0.5*RSUM/RRSUM
                   !         FEMTOLD(CV_NOD)=0.75*FEMT(CV_NOD)+0.25*RSUM/RRSUM
                   !         FEMTOLD(CV_NOD)=0.9*FEMT(CV_NOD)+0.1*RSUM/RRSUM
                END DO
                !            FEMT=FEMTOLD
                SHARP_FEMT=FEMTOLD
                FEMTOLD=0.0
            END DO
        endif


        ALLOCATE( FACE_ELE( NFACE, TOTELE ) ) ; FACE_ELE = 0
        ! Calculate FACE_ELE
        CALL CALC_FACE_ELE( FACE_ELE, TOTELE, STOTEL, NFACE, &
        NCOLELE, FINELE, COLELE, CV_NLOC, CV_SNLOC, CV_NONODS, CV_NDGLN, CV_SNDGLN, &
        CV_SLOCLIST, X_NLOC, X_NDGLN )

        CALL DG_DERIVS( FEMT, FEMTOLD, &
        DTX_ELE, DTY_ELE, DTZ_ELE, DTOLDX_ELE, DTOLDY_ELE, DTOLDZ_ELE, &
        NDIM, NPHASE, CV_NONODS, TOTELE, CV_NDGLN, &
        X_NDGLN, X_NLOC, X_NDGLN, &
        CV_NGI_SHORT, CV_NLOC, CVWEIGHT_SHORT, &
        CVFEN_SHORT, CVFENLX_SHORT, CVFENLY_SHORT, CVFENLZ_SHORT, &
        CVFEN_SHORT, CVFENLX_SHORT, CVFENLY_SHORT, CVFENLZ_SHORT, &
        X_NONODS, X, Y, Z,  &
        NFACE, FACE_ELE, CV_SLOCLIST, CV_SLOCLIST, STOTEL, CV_SNLOC, CV_SNLOC, IZERO, &
        RZERO, &
        1, SBCVNGI, SBCVFEN, SBCVFENSLX, SBCVFENSLY, SBCVFEWEIGH, &
        SBCVFEN, SBCVFENSLX, SBCVFENSLY, &
        state, "wrap1", StorageIndexes(19) )


        CALL DG_DERIVS( SHARP_FEMT, FEMTOLD, &
        SHARP_DTX_ELE, SHARP_DTY_ELE, SHARP_DTZ_ELE, DTOLDX_ELE, DTOLDY_ELE, DTOLDZ_ELE, &
        NDIM, NPHASE, CV_NONODS, TOTELE, CV_NDGLN, &
        X_NDGLN, X_NLOC, X_NDGLN, &
        CV_NGI_SHORT, CV_NLOC, CVWEIGHT_SHORT, &
        CVFEN_SHORT, CVFENLX_SHORT, CVFENLY_SHORT, CVFENLZ_SHORT, &
        CVFEN_SHORT, CVFENLX_SHORT, CVFENLY_SHORT, CVFENLZ_SHORT, &
        X_NONODS, X, Y, Z,  &
        NFACE, FACE_ELE, CV_SLOCLIST, CV_SLOCLIST, STOTEL, CV_SNLOC, CV_SNLOC, IZERO, &
        RZERO, &
        1, SBCVNGI, SBCVFEN, SBCVFENSLX, SBCVFENSLY, SBCVFEWEIGH, &
        SBCVFEN, SBCVFENSLX, SBCVFENSLY, &
        state, "Surf_ten_wrap2", StorageIndexes(20))

        ! determine the curvature by solving a simple eqn...

        ALLOCATE( TDIFFUSION( NDIM, NDIM, CV_NONODS,nphase ) ) ; TDIFFUSION=0.0
        ALLOCATE( MASS_NORMALISE( CV_NONODS ) ) ; MASS_NORMALISE=0.0
        DO ELE=1,TOTELE
            DO CV_ILOC=1,CV_NLOC
                CV_NOD=CV_NDGLN((ELE-1)*CV_NLOC+CV_ILOC)
                MASS_NORMALISE(CV_NOD) = MASS_NORMALISE(CV_NOD) + MASS_ELE(ELE)
            END DO
        END DO

        ! smooth...
        if ( USE_SMOOTHING ) then
            femtold=0.0
            DO ELE=1,TOTELE
                DO CV_ILOC=1,CV_NLOC
                    CV_NOD=CV_NDGLN((ELE-1)*CV_NLOC+CV_ILOC)
                    femtold(cv_nod)=femtold(cv_nod)+DTX_ELE(CV_ILOC, 1, ELE) * MASS_ELE(ELE) / MASS_NORMALISE(CV_NOD)
                END DO
            END DO
            DO ELE=1,TOTELE
                DO CV_ILOC=1,CV_NLOC
                    CV_NOD=CV_NDGLN((ELE-1)*CV_NLOC+CV_ILOC)
                    DTX_ELE(CV_ILOC, 1, ELE) = femtold(cv_nod)
                END DO
            END DO

            femtold=0.0
            DO ELE=1,TOTELE
                DO CV_ILOC=1,CV_NLOC
                    CV_NOD=CV_NDGLN((ELE-1)*CV_NLOC+CV_ILOC)
                    femtold(cv_nod)=femtold(cv_nod)+DTY_ELE(CV_ILOC, 1, ELE) * MASS_ELE(ELE) / MASS_NORMALISE(CV_NOD)
                END DO
            END DO
            DO ELE=1,TOTELE
                DO CV_ILOC=1,CV_NLOC
                    CV_NOD=CV_NDGLN((ELE-1)*CV_NLOC+CV_ILOC)
                    DTY_ELE(CV_ILOC, 1, ELE) = femtold(cv_nod)
                END DO
            END DO
        endif

        ! smooth sharp...
        if(.false.) then
            femtold=0.0
            DO ELE=1,TOTELE
                DO CV_ILOC=1,CV_NLOC
                    CV_NOD=CV_NDGLN((ELE-1)*CV_NLOC+CV_ILOC)
                    femtold(cv_nod)=femtold(cv_nod)+SHARP_DTX_ELE(CV_ILOC, 1, ELE) * MASS_ELE(ELE) / MASS_NORMALISE(CV_NOD)
                END DO
            END DO
            DO ELE=1,TOTELE
                DO CV_ILOC=1,CV_NLOC
                    CV_NOD=CV_NDGLN((ELE-1)*CV_NLOC+CV_ILOC)
                    SHARP_DTX_ELE(CV_ILOC, 1, ELE) = femtold(cv_nod)
                END DO
            END DO

            femtold=0.0
            DO ELE=1,TOTELE
                DO CV_ILOC=1,CV_NLOC
                    CV_NOD=CV_NDGLN((ELE-1)*CV_NLOC+CV_ILOC)
                    femtold(cv_nod)=femtold(cv_nod)+SHARP_DTY_ELE(CV_ILOC, 1, ELE) * MASS_ELE(ELE) / MASS_NORMALISE(CV_NOD)
                END DO
            END DO
            DO ELE=1,TOTELE
                DO CV_ILOC=1,CV_NLOC
                    CV_NOD=CV_NDGLN((ELE-1)*CV_NLOC+CV_ILOC)
                    SHARP_DTY_ELE(CV_ILOC, 1, ELE) = femtold(cv_nod)
                END DO
            END DO
        endif

        DO ELE=1,TOTELE
            DO CV_ILOC=1,CV_NLOC
                CV_NOD=CV_NDGLN((ELE-1)*CV_NLOC+CV_ILOC)
                RR = DTX_ELE(CV_ILOC, 1, ELE)**2
                IF(NDIM.GE.2) RR = RR+ DTY_ELE(CV_ILOC, 1, ELE)**2
                IF(NDIM.GE.3) RR = RR+ DTZ_ELE(CV_ILOC, 1, ELE)**2
                RDIF = 1.0 / MAX( TOLER, SQRT(RR) )
                DO IDIM=1,NDIM
                    TDIFFUSION(IDIM,IDIM,CV_NOD,1) = TDIFFUSION(IDIM,IDIM,CV_NOD,1) + &
                    RDIF * MASS_ELE(ELE) / MASS_NORMALISE(CV_NOD)
                END DO
            END DO
        END DO

        SIMPLE_LINEAR_SCHEME=.TRUE.
        STRESS_FORM=.false.

        IF ( SIMPLE_LINEAR_SCHEME ) THEN

            ! Direct linear scheme

            DG_CV_NONODS=CV_NLOC*TOTELE

            ALLOCATE(DIF_TX(DG_CV_NONODS)) ; DIF_TX=0.0
            ALLOCATE(DIF_TY(DG_CV_NONODS)) ; DIF_TY=0.0
            ALLOCATE(DIF_TZ(DG_CV_NONODS)) ; DIF_TZ=0.0

            if ( stress_form ) then
                ALLOCATE(TAU_XX(DG_CV_NONODS), TAU_XY(DG_CV_NONODS), TAU_XZ(DG_CV_NONODS))
                ALLOCATE(TAU_YX(DG_CV_NONODS), TAU_YY(DG_CV_NONODS), TAU_YZ(DG_CV_NONODS))
                ALLOCATE(TAU_ZX(DG_CV_NONODS), TAU_ZY(DG_CV_NONODS), TAU_ZZ(DG_CV_NONODS))

                TAU_XX=0.0 ; TAU_XY=0.0 ; TAU_XZ=0.0
                TAU_YX=0.0 ; TAU_YY=0.0 ; TAU_YZ=0.0
                TAU_ZX=0.0 ; TAU_ZY=0.0 ; TAU_ZZ=0.0
            end if

            !print *,'SUF_TENSION_COEF:',SUF_TENSION_COEF
            !stop 822

            DO ELE=1,TOTELE
                DO CV_ILOC=1,CV_NLOC
                    CV_NOD=CV_NDGLN((ELE-1)*CV_NLOC+CV_ILOC)
                    DG_CV_NOD=(ELE-1)*CV_NLOC+CV_ILOC

                    RR = DTX_ELE(CV_ILOC, 1, ELE)**2
                    IF(NDIM.GE.2) RR = RR+ DTY_ELE(CV_ILOC, 1, ELE)**2
                    IF(NDIM.GE.3) RR = RR+ DTZ_ELE(CV_ILOC, 1, ELE)**2
                    RDIF = 1.0 / MAX( TOLER, SQRT(RR) )
                    !               RDIF = 1.0 / MAX( 1.e-5, SQRT(RR) )

                    DIF_TX(DG_CV_NOD)=RDIF * DTX_ELE(CV_ILOC, 1, ELE)
                    IF(NDIM.GE.2) DIF_TY(DG_CV_NOD)=RDIF * DTY_ELE(CV_ILOC, 1, ELE)
                    IF(NDIM.GE.3) DIF_TZ(DG_CV_NOD)=RDIF * DTZ_ELE(CV_ILOC, 1, ELE)

                    ! for stress form...
                    if ( stress_form ) then

                        TAU_XX(DG_CV_NOD)=-SUF_TENSION_COEF*(RDIF &
                        * DTX_ELE(CV_ILOC, 1, ELE ) * DTX_ELE(CV_ILOC, 1, ELE) - SQRT(RR) )
                        IF(NDIM.GE.2) TAU_XY(DG_CV_NOD)=-SUF_TENSION_COEF*(RDIF &
                        * DTX_ELE(CV_ILOC, 1, ELE ) * DTY_ELE(CV_ILOC, 1, ELE ) )
                        IF(NDIM.GE.3) TAU_XZ(DG_CV_NOD)=-SUF_TENSION_COEF*(RDIF &
                        * DTX_ELE(CV_ILOC, 1, ELE ) * DTZ_ELE(CV_ILOC, 1, ELE) )

                        IF(NDIM.GE.2) THEN
                            TAU_YX(DG_CV_NOD)=-SUF_TENSION_COEF*(RDIF &
                            * DTY_ELE(CV_ILOC, 1, ELE ) * DTX_ELE(CV_ILOC, 1, ELE) )
                            TAU_YY(DG_CV_NOD)=-SUF_TENSION_COEF*(RDIF &
                            * DTY_ELE(CV_ILOC, 1, ELE ) * DTY_ELE(CV_ILOC, 1, ELE ) - SQRT(RR) )
                            IF(NDIM.GE.3) TAU_YZ(DG_CV_NOD)=-SUF_TENSION_COEF*(RDIF &
                            * DTY_ELE(CV_ILOC, 1, ELE ) * DTZ_ELE( CV_ILOC, 1, ELE) )
                        ENDIF
                        IF(NDIM.GE.3) THEN
                            TAU_ZX(DG_CV_NOD)=-SUF_TENSION_COEF*(RDIF &
                            * DTZ_ELE(CV_ILOC, 1, ELE ) * DTX_ELE(CV_ILOC, 1, ELE) )
                            TAU_ZY(DG_CV_NOD)=-SUF_TENSION_COEF*(RDIF &
                            * DTZ_ELE(CV_ILOC, 1, ELE ) * DTY_ELE(CV_ILOC, 1, ELE) )
                            TAU_ZZ(DG_CV_NOD)=-SUF_TENSION_COEF*(RDIF &
                            * DTZ_ELE(CV_ILOC, 1, ELE ) * DTZ_ELE( CV_ILOC, 1, ELE) - SQRT(RR) )
                        ENDIF

                    end if

                END DO
            END DO

            ALLOCATE( DG_CV_NDGLN( DG_CV_NONODS ) )
            DO ELE=1,TOTELE
                DO CV_ILOC=1,CV_NLOC
                    DG_CV_NOD=(ELE-1)*CV_NLOC+CV_ILOC
                    DG_CV_NDGLN(DG_CV_NOD)=DG_CV_NOD
                END DO
            END DO

            if ( stress_form ) then

                ALLOCATE(DX_TAU_XX(CV_NLOC,nphase,TOTELE), DY_TAU_XY(CV_NLOC,nphase,TOTELE), DZ_TAU_XZ(CV_NLOC,nphase,TOTELE))
                ALLOCATE(DX_TAU_YX(CV_NLOC,nphase,TOTELE), DY_TAU_YY(CV_NLOC,nphase,TOTELE), DZ_TAU_YZ(CV_NLOC,nphase,TOTELE))
                ALLOCATE(DX_TAU_ZX(CV_NLOC,nphase,TOTELE), DY_TAU_ZY(CV_NLOC,nphase,TOTELE), DZ_TAU_ZZ(CV_NLOC,nphase,TOTELE))

                DX_TAU_XX=0.0 ; DY_TAU_XY=0.0 ; DZ_TAU_XZ=0.0
                DX_TAU_YX=0.0 ; DY_TAU_YY=0.0 ; DZ_TAU_YZ=0.0
                DX_TAU_ZX=0.0 ; DY_TAU_ZY=0.0 ; DZ_TAU_ZZ=0.0

                CALL DG_DERIVS_UVW( TAU_XX, TAU_XX, TAU_XY, TAU_XY, TAU_XZ, TAU_XZ, &
                DX_TAU_XX, RZERO3, RZERo3, RZERo3, Rzero3, Rzero3, &
                Rzero3, DY_TAU_XY, Rzero3, Rzero3, Rzero3, Rzero3, &
                rzero3, Rzero3, DZ_TAU_XZ, rzero3, rzero3, rzero3, &
                NDIM, NDIM, NPHASE, DG_CV_NONODS, TOTELE, DG_CV_NDGLN, &
                X_NDGLN, X_NLOC, X_NDGLN, &
                CV_NGI, CV_NLOC, CVWEIGHT, &
                CVFEN, CVFENLX, CVFENLY, CVFENLZ, &
                CVFEN, CVFENLX, CVFENLY, CVFENLZ, &
                X_NONODS, X, Y, Z, &
                NFACE, FACE_ELE, CV_SLOCLIST, CV_SLOCLIST, STOTEL, CV_SNLOC, CV_SNLOC, IZERO,  &
                RZERO,RZERO,RZERO, &
                1, SBCVNGI, SBCVFEN, SBCVFENSLX, SBCVFENSLY, SBCVFEWEIGH, &
                SBCVFEN, SBCVFENSLX, SBCVFENSLY, &
                state, "wrapp1", StorageIndexes(4:6))

                U_FORCE_X_SUF_TEN = pack(DX_TAU_XX(:,1,:) + DY_TAU_XY(:,1,:) + DZ_TAU_XZ(:,1,:),.true.)
                !!$            femtold=0.0
                !!$            DO ELE=1,TOTELE
                !!$               DO CV_ILOC=1,CV_NLOC
                !!$                  CV_NOD=CV_NDGLN((ELE-1)*CV_NLOC+CV_ILOC)
                !!$                  dg_cv_nod=(ELE-1)*CV_NLOC+CV_ILOC
                !!$                  femtold(cv_nod)=femtold(cv_nod)+U_FORCE_X_SUF_TEn(dg_cv_nod) * MASS_ELE(ELE) / MASS_NORMALISE(CV_NOD)
                !!$               END DO
                !!$            END DO
                !!$            DO ELE=1,TOTELE
                !!$               DO CV_ILOC=1,CV_NLOC
                !!$                  CV_NOD=CV_NDGLN((ELE-1)*CV_NLOC+CV_ILOC)
                !!$                  dg_cv_nod=(ELE-1)*CV_NLOC+CV_ILOC
                !!$                  U_FORCE_X_SUF_TEn(dg_cv_nod) = femtold(cv_nod)
                !!$               END DO
                !!$            END DO

                IF(NDIM.GE.2) THEN
                    CALL DG_DERIVS_UVW( TAU_YX, TAU_YX, TAU_YY, TAU_YY, TAU_YZ, TAU_YZ, &
                    DX_TAU_YX, RZERO3, RZERo3, RZERo3, Rzero3, Rzero3, &
                    Rzero3, DY_TAU_YY, Rzero3, Rzero3, Rzero3, Rzero3, &
                    rzero3, Rzero3, DZ_TAU_YZ, rzero3, rzero3, rzero3,&
                    NDIM, NDIM, NPHASE, DG_CV_NONODS, TOTELE, DG_CV_NDGLN, &
                    X_NDGLN, X_NLOC, X_NDGLN, &
                    CV_NGI, CV_NLOC, CVWEIGHT, &
                    CVFEN, CVFENLX, CVFENLY, CVFENLZ, &
                    CVFEN, CVFENLX, CVFENLY, CVFENLZ, &
                    X_NONODS, X, Y, Z, &
                    NFACE, FACE_ELE, CV_SLOCLIST, CV_SLOCLIST, STOTEL, CV_SNLOC, CV_SNLOC, IZERO,  &
                    RZERO,RZERO,RZERO, &
                    1, SBCVNGI, SBCVFEN, SBCVFENSLX, SBCVFENSLY, SBCVFEWEIGH, & 
                    SBCVFEN, SBCVFENSLX, SBCVFENSLY, &
                    state, "wrapp2", StorageIndexes(7:9))

                    U_FORCE_Y_SUF_TEN = pack(DX_TAU_YX(:,1,:)+ DY_TAU_YY(:,1,:) + DZ_TAU_YZ(:,1,:),.true.)


                !!$               femtold=0.0
                !!$               DO ELE=1,TOTELE
                !!$                  DO CV_ILOC=1,CV_NLOC
                !!$                     CV_NOD=CV_NDGLN((ELE-1)*CV_NLOC+CV_ILOC)
                !!$                     dg_cv_nod=(ELE-1)*CV_NLOC+CV_ILOC
                !!$                     femtold(cv_nod)=femtold(cv_nod)+U_FORCE_Y_SUF_TEn(dg_cv_nod) * MASS_ELE(ELE) / MASS_NORMALISE(CV_NOD)
                !!$               END DO
                !!$            END DO
                !!$            DO ELE=1,TOTELE
                !!$               DO CV_ILOC=1,CV_NLOC
                !!$                  CV_NOD=CV_NDGLN((ELE-1)*CV_NLOC+CV_ILOC)
                !!$                  dg_cv_nod=(ELE-1)*CV_NLOC+CV_ILOC
                !!$                  U_FORCE_Y_SUF_TEn(dg_cv_nod) = femtold(cv_nod)
                !!$               END DO
                !!$            END DO



                ENDIF

                IF(NDIM.GE.3) THEN
                    CALL DG_DERIVS_UVW( TAU_ZX, TAU_ZX, TAU_ZY, TAU_ZY, TAU_ZZ, TAU_ZZ, &
                    DX_TAU_ZX,  RZERO3, RZERo3, RZERo3, Rzero3, Rzero3, &
                    Rzero3, DY_TAU_ZY, Rzero3, Rzero3, Rzero3, Rzero3, &
                    rzero3, Rzero3, DZ_TAU_ZZ, rzero3, rzero3, rzero3, &
                    NDIM, NDIM, NPHASE, DG_CV_NONODS, TOTELE, DG_CV_NDGLN, &
                    X_NDGLN, X_NLOC, X_NDGLN, &
                    CV_NGI, CV_NLOC, CVWEIGHT, &
                    CVFEN, CVFENLX, CVFENLY, CVFENLZ, &
                    CVFEN, CVFENLX, CVFENLY, CVFENLZ, &
                    X_NONODS, X, Y, Z, &
                    NFACE, FACE_ELE, CV_SLOCLIST, CV_SLOCLIST, STOTEL, CV_SNLOC, CV_SNLOC, IZERO,  &
                    RZERO,RZERO,RZERO, &
                    1, SBCVNGI, SBCVFEN, SBCVFENSLX, SBCVFENSLY, SBCVFEWEIGH, & 
                    SBCVFEN, SBCVFENSLX, SBCVFENSLY, &
                    state, "wrapp3", StorageIndexes(10:12))

                    U_FORCE_Z_SUF_TEN = pack(DX_TAU_ZX(:,1,:) + DY_TAU_ZY(:,1,:) + DZ_TAU_ZZ(:,1,:),.true.)

                !!$               femtold=0.0
                !!$               DO ELE=1,TOTELE
                !!$                  DO CV_ILOC=1,CV_NLOC
                !!$                     CV_NOD=CV_NDGLN((ELE-1)*CV_NLOC+CV_ILOC)
                !!$                     dg_cv_nod=(ELE-1)*CV_NLOC+CV_ILOC
                !!$                     femtold(cv_nod)=femtold(cv_nod)+U_FORCE_Z_SUF_TEn(dg_cv_nod) * MASS_ELE(ELE) / MASS_NORMALISE(CV_NOD)
                !!$               END DO
                !!$            END DO
                !!$            DO ELE=1,TOTELE
                !!$               DO CV_ILOC=1,CV_NLOC
                !!$                  CV_NOD=CV_NDGLN((ELE-1)*CV_NLOC+CV_ILOC)
                !!$                  dg_cv_nod=(ELE-1)*CV_NLOC+CV_ILOC
                !!$                  U_FORCE_Z_SUF_TEn(dg_cv_nod) = femtold(cv_nod)
                !!$               END DO
                !!$            END DO


                ENDIF


                DEALLOCATE(DX_TAU_XX, DY_TAU_XY, DZ_TAU_XZ, &
                DX_TAU_YX, DY_TAU_YY, DZ_TAU_YZ, &
                DX_TAU_ZX, DY_TAU_ZY, DZ_TAU_ZZ)

                DEALLOCATE(TAU_XX, TAU_XY, TAU_XZ, &
                TAU_YX, TAU_YY, TAU_YZ, &
                TAU_ZX, TAU_ZY, TAU_ZZ)

            else ! non stress form

                ALLOCATE(DX_DIFF_X(CV_NLOC,nphase,TOTELE), DY_DIFF_X(CV_NLOC,nphase,TOTELE), DZ_DIFF_X(CV_NLOC,nphase,TOTELE))
                ALLOCATE(DX_DIFF_Y(CV_NLOC,nphase,TOTELE), DY_DIFF_Y(CV_NLOC,nphase,TOTELE), DZ_DIFF_Y(CV_NLOC,nphase,TOTELE))
                ALLOCATE(DX_DIFF_Z(CV_NLOC,nphase,TOTELE), DY_DIFF_Z(CV_NLOC,nphase,TOTELE), DZ_DIFF_Z(CV_NLOC,nphase,TOTELE))


                DX_DIFF_X=0. ;  DY_DIFF_X=0. ; DZ_DIFF_X=0.
                DX_DIFF_Y=0. ;  DY_DIFF_Y=0. ; DZ_DIFF_Y=0.
                DX_DIFF_Z=0. ;  DY_DIFF_Z=0. ; DZ_DIFF_Z=0.

                if(.true.) then

                    CALL DG_DERIVS_UVW( DIF_TX, DIF_TX, DIF_TY, DIF_TY, DIF_TZ, DIF_TZ, &
                    DX_DIFF_X, DY_DIFF_X, DZ_DIFF_X, rzero3, rzero3, rzero3, &
                    DX_DIFF_Y, DY_DIFF_Y, DZ_DIFF_Y, rzero3, rzero3, rzero3, &
                    DX_DIFF_Z, DY_DIFF_Z, DZ_DIFF_Z, rzero3, rzero3, rzero3, &
                    NDIM, NDIM, NPHASE, DG_CV_NONODS, TOTELE, DG_CV_NDGLN, &
                    X_NDGLN, X_NLOC, X_NDGLN, &
                    CV_NGI, CV_NLOC, CVWEIGHT, &
                    CVFEN, CVFENLX, CVFENLY, CVFENLZ, &
                    CVFEN, CVFENLX, CVFENLY, CVFENLZ, &
                    X_NONODS, X, Y, Z, &
                    NFACE, FACE_ELE, CV_SLOCLIST, CV_SLOCLIST, STOTEL, CV_SNLOC, CV_SNLOC, IZERO,  &
                    RZERO,RZERO,RZERO, &
                    1, SBCVNGI, SBCVFEN, SBCVFENSLX, SBCVFENSLY, SBCVFEWEIGH, & 
                    SBCVFEN, SBCVFENSLX, SBCVFENSLY, &
                    state, "wrapp4", StorageIndexes(13:15))

                else

                    femtold=0.0
                    DO ELE=1,TOTELE
                        DO CV_ILOC=1,CV_NLOC
                            CV_NOD=CV_NDGLN((ELE-1)*CV_NLOC+CV_ILOC)
                            dg_cv_nod=(ELE-1)*CV_NLOC+CV_ILOC
                            femtold(cv_nod)=femtold(cv_nod)+DIF_TX(dg_cv_nod) * MASS_ELE(ELE) / MASS_NORMALISE(CV_NOD)
                        END DO
                    END DO

                    CALL DG_DERIVS( FEMTOLD, rzero, &
                    DToldX_ELE, rzero3, rzero3,   rzero3, rzero3, rzero3, &
                    NDIM, NPHASE, CV_NONODS, TOTELE, CV_NDGLN, &
                    X_NDGLN, X_NLOC, X_NDGLN, &
                    CV_NGI_SHORT, CV_NLOC, CVWEIGHT_SHORT, &
                    CVFEN_SHORT, CVFENLX_SHORT, CVFENLY_SHORT, CVFENLZ_SHORT, &
                    CVFEN_SHORT, CVFENLX_SHORT, CVFENLY_SHORT, CVFENLZ_SHORT, &
                    X_NONODS, X, Y, Z,  &
                    NFACE, FACE_ELE, CV_SLOCLIST, CV_SLOCLIST, STOTEL, CV_SNLOC, CV_SNLOC, IZERO, &
                    RZERO, &
                    1, SBCVNGI, SBCVFEN, SBCVFENSLX, SBCVFENSLY, SBCVFEWEIGH, &
                    SBCVFEN, SBCVFENSLX, SBCVFENSLY, &
                    state, "wrap4", StorageIndexes(21))

                    DO ELE=1,TOTELE
                        DO CV_ILOC=1,CV_NLOC
                            dg_cv_nod=(ELE-1)*CV_NLOC+CV_ILOC
                            DX_DIFF_X(cv_ILOC,1,ele)=DToldX_ELE(CV_ILOC, 1, ELE)
                        END DO
                    END DO


                    femtold=0.0
                    DO ELE=1,TOTELE
                        DO CV_ILOC=1,CV_NLOC
                            CV_NOD=CV_NDGLN((ELE-1)*CV_NLOC+CV_ILOC)
                            dg_cv_nod=(ELE-1)*CV_NLOC+CV_ILOC
                            femtold(cv_nod)=femtold(cv_nod)+DIF_TY(dg_cv_nod) * MASS_ELE(ELE) / MASS_NORMALISE(CV_NOD)
                        END DO
                    END DO

                    CALL DG_DERIVS( FEMTOLD, rzero, &
                    rzero3, DToldY_ELE, rzero3,   rzero3, rzero3, rzero3, & 
                    NDIM, NPHASE, CV_NONODS, TOTELE, CV_NDGLN, &
                    X_NDGLN, X_NLOC, X_NDGLN, &
                    CV_NGI_SHORT, CV_NLOC, CVWEIGHT_SHORT, &
                    CVFEN_SHORT, CVFENLX_SHORT, CVFENLY_SHORT, CVFENLZ_SHORT, &
                    CVFEN_SHORT, CVFENLX_SHORT, CVFENLY_SHORT, CVFENLZ_SHORT, &
                    X_NONODS, X, Y, Z,  &
                    NFACE, FACE_ELE, CV_SLOCLIST, CV_SLOCLIST, STOTEL, CV_SNLOC, CV_SNLOC, IZERO, &
                    RZERO, &
                    1, SBCVNGI, SBCVFEN, SBCVFENSLX, SBCVFENSLY, SBCVFEWEIGH, &
                    SBCVFEN, SBCVFENSLX, SBCVFENSLY, &
                    state, "wrap5", StorageIndexes(22))

                    DO ELE=1,TOTELE
                        DO CV_ILOC=1,CV_NLOC
                            dg_cv_nod=(ELE-1)*CV_NLOC+CV_ILOC
                            DY_DIFF_Y(CV_ILOC, 1, ELE)=DToldY_ELE(CV_ILOC, 1, ELE)
                        END DO
                    END DO

                endif

                CURVATURE=0.0
                DO ELE=1,TOTELE
                    DO CV_ILOC=1,CV_NLOC
                        CV_NOD=CV_NDGLN((ELE-1)*CV_NLOC+CV_ILOC)
                        DG_CV_NOD=(ELE-1)*CV_NLOC+CV_ILOC
                        RR=DX_DIFF_X(CV_ILOC,1,ele)
                        IF(NDIM.GE.2) RR=RR + DY_DIFF_Y(CV_ILOC,1,ele)
                        IF(NDIM.GE.3) RR=RR + DZ_DIFF_Z(CV_ILOC,1,ele)
                        CURVATURE(CV_NOD) = CURVATURE(CV_NOD) + RR * MASS_ELE(ELE) / MASS_NORMALISE(CV_NOD)
                    END DO
                END DO

               !DEALLOCATE(DIF_TX, DIF_TY, DIF_TZ)
               !DEALLOCATE(DG_CV_NDGLN)
               !DEALLOCATE(DX_DIFF_X, DY_DIFF_X, DZ_DIFF_X)
               !DEALLOCATE(DX_DIFF_Y, DY_DIFF_Y, DZ_DIFF_Y)
               !DEALLOCATE(DX_DIFF_Z, DY_DIFF_Z, DZ_DIFF_Z)

            end if

        ELSE
            ALLOCATE(T_ABSORB(CV_NONODS,nphase,nphase)) ; T_ABSORB=1.0
            DT=1.0
            T_THETA=0.0
            T_BETA=0.0
            NOIT_DIM=1
            LUMP_EQNS=.FALSE.

            IGOT_THERM_VIS=0
            ALLOCATE( THERM_U_DIFFUSION(NDIM,NDIM,NPHASE,MAT_NONODS*IGOT_THERM_VIS ) )
            ALLOCATE( THERM_U_DIFFUSION_VOL(NPHASE,MAT_NONODS*IGOT_THERM_VIS ) )


            CALL INTENERGE_ASSEM_SOLVE( state, packed_state, &
                 tfield, tfield,tfield,&
            NCOLACV, FINACV, COLACV, MIDACV, &
            SMALL_FINACV, SMALL_COLACV, SMALL_MIDACV, &
            block_to_global_acv, global_dense_block_acv, &
            NCOLCT, FINDCT, COLCT, &
            CV_NONODS, U_NONODS, X_NONODS, TOTELE, &
            U_ELE_TYPE, CV_ELE_TYPE, CV_SELE_TYPE,  &
            NPHASE,  &
            CV_NLOC, U_NLOC, X_NLOC,  &
            CV_NDGLN, X_NDGLN, U_NDGLN, &
            CV_SNLOC, U_SNLOC, STOTEL, CV_SNDGLN, U_SNDGLN, &
            CURVATURE, VOLUME_FRAC, &
            MAT_NLOC, MAT_NDGLN, MAT_NONODS, TDIFFUSION, IGOT_THERM_VIS, THERM_U_DIFFUSION, THERM_U_DIFFUSION_VOL, &
            CV_DISOPT, CV_DG_VEL_INT_OPT, DT, T_THETA, T_BETA, &
            RZERO_DIAGTEN, &
            RZERO, &
            RZERO, T_ABSORB, RZERO, &
            NDIM,  &
            NCOLM, FINDM, COLM, MIDM, &
            XU_NLOC, XU_NDGLN, FINELE, COLELE, NCOLELE, &
            RDUM, NOPT_VEL_UPWIND_COEFS, &
            RDUM, CV_ONE, &
            IGOT_T2, CURVATURE, VOLUME_FRAC,IGOT_THETA_FLUX, SCVNGI_THETA, GET_THETA_FLUX, USE_THETA_FLUX, &
            DUMMY_THETA_GDIFF, &
            IN_ELE_UPWIND, DG_ELE_UPWIND, &
            NOIT_DIM, &
            ! nits_flux_lim_t
            RZERO, &
            option_path = '/material_phase[0]/scalar_field::Pressure', &
            mass_ele_transp = dummy_ele, &
            thermal = .FALSE.,&
            StorageIndexes=StorageIndexes, icomp=-1)

            DEALLOCATE(T_ABSORB)

        END IF

        IF_USE_PRESSURE_FORCE: IF ( USE_PRESSURE_FORCE ) THEN

            ! should be minus because is discretised as a pressure term

            !PLIKE_GRAD_SOU_COEF = PLIKE_GRAD_SOU_COEF - SUF_TENSION_COEF * ABS( CURVATURE )
            !         PLIKE_GRAD_SOU_COEF = PLIKE_GRAD_SOU_COEF + SUF_TENSION_COEF * max(0.0,CURVATURE)
            PLIKE_GRAD_SOU_COEF = PLIKE_GRAD_SOU_COEF + SUF_TENSION_COEF * CURVATURE

            !PLIKE_GRAD_SOU_GRAD = PLIKE_GRAD_SOU_GRAD + VOLUME_FRAC
            !PLIKE_GRAD_SOU_GRAD = PLIKE_GRAD_SOU_GRAD + FEMT
            PLIKE_GRAD_SOU_GRAD = PLIKE_GRAD_SOU_GRAD + sharp_FEMT

           !ewrite(3,*) 'MASS_ELE:', MASS_ELE
           !ewrite(3,*) 'MASS_NORMALISE:', MASS_NORMALISE

           !ewrite(3,*) 'CURVATURE:', CURVATURE
           !ewrite(3,*) 'PLIKE_GRAD_SOU_COEF:', PLIKE_GRAD_SOU_COEF
           !ewrite(3,*) 'PLIKE_GRAD_SOU_GRAD:', PLIKE_GRAD_SOU_GRAD
           !stop 2481

        ELSE

            if ( .not.stress_form ) then

                ! determine the curvature by solving a simple eqn...
                CV_FORCE_X_SUF_TEN=0.0
                CV_FORCE_Y_SUF_TEN=0.0
                CV_FORCE_Z_SUF_TEN=0.0

                U_FORCE_X_SUF_TEN=0.0
                U_FORCE_Y_SUF_TEN=0.0
                U_FORCE_Z_SUF_TEN=0.0
                ! smooth...
                if(.true.) then
                    femtold=0.0
                    DO ELE=1,TOTELE
                        DO CV_ILOC=1,CV_NLOC
                            CV_NOD=CV_NDGLN((ELE-1)*CV_NLOC+CV_ILOC)
                            DG_CV_NOD=(ELE-1)*CV_NLOC+CV_ILOC
                            femtold(cv_nod)=femtold(cv_nod)+Dx_DIFF_x(DG_CV_NOD,1, ele) * MASS_ELE(ELE) / MASS_NORMALISE(CV_NOD)
                        END DO
                    END DO
                    DO SMOOTH_ITS=1,SMOOTH_NITS ! this produces better results but a complex scheme
                        DO CV_NOD=1,CV_NONODS
                            RSUM=0.0
                            RRSUM=0.0
                            DO COUNT=FINACV(CV_NOD),FINACV(CV_NOD+1)-1
                                IF(COLACV(COUNT).LE.CV_NONODS) THEN
                                    RSUM=RSUM+FEMTold(COLACV(COUNT))
                                    RRSUM=RRSUM+1.0
                                ENDIF
                            END DO
                            FEMTOLD2(CV_NOD)=0.5*FEMTold(CV_NOD)+0.5*RSUM/RRSUM
                           !         FEMTOLD(CV_NOD)=0.75*FEMT(CV_NOD)+0.25*RSUM/RRSUM
                           !         FEMTOLD(CV_NOD)=0.9*FEMT(CV_NOD)+0.1*RSUM/RRSUM
                        END DO
                        FEMTOLD=FEMTOLD2
                    END DO
                    DO ELE=1,TOTELE
                        DO CV_ILOC=1,CV_NLOC
                            CV_NOD=CV_NDGLN((ELE-1)*CV_NLOC+CV_ILOC)
                            DG_CV_NOD=(ELE-1)*CV_NLOC+CV_ILOC
                            Dx_DIFF_x(DG_CV_NOD,1 ,ele) = femtold(cv_nod)
                        END DO
                    END DO

                    femtold=0.0
                    DO ELE=1,TOTELE
                        DO CV_ILOC=1,CV_NLOC
                            CV_NOD=CV_NDGLN((ELE-1)*CV_NLOC+CV_ILOC)
                            DG_CV_NOD=(ELE-1)*CV_NLOC+CV_ILOC
                            femtold(cv_nod)=femtold(cv_nod)+DY_DIFF_Y(DG_CV_NOD,1,ele) * MASS_ELE(ELE) / MASS_NORMALISE(CV_NOD)
                        END DO
                    END DO
                    DO SMOOTH_ITS=1,SMOOTH_NITS! this produces better results but a complex scheme
                        DO CV_NOD=1,CV_NONODS
                            RSUM=0.0
                            RRSUM=0.0
                            DO COUNT=FINACV(CV_NOD),FINACV(CV_NOD+1)-1
                                IF(COLACV(COUNT).LE.CV_NONODS) THEN
                                    RSUM=RSUM+FEMTold(COLACV(COUNT))
                                    RRSUM=RRSUM+1.0
                                ENDIF
                            END DO
                            FEMTOLD2(CV_NOD)=0.5*FEMTold(CV_NOD)+0.5*RSUM/RRSUM
                           !         FEMTOLD(CV_NOD)=0.75*FEMT(CV_NOD)+0.25*RSUM/RRSUM
                           !         FEMTOLD(CV_NOD)=0.9*FEMT(CV_NOD)+0.1*RSUM/RRSUM
                        END DO
                        FEMTOLD=FEMTOLD2
                    END DO
                    DO ELE=1,TOTELE
                        DO CV_ILOC=1,CV_NLOC
                            CV_NOD=CV_NDGLN((ELE-1)*CV_NLOC+CV_ILOC)
                            DG_CV_NOD=(ELE-1)*CV_NLOC+CV_ILOC
                            DY_DIFF_Y(DG_CV_NOD,1,ele) = femtold(cv_nod)
                        END DO
                    END DO
                endif


                DO ELE=1,TOTELE
                    DO CV_ILOC=1,CV_NLOC

                        CV_NOD=CV_NDGLN((ELE-1)*CV_NLOC+CV_ILOC)
                        DG_CV_NOD=(ELE-1)*CV_NLOC+CV_ILOC

                        !RR =  - SUF_TENSION_COEF * CURVATURE(CV_NOD)

                        if(.true.) then ! make the direction of the force pt towards the smooth gradient
                            ! but keep the magnitude the same.
                            rr =sqrt(SHARP_DTX_ELE(CV_ILOC, 1, ELE)**2+SHARP_DTY_ELE(CV_ILOC, 1, ELE)**2)
                            rr2=sqrt(DTX_ELE(CV_ILOC, 1, ELE)**2+DTY_ELE(CV_ILOC, 1, ELE)**2)
                            grad_c_x=DTX_ELE(CV_ILOC, 1, ELE)*rr/max(1.e-10,rr2)
                            grad_c_y=DTY_ELE(CV_ILOC, 1, ELE)*rr/max(1.e-10,rr2)
                            grad_c_z=DTZ_ELE(CV_ILOC, 1, ELE)*rr/max(1.e-10,rr2)
                        else
                            grad_c_x=SHARP_DTX_ELE(CV_ILOC, 1, ELE)
                            grad_c_y=SHARP_DTY_ELE(CV_ILOC, 1, ELE)
                            grad_c_z=SHARP_DTZ_ELE(CV_ILOC, 1, ELE)
                           !                    grad_c_x=DTX_ELE(CV_ILOC, 1, ELE)
                           !                    grad_c_y=DTY_ELE(CV_ILOC, 1, ELE)
                           !                    grad_c_z=DTZ_ELE(CV_ILOC, 1, ELE)
                        endif

                        !CV_FORCE_X_SUF_TEN(CV_NOD)=CV_FORCE_X_SUF_TEN(CV_NOD)+RR*DTX_ELE(CV_ILOC, 1, ELE)
                        !IF(NDIM.GE.2) CV_FORCE_Y_SUF_TEN(CV_NOD)=CV_FORCE_Y_SUF_TEN(CV_NOD)+RR*DTY_ELE(CV_ILOC, 1, ELE)
                        !IF(NDIM.GE.3) CV_FORCE_Z_SUF_TEN(CV_NOD)=CV_FORCE_Z_SUF_TEN(CV_NOD)+RR*DTZ_ELE(CV_ILOC, 1, ELE)

                        RR=DX_DIFF_X(DG_CV_NOD,1 ,ele)
                        IF(NDIM.GE.2) RR=RR + DY_DIFF_Y(DG_CV_NOD,1 ,ele)
                        IF(NDIM.GE.3) RR=RR + DZ_DIFF_Z(DG_CV_NOD,1, ele)
                        !                 if(rr.ne.0.0) print *,'ele,cv_iloc,rr=',ele,cv_iloc,rr, &
                        !                     sqrt(DTX_ELE(CV_ILOC, 1, ELE)**2+DTX_ELE(CV_ILOC, 1, ELE)**2)
                        !                  RR = - SUF_TENSION_COEF * max(RR,0.0)
                        !                  rr=0.5*16.6666
                        RR = - SUF_TENSION_COEF * RR

                        U_FORCE_X_SUF_TEN(DG_CV_NOD) = U_FORCE_X_SUF_TEN(DG_CV_NOD) + RR * grad_c_x
                        !                  U_FORCE_X_SUF_TEN(DG_CV_NOD) = U_FORCE_X_SUF_TEN(DG_CV_NOD) + RR * DTX_ELE(CV_ILOC, 1, ELE)
                        IF(NDIM.GE.2) U_FORCE_Y_SUF_TEN(DG_CV_NOD) = U_FORCE_Y_SUF_TEN(DG_CV_NOD) + RR *grad_c_y
                        IF(NDIM.GE.3) U_FORCE_Z_SUF_TEN(DG_CV_NOD) = U_FORCE_Z_SUF_TEN(DG_CV_NOD) + RR *grad_c_z

                    END DO
                END DO
                !             stop 121

                DEALLOCATE(DIF_TX, DIF_TY, DIF_TZ)
                DEALLOCATE(DG_CV_NDGLN)
                DEALLOCATE(DX_DIFF_X, DY_DIFF_X, DZ_DIFF_X)
                DEALLOCATE(DX_DIFF_Y, DY_DIFF_Y, DZ_DIFF_Y)
                DEALLOCATE(DX_DIFF_Z, DY_DIFF_Z, DZ_DIFF_Z)

            end if

            !CV_U_FORCE_X_SUF_TEN = CV_FORCE_X_SUF_TEN
            !IF(NDIM.GE.2) CV_U_FORCE_Y_SUF_TEN = CV_FORCE_Y_SUF_TEN
            !IF(NDIM.GE.3) CV_U_FORCE_Z_SUF_TEN = CV_FORCE_Z_SUF_TEN

            if (.false.) then

                ! Convert force to velocity space...
                ALLOCATE(MASS(U_NLOC,U_NLOC))
                ALLOCATE(STORE_MASS(U_NLOC,U_NLOC))
                ALLOCATE(IPIV(U_NLOC))
                ALLOCATE(B_CV_X(CV_NLOC), B_CV_Y(CV_NLOC), B_CV_Z(CV_NLOC))
                ALLOCATE(RHS_U_SHORT_X(U_NLOC), RHS_U_SHORT_Y(U_NLOC), RHS_U_SHORT_Z(U_NLOC))
                ALLOCATE(U_SOL_X(U_NLOC), U_SOL_Y(U_NLOC), U_SOL_Z(U_NLOC))
                DO ELE=1,TOTELE
                    ! Calculate DETWEI,RA,NX,NY,NZ for element ELE
                    CALL DETNLXR_PLUS_U( ELE, X, Y, Z, X_NDGLN, TOTELE, X_NONODS, &
                    X_NLOC, CV_NLOC, CV_NGI, &
                    CVFEN, CVFENLX, CVFENLY, CVFENLZ, CVWEIGHT, DETWEI, RA, VOLUME, D1, D3, DCYL, &
                    CVFENX_ALL, &
                    U_NLOC, UFENLX, UFENLY, UFENLZ, UFENX_ALL ,&
                    state, "wrapper", StorageIndexes(26))

                    MASS=0.0
                    DO U_ILOC=1,U_NLOC
                        DO U_JLOC=1,U_NLOC
                            NN=0.0
                            DO GI=1,CV_NGI
                                NN = NN + UFEN( U_ILOC, GI ) * UFEN( U_JLOC, GI ) * DETWEI(GI)
                            END DO
                            MASS(U_ILOC,U_JLOC)=MASS(U_ILOC,U_JLOC)+NN
                        END DO
                    END DO

                    DO CV_JLOC=1,CV_NLOC
                        CV_JNOD=CV_NDGLN((ELE-1)*CV_NLOC+CV_JLOC)
                        B_CV_X(CV_JLOC)=CV_FORCE_X_SUF_TEN(CV_JNOD)
                        IF(NDIM.GE.2) B_CV_Y(CV_JLOC)=CV_FORCE_Y_SUF_TEN(CV_JNOD)
                        IF(NDIM.GE.3) B_CV_Z(CV_JLOC)=CV_FORCE_Z_SUF_TEN(CV_JNOD)
                    END DO

                    RHS_U_SHORT_X=0.0
                    RHS_U_SHORT_Y=0.0
                    RHS_U_SHORT_Z=0.0
                    DO U_ILOC=1,U_NLOC
                        DO CV_JLOC=1,CV_NLOC
                            NM=0.0
                            DO GI=1,CV_NGI
                                NM=NM+UFEN( U_ILOC, GI ) * CVFEN( CV_JLOC, GI ) *DETWEI(GI)
                            END DO
                            RHS_U_SHORT_X(U_ILOC)=RHS_U_SHORT_X(U_ILOC)+NM*B_CV_X(CV_JLOC)
                            IF(NDIM.GE.2) RHS_U_SHORT_Y(U_ILOC)=RHS_U_SHORT_Y(U_ILOC)+NM*B_CV_Y(CV_JLOC)
                            IF(NDIM.GE.3) RHS_U_SHORT_Z(U_ILOC)=RHS_U_SHORT_Z(U_ILOC)+NM*B_CV_Z(CV_JLOC)
                        END DO
                    END DO
                    ! Invert mass matrix...
                    ! Solve STORE_MASS *U_SOL_X = RHS_U_SHORT_X
                    ! STORE_MASS is overwritten by lu decomposition which used after the 1st solve.
                    STORE_MASS=MASS
                    GOTDEC = .FALSE.
                    CALL SMLINNGOT( STORE_MASS, U_SOL_X, RHS_U_SHORT_X, U_NLOC, U_NLOC, IPIV,GOTDEC)
                    GOTDEC =.TRUE.
                    IF(NDIM.GE.2) CALL SMLINNGOT( STORE_MASS, U_SOL_Y, RHS_U_SHORT_Y, U_NLOC, U_NLOC, IPIV,GOTDEC)
                    IF(NDIM.GE.3) CALL SMLINNGOT( STORE_MASS, U_SOL_Z, RHS_U_SHORT_Z, U_NLOC, U_NLOC, IPIV,GOTDEC)

                    ! Solve mass matrix systems...
                    DO U_ILOC=1,U_NLOC
                        U_NOD=U_NDGLN((ELE-1)*U_NLOC+U_ILOC)
                        U_FORCE_X_SUF_TEN(U_INOD)=U_SOL_X(U_ILOC)
                        IF(NDIM.GE.2) U_FORCE_Y_SUF_TEN(U_INOD)=U_SOL_Y(U_ILOC)
                        IF(NDIM.GE.3) U_FORCE_Z_SUF_TEN(U_INOD)=U_SOL_Z(U_ILOC)
                    END DO
                END DO

                DEALLOCATE( MASS, STORE_MASS, B_CV_X, B_CV_Y, B_CV_Z, &
                RHS_U_SHORT_X, RHS_U_SHORT_Y, RHS_U_SHORT_Z, &
                U_SOL_X, U_SOL_Y, U_SOL_Z, IPIV)

            end if

        END IF IF_USE_PRESSURE_FORCE


        DEALLOCATE( TDIFFUSION, MASS_NORMALISE, FACE_ELE )
        DEALLOCATE( FEMT, FEMTOLD, MASS_CV, MASS_ELE, &
        XC_CV, YC_CV, ZC_CV, DTX_ELE, DTY_ELE, &
        DTZ_ELE, DTOLDX_ELE, DTOLDY_ELE, DTOLDZ_ELE )
        DEALLOCATE( JCOUNT_KLOC, JCOUNT_KLOC2 )
        DEALLOCATE( CVNORMX, CVNORMY, CVNORMZ )
        DEALLOCATE( COLGPTS, FINDGPTS )
        DEALLOCATE( SNDOTQ, SNDOTQOLD )
        DEALLOCATE( CV_ON_FACE, CVFEM_ON_FACE, &
        U_ON_FACE, UFEM_ON_FACE )
        DEALLOCATE( CV_OTHER_LOC,  U_OTHER_LOC, MAT_OTHER_LOC )
        DEALLOCATE( X_SHARE )
        DEALLOCATE( CVWEIGHT, CVN, CVFEN, &
        CVFENLX, CVFENLY, CVFENLZ )
        DEALLOCATE( CVWEIGHT_SHORT, CVN_SHORT, CVFEN_SHORT, &
        CVFENLX_SHORT, CVFENLY_SHORT, CVFENLZ_SHORT )
        DEALLOCATE( UFEN, UFENLX, UFENLY, UFENLZ )
        DEALLOCATE( SCVFEN, SCVFENSLX, SCVFENSLY, &
        SCVFENLX, SCVFENLY, SCVFENLZ, SCVFEWEIGH )
        DEALLOCATE( SUFEN, SUFENSLX, SUFENSLY, &
        SUFENLX, SUFENLY, SUFENLZ )
        DEALLOCATE( SCVDETWEI, SRA, LOG_ON_BOUND )
        DEALLOCATE( SBCVFEN, SBCVFENSLX, SBCVFENSLY, &
        SBCVFEWEIGH, SBCVFENLX, SBCVFENLY, SBCVFENLZ, &
        SBUFEN, SBUFENSLX, SBUFENSLY, SBUFENLX, &
        SBUFENLY, SBUFENLZ, DUMMY_ZERO_NDIM_NDIM )
        DEALLOCATE( CV_SLOC2LOC, U_SLOC2LOC , &
        CV_SLOCLIST, U_SLOCLIST, CV_NEILOC )
        DEALLOCATE( SELE_OVERLAP_SCALE )
        DEALLOCATE( UGI_COEF_ELE, VGI_COEF_ELE, WGI_COEF_ELE )
        DEALLOCATE( UGI_COEF_ELE2, VGI_COEF_ELE2, WGI_COEF_ELE2 )
        DEALLOCATE( SUM_CV, UP_WIND_NOD )
        DEALLOCATE( CV_FORCE_X_SUF_TEN, &
        CV_FORCE_Y_SUF_TEN, CV_FORCE_Z_SUF_TEN )
        DEALLOCATE( RDUM, IDUM, RZERO, &
        IZERO, CV_ONE, CURVATURE )

    END SUBROUTINE SURFACE_TENSION_WRAPPER


    subroutine linearise_field( field_in, field_out )
        implicit none
        type( tensor_field ), intent( in ) :: field_in
        real, dimension( :, : ), intent( inout ) :: field_out

        integer, dimension( : ), pointer :: ndglno, cv_nods
        integer :: n, totele, cv_nloc, ncomp, nphase, cv_nonods, ele, cv_iloc, cv_nod
        real, dimension( :, :, : ), allocatable :: field_tmp, field_cv_nod

        ! This sub will linearise a p2 field

        field_out = 0.0

        n = field_in%mesh%shape%degree

        if ( n==2 ) then

            ndglno => get_ndglno( field_in%mesh )

            totele = field_in%mesh%elements
            cv_nloc = field_in%mesh%shape%loc

            ncomp = size( field_in%val, 1 )
            nphase = size( field_in%val, 2 )

            allocate( field_tmp( ncomp, nphase, cv_nonods ) ) ; field_tmp = field_in % val
            allocate( field_cv_nod( ncomp, nphase, cv_nloc ) ) ; field_cv_nod = 0.0

            do ele = 1, totele

                cv_nods => ndglno( ( ele - 1 ) * cv_nloc + 1 : ele * cv_nloc )
                field_cv_nod =  field_tmp( :, :, cv_nods )

                field_cv_nod( :, :, 2 ) = 0.5 * ( field_cv_nod( :, :, 1 ) + field_cv_nod( :, :, 3 ) )
                field_cv_nod( :, :, 4 ) = 0.5 * ( field_cv_nod( :, :, 1 ) + field_cv_nod( :, :, 6 ) )
                field_cv_nod( :, :, 5 ) = 0.5 * ( field_cv_nod( :, :, 3 ) + field_cv_nod( :, :, 6 ) )

                if ( cv_nloc == 10 ) then
                    field_cv_nod( :, :, 7 ) = 0.5 * ( field_cv_nod( :, :, 1 ) + field_cv_nod( :, :, 10 ) )
                    field_cv_nod( :, :, 8 ) = 0.5 * ( field_cv_nod( :, :, 3 ) + field_cv_nod( :, :, 10 ) )
                    field_cv_nod( :, :, 9 ) = 0.5 * ( field_cv_nod( :, :, 6 ) + field_cv_nod( :, :, 10 ) )
                end if

                do cv_iloc = 1, cv_nloc
                    cv_nod = ndglno( ( ele - 1 ) * cv_nloc + cv_iloc )
                    field_out( :, cv_nod ) = field_cv_nod( 1, :, cv_iloc )
                end do

            end do

            deallocate( field_tmp, field_cv_nod )

        end if

        return
    end subroutine linearise_field


    subroutine Proj_capillary_pressure2FEM(packed_state, FEMCAP, X_ALL, FINDM, COLM, MIDM,&
    CVN, CVWEIGHT, mass_ele, cv_ndgln, cv_ngi, cv_nloc, cv_nonods, ncolm, nphase, totele, x_ndgln, x_nloc, x_nonods)
        !This subroutine projects the CV representation of the capillary pressure to FEM
        Implicit none
        type( state_type ), intent( inout ) :: packed_state
        REAL, DIMENSION( :, : ), intent( in ) :: X_ALL
        INTEGER, DIMENSION( : ), intent( in ) :: FINDM
        INTEGER, DIMENSION( : ), intent( in ) :: COLM
        INTEGER, DIMENSION( : ), intent( in ) :: MIDM
        REAL, DIMENSION( : , : ), intent(in) :: CVN
        real, dimension(:), intent(inout) :: CVWEIGHT, mass_ele
        integer, dimension(:), intent(in) :: cv_ndgln, x_ndgln
        integer :: cv_ngi, cv_nloc, cv_nonods, ncolm, nphase, totele, x_nloc, x_nonods
        type(tensor_field), intent(out), target :: FEMCAP
        !Local variables
        type(tensor_field_pointer), dimension(1) :: psi,fempsi
        type(vector_field_pointer), dimension(1) :: psi_int,  psi_ave
        INTEGER :: k, NLOC, NGI, NDIM
        REAL, allocatable, DIMENSION( : ):: WEIGHT
        logical :: CAP_to_FEM
        real, dimension( :, : ), allocatable :: N
        real, dimension (:, :, :), allocatable :: NLX_ALL
        real, dimension( : ), allocatable :: L1, L2, L3, L4
        integer :: IPHASE, CV_INOD
        type(tensor_field), pointer :: tfield_pointer
        type(scalar_field), pointer :: sfield_pointer
        type(vector_field), target :: vfield

         sfield_pointer=>extract_scalar_field(packed_state,"Pressure")
         call allocate(FEMCAP, sfield_pointer%mesh, dim = [1,NPHASE])

         tfield_pointer => extract_tensor_field( packed_state, "PackedCapPressure" )
         psi(1)%ptr => tfield_pointer
         fempsi(1)%ptr => FEMCAP
         !Create dummys for psi_int and psi_ave since we are not interested in them
         call allocate(vfield, NPHASE, sfield_pointer%mesh)
         psi_int(1)%ptr => vfield
         psi_ave(1)%ptr => vfield

         NDIM = size(X_ALL,1)
         !Get shape functions
         NGI = NDIM + 1
         NLOC = NDIM + 1
         IF(NDIM==1) NLOC=1
         allocate (WEIGHT(NGI))
         ALLOCATE( N(NLOC,NGI))
         ALLOCATE( L1(NGI), L2(NGI), L3(NGI), L4(NGI) )
         allocate(NLX_ALL(size(X_ALL,1), NLOC, NGI))
         CALL TRIQUAold( L1, L2, L3, L4, WEIGHT, ndim==3, NGI )
         call SHATRInew(L1, L2, L3, L4, WEIGHT,  NLOC,NGI,  N,NLX_ALL)
        !Project to FEM

          PSI(1)%ptr%option_path = "/material_phase[0]/scalar_field::Pressure"
          call PROJ_CV_TO_FEM_state( packed_state, FEMPSI, PSI, NDIM, &
               PSI_AVE, PSI_INT, MASS_ELE, &
               CV_NONODS, TOTELE, CV_NDGLN, X_NLOC, X_NDGLN, &
               CV_NGI, CV_NLOC, CVN, CVWEIGHT, N, NLX_ALL(1,:,:), NLX_ALL(2,:,:), NLX_ALL(3,:,:), &
               X_NONODS, X_ALL, NCOLM, FINDM, COLM, MIDM, &
               0, PSI_AVE(1)%ptr%val(1,:), FINDM, COLM, NCOLM )! <=== Dummy variables, not used inside

        !Deallocate auxiliar variables
        deallocate (NLX_ALL,L1,L2,L3,L4,N, WEIGHT)
        call deallocate(vfield)

    end subroutine Proj_capillary_pressure2FEM

end module multiphase_1D_engine<|MERGE_RESOLUTION|>--- conflicted
+++ resolved
@@ -1350,13 +1350,24 @@
 
         ! calculate the viscosity for the momentum equation...
         !if ( its == 1 ) 
-<<<<<<< HEAD
+        uDiffusion_VOL=0.0
         call calculate_viscosity( state, packed_state, ncomp, nphase, ndim, mat_nonods, mat_ndgln, uDiffusion )
 
-=======
-        uDiffusion_VOL=0.0
-        call calculate_viscosity( state, ncomp, nphase, ndim, mat_nonods, mat_ndgln, uDiffusion )
->>>>>>> a1cba101
+print *, '+++++++++++++ uDiffusion +++++++++++++++++++++++++++++++++++++++++++++++++++++'
+print *, '+++',minval( uDiffusion(:,1,1,1) ), maxval( uDiffusion(:,1,1,1) )
+print *, '+++',minval( uDiffusion(:,1,2,1) ), maxval( uDiffusion(:,1,2,1) )
+print *, '+++',minval( uDiffusion(:,1,3,1) ), maxval( uDiffusion(:,1,3,1) )
+
+print *, '+++',minval( uDiffusion(:,2,1,1) ), maxval( uDiffusion(:,2,1,1) )
+print *, '+++',minval( uDiffusion(:,2,2,1) ), maxval( uDiffusion(:,2,2,1) )
+print *, '+++',minval( uDiffusion(:,2,3,1) ), maxval( uDiffusion(:,2,3,1) )
+
+print *, '+++',minval( uDiffusion(:,3,1,1) ), maxval( uDiffusion(:,3,1,1) )
+print *, '+++',minval( uDiffusion(:,3,2,1) ), maxval( uDiffusion(:,3,2,1) )
+print *, '+++',minval( uDiffusion(:,3,3,1) ), maxval( uDiffusion(:,3,3,1) )
+
+
+
 
         ! stabilisation for high aspect ratio problems - switched off
         call calculate_u_abs_stab( U_ABS_STAB, MAT_ABSORB, &
@@ -1530,7 +1541,7 @@
                 mat=wrap_momentum_matrix(DGM_PHA,FINDGM_PHA,COLDGM_PHA,velocity) 
 
 
-                !call zero(velocity)
+                call zero(velocity)
                 packed_vel=as_packed_vector(velocity)
 
 
@@ -2525,7 +2536,7 @@
 
 ! If PIVIT_ON_VISC then place the block diaongal viscocity into the pivit matrix used in the projection method...
 ! PIVIT_ON_VISC is the only thing that could make highly viscouse flows stabe when using projection methods...
-            LOGICAL, PARAMETER :: PIVIT_ON_VISC = .FALSE.
+            LOGICAL, PARAMETER :: PIVIT_ON_VISC = .false. !.FALSE.
 
         !
         ! Variables used to reduce indirect addressing...
@@ -4257,8 +4268,8 @@
 
                 IF ( STRESS_FORM_STAB ) THEN! stress form of viscosity...
 
-                   DO IDIM=1,NDIM
-                      DO JDIM=1,NDIM
+                   DO IDIM=1,NDIM_VEL
+                      DO JDIM=1,NDIM_VEL
                          TEN_XX( IDIM, JDIM, :, : ) = SQRT( DIF_STAB_U( IDIM, :, : )  *  DIF_STAB_U( JDIM, :, : ) )
                       END DO
                    END DO
