--- conflicted
+++ resolved
@@ -2322,7 +2322,6 @@
       REAL, DIMENSION ( :, :), allocatable :: LOC_PLIKE_GRAD_SOU_COEF
       REAL, DIMENSION ( :, :, : ), allocatable :: LOC_U_SOURCE_CV
 
-<<<<<<< HEAD
       REAL, DIMENSION ( :, :, : ), allocatable :: LOC_U_ABSORB,LOC_U_ABS_STAB
       REAL, DIMENSION ( :, :, :, : ), allocatable :: LOC_UDIFFUSION
 ! internal/external surfaces...
@@ -2332,11 +2331,9 @@
       REAL, DIMENSION ( : ), allocatable :: NORMX_ALL
       REAL, DIMENSION ( :, : ), allocatable :: SNORMXN_ALL
 
-      LOGICAL :: D1, D3, DCYL, GOT_DIFFUS, GOT_UDEN, DISC_PRES, QUAD_OVER_WHOLE_ELE
-=======
       LOGICAL :: D1, D3, DCYL, GOT_DIFFUS, GOT_UDEN, DISC_PRES, QUAD_OVER_WHOLE_ELE, &
                  have_oscillation, have_oscillation_old
->>>>>>> eeafc1c3
+
       INTEGER :: CV_NGI, CV_NGI_SHORT, SCVNGI, SBCVNGI, NFACE
       INTEGER :: IPHASE, ELE, GI, ILOC, GLOBI, GLOBJ, U_NOD, IU_NOD, JCV_NOD, &
            COUNT, COUNT2, IPHA_IDIM, JPHA_JDIM, COUNT_PHA, IU_PHA_NOD, MAT_NOD, SGI, SELE, &
@@ -2618,10 +2615,6 @@
       ALLOCATE( SDEN(SBCVNGI,NPHASE) )
       ALLOCATE( SDENOLD(SBCVNGI,NPHASE) )
 
-<<<<<<< HEAD
-      !ALLOCATE( DIFF_COEF_DIVDX( SBCVNGI,NDIM_VEL,NPHASE ) )
-      !ALLOCATE( DIFF_COEFOLD_DIVDX( SBCVNGI,NDIM_VEL,NPHASE ) )
-
       ALLOCATE( DIFF_COEF_DIVDX( NDIM_VEL, NPHASE, SBCVNGI ) )
       ALLOCATE( DIFF_COEFOLD_DIVDX( NDIM_VEL, NPHASE, SBCVNGI ) )
 
@@ -2631,7 +2624,7 @@
       ALLOCATE( SNDOTQ_OUT( NDIM_VEL,NPHASE,SBCVNGI) )
       ALLOCATE( SNDOTQOLD_IN( NDIM_VEL,NPHASE, SBCVNGI) )
       ALLOCATE( SNDOTQOLD_OUT( NDIM_VEL,NPHASE, SBCVNGI) )
-=======
+
       ALLOCATE( SUD_KEEP(SBCVNGI,NPHASE) )
       ALLOCATE( SVD_KEEP(SBCVNGI,NPHASE) )
       ALLOCATE( SWD_KEEP(SBCVNGI,NPHASE) )
@@ -2665,7 +2658,6 @@
       ALLOCATE( SNDOTQ_OUT( SBCVNGI,NDIM_VEL,NPHASE ) )
       ALLOCATE( SNDOTQOLD_IN( SBCVNGI,NDIM_VEL,NPHASE ) )
       ALLOCATE( SNDOTQOLD_OUT( SBCVNGI,NDIM_VEL,NPHASE ) )
->>>>>>> eeafc1c3
 
       ALLOCATE( XSL(CV_SNLOC) )
       ALLOCATE( YSL(CV_SNLOC) )
@@ -4731,22 +4723,11 @@
                            DIFF_COEFOLD_DIVDX( IDIM,IPHASE,SGI )=0.0
                         END IF If_GOT_DIFFUS
 ! endof if(.not.stress_form) then...
+
                      ENDIF
 
                      FTHETA( SGI,IDIM,IPHASE )=1.0
 
-<<<<<<< HEAD
-                        FTHETA( IDIM,IPHASE,SGI )=1.0
-
-                        SNDOTQ_IN(IDIM,IPHASE,SGI)    =SNDOTQ_IN(IDIM,IPHASE,SGI)  &
-                             +FTHETA( IDIM,IPHASE,SGI )*SDEN(SGI,IPHASE)*SNDOTQ(SGI,IPHASE)*SINCOME(SGI,IPHASE)
-                        SNDOTQ_OUT(IDIM,IPHASE,SGI)   =SNDOTQ_OUT(IDIM,IPHASE,SGI)  &
-                             +FTHETA( IDIM,IPHASE,SGI )*SDEN(SGI,IPHASE)*SNDOTQ(SGI,IPHASE)*(1.-SINCOME(SGI,IPHASE))
-                        SNDOTQOLD_IN(IDIM,IPHASE,SGI) =SNDOTQOLD_IN(IDIM,IPHASE,SGI)  &
-                             +(1.-FTHETA( IDIM,IPHASE,SGI ))*SDEN(SGI,IPHASE)*SNDOTQOLD(SGI,IPHASE)*SINCOMEOLD(SGI,IPHASE)
-                        SNDOTQOLD_OUT(IDIM,IPHASE,SGI)=SNDOTQOLD_OUT(IDIM,IPHASE,SGI)  &
-                             +(1.-FTHETA( IDIM,IPHASE,SGI ))*SDEN(SGI,IPHASE)*SNDOTQOLD(SGI,IPHASE)*(1.-SINCOMEOLD(SGI,IPHASE))
-=======
                      IF( NON_LIN_DGFLUX ) THEN
                         ! non-linear DG flux - if we have an oscillation use upwinding else use central scheme. 
                         have_oscillation = dg_oscilat_detect( SNDOTQ_KEEP(SGI,IPHASE), SNDOTQ2_KEEP(SGI,IPHASE), &
@@ -4789,7 +4770,6 @@
                       SNDOTQOLD_OUT(SGI,IDIM,IPHASE) = SNDOTQOLD_OUT(SGI,IDIM,IPHASE)  &
                            +(1.-FTHETA(SGI,IDIM,IPHASE)) * SDEN(SGI,IPHASE) * SNDOTQOLD(SGI,IPHASE) * (1.-SINCOMEOLD(SGI,IPHASE))
                    end if
->>>>>>> eeafc1c3
 
                      END DO
                   END DO
