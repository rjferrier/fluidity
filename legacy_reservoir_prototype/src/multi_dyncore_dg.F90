--- conflicted
+++ resolved
@@ -272,12 +272,8 @@
             MEAN_PORE_CV, &
             SMALL_FINACV, SMALL_COLACV, size(small_colacv), mass_Mn_pres, THERMAL, &
             mass_ele_transp,&
-<<<<<<< HEAD
-            StorageIndexes, -1, T_input = T, TOLD_input=TOLD, FEMT_input =  T_FEMT )
-=======
-            StorageIndexes, -1, T_input = T, TOLD_input=TOLD,&
+            StorageIndexes, -1, T_input = T, TOLD_input=TOLD, FEMT_input =  T_FEMT ,&
             saturation=saturation)
->>>>>>> 62c562b1
             t=0.
 
             Conditional_Lumping: IF ( LUMP_EQNS ) THEN
@@ -953,13 +949,11 @@
          allocate(X(size(CV_RHS,1)))
 
 
-<<<<<<< HEAD
 !        allocate(relperm(size(satura,1), size(satura,2)), relpermOld(size(satura,1), size(satura,2)))
-=======
+
         tracer=>extract_tensor_field(packed_state,"PackedPhaseVolumeFraction")
         velocity=>extract_tensor_field(packed_state,"PackedVelocity")
         density=>extract_tensor_field(packed_state,"PackedDensity")
->>>>>>> 62c562b1
 
         Loop_NonLinearFlux: DO ITS_FLUX_LIM = 1, 1 !nits_flux_lim
 
