
!    Copyright (C) 2006 Imperial College London and others.
!    
!    Please see the AUTHORS file in the main source directory for a full list
!    of copyright holders.
!
!    Prof. C Pain
!    Applied Modelling and Computation Group
!    Department of Earth Science and Engineering
!    Imperial College London
!
!    amcgsoftware@imperial.ac.uk
!    
!    This library is free software; you can redistribute it and/or
!    modify it under the terms of the GNU Lesser General Public
!    License as published by the Free Software Foundation,
!    version 2.1 of the License.
!
!    This library is distributed in the hope that it will be useful,
!    but WITHOUT ANY WARRANTY; without even the implied warranty of
!    MERCHANTABILITY or FITNESS FOR A PARTICULAR PURPOSE.  See the GNU
!    Lesser General Public License for more details.
!
!    You should have received a copy of the GNU Lesser General Public
!    License along with this library; if not, write to the Free Software
!    Foundation, Inc., 59 Temple Place, Suite 330, Boston, MA  02111-1307
!    USA
#include "fdebug.h"

  module multiphase_1D_engine

    use state_module 
    use fields
    use field_options
    use spud
    use global_parameters, only: option_path_len, is_overlapping
    use futils, only: int2str

    use solvers_module
    use mapping_for_ocvfem
    use cv_advection  
    use matrix_operations
    use shape_functions
    use spact
    use Copy_Outof_State
    use fldebug

    implicit none

    private :: UVW_2_ULONG, &
         CV_ASSEMB_FORCE_CTY_PRES, &
         FORM_PRES_EQN, &
         CV_ASSEMB_FORCE_CTY, &
         PUT_MOM_C_IN_GLOB_MAT, &
         PUT_CT_IN_GLOB_MAT, &
         ASSEMB_FORCE_CTY, & 
         DG_DIFFUSION, & 
         ASSEM_CS, & 
         AVESOU, &
         AVESIG, &
         LUMP_ENERGY_EQNS

    public  :: INTENERGE_ASSEM_SOLVE, &
         VolumeFraction_Assemble_Solve, &
         FORCE_BAL_CTY_ASSEM_SOLVE

  contains

    SUBROUTINE INTENERGE_ASSEM_SOLVE( state, &
         LIMTOLD,LIMT2OLD,LIMDOLD,LIMDTOLD,LIMDTT2OLD,NDOTQOLD,&
         NCOLACV, FINACV, COLACV, MIDACV, &
         SMALL_FINACV, SMALL_COLACV, SMALL_MIDACV, &
         block_to_global_acv, global_dense_block_acv, &
         NCOLCT, FINDCT, COLCT, &
         CV_NONODS, U_NONODS, X_NONODS, TOTELE, &
         U_ELE_TYPE, CV_ELE_TYPE, CV_SELE_TYPE, &
         NPHASE, NCOMP, &
         CV_NLOC, U_NLOC, X_NLOC,  &
         CV_NDGLN, X_NDGLN, U_NDGLN, &
         CV_SNLOC, U_SNLOC, STOTEL, CV_SNDGLN, U_SNDGLN, &
         X, Y, Z, &
         NU, NV, NW,&
         NUOLD, NVOLD, NWOLD, &
         T, TOLD, &
         DEN, DENOLD, &
         MAT_NLOC,MAT_NDGLN,MAT_NONODS, TDIFFUSION, &
         T_DISOPT, T_DG_VEL_INT_OPT, DT, T_THETA, T_BETA, &
         SUF_T_BC, SUF_D_BC, SUF_U_BC, SUF_V_BC, SUF_W_BC, SUF_SIG_DIAGTEN_BC, &
         SUF_T_BC_ROB1, SUF_T_BC_ROB2,  &
         WIC_T_BC, WIC_D_BC, WIC_U_BC, &
         DERIV, P,  &
         T_SOURCE, T_ABSORB, VOLFRA_PORE,  &
         NDIM,  &
         NCOLM, FINDM, COLM, MIDM, &
         XU_NLOC, XU_NDGLN, FINELE, COLELE, NCOLELE, &
         OPT_VEL_UPWIND_COEFS, NOPT_VEL_UPWIND_COEFS, &
         T_FEMT, DEN_FEMT, &
         IGOT_T2, T2, T2OLD, SCVNGI_THETA, GET_THETA_FLUX, USE_THETA_FLUX, &
         THETA_GDIFF, &
         SUF_T2_BC, SUF_T2_BC_ROB1, SUF_T2_BC_ROB2, WIC_T2_BC, IN_ELE_UPWIND, DG_ELE_UPWIND, &
         MEAN_PORE_CV, &
         option_path, &
         mass_ele_transp, &
         thermal, THETA_FLUX, ONE_M_THETA_FLUX )

      ! Solve for internal energy using a control volume method.

      implicit none
      type( state_type ), dimension( : ), intent( inout ), pointer :: state
      REAL, DIMENSION( : , : ,:) :: LIMTOLD,LIMT2OLD,LIMDOLD,LIMDTOLD,LIMDTT2OLD
      REAL, DIMENSION( : , : ) :: NDOTQOLD
      INTEGER, intent( in ) :: NCOLACV, NCOLCT, CV_NONODS, U_NONODS, X_NONODS, MAT_NONODS, TOTELE, &
           U_ELE_TYPE, CV_ELE_TYPE, CV_SELE_TYPE, NPHASE, NCOMP, CV_NLOC, U_NLOC, X_NLOC,  MAT_NLOC, &
           CV_SNLOC, U_SNLOC, STOTEL, XU_NLOC, NDIM, NCOLM, NCOLELE, &
           NOPT_VEL_UPWIND_COEFS, &
           IGOT_T2, SCVNGI_THETA, IN_ELE_UPWIND, DG_ELE_UPWIND
      LOGICAL, intent( in ) :: GET_THETA_FLUX, USE_THETA_FLUX
      LOGICAL, intent( in ), optional ::THERMAL
      INTEGER, DIMENSION( : ), intent( in ) :: CV_NDGLN
      INTEGER, DIMENSION( : ), intent( in ) ::  X_NDGLN
      INTEGER, DIMENSION( : ), intent( in ) :: U_NDGLN 
      INTEGER, DIMENSION( : ), intent( in ) :: XU_NDGLN
      INTEGER, DIMENSION( : ), intent( in ) :: MAT_NDGLN
      INTEGER, DIMENSION( : ), intent( in ) :: CV_SNDGLN
      INTEGER, DIMENSION( : ), intent( in ) :: U_SNDGLN 
      INTEGER, DIMENSION( : ), intent( in ) ::  WIC_T_BC, WIC_D_BC, WIC_U_BC
      INTEGER, DIMENSION( : ), intent( in ) ::  WIC_T2_BC
      INTEGER, DIMENSION( : ), intent( in ) :: FINACV
      INTEGER, DIMENSION( : ), intent( in ) :: COLACV 
      INTEGER, DIMENSION( : ), intent( in ) :: MIDACV 
      INTEGER, DIMENSION( : ), intent( in ) :: SMALL_FINACV, SMALL_COLACV, SMALL_MIDACV
      integer, dimension(:)    :: block_to_global_acv
      integer, dimension (:,:) :: global_dense_block_acv
      INTEGER, DIMENSION( : ), intent( in ) :: FINDCT
      INTEGER, DIMENSION( : ), intent( in ) :: COLCT
      REAL, DIMENSION( : ), intent( in ) :: X, Y, Z
      REAL, DIMENSION( : ), intent( in ) :: NU, NV, NW, NUOLD, NVOLD, NWOLD
      REAL, DIMENSION( : ), intent( inout ) :: T, T_FEMT, DEN_FEMT
      REAL, DIMENSION( : ), intent( in ) :: TOLD
      REAL, DIMENSION( : ), intent( in ) :: DEN, DENOLD
      REAL, DIMENSION( : ), intent( in ) :: T2, T2OLD
      REAL, DIMENSION( : ), intent( inout ) :: THETA_GDIFF
      REAL, DIMENSION( :,:,: ), intent( inout ), optional :: THETA_FLUX, ONE_M_THETA_FLUX
      REAL, DIMENSION( :,:,:, : ), intent( in ) :: TDIFFUSION
      INTEGER, intent( in ) :: T_DISOPT, T_DG_VEL_INT_OPT
      REAL, intent( in ) :: DT, T_THETA
      REAL, intent( in ) :: T_BETA
      REAL, DIMENSION( : ), intent( in ) :: SUF_T_BC, SUF_D_BC
      REAL, DIMENSION( : ), intent( in ) :: SUF_T2_BC
      REAL, DIMENSION( : ), intent( in ) :: SUF_U_BC, SUF_V_BC, SUF_W_BC
      REAL, DIMENSION( :, : ), intent( in ) :: SUF_SIG_DIAGTEN_BC
      REAL, DIMENSION( : ), intent( in ) :: SUF_T_BC_ROB1, SUF_T_BC_ROB2
      REAL, DIMENSION( : ), intent( in ) :: SUF_T2_BC_ROB1, SUF_T2_BC_ROB2
      REAL, DIMENSION( : ), intent( in ) :: DERIV
      REAL, DIMENSION( : ), intent( in ) :: P
      REAL, DIMENSION( : ), intent( in ) :: T_SOURCE
      REAL, DIMENSION( : , : , : ), intent( in ) :: T_ABSORB
      REAL, DIMENSION( : ), intent( in ) :: VOLFRA_PORE
      INTEGER, DIMENSION( : ), intent( in ) :: FINDM
      INTEGER, DIMENSION( : ), intent( in ) :: COLM
      INTEGER, DIMENSION( : ), intent( in ) :: MIDM
      INTEGER, DIMENSION( : ), intent( in ) :: FINELE
      INTEGER, DIMENSION( : ), intent( in ) :: COLELE
      REAL, DIMENSION( : ), intent( in ) :: OPT_VEL_UPWIND_COEFS
      REAL, DIMENSION( : ), intent( inout ) :: MEAN_PORE_CV
      character( len = * ), intent( in ), optional :: option_path
      real, dimension( : ), intent( inout ), optional :: mass_ele_transp

      ! Local variables
      LOGICAL, PARAMETER :: GETCV_DISC = .TRUE., GETCT= .FALSE.
      integer :: nits_flux_lim, its_flux_lim
      logical :: lump_eqns
      REAL, DIMENSION( : ), allocatable :: ACV, CV_RHS, CT, DIAG_SCALE_PRES, CT_RHS
      REAL, DIMENSION( : ), allocatable :: block_acv, mass_mn_pres
      REAL, DIMENSION( : , : , : ), allocatable :: dense_block_matrix
      REAL, DIMENSION( : ), allocatable :: CV_RHS_SUB, ACV_SUB
      INTEGER, DIMENSION( : ), allocatable :: COLACV_SUB, FINACV_SUB, MIDACV_SUB

      real,dimension(ncomp,nphase,cv_nonods) :: ltold,lden,ldenold, lt_femt,lden_femt
      real,dimension(1,nphase,cv_nonods) :: lt2,lt2old
      INTEGER :: NCOLACV_SUB, IPHASE, I, J
      REAL :: SECOND_THETA
      INTEGER :: STAT, ICOMP, nblock_acv
      character( len = option_path_len ) :: path


      ALLOCATE( ACV( NCOLACV ) )
      ALLOCATE( mass_mn_pres( size(small_COLACV ) ))
      nblock_acv=size(block_to_global_acv)
      allocate( block_acv(nblock_acv*ncomp ) )
      allocate( dense_block_matrix (nphase,nphase,cv_nonods*ncomp) ); dense_block_matrix=0;
      ALLOCATE( CV_RHS( CV_NONODS * NPHASE * NCOMP ) )

      if( present( option_path ) ) then

         if( trim( option_path ) == '/material_phase[0]/scalar_field::Temperature' ) then
            call get_option( '/material_phase[0]/scalar_field::Temperature/prognostic/temporal_discretisation/' // &
                 'control_volumes/number_advection_iterations', nits_flux_lim, default = 3 )
         end if

         path='/material_phase[0]/scalar_field::Temperature/prognostic/temporal_discretisation' // &
              '/control_volumes/second_theta'
         call get_option( path, second_theta, default=1. )

      else

         call get_option( '/material_phase[' // int2str( nphase ) // ']/scalar_field::ComponentMassFractionPhase1/' // &
              'prognostic/temporal_discretisation/control_volumes/number_advection_iterations', nits_flux_lim, default = 1 )

         path= '/material_phase[' // int2str( nphase ) // ']/scalar_field::ComponentMassFractionPhase1/' // &
              'prognostic/temporal_discretisation/control_volumes/second_theta'

         call get_option( path, second_theta, default=1. )

      end if

      lump_eqns = have_option( '/material_phase[0]/scalar_field::PhaseVolumeFraction/prognostic/' // &
           'spatial_discretisation/continuous_galerkin/mass_terms/lump_mass_matrix' )

      ! TO the new order
      T=reorder(T,[ncomp,nphase,cv_nonods],order=[3,2,1])
      lTold=reshape(Told,[ncomp,nphase,cv_nonods],order=[3,2,1])
      lden=reshape(den,[ncomp,nphase,cv_nonods],order=[3,2,1])
      ldenold=reshape(denold,[ncomp,nphase,cv_nonods],order=[3,2,1])
      lt2=reshape(T2,[igot_t2,nphase,cv_nonods],order=[3,2,1])
      lt2old=reshape(T2old,[igot_t2,nphase,cv_nonods],order=[3,2,1])

      Loop_NonLinearFlux: DO ITS_FLUX_LIM = 1, NITS_FLUX_LIM

         CALL CV_ASSEMB_ADV_DIF( state, &
              LIMTOLD,LIMT2OLD,LIMDOLD,LIMDTOLD,LIMDTT2OLD,NDOTQOLD,&
              CV_RHS, &
              NCOLACV, block_acv,dense_block_matrix, FINACV, COLACV, MIDACV, &
              SMALL_FINACV, SMALL_COLACV, SMALL_MIDACV, &
              CV_NONODS, U_NONODS, X_NONODS, TOTELE, &
              CV_ELE_TYPE,  &
              NPHASE, NCOMP,&
              CV_NLOC, U_NLOC, X_NLOC,  &
              CV_NDGLN, X_NDGLN, U_NDGLN, &
              CV_SNLOC, U_SNLOC, STOTEL, CV_SNDGLN, U_SNDGLN, &
              X, Y, Z, NU, NV, NW, &
              NU, NV, NW, NUOLD, NVOLD, NWOLD, &
              reshape(T,[ncomp,nphase,cv_nonods]),&
              ltold,lden,ldenold,&
              MAT_NLOC, MAT_NDGLN, MAT_NONODS, TDIFFUSION, &
              T_DISOPT, T_DG_VEL_INT_OPT, DT, T_THETA, SECOND_THETA, T_BETA, &
              reshape(SUF_T_BC,[ncomp,nphase,stotel * cv_snloc],order=[3,2,1]),&
              reshape(SUF_D_BC,[1,nphase,stotel * cv_snloc],order=[3,2,1]),&
              SUF_U_BC, SUF_V_BC, SUF_W_BC, SUF_SIG_DIAGTEN_BC, &
              SUF_T_BC_ROB1, SUF_T_BC_ROB2,  &
              reshape(WIC_T_BC,[1,nphase,stotel ],order=[3,2,1]),& 
              reshape(WIC_D_BC,[1,nphase,stotel ],order=[3,2,1]),& 
              reshape(WIC_U_BC,[nphase,stotel],order=[2,1]), &
              DERIV, P,  &
              reshape(T_SOURCE,[1,nphase,cv_nonods],order=[3,2,1]),& 
              T_ABSORB, VOLFRA_PORE, &
              NDIM, &
              NCOLM, FINDM, COLM, MIDM, &
              XU_NLOC, XU_NDGLN, FINELE, COLELE, NCOLELE, &
              OPT_VEL_UPWIND_COEFS, NOPT_VEL_UPWIND_COEFS, &
              lT_FEMT, lDEN_FEMT, &
              IGOT_T2, lT2, lT2OLD, SCVNGI_THETA, GET_THETA_FLUX, USE_THETA_FLUX, &
              THETA_GDIFF, &
              reshape(SUF_T2_BC,[igot_t2,nphase,stotel * cv_snloc],order=[3,2,1]),&
              SUF_T2_BC_ROB1, SUF_T2_BC_ROB2,&
              reshape( WIC_T2_BC,[igot_t2,nphase,stotel ],order=[3,2,1]),&
              IN_ELE_UPWIND, DG_ELE_UPWIND, &
              MEAN_PORE_CV, &
              SMALL_FINACV, SMALL_COLACV, size(small_colacv), mass_Mn_pres, THERMAL, &
              mass_ele_transp, &
              option_path,&
              theta_flux=THETA_FLUX, one_m_theta_flux=ONE_M_THETA_FLUX)

         Conditional_Lumping: IF(LUMP_EQNS) THEN
            ! Lump the multi-phase flow eqns together
            ALLOCATE( CV_RHS_SUB( CV_NONODS ))

            ! Won't work for multicomponent flow, so no icomp loop

            CV_RHS_SUB = 0.0
            DO IPHASE = 1, NPHASE
               CV_RHS_SUB( : ) = CV_RHS_SUB( : ) + CV_RHS( 1 +( IPHASE - 1) * CV_NONODS : &
                    IPHASE * CV_NONODS )
            END DO

            NCOLACV_SUB = FINACV( CV_NONODS + 1) - 1 - CV_NONODS *( NPHASE - 1 )

            ALLOCATE( ACV_SUB( NCOLACV_SUB ))
            ALLOCATE( COLACV_SUB( NCOLACV_SUB ))
            ALLOCATE( FINACV_SUB( CV_NONODS + 1 ))
            ALLOCATE( MIDACV_SUB( CV_NONODS ))

            CALL LUMP_ENERGY_EQNS( CV_NONODS, NPHASE, &
                 NCOLACV, NCOLACV_SUB, &
                 FINACV, COLACV, COLACV_SUB, FINACV_SUB, ACV_SUB )
            CALL SOLVER( ACV_SUB, T, CV_RHS_SUB, &
                 FINACV_SUB, COLACV_SUB, &
                 trim(option_path))

            DO IPHASE = 2, NPHASE
               T( 1 + ( IPHASE - 1 ) * CV_NONODS : IPHASE * CV_NONODS ) = T ( 1 : CV_NONODS )
            END DO

         ELSE

            ! loop over components to solve

            do icomp=1,ncomp

               call assemble_global_multiphase_csr(acv,&
                    block_acv(icomp:ncomp*nblock_acv:ncomp),&
                    dense_block_matrix(:,:,(icomp-1)*cv_nonods+1:icomp*cv_nonods),&
                    block_to_global_acv,global_dense_block_acv)

               IF( IGOT_T2 == 1) THEN
                  CALL SOLVER( ACV, T(icomp:ncomp*(nphase*cv_nonods-1)+icomp:ncomp),&
                       CV_RHS(icomp:ncomp*(nphase*cv_nonods-1)+icomp:ncomp), &
                       FINACV, COLACV, &
                       trim('/material_phase::Component1/scalar_field::ComponentMassFractionPhase1/prognostic') )
               ELSE
                  CALL SOLVER( ACV, T(icomp:ncomp*(nphase*cv_nonods-1)+icomp:ncomp),&
                       CV_RHS(icomp:ncomp*(nphase*cv_nonods-1)+icomp:ncomp), &
                       FINACV, COLACV, &
                       trim(option_path) )
               END IF

            end do


         END IF Conditional_Lumping

      END DO Loop_NonLinearFlux

      ! Back to the old ordering
      T=reorder(T,[cv_nonods,nphase,ncomp],[3,2,1])

      t_femt=reorder([lt_femt],[cv_nonods,nphase,ncomp],[3,2,1])
      DEN_femt=reorder([lDEN_femt],[cv_nonods,nphase,ncomp],[3,2,1])

      DEALLOCATE( ACV )
      deALLOCATE( mass_mn_pres )
      deallocate( block_acv, dense_block_matrix )
      DEALLOCATE( CV_RHS )

      ewrite(3,*)'t:', t
      ewrite(3,*)'told:', told

      ewrite(3,*) 'Leaving INTENERGE_ASSEM_SOLVE'

    END SUBROUTINE INTENERGE_ASSEM_SOLVE


    SUBROUTINE CV_ASSEMB_CV_DG( state, &
         CV_RHS, &
         NCOLACV, ACV, DENSE_BLOCK_MATRIX, FINACV, COLACV, MIDACV, &
         SMALL_FINACV, SMALL_COLACV, SMALL_MIDACV, &
         NCOLCT, CT, DIAG_SCALE_PRES, CT_RHS, FINDCT, COLCT, &
         CV_NONODS, U_NONODS, X_NONODS, TOTELE, &
         CV_ELE_TYPE,  &
         NPHASE, &
         CV_NLOC, U_NLOC, X_NLOC,  &
         CV_NDGLN, X_NDGLN, U_NDGLN, &
         CV_SNLOC, U_SNLOC, STOTEL, CV_SNDGLN, U_SNDGLN, &
         X, Y, Z,  &
         NU, NV, NW, NUOLD, NVOLD, NWOLD, UG, VG, WG, &
         T, TOLD, DEN, DENOLD, &
         MAT_NLOC, MAT_NDGLN, MAT_NONODS, TDIFFUSION, &
         T_DISOPT, T_DG_VEL_INT_OPT, DT, T_THETA, SECOND_THETA, T_BETA, &
         SUF_T_BC, SUF_D_BC, SUF_U_BC, SUF_V_BC, SUF_W_BC, SUF_SIG_DIAGTEN_BC, &
         SUF_T_BC_ROB1, SUF_T_BC_ROB2,  &
         WIC_T_BC, WIC_D_BC, WIC_U_BC, &
         DERIV, P,  &
         T_SOURCE, T_ABSORB, VOLFRA_PORE, &
         NDIM, &
         NCOLM, FINDM, COLM, MIDM, &
         XU_NLOC, XU_NDGLN, FINELE, COLELE, NCOLELE, &
         OPT_VEL_UPWIND_COEFS, NOPT_VEL_UPWIND_COEFS, &
         T_FEMT, DEN_FEMT, &
         IGOT_T2, T2, T2OLD, IGOT_THETA_FLUX, SCVNGI_THETA, GET_THETA_FLUX, USE_THETA_FLUX, &
         THETA_FLUX, ONE_M_THETA_FLUX, THETA_GDIFF, &
         SUF_T2_BC, SUF_T2_BC_ROB1, SUF_T2_BC_ROB2, WIC_T2_BC, IN_ELE_UPWIND, DG_ELE_UPWIND, &
         MEAN_PORE_CV, &
         THERMAL, &
         mass_ele_transp, &
         option_path )

      ! Solve for internal energy using a control volume method.

      implicit none
      type( state_type ), dimension( : ), intent( inout ) :: state
      INTEGER, intent( in ) :: NCOLACV, NCOLCT, CV_NONODS, U_NONODS, X_NONODS, MAT_NONODS, TOTELE, &
           CV_ELE_TYPE, NPHASE, CV_NLOC, U_NLOC, X_NLOC,  MAT_NLOC, &
           CV_SNLOC, U_SNLOC, STOTEL, XU_NLOC, NDIM, NCOLM, NCOLELE, &
           NOPT_VEL_UPWIND_COEFS, &
           IGOT_T2, IGOT_THETA_FLUX, SCVNGI_THETA, IN_ELE_UPWIND, DG_ELE_UPWIND

      LOGICAL, intent( in ) :: GET_THETA_FLUX, USE_THETA_FLUX, THERMAL
      INTEGER, DIMENSION( : ), intent( in ) :: CV_NDGLN
      INTEGER, DIMENSION( : ), intent( in ) ::  X_NDGLN
      INTEGER, DIMENSION( : ), intent( in ) :: U_NDGLN
      INTEGER, DIMENSION( : ), intent( in ) :: XU_NDGLN
      INTEGER, DIMENSION( : ), intent( in ) :: MAT_NDGLN
      INTEGER, DIMENSION( : ), intent( in ) :: CV_SNDGLN
      INTEGER, DIMENSION( : ), intent( in ) :: U_SNDGLN
      INTEGER, DIMENSION( : ), intent( in ) ::  WIC_T_BC, WIC_D_BC, WIC_U_BC
      INTEGER, DIMENSION( : ), intent( in ) ::  WIC_T2_BC
      INTEGER, DIMENSION( : ), intent( in ) :: FINACV
      INTEGER, DIMENSION( : ), intent( in ) :: COLACV
      INTEGER, DIMENSION( : ), intent( in ) :: MIDACV
      INTEGER, DIMENSION( : ), intent( in ) :: SMALL_FINACV, SMALL_COLACV, SMALL_MIDACV
      INTEGER, DIMENSION( : ), intent( in ) :: FINDCT
      INTEGER, DIMENSION( : ), intent( in ) :: COLCT
!      REAL, DIMENSION( NCOLACV ), intent( inout ) :: ACV
      REAL, DIMENSION( : ), allocatable, intent( inout ) :: ACV
      REAL, DIMENSION( :, :, : ), intent( inout ) :: DENSE_BLOCK_MATRIX
      REAL, DIMENSION( : ), intent( inout ) :: CV_RHS
      REAL, DIMENSION( : ), intent( inout ) :: DIAG_SCALE_PRES
      REAL, DIMENSION( : ), intent( inout ) :: CT_RHS
      REAL, DIMENSION( : ), intent( inout ) :: CT
      REAL, DIMENSION( : ), intent( in ) :: X, Y, Z
      REAL, DIMENSION( : ), intent( in ) :: NU, NV, NW, NUOLD, NVOLD, NWOLD, UG, VG, WG
      REAL, DIMENSION( : ), intent( inout ) :: T, T_FEMT, DEN_FEMT
      REAL, DIMENSION( :), intent( in ) :: TOLD
      REAL, DIMENSION( :), intent( in ) :: DEN, DENOLD
      REAL, DIMENSION( : ), intent( in ) :: T2, T2OLD
      REAL, DIMENSION( : ), intent( inout ) :: THETA_GDIFF
      REAL, DIMENSION(:, :, :, : ),  intent( inout ) :: THETA_FLUX, ONE_M_THETA_FLUX
      REAL, DIMENSION( :, :, :, : ), intent( in ) :: TDIFFUSION
      INTEGER, intent( in ) :: T_DISOPT, T_DG_VEL_INT_OPT
      REAL, intent( in ) :: DT, T_THETA
      REAL, intent( in ) :: T_BETA
      REAL, DIMENSION( : ), intent( in ) :: SUF_T_BC, SUF_D_BC
      REAL, DIMENSION( :  ), intent( in ) :: SUF_T2_BC
      REAL, DIMENSION( : ), intent( in ) :: SUF_U_BC, SUF_V_BC, SUF_W_BC
      REAL, DIMENSION( :, : ), intent( in ) :: SUF_SIG_DIAGTEN_BC
      REAL, DIMENSION( : ), intent( in ) :: SUF_T_BC_ROB1, SUF_T_BC_ROB2
      REAL, DIMENSION( : ), intent( in ) :: SUF_T2_BC_ROB1, SUF_T2_BC_ROB2
      REAL, DIMENSION( : ), intent( in ) :: DERIV
      REAL, DIMENSION( : ), intent( in ) :: P
      REAL, DIMENSION( : ), intent( in ) :: T_SOURCE
      REAL, DIMENSION( :, :, : ), intent( in ) :: T_ABSORB
      REAL, DIMENSION( : ), intent( in ) :: VOLFRA_PORE
      INTEGER, DIMENSION( : ), intent( in ) :: FINDM
      INTEGER, DIMENSION( : ), intent( in ) :: COLM
      INTEGER, DIMENSION( : ), intent( in ) :: MIDM
      INTEGER, DIMENSION( : ), intent( in ) :: FINELE
      INTEGER, DIMENSION( : ), intent( in ) :: COLELE
      REAL, DIMENSION( : ), intent( in ) :: OPT_VEL_UPWIND_COEFS
      REAL, DIMENSION( : ), intent( inout ) :: MEAN_PORE_CV
      real, dimension( : ), intent( inout ) :: mass_ele_transp
      character( len = * ), intent( in ), optional :: option_path

      ! Local variables
      LOGICAL, PARAMETER :: GETCV_DISC = .TRUE., GETCT= .FALSE.
      INTEGER :: ITS_FLUX_LIM
      INTEGER :: NCOLACV_SUB, IPHASE, I, J
      REAL :: SECOND_THETA
      INTEGER :: STAT,U_ELE_TYPE
      LOGICAL :: CV_METHOD
      character( len = option_path_len ) :: path


      SECOND_THETA = 1.0
      U_ELE_TYPE = CV_ELE_TYPE
      path='/material_phase[0]/scalar_field::Temperature/prognostic/temporal_discretisation/control_volumes/second_theta'
      call get_option( path, second_theta, stat )
!!$      CV_METHOD = .FALSE.
!!$
!!$      IF(CV_METHOD) THEN ! cv method...
!!$
!!$         CALL CV_ASSEMB( state, &
!!$              CV_RHS, &
!!$              NCOLACV, ACV, DENSE_BLOCK_MATRIX, FINACV, COLACV, MIDACV, &
!!$              SMALL_FINACV, SMALL_COLACV, SMALL_MIDACV, &
!!$              NCOLCT, CT, DIAG_SCALE_PRES, CT_RHS, FINDCT, COLCT, &
!!$              CV_NONODS, U_NONODS, X_NONODS, TOTELE, &
!!$              CV_ELE_TYPE,  &
!!$              NPHASE, &
!!$              CV_NLOC, U_NLOC, X_NLOC,  &
!!$              CV_NDGLN, X_NDGLN, U_NDGLN, &
!!$              CV_SNLOC, U_SNLOC, STOTEL, CV_SNDGLN, U_SNDGLN, &
!!$              X, Y, Z, NU, NV, NW, &
!!$              NU, NV, NW, NUOLD, NVOLD, NWOLD, &
!!$              T, TOLD, DEN, DENOLD, &
!!$              MAT_NLOC, MAT_NDGLN, MAT_NONODS, TDIFFUSION, &
!!$              T_DISOPT, T_DG_VEL_INT_OPT, DT, T_THETA, SECOND_THETA, T_BETA, &
!!$              SUF_T_BC, SUF_D_BC, SUF_U_BC, SUF_V_BC, SUF_W_BC, SUF_SIG_DIAGTEN_BC, &
!!$              SUF_T_BC_ROB1, SUF_T_BC_ROB2,  &
!!$              WIC_T_BC, WIC_D_BC, WIC_U_BC, &
!!$              DERIV, P,  &
!!$              T_SOURCE, T_ABSORB, VOLFRA_PORE, &
!!$              NDIM, GETCV_DISC, GETCT, &
!!$              NCOLM, FINDM, COLM, MIDM, &
!!$              XU_NLOC, XU_NDGLN, FINELE, COLELE, NCOLELE, &
!!$              OPT_VEL_UPWIND_COEFS, NOPT_VEL_UPWIND_COEFS, &
!!$              T_FEMT, DEN_FEMT, &
!!$              IGOT_T2, T2, T2OLD, IGOT_THETA_FLUX, SCVNGI_THETA, GET_THETA_FLUX, USE_THETA_FLUX, &
!!$              THETA_FLUX, ONE_M_THETA_FLUX, THETA_GDIFF, &
!!$              SUF_T2_BC, SUF_T2_BC_ROB1, SUF_T2_BC_ROB2, WIC_T2_BC, IN_ELE_UPWIND, DG_ELE_UPWIND, &
!!$              MEAN_PORE_CV, &
!!$              FINACv, COLACV, NCOLACV, ACV, THERMAL, &
!!$              mass_ele_transp )
!!$
!!$      ELSE ! this is for DG...
!!$
!!$        !TEMPORAL
!!$        allocate(ACV(NCOLACV))


         CALL WRAPPER_ASSEMB_FORCE_CTY( state, &
              NDIM, NPHASE, U_NLOC, X_NLOC, CV_NLOC, MAT_NLOC, TOTELE, &
              U_ELE_TYPE, CV_ELE_TYPE, &
              U_NONODS, CV_NONODS, X_NONODS, MAT_NONODS, &
              U_NDGLN, CV_NDGLN, X_NDGLN, MAT_NDGLN, &
              STOTEL, U_SNDGLN, CV_SNDGLN, U_SNLOC, CV_SNLOC, &
              X, Y, Z, T_ABSORB, T_SOURCE, TDIFFUSION, &
              T, TOLD, & 
              NU, NV, NW, NUOLD, NVOLD, NWOLD, & 
              DEN, DENOLD, &
              DT, &
              SUF_T_BC, &
              SUF_U_BC, SUF_V_BC, SUF_W_BC,  &
              SUF_T_BC_ROB1, SUF_T_BC_ROB2,  &
              WIC_T_BC,  &
              WIC_U_BC,  &
              CV_RHS, &
              ACV, NCOLACV, FINACV, COLACV, & ! Force balance sparsity
              NCOLELE, FINELE, COLELE, & ! Element connectivity.
              XU_NLOC, XU_NDGLN, &
              option_path )

!!$      ENDIF

    END SUBROUTINE CV_ASSEMB_CV_DG




    SUBROUTINE WRAPPER_ASSEMB_FORCE_CTY( state, &
         NDIM, NPHASE, U_NLOC, X_NLOC, CV_NLOC, MAT_NLOC, TOTELE, &
         U_ELE_TYPE, CV_ELE_TYPE, &
         U_NONODS, CV_NONODS, X_NONODS, MAT_NONODS, &
         U_NDGLN, CV_NDGLN, X_NDGLN, MAT_NDGLN, &
         STOTEL, U_SNDGLN, CV_SNDGLN, U_SNLOC, CV_SNLOC, &
         X, Y, Z, T_ABSORB, T_SOURCE, TDIFFUSION, &
         T, TOLD, & 
         U, V, W, UOLD, VOLD, WOLD, & 
         DEN, DENOLD, &
         DT, &
         SUF_T_BC, &
         SUF_U_BC, SUF_V_BC, SUF_W_BC,  &
         SUF_T_BC_ROB1, SUF_T_BC_ROB2,  &
         WIC_T_BC,  &
         WIC_U_BC,  &
         CV_RHS, &
         ACV, NCOLACV, FINACV, COLACV, & ! Force balance sparsity
         NCOLELE, FINELE, COLELE, & ! Element connectivity.
         XU_NLOC, XU_NDGLN, &
         option_path )
      use shape_functions_NDim
      implicit none

      type( state_type ), dimension( : ), intent( inout ) :: state
      INTEGER, intent( in ) :: NDIM, NPHASE, U_NLOC, X_NLOC, CV_NLOC, MAT_NLOC, TOTELE, &
           U_ELE_TYPE, CV_ELE_TYPE, U_NONODS, CV_NONODS, X_NONODS, &
           MAT_NONODS, STOTEL, U_SNLOC, CV_SNLOC, &
           NCOLACV, NCOLELE, XU_NLOC
      INTEGER, DIMENSION( : ), intent( in ) :: U_NDGLN
      INTEGER, DIMENSION( : ), intent( in )  :: CV_NDGLN
      INTEGER, DIMENSION( : ), intent( in )  :: X_NDGLN
      INTEGER, DIMENSION( : ), intent( in ) :: XU_NDGLN
      INTEGER, DIMENSION( : ), intent( in ) :: MAT_NDGLN
      INTEGER, DIMENSION( : ), intent( in ) :: U_SNDGLN
      INTEGER, DIMENSION( : ), intent( in ) :: CV_SNDGLN
      INTEGER, DIMENSION( : ), intent( in ) ::  WIC_T_BC,WIC_U_BC

      REAL, DIMENSION( : ), intent( in ) :: SUF_U_BC, SUF_V_BC, SUF_W_BC
      REAL, DIMENSION( : ), intent( in ) :: SUF_T_BC
      REAL, DIMENSION( : ), intent( in ) :: SUF_T_BC_ROB1, SUF_T_BC_ROB2
      REAL, DIMENSION( : ), intent( in ) :: X, Y, Z
      REAL, DIMENSION( :, :, : ), intent( in ) :: T_ABSORB
      REAL, DIMENSION( : ), intent( in ) :: T_SOURCE
      REAL, DIMENSION( : ), intent( in ) :: U, V, W, UOLD, VOLD, WOLD
      REAL, DIMENSION( : ), intent( in ) :: T, TOLD
      REAL, DIMENSION( : ), intent( in ) :: DEN, DENOLD
      REAL, intent( in ) :: DT
      REAL, DIMENSION( : ), intent( inout ) :: CV_RHS
      REAL, DIMENSION( : ),  intent( inout ) :: ACV
      INTEGER, DIMENSION( : ), intent( in ) :: FINACV
      INTEGER, DIMENSION( : ), intent( in ) :: COLACV
      INTEGER, DIMENSION( : ), intent( in ) :: FINELE
      INTEGER, DIMENSION( : ), intent( in ) :: COLELE
      REAL, DIMENSION( :, :, :, : ), intent( in ) :: TDIFFUSION
      character( len = * ), intent( in ), optional :: option_path
      ! Local  variables... none
      REAL, DIMENSION ( :, :, : ), allocatable :: RZERO
      REAL, DIMENSION ( : ), allocatable :: RDUM
      INTEGER, DIMENSION ( : ), allocatable :: IDUM,IZERO

      INTEGER :: IPLIKE_GRAD_SOU
      LOGICAL :: JUST_BL_DIAG_MAT

      INTEGER :: U_NLOC2, ILEV, NLEV, ELE, U_ILOC, U_INOD, IPHASE, IDIM
      REAL, DIMENSION( :, :, : ), allocatable :: U_ALL, UOLD_ALL

      ALLOCATE( U_ALL( NDIM, NPHASE, U_NONODS ), UOLD_ALL( NDIM, NPHASE, U_NONODS ) )
      U_ALL = 0. ; UOLD_ALL = 0.

      IF(U_NLOC.NE.CV_NLOC) THEN
         ewrite(3,*) 'u_nloc, cv_nloc:', u_nloc, cv_nloc
         FLAbort( 'Only working for u_nloc == cv_nloc ' )
      END IF

      ALLOCATE(RZERO(TOTELE , U_NLOC * NPHASE * NDIM , U_NLOC * NPHASE * NDIM)) 
      RZERO=0.0
      ALLOCATE(IZERO(TOTELE * U_NLOC * NPHASE * NDIM * U_NLOC * NPHASE * NDIM)) 
      IZERO=0
      ALLOCATE(RDUM(TOTELE *  U_NLOC * NPHASE * NDIM  *  U_NLOC * NPHASE * NDIM)) 
      RDUM=0.0
      ALLOCATE(IDUM(TOTELE * U_NLOC * NPHASE * NDIM * U_NLOC * NPHASE * NDIM)) 
      IDUM=0

      IPLIKE_GRAD_SOU=0

      IF ( IS_OVERLAPPING ) THEN
         NLEV = CV_NLOC
         U_NLOC2 = MAX( 1, U_NLOC / CV_NLOC )
      ELSE
         NLEV = 1
         U_NLOC2 = U_NLOC
      END IF
      DO ELE = 1, TOTELE
         DO ILEV = 1, NLEV
            DO U_ILOC = 1 + (ILEV-1)*U_NLOC2, ILEV*U_NLOC2
               U_INOD = U_NDGLN( ( ELE - 1 ) * U_NLOC + U_ILOC )
               DO IPHASE = 1, NPHASE
                  DO IDIM = 1, NDIM
                     IF ( IDIM==1 ) THEN
                        U_ALL( IDIM, IPHASE, U_INOD ) = U( U_INOD + (IPHASE-1)*U_NONODS )
                        UOLD_ALL( IDIM, IPHASE, U_INOD ) = UOLD( U_INOD + (IPHASE-1)*U_NONODS )
                     ELSE IF ( IDIM==2 ) THEN
                        U_ALL( IDIM, IPHASE, U_INOD ) = V( U_INOD + (IPHASE-1)*U_NONODS )
                        UOLD_ALL( IDIM, IPHASE, U_INOD ) = VOLD( U_INOD + (IPHASE-1)*U_NONODS )
                     ELSE
                        U_ALL( IDIM, IPHASE, U_INOD ) = W( U_INOD + (IPHASE-1)*U_NONODS )
                        UOLD_ALL( IDIM, IPHASE, U_INOD ) = WOLD( U_INOD + (IPHASE-1)*U_NONODS )
                     END IF
                  END DO
               END DO
            END DO
         END DO
      END DO

      CALL ASSEMB_FORCE_CTY( state, &
           NDIM, NPHASE, U_NLOC, X_NLOC, CV_NLOC, CV_NLOC, MAT_NLOC, TOTELE, &
           U_ELE_TYPE, CV_ELE_TYPE, &
           U_NONODS, CV_NONODS, X_NONODS, MAT_NONODS, &
           U_NDGLN, CV_NDGLN, CV_NDGLN, X_NDGLN, MAT_NDGLN, &
           STOTEL, U_SNDGLN, CV_SNDGLN, CV_SNDGLN, U_SNLOC, CV_SNLOC, CV_SNLOC, &
           X, Y, Z, RZERO, T_ABSORB, T_SOURCE, RDUM, &
           ! Changed the next 3 lines...
           T, T, T, TOLD, TOLD, TOLD, &
!           U, UOLD, &
           U, V, W, UOLD, VOLD, WOLD, &
           DEN, DENOLD, &
           DT, &
           ! added the next line...
           SUF_T_BC, SUF_T_BC, SUF_T_BC, RZERO(:,:,1), &
           SUF_T_BC, SUF_T_BC, SUF_T_BC, &
           SUF_U_BC, SUF_V_BC, SUF_W_BC, RDUM, &
           SUF_T_BC_ROB1, SUF_T_BC_ROB2, RDUM, RDUM,  &
           RDUM, RDUM, &
           WIC_T_BC, WIC_T_BC, WIC_U_BC, IZERO,  &
           CV_RHS, &
           RDUM, 0, IDUM, IDUM, & 
           ACV, NCOLACV, FINACV, COLACV, &! Force balance sparsity  
           NCOLELE, FINELE, COLELE, & ! Element connectivity.
           XU_NLOC, XU_NDGLN, &
           RZERO, JUST_BL_DIAG_MAT,  &
           TDIFFUSION, & ! TDiffusion need to be obtained down in the tree according to the option_path
           IPLIKE_GRAD_SOU, RDUM, RDUM, &
           RDUM,.FALSE.,1 )


      DEALLOCATE( U_ALL, UOLD_ALL, RZERO, IZERO, RDUM, IDUM )

    END SUBROUTINE WRAPPER_ASSEMB_FORCE_CTY




    SUBROUTINE SIMPLE_SOLVER( CMC, P, RHS,  &
         NCMC, NONODS, FINCMC, COLCMC, MIDCMC,  &
         ERROR, RELAX, RELAX_DIAABS, RELAX_DIA, N_LIN_ITS )
      !
      ! Solve CMC * P = RHS for RHS.
      ! RELAX: overall relaxation coeff; =1 for no relaxation. 
      ! RELAX_DIAABS: relaxation of the absolute values of the sum of the row of the matrix;
      !               - recommend >=2 for hard problems, =0 for easy
      ! RELAX_DIA: relaxation of diagonal; =1 no relaxation (normally applied). 
      ! N_LIN_ITS = no of linear iterations
      ! ERROR= solver tolerence between 2 consecutive iterations
      implicit none
      REAL, intent( in ) :: ERROR, RELAX, RELAX_DIAABS, RELAX_DIA
      INTEGER, intent( in ) ::  N_LIN_ITS, NCMC, NONODS
      REAL, DIMENSION( : ), intent( in ) ::  CMC
      REAL, DIMENSION( : ), intent( inout ) ::  P
      REAL, DIMENSION( : ), intent( in ) :: RHS
      INTEGER, DIMENSION( : ), intent( in ) :: FINCMC
      INTEGER, DIMENSION( : ), intent( in ) :: COLCMC
      INTEGER, DIMENSION( : ), intent( in ) :: MIDCMC
      ! Local variables
      INTEGER :: ITS, ILOOP, ISTART, IFINI, ISTEP, NOD, COUNT
      REAL :: R, SABS_DIAG, RTOP, RBOT, POLD, MAX_ERR

      ewrite(3,*) 'In Solver'

      Loop_Non_Linear_Iter: DO ITS = 1, N_LIN_ITS

         MAX_ERR = 0.0
         Loop_Internal: DO ILOOP = 1, 2
            IF( ILOOP == 1 ) THEN
               ISTART = 1
               IFINI = NONODS
               ISTEP = 1
            ELSE
               ISTART = NONODS
               IFINI = 1
               ISTEP = -1
            ENDIF

            Loop_Nods: DO NOD = ISTART, IFINI, ISTEP
               R = RELAX_DIA * CMC( MIDCMC( NOD )) * P( NOD ) + RHS( NOD )
               SABS_DIAG = 0.0
               DO COUNT = FINCMC( NOD ), FINCMC( NOD + 1 ) - 1
                  R = R - CMC( COUNT ) * P( COLCMC( COUNT ))
                  SABS_DIAG = SABS_DIAG + ABS( CMC( COUNT ))
               END DO
               RTOP = R + RELAX_DIAABS * SABS_DIAG * P( NOD )
               RBOT = RELAX_DIAABS * SABS_DIAG + RELAX_DIA * CMC( MIDCMC( NOD ))
               POLD = P( NOD )
               P( NOD ) = RELAX * ( RTOP / RBOT ) + ( 1.0 - RELAX ) * P( NOD )
               MAX_ERR = MAX( MAX_ERR, ABS( POLD - P( NOD )))
            END DO Loop_Nods
         END DO Loop_Internal

         IF( MAX_ERR < ERROR ) CYCLE

      END DO Loop_Non_Linear_Iter

      ewrite(3,*) 'Leaving Solver'

      RETURN
    END SUBROUTINE SIMPLE_SOLVER



    subroutine VolumeFraction_Assemble_Solve( state, &
         NCOLACV, FINACV, COLACV, MIDACV, &
         SMALL_FINACV, SMALL_COLACV, SMALL_MIDACV, &
         block_to_global_acv, global_dense_block_acv, &
         NCOLCT, FINDCT, COLCT, &
         CV_NONODS, U_NONODS, X_NONODS, TOTELE, &
         CV_ELE_TYPE,  &
         NPHASE, &
         CV_NLOC, U_NLOC, X_NLOC, &
         CV_NDGLN, X_NDGLN, U_NDGLN, &
         CV_SNLOC, U_SNLOC, STOTEL, CV_SNDGLN, U_SNDGLN, &
         X, Y, Z, U, V, W, &
         NU, NV, NW, NUOLD, NVOLD, NWOLD, SATURA, SATURAOLD, DEN, DENOLD, &
         MAT_NLOC,MAT_NDGLN,MAT_NONODS, &
         V_DISOPT, V_DG_VEL_INT_OPT, DT, V_THETA, V_BETA, &
         SUF_VOL_BC, SUF_D_BC, SUF_U_BC, SUF_V_BC, SUF_W_BC, SUF_SIG_DIAGTEN_BC, &
         WIC_VOL_BC, WIC_D_BC, WIC_U_BC, &
         DERIV, P,  &
         V_SOURCE, V_ABSORB, VOLFRA_PORE, &
         NDIM, &
         NCOLM, FINDM, COLM, MIDM, &
         XU_NLOC, XU_NDGLN ,FINELE, COLELE, NCOLELE, &
         OPT_VEL_UPWIND_COEFS, NOPT_VEL_UPWIND_COEFS, &
         Sat_FEMT, DEN_FEMT, &
         SCVNGI_THETA, USE_THETA_FLUX, &
         IN_ELE_UPWIND, DG_ELE_UPWIND, &
         option_path, &
         mass_ele_transp,&
         THETA_FLUX, ONE_M_THETA_FLUX)

      implicit none
<<<<<<< HEAD
      type( state_type ), dimension( : ), intent( inout ), pointer :: state
=======
      type( state_type ), dimension( : ), intent( inout ) :: state
>>>>>>> a79ca8b4
      INTEGER, intent( in ) :: NCOLACV, NCOLCT, &
           CV_NONODS, U_NONODS, X_NONODS, TOTELE, &
           CV_ELE_TYPE, &
           NPHASE, CV_NLOC, U_NLOC, X_NLOC, &
           CV_SNLOC, U_SNLOC, STOTEL, XU_NLOC, NDIM, &
           NCOLM, NCOLELE, NOPT_VEL_UPWIND_COEFS, &
           MAT_NLOC, MAT_NONODS, SCVNGI_THETA, IN_ELE_UPWIND, DG_ELE_UPWIND
      LOGICAL, intent( in ) :: USE_THETA_FLUX
      INTEGER, DIMENSION(: ), intent( in ) :: CV_NDGLN
      INTEGER, DIMENSION( : ), intent( in ) :: MAT_NDGLN
      INTEGER, DIMENSION( : ), intent( in ) ::  X_NDGLN
      INTEGER, DIMENSION( : ), intent( in ) :: U_NDGLN
      INTEGER, DIMENSION( : ), intent( in ) :: XU_NDGLN
      INTEGER, DIMENSION( : ), intent( in ) :: CV_SNDGLN
      INTEGER, DIMENSION( : ), intent( in ) :: U_SNDGLN
      INTEGER, DIMENSION( : ), intent( in ) ::  WIC_VOL_BC, WIC_D_BC, WIC_U_BC
      INTEGER, DIMENSION( : ), intent( in ) :: FINACV
      INTEGER, DIMENSION( : ), intent( in ), pointer :: COLACV
      INTEGER, DIMENSION( : ), intent( in ) :: MIDACV
      integer, dimension(:), intent(in)  :: small_finacv, small_midacv
      INTEGER, DIMENSION( : ), intent( in ), pointer :: small_colacv
      integer, dimension(:), intent(in), pointer  :: block_to_global_acv
      integer, dimension(:,:), intent(in) :: global_dense_block_acv 
      INTEGER, DIMENSION( : ), intent( in ) :: FINDCT
      INTEGER, DIMENSION( : ), intent( in ) :: COLCT
      REAL, DIMENSION( : ), intent( in ) :: X, Y, Z
      REAL, DIMENSION( : ), intent( in ) :: U, V, W, NU, NV, NW, NUOLD, NVOLD, NWOLD
      REAL, DIMENSION( : ), intent( inout ) :: SATURA, SATURAOLD, Sat_FEMT, DEN_FEMT
      REAL, DIMENSION( : ), intent( inout ) :: DEN, DENOLD
      REAL, DIMENSION( :, :,:), intent( inout ), optional :: THETA_FLUX, ONE_M_THETA_FLUX
      INTEGER, intent( in ) :: V_DISOPT, V_DG_VEL_INT_OPT
      REAL, intent( in ) :: DT, V_THETA
      REAL, intent( inout ) :: V_BETA
      REAL, DIMENSION( : ), intent( in ) :: SUF_VOL_BC, SUF_D_BC
      REAL, DIMENSION( : ), intent( in ) :: SUF_U_BC, SUF_V_BC, SUF_W_BC
      REAL, DIMENSION( :, : ), intent( in ) :: SUF_SIG_DIAGTEN_BC
      REAL, DIMENSION( : ), intent( in ) :: DERIV
      REAL, DIMENSION( : ), intent( in ) :: P
      REAL, DIMENSION( : ), intent( in ) :: V_SOURCE
      REAL, DIMENSION( :, :, : ), intent( in ) :: V_ABSORB
      REAL, DIMENSION( : ), intent( in ) :: VOLFRA_PORE
      INTEGER, DIMENSION( : ), intent( in ) :: FINDM
      INTEGER, DIMENSION( : ), intent( in ), pointer :: COLM
      INTEGER, DIMENSION( : ), intent( in ) :: MIDM
      INTEGER, DIMENSION( : ), intent( in ) :: FINELE
      INTEGER, DIMENSION( : ), intent( in ) :: COLELE
      REAL, DIMENSION( : ), intent( in ) :: OPT_VEL_UPWIND_COEFS
      character(len= * ), intent(in), optional :: option_path
      real, dimension( : ), intent( inout ), optional :: mass_ele_transp

      ! Local Variables
      LOGICAL, PARAMETER :: THERMAL= .false.
      integer :: nits_flux_lim, its_flux_lim, igot_t2
      REAL, DIMENSION( : ), allocatable :: ACV, mass_mn_pres, block_ACV, CV_RHS,  SUF_VOL_BC_ROB1, SUF_VOL_BC_ROB2
      REAL, DIMENSION( :,:,: ), allocatable :: dense_block_matrix
      REAL, DIMENSION( :,:,:,: ), allocatable :: TDIFFUSION
      REAL, DIMENSION( : ), allocatable :: SUF_T2_BC_ROB1, SUF_T2_BC_ROB2, SUF_T2_BC
      INTEGER, DIMENSION( : ), allocatable :: WIC_T2_BC
      REAL, DIMENSION( : ), allocatable :: THETA_GDIFF, MEAN_PORE_CV
      REAL, DIMENSION( :,:,: ), allocatable :: T2, T2OLD
      LOGICAL :: GET_THETA_FLUX
      REAL :: SECOND_THETA
      INTEGER :: STAT, i,j
      character( len = option_path_len ) :: path

      REAL, DIMENSION( : , : , : ), allocatable :: LIMTOLD,LIMT2OLD,LIMDOLD,LIMDTOLD,LIMDTT2OLD
      REAL, DIMENSION( : , :  ), allocatable :: NDOTQOLD
      integer :: cv_ngi, cv_ngi_short, scvngi, sbcvngi, nface, face_count
      real, dimension(1,nphase,cv_nonods) :: lsat_femt,lden_femt

      face_count=CV_count_faces( SMALL_FINACV, SMALL_COLACV, SMALL_MIDACV,&
           CV_NONODS, U_NONODS, X_NONODS, TOTELE, &
           CV_ELE_TYPE,  &
           NPHASE,  &
           CV_NLOC, U_NLOC, X_NLOC, &
           CV_NDGLN, X_NDGLN, U_NDGLN, &
           CV_SNLOC, U_SNLOC, STOTEL, CV_SNDGLN, U_SNDGLN, &
           X, Y, Z,&
           MAT_NLOC, MAT_NDGLN, MAT_NONODS, &
           NDIM, &
           NCOLM, FINDM, COLM, MIDM, &
           XU_NLOC, XU_NDGLN, FINELE, COLELE, NCOLELE, &
           small_finacv,small_colacv,size(small_colacv) )

      allocate(ndotqold(nphase,face_count),&
           LIMTOLD(1,nphase,face_count),&
           LIMT2OLD(1,nphase,face_count),&
           LIMDOLD(1,nphase,face_count),&
           LIMDTOLD(1,nphase,face_count),&
           LIMDTT2OLD(1,nphase,face_count))

      GET_THETA_FLUX = .FALSE.
      IGOT_T2 = 0

      ALLOCATE( T2(0,nphase,cv_nonods ))
      ALLOCATE( T2OLD( 0,nphase,cv_nonods ))
      ALLOCATE( SUF_T2_BC_ROB1( STOTEL * CV_SNLOC * NPHASE * IGOT_T2  ))
      ALLOCATE( SUF_T2_BC_ROB2( STOTEL * CV_SNLOC * NPHASE * IGOT_T2  ))
      ALLOCATE( SUF_T2_BC( STOTEL * CV_SNLOC * NPHASE * IGOT_T2  ))
      ALLOCATE( WIC_T2_BC( STOTEL * CV_SNLOC * NPHASE * IGOT_T2  ))
      ALLOCATE( THETA_GDIFF( CV_NONODS * NPHASE * IGOT_T2 ))

      ewrite(3,*) 'In VOLFRA_ASSEM_SOLVE'

      ALLOCATE( ACV( NCOLACV ) ) ; ACV = 0.
      ALLOCATE( block_ACV( size(block_to_global_acv) ) ) ; block_ACV = 0.
      ALLOCATE( mass_mn_pres(size(small_colacv)) ) ; mass_mn_pres = 0.
      ALLOCATE( dense_block_matrix( nphase , nphase , cv_nonods) ); dense_block_matrix=0;
      ALLOCATE( CV_RHS( CV_NONODS * NPHASE ) ) ; CV_RHS = 0.
      ALLOCATE( TDIFFUSION( MAT_NONODS, NDIM, NDIM, NPHASE ) )
      ALLOCATE( SUF_VOL_BC_ROB1(STOTEL * CV_SNLOC * NPHASE ) )
      ALLOCATE( SUF_VOL_BC_ROB2(STOTEL * CV_SNLOC * NPHASE ) )
      ALLOCATE( MEAN_PORE_CV( CV_NONODS ) )

      TDIFFUSION = 0.0
      SUF_VOL_BC_ROB1 = 0.0
      SUF_VOL_BC_ROB2 = 0.0
      V_BETA = 1.0

      path = '/material_phase[0]/scalar_field::PhaseVolumeFraction/prognostic/temporal_discretisation/' // &
           'control_volumes/'
      call get_option( trim( path ) // 'second_theta', second_theta, stat , default = 1.0)
      call get_option( trim( path ) // 'number_advection_iterations', nits_flux_lim, default = 1 )

      ! THIS DOES NOT WORK FOR NITS_FLUX_LIM>1 (NOBODY KNOWS WHY)


      ! TO the new order
      satura=reorder(satura,[nphase,cv_nonods],[2,1])
      saturaold=reorder(saturaold,[nphase,cv_nonods],[2,1])
      den=reorder(den,[nphase,cv_nonods],[2,1])
      denold=reorder(denold,[nphase,cv_nonods],[2,1])

      call CV_GET_ALL_LIMITED_VALS( state, &
         LIMTOLD,LIMT2OLD,LIMDOLD,LIMDTOLD,LIMDTT2OLD,NDOTQOLD,&
         SMALL_FINACV, SMALL_COLACV, SMALL_MIDACV, &
         CV_NONODS, U_NONODS, X_NONODS, TOTELE, &
         CV_ELE_TYPE,  &
         NPHASE, 1,  &
         CV_NLOC, U_NLOC, X_NLOC, &
         CV_NDGLN, X_NDGLN, U_NDGLN, &
         CV_SNLOC, U_SNLOC, STOTEL, CV_SNDGLN, U_SNDGLN, &
         X, Y, Z, &
         U, V, W, &
         NU, NV, NW, &
         reshape(SATURAOLD,[1,nphase,cv_nonods]),&
         reshape(DENOLD,[1,nphase,cv_nonods]), &
         MAT_NLOC, MAT_NDGLN, MAT_NONODS, & 
         V_DISOPT, V_DG_VEL_INT_OPT, DT, V_THETA, SECOND_THETA, V_BETA, &
         reshape(SUF_VOL_BC,[1,nphase,stotel * cv_snloc],order=[3,2,1]),&
         reshape(SUF_D_BC,[1,nphase,stotel * cv_snloc],order=[3,2,1]),&
         SUF_U_BC, SUF_V_BC, SUF_W_BC, SUF_SIG_DIAGTEN_BC, &
         SUF_VOL_BC_ROB1, SUF_VOL_BC_ROB2,  &
         reshape(WIC_VOL_BC,[1,nphase,stotel],order=[3,2,1]),&
         reshape(WIC_D_BC, [1,nphase,stotel],order=[3,2,1]),&
         reshape(WIC_U_BC,[nphase,stotel],order=[2,1]), &
         DERIV, P, &
         reshape(V_SOURCE,[1,nphase,cv_nonods]),&
         V_ABSORB, VOLFRA_PORE, &
         NDIM, &
         NCOLM, FINDM, COLM, MIDM, &
         XU_NLOC, XU_NDGLN, FINELE, COLELE, NCOLELE, &
         OPT_VEL_UPWIND_COEFS, NOPT_VEL_UPWIND_COEFS, &
         IGOT_T2,t2, SCVNGI_THETA,&
         reshape(SUF_T2_BC,[igot_t2,nphase,stotel*cv_snloc],order=[3,2,1]),&
         SUF_T2_BC_ROB1, SUF_T2_BC_ROB2,&
         reshape( WIC_T2_BC,[igot_t2,nphase,stotel],order=[3,2,1]),&
         IN_ELE_UPWIND, DG_ELE_UPWIND, &
         MEAN_PORE_CV, &
         SMALL_FINACV, SMALL_COLACV, size(small_colacv), &
         MASS_ELE_TRANSP, &
         option_path)


      Loop_NonLinearFlux: DO ITS_FLUX_LIM = 1, 1 !nits_flux_lim

         CALL CV_ASSEMB_ADV_DIF( state, &
              LIMTOLD,LIMT2OLD,LIMDOLD,LIMDTOLD,LIMDTT2OLD,NDOTQOLD,&
              CV_RHS, &
              NCOLACV, block_ACV, dense_block_matrix, FINACV, COLACV, MIDACV, &
              SMALL_FINACV, SMALL_COLACV, SMALL_MIDACV, &
              CV_NONODS, U_NONODS, X_NONODS, TOTELE, &
              CV_ELE_TYPE,  &
              NPHASE, 1,  &
              CV_NLOC, U_NLOC, X_NLOC,  &
              CV_NDGLN, X_NDGLN, U_NDGLN, &
              CV_SNLOC, U_SNLOC, STOTEL, CV_SNDGLN, U_SNDGLN, &
              X, Y, Z, U, V, W, &
              NU, NV, NW, NUOLD, NVOLD, NWOLD, & 
              reshape(SATURA,[1,nphase,cv_nonods]),&
              reshape(SATURAOLD,[1,nphase,cv_nonods]),&
              reshape(DEN,[1,nphase,cv_nonods]),&
              reshape(DENOLD,[1,nphase,cv_nonods]), &
              MAT_NLOC, MAT_NDGLN, MAT_NONODS, TDIFFUSION, &
              V_DISOPT, V_DG_VEL_INT_OPT, DT, V_THETA, SECOND_THETA, V_BETA, &
              reshape(SUF_VOL_BC,[1,nphase,stotel * cv_snloc],order=[3,2,1]),&
              reshape(SUF_D_BC,[1,nphase,stotel * cv_snloc],order=[3,2,1]),&
              SUF_U_BC, SUF_V_BC, SUF_W_BC,&
              SUF_SIG_DIAGTEN_BC, &
              SUF_VOL_BC_ROB1, SUF_VOL_BC_ROB2,  &
              reshape(WIC_VOL_BC,[1,nphase,stotel],order=[3,2,1]),&
              reshape(WIC_D_BC, [1,nphase,stotel],order=[3,2,1]),&
              reshape(WIC_U_BC,[nphase,stotel],order=[2,1]), &
              DERIV, P, &
              reshape(V_SOURCE,[1,nphase,cv_nonods],order=[3,2,1]),&
              V_ABSORB, VOLFRA_PORE, &
              NDIM,&
              NCOLM, FINDM, COLM, MIDM, &
              XU_NLOC, XU_NDGLN, FINELE, COLELE, NCOLELE, &
              OPT_VEL_UPWIND_COEFS, NOPT_VEL_UPWIND_COEFS, &
              lSat_FEMT, lDEN_FEMT, &
              IGOT_T2, T2, T2OLD, SCVNGI_THETA, GET_THETA_FLUX, USE_THETA_FLUX, &
              THETA_GDIFF, &
              reshape(SUF_T2_BC,[igot_t2,nphase,stotel * cv_snloc],order=[3,2,1]),&
              SUF_T2_BC_ROB1, SUF_T2_BC_ROB2,&
              reshape( WIC_T2_BC,[igot_t2,nphase,stotel],order=[3,2,1]),&
              IN_ELE_UPWIND, DG_ELE_UPWIND, &
              MEAN_PORE_CV, &
              SMALL_FINACV, SMALL_COLACV, size(small_colacv), mass_mn_pres, THERMAL, &
              mass_ele_transp, &
              option_path,&
              THETA_FLUX, ONE_M_THETA_FLUX)

         satura=0.0 

         call assemble_global_multiphase_csr(acv,&
              block_acv,dense_block_matrix,&
              block_to_global_acv,global_dense_block_acv)
         CALL SOLVER( ACV, SATURA, CV_RHS, &
              FINACV, COLACV, &
              trim(option_path) )


      END DO Loop_NonLinearFlux
      

      ! Back to the old ordering
      satura([([(i+(j-1)*cv_nonods,j=1,nphase)],i=1,cv_nonods)])=satura
      saturaOLD([([(i+(j-1)*cv_nonods,j=1,nphase)],i=1,cv_nonods)])=saturaOLD
      den([([(i+(j-1)*cv_nonods,j=1,nphase)],i=1,cv_nonods)])=den
      DENOLD([([(i+(j-1)*cv_nonods,j=1,nphase)],i=1,cv_nonods)])=DENoLD

      sat_femt=[lsat_femt]
      sat_femt([([(i+(j-1)*cv_nonods,j=1,nphase)],i=1,cv_nonods)])=sat_femt
      DEN_femt=[lDEN_femt]
      DEN_femt([([(i+(j-1)*cv_nonods,j=1,nphase)],i=1,cv_nonods)])=DEN_femt


      DEALLOCATE( ACV )
      DEALLOCATE( mass_mn_pres )
      deallocate( block_acv )
      deallocate( dense_block_matrix )
      DEALLOCATE( CV_RHS )
      DEALLOCATE( TDIFFUSION )
      DEALLOCATE( SUF_VOL_BC_ROB1 )
      DEALLOCATE( SUF_VOL_BC_ROB2 )
      DEALLOCATE( T2 )
      DEALLOCATE( T2OLD )
      DEALLOCATE( SUF_T2_BC_ROB1 )
      DEALLOCATE( SUF_T2_BC_ROB2 )
      DEALLOCATE( SUF_T2_BC )
      DEALLOCATE( WIC_T2_BC )
      DEALLOCATE( THETA_GDIFF )

      ewrite(3,*) 'Leaving VOLFRA_ASSEM_SOLVE'

      RETURN
    end subroutine VolumeFraction_Assemble_Solve


    SUBROUTINE FORCE_BAL_CTY_ASSEM_SOLVE( state, &
         NDIM, NPHASE, U_NLOC, X_NLOC, P_NLOC, CV_NLOC, MAT_NLOC, TOTELE, &
         U_ELE_TYPE, P_ELE_TYPE, &
         U_NONODS, CV_NONODS, X_NONODS, MAT_NONODS, &
         U_NDGLN, P_NDGLN, CV_NDGLN, X_NDGLN, MAT_NDGLN, &
         STOTEL, CV_SNDGLN, U_SNDGLN, P_SNDGLN, &
         U_SNLOC, P_SNLOC, CV_SNLOC, &
         X, Y, Z, U_ABS_STAB, U_ABSORB, U_SOURCE, U_SOURCE_CV, &
         U, V, W, UOLD, VOLD, WOLD, &
         P, CV_P, DEN, DENOLD, SATURA, SATURAOLD, DERIV, &
         DT, &
         NCOLC, FINDC, COLC, & ! C sparcity - global cty eqn 
         NCOLDGM_PHA, FINDGM_PHA, COLDGM_PHA, MIDDGM_PHA, &! Force balance sparcity
         NCOLELE, FINELE, COLELE, & ! Element connectivity.
         NCOLCMC, FINDCMC, COLCMC, MIDCMC, & ! pressure matrix for projection method
         NCOLACV, FINACV, COLACV, MIDACV, & ! For CV discretisation method
         NCOLSMALL,SMALL_FINACV, SMALL_COLACV, SMALL_MIDACV, &
         NLENMCY, NCOLMCY, FINMCY, COLMCY, MIDMCY, & ! Force balance plus cty multi-phase eqns
         NCOLCT, FINDCT, COLCT, & ! CT sparcity - global cty eqn.
         CV_ELE_TYPE, &
         NU, NV, NW, NUOLD, NVOLD, NWOLD, &
         V_DISOPT, V_DG_VEL_INT_OPT, V_THETA, &
         SUF_VOL_BC, SUF_D_BC, SUF_U_BC, SUF_V_BC, SUF_W_BC, SUF_SIG_DIAGTEN_BC, &
         SUF_MOMU_BC, SUF_MOMV_BC, SUF_MOMW_BC, SUF_P_BC, &
         SUF_U_BC_ROB1, SUF_U_BC_ROB2, SUF_V_BC_ROB1, SUF_V_BC_ROB2, &
         SUF_W_BC_ROB1, SUF_W_BC_ROB2, &
         WIC_VOL_BC, WIC_D_BC, WIC_U_BC, WIC_MOMU_BC, WIC_P_BC, &
         V_SOURCE, V_ABSORB, VOLFRA_PORE, &
         NCOLM, FINDM, COLM, MIDM, & ! Sparsity for the CV-FEM
         XU_NLOC, XU_NDGLN, &
         UDEN, UDENOLD, UDIFFUSION, &
         OPT_VEL_UPWIND_COEFS, NOPT_VEL_UPWIND_COEFS, &
         IGOT_THETA_FLUX, SCVNGI_THETA, USE_THETA_FLUX, &
         THETA_FLUX, ONE_M_THETA_FLUX, &
         IN_ELE_UPWIND, DG_ELE_UPWIND, &
         IPLIKE_GRAD_SOU, PLIKE_GRAD_SOU_COEF, PLIKE_GRAD_SOU_GRAD, &
         scale_momentum_by_volume_fraction )

      IMPLICIT NONE
      type( state_type ), dimension( : ), intent( inout ) :: state
      INTEGER, intent( in ) :: NDIM, NPHASE, U_NLOC, X_NLOC, P_NLOC, CV_NLOC, MAT_NLOC, &
           TOTELE, U_ELE_TYPE, P_ELE_TYPE, &
           U_NONODS, CV_NONODS, X_NONODS, MAT_NONODS, &
           STOTEL, U_SNLOC, P_SNLOC, &
           CV_SNLOC, &
           NCOLC, NCOLDGM_PHA, NCOLELE, NCOLCMC, NCOLACV, ncolsmall, NLENMCY, NCOLMCY, NCOLCT, &
           CV_ELE_TYPE, V_DISOPT, V_DG_VEL_INT_OPT, NCOLM, XU_NLOC, &
           NOPT_VEL_UPWIND_COEFS, IGOT_THETA_FLUX, SCVNGI_THETA, IN_ELE_UPWIND, DG_ELE_UPWIND, &
           IPLIKE_GRAD_SOU
      LOGICAL, intent( in ) :: USE_THETA_FLUX,scale_momentum_by_volume_fraction
      INTEGER, DIMENSION( : ), intent( in ) :: U_NDGLN
      INTEGER, DIMENSION(  :  ), intent( in ) :: P_NDGLN
      INTEGER, DIMENSION(  :  ), intent( in ) :: CV_NDGLN
      INTEGER, DIMENSION(  :  ), intent( in ) ::  X_NDGLN
      INTEGER, DIMENSION(  :  ), intent( in ) ::  MAT_NDGLN
      INTEGER, DIMENSION(  :  ), intent( in ) :: U_SNDGLN
      INTEGER, DIMENSION(  :  ), intent( in ) :: P_SNDGLN

      INTEGER, DIMENSION(  : ), intent( in ) :: CV_SNDGLN
      INTEGER, DIMENSION(  : ), intent( in ) :: XU_NDGLN
      INTEGER, DIMENSION(  : ), intent( in ) ::  WIC_VOL_BC, WIC_D_BC, WIC_U_BC, WIC_MOMU_BC, WIC_P_BC
      REAL, DIMENSION(  :  ), intent( in ) :: X, Y, Z
      REAL, DIMENSION(  :,:,:  ), intent( in ) :: U_ABS_STAB, U_ABSORB
      REAL, DIMENSION(  :  ), intent( in ) :: U_SOURCE
      REAL, DIMENSION(  :  ), intent( in ) :: U_SOURCE_CV
      REAL, DIMENSION(  : ), intent( inout ) :: U, V, W
      REAL, DIMENSION(  :  ), intent( in ) :: UOLD, VOLD, WOLD
      REAL, DIMENSION(  :  ), intent( inout ) :: P,CV_P
      REAL, DIMENSION(  :  ), intent( in ) :: DEN, DENOLD, SATURAOLD
      REAL, DIMENSION(  :  ), intent( inout ) :: SATURA
      REAL, DIMENSION(  : ), intent( in ) :: DERIV
      REAL, DIMENSION(  :  ), intent( in ) :: SUF_VOL_BC, SUF_D_BC
      REAL, DIMENSION(  :  ), intent( in ) :: SUF_U_BC, SUF_V_BC, SUF_W_BC
      REAL, DIMENSION( :  ), intent( in ) :: SUF_MOMU_BC, SUF_MOMV_BC, SUF_MOMW_BC
      REAL, DIMENSION(  : ,  :  ), intent( in ) :: SUF_SIG_DIAGTEN_BC
      REAL, DIMENSION(  :  ), intent( in ) :: SUF_P_BC
      REAL, DIMENSION(  :  ), intent( in ) :: SUF_U_BC_ROB1, SUF_U_BC_ROB2, &
           SUF_V_BC_ROB1, SUF_V_BC_ROB2, SUF_W_BC_ROB1, SUF_W_BC_ROB2
      REAL, intent( in ) :: DT
      INTEGER, DIMENSION(  :  ), intent( in ) :: FINDC
      INTEGER, DIMENSION(  :  ), intent( in ) :: COLC
      INTEGER, DIMENSION(  :  ), intent( in ) :: FINDGM_PHA
      INTEGER, DIMENSION(  :  ), intent( in ) :: COLDGM_PHA
      INTEGER, DIMENSION(  : ), intent( in ) :: MIDDGM_PHA

      INTEGER, DIMENSION(  :  ), intent( in ) :: FINELE
      INTEGER, DIMENSION(  :  ), intent( in ) :: COLELE
      INTEGER, DIMENSION(  :  ), intent( in ) :: FINDCMC
      INTEGER, DIMENSION(  :  ), intent( in ) :: COLCMC
      INTEGER, DIMENSION(  :  ), intent( in ) :: MIDCMC
      INTEGER, DIMENSION(  :  ), intent( in ) :: FINACV
      INTEGER, DIMENSION(  :  ), intent( in ) :: COLACV
      INTEGER, DIMENSION(  : ), intent( in ) :: MIDACV
      integer, dimension( : ), intent(in) :: small_finacv
      integer, dimension(  : ), intent(in) ::small_colacv
      integer, dimension( : ), intent(in) :: small_midacv
      INTEGER, DIMENSION(  :  ), intent( in ) :: FINMCY
      INTEGER, DIMENSION(  :  ), intent( in ) :: COLMCY
      INTEGER, DIMENSION(  :  ), intent( in ) :: MIDMCY
      INTEGER, DIMENSION(  :  ), intent( in ) :: FINDCT
      INTEGER, DIMENSION(  :  ), intent( in ) :: COLCT
      REAL, DIMENSION(  :  ), intent( inout ) :: NU, NV, NW, NUOLD, NVOLD, NWOLD
      REAL, intent( in ) :: V_THETA
      REAL, DIMENSION(  :  ), intent( in ) :: V_SOURCE
      REAL, DIMENSION(  : ,  : ,: ), intent( in ) :: V_ABSORB
      REAL, DIMENSION(  :  ), intent( in ) :: VOLFRA_PORE
      INTEGER, DIMENSION(  :  ), intent( in ) :: FINDM
      INTEGER, DIMENSION(  :  ), intent( in ) :: COLM
      INTEGER, DIMENSION(  :  ), intent( in ) :: MIDM
      REAL, DIMENSION(  : ), intent( in ) :: UDEN, UDENOLD
      REAL, DIMENSION(  : ,  : ,  : ,  :  ), intent( in ) :: UDIFFUSION
      REAL, DIMENSION(  :  ), intent( in ) :: OPT_VEL_UPWIND_COEFS
      REAL, DIMENSION( : ,  : ,: ), intent( inout ) :: &
           THETA_FLUX, ONE_M_THETA_FLUX
      REAL, DIMENSION( :  ), intent( in ) :: PLIKE_GRAD_SOU_COEF, PLIKE_GRAD_SOU_GRAD

      ! Local Variables
      LOGICAL, PARAMETER :: GLOBAL_SOLVE = .FALSE.

      REAL, DIMENSION( : ), allocatable :: CT, CT_RHS, DIAG_SCALE_PRES, &
           U_RHS, MCY_RHS, C, MCY, &
           CMC, CMC_PRECON, MASS_MN_PRES, MASS_CV, P_RHS, UP, U_RHS_CDP, DP, &
           CDP, DU_VEL, UP_VEL, DU, DV, DW, DGM_PHA, DIAG_P_SQRT
      ! this is the pivit matrix to use in the projection method...
      REAL, DIMENSION( :, :, : ), allocatable :: PIVIT_MAT 
      INTEGER :: CV_NOD, COUNT, CV_JNOD, IPHASE, ele, x_nod1, x_nod2, x_nod3, cv_iloc,&
           cv_nod1, cv_nod2, cv_nod3, mat_nod1, u_iloc, u_nod, u_nod_pha, u_nloc_lev, n_nloc_lev, &
           ndpset, IGOT_CMC_PRECON
      REAL :: der1, der2, der3, uabs, rsum,xc,yc
      LOGICAL :: JUST_BL_DIAG_MAT, NO_MATRIX_STORE, SCALE_P_MATRIX

      ewrite(3,*) 'In FORCE_BAL_CTY_ASSEM_SOLVE'

! If IGOT_CMC_PRECON=1 use a sym matrix as pressure preconditioner,=0 else CMC as preconditioner as well.
      IGOT_CMC_PRECON=0

      ALLOCATE( CT( NCOLCT * NDIM * NPHASE )) ; CT=0.
      ALLOCATE( CT_RHS( CV_NONODS )) ; CT_RHS=0.
      ALLOCATE( DIAG_SCALE_PRES( CV_NONODS )) ; DIAG_SCALE_PRES=0.
      ALLOCATE( U_RHS( U_NONODS * NDIM * NPHASE )) ; U_RHS=0.
      ALLOCATE( MCY_RHS( U_NONODS * NDIM * NPHASE + CV_NONODS )) ; MCY_RHS=0.
      ALLOCATE( C( NCOLC * NDIM * NPHASE )) ; C=0.
      ALLOCATE( MCY( NCOLMCY )) ; MCY=0.
      ALLOCATE( CMC( NCOLCMC )) ; CMC=0.
      ALLOCATE( CMC_PRECON( NCOLCMC*IGOT_CMC_PRECON)) ; IF(IGOT_CMC_PRECON.NE.0) CMC_PRECON=0.
      ALLOCATE( MASS_MN_PRES( NCOLCMC )) ;MASS_MN_PRES=0.
      ALLOCATE( MASS_CV( CV_NONODS )) ; MASS_CV=0.
      ALLOCATE( P_RHS( CV_NONODS )) ; P_RHS=0.
      ALLOCATE( UP( NLENMCY )) ; UP=0.
      ALLOCATE( U_RHS_CDP( U_NONODS * NDIM * NPHASE )) ; U_RHS_CDP=0.
      ALLOCATE( DP( CV_NONODS )) ; DP = 0.
      ALLOCATE( CDP( U_NONODS * NDIM * NPHASE )) ; CDP = 0. 
      ALLOCATE( DU_VEL( U_NONODS * NDIM * NPHASE )) ; DU_VEL = 0.
      ALLOCATE( UP_VEL( U_NONODS * NDIM * NPHASE )) ; UP_VEL = 0.
      ALLOCATE( DU( U_NONODS * NPHASE )) ; DU = 0.
      ALLOCATE( DV( U_NONODS * NPHASE )) ; DV = 0.
      ALLOCATE( DW( U_NONODS * NPHASE )) ; DW = 0.
      ALLOCATE( PIVIT_MAT( U_NLOC * NPHASE * NDIM, U_NLOC * NPHASE * NDIM, TOTELE )) ; PIVIT_MAT=0.0
      ALLOCATE( DGM_PHA( NCOLDGM_PHA )) ; DGM_PHA=0.

      n_nloc_lev = u_nloc / cv_nloc

      CALL CV_ASSEMB_FORCE_CTY_PRES( state, &
           NDIM, NPHASE, U_NLOC, X_NLOC, P_NLOC, CV_NLOC, MAT_NLOC, TOTELE, &
           U_ELE_TYPE, P_ELE_TYPE, &
           U_NONODS, CV_NONODS, X_NONODS, MAT_NONODS, &
           U_NDGLN, P_NDGLN, CV_NDGLN, X_NDGLN, MAT_NDGLN, &
           STOTEL, CV_SNDGLN, U_SNDGLN, P_SNDGLN, &
           U_SNLOC, P_SNLOC, CV_SNLOC, &
           X, Y, Z, U_ABS_STAB, U_ABSORB, U_SOURCE, U_SOURCE_CV, &
           U, V, W, UOLD, VOLD, WOLD,  &
           P, CV_P, DEN, DENOLD, SATURA, SATURAOLD, DERIV, &
           DT, &
           NCOLC, FINDC, COLC, & ! C sparcity - global cty eqn 
           DGM_PHA, NCOLDGM_PHA, FINDGM_PHA, COLDGM_PHA, &! Force balance sparcity
           NCOLELE, FINELE, COLELE, & ! Element connectivity.
           NCOLCMC, FINDCMC, COLCMC, MASS_MN_PRES,  & ! pressure matrix for projection method
           NCOLACV, FINACV, COLACV, MIDACV, & ! For CV discretisation method
           SMALL_FINACV, SMALL_COLACV, SMALL_MIDACV, &
           NCOLCT, FINDCT, COLCT, &
           CV_ELE_TYPE, &
           NU, NV, NW, NUOLD, NVOLD, NWOLD, &
           V_DISOPT, V_DG_VEL_INT_OPT, V_THETA, &
           SUF_VOL_BC, SUF_D_BC, SUF_U_BC, SUF_V_BC, SUF_W_BC, SUF_SIG_DIAGTEN_BC, &
           SUF_MOMU_BC, SUF_MOMV_BC, SUF_MOMW_BC, SUF_P_BC, &
           SUF_U_BC_ROB1, SUF_U_BC_ROB2, SUF_V_BC_ROB1, SUF_V_BC_ROB2, &
           SUF_W_BC_ROB1, SUF_W_BC_ROB2, &
           WIC_VOL_BC, WIC_D_BC, WIC_U_BC, WIC_MOMU_BC, WIC_P_BC, &
           V_SOURCE, V_ABSORB, VOLFRA_PORE, &
           NCOLM, FINDM, COLM, MIDM, &
           XU_NLOC, XU_NDGLN, &
           U_RHS, MCY_RHS, C, CT, CT_RHS, DIAG_SCALE_PRES, GLOBAL_SOLVE, &
           NLENMCY, NCOLMCY,MCY,FINMCY, &
           CMC, CMC_PRECON, IGOT_CMC_PRECON, PIVIT_MAT, JUST_BL_DIAG_MAT, &
           UDEN, UDENOLD, UDIFFUSION, &
           OPT_VEL_UPWIND_COEFS, NOPT_VEL_UPWIND_COEFS, &
           IGOT_THETA_FLUX, SCVNGI_THETA, USE_THETA_FLUX, &
           THETA_FLUX, ONE_M_THETA_FLUX, &
           IN_ELE_UPWIND, DG_ELE_UPWIND, &
           IPLIKE_GRAD_SOU, PLIKE_GRAD_SOU_COEF, PLIKE_GRAD_SOU_GRAD, scale_momentum_by_volume_fraction )

      !ewrite(3,*) 'global_solve, just_bl_diag_mat', global_solve, just_bl_diag_mat

      if(scale_momentum_by_volume_fraction) then
         ! add in the entries to petsc matrix
         do ele = 1, totele
            do cv_iloc = 1, cv_nloc
               cv_nod = (ele - 1)*cv_nloc + cv_iloc
               do u_nloc_lev = 1, n_nloc_lev
                  do iphase = 1, nphase
                     u_iloc =(cv_iloc-1)*n_nloc_lev + u_nloc_lev
                     u_nod = u_ndgln(( ele - 1 ) * u_nloc + u_iloc )
                     u_nod_pha=u_nod +(iphase-1)*u_nonods
                     mcy_rhs(u_nod_pha) = mcy_rhs(u_nod_pha) / satura(cv_nod)
                     do count = finmcy(u_nod), finmcy(u_nod+1) - 1
                        mcy(count) = mcy(count) / satura(cv_nod)
                     end do ! End of count loop through sparisit
                  end do ! End of phase loop
               end do ! End of overlapping level loop
            end do ! End of dg local element loop
         end do  ! End of element loop    
      end if

      NO_MATRIX_STORE=(NCOLDGM_PHA.LE.1)

      IF( GLOBAL_SOLVE ) THEN 
         ! Global solve  
         IF(JUST_BL_DIAG_MAT) THEN
            EWRITE(3,*)'OPTION NOT READY YET WITH A GLOBAL SOLVE'
            STOP 8331
         ENDIF
         UP=0.
         CALL SOLVER( MCY, UP, MCY_RHS, &
              FINMCY, COLMCY, &
              option_path = '/material_phase[0]/vector_field::Velocity')

         CALL ULONG_2_UVW( U, V, W, UP, U_NONODS, NDIM, NPHASE )

         P( 1 : CV_NONODS ) = UP( U_NONODS * NDIM * NPHASE + 1 : &
              U_NONODS * NDIM * NPHASE + CV_NONODS )

      ELSE ! solve using a projection method

 !        CALL PHA_BLOCK_INV( PIVIT_MAT, TOTELE, U_NLOC * NPHASE * NDIM )

         ! Put pressure in rhs of force balance eqn:  CDP=C*P
         CALL C_MULT( CDP, P, CV_NONODS, U_NONODS, NDIM, NPHASE, C, NCOLC, FINDC, COLC)

         U_RHS_CDP = U_RHS + CDP

         CALL UVW_2_ULONG( U, V, W, UP_VEL, U_NONODS, NDIM, NPHASE )

         IF ( JUST_BL_DIAG_MAT .OR. NO_MATRIX_STORE ) THEN

            ! DU = BLOCK_MAT * CDP
            CALL PHA_BLOCK_MAT_VEC( UP_VEL, PIVIT_MAT, U_RHS_CDP, U_NONODS, NDIM, NPHASE, &
                 TOTELE, U_NLOC, U_NDGLN )

         ELSE


            !ewrite(3,*) 'before velocity solve:'
            !ewrite(3,*) 'up_vel', up_vel
            !ewrite(3,*) 'u_rhs', u_rhs
            !ewrite(3,*) 'cdp', cdp
            !ewrite(3,*)  'dgm_pha', dgm_pha

            UP_VEL=0.0
            CALL SOLVER( DGM_PHA, UP_VEL, U_RHS_CDP, &
                 FINDGM_PHA, COLDGM_PHA, &
                 option_path = '/material_phase[0]/vector_field::Velocity')

         END IF

         CALL ULONG_2_UVW( U, V, W, UP_VEL, U_NONODS, NDIM, NPHASE )

        if(.false.) then
         do ele=1,totele
           xc=0.0
           yc=0.0
           do cv_iloc=1,cv_nloc
             cv_nod=cv_ndgln((ele-1)*cv_nloc+cv_iloc)
             xc=xc + x(cv_nod)/real(cv_nloc) 
             yc=yc + y(cv_nod)/real(cv_nloc) 
           end do
           ewrite(3,*)'ele,xc,yc:',ele,xc,yc
           do u_iloc=1,u_nloc
             u_nod=u_ndgln((ele-1)*U_nloc+u_iloc)
             !ewrite(3,*) 'u_iloc,u(u_nod),v(u_nod):',u_iloc,u(u_nod),v(u_nod)
             !ewrite(3,*) 'u_iloc,u(u_nod),v(u_nod):',u_iloc,U_RHS_CDP(u_nod),U_RHS_CDP(u_nod+u_nonods)
           end do
         end do
         
         stop 2982
       endif

       !ewrite(3,*) 'u::', u
       !ewrite(3,*) 'v::', v
       !ewrite(3,*) 'w::', w
       !ewrite(3,*) 'ct::', ct
       !ewrite(3,*) 'c::', c
       !ewrite(3,*) 'ct_rhs::', ct_rhs

         ! put on rhs the cty eqn; put most recent pressure in RHS of momentum eqn
         ! NB. P_RHS = -CT*U + CT_RHS 
         CALL CT_MULT(P_RHS, U, V, W, CV_NONODS, U_NONODS, NDIM, NPHASE, &
              CT, NCOLCT, FINDCT, COLCT)

         !ewrite(3,*) 'P_RHS1::', p_rhs

         P_RHS = -P_RHS + CT_RHS

         ! Matrix vector involving the mass diagonal term
         DO CV_NOD = 1, CV_NONODS
            DO COUNT = FINDCMC( CV_NOD ), FINDCMC( CV_NOD + 1 ) - 1
               CV_JNOD = COLCMC( COUNT )
               P_RHS( CV_NOD ) = P_RHS( CV_NOD ) &
                    - DIAG_SCALE_PRES( CV_NOD ) * MASS_MN_PRES( COUNT ) * P( CV_JNOD )
               ewrite(3,*) cv_nod, cv_jnod, count, P_RHS( CV_NOD ), &
                    DIAG_SCALE_PRES( CV_NOD ),  MASS_MN_PRES( COUNT ), P( CV_JNOD )    
            END DO
         END DO

         call get_option( '/material_phase[0]/scalar_field::Pressure/' // &
              'prognostic/reference_node', ndpset, default = 0 )
         if ( ndpset /= 0 ) p_rhs( ndpset ) = 0.0

         !ewrite(3,*) 'P_RHS2::', p_rhs
         !ewrite(3,*) 'CT_RHS::', ct_rhs

         ! solve for pressure correction DP that is solve CMC*DP=P_RHS...
         ewrite(3,*)'about to solve for pressure'

         ! Print cmc
         if( .false. ) then
            DO CV_NOD = 1, CV_NONODS
               ewrite(3,*) 'cv_nod=',cv_nod, &
                    'findcmc=', FINDCMC( CV_NOD ), FINDCMC( CV_NOD + 1 ) - 1
               rsum=0.0
               DO COUNT = FINDCMC( CV_NOD ), FINDCMC( CV_NOD + 1 ) - 1
                  CV_JNOD = COLCMC( COUNT )
                  ewrite(3,*) 'count,CV_JNOD,cmc(count):',count,CV_JNOD,cmc(count)
                  if (cv_nod/=cv_jnod) rsum=rsum+abs(cmc(count))
               END DO
               ewrite(3,*) 'off_diag, diag=',rsum,cmc(midcmc(cv_nod))
            END DO
            !stop 1244
         end if

         ewrite(3,*)'b4 pressure solve P_RHS:', P_RHS
         DP = 0.

         if( .true. ) then ! solve for pressure

            SCALE_P_MATRIX = .false. !.true.
            ALLOCATE( DIAG_P_SQRT( CV_NONODS ) )

            IF( SCALE_P_MATRIX ) THEN
               DO CV_NOD = 1, CV_NONODS
                  CMC( MIDCMC(CV_NOD ))= MAX(1.E-7, CMC( MIDCMC(CV_NOD )) ) ! doggy
                  RSUM = 0.0
                  DO COUNT = FINDCMC( CV_NOD ), FINDCMC( CV_NOD + 1 ) - 1
                     RSUM = RSUM + ABS( CMC( COUNT ) )
                  END DO
                  DIAG_P_SQRT( CV_NOD ) = SQRT( RSUM )
               END DO
               ! Scale matrix...
               DO CV_NOD = 1, CV_NONODS
                  DO COUNT = FINDCMC( CV_NOD ), FINDCMC( CV_NOD + 1 ) - 1
                     CV_JNOD = COLCMC( COUNT )
                     CMC( COUNT ) = CMC( COUNT ) / ( DIAG_P_SQRT( CV_NOD ) * DIAG_P_SQRT( CV_JNOD ) )
                  END DO
                  P_RHS( CV_NOD ) = P_RHS( CV_NOD ) / DIAG_P_SQRT( CV_NOD )
               END DO
            END IF

! Add diffusion to DG version of CMC to try and encourage a continuous formulation...
! the idea is to stabilize pressure without effecting the soln i.e. the rhs of the eqns as
! pressure may have some singularities associated with it. 
!               if( cv_nonods.ne.x_nonods) then !DG only...
               if( .false.) then !DG only...
                   CALL ADD_DIFF_CMC(CMC, &
                    NCOLCMC, cv_NONODS, FINDCMC, COLCMC, MIDCMC, &
                    totele, cv_nloc, x_nonods, cv_ndgln, x_ndgln, p )
               endif 

!            if( cv_nonods==x_nonods ) then ! a continuous pressure:
            if( .true. ) then ! a pressure solve:
!             if( .false. ) then ! a pressure solve:
! James feed CMC_PRECON into this sub and use as the preconditioner matrix...
! CMC_PRECON has length CMC_PRECON(NCOLCMC*IGOT_CMC_PRECON) 
               CALL SOLVER( CMC, DP, P_RHS, &
                    FINDCMC, COLCMC, &
                    option_path = '/material_phase[0]/scalar_field::Pressure' )
            else ! a discontinuous pressure multi-grid solver:
               CALL PRES_DG_MULTIGRID(CMC, CMC_PRECON, IGOT_CMC_PRECON, DP, P_RHS, &
                    NCOLCMC, cv_NONODS, FINDCMC, COLCMC, MIDCMC, &
                    totele, cv_nloc, x_nonods, cv_ndgln, x_ndgln )
            end if
 
            IF( SCALE_P_MATRIX ) THEN
               DO CV_NOD = 1, CV_NONODS
                  DP( CV_NOD ) = DP( CV_NOD ) / DIAG_P_SQRT( CV_NOD )
               END DO
               DEALLOCATE( DIAG_P_SQRT )
            END IF
        
         end if

         ewrite(3,*) 'after pressure solve DP:', DP

         P = P + DP

        !           CALL ADD_DIFF_CMC(CMC, &
        !            NCOLCMC, cv_NONODS, FINDCMC, COLCMC, MIDCMC, &
        !            totele, cv_nloc, x_nonods, cv_ndgln, x_ndgln, p )

         ! Use a projection method
         ! CDP = C * DP
         CALL C_MULT( CDP, DP, CV_NONODS, U_NONODS, NDIM, NPHASE, &
              C, NCOLC, FINDC, COLC)

         !do count = 1, ndim
         !   do iphase = 1, nphase
         !      do ele = 1, totele
         !         do cv_nod = 1, u_nloc
         !            x_nod1 = u_ndgln( ( ele - 1 ) * u_nloc + cv_nod )
         !            x_nod2 = ( iphase- 1 ) * ndim * u_nonods + ( count - 1 ) * u_nonods + x_nod1
         !            ewrite(3,*)'idim, iph, ele, nod, cdp:', count, iphase, ele, cv_nod, x_nod2, cdp( x_nod2 )
         !         end do
         !      end do
         !   end do
         !end do

         ! correct velocity...
         ! DU = BLOCK_MAT * CDP 
         CALL PHA_BLOCK_MAT_VEC( DU_VEL, PIVIT_MAT, CDP, U_NONODS, NDIM, NPHASE, &
              TOTELE, U_NLOC, U_NDGLN )

         CALL ULONG_2_UVW( DU, DV, DW, DU_VEL, U_NONODS, NDIM, NPHASE )

         !ewrite(3,*)'old velocity...'
         !ewrite(3,*)'U1', U(1:U_NONODS)
         !ewrite(3,*)'U2', U(1+U_NONODS:2*U_NONODS)
         !ewrite(3,*)'V1', V(1:U_NONODS)
         !ewrite(3,*)'V2', V(1+U_NONODS:2*U_NONODS)

         !ewrite(3,*)'DU1', DU(1:U_NONODS)
         !ewrite(3,*)'DU2', DU(1+U_NONODS:2*U_NONODS)
         !ewrite(3,*)'DV1', DV(1:U_NONODS)
         !ewrite(3,*)'DV2', DV(1+U_NONODS:2*U_NONODS)

         U = U + DU
         IF( NDIM >= 2 ) V = V + DV
         IF( NDIM >= 3 ) W = W + DW

         !ewrite(3,*)'new velocity...'
         !ewrite(3,*)'U1', U(1:U_NONODS)
         !ewrite(3,*)'U2', U(1+U_NONODS:2*U_NONODS)
         !ewrite(3,*)'V1', V(1:U_NONODS)
         !ewrite(3,*)'V2', V(1+U_NONODS:2*U_NONODS)

         !stop 777

         ! check continuity
         !ewrite(3,*)'check continuity...'
         !p_rhs=0.
         !CALL CT_MULT(P_RHS, U, V, W, CV_NONODS, U_NONODS, NDIM, NPHASE, &
         !     CT, NCOLCT, FINDCT, COLCT)
         !ewrite(3,*) 'p_rhs', -p_rhs+ct_rhs
         !p_rhs= -p_rhs+ct_rhs
         !ewrite(3,*) 'max,min:', maxval(p_rhs), minval(p_rhs)

         !stop 66

         !ewrite(3,*)'x,p:'
         !DO CV_NOD = 1, CV_NONODS
         !   ewrite(3,*)x(cv_nod),p(cv_nod)
         !end do
         !do iphase=1,nphase
         !   ewrite(3,*) 'iphase:', iphase
         !   do ele=1,totele
         !      ewrite(3,*) 'ele=',ele
         !      ewrite(3,*) 'u:',(u((ele-1)*u_nloc +u_iloc +(iphase-1)*u_nonods), &
         !           u_iloc=1,u_nloc)
         !   end do
         !end do
         !do iphase=1,nphase
         !   ewrite(3,*) 'iphase:', iphase
         !   do ele=1,totele
         !      ewrite(3,*) 'ele=',ele
         !      ewrite(3,*) 'v:',(v((ele-1)*u_nloc +u_iloc +(iphase-1)*u_nonods), &
         !           u_iloc=1,u_nloc)
         !   end do
         !end do
         !do iphase=1,nphase
         !   ewrite(3,*) 'iphase:', iphase
         !   do ele=1,totele
         !      ewrite(3,*) 'ele=',ele
         !      ewrite(3,*) 'w:',(w((ele-1)*u_nloc +u_iloc +(iphase-1)*u_nonods), &
         !           u_iloc=1,u_nloc)
         !   end do
         !end do

      ENDIF
      !stop 999

      ! Calculate control volume averaged pressure CV_P from fem pressure P
      CV_P = 0.0
      MASS_CV = 0.0
      DO CV_NOD = 1, CV_NONODS
         DO COUNT = FINDCMC( CV_NOD ), FINDCMC( CV_NOD + 1 ) - 1
            CV_P( CV_NOD ) = CV_P( CV_NOD ) + MASS_MN_PRES( COUNT ) * P( COLCMC( COUNT ))
            MASS_CV( CV_NOD ) = MASS_CV( CV_NOD ) + MASS_MN_PRES( COUNT )
         END DO
      END DO
      CV_P = CV_P / MASS_CV
      !ewrite(3,*)'also CV_P=',CV_P

      !ewrite(3,*) 'MASS_MN_PRES:',MASS_MN_PRES
      !ewrite(3,*) 'DIAG_SCALE_PRES:',DIAG_SCALE_PRES

      !ewrite(3,*)'the velocity should be:'
      !do ele=1,-totele
      !   x_nod1=x_ndgln((ele-1)*x_nloc + 1)
      !   x_nod2=x_ndgln((ele-1)*x_nloc + 2)
      !   x_nod3=x_ndgln((ele-1)*x_nloc + 3)
      !   cv_nod1=cv_ndgln((ele-1)*cv_nloc + 1)
      !   cv_nod2=cv_ndgln((ele-1)*cv_nloc + 2)
      !   cv_nod3=cv_ndgln((ele-1)*cv_nloc + 3)
      !   mat_nod1=mat_ndgln((ele-1)*x_nloc + 1)
      !   der1=10.*(-3.*p(cv_nod1)+4.*p(cv_nod2)-1.*p(cv_nod3))
      !   der2=10.*(-1.*p(cv_nod1)+0.*p(cv_nod2)+1.*p(cv_nod3))
      !   der3=10.*(+1.*p(cv_nod1)-4.*p(cv_nod2)+3.*p(cv_nod3))
      !   uabs=U_ABSORB(mat_nod1,1,1)
      !   uabs=1.
      !   ewrite(3,*)x(cv_nod1),-der1/uabs
      !   ewrite(3,*)x(cv_nod2),-der2/uabs
      !   ewrite(3,*)x(cv_nod3),-der3/uabs
      !end do

      !ewrite(3,*) 'VOLFRA_PORE:',VOLFRA_PORE
      !ewrite(3,*) 'den:',den
      !ewrite(3,*) 'denold:',denold

      IF(.false.) THEN
         DO IPHASE=1,NPHASE
            DU=0.
            DV=0.
            DW=0.
            DU(1+U_NONODS*(IPHASE-1):U_NONODS*IPHASE)=U(1+U_NONODS*(IPHASE-1):U_NONODS*IPHASE)
            DV(1+U_NONODS*(IPHASE-1):U_NONODS*IPHASE)=V(1+U_NONODS*(IPHASE-1):U_NONODS*IPHASE)
            DW(1+U_NONODS*(IPHASE-1):U_NONODS*IPHASE)=W(1+U_NONODS*(IPHASE-1):U_NONODS*IPHASE)

            ewrite(3,*)'iphase,du:',iphase,du
            P_RHS=0.
            CALL CT_MULT(P_RHS, DU, DV, DW, CV_NONODS, U_NONODS, NDIM, NPHASE, &
                 CT, NCOLCT, FINDCT, COLCT)
            !ewrite(3,*) 'P_RHS:',P_RHS
            !ewrite(3,*) 'CT_RHS:',CT_RHS
            !stop 292

            if(iphase==1) then
               SATURA(1+CV_NONODS*(IPHASE-1):CV_NONODS*IPHASE) &
                    = SATURAOLD(1+CV_NONODS*(IPHASE-1):CV_NONODS*IPHASE) + &
                    ( -DT * P_RHS(1:CV_NONODS) + DT * CT_RHS(1:CV_NONODS) ) &
                    / (MASS_CV(1:CV_NONODS) * VOLFRA_PORE(1) )
            else
               SATURA(1+CV_NONODS*(IPHASE-1):CV_NONODS*IPHASE) &
                    = SATURAOLD(1+CV_NONODS*(IPHASE-1):CV_NONODS*IPHASE) - &
                    DT * P_RHS(1:CV_NONODS)  &
                    / (MASS_CV(1:CV_NONODS) * VOLFRA_PORE(1) )
            end if
         END DO

         if(.false.) then
            ewrite(3,*)'as a CV representation t:'
            CALL PRINT_CV_DIST(CV_NONODS,X_NONODS,TOTELE,CV_NLOC,X_NLOC,NPHASE, &
                 SATURA, X_NDGLN, CV_NDGLN, X) 
            ewrite(3,*)'sum of phases:'
            do iphase=1,nphase
               do cv_nod=1,cv_nonods
                  ewrite(3,*)'cv_nod,sum:',cv_nod,SATURA(cv_nod)+SATURA(cv_nod+cv_nonods)
               end do
            end do
         end if
      END IF

      DEALLOCATE( CT )
      DEALLOCATE( CT_RHS )
      DEALLOCATE( DIAG_SCALE_PRES )
      DEALLOCATE( U_RHS )
      DEALLOCATE( MCY_RHS )
      DEALLOCATE( C )
      DEALLOCATE( MCY )
      DEALLOCATE( CMC )
      DEALLOCATE( MASS_MN_PRES )
      DEALLOCATE( P_RHS )
      DEALLOCATE( UP )
      DEALLOCATE( U_RHS_CDP )
      DEALLOCATE( DP )
      DEALLOCATE( CDP )
      DEALLOCATE( DU_VEL )
      DEALLOCATE( UP_VEL )
      DEALLOCATE( DU )
      DEALLOCATE( DV )
      DEALLOCATE( DW )
      DEALLOCATE( PIVIT_MAT )

      ewrite(3,*) 'Leaving FORCE_BAL_CTY_ASSEM_SOLVE'

    END SUBROUTINE FORCE_BAL_CTY_ASSEM_SOLVE




! Add diffusion to CMC to try and encourage a continuous formulation...
     SUBROUTINE ADD_DIFF_CMC(CMC, &
                    NCOLCMC, cv_NONODS, FINDCMC, COLCMC, MIDCMC, &
                    totele, cv_nloc, x_nonods, cv_ndgln, x_ndgln, p )
! Add diffusion to CMC to try and encourage a continuous formulation...
    !
    implicit none
    INTEGER, intent( in ) ::  NCOLCMC, CV_NONODS, totele, cv_nloc, x_nonods
    REAL, DIMENSION( : ), intent( inout ) ::  CMC
    REAL, DIMENSION( : ), intent( inout ) ::  p
    INTEGER, DIMENSION( : ), intent( in ) :: FINDCMC
    INTEGER, DIMENSION( : ), intent( in ) :: COLCMC
    INTEGER, DIMENSION( : ), intent( in ) :: MIDCMC
    INTEGER, DIMENSION( : ), intent( in ) :: cv_ndgln, x_ndgln

! local variables...

    integer, dimension( : ), allocatable :: dg_nods, MAP_DG2CTY
    real, dimension( : ), allocatable :: diag_lum, P_TEMP
    integer :: ele, cv_iloc, dg_nod, cty_nod, CV_NOD, CV_JNOD
    integer :: count
    real :: alpha

! works...
    alpha=1.e-3
! can also be used...
!    alpha=1.e-1
!    alpha=1.e-2


    allocate( MAP_DG2CTY(cv_nonods) )
    allocate( p_TEMP(X_nonods) )
    allocate( diag_lum(x_nonods) )
    allocate( dg_nods(x_nonods) )

    ! lump the pressure nodes to take away the discontinuity...
    DO ELE = 1, TOTELE
       DO CV_ILOC = 1, CV_NLOC
!          dg_nod = (ele-1) * cv_nloc + cv_iloc
          dg_nod = cv_ndgln( (ele-1) * cv_nloc + cv_iloc )
          cty_nod = x_ndgln( (ele-1) * cv_nloc + cv_iloc)
          MAP_DG2CTY(dg_nod) = cty_nod
       END DO
    END DO

    diag_lum=0.0
    dg_nods=0
    P_TEMP=0.0
    DO ELE = 1, TOTELE
       DO CV_ILOC = 1, CV_NLOC
!          dg_nod = (ele-1) * cv_nloc + cv_iloc
          dg_nod = cv_ndgln( (ele-1) * cv_nloc + cv_iloc )
          cty_nod = x_ndgln( (ele-1) * cv_nloc + cv_iloc )
          diag_lum(cty_nod)=diag_lum(cty_nod) + abs( cmc(midcmc(dg_nod)) )
          dg_nods(cty_nod)=dg_nods(cty_nod)+1
          P_TEMP(cty_nod)=P_TEMP(cty_nod)+P(DG_NOD)
       END DO
    END DO
    P_TEMP=p_TEMP/DG_NODS


    DO ELE = 1, TOTELE
       DO CV_ILOC = 1, CV_NLOC
!          dg_nod = (ele-1) * cv_nloc + cv_iloc
          dg_nod = cv_ndgln( (ele-1) * cv_nloc + cv_iloc )
          cty_nod = x_ndgln( (ele-1) * cv_nloc + cv_iloc )
! uncomment to get a cty pressure...
          !P(DG_NOD)=P_TEMP(cty_nod)
       END DO
    END DO

    DO ELE = 1, TOTELE
       DO CV_ILOC = 1, CV_NLOC
!          dg_nod = (ele-1) * cv_nloc + cv_iloc
          dg_nod = cv_ndgln( (ele-1) * cv_nloc + cv_iloc )
          cty_nod = x_ndgln( (ele-1) * cv_nloc + cv_iloc )
                  CV_NOD=DG_NOD
                  DO COUNT = FINDCMC( CV_NOD ), FINDCMC( CV_NOD + 1 ) - 1
                     CV_JNOD = COLCMC( COUNT )
                     IF(CV_JNOD==CV_NOD) THEN ! on the diagonal... 
                        CMC( COUNT ) = CMC( COUNT ) + alpha*diag_lum(cty_nod)
                     ELSE
                        IF(MAP_DG2CTY(CV_JNOD)==cty_nod) THEN ! off diagonal... 
                           CMC( COUNT ) = CMC( COUNT ) - alpha*diag_lum(cty_nod)/real(dg_nods(cty_nod)-1) 
                        ENDIF 
                     ENDIF
                  END DO

       END DO
    END DO
    RETURN
    END SUBROUTINE ADD_DIFF_CMC






    SUBROUTINE UVW_2_ULONG( U, V, W, UP, U_NONODS, NDIM, NPHASE )
      implicit none
      INTEGER, intent( in ) :: U_NONODS, NDIM, NPHASE
      REAL, DIMENSION( : ), intent( in ) :: U, V, W
      REAL, DIMENSION( : ), intent( inout ) :: UP
      ! Local variables
      INTEGER :: IPHASE

      DO IPHASE = 1, NPHASE 
         UP( 1 + ( IPHASE - 1 ) * NDIM * U_NONODS : U_NONODS + ( IPHASE - 1 ) * NDIM * U_NONODS ) = &
              U( 1 + ( IPHASE - 1 ) * U_NONODS : U_NONODS + ( IPHASE - 1 ) * U_NONODS ) 
         IF( NDIM >= 2 ) &
              UP( 1 + U_NONODS + ( IPHASE - 1 ) * NDIM * U_NONODS : 2 * U_NONODS + ( IPHASE - 1 ) * NDIM * U_NONODS ) = &
              V( 1 + ( IPHASE - 1 ) * U_NONODS : U_NONODS + ( IPHASE - 1 ) * U_NONODS ) 
         IF( NDIM >= 3 ) &
              UP( 1 + 2 * U_NONODS + ( IPHASE - 1) * NDIM * U_NONODS : 3 * U_NONODS + ( IPHASE - 1 ) * NDIM * U_NONODS ) = &
              W( 1 + ( IPHASE - 1 ) * U_NONODS : U_NONODS + ( IPHASE - 1 ) * U_NONODS ) 
      END DO

    END SUBROUTINE UVW_2_ULONG





    SUBROUTINE CV_ASSEMB_FORCE_CTY_PRES( state, &
         NDIM, NPHASE, U_NLOC, X_NLOC, P_NLOC, CV_NLOC, MAT_NLOC, TOTELE, &
         U_ELE_TYPE, P_ELE_TYPE, &
         U_NONODS, CV_NONODS, X_NONODS, MAT_NONODS, &
         U_NDGLN, P_NDGLN, CV_NDGLN, X_NDGLN, MAT_NDGLN, &
         STOTEL, CV_SNDGLN, U_SNDGLN, P_SNDGLN, &
         U_SNLOC, P_SNLOC, CV_SNLOC, &
         X, Y, Z, U_ABS_STAB, U_ABSORB, U_SOURCE, U_SOURCE_CV, &
         U, V, W, UOLD, VOLD, WOLD,  &
         P, CV_P, DEN, DENOLD, SATURA, SATURAOLD, DERIV, &
         DT, &
         NCOLC, FINDC, COLC, & ! C sparsity - global cty eqn 
         DGM_PHA, NCOLDGM_PHA, FINDGM_PHA, COLDGM_PHA, &! Force balance sparsity
         NCOLELE, FINELE, COLELE, & ! Element connectivity.
         NCOLCMC, FINDCMC, COLCMC, MASS_MN_PRES, & ! pressure matrix for projection method
         NCOLACV, FINACV, COLACV, MIDACV, & ! For CV discretisation method
         SMALL_FINACV, SMALL_COLACV, SMALL_MIDACV, &
         NCOLCT, FINDCT, COLCT, &
         CV_ELE_TYPE, &
         NU, NV, NW, NUOLD, NVOLD, NWOLD, &
         V_DISOPT, V_DG_VEL_INT_OPT, V_THETA, &
         SUF_VOL_BC, SUF_D_BC, SUF_U_BC, SUF_V_BC, SUF_W_BC, SUF_SIG_DIAGTEN_BC, &
         SUF_MOMU_BC, SUF_MOMV_BC, SUF_MOMW_BC,SUF_P_BC, &
         SUF_U_BC_ROB1, SUF_U_BC_ROB2, SUF_V_BC_ROB1, SUF_V_BC_ROB2,  &
         SUF_W_BC_ROB1, SUF_W_BC_ROB2, &       
         WIC_VOL_BC, WIC_D_BC, WIC_U_BC, WIC_MOMU_BC, WIC_P_BC,  &
         V_SOURCE, V_ABSORB, VOLFRA_PORE, &
         NCOLM, FINDM, COLM, MIDM, &
         XU_NLOC, XU_NDGLN, &
         U_RHS, MCY_RHS, C, CT, CT_RHS, DIAG_SCALE_PRES, GLOBAL_SOLVE, &
         NLENMCY, NCOLMCY,MCY,FINMCY, &
         CMC, CMC_PRECON, IGOT_CMC_PRECON, PIVIT_MAT, JUST_BL_DIAG_MAT, &
         UDEN, UDENOLD, UDIFFUSION, &
         OPT_VEL_UPWIND_COEFS, NOPT_VEL_UPWIND_COEFS, &
         IGOT_THETA_FLUX, SCVNGI_THETA, USE_THETA_FLUX, &
         THETA_FLUX, ONE_M_THETA_FLUX, &
         IN_ELE_UPWIND, DG_ELE_UPWIND, &
         IPLIKE_GRAD_SOU, PLIKE_GRAD_SOU_COEF, PLIKE_GRAD_SOU_GRAD,scale_momentum_by_volume_fraction )
      implicit none

      ! Assembly the force balance, cty and if .not.GLOBAL_SOLVE pressure eqn. 

      type( state_type ), dimension( : ), intent( inout ) :: state
      INTEGER, intent( in ) :: NDIM, NPHASE, U_NLOC, X_NLOC, P_NLOC, CV_NLOC, MAT_NLOC, &
           TOTELE, U_ELE_TYPE, P_ELE_TYPE, &
           U_NONODS, CV_NONODS, X_NONODS, MAT_NONODS, &
           STOTEL, U_SNLOC, P_SNLOC, &
           CV_SNLOC, &
           NCOLC, NCOLDGM_PHA, NCOLELE, NCOLCMC, NCOLACV, NLENMCY, NCOLMCY, NCOLCT, &
           CV_ELE_TYPE, V_DISOPT, V_DG_VEL_INT_OPT, NCOLM, XU_NLOC, &
           NOPT_VEL_UPWIND_COEFS, IGOT_THETA_FLUX, SCVNGI_THETA,IN_ELE_UPWIND, DG_ELE_UPWIND, & 
           IPLIKE_GRAD_SOU, IGOT_CMC_PRECON
      LOGICAL, intent( in ) :: GLOBAL_SOLVE, USE_THETA_FLUX,scale_momentum_by_volume_fraction
      INTEGER, DIMENSION( : ), intent( in ) :: U_NDGLN
      INTEGER, DIMENSION(:  ), intent( in ) :: P_NDGLN
      INTEGER, DIMENSION( : ), intent( in ) :: CV_NDGLN
      INTEGER, DIMENSION( :  ), intent( in ) ::  X_NDGLN
      INTEGER, DIMENSION( :  ), intent( in ) ::  MAT_NDGLN
      INTEGER, DIMENSION( :  ), intent( in ) :: U_SNDGLN
      INTEGER, DIMENSION( : ), intent( in ) :: P_SNDGLN

      INTEGER, DIMENSION( :  ), intent( in ) :: CV_SNDGLN
      INTEGER, DIMENSION( :  ), intent( in ) :: XU_NDGLN
      INTEGER, DIMENSION( :  ), intent( in ) ::  WIC_VOL_BC, WIC_D_BC, WIC_U_BC, WIC_MOMU_BC, WIC_P_BC
      REAL, DIMENSION( :  ), intent( in ) :: X, Y, Z
      REAL, DIMENSION( : , : , :  ), intent( in ) :: U_ABS_STAB
      REAL, DIMENSION( : ,: , :  ), intent( in ) :: U_ABSORB
      REAL, DIMENSION( :  ), intent( in ) :: U_SOURCE
      REAL, DIMENSION( :  ), intent( in ) :: U_SOURCE_CV
      REAL, DIMENSION( : ), intent( in ) :: U, V, W
      REAL, DIMENSION( :  ), intent( in ) :: UOLD, VOLD, WOLD
      REAL, DIMENSION( :  ), intent( inout ) ::  CV_P, P
      REAL, DIMENSION( :  ), intent( in ) :: DEN, DENOLD, SATURA, SATURAOLD
      REAL, DIMENSION(:  ), intent( in ) :: DERIV
      REAL, DIMENSION(: , : ,: ), intent( inout ) :: THETA_FLUX, ONE_M_THETA_FLUX
      REAL, DIMENSION( :  ), intent( inout ) :: CT_RHS,DIAG_SCALE_PRES
      REAL, DIMENSION( :  ), intent( inout ) :: U_RHS
      REAL, DIMENSION( :  ), intent( inout ) :: MCY_RHS
      REAL, intent( in ) :: DT
      INTEGER, DIMENSION( :  ), intent( in ) :: FINDC
      INTEGER, DIMENSION( :  ), intent( in ) :: COLC
      REAL, DIMENSION( :  ), intent( inout ) :: C
      REAL, DIMENSION( :  ), intent( inout ) :: DGM_PHA
      INTEGER, DIMENSION( :  ), intent( in ) :: FINDGM_PHA
      INTEGER, DIMENSION( :  ), intent( in ) :: COLDGM_PHA

      INTEGER, DIMENSION( :  ), intent( in ) :: FINELE
      INTEGER, DIMENSION( :  ), intent( in ) :: COLELE
      INTEGER, DIMENSION( :  ), intent( in ) :: FINDCMC
      INTEGER, DIMENSION( :  ), intent( in ) :: COLCMC

      REAL, DIMENSION( :  ), intent( inout ) :: CMC, MASS_MN_PRES
      REAL, DIMENSION( :  ), intent( inout ) :: CMC_PRECON
      INTEGER, DIMENSION( :  ), intent( in ) :: FINACV
      INTEGER, DIMENSION( :  ), intent( in ) :: COLACV
      INTEGER, DIMENSION( :  ), intent( in ) :: MIDACV
      integer, dimension(:), intent(in) :: small_finacv,small_colacv,small_midacv
      INTEGER, DIMENSION( :  ), intent( in ) :: FINMCY

      REAL, DIMENSION( :  ), intent( inout ) :: MCY
      INTEGER, DIMENSION( :  ), intent( in ) :: FINDCT
      INTEGER, DIMENSION( NCOLCT ), intent( in ) :: COLCT
      REAL, DIMENSION( :  ), intent( inout ) :: CT
      REAL, DIMENSION( :  ), intent( in ) :: NU, NV, NW, NUOLD, NVOLD, NWOLD
      REAL, intent( in ) :: V_THETA
      REAL, DIMENSION( :  ), intent( in ) :: SUF_VOL_BC, SUF_D_BC
      REAL, DIMENSION( : ), intent( in ) :: SUF_U_BC, SUF_V_BC, SUF_W_BC
      REAL, DIMENSION( :  ), intent( in ) :: SUF_MOMU_BC, SUF_MOMV_BC, SUF_MOMW_BC
      REAL, DIMENSION( : , :  ), intent( in ) :: SUF_SIG_DIAGTEN_BC
      REAL, DIMENSION( :  ), intent( in ) :: SUF_P_BC
      REAL, DIMENSION( :  ), intent( in ) :: SUF_U_BC_ROB1, SUF_U_BC_ROB2, &
           SUF_V_BC_ROB1, SUF_V_BC_ROB2, SUF_W_BC_ROB1, SUF_W_BC_ROB2
      REAL, DIMENSION( :  ), intent( in ) :: V_SOURCE
      REAL, DIMENSION( : , : , :  ), intent( in ) :: V_ABSORB
      REAL, DIMENSION( :  ), intent( in ) :: VOLFRA_PORE
      ! this is the pivit matrix to use in the projection method. 
      REAL, DIMENSION( : ,:,:  ), intent( out ) :: PIVIT_MAT
      INTEGER, DIMENSION( :  ), intent( in ) :: FINDM
      INTEGER, DIMENSION( :  ), intent( in ) :: COLM
      INTEGER, DIMENSION( :  ), intent( in ) :: MIDM
      REAL, DIMENSION( :  ), intent( in ) :: UDEN, UDENOLD
      REAL, DIMENSION( : , : , : , :  ), intent( in ) :: UDIFFUSION
      LOGICAL, intent( inout ) :: JUST_BL_DIAG_MAT
      REAL, DIMENSION( :  ), intent( in ) :: OPT_VEL_UPWIND_COEFS
      REAL, DIMENSION( : ), intent( in ) :: PLIKE_GRAD_SOU_COEF, PLIKE_GRAD_SOU_GRAD

      ! Local Variables
      REAL, DIMENSION( : ), allocatable :: ACV

      ewrite(3,*) 'In CV_ASSEMB_FORCE_CTY_PRES'

      ALLOCATE( ACV( NCOLACV )) 


      CALL CV_ASSEMB_FORCE_CTY( state, &
           NDIM, NPHASE, U_NLOC, X_NLOC, P_NLOC, CV_NLOC, MAT_NLOC, TOTELE, &
           U_ELE_TYPE, P_ELE_TYPE, &
           U_NONODS, CV_NONODS, X_NONODS, MAT_NONODS, &
           U_NDGLN, P_NDGLN, CV_NDGLN, X_NDGLN, MAT_NDGLN, &
           STOTEL, CV_SNDGLN, U_SNDGLN, P_SNDGLN, &
           U_SNLOC, P_SNLOC, CV_SNLOC, &
           X, Y, Z, U_ABS_STAB, U_ABSORB, U_SOURCE, U_SOURCE_CV, &
           U, V, W, UOLD, VOLD, WOLD,  &
           P, CV_P, DEN, DENOLD, SATURA, SATURAOLD, DERIV, &
           DT, &
           NCOLC, FINDC, COLC, & ! C sparcity - global cty eqn 
           DGM_PHA, NCOLDGM_PHA, FINDGM_PHA, COLDGM_PHA, &! Force balance sparcity
           NCOLELE, FINELE, COLELE, & ! Element connectivity.
           NCOLCMC, FINDCMC, COLCMC, MASS_MN_PRES, & ! pressure matrix for projection method
           NCOLACV, FINACV, COLACV, MIDACV, & ! For CV discretisation method
           SMALL_FINACV, SMALL_COLACV, SMALL_MIDACV, &
           NCOLCT, FINDCT, COLCT, &
           CV_ELE_TYPE, &
           NU, NV, NW, NUOLD, NVOLD, NWOLD, &
           V_DISOPT, V_DG_VEL_INT_OPT, V_THETA, &
           SUF_VOL_BC, SUF_D_BC, SUF_U_BC, SUF_V_BC, SUF_W_BC, SUF_SIG_DIAGTEN_BC, &
           SUF_MOMU_BC, SUF_MOMV_BC, SUF_MOMW_BC, SUF_P_BC, &
           SUF_U_BC_ROB1, SUF_U_BC_ROB2, SUF_V_BC_ROB1, SUF_V_BC_ROB2, &
           SUF_W_BC_ROB1, SUF_W_BC_ROB2, &
           WIC_VOL_BC, WIC_D_BC, WIC_U_BC, WIC_MOMU_BC, WIC_P_BC, &
           V_SOURCE, V_ABSORB, VOLFRA_PORE, &
           NCOLM, FINDM, COLM, MIDM, &
           XU_NLOC, XU_NDGLN, &
           U_RHS, MCY_RHS, C, CT, CT_RHS, DIAG_SCALE_PRES, GLOBAL_SOLVE, &
           NLENMCY, NCOLMCY,MCY,FINMCY, PIVIT_MAT, JUST_BL_DIAG_MAT, &
           UDEN, UDENOLD, UDIFFUSION, &
           OPT_VEL_UPWIND_COEFS, NOPT_VEL_UPWIND_COEFS, &
           IGOT_THETA_FLUX, SCVNGI_THETA, USE_THETA_FLUX, &
           THETA_FLUX, ONE_M_THETA_FLUX, &
           IN_ELE_UPWIND, DG_ELE_UPWIND, &
           IPLIKE_GRAD_SOU, PLIKE_GRAD_SOU_COEF, PLIKE_GRAD_SOU_GRAD,scale_momentum_by_volume_fraction )

      IF(.NOT.GLOBAL_SOLVE) THEN
         ! form pres eqn. 
         CALL FORM_PRES_EQN(   &
              CV_NONODS, U_NONODS, NDIM, NPHASE, &
              C,  NCOLC, FINDC, COLC, &
              PIVIT_MAT,  &
              TOTELE, U_NLOC, U_NDGLN, &
              CT, NCOLCT, FINDCT, COLCT, DIAG_SCALE_PRES, MASS_MN_PRES, &
              NCOLCMC, FINDCMC, COLCMC, CMC, CMC_PRECON, IGOT_CMC_PRECON )

      ENDIF

      DEALLOCATE( ACV )

      ewrite(3,*) 'Leaving CV_ASSEMB_FORCE_CTY_PRES'

    END SUBROUTINE CV_ASSEMB_FORCE_CTY_PRES




    SUBROUTINE FORM_PRES_EQN(   &
         CV_NONODS, U_NONODS, NDIM, NPHASE, &
         C, NCOLC, FINDC, COLC, &
         PIVIT_MAT,  &
         TOTELE, U_NLOC, U_NDGLN, &
         CT, NCOLCT, FINDCT, COLCT, DIAG_SCALE_PRES, MASS_MN_PRES, &
         NCOLCMC, FINDCMC, COLCMC, CMC, CMC_PRECON, IGOT_CMC_PRECON ) 
      implicit none

      ! Form pressure eqn only if .not. GLOBAL_SOLVE ready for using a projection method. 
      INTEGER, intent( in ) :: CV_NONODS, U_NONODS,  &
           NDIM, NPHASE, NCOLC, TOTELE, U_NLOC, NCOLCT, NCOLCMC, IGOT_CMC_PRECON
      INTEGER, DIMENSION( : ), intent( in ) :: U_NDGLN 
      REAL, DIMENSION( : ), intent( in ) :: C
      INTEGER, DIMENSION( : ), intent( in ) :: FINDC
      INTEGER, DIMENSION( : ), intent( in ) :: COLC
      REAL, DIMENSION( : , : , : ), intent( inout ) :: PIVIT_MAT
      REAL, DIMENSION( : ), intent( inout ) :: CT
      INTEGER, DIMENSION( : ), intent( in ) :: FINDCT
      INTEGER, DIMENSION( : ), intent( in ) :: COLCT
      REAL, DIMENSION( : ), intent( in ) :: DIAG_SCALE_PRES
      INTEGER, DIMENSION( : ), intent( in ) :: FINDCMC
      INTEGER, DIMENSION( : ), intent( in ) :: COLCMC
      REAL, DIMENSION( : ), intent( inout ) :: CMC, MASS_MN_PRES
      REAL, DIMENSION( : ), intent( inout ) :: CMC_PRECON

      ! Local variables
!      REAL, DIMENSION( :, :, : ), allocatable :: INV_PIVIT_MAT

!      ALLOCATE( INV_PIVIT_MAT( U_NLOC * NPHASE * NDIM, U_NLOC * NPHASE * NDIM, TOTELE ))
!      CALL PHA_BLOCK_INV( INV_PIVIT_MAT, PIVIT_MAT, TOTELE, U_NLOC * NPHASE * NDIM )
      CALL PHA_BLOCK_INV( PIVIT_MAT, TOTELE, U_NLOC * NPHASE * NDIM )

      CALL COLOR_GET_CMC_PHA( CV_NONODS, U_NONODS, NDIM, NPHASE, &
           NCOLC, FINDC, COLC, &
           PIVIT_MAT,  &
           TOTELE, U_NLOC, U_NDGLN, &
           NCOLCT, FINDCT, COLCT, DIAG_SCALE_PRES, &
           CMC, CMC_PRECON, IGOT_CMC_PRECON, NCOLCMC, FINDCMC, COLCMC, MASS_MN_PRES, &
           C, CT )

!      DEALLOCATE( INV_PIVIT_MAT )

      ewrite(3,*) 'Leaving FORM_PRES_EQN'

    END SUBROUTINE FORM_PRES_EQN




    SUBROUTINE CV_ASSEMB_FORCE_CTY( state, &
         NDIM, NPHASE, U_NLOC, X_NLOC, P_NLOC, CV_NLOC, MAT_NLOC, TOTELE, &
         U_ELE_TYPE, P_ELE_TYPE, &
         U_NONODS, CV_NONODS, X_NONODS, MAT_NONODS, &
         U_NDGLN, P_NDGLN, CV_NDGLN, X_NDGLN, MAT_NDGLN, &
         STOTEL, CV_SNDGLN, U_SNDGLN, P_SNDGLN, &
         U_SNLOC, P_SNLOC, CV_SNLOC, &
         X, Y, Z, U_ABS_STAB, U_ABSORB, U_SOURCE, U_SOURCE_CV, &
         U, V, W, UOLD, VOLD, WOLD,  &
         P, CV_P, DEN, DENOLD, SATURA, SATURAOLD, DERIV, &
         DT, &
         NCOLC, FINDC, COLC, & ! C sparcity - global cty eqn 
         DGM_PHA, NCOLDGM_PHA, FINDGM_PHA, COLDGM_PHA, &! Force balance sparcity
         NCOLELE, FINELE, COLELE, & ! Element connectivity.
         NCOLCMC, FINDCMC, COLCMC, MASS_MN_PRES, & ! pressure matrix for projection method
         NCOLACV, FINACV, COLACV, MIDACV, & ! For CV discretisation method
         SMALL_FINACV, SMALL_COLACV, SMALL_MIDACV, &
         NCOLCT, FINDCT, COLCT, &
         CV_ELE_TYPE, &
         NU, NV, NW, NUOLD, NVOLD, NWOLD, &
         V_DISOPT, V_DG_VEL_INT_OPT, V_THETA, &
         SUF_VOL_BC, SUF_D_BC, SUF_U_BC, SUF_V_BC, SUF_W_BC, SUF_SIG_DIAGTEN_BC, &
         SUF_MOMU_BC, SUF_MOMV_BC, SUF_MOMW_BC, SUF_P_BC, &
         SUF_U_BC_ROB1, SUF_U_BC_ROB2, SUF_V_BC_ROB1, SUF_V_BC_ROB2,  & 
         SUF_W_BC_ROB1, SUF_W_BC_ROB2, &
         WIC_VOL_BC, WIC_D_BC, WIC_U_BC, WIC_MOMU_BC, WIC_P_BC,  &
         V_SOURCE, V_ABSORB, VOLFRA_PORE, &
         NCOLM, FINDM, COLM, MIDM, &
         XU_NLOC, XU_NDGLN, &
         U_RHS, MCY_RHS, C, CT, CT_RHS, DIAG_SCALE_PRES, GLOBAL_SOLVE, &
         NLENMCY, NCOLMCY,MCY,FINMCY, PIVIT_MAT, JUST_BL_DIAG_MAT, &
         UDEN, UDENOLD, UDIFFUSION, &
         OPT_VEL_UPWIND_COEFS, NOPT_VEL_UPWIND_COEFS, &
         IGOT_THETA_FLUX, SCVNGI_THETA, USE_THETA_FLUX, &
         THETA_FLUX, ONE_M_THETA_FLUX, &
         IN_ELE_UPWIND, DG_ELE_UPWIND, &
         IPLIKE_GRAD_SOU, PLIKE_GRAD_SOU_COEF, PLIKE_GRAD_SOU_GRAD ,scale_momentum_by_volume_fraction)
      use printout
      implicit none

      ! Form the global CTY and momentum eqns and combine to form one large matrix eqn. 

      type( state_type ), dimension( : ), intent( inout ) :: state
      INTEGER, intent( in ) :: NDIM, NPHASE, U_NLOC, X_NLOC, P_NLOC, CV_NLOC, MAT_NLOC, &
           TOTELE, U_ELE_TYPE, P_ELE_TYPE, &
           U_NONODS, CV_NONODS, X_NONODS, MAT_NONODS, &
           STOTEL, U_SNLOC, P_SNLOC, &
           CV_SNLOC, &
           NCOLC, NCOLDGM_PHA, NCOLELE, NCOLCMC, NCOLACV, NCOLCT, &
           CV_ELE_TYPE, V_DISOPT, V_DG_VEL_INT_OPT, NCOLM, XU_NLOC, &
           NLENMCY, NCOLMCY, NOPT_VEL_UPWIND_COEFS, IGOT_THETA_FLUX, SCVNGI_THETA, &
           IN_ELE_UPWIND, DG_ELE_UPWIND, IPLIKE_GRAD_SOU
      LOGICAL, intent( in ) :: USE_THETA_FLUX,scale_momentum_by_volume_fraction
      INTEGER, DIMENSION( : ), intent( in ) :: U_NDGLN
      INTEGER, DIMENSION( :  ), intent( in ) :: P_NDGLN
      INTEGER, DIMENSION(  :  ), intent( in ) :: CV_NDGLN
      INTEGER, DIMENSION(  :  ), intent( in ) ::  X_NDGLN
      INTEGER, DIMENSION(  :  ), intent( in ) ::  MAT_NDGLN
      INTEGER, DIMENSION(  :  ), intent( in ) :: CV_SNDGLN
      INTEGER, DIMENSION(  :  ), intent( in ) :: U_SNDGLN
      INTEGER, DIMENSION(  :  ), intent( in ) :: P_SNDGLN
      INTEGER, DIMENSION(  :  ), intent( in ) :: XU_NDGLN
      REAL, DIMENSION(  :  ), intent( in ) :: X, Y, Z
      REAL, DIMENSION(  : ,  : ,  :  ), intent( in ) :: U_ABS_STAB
      REAL, DIMENSION(  : ,  : ,  :  ), intent( in ) :: U_ABSORB
      REAL, DIMENSION(  :  ), intent( in ) :: U_SOURCE
      REAL, DIMENSION(  :  ), intent( in ) :: U_SOURCE_CV
      REAL, DIMENSION(  :  ), intent( in ) :: U, V, W, UOLD, VOLD, WOLD
      REAL, DIMENSION(  :  ), intent( in ) :: CV_P, P
      REAL, DIMENSION(  :  ), intent( in ) :: DEN, DENOLD, SATURA, SATURAOLD
      REAL, DIMENSION(  :  ), intent( in ) :: DERIV
      REAL, DIMENSION(  : ,  : ,:  ), intent( inout ) :: THETA_FLUX, ONE_M_THETA_FLUX
      REAL, intent( in ) :: DT
      INTEGER, DIMENSION(  :  ), intent( in ) :: FINDC
      INTEGER, DIMENSION(  :  ), intent( in ) :: COLC
      REAL, DIMENSION(  :  ), intent( inout ) :: DGM_PHA
      INTEGER, DIMENSION(  :  ), intent( in ) :: FINDGM_PHA
      INTEGER, DIMENSION(  :  ), intent( in ) :: COLDGM_PHA
      INTEGER, DIMENSION(  :  ), intent( in ) :: FINELE
      INTEGER, DIMENSION(  :  ), intent( in ) :: COLELE
      INTEGER, DIMENSION(  :  ), intent( in ) :: FINDCMC
      INTEGER, DIMENSION(  :  ), intent( in ) :: COLCMC
      INTEGER, DIMENSION(  :  ), intent( in ) :: FINACV
      INTEGER, DIMENSION(  :  ), intent( in ) :: COLACV
      INTEGER, DIMENSION(  :  ), intent( in ) :: MIDACV
      integer, dimension(:), intent(in) :: SMALL_FINACV, SMALL_COLACV, small_midacv
      INTEGER, DIMENSION(  :  ), intent( in ) :: FINDCT
      INTEGER, DIMENSION(  :  ), intent( in ) :: COLCT
      REAL, DIMENSION(  :  ), intent( in ) :: NU, NV, NW, NUOLD, NVOLD, NWOLD
      REAL, intent( in ) :: V_THETA
      REAL, DIMENSION(  :  ), intent( in ) :: SUF_VOL_BC, SUF_D_BC
      REAL, DIMENSION(  :  ), intent( in ) :: SUF_U_BC, SUF_V_BC, SUF_W_BC
      REAL, DIMENSION(  :  ), intent( in ) :: SUF_MOMU_BC, SUF_MOMV_BC, SUF_MOMW_BC
      REAL, DIMENSION(  : , : ), intent( in ) :: SUF_SIG_DIAGTEN_BC
      REAL, DIMENSION(  :  ), intent( in ) :: SUF_P_BC
      REAL, DIMENSION(  :  ), intent( in ) :: SUF_U_BC_ROB1, SUF_U_BC_ROB2, &
           SUF_V_BC_ROB1, SUF_V_BC_ROB2, SUF_W_BC_ROB1, SUF_W_BC_ROB2
      INTEGER, DIMENSION(  :  ), intent( in ) :: WIC_VOL_BC, WIC_D_BC, WIC_U_BC, WIC_MOMU_BC, WIC_P_BC
      REAL, DIMENSION(  :  ), intent( in ) :: V_SOURCE
      REAL, DIMENSION( :, :, : ), intent( in ) :: V_ABSORB
      REAL, DIMENSION( : ), intent( in ) :: VOLFRA_PORE
      INTEGER, DIMENSION( : ), intent( in ) :: FINDM
      INTEGER, DIMENSION( : ), intent( in ) :: COLM
      INTEGER, DIMENSION( : ), intent( in ) :: MIDM
      REAL, DIMENSION( : ), intent( inout ) :: U_RHS
      REAL, DIMENSION( : ), intent( inout ) :: MCY_RHS
      REAL, DIMENSION( : ), intent( inout ) :: C
      REAL, DIMENSION( : ), intent( inout ) :: CT
      REAL, DIMENSION( : ), intent( inout ) :: MASS_MN_PRES
      REAL, DIMENSION( : ), intent( inout ) :: CT_RHS
      REAL, DIMENSION( : ), intent( inout ) :: DIAG_SCALE_PRES
      LOGICAL, intent( in ) :: GLOBAL_SOLVE
      INTEGER, DIMENSION( : ), intent( in ) :: FINMCY
      REAL, DIMENSION( : ), intent( inout ) :: MCY
      REAL, DIMENSION( :, :,: ), intent( out ) :: PIVIT_MAT
      REAL, DIMENSION( : ), intent( in ) :: UDEN, UDENOLD
      REAL, DIMENSION( :, :, :, : ), intent( in ) :: UDIFFUSION
      LOGICAL, intent( inout ) :: JUST_BL_DIAG_MAT
      REAL, DIMENSION( : ), intent( in ) :: OPT_VEL_UPWIND_COEFS
      REAL, DIMENSION( :), intent( in ) :: PLIKE_GRAD_SOU_COEF, PLIKE_GRAD_SOU_GRAD

      ! Local variables
      REAL, PARAMETER :: V_BETA = 1.0
      REAL :: SECOND_THETA
      LOGICAL, PARAMETER :: GETCV_DISC = .FALSE., GETCT= .TRUE., THERMAL= .FALSE.
      REAL, DIMENSION( : ), allocatable :: ACV, Block_acv, CV_RHS, SUF_VOL_BC_ROB1, SUF_VOL_BC_ROB2, &
           SAT_FEMT, DEN_FEMT, dummy_transp
      REAL, DIMENSION( :,:,:), allocatable :: DENSE_BLOCK_MATRIX
      REAL, DIMENSION( :,:,:,: ), allocatable :: TDIFFUSION
      REAL, DIMENSION( : ), allocatable :: SUF_T2_BC_ROB1, SUF_T2_BC_ROB2, SUF_T2_BC
      INTEGER, DIMENSION( : ), allocatable :: WIC_T2_BC
      REAL, DIMENSION( : ), allocatable :: THETA_GDIFF, T2, T2OLD, MEAN_PORE_CV, DEN_OR_ONE, DENOLD_OR_ONE
      LOGICAL :: GET_THETA_FLUX
      INTEGER :: IGOT_T2

      INTEGER :: U_NLOC2, ILEV, NLEV, ELE, U_ILOC, U_INOD, IPHASE, IDIM
      REAL, DIMENSION( :, :, : ), allocatable :: U_ALL, UOLD_ALL

      ewrite(3,*)'In CV_ASSEMB_FORCE_CTY'

      GET_THETA_FLUX = .FALSE.
      IGOT_T2 = 0

      ALLOCATE( DEN_OR_ONE( CV_NONODS * NPHASE )) ; DEN_OR_ONE = 0.
      ALLOCATE( DENOLD_OR_ONE( CV_NONODS * NPHASE )) ; DENOLD_OR_ONE = 0.
      ALLOCATE( T2( CV_NONODS * NPHASE * IGOT_T2 )) ; T2 = 0.
      ALLOCATE( T2OLD( CV_NONODS * NPHASE * IGOT_T2 )) ; T2OLD =0.
      ALLOCATE( SUF_T2_BC_ROB1( STOTEL * CV_SNLOC * NPHASE * IGOT_T2  ))
      ALLOCATE( SUF_T2_BC_ROB2( STOTEL * CV_SNLOC * NPHASE * IGOT_T2  ))
      ALLOCATE( SUF_T2_BC( STOTEL * CV_SNLOC * NPHASE * IGOT_T2  )) ; SUF_T2_BC = 0.
      ALLOCATE( WIC_T2_BC( STOTEL * CV_SNLOC * NPHASE * IGOT_T2  )) ; WIC_T2_BC = 0
      ALLOCATE( THETA_GDIFF( CV_NONODS * NPHASE * IGOT_T2 )) ; THETA_GDIFF = 0.
      ALLOCATE( ACV( NCOLACV )) ; ACV = 0.
      ALLOCATE( BLOCK_ACV( NPHASE*size(SMALL_COLACV )))  ; BLOCK_ACV = 0.
      ALLOCATE( DENSE_BLOCK_MATRIX( NPHASE,nphase,cv_nonods))  ; DENSE_BLOCK_MATRIX = 0.
      ALLOCATE( CV_RHS( CV_NONODS * NPHASE )) ; CV_RHS = 0.
      ALLOCATE( TDIFFUSION( MAT_NONODS, NDIM, NDIM, NPHASE )) ; TDIFFUSION = 0.
      ALLOCATE( SUF_VOL_BC_ROB1( STOTEL * CV_SNLOC * NPHASE )) ; SUF_VOL_BC_ROB1 = 0.
      ALLOCATE( SUF_VOL_BC_ROB2( STOTEL * CV_SNLOC * NPHASE )) ; SUF_VOL_BC_ROB2 = 0.
      ALLOCATE( MEAN_PORE_CV( CV_NONODS )) ; MEAN_PORE_CV = 0.
      ALLOCATE( SAT_FEMT( NPHASE * CV_NONODS ) ) ; SAT_FEMT = 0.
      ALLOCATE( DEN_FEMT( NPHASE * CV_NONODS ) ) ; DEN_FEMT = 0.
      allocate( dummy_transp( totele ) ) ; dummy_transp = 0.

      ALLOCATE( U_ALL( NDIM, NPHASE, U_NONODS ), UOLD_ALL( NDIM, NPHASE, U_NONODS ) )
      U_ALL = 0. ; UOLD_ALL = 0.

      TDIFFUSION = 0.0

      IF( GLOBAL_SOLVE ) MCY = 0.0

      IF ( IS_OVERLAPPING ) THEN
         NLEV = CV_NLOC
         U_NLOC2 = MAX( 1, U_NLOC / CV_NLOC )
      ELSE
         NLEV = 1
         U_NLOC2 = U_NLOC
      END IF
      DO ELE = 1, TOTELE
         DO ILEV = 1, NLEV
            DO U_ILOC = 1 + (ILEV-1)*U_NLOC2, ILEV*U_NLOC2
               U_INOD = U_NDGLN( ( ELE - 1 ) * U_NLOC + U_ILOC )
               DO IPHASE = 1, NPHASE
                  DO IDIM = 1, NDIM
                     IF ( IDIM==1 ) THEN
                        U_ALL( IDIM, IPHASE, U_INOD ) = U( U_INOD + (IPHASE-1)*U_NONODS )
                        UOLD_ALL( IDIM, IPHASE, U_INOD ) = UOLD( U_INOD + (IPHASE-1)*U_NONODS )
                     ELSE IF ( IDIM==2 ) THEN
                        U_ALL( IDIM, IPHASE, U_INOD ) = V( U_INOD + (IPHASE-1)*U_NONODS )
                        UOLD_ALL( IDIM, IPHASE, U_INOD ) = VOLD( U_INOD + (IPHASE-1)*U_NONODS )
                     ELSE
                        U_ALL( IDIM, IPHASE, U_INOD ) = W( U_INOD + (IPHASE-1)*U_NONODS )
                        UOLD_ALL( IDIM, IPHASE, U_INOD ) = WOLD( U_INOD + (IPHASE-1)*U_NONODS )
                     END IF
                  END DO
               END DO
            END DO
         END DO
      END DO

      ! Obtain the momentum and C matricies
      CALL ASSEMB_FORCE_CTY( state, & 
           NDIM, NPHASE, U_NLOC, X_NLOC, P_NLOC, CV_NLOC, MAT_NLOC, TOTELE, &
           U_ELE_TYPE, P_ELE_TYPE, &
           U_NONODS, CV_NONODS, X_NONODS, MAT_NONODS, &
           U_NDGLN, P_NDGLN, CV_NDGLN, X_NDGLN, MAT_NDGLN, &
           STOTEL, U_SNDGLN, P_SNDGLN, CV_SNDGLN, U_SNLOC, P_SNLOC, CV_SNLOC, &
           X, Y, Z, U_ABS_STAB, U_ABSORB, U_SOURCE, U_SOURCE_CV, &
           U, V, W, UOLD, VOLD, WOLD, &
           U, V, W, UOLD, VOLD, WOLD, &
!           U_ALL, UOLD_ALL, &
           UDEN, UDENOLD, &
           DT, &
           SUF_U_BC, SUF_V_BC, SUF_W_BC, SUF_SIG_DIAGTEN_BC, &
           SUF_MOMU_BC, SUF_MOMV_BC, SUF_MOMW_BC, &
           SUF_U_BC, SUF_V_BC, SUF_W_BC, SUF_P_BC, &
           SUF_U_BC_ROB1, SUF_U_BC_ROB2, SUF_V_BC_ROB1, SUF_V_BC_ROB2,  &
           SUF_W_BC_ROB1, SUF_W_BC_ROB2, &
           WIC_U_BC, WIC_MOMU_BC, WIC_U_BC, WIC_P_BC,  &
           U_RHS, &
           C, NCOLC, FINDC, COLC, & ! C sparsity - global cty eqn 
           DGM_PHA, NCOLDGM_PHA, FINDGM_PHA, COLDGM_PHA, &! Force balance sparsity
           NCOLELE, FINELE, COLELE, & ! Element connectivity.
           XU_NLOC, XU_NDGLN, &
           PIVIT_MAT, JUST_BL_DIAG_MAT, &
           UDIFFUSION, &
           IPLIKE_GRAD_SOU, PLIKE_GRAD_SOU_COEF, PLIKE_GRAD_SOU_GRAD, &
           P, scale_momentum_by_volume_fraction, NDIM )
      ! scale the momentum equations by the volume fraction / saturation for the matrix and rhs     

      IF(GLOBAL_SOLVE) THEN
         ! put momentum and C matrices into global matrix MCY...
         MCY_RHS(1:U_NONODS*NDIM*NPHASE)=U_RHS(1:U_NONODS*NDIM*NPHASE)
         CALL PUT_MOM_C_IN_GLOB_MAT( NPHASE,NDIM, &
              NCOLDGM_PHA, DGM_PHA, FINDGM_PHA, &
              NLENMCY, NCOLMCY, MCY, FINMCY, &
              U_NONODS, NCOLC, C, FINDC )
      ENDIF

      IF ( USE_THETA_FLUX ) THEN ! We have already put density in theta...
         DEN_OR_ONE = 1.0
         DENOLD_OR_ONE = 1.0
      ELSE
         DEN_OR_ONE = DEN
         DENOLD_OR_ONE = DENOLD
      END IF

      ! unused at this stage
      second_theta = 0.0

      ! Form CT & MASS_MN_PRES matrix...
      CALL CV_ASSEMB_CT( state, &
           SMALL_FINACV, SMALL_COLACV, SMALL_MIDACV, &
           NCOLCT, CT, DIAG_SCALE_PRES, CT_RHS, FINDCT, COLCT, &
           CV_NONODS, U_NONODS, X_NONODS, TOTELE, &
           CV_ELE_TYPE,  &
           NPHASE, &
           CV_NLOC, U_NLOC, X_NLOC, &
           CV_NDGLN, X_NDGLN, U_NDGLN, &
           CV_SNLOC, U_SNLOC, STOTEL, CV_SNDGLN, U_SNDGLN, &
           X, Y, Z, NU, NV, NW, &
           NU, NV, NW, NUOLD, NVOLD, NWOLD, &
           SATURA, SATURAOLD, DEN_OR_ONE, DENOLD_OR_ONE, &
           MAT_NLOC, MAT_NDGLN, MAT_NONODS, TDIFFUSION, &
           V_DISOPT, V_DG_VEL_INT_OPT, DT, V_THETA, SECOND_THETA, V_BETA, &
           SUF_VOL_BC, SUF_D_BC, SUF_U_BC, SUF_V_BC, SUF_W_BC, SUF_SIG_DIAGTEN_BC, &
           SUF_VOL_BC_ROB1, SUF_VOL_BC_ROB2,  &
           WIC_VOL_BC, WIC_D_BC, WIC_U_BC, &
           DERIV, CV_P,  &
           V_SOURCE, V_ABSORB, VOLFRA_PORE, &
           NDIM,&
           NCOLM, FINDM, COLM, MIDM, &
           XU_NLOC, XU_NDGLN, FINELE, COLELE, NCOLELE, &
           OPT_VEL_UPWIND_COEFS, NOPT_VEL_UPWIND_COEFS, & 
           SAT_FEMT, DEN_FEMT, &
           IGOT_T2, T2, T2OLD, IGOT_THETA_FLUX, SCVNGI_THETA, GET_THETA_FLUX, USE_THETA_FLUX, &
           THETA_FLUX, ONE_M_THETA_FLUX, THETA_GDIFF, &
           SUF_T2_BC, SUF_T2_BC_ROB1, SUF_T2_BC_ROB2, WIC_T2_BC, IN_ELE_UPWIND, DG_ELE_UPWIND, &
           MEAN_PORE_CV, &
           FINDCMC, COLCMC, NCOLCMC, MASS_MN_PRES, THERMAL, &
           dummy_transp )

      ewrite(3,*)'Back from cv_assemb'

      IF(GLOBAL_SOLVE) THEN
         ! Put CT into global matrix MCY...
         MCY_RHS( U_NONODS * NDIM * NPHASE + 1 : U_NONODS * NDIM * NPHASE + CV_NONODS ) = &
              CT_RHS( 1 : CV_NONODS )

         CALL PUT_CT_IN_GLOB_MAT( NPHASE, NDIM, U_NONODS, &
              NLENMCY, NCOLMCY, MCY, FINMCY, &
              CV_NONODS, NCOLCT, CT, DIAG_SCALE_PRES, FINDCT, &
              FINDCMC, NCOLCMC, MASS_MN_PRES ) 
      ENDIF

      DEALLOCATE( T2 )
      DEALLOCATE( T2OLD )
      DEALLOCATE( SUF_T2_BC_ROB1 )
      DEALLOCATE( SUF_T2_BC_ROB2 )
      DEALLOCATE( SUF_T2_BC )
      DEALLOCATE( WIC_T2_BC )
      DEALLOCATE( THETA_GDIFF )
      DEALLOCATE( ACV )
      DEALLOCATE( BLOCK_ACV )
      DEALLOCATE( DENSE_BLOCK_MATRIX )
      DEALLOCATE( CV_RHS )
      DEALLOCATE( TDIFFUSION )
      DEALLOCATE( SUF_VOL_BC_ROB1 )
      DEALLOCATE( SUF_VOL_BC_ROB2 )
      DEALLOCATE( MEAN_PORE_CV )
      DEALLOCATE( SAT_FEMT )
      DEALLOCATE( DEN_FEMT )
      DEALLOCATE( U_ALL, UOLD_ALL )

      ewrite(3,*) 'Leaving CV_ASSEMB_FORCE_CTY'

    END SUBROUTINE CV_ASSEMB_FORCE_CTY


    SUBROUTINE PUT_MOM_C_IN_GLOB_MAT( NPHASE, NDIM, &
         NCOLDGM_PHA, DGM_PHA, FINDGM_PHA, &
         NLENMCY, NCOLMCY, MCY, FINMCY, &
         U_NONODS, NCOLC, C, FINDC )
      implicit none
      ! put momentum and C matrices into global matrix MCY

      INTEGER, intent( in ) :: NPHASE, NDIM, U_NONODS, NCOLDGM_PHA, &
           NCOLC, NLENMCY, NCOLMCY
      INTEGER, DIMENSION( : ), intent( in ) ::  FINDGM_PHA
      REAL, DIMENSION( : ), intent( in ) ::  DGM_PHA
      INTEGER, DIMENSION( : ), intent( in ) :: FINMCY
      INTEGER, DIMENSION( : ), intent( in ) :: FINDC
      REAL, DIMENSION( : ), intent( inout ) :: MCY
      REAL, DIMENSION( : ), intent( in ) :: C
      ! Local variables...
      INTEGER :: U_NOD_PHA, IWID, I, U_NOD, IPHASE, IDIM, U_NOD_PHA_I, COUNT, COUNT2

      ewrite(3,*) 'In PUT_MOM_C_IN_GLOB_MAT'

      MCY = 0.0
      ! Put moment matrix DGM_PHA into global matrix MCY
      DO U_NOD_PHA = 1, U_NONODS  * NDIM * NPHASE
         IWID = FINDGM_PHA( U_NOD_PHA + 1 ) - FINDGM_PHA( U_NOD_PHA )

         DO I = 1, IWID
            MCY( FINMCY( U_NOD_PHA ) - 1 + I ) = DGM_PHA( FINDGM_PHA( U_NOD_PHA ) - 1 + I )
         END DO

      END DO

      ! Put C matrix into global matrix MCY

      Loop_IPHASE: DO IPHASE = 1, NPHASE

         Loop_IDIM: DO IDIM = 1, NDIM
            Loop_UNOD: DO U_NOD = 1, U_NONODS

               U_NOD_PHA_I = U_NOD + ( IDIM - 1 ) * U_NONODS + ( IPHASE - 1 ) * U_NONODS * NDIM 
               IWID = FINDC( U_NOD + 1 ) - FINDC( U_NOD )

               DO I = 1, IWID 
                  COUNT2 = FINMCY( U_NOD_PHA_I + 1 ) - I
                  COUNT = FINDC( U_NOD + 1 ) - I + ( IDIM - 1 ) * NCOLC + ( IPHASE - 1 ) * NCOLC * NDIM
                  MCY( COUNT2 ) = C( COUNT )
               END DO

            END DO Loop_UNOD
         END DO Loop_IDIM
      END DO Loop_IPHASE

      ewrite(3,*) 'Leaving PUT_MOM_C_IN_GLOB_MAT'

    END SUBROUTINE PUT_MOM_C_IN_GLOB_MAT




    SUBROUTINE PUT_CT_IN_GLOB_MAT( NPHASE, NDIM, U_NONODS, &
         NLENMCY, NCOLMCY, MCY, FINMCY, &
         CV_NONODS, NCOLCT, CT, DIAG_SCALE_PRES, FINDCT, &
         FINDCMC, NCOLCMC, MASS_MN_PRES )  
      implicit none
      ! Put CT into global matrix MCY

      INTEGER, intent( in ) ::  NPHASE, NDIM, U_NONODS, NLENMCY, NCOLMCY, CV_NONODS, NCOLCT, &
           NCOLCMC
      REAL, DIMENSION( : ), intent( inout ) :: MCY
      INTEGER, DIMENSION( : ), intent( in ) ::  FINMCY
      REAL, DIMENSION( : ), intent( in ) :: CT
      REAL, DIMENSION( : ), intent( in ) :: DIAG_SCALE_PRES
      INTEGER, DIMENSION( : ), intent( in ) :: FINDCT, FINDCMC
      REAL, DIMENSION( : ), intent( in ) :: MASS_MN_PRES
      ! Local variables...
      INTEGER CV_NOD, IWID, COUNT, IPHASE, COUNT_MCY1, &
           COUNT_MCY, COUNT_CMC, COUNT_TAKE, IDIM, I

      ewrite(3,*) 'In PUT_CT_IN_GLOB_MAT'

      Loop_CVNOD: DO CV_NOD = 1, CV_NONODS
         IWID = FINDCT( CV_NOD + 1 ) - FINDCT( CV_NOD )

         Loop_COUNT: DO COUNT = FINDCT( CV_NOD ), FINDCT( CV_NOD + 1 ) - 1

            Loop_PHASE: DO IPHASE = 1, NPHASE
               Loop_DIM: DO IDIM = 1, NDIM
                  COUNT_MCY1 = FINMCY( U_NONODS * NPHASE * NDIM + CV_NOD ) - 1 + (COUNT - FINDCT( CV_NOD ) +1) &
                       + ( IPHASE - 1 ) * IWID * NDIM &
                       + IWID*(IDIM-1)
                  MCY( COUNT_MCY1 ) = CT( COUNT + ( IPHASE - 1 ) * NDIM * NCOLCT + (IDIM-1)*NCOLCT ) 

               END DO Loop_DIM
            END DO Loop_PHASE

         END DO Loop_COUNT

      END DO Loop_CVNOD

      DO CV_NOD = 1, CV_NONODS
         IWID = FINDCMC( CV_NOD + 1 )- FINDCMC( CV_NOD ) 
         DO I = 1, IWID 
            COUNT_CMC = FINDCMC( CV_NOD + 1) - I
            COUNT_MCY = FINMCY( NDIM * NPHASE * U_NONODS + CV_NOD + 1 ) - I 
            MCY( COUNT_MCY ) = DIAG_SCALE_PRES( CV_NOD ) * MASS_MN_PRES( COUNT_CMC )
         END DO
      END DO

      ewrite(3,*) 'Leaving PUT_CT_IN_GLOB_MAT'

      RETURN

    END SUBROUTINE PUT_CT_IN_GLOB_MAT




    SUBROUTINE ASSEMB_FORCE_CTY( state, &
         NDIM, NPHASE, U_NLOC, X_NLOC, P_NLOC, CV_NLOC, MAT_NLOC, TOTELE, &
         U_ELE_TYPE, P_ELE_TYPE, &
         U_NONODS, CV_NONODS, X_NONODS, MAT_NONODS, &
         U_NDGLN, P_NDGLN, CV_NDGLN, X_NDGLN, MAT_NDGLN, &
         STOTEL, U_SNDGLN, P_SNDGLN, CV_SNDGLN, U_SNLOC, P_SNLOC, CV_SNLOC, &
         X, Y, Z, U_ABS_STAB, U_ABSORB, U_SOURCE, U_SOURCE_CV, &
         U, V, W, UOLD, VOLD, WOLD, &
         NU, NV, NW, NUOLD, NVOLD, NWOLD, &
         UDEN, UDENOLD, &
         DT, &
         SUF_U_BC, SUF_V_BC, SUF_W_BC, SUF_SIG_DIAGTEN_BC, &
         SUF_MOMU_BC, SUF_MOMV_BC, SUF_MOMW_BC,  &
         SUF_NU_BC, SUF_NV_BC, SUF_NW_BC, SUF_P_BC, &
         SUF_U_BC_ROB1, SUF_U_BC_ROB2, SUF_V_BC_ROB1, SUF_V_BC_ROB2,  &
         SUF_W_BC_ROB1, SUF_W_BC_ROB2, &
         WIC_U_BC, WIC_MOMU_BC, WIC_NU_BC, WIC_P_BC,  &
         U_RHS, &
         C, NCOLC, FINDC, COLC, & ! C sparsity - global cty eqn 
         DGM_PHA, NCOLDGM_PHA, FINDGM_PHA, COLDGM_PHA, &! Force balance sparsity
         NCOLELE, FINELE, COLELE, & ! Element connectivity.
         XU_NLOC, XU_NDGLN, &
         PIVIT_MAT, JUST_BL_DIAG_MAT,  &
         UDIFFUSION, &
         IPLIKE_GRAD_SOU, PLIKE_GRAD_SOU_COEF, PLIKE_GRAD_SOU_GRAD, &
         P, scale_momentum_by_volume_fraction, NDIM_VEL )

      implicit none

      type( state_type ), dimension( : ), intent( inout ) :: state
      INTEGER, intent( in ) :: NDIM, NPHASE, U_NLOC, X_NLOC, P_NLOC, CV_NLOC, MAT_NLOC, TOTELE, &
           U_ELE_TYPE, P_ELE_TYPE, U_NONODS, CV_NONODS, X_NONODS, &
           MAT_NONODS, STOTEL, U_SNLOC, P_SNLOC, CV_SNLOC, &
           NCOLC, NCOLDGM_PHA, NCOLELE, XU_NLOC, IPLIKE_GRAD_SOU, NDIM_VEL
      ! NDIM_VEL 
      INTEGER, DIMENSION( : ), intent( in ) :: U_NDGLN
      INTEGER, DIMENSION( : ), intent( in )  :: P_NDGLN
      INTEGER, DIMENSION(: ), intent( in )  :: CV_NDGLN
      INTEGER, DIMENSION( :), intent( in )  :: X_NDGLN
      INTEGER, DIMENSION( : ), intent( in ) :: XU_NDGLN
      INTEGER, DIMENSION( : ), intent( in ) :: MAT_NDGLN
      INTEGER, DIMENSION( : ), intent( in ) :: U_SNDGLN
      INTEGER, DIMENSION( : ), intent( in )  :: P_SNDGLN
      INTEGER, DIMENSION( : ), intent( in ) :: CV_SNDGLN
      INTEGER, DIMENSION( : ), intent( in ) ::  WIC_U_BC, WIC_MOMU_BC, WIC_NU_BC, WIC_P_BC
      ! viscocity b.c's on velocity...
      REAL, DIMENSION( : ), intent( in ) :: SUF_U_BC, SUF_V_BC, SUF_W_BC
      REAL, DIMENSION( : , : ), intent( in ) :: SUF_SIG_DIAGTEN_BC
      ! Momentum b.c's...
      REAL, DIMENSION( : ), intent( in ) :: SUF_MOMU_BC, SUF_MOMV_BC, SUF_MOMW_BC
      ! bcs on the advection velocity...
      REAL, DIMENSION( : ), intent( in ) :: SUF_NU_BC, SUF_NV_BC, SUF_NW_BC
      REAL, DIMENSION( : ), intent( in ) :: SUF_P_BC
      REAL, DIMENSION( :), intent( in ) :: SUF_U_BC_ROB1, SUF_U_BC_ROB2, &
           SUF_V_BC_ROB1, SUF_V_BC_ROB2, SUF_W_BC_ROB1, SUF_W_BC_ROB2
      REAL, DIMENSION( : ), intent( in ) :: X, Y, Z
      REAL, DIMENSION( : ,  : ,  : ), intent( in ) :: U_ABS_STAB
      REAL, DIMENSION( :, :, : ), intent( in ) :: U_ABSORB
      REAL, DIMENSION( : ), intent( in ) :: U_SOURCE
      REAL, DIMENSION( : ), intent( in ) :: U_SOURCE_CV
      REAL, DIMENSION( : ), intent( in ) :: U, V, W, UOLD, VOLD, WOLD
      REAL, DIMENSION( : ), intent( in ) :: NU, NV, NW, NUOLD, NVOLD, NWOLD
      REAL, DIMENSION( : ), intent( in ) :: UDEN, UDENOLD
      REAL, intent( in ) :: DT
      REAL, DIMENSION( : ), intent( inout ) :: U_RHS
      REAL, DIMENSION( : ), intent( inout ) :: C
      INTEGER, DIMENSION( : ), intent( in ) :: FINDC
      INTEGER, DIMENSION( : ), intent( in ) :: COLC
      REAL, DIMENSION( : ), intent( inout ) :: DGM_PHA
      INTEGER, DIMENSION( :), intent( in ) :: FINDGM_PHA
      INTEGER, DIMENSION( :), intent( in ) :: COLDGM_PHA
      INTEGER, DIMENSION(: ), intent( in ) :: FINELE
      INTEGER, DIMENSION( : ), intent( in ) :: COLELE
      REAL, DIMENSION( : , : , : ), intent( out ) :: PIVIT_MAT
      REAL, DIMENSION( :, :, :, : ), intent( in ) :: UDIFFUSION
      LOGICAL, intent( inout ) :: JUST_BL_DIAG_MAT
      REAL, DIMENSION( : ), intent( in ) :: PLIKE_GRAD_SOU_COEF, PLIKE_GRAD_SOU_GRAD
      REAL, DIMENSION( : ), intent( in ) :: P
      LOGICAL, INTENT(IN) :: scale_momentum_by_volume_fraction

      ! Local Variables
      ! This is for decifering WIC_U_BC & WIC_P_BC
      type( tensor_field ), pointer :: tensorfield
      character( len = option_path_len ) :: option_path
      INTEGER, PARAMETER :: WIC_U_BC_DIRICHLET = 1, WIC_U_BC_DIRICHLET_INOUT = 5
      INTEGER, PARAMETER :: WIC_U_BC_ROBIN = 2, WIC_U_BC_DIRI_ADV_AND_ROBIN = 3
      INTEGER, PARAMETER :: WIC_P_BC_DIRICHLET = 1
      LOGICAL, PARAMETER :: VOL_ELE_INT_PRES = .TRUE., STRESS_FORM=.FALSE., STAB_VISC_WITH_ABS=.FALSE.
      ! if STAB_VISC_WITH_ABS then stabilize (in the projection mehtod) the viscosity using absorption.
      !      REAL, PARAMETER :: WITH_NONLIN = 1.0, TOLER = 1.E-10, ZERO_OR_TWO_THIRDS=2.0/3.0
      REAL, PARAMETER :: WITH_NONLIN = 1.0, TOLER = 1.E-10, ZERO_OR_TWO_THIRDS=0.0
      !  perform Roe averaging
      LOGICAL, PARAMETER :: ROE_AVE = .false.
      ! NON_LIN_DGFLUX = .TRUE. non-linear DG flux for momentum - if we have an oscillation use upwinding else use central scheme. 
      ! UPWIND_DGFLUX=.TRUE. Upwind DG flux.. Else use central scheme. if NON_LIN_DGFLUX = .TRUE. then this option is ignored. 
      LOGICAL :: NON_LIN_DGFLUX, UPWIND_DGFLUX
      ! Storage for pointers to the other side of the element. 
      ! Switched off for now until this is hooked up. 
      LOGICAL, PARAMETER :: STORED_OTHER_SIDE = .FALSE.
      INTEGER, PARAMETER :: ISTORED_OTHER_SIDE = 0
! This is for rapid access to the C matrix...
      LOGICAL, PARAMETER :: STORED_AC_SPAR_PT=.FALSE.
      INTEGER, PARAMETER :: IDO_STORE_AC_SPAR_PT=0
! re-calculate C matrix...
      LOGICAL, PARAMETER :: got_c_matrix=.FALSE.


      INTEGER, DIMENSION( :, : ), allocatable :: CV_SLOCLIST, U_SLOCLIST, CV_NEILOC, FACE_ELE
      INTEGER, DIMENSION( : ), allocatable :: CV_SLOC2LOC, U_SLOC2LOC, FINDGPTS, COLGPTS, &
           U_ILOC_OTHER_SIDE, U_OTHER_LOC, MAT_OTHER_LOC
      REAL, DIMENSION( : ),    ALLOCATABLE :: CVWEIGHT, CVWEIGHT_SHORT, DETWEI,RA,  &
           SNORMXN, SNORMYN, SNORMZN, SCVFEWEIGH, SBCVFEWEIGH, SDETWE, NXUDN, VLN,VLN_OLD, &
           XSL,YSL,ZSL, SELE_OVERLAP_SCALE, MASS_ELE
      REAL, DIMENSION( :, : ),    ALLOCATABLE :: XL_ALL, XSL_ALL, SNORMXN_ALL, GRAD_SOU_GI_NMX
      REAL, DIMENSION( : ),    ALLOCATABLE :: NORMX_ALL
      REAL, DIMENSION( :, : ), ALLOCATABLE :: CVN, CVN_SHORT, CVFEN, CVFENLX, CVFENLY, CVFENLZ, & 
           CVFENX, CVFENY, CVFENZ, CVFEN_SHORT, CVFENLX_SHORT, CVFENLY_SHORT, CVFENLZ_SHORT, & 
           CVFENX_SHORT, CVFENY_SHORT, CVFENZ_SHORT, &
           UFEN, UFENLX, UFENLY, UFENLZ, UFENX, UFENY, UFENZ, SCVFEN, SCVFENSLX, SCVFENSLY, &
           SCVFENLX, SCVFENLY, SCVFENLZ, &
           SUFEN, SUFENSLX, SUFENSLY, SUFENLX, SUFENLY, SUFENLZ, &
           SBCVN, SBCVFEN, SBCVFENSLX, SBCVFENSLY, SBCVFENLX, SBCVFENLY, SBCVFENLZ, &
           SBUFEN, SBUFENSLX, SBUFENSLY, SBUFENLX, SBUFENLY, SBUFENLZ
      REAL, DIMENSION ( : , :,  : ), allocatable :: SIGMAGI, SIGMAGI_STAB,&
           DUX_ELE, DUY_ELE, DUZ_ELE, DUOLDX_ELE, DUOLDY_ELE, DUOLDZ_ELE, &
           DVX_ELE, DVY_ELE, DVZ_ELE, DVOLDX_ELE, DVOLDY_ELE, DVOLDZ_ELE, &
           DWX_ELE, DWY_ELE, DWZ_ELE, DWOLDX_ELE, DWOLDY_ELE, DWOLDZ_ELE, &
           DIFF_COEF_DIVDX, DIFF_COEFOLD_DIVDX, FTHETA, SNDOTQ_IN, SNDOTQ_OUT, &
           SNDOTQOLD_IN, SNDOTQOLD_OUT, UD, UDOLD, UD_ND, UDOLD_ND
      REAL, DIMENSION ( : , : ), allocatable :: MAT_M,  &
           DENGI, DENGIOLD,GRAD_SOU_GI, &
           SNDOTQ, SNDOTQOLD, SNDOTQ_ROE, SNDOTQOLD_ROE, SINCOME, SINCOMEOLD, SDEN, SDENOLD, &
           SDEN_KEEP, SDENOLD_KEEP, SDEN2_KEEP, SDENOLD2_KEEP, &
           SNDOTQ_KEEP, SNDOTQ2_KEEP, SNDOTQOLD_KEEP, SNDOTQOLD2_KEEP, &
           N_DOT_DU, N_DOT_DU2, N_DOT_DUOLD, N_DOT_DUOLD2, RHS_U_CV, RHS_U_CV_OLD, UDEN_VFILT, UDENOLD_VFILT
      REAL, DIMENSION ( : , :, : ), allocatable :: SUD_ALL, SUDOLD_ALL, SUD2_ALL, SUDOLD2_ALL, SUD_ALL_KEEP, &
                 SUDOLD_ALL_KEEP, SUD2_ALL_KEEP, SUDOLD2_ALL_KEEP
      REAL, DIMENSION ( : ), allocatable :: vel_dot, vel_dot2, velold_dot, velold_dot2, grad_fact
      LOGICAL, DIMENSION( :, : ), allocatable :: CV_ON_FACE, U_ON_FACE, &
           CVFEM_ON_FACE, UFEM_ON_FACE

      ! Nonlinear Petrov-Galerkin stuff...
      REAL, DIMENSION ( : , : ), allocatable ::LOC_MASS_INV, LOC_MASS, &
           U_DX, U_DY, U_DZ, V_DX, V_DY, V_DZ, W_DX, W_DY, W_DZ, & 
           UOLD_DX, UOLD_DY, UOLD_DZ, VOLD_DX, VOLD_DY, VOLD_DZ, &
           WOLD_DX, WOLD_DY, WOLD_DZ, &
           P_DX

      REAL, DIMENSION ( : ), allocatable :: VLK_UVW, U_R2_COEF, U_GRAD_N_MAX2  
      REAL, DIMENSION ( :, :, : ), allocatable :: RESID, &
           MAT_ELE, DIFFGI_U, RHS_DIFF_U, DIFF_VEC_U, SOUGI_X, RESID_U, U_DT, &
           DIF_STAB_U, U_GRAD_NORM2, U_GRAD_NORM, A_DOT_U, STAR_U_COEF, P_STAR_U 
      REAL, DIMENSION ( :, :, :, :, : ), allocatable :: UDIFF_SUF_STAB
      !
      ! Variables used to reduce indirect addressing...
      REAL, DIMENSION ( :, :, : ), allocatable :: LOC_U_RHS, UFENX_ALL, CVFENX_ALL
      REAL, DIMENSION ( :, :, : ), allocatable :: LOC_U, LOC_UOLD
      REAL, DIMENSION ( :, :, : ), allocatable :: LOC_NU, LOC_NUOLD
      REAL, DIMENSION ( :, :, : ), allocatable :: LOC_U_ABSORB, LOC_U_ABS_STAB
      REAL, DIMENSION ( :, :, :, : ), allocatable :: LOC_UDIFFUSION, U_DX_ALL, UOLD_DX_ALL, DIFF_FOR_BETWEEN_U
      REAL, DIMENSION ( :, :, :, : ), allocatable :: SUF_MOM_BC, SUF_MOM_BC_NU, SUF_ROB1_UBC_ALL, SUF_ROB2_UBC_ALL, TEN_XX
      REAL, DIMENSION ( :, :, :, : ), allocatable :: SUF_MOM_BC_P
      REAL, DIMENSION ( :, :, :, :, :, : ), allocatable :: LOC_DGM_PHA
      REAL, DIMENSION ( :, : ), allocatable :: LOC_UDEN,  LOC_UDENOLD
      REAL, DIMENSION ( : ), allocatable :: LOC_P
      REAL, DIMENSION ( :, :), allocatable :: LOC_PLIKE_GRAD_SOU_COEF, LOC_PLIKE_GRAD_SOU_GRAD
      REAL, DIMENSION ( :, :, : ), allocatable :: LOC_U_SOURCE, LOC_U_SOURCE_CV


      REAL, DIMENSION ( :, :, :,   :, :, :,   : ), allocatable :: DIAG_BIGM_CON, BIGM_CON

      ! memory for fast retreval of surface info...
      INTEGER, DIMENSION ( :, :, : ), allocatable :: STORED_U_ILOC_OTHER_SIDE, STORED_U_OTHER_LOC, STORED_MAT_OTHER_LOC
      INTEGER, DIMENSION ( :, :, : ), allocatable :: POSINMAT_C_STORE
      INTEGER, DIMENSION ( :, :, :, : ), allocatable :: POSINMAT_C_STORE_SUF_DG
      ! To memory access very local...
      REAL, DIMENSION ( :, :, : ), allocatable :: SLOC_U, SLOC_UOLD, SLOC2_U, SLOC2_UOLD
      REAL, DIMENSION ( :, :, : ), allocatable :: SLOC_NU, SLOC_NUOLD, SLOC2_NU, SLOC2_NUOLD
      REAL, DIMENSION ( :, : ), allocatable :: SLOC_UDEN, SLOC2_UDEN, SLOC_UDENOLD, SLOC2_UDENOLD

      REAL, DIMENSION ( :, :, : ), allocatable :: U_NODI_SGI_IPHASE_ALL, U_NODJ_SGI_IPHASE_ALL, UOLD_NODI_SGI_IPHASE_ALL, UOLD_NODJ_SGI_IPHASE_ALL
      ! For derivatives...
      REAL, DIMENSION ( : ), allocatable :: NMX_ALL, VNMX_ALL,  RNMX_ALL

      LOGICAL :: D1, D3, DCYL, GOT_DIFFUS, GOT_UDEN, DISC_PRES, QUAD_OVER_WHOLE_ELE, &
           have_oscillation, have_oscillation_old
      INTEGER :: CV_NGI, CV_NGI_SHORT, SCVNGI, SBCVNGI, NFACE
      INTEGER :: IPHASE, ELE, GI, ILOC, GLOBI, GLOBJ, U_NOD, IU_NOD, JCV_NOD, &
           COUNT, COUNT2, IPHA_IDIM, JPHA_JDIM, COUNT_PHA, IU_PHA_NOD, MAT_NOD, SGI, SELE, &
           U_INOD_IDIM_IPHA, U_JNOD_JDIM_IPHA, U_JNOD_JDIM_JPHA, U_SILOC, P_SJLOC, SUF_P_SJ_IPHA, &
           NCOLGPTS, ICV_NOD, IFACE, U_ILOC, U_JLOC, I, J, MAT_ILOC, MAT_NODI, &
           IDIM, P_ILOC, P_JLOC, CV_KLOC, CV_NODK, CV_NODK_PHA, CV_SKLOC, ELE2, ELE3, SELE2, &
           JU_NOD, JU_NOD_PHA, JU_NOD_DIM_PHA, JU_NOD2, JU_NOD2_PHA, JU_NOD2_DIM_PHA, &
           SUF_U_SJ2, SUF_U_SJ2_IPHA, U_ILOC2, U_INOD, U_INOD2, U_JLOC2, U_KLOC, U_NOD_PHA, &
           IU_NOD_PHA, IU_NOD_DIM_PHA, U_NODI_IPHA, U_NODK, U_NODK_PHA, U_SKLOC, X_INOD, X_INOD2, &
           U_NODJ, U_NODJ2, U_NODJ_IPHA, U_SJLOC, X_ILOC, MAT_ILOC2, MAT_INOD, MAT_INOD2, MAT_SILOC, &
           CV_ILOC, CV_JLOC, CV_NOD, CV_NOD_PHA, U_JNOD_IDIM_IPHA, COUNT_PHA2, P_JLOC2, P_JNOD, P_JNOD2, &
           CV_SILOC, JDIM, JPHASE, ILEV, U_NLOC2, CV_KLOC2, CV_NODK2, CV_NODK2_PHA, GI_SHORT, NLEV, STAT, &
           GLOBI_CV, U_INOD_jDIM_jPHA, u_nod2, u_nod2_pha, cv_inod, COUNT_ELE, CV_ILOC2, CV_INOD2
      REAL    :: NN, NXN, NNX, NXNX, NMX, NMY, NMZ, SAREA, &
           VNMX, VNMY, VNMZ, NM, R
      REAL    :: VOLUME, MN, XC, YC, ZC, XC2, YC2, ZC2, HDC, VLM, VLM_NEW,VLM_OLD, NN_SNDOTQ_IN,NN_SNDOTQ_OUT, &
           NN_SNDOTQOLD_IN,NN_SNDOTQOLD_OUT, NORMX, NORMY, NORMZ, RNN, RN, RNMX(3)
      REAL    :: MASSE, MASSE2, rsum
      ! Nonlinear Petrov-Galerkin stuff...
      INTEGER :: RESID_BASED_STAB_DIF
      REAL :: U_NONLIN_SHOCK_COEF,RNO_P_IN_A_DOT
      REAL :: JTT_INV
      REAL :: VLKNN, U_N
!      REAL :: U_NODJ_SGI_IPHASE, U_NODI_SGI_IPHASE, &
!           UOLD_NODJ_SGI_IPHASE, UOLD_NODI_SGI_IPHASE, &
!           V_NODJ_SGI_IPHASE, V_NODI_SGI_IPHASE, &
!           VOLD_NODJ_SGI_IPHASE, VOLD_NODI_SGI_IPHASE, &
!           W_NODJ_SGI_IPHASE, W_NODI_SGI_IPHASE, &
!           WOLD_NODJ_SGI_IPHASE, WOLD_NODI_SGI_IPHASE
      REAL :: CENT_RELAX,CENT_RELAX_OLD
      INTEGER :: P_INOD, U_INOD_IPHA, U_JNOD, U_KLOC2, U_NODK2, U_NODK2_PHA, GLOBJ_IPHA
      logical firstst,NO_MATRIX_STORE
      character( len = 100 ) :: name

      character( len = option_path_len ) :: overlapping_path 
      logical :: mom_conserv, lump_mass, GOT_OTHER_ELE, BETWEEN_ELE_STAB
      real :: beta

      INTEGER :: FILT_DEN
      LOGICAL :: GOTDEC
      REAL :: NCVM, UFENX_JLOC, UFENY_JLOC, UFENZ_JLOC
      REAL :: FEN_TEN_XX, FEN_TEN_XY,FEN_TEN_XZ
      REAL :: FEN_TEN_YX, FEN_TEN_YY,FEN_TEN_YZ
      REAL :: FEN_TEN_ZX, FEN_TEN_ZY,FEN_TEN_ZZ
      REAL :: MASS_U(U_NLOC,U_NLOC),STORE_MASS_U(U_NLOC,U_NLOC),MASS_U_CV(U_NLOC,CV_NLOC)
      integer :: IPIV(U_NLOC)

      !Variables to improve PIVIT_MAT creation speed
      REAL, DIMENSION ( :, :, :, :), allocatable :: NN_SIGMAGI_ELE, NN_SIGMAGI_STAB_ELE,NN_MASS_ELE,NN_MASSOLD_ELE
      REAL, DIMENSION ( :, :, :, :, :), allocatable :: STRESS_IJ_ELE
      REAL, DIMENSION ( :, :, :), allocatable :: VLK_ELE

      logical :: capillary_pressure_activated

      capillary_pressure_activated = have_option( '/material_phase[0]/multiphase_properties/capillary_pressure' )

      ewrite(3,*) 'In ASSEMB_FORCE_CTY'
      !ewrite(3,*) 'Just double-checking sparsity patterns memory allocation:'
      !ewrite(3,*) 'FINDC with size,', size( FINDC ), ':', FINDC( 1 :  size( FINDC ) )
      !ewrite(3,*) 'COLC with size,', size( COLC ), ':', COLC( 1 :  size( COLC ) )
      !ewrite(3,*) 'FINDGM_PHA with size,', size( FINDGM_PHA ), ':', FINDGM_PHA( 1 :  size( FINDGM_PHA ) )
      !ewrite(3,*) 'COLDGM_PHA with size,', size( COLDGM_PHA ), ':', COLDGM_PHA( 1 :  size( COLDGM_PHA ) )
      !ewrite(3,*) 'FINELE with size,', size( FINELE ), ':', FINELE( 1 :  size( FINELE ) )
      !ewrite(3,*) 'COLELE with size,', size( COLELE ), ':', COLELE( 1 :  size( COLELE ) )

      !ewrite(3,*)'UDEN=',uden
      !ewrite(3,*)'UDENOLD=',udenold
      !ewrite(3,*)'u_absorb=',u_absorb
      !ewrite(3,*)'u_abs_stab=',u_abs_stab
      !stop 2921

      mom_conserv=.false.
      call get_option( &
           '/material_phase[0]/vector_field::Velocity/prognostic/spatial_discretisation/conservative_advection', &
           beta )
      if (beta>=.999) mom_conserv=.true.
      ewrite(3,*) 'mom_conserv:', mom_conserv

      lump_mass = .false.
      if ( have_option( &
           '/material_phase[0]/vector_field::Velocity/prognostic/spatial_discretisation/discontinuous_galerkin/mass_terms/lump_mass_matrix') &
           ) lump_mass = .true.

      ! This applies a non-linear shock capturing scheme which 
      ! may be used to reduce oscillations in velocity or 
      ! perform implicit LES modelling of turbulence. 
      ! In all residual approaches do not apply Petrov-Galerkin 
      ! dissipation on the 1st non-linear iteration within a 
      ! time step as there is no good guess of the (U^{n+1}-U^n)/DT.
      ! RESID_BASED_STAB_DIF decides what type of Petrov-Galerkin 
      ! method to use. 
      ! =1 is the residual squared approach. 
      ! =2 is max(0, A . grad U * residual ). 
      ! =3 is the max of 1 and 2 (the most dissipative). 
      ! U_NONLIN_SHOCK_COEF \in [0,1] is the magnitude of the non-linear 
      ! dissipation 
      ! =0.25 is small
      ! =1.0 is large
      ! RNO_P_IN_A_DOT \in [0,1] decides if we include the pressure term in 
      ! A . grad soln if 
      ! =0.0 dont include pressure term.
      ! =1.0 include the pressure term.

      call get_option('/material_phase[0]/vector_field::Velocity/prognostic/' // &
           'spatial_discretisation/discontinuous_galerkin/stabilisation/method', &
           RESID_BASED_STAB_DIF, default=0 )
      BETWEEN_ELE_STAB = RESID_BASED_STAB_DIF/=0 ! Always switch on between element diffusion if using non-linear

      call get_option('/material_phase[0]/vector_field::Velocity/prognostic/' // &
           'spatial_discretisation/discontinuous_galerkin/stabilisation/nonlinear_velocity_coefficient', &
           U_NONLIN_SHOCK_COEF, default=1.)
      call get_option('/material_phase[0]/vector_field::Velocity/prognostic/' // &
           'spatial_discretisation/discontinuous_galerkin/stabilisation/include_pressure', &
           RNO_P_IN_A_DOT, default=1.)

      ewrite(3,*) 'RESID_BASED_STAB_DIF, U_NONLIN_SHOCK_COEF, RNO_P_IN_A_DOT:', &
           RESID_BASED_STAB_DIF, U_NONLIN_SHOCK_COEF, RNO_P_IN_A_DOT
 
      QUAD_OVER_WHOLE_ELE = is_overlapping ! Do NOT divide element into CV's to form quadrature.
      call retrieve_ngi( ndim, u_ele_type, cv_nloc, u_nloc, &
           cv_ngi, cv_ngi_short, scvngi, sbcvngi, nface, QUAD_OVER_WHOLE_ELE )
      if ( is_overlapping ) then
         nlev = cv_nloc
         U_NLOC2 = max( 1, U_NLOC/CV_NLOC )
      else
         nlev = 1
         U_NLOC2 = U_NLOC
      end if

      GOT_DIFFUS = .FALSE.

      ! is this the 1st iteration of the time step. 
      firstst=(sum((u(:)-uold(:))**2).lt.1.e-10)
      if(NDIM_VEL.ge.2) firstst=firstst.and.(sum((v(:)-vold(:))**2).lt.1.e-10)
      if(NDIM_VEL.ge.3) firstst=firstst.and.(sum((w(:)-wold(:))**2).lt.1.e-10)

      UPWIND_DGFLUX = .TRUE.
      if ( have_option( &
           '/material_phase[0]/vector_field::Velocity/prognostic/spatial_discretisation/discontinuous_galerkin/advection_scheme/central_differencing') &
           ) UPWIND_DGFLUX = .FALSE.
      NON_LIN_DGFLUX = .FALSE.
      if ( have_option( &
           '/material_phase[0]/vector_field::Velocity/prognostic/spatial_discretisation/discontinuous_galerkin/advection_scheme/nonlinear_flux') &
           ) NON_LIN_DGFLUX = .TRUE.

      ALLOCATE( DETWEI( CV_NGI ))
      ALLOCATE( RA( CV_NGI ))
      ALLOCATE( UD( NDIM_VEL, NPHASE, CV_NGI ))
      ALLOCATE( UDOLD( NDIM_VEL, NPHASE, CV_NGI ))

      ALLOCATE( UD_ND( NDIM, NPHASE, CV_NGI ))
      ALLOCATE( UDOLD_ND( NDIM, NPHASE, CV_NGI ))

      ALLOCATE( DENGI( NPHASE, CV_NGI ))
      ALLOCATE( DENGIOLD( NPHASE, CV_NGI ))
      ALLOCATE( GRAD_SOU_GI( NPHASE, CV_NGI ))

      ALLOCATE( RHS_U_CV( NPHASE, U_NLOC ))
      ALLOCATE( RHS_U_CV_OLD( NPHASE, U_NLOC ))
      ALLOCATE( UDEN_VFILT( NPHASE, U_NLOC ))
      ALLOCATE( UDENOLD_VFILT( NPHASE, U_NLOC ))

      ALLOCATE( SIGMAGI( NDIM_VEL * NPHASE, NDIM_VEL * NPHASE, CV_NGI ))
      ALLOCATE( SIGMAGI_STAB( NDIM_VEL * NPHASE, NDIM_VEL * NPHASE, CV_NGI ))
      ALLOCATE( MAT_M( MAT_NLOC, CV_NGI )) 
      ALLOCATE( SNORMXN( SBCVNGI ))
      ALLOCATE( SNORMYN( SBCVNGI ))
      ALLOCATE( SNORMZN( SBCVNGI ))

      ALLOCATE( XL_ALL(NDIM,CV_NLOC), XSL_ALL(NDIM,CV_SNLOC) )
      ALLOCATE( NORMX_ALL(NDIM), SNORMXN_ALL(NDIM,SBCVNGI) )

      !Variables to improve PIVIT_MAT creation speed
      ALLOCATE(NN_SIGMAGI_ELE( NDIM_VEL * NPHASE, U_NLOC, NDIM_VEL * NPHASE,U_NLOC ))
      ALLOCATE(NN_SIGMAGI_STAB_ELE( NDIM_VEL * NPHASE, U_NLOC, NDIM_VEL * NPHASE,U_NLOC ))
      ALLOCATE(NN_MASS_ELE( NDIM_VEL * NPHASE, U_NLOC, NDIM_VEL * NPHASE,U_NLOC ))
      ALLOCATE(NN_MASSOLD_ELE( NDIM_VEL * NPHASE, U_NLOC, NDIM_VEL * NPHASE,U_NLOC ))
      ALLOCATE( STRESS_IJ_ELE( NPHASE,3,3, U_NLOC,U_NLOC ))
      ALLOCATE( VLK_ELE( NPHASE, U_NLOC, U_NLOC ))

      ALLOCATE( CVWEIGHT( CV_NGI ))
      ALLOCATE( CVN( CV_NLOC, CV_NGI ))
      ALLOCATE( CVFEN( CV_NLOC, CV_NGI))
      ALLOCATE( CVFENLX( CV_NLOC, CV_NGI ))
      ALLOCATE( CVFENLY( CV_NLOC, CV_NGI ))
      ALLOCATE( CVFENLZ( CV_NLOC, CV_NGI ))
      ALLOCATE( CVFENX( CV_NLOC, CV_NGI )) 
      ALLOCATE( CVFENY( CV_NLOC, CV_NGI ))
      ALLOCATE( CVFENZ( CV_NLOC, CV_NGI ))

      ALLOCATE( CVWEIGHT_SHORT( CV_NGI_SHORT ))
      ALLOCATE( CVN_SHORT( CV_NLOC, CV_NGI_SHORT ))
      ALLOCATE( CVFEN_SHORT( CV_NLOC, CV_NGI_SHORT))
      ALLOCATE( CVFENLX_SHORT( CV_NLOC, CV_NGI_SHORT ))
      ALLOCATE( CVFENLY_SHORT( CV_NLOC, CV_NGI_SHORT ))
      ALLOCATE( CVFENLZ_SHORT( CV_NLOC, CV_NGI_SHORT ))
      ALLOCATE( CVFENX_SHORT( CV_NLOC, CV_NGI_SHORT )) 
      ALLOCATE( CVFENY_SHORT( CV_NLOC, CV_NGI_SHORT ))
      ALLOCATE( CVFENZ_SHORT( CV_NLOC, CV_NGI_SHORT ))

      ALLOCATE( UFEN( U_NLOC, CV_NGI ))
      ALLOCATE( UFENLX( U_NLOC, CV_NGI ))
      ALLOCATE( UFENLY( U_NLOC, CV_NGI ))
      ALLOCATE( UFENLZ( U_NLOC, CV_NGI ))
      ALLOCATE( UFENX( U_NLOC, CV_NGI ))
      ALLOCATE( UFENY( U_NLOC, CV_NGI ))
      ALLOCATE( UFENZ( U_NLOC, CV_NGI ))

      ALLOCATE( SCVFEN( CV_NLOC, SCVNGI ))
      ALLOCATE( SCVFENSLX( CV_NLOC, SCVNGI ))
      ALLOCATE( SCVFENSLY( CV_NLOC, SCVNGI ))
      ALLOCATE( SCVFENLX( CV_NLOC, SCVNGI ))
      ALLOCATE( SCVFENLY( CV_NLOC, SCVNGI ))
      ALLOCATE( SCVFENLZ( CV_NLOC, SCVNGI ))
      ALLOCATE( SCVFEWEIGH( SCVNGI ))

      ALLOCATE( NXUDN( SCVNGI ))

      ALLOCATE( SUFEN( U_NLOC, SCVNGI ))
      ALLOCATE( SUFENSLX( U_NLOC, SCVNGI ))
      ALLOCATE( SUFENSLY( U_NLOC, SCVNGI ))
      ALLOCATE( SUFENLX( U_NLOC, SCVNGI ))
      ALLOCATE( SUFENLY( U_NLOC, SCVNGI ))
      ALLOCATE( SUFENLZ( U_NLOC, SCVNGI ))

      ALLOCATE( SBCVN( CV_SNLOC, SBCVNGI ))
      ALLOCATE( SBCVFEN( CV_SNLOC, SBCVNGI ))
      ALLOCATE( SBCVFENSLX( CV_SNLOC, SBCVNGI ))
      ALLOCATE( SBCVFENSLY( CV_SNLOC, SBCVNGI ))
      ALLOCATE( SBCVFEWEIGH( SBCVNGI ))
      ALLOCATE( SDETWE( SBCVNGI ))
      ALLOCATE( SBCVFENLX( CV_SNLOC, SBCVNGI ))
      ALLOCATE( SBCVFENLY( CV_SNLOC, SBCVNGI ))
      ALLOCATE( SBCVFENLZ( CV_SNLOC, SBCVNGI ))
      ALLOCATE( SBUFEN( U_SNLOC, SBCVNGI ))
      ALLOCATE( SBUFENSLX( U_SNLOC, SBCVNGI ))
      ALLOCATE( SBUFENSLY( U_SNLOC, SBCVNGI ))
      ALLOCATE( SBUFENLX( U_SNLOC, SBCVNGI ))
      ALLOCATE( SBUFENLY( U_SNLOC, SBCVNGI ))
      ALLOCATE( SBUFENLZ( U_SNLOC, SBCVNGI ))

      ALLOCATE( CV_SLOC2LOC( CV_SNLOC ))
      ALLOCATE( U_SLOC2LOC( U_SNLOC )) 
      ALLOCATE( CV_SLOCLIST( NFACE, CV_SNLOC ))
      ALLOCATE( U_SLOCLIST( NFACE, U_SNLOC ))
      ALLOCATE( CV_NEILOC( CV_NLOC,SCVNGI ))

      ALLOCATE( COLGPTS( CV_NLOC * SCVNGI )) !The size of this vector is over-estimated
      ALLOCATE( FINDGPTS( CV_NLOC + 1 ))
      ALLOCATE( U_ILOC_OTHER_SIDE(U_SNLOC))

      ALLOCATE( CV_ON_FACE( CV_NLOC, SCVNGI ))
      ALLOCATE( CVFEM_ON_FACE( CV_NLOC, SCVNGI ))
      ALLOCATE( U_ON_FACE( U_NLOC, SCVNGI ))
      ALLOCATE( UFEM_ON_FACE( U_NLOC, SCVNGI ))
      ALLOCATE( U_OTHER_LOC( U_NLOC ))
      ALLOCATE( MAT_OTHER_LOC( MAT_NLOC ))

      ALLOCATE( TEN_XX( NDIM, NDIM, NPHASE, CV_NGI ))

      ALLOCATE( VLN( NPHASE ))
      ALLOCATE( VLN_OLD( NPHASE ))

      ALLOCATE( SUD_ALL(NDIM,NPHASE,SBCVNGI) )
!      ALLOCATE( SUD(NPHASE,SBCVNGI) )
!      ALLOCATE( SVD(NPHASE,SBCVNGI) )
!      ALLOCATE( SWD(NPHASE,SBCVNGI) )
      ALLOCATE( SUDOLD_ALL(NDIM,NPHASE,SBCVNGI) )
!      ALLOCATE( SUDOLD(NPHASE,SBCVNGI) )
!      ALLOCATE( SVDOLD(NPHASE,SBCVNGI) )
!      ALLOCATE( SWDOLD(NPHASE,SBCVNGI) )
      ALLOCATE( SUD2_ALL(NDIM,NPHASE,SBCVNGI) )
!      ALLOCATE( SUD2(NPHASE,SBCVNGI) )
!      ALLOCATE( SVD2(NPHASE,SBCVNGI) )
!      ALLOCATE( SWD2(NPHASE,SBCVNGI) )
      ALLOCATE( SUDOLD2_ALL(NDIM,NPHASE,SBCVNGI) )
!      ALLOCATE( SUDOLD2(NPHASE,SBCVNGI) )
!      ALLOCATE( SVDOLD2(NPHASE,SBCVNGI) )
!      ALLOCATE( SWDOLD2(NPHASE,SBCVNGI) )
      ALLOCATE( SNDOTQ(NPHASE,SBCVNGI) )
      ALLOCATE( SNDOTQOLD(NPHASE,SBCVNGI) )
      ALLOCATE( SNDOTQ_ROE(NPHASE,SBCVNGI) )
      ALLOCATE( SNDOTQOLD_ROE(NPHASE,SBCVNGI) )
      ALLOCATE( SINCOME(NPHASE,SBCVNGI) )
      ALLOCATE( SINCOMEOLD(NPHASE,SBCVNGI) )
      ALLOCATE( SDEN(NPHASE,SBCVNGI) )
      ALLOCATE( SDENOLD(NPHASE,SBCVNGI) )

      ALLOCATE( SDEN_KEEP(NPHASE,SBCVNGI) )
      ALLOCATE( SDENOLD_KEEP(NPHASE,SBCVNGI) )
      ALLOCATE( SDEN2_KEEP(NPHASE,SBCVNGI) )
      ALLOCATE( SDENOLD2_KEEP(NPHASE,SBCVNGI) )

      ALLOCATE( SUD_ALL_KEEP(NDIM,NPHASE,SBCVNGI) )
!      ALLOCATE( SUD_KEEP(NPHASE,SBCVNGI) )
!      ALLOCATE( SVD_KEEP(NPHASE,SBCVNGI) )
!      ALLOCATE( SWD_KEEP(NPHASE,SBCVNGI) )
      ALLOCATE( SUDOLD_ALL_KEEP(NDIM,NPHASE,SBCVNGI) )
!      ALLOCATE( SUDOLD_KEEP(NPHASE,SBCVNGI) )
!      ALLOCATE( SVDOLD_KEEP(NPHASE,SBCVNGI) )
!      ALLOCATE( SWDOLD_KEEP(NPHASE,SBCVNGI) )

      ALLOCATE( SUD2_ALL_KEEP(NDIM,NPHASE,SBCVNGI) )
!      ALLOCATE( SUD2_KEEP(NPHASE,SBCVNGI) )
!      ALLOCATE( SVD2_KEEP(NPHASE,SBCVNGI) )
!      ALLOCATE( SWD2_KEEP(NPHASE,SBCVNGI) )
      ALLOCATE( SUDOLD2_ALL_KEEP(NDIM,NPHASE,SBCVNGI) )
!      ALLOCATE( SUDOLD2_KEEP(NPHASE,SBCVNGI) )
!      ALLOCATE( SVDOLD2_KEEP(NPHASE,SBCVNGI) )
!      ALLOCATE( SWDOLD2_KEEP(NPHASE,SBCVNGI) )

      ALLOCATE( SNDOTQ_KEEP(NPHASE,SBCVNGI) )
      ALLOCATE( SNDOTQ2_KEEP(NPHASE,SBCVNGI) )
      ALLOCATE( SNDOTQOLD_KEEP(NPHASE,SBCVNGI) )
      ALLOCATE( SNDOTQOLD2_KEEP(NPHASE,SBCVNGI) )

      ALLOCATE( N_DOT_DU(NPHASE,SBCVNGI) )
      ALLOCATE( N_DOT_DU2(NPHASE,SBCVNGI) )
      ALLOCATE( N_DOT_DUOLD(NPHASE,SBCVNGI) )
      ALLOCATE( N_DOT_DUOLD2(NPHASE,SBCVNGI) )

      ALLOCATE( vel_dot(SBCVNGI), vel_dot2(SBCVNGI), velold_dot(SBCVNGI), velold_dot2(SBCVNGI), grad_fact(SBCVNGI) )

      ALLOCATE( DIFF_COEF_DIVDX(NDIM_VEL,NPHASE,SBCVNGI) )
      ALLOCATE( DIFF_COEFOLD_DIVDX(NDIM_VEL,NPHASE,SBCVNGI) )
      ALLOCATE( FTHETA(NDIM_VEL,NPHASE,SBCVNGI) )
      ALLOCATE( SNDOTQ_IN(NDIM_VEL,NPHASE,SBCVNGI) )
      ALLOCATE( SNDOTQ_OUT(NDIM_VEL,NPHASE,SBCVNGI) )
      ALLOCATE( SNDOTQOLD_IN(NDIM_VEL,NPHASE,SBCVNGI) )
      ALLOCATE( SNDOTQOLD_OUT(NDIM_VEL,NPHASE,SBCVNGI) )

      ALLOCATE( XSL(CV_SNLOC) )
      ALLOCATE( YSL(CV_SNLOC) )
      ALLOCATE( ZSL(CV_SNLOC) )

      ALLOCATE( SELE_OVERLAP_SCALE( CV_NLOC ) )

      ALLOCATE( DUX_ELE( U_NLOC, NPHASE, TOTELE ))
      ALLOCATE( DUY_ELE( U_NLOC, NPHASE, TOTELE ))
      ALLOCATE( DUZ_ELE( U_NLOC, NPHASE, TOTELE ))
      ALLOCATE( DVX_ELE( U_NLOC, NPHASE, TOTELE ))
      ALLOCATE( DVY_ELE( U_NLOC, NPHASE, TOTELE ))
      ALLOCATE( DVZ_ELE( U_NLOC, NPHASE, TOTELE ))
      ALLOCATE( DWX_ELE( U_NLOC, NPHASE, TOTELE ))
      ALLOCATE( DWY_ELE( U_NLOC, NPHASE, TOTELE ))
      ALLOCATE( DWZ_ELE( U_NLOC, NPHASE, TOTELE ))
      ALLOCATE( DUOLDX_ELE( U_NLOC, NPHASE, TOTELE ))
      ALLOCATE( DUOLDY_ELE( U_NLOC, NPHASE, TOTELE ))
      !                  ALLOCATE( STORED_U_ILOC_OTHER_SIDE( U_SNLOC, NFACE, TOTELE*ISTORED_OTHER_SIDE ) )
      !                  ALLOCATE( STORED_U_OTHER_LOC( U_NLOC, NFACE, TOTELE*ISTORED_OTHER_SIDE ) )
      !                  ALLOCATE( STORED_MAT_OTHER_LOC( MAT_NLOC, NFACE, TOTELE*ISTORED_OTHER_SIDE ) )
      ! Storage for pointers to the other side of the element. 
      ALLOCATE( DUOLDZ_ELE( U_NLOC, NPHASE, TOTELE ))
      ALLOCATE( DVOLDX_ELE( U_NLOC, NPHASE, TOTELE ))
      ALLOCATE( DVOLDY_ELE( U_NLOC, NPHASE, TOTELE ))
      ALLOCATE( DVOLDZ_ELE( U_NLOC, NPHASE, TOTELE ))
      ALLOCATE( DWOLDX_ELE( U_NLOC, NPHASE, TOTELE ))
      ALLOCATE( DWOLDY_ELE( U_NLOC, NPHASE, TOTELE ))
      ALLOCATE( DWOLDZ_ELE( U_NLOC, NPHASE, TOTELE ))

      ALLOCATE( GRAD_SOU_GI_NMX( NDIM_VEL, NPHASE ))
      !ALLOCATE( GRAD_SOU_GI_NMY( NPHASE ))
      !ALLOCATE( GRAD_SOU_GI_NMZ( NPHASE ))

      ALLOCATE( MASS_ELE( TOTELE ))
      MASS_ELE=0.0

      ! Allocating for non-linear Petrov-Galerkin diffusion stabilization...
      ALLOCATE( LOC_MASS_INV(U_NLOC, U_NLOC) )
      ALLOCATE( LOC_MASS(U_NLOC, U_NLOC) )
      ALLOCATE( RHS_DIFF_U(NDIM_VEL,NPHASE,U_NLOC) )

      ALLOCATE( DIFF_VEC_U(NDIM_VEL,NPHASE,U_NLOC) )

      ALLOCATE( DIFFGI_U(NDIM_VEL,NPHASE,CV_NGI) )

      ALLOCATE( U_DT(NDIM_VEL, NPHASE,CV_NGI) ) !NDIM_VEL , U_DX(CV_NGI,NPHASE), U_DY(CV_NGI,NPHASE), U_DZ(CV_NGI,NPHASE) )
      !ALLOCATE( V_DT(NPHASE,CV_NGI) ) !, V_DX(CV_NGI,NPHASE), V_DY(CV_NGI,NPHASE), V_DZ(CV_NGI,NPHASE) )
      !ALLOCATE( W_DT(NPHASE,CV_NGI) ) !, W_DX(CV_NGI,NPHASE), W_DY(CV_NGI,NPHASE), W_DZ(CV_NGI,NPHASE) )

      ALLOCATE( U_DX_ALL( NDIM, NDIM_VEL, NPHASE, CV_NGI ) )
      ALLOCATE( UOLD_DX_ALL( NDIM, NDIM_VEL, NPHASE, CV_NGI ) )

      ALLOCATE( UOLD_DX(CV_NGI,NPHASE), UOLD_DY(CV_NGI,NPHASE), UOLD_DZ(CV_NGI,NPHASE) )
      ALLOCATE( VOLD_DX(CV_NGI,NPHASE), VOLD_DY(CV_NGI,NPHASE), VOLD_DZ(CV_NGI,NPHASE) )
      ALLOCATE( WOLD_DX(CV_NGI,NPHASE), WOLD_DY(CV_NGI,NPHASE), WOLD_DZ(CV_NGI,NPHASE) )

      ALLOCATE( SOUGI_X(NDIM_VEL,NPHASE,CV_NGI) )   !, SOUGI_Y(CV_NGI,NPHASE), SOUGI_Z(CV_NGI,NPHASE) )

      !ALLOCATE( RESID( NDIM_VEL,NPHASE,CV_NGI ) )
      ALLOCATE( RESID_U(NDIM_VEL,NPHASE,CV_NGI) )   ! NDIM_VEL, RESID_V(CV_NGI,NPHASE), RESID_W(CV_NGI,NPHASE) )
      ALLOCATE( P_DX(NDIM, CV_NGI)  )    ! NDIM , P_DY(CV_NGI), P_DZ(CV_NGI) )

      ALLOCATE( U_GRAD_NORM2(NDIM_VEL,NPHASE,CV_NGI), U_GRAD_NORM(NDIM_VEL,NPHASE,CV_NGI) )
      !ALLOCATE( V_GRAD_NORM2(CV_NGI,NPHASE), V_GRAD_NORM(CV_NGI,NPHASE) )
      !ALLOCATE( W_GRAD_NORM2(CV_NGI,NPHASE), W_GRAD_NORM(CV_NGI,NPHASE) )

      ALLOCATE( A_DOT_U(NDIM_VEL,NPHASE,CV_NGI) )   !, A_DOT_V(CV_NGI,NPHASE),A_DOT_W(CV_NGI,NPHASE) )
      ALLOCATE( STAR_U_COEF(NDIM_VEL,NPHASE,CV_NGI)   ) !, STAR_V_COEF(CV_NGI,NPHASE), STAR_W_COEF(CV_NGI,NPHASE) )
      ALLOCATE( P_STAR_U(NDIM_VEL,NPHASE,CV_NGI) )  !, P_STAR_V(CV_NGI,NPHASE), P_STAR_W(CV_NGI,NPHASE) )
      ALLOCATE( DIF_STAB_U(NDIM_VEL,NPHASE, CV_NGI) )  !, DIF_STAB_V(CV_NGI,NPHASE), DIF_STAB_W(CV_NGI,NPHASE) )


      ALLOCATE( U_R2_COEF( NDIM_VEL ) )
      ALLOCATE( U_GRAD_N_MAX2( NDIM_VEL ) )
      ALLOCATE( VLK_UVW(NDIM_VEL) )

      ! Variables used to reduce indirect addressing...
      ALLOCATE( LOC_U(NDIM_VEL, NPHASE, U_NLOC),  LOC_UOLD(NDIM_VEL, NPHASE, U_NLOC) ) 
      ALLOCATE( LOC_NU(NDIM, NPHASE, U_NLOC),  LOC_NUOLD(NDIM, NPHASE, U_NLOC) ) 
      ALLOCATE( LOC_UDEN(NPHASE, CV_NLOC),  LOC_UDENOLD(NPHASE, CV_NLOC) ) 
      ALLOCATE( LOC_P(P_NLOC) )
      ALLOCATE( LOC_PLIKE_GRAD_SOU_COEF(NPHASE, CV_NLOC) ) 
      ALLOCATE( LOC_PLIKE_GRAD_SOU_GRAD(NPHASE, CV_NLOC) ) 
      ALLOCATE( LOC_U_SOURCE(NDIM_VEL, NPHASE, U_NLOC) ) 
      ALLOCATE( LOC_U_SOURCE_CV(NDIM_VEL, NPHASE, CV_NLOC) ) 
      ALLOCATE( LOC_U_ABSORB(NDIM_VEL* NPHASE, NDIM_VEL* NPHASE, MAT_NLOC) ) 
      ALLOCATE( LOC_U_ABS_STAB(NDIM_VEL* NPHASE, NDIM_VEL* NPHASE, MAT_NLOC) ) 
      ALLOCATE( LOC_UDIFFUSION(NDIM, NDIM, NPHASE, MAT_NLOC) ) 
      ALLOCATE( LOC_U_RHS( NDIM_VEL, NPHASE, U_NLOC ) )
      ALLOCATE( UFENX_ALL( NDIM, U_NLOC, CV_NGI )) 
      ALLOCATE( CVFENX_ALL( NDIM,  CV_NLOC, CV_NGI )) 

      ALLOCATE( SUF_MOM_BC( NDIM_VEL,NPHASE,U_SNLOC,STOTEL ) ) ; SUF_MOM_BC = 0.0
      ALLOCATE( SUF_MOM_BC_NU( NDIM_VEL,NPHASE,U_SNLOC,STOTEL ) ) ; SUF_MOM_BC_NU = 0.0
      ALLOCATE( SUF_ROB1_UBC_ALL( NDIM_VEL,NPHASE,U_SNLOC,STOTEL ) ) ; SUF_ROB1_UBC_ALL = 0.0
      ALLOCATE( SUF_ROB2_UBC_ALL( NDIM_VEL,NPHASE,U_SNLOC,STOTEL ) ) ; SUF_ROB2_UBC_ALL = 0.0
      ALLOCATE( SUF_MOM_BC_P( NDIM_VEL,NPHASE,P_SNLOC,STOTEL ) ) ; SUF_MOM_BC_P = 0.0

      ! 
      ! To memory access very local...
      ALLOCATE( SLOC_U(NDIM_VEL,NPHASE,U_SNLOC) )
      ALLOCATE( SLOC_UOLD(NDIM_VEL,NPHASE,U_SNLOC) )
      ALLOCATE( SLOC2_U(NDIM_VEL,NPHASE,U_SNLOC) )
      ALLOCATE( SLOC2_UOLD(NDIM_VEL,NPHASE,U_SNLOC) )

      ALLOCATE( SLOC_NU(NDIM_VEL,NPHASE,U_SNLOC) )
      ALLOCATE( SLOC_NUOLD(NDIM_VEL,NPHASE,U_SNLOC) )
      ALLOCATE( SLOC2_NU(NDIM_VEL,NPHASE,U_SNLOC) )
      ALLOCATE( SLOC2_NUOLD(NDIM_VEL,NPHASE,U_SNLOC) )

      ALLOCATE( SLOC_UDEN(NPHASE, CV_SNLOC)  )
      ALLOCATE( SLOC2_UDEN(NPHASE, CV_SNLOC)  )
      ALLOCATE( SLOC_UDENOLD(NPHASE, CV_SNLOC)  ) 
      ALLOCATE( SLOC2_UDENOLD(NPHASE, CV_SNLOC) )
! Derivatives...
      ALLOCATE( NMX_ALL(NDIM) )
      ALLOCATE( VNMX_ALL(NDIM) )
      ALLOCATE( RNMX_ALL(NDIM) )
! 
      ALLOCATE( U_NODI_SGI_IPHASE_ALL(NDIM_VEL,NPHASE,SBCVNGI) )
      ALLOCATE( U_NODJ_SGI_IPHASE_ALL(NDIM_VEL,NPHASE,SBCVNGI) )
      ALLOCATE( UOLD_NODI_SGI_IPHASE_ALL(NDIM_VEL,NPHASE,SBCVNGI) )
      ALLOCATE( UOLD_NODJ_SGI_IPHASE_ALL(NDIM_VEL,NPHASE,SBCVNGI) )  

      ! temprorarily rearrange boundary condition memory...
      do sele = 1, stotel
         do u_siloc = 1, u_snloc
            do iphase = 1, nphase
               do idim = 1, ndim_vel
                  i = ( iphase - 1 ) * stotel * u_snloc + ( sele - 1 ) * u_snloc + u_siloc
                  suf_mom_bc( idim,iphase,u_siloc,sele ) = suf_momu_bc( i )
                  suf_mom_bc_nu( idim,iphase,u_siloc,sele ) = suf_nu_bc( i )
                  SUF_ROB1_UBC_ALL( idim,iphase,u_siloc,sele ) = suf_u_bc_rob1( i )
                  SUF_ROB2_UBC_ALL( idim,iphase,u_siloc,sele ) = suf_u_bc_rob2( i )
                  if ( ndim_vel >= 2 ) then
                     suf_mom_bc( idim,iphase,u_siloc,sele ) = suf_momv_bc( i )
                     suf_mom_bc_nu( idim,iphase,u_siloc,sele ) = suf_nv_bc( i )
                     SUF_ROB1_UBC_ALL( idim,iphase,u_siloc,sele ) = suf_v_bc_rob1( i )
                     SUF_ROB2_UBC_ALL( idim,iphase,u_siloc,sele ) = suf_v_bc_rob2( i )
                  end if
                  if ( ndim_vel >= 3 ) then
                     suf_mom_bc( idim,iphase,u_siloc,sele ) = suf_momw_bc( i )
                     suf_mom_bc_nu( idim,iphase,u_siloc,sele ) = suf_nw_bc( i )
                     SUF_ROB1_UBC_ALL( idim,iphase,u_siloc,sele ) = suf_w_bc_rob1( i )
                     SUF_ROB2_UBC_ALL( idim,iphase,u_siloc,sele ) = suf_w_bc_rob2( i )
                  end if
               end do
            end do
         end do
      end do

      do sele = 1, stotel
         do p_sjloc = 1, p_snloc
            do iphase = 1, nphase
               do idim = 1, ndim_vel
                  i = ( SELE - 1 ) * P_SNLOC + P_SJLOC  + (IPHASE-1)*STOTEL*P_SNLOC

                  suf_mom_bc_p( idim,iphase,p_sjloc,sele ) = suf_p_bc( i )

               end do
            end do
         end do
      end do


      GOT_DIFFUS = ( R2NORM( UDIFFUSION, MAT_NONODS * NDIM * NDIM * NPHASE ) /= 0.0 )  &
           .OR. BETWEEN_ELE_STAB

      GOT_UDEN = ( R2NORM( UDEN, CV_NONODS * NPHASE ) /= 0.0 )

      JUST_BL_DIAG_MAT=( ( .NOT. GOT_DIFFUS ) .AND. ( .NOT. GOT_UDEN ) )


      ALLOCATE(UDIFF_SUF_STAB(NDIM_VEL,NPHASE,SBCVNGI,NDIM,NDIM ))
      UDIFF_SUF_STAB=0.0

      IF ( BETWEEN_ELE_STAB ) THEN
         ! Calculate stabilization diffusion coefficient between elements...
         ALLOCATE( DIFF_FOR_BETWEEN_U( NDIM_VEL, NPHASE, U_NLOC, TOTELE ) ) ; DIFF_FOR_BETWEEN_U = 0.0
         ALLOCATE( MAT_ELE( U_NLOC, U_NLOC, TOTELE ) ) ; MAT_ELE = 0.0
      END IF

      D1   = ( NDIM == 1  )
      DCYL = ( NDIM == -2 )
      D3   = ( NDIM == 3  )

      NO_MATRIX_STORE = NCOLDGM_PHA<=1
      IF(( .NOT. JUST_BL_DIAG_MAT ).and.(.NOT.NO_MATRIX_STORE)) DGM_PHA = 0.0
      C = 0.0
      U_RHS = 0.0

      IF(.NOT.NO_MATRIX_STORE) THEN
         ALLOCATE( DIAG_BIGM_CON(NDIM_VEL, NDIM_VEL, NPHASE, NPHASE, U_NLOC, U_NLOC, TOTELE) ) 
         ALLOCATE( BIGM_CON(NDIM_VEL, NDIM_VEL, NPHASE, NPHASE, U_NLOC, U_NLOC, NCOLELE) ) 
         DIAG_BIGM_CON = 0.0
         BIGM_CON = 0.0
      ENDIF

      !======= DEFINE THE SUB-CONTROL VOLUME SHAPE FUNCTIONS, ETC ========

      ! Shape functions associated with volume integration using both CV basis 
      ! functions CVN as well as FEM basis functions CVFEN (and its derivatives CVFENLX, CVFENLY, CVFENLZ)

      !======= DEFINE THE SUB-CONTROL VOLUME & FEM SHAPE FUNCTIONS ========
      ncolgpts = 0 ; colgpts = 0 ; findgpts = 0

      CALL CV_FEM_SHAPE_FUNS( &
                                ! Volume shape functions...
           NDIM,P_ELE_TYPE,  & 
           CV_NGI, CV_NGI_SHORT, CV_NLOC, U_NLOC, CVN, CVN_SHORT, &
           CVWEIGHT, CVFEN, CVFENLX, CVFENLY, CVFENLZ, &
           CVWEIGHT_SHORT, CVFEN_SHORT, CVFENLX_SHORT, CVFENLY_SHORT, CVFENLZ_SHORT, &
           UFEN, UFENLX, UFENLY, UFENLZ, &
                                ! Surface of each CV shape functions...
           SCVNGI, CV_NEILOC, CV_ON_FACE, CVFEM_ON_FACE, &  
           SCVFEN, SCVFENSLX, SCVFENSLY, SCVFEWEIGH, &
           SCVFENLX, SCVFENLY, SCVFENLZ,  &
           SUFEN, SUFENSLX, SUFENSLY,  &
           SUFENLX, SUFENLY, SUFENLZ,  &
                                ! Surface element shape funcs...
           U_ON_FACE, UFEM_ON_FACE,NFACE, & 
           SBCVNGI,SBCVN, SBCVFEN, SBCVFENSLX, SBCVFENSLY, SBCVFEWEIGH, SBCVFENLX, SBCVFENLY, SBCVFENLZ, &
           SBUFEN, SBUFENSLX, SBUFENSLY, SBUFENLX, SBUFENLY, SBUFENLZ, &
           CV_SLOCLIST, U_SLOCLIST, CV_SNLOC, U_SNLOC, &
                                ! Define the gauss points that lie on the surface of the CV...
           FINDGPTS, COLGPTS, NCOLGPTS, &
           SELE_OVERLAP_SCALE, QUAD_OVER_WHOLE_ELE ) 


! Memory for rapid retreval...
! Storage for pointers to the other side of the element. 
      ALLOCATE( STORED_U_ILOC_OTHER_SIDE( U_SNLOC, NFACE, TOTELE*ISTORED_OTHER_SIDE ) )
      ALLOCATE( STORED_U_OTHER_LOC( U_NLOC, NFACE, TOTELE*ISTORED_OTHER_SIDE ) )
      ALLOCATE( STORED_MAT_OTHER_LOC( MAT_NLOC, NFACE, TOTELE*ISTORED_OTHER_SIDE ) )

      ALLOCATE( POSINMAT_C_STORE( U_NLOC,P_NLOC, TOTELE*IDO_STORE_AC_SPAR_PT) )
      ALLOCATE( POSINMAT_C_STORE_SUF_DG( U_SNLOC,P_SNLOC,NFACE,TOTELE*IDO_STORE_AC_SPAR_PT ) )

      ALLOCATE( FACE_ELE( NFACE, TOTELE ))
      ! Calculate FACE_ELE
      CALL CALC_FACE_ELE( FACE_ELE, TOTELE, STOTEL, NFACE, &
           NCOLELE, FINELE, COLELE, CV_NLOC, CV_SNLOC, CV_NONODS, CV_NDGLN, CV_SNDGLN, &
           CV_SLOCLIST, X_NLOC, X_NDGLN )

      !ewrite(3,*) 'got_diffus:', got_diffus

      IF( GOT_DIFFUS ) THEN
         CALL DG_DERIVS_UVW( U, UOLD, V, VOLD, W, WOLD, &
              DUX_ELE, DUY_ELE, DUZ_ELE, DUOLDX_ELE, DUOLDY_ELE, DUOLDZ_ELE, &
              DVX_ELE, DVY_ELE, DVZ_ELE, DVOLDX_ELE, DVOLDY_ELE, DVOLDZ_ELE, &
              DWX_ELE, DWY_ELE, DWZ_ELE, DWOLDX_ELE, DWOLDY_ELE, DWOLDZ_ELE, &
              NDIM, NDIM_VEL, NPHASE, U_NONODS, TOTELE, U_NDGLN, &
              XU_NDGLN, X_NLOC, X_NDGLN, &
              CV_NGI, U_NLOC, CVWEIGHT, &
              UFEN, UFENLX, UFENLY, UFENLZ, &
              CVFEN, CVFENLX, CVFENLY, CVFENLZ, &
              X_NONODS, X, Y, Z, &
              NFACE, FACE_ELE, U_SLOCLIST, CV_SLOCLIST, STOTEL, U_SNLOC, CV_SNLOC, WIC_U_BC, &
              SUF_U_BC,SUF_V_BC,SUF_W_BC, &
              WIC_U_BC_DIRICHLET, SBCVNGI, SBUFEN, SBUFENSLX, SBUFENSLY, SBCVFEWEIGH, &
              SBCVFEN, SBCVFENSLX, SBCVFENSLY)
      ENDIF

      Loop_Elements: DO ELE = 1, TOTELE ! Volume integral

         ! Calculate DETWEI,RA,NX,NY,NZ for element ELE
         CALL DETNLXR_PLUS_U( ELE, X, Y, Z, X_NDGLN, TOTELE, X_NONODS, &
              X_NLOC, CV_NLOC, CV_NGI, &
              CVFEN, CVFENLX, CVFENLY, CVFENLZ, CVWEIGHT, DETWEI, RA, VOLUME, D1, D3, DCYL, &
              CVFENX, CVFENY, CVFENZ, &
              U_NLOC, UFENLX, UFENLY, UFENLZ, UFENX, UFENY, UFENZ ) 

         UFENX_ALL( 1, :, : ) = UFENX( :, : )
         UFENX_ALL( 2, :, : ) = UFENY( :, : )
         IF ( NDIM>=3 ) UFENX_ALL( 3, :, : ) = UFENZ( :, : )

         CVFENX_ALL( 1, :, : ) = CVFENX( :, : )
         CVFENX_ALL( 2, :, : ) = CVFENY( :, : )
         IF ( NDIM>=3 ) CVFENX_ALL( 3, :, : ) = CVFENZ( :, : )

         ! Adjust the volume according to the number of levels. 
         VOLUME = VOLUME / REAL( NLEV )
         MASS_ELE( ELE ) = VOLUME


         ! *********subroutine Determine local vectors...

         LOC_U_RHS = 0.0

         DO ILEV = 1, NLEV
            DO U_ILOC = 1 + (ILEV-1)*U_NLOC2, ILEV*U_NLOC2
               U_INOD = U_NDGLN( ( ELE - 1 ) * U_NLOC + U_ILOC )
               DO IPHASE=1,NPHASE
                  DO IDIM = 1, NDIM_VEL
                     IF ( IDIM==1 ) THEN
                        LOC_U( IDIM, IPHASE, U_ILOC ) = U( U_INOD+(IPHASE-1)*U_NONODS )
                        LOC_UOLD( IDIM, IPHASE, U_ILOC ) = UOLD( U_INOD+(IPHASE-1)*U_NONODS )
                        LOC_NU( IDIM, IPHASE, U_ILOC ) = NU( U_INOD+(IPHASE-1)*U_NONODS )
                        LOC_NUOLD( IDIM, IPHASE, U_ILOC ) = NUOLD( U_INOD+(IPHASE-1)*U_NONODS )
                     END IF
                     IF ( IDIM==2 ) THEN
                        LOC_U( IDIM, IPHASE, U_ILOC ) = V( U_INOD+(IPHASE-1)*U_NONODS )
                        LOC_UOLD( IDIM, IPHASE, U_ILOC ) = VOLD( U_INOD+(IPHASE-1)*U_NONODS )
                        LOC_NU( IDIM, IPHASE, U_ILOC ) = NV( U_INOD+(IPHASE-1)*U_NONODS )
                        LOC_NUOLD( IDIM, IPHASE, U_ILOC ) = NVOLD( U_INOD+(IPHASE-1)*U_NONODS )
                     END IF
                     IF ( IDIM==3 ) THEN
                        LOC_U( IDIM, IPHASE, U_ILOC ) = W( U_INOD+(IPHASE-1)*U_NONODS )
                        LOC_UOLD( IDIM, IPHASE, U_ILOC ) = WOLD( U_INOD+(IPHASE-1)*U_NONODS )
                        LOC_NU( IDIM, IPHASE, U_ILOC ) = NW( U_INOD+(IPHASE-1)*U_NONODS )
                        LOC_NUOLD( IDIM, IPHASE, U_ILOC ) = NWOLD( U_INOD+(IPHASE-1)*U_NONODS )
                     END IF
                     LOC_U_SOURCE( IDIM, IPHASE, U_ILOC ) = U_SOURCE( U_INOD + (IDIM-1)*U_NONODS + (IPHASE-1)*NDIM_VEL*U_NONODS )
                  END DO
               END DO
            END DO
         END DO

         DO CV_ILOC = 1, CV_NLOC
            CV_INOD = CV_NDGLN( ( ELE - 1 ) * CV_NLOC + CV_ILOC )
            DO IPHASE =1, NPHASE
               LOC_UDEN( IPHASE, CV_ILOC ) = UDEN( CV_INOD + (IPHASE-1)*CV_NONODS )
               LOC_UDENOLD( IPHASE, CV_ILOC) = UDENOLD( CV_INOD + (IPHASE-1)*CV_NONODS )
               IF ( IPLIKE_GRAD_SOU /= 0 ) THEN
                  LOC_PLIKE_GRAD_SOU_COEF( IPHASE, CV_ILOC ) = PLIKE_GRAD_SOU_COEF( CV_INOD + (IPHASE-1)*CV_NONODS )
               END IF
               DO IDIM = 1, NDIM_VEL
                  LOC_U_SOURCE_CV( IDIM, IPHASE, CV_ILOC ) = U_SOURCE_CV( CV_INOD + (IDIM-1)*CV_NONODS + (IPHASE-1)*NDIM_VEL*CV_NONODS )
               END DO
            END DO
         END DO

         DO P_ILOC = 1, P_NLOC
            P_INOD = P_NDGLN( ( ELE - 1 ) * P_NLOC + P_ILOC )
            DO IPHASE = 1, NPHASE
               LOC_PLIKE_GRAD_SOU_GRAD( IPHASE, P_ILOC ) = PLIKE_GRAD_SOU_GRAD( P_INOD + (IPHASE-1)*CV_NONODS ) 
            END DO
            LOC_P( P_ILOC ) = P( P_INOD ) 
         END DO

         DO MAT_ILOC = 1, MAT_NLOC
            MAT_INOD = MAT_NDGLN( ( ELE - 1 ) * MAT_NLOC + MAT_ILOC )
            LOC_U_ABSORB( :, :, MAT_ILOC ) = U_ABSORB( MAT_INOD, :, : )
            LOC_U_ABS_STAB( :, :, MAT_ILOC ) = U_ABS_STAB( MAT_INOD, :, : )
            LOC_UDIFFUSION( :, :, :, MAT_ILOC ) = UDIFFUSION( MAT_INOD, :, :, : )
         END DO


         ! *********subroutine Determine local vectors...

         UD = 0.0 ; UDOLD = 0.0
         UD_ND = 0.0 ; UDOLD_ND = 0.0

         DO ILEV = 1, NLEV
            DO U_ILOC = 1 + (ILEV-1)*U_NLOC2, ILEV*U_NLOC2
               DO GI = 1 + (ILEV-1)*CV_NGI_SHORT, ILEV*CV_NGI_SHORT
                  UD( :, :, GI ) = UD( :, :, GI ) + UFEN( U_ILOC, GI ) * LOC_NU( :, :, U_ILOC )            
                  UDOLD( :, :, GI ) = UDOLD( :, :, GI ) + UFEN( U_ILOC, GI ) * LOC_NUOLD( :, :, U_ILOC ) 
               END DO
            END DO
         END DO
         UD_ND( 1:NDIM_VEL, :, : ) = UD 
         UDOLD_ND( 1:NDIM_VEL, :, : ) = UDOLD 



         DENGI = 0.0 ; DENGIOLD = 0.0
         GRAD_SOU_GI = 0.0

         DO CV_ILOC = 1, CV_NLOC
            DO GI = 1, CV_NGI_SHORT
               IF ( .FALSE. ) then ! FEM DEN...
                  DENGI( :, GI ) = DENGI( :, GI ) + CVFEN_SHORT( CV_ILOC, GI ) * LOC_UDEN( :, CV_ILOC )
                  DENGIOLD( :, GI ) = DENGIOLD( :, GI ) &
                       + CVFEN_SHORT( CV_ILOC, GI ) * LOC_UDENOLD( :, CV_ILOC )
               ELSE ! CV DEN...
                  DENGI( :, GI ) = DENGI( :, GI ) + CVN_SHORT( CV_ILOC, GI ) * LOC_UDEN( :, CV_ILOC )
                  DENGIOLD( :, GI ) = DENGIOLD( :, GI ) &
                       + CVN_SHORT( CV_ILOC, GI ) * LOC_UDENOLD( :, CV_ILOC )
               END IF
               IF ( IPLIKE_GRAD_SOU == 1 ) THEN
                  GRAD_SOU_GI( :, GI ) = GRAD_SOU_GI( :, GI ) &
                       + CVFEN_SHORT( CV_ILOC, GI ) * LOC_PLIKE_GRAD_SOU_COEF( :, CV_ILOC )
               END IF
            END DO
         END DO

         !This term is obtained from the surface tension and curvature
         !For capillary pressure we are using the entry pressure method instead of
         !calculating the entry pressure from the surface tension and curvature
         IF ( capillary_pressure_activated ) GRAD_SOU_GI = 1.0

         ! Start filtering density
         !FILT_DEN = 1
         !FILT_DEN = 2 ! best option to use
         FILT_DEN = 0
         IF ( FILT_DEN /= 0 ) THEN ! Filter the density...
            DENGI = 0.0 ; DENGIOLD = 0.0
            MASS_U = 0.0 ; MASS_U_CV = 0.0
            DO U_ILOC = 1, U_NLOC
               DO U_JLOC = 1, U_NLOC
                  NN = SUM( UFEN( U_ILOC, : ) * UFEN( U_JLOC, : ) * DETWEI(:) )
                  IF ( FILT_DEN==2 ) THEN ! Lump the mass matrix for the filter - positive density...
                     MASS_U( U_ILOC, U_ILOC ) = MASS_U( U_ILOC, U_ILOC ) + NN
                  ELSE
                     MASS_U( U_ILOC, U_JLOC ) = MASS_U( U_ILOC, U_JLOC ) + NN
                  END IF
               END DO
            END DO
            DO U_ILOC = 1, U_NLOC
               DO CV_JLOC = 1, CV_NLOC
                  NCVM = SUM( UFEN( U_ILOC, : ) * CVN_SHORT( CV_JLOC, : ) * DETWEI(:) )
                  MASS_U_CV( U_ILOC, CV_JLOC ) = MASS_U_CV( U_ILOC, CV_JLOC ) + NCVM
               END DO
            END DO

            STORE_MASS_U=MASS_U
            ! Store the LU decomposition...
            GOTDEC = .FALSE.

            RHS_U_CV = 0.0 ; RHS_U_CV_OLD = 0.0
            DO CV_JLOC = 1, CV_NLOC
               DO U_ILOC = 1, U_NLOC
                  RHS_U_CV( :, U_ILOC ) = RHS_U_CV( :, U_ILOC ) + MASS_U_CV( U_ILOC, CV_JLOC ) * LOC_UDEN( :, CV_JLOC )
                  RHS_U_CV_OLD( :, U_ILOC ) = RHS_U_CV_OLD( :, U_ILOC ) + MASS_U_CV( U_ILOC, CV_JLOC ) * LOC_UDENOLD( :, CV_JLOC )
               END DO
            END DO

            DO IPHASE = 1, NPHASE
               CALL SMLINNGOT( STORE_MASS_U, UDEN_VFILT( IPHASE, : ), RHS_U_CV( IPHASE, : ), U_NLOC, U_NLOC, IPIV, GOTDEC )
               GOTDEC = .TRUE.
               CALL SMLINNGOT( STORE_MASS_U, UDENOLD_VFILT( IPHASE, : ), RHS_U_CV_OLD( IPHASE, : ), U_NLOC, U_NLOC, IPIV, GOTDEC )
            END DO

            DO U_ILOC = 1, U_NLOC
               DO GI = 1, CV_NGI_SHORT
                  DENGI( :, GI ) = DENGI( :, GI ) + UFEN( U_ILOC, GI ) * UDEN_VFILT( :, U_ILOC )
                  DENGIOLD( :, GI ) = DENGIOLD( :, GI ) + UFEN( U_ILOC, GI ) * UDENOLD_VFILT( :, U_ILOC )
               END DO
            END DO
         END IF

         ! not good to have -ve density at quadature pt...
         DENGI = MAX( 0.0, DENGI )
         DENGIOLD = MAX( 0.0, DENGIOLD )

         SIGMAGI = 0.0 ; SIGMAGI_STAB = 0.0
         TEN_XX  = 0.0
         DO MAT_ILOC = 1, MAT_NLOC
            DO GI = 1, CV_NGI
               DO IPHA_IDIM = 1, NDIM_VEL * NPHASE
                  DO JPHA_JDIM = 1, NDIM_VEL * NPHASE
                     SIGMAGI( IPHA_IDIM, JPHA_JDIM, GI ) = SIGMAGI( IPHA_IDIM, JPHA_JDIM, GI ) &
                          !+ CVFEN( MAT_ILOC, GI ) * LOC_U_ABSORB( IPHA_IDIM, JPHA_JDIM, MAT_ILOC )
                          + CVN( MAT_ILOC, GI ) * LOC_U_ABSORB( IPHA_IDIM, JPHA_JDIM, MAT_ILOC ) 
                     SIGMAGI_STAB( IPHA_IDIM, JPHA_JDIM, GI ) = SIGMAGI_STAB( IPHA_IDIM, JPHA_JDIM, GI ) &
                          !+ CVFEN( MAT_ILOC, GI ) * LOC_U_ABS_STAB( IPHA_IDIM, JPHA_JDIM, MAT_ILOC )
                          + CVN( MAT_ILOC, GI ) * LOC_U_ABS_STAB( IPHA_IDIM, JPHA_JDIM, MAT_ILOC )
                  END DO
               END DO
               TEN_XX( :, :, :, GI ) = TEN_XX( :, :, :, GI ) + CVFEN( MAT_ILOC, GI ) * LOC_UDIFFUSION( :, :, :, MAT_ILOC ) 
            END DO
         END DO

         RHS_DIFF_U=0.0

         Loop_ilev_DGNods1: DO ILEV = 1, NLEV
            NN_SIGMAGI_ELE = 0.0
            NN_SIGMAGI_STAB_ELE = 0.0
            NN_MASS_ELE = 0.0
            NN_MASSOLD_ELE = 0.0
            VLK_ELE = 0.0
            STRESS_IJ_ELE = 0.0
            !Prepare data
            DO U_JLOC = 1 + (ILEV-1)*U_NLOC2, ILEV*U_NLOC2

               IF ( STAB_VISC_WITH_ABS ) THEN
                  DO JPHASE = 1, NPHASE
                     DO GI = 1 + (ILEV-1)*CV_NGI_SHORT, ILEV*CV_NGI_SHORT
                        DO U_ILOC = 1 + (ILEV-1)*U_NLOC2, ILEV*U_NLOC2
                           IF ( STRESS_FORM ) THEN ! stress form of viscosity...
                              CALL CALC_STRESS_TEN( STRESS_IJ_ELE(IPHASE,:,:, U_ILOC, U_JLOC), ZERO_OR_TWO_THIRDS, NDIM, &
                                   UFENX_ALL( 1, U_ILOC, GI ),UFENX_ALL( 2, U_ILOC, GI ),UFENX_ALL( 3, U_ILOC, GI ), &
                                   UFENX_ALL( 1, U_JLOC, GI ),UFENX_ALL( 2, U_JLOC, GI ),UFENX_ALL( 3, U_JLOC, GI ), &
                                   UFENX_ALL( 1, U_JLOC, GI ),UFENX_ALL( 2, U_JLOC, GI ),UFENX_ALL( 3, U_JLOC, GI ), &
                                   UFENX_ALL( 1, U_JLOC, GI ),UFENX_ALL( 2, U_JLOC, GI ),UFENX_ALL( 3, U_JLOC, GI ), &
                                   TEN_XX( 1, 1, IPHASE, GI ),TEN_XX( 1, 2, IPHASE, GI ),TEN_XX( 1, 3, IPHASE, GI ),  &
                                   TEN_XX( 2, 1, IPHASE, GI ),TEN_XX( 2, 2, IPHASE, GI ),TEN_XX( 2, 3, IPHASE, GI ),  &
                                   TEN_XX( 3, 1, IPHASE, GI ),TEN_XX( 3, 2, IPHASE, GI ),TEN_XX( 3, 3, IPHASE, GI ) )
                           ELSE
                              DO IDIM = 1, NDIM
                                 VLK_ELE( IPHASE, U_ILOC, U_JLOC ) = VLK_ELE( IPHASE, U_ILOC, U_JLOC ) + &
                                      UFENX_ALL( IDIM, U_ILOC, GI ) * SUM( UFENX_ALL( :, U_JLOC, GI ) * TEN_XX( IDIM, :, IPHASE, GI ) ) * DETWEI( GI )
                              END DO
                           END IF
                        END DO
                     END DO
                  END DO
               END IF

               DO JPHASE = 1, NPHASE
                  DO JDIM = 1, NDIM_VEL
                     JPHA_JDIM = JDIM + (JPHASE-1)*NDIM
                     DO U_ILOC = 1 + (ILEV-1)*U_NLOC2, ILEV*U_NLOC2
                        DO GI = 1 + (ILEV-1)*CV_NGI_SHORT, ILEV*CV_NGI_SHORT

                           RNN = UFEN( U_ILOC, GI ) * UFEN( U_JLOC,  GI ) * DETWEI( GI )

                           GI_SHORT = MOD( GI, CV_NGI_SHORT )
                           IF ( GI_SHORT==0 ) GI_SHORT = CV_NGI_SHORT

                           NN_MASS_ELE( JPHA_JDIM, U_ILOC, JPHA_JDIM, U_JLOC ) = NN_MASS_ELE( JPHA_JDIM, U_ILOC, JPHA_JDIM, U_JLOC ) &
                                + DENGI(JPHASE,GI_SHORT) * RNN
                           NN_MASSOLD_ELE( JPHA_JDIM, U_ILOC, JPHA_JDIM, U_JLOC ) = NN_MASSOLD_ELE( JPHA_JDIM, U_ILOC, JPHA_JDIM, U_JLOC ) &
                                + DENGIOLD(JPHASE, GI_SHORT) * RNN

                           ! Stabilization for viscosity...
                           IF ( STAB_VISC_WITH_ABS ) THEN
                              IF ( STRESS_FORM ) THEN
                                 NN_SIGMAGI_STAB_ELE( JPHA_JDIM, U_ILOC, JPHA_JDIM, U_JLOC ) &
                                      = NN_SIGMAGI_STAB_ELE( JPHA_JDIM, U_ILOC, JPHA_JDIM, U_JLOC ) &
                                      + MAX( 0.0, STRESS_IJ_ELE( JPHASE, JDIM, JDIM, U_ILOC, U_JLOC ) )
                              ELSE
                                 NN_SIGMAGI_STAB_ELE( JPHA_JDIM, U_ILOC, JPHA_JDIM, U_JLOC ) &
                                      = NN_SIGMAGI_STAB_ELE( JPHA_JDIM, U_ILOC, JPHA_JDIM, U_JLOC ) &
                                      + MAX( 0.0, VLK_ELE( JPHASE, U_ILOC, U_JLOC ) )
                              END IF
                           END IF


                           DO IPHASE = 1, NPHASE
                              DO IDIM = 1, NDIM_VEL
                                 IPHA_IDIM = IDIM + (IPHASE-1)*NDIM

                                 NN_SIGMAGI_ELE( IPHA_IDIM, U_ILOC, JPHA_JDIM, U_JLOC ) &
                                      = NN_SIGMAGI_ELE(IPHA_IDIM, U_ILOC, JPHA_JDIM, U_JLOC ) + RNN *  &
                                      SIGMAGI( IPHA_IDIM, JPHA_JDIM, GI )

                                 NN_SIGMAGI_STAB_ELE(IPHA_IDIM, U_ILOC, JPHA_JDIM, U_JLOC ) &
                                      = NN_SIGMAGI_STAB_ELE(IPHA_IDIM, U_ILOC, JPHA_JDIM, U_JLOC ) + RNN *  &
                                      SIGMAGI_STAB( IPHA_IDIM, JPHA_JDIM, GI )
                              END DO
                           END DO
                        END DO

                     END DO
                  END DO
               END DO
            
            END DO

            DO U_JLOC = 1 + (ILEV-1)*U_NLOC2, ILEV*U_NLOC2
               DO JPHASE = 1, NPHASE
                  DO JDIM = 1, NDIM_VEL
                     JPHA_JDIM = JDIM + (JPHASE-1)*NDIM
                     J = JDIM+(JPHASE-1)*NDIM_VEL+(U_JLOC-1)*NDIM_VEL*NPHASE
                     DO U_ILOC = 1 + (ILEV-1)*U_NLOC2, ILEV*U_NLOC2
                        DO IPHASE = 1, NPHASE
                           DO IDIM = 1, NDIM_VEL
                              IPHA_IDIM = IDIM + (IPHASE-1)*NDIM
                              I = IDIM+(IPHASE-1)*NDIM_VEL+(U_ILOC-1)*NDIM_VEL*NPHASE
                              !Assemble
                              IF ( LUMP_MASS ) THEN
                                 PIVIT_MAT(I, I,ELE) =   &
                                      NN_SIGMAGI_ELE(IPHA_IDIM, U_ILOC, JPHA_JDIM, U_JLOC ) &
                                      + NN_SIGMAGI_STAB_ELE(IPHA_IDIM, U_ILOC, JPHA_JDIM, U_JLOC ) &
                                      + NN_MASS_ELE(IPHA_IDIM, U_ILOC, JPHA_JDIM, U_JLOC )/DT

                              ELSE
                                 PIVIT_MAT(I, J,ELE) =  &
                                      NN_SIGMAGI_ELE(IPHA_IDIM, U_ILOC, JPHA_JDIM, U_JLOC ) &
                                      + NN_SIGMAGI_STAB_ELE(IPHA_IDIM, U_ILOC, JPHA_JDIM, U_JLOC ) &
                                      + NN_MASS_ELE(IPHA_IDIM, U_ILOC, JPHA_JDIM, U_JLOC )/DT

                              END IF

                              IF ( .NOT.NO_MATRIX_STORE ) THEN
                                 IF ( .NOT.JUST_BL_DIAG_MAT ) THEN
                                    IF ( LUMP_MASS ) THEN
                                       DIAG_BIGM_CON(IDIM,JDIM,IPHASE,JPHASE,U_ILOC,U_ILOC,ELE) =  &
                                            DIAG_BIGM_CON(IDIM,JDIM,IPHASE,JPHASE,U_ILOC,U_ILOC,ELE)  &
                                            + NN_SIGMAGI_ELE(IPHA_IDIM, U_ILOC, JPHA_JDIM, U_JLOC ) &
                                            + NN_SIGMAGI_STAB_ELE(IPHA_IDIM, U_ILOC, JPHA_JDIM, U_JLOC ) &
                                            + NN_MASS_ELE(IPHA_IDIM, U_ILOC, JPHA_JDIM, U_JLOC ) / DT
                                    ELSE
                                       DIAG_BIGM_CON(IDIM,JDIM,IPHASE,JPHASE,U_ILOC,U_JLOC,ELE) = &
                                            DIAG_BIGM_CON(IDIM,JDIM,IPHASE,JPHASE,U_ILOC,U_JLOC,ELE)  &
                                            + NN_SIGMAGI_ELE(IPHA_IDIM, U_ILOC, JPHA_JDIM, U_JLOC ) &
                                            + NN_SIGMAGI_STAB_ELE(IPHA_IDIM, U_ILOC, JPHA_JDIM, U_JLOC ) &
                                            + NN_MASS_ELE(IPHA_IDIM, U_ILOC, JPHA_JDIM, U_JLOC ) / DT
                                    END IF
                                 END IF
                              END IF

                           END DO
                        END DO
                     END DO
                  END DO
               END DO
            END DO

            Loop_DGNods1: DO U_ILOC = 1 + (ILEV-1)*U_NLOC2, ILEV*U_NLOC2
               GLOBI = U_NDGLN( ( ELE - 1 ) * U_NLOC + U_ILOC )
               IF ( NLEV==1 .AND. LUMP_MASS ) GLOBI_CV = CV_NDGLN( ( ELE - 1 ) * CV_NLOC + U_ILOC )

               ! put CV source in...
               Loop_CVNods2: DO CV_JLOC = 1 , CV_NLOC

                  GLOBJ = CV_NDGLN(( ELE - 1 ) * CV_NLOC + CV_JLOC )

                  NM = SUM( UFEN( U_ILOC, : ) * CVN( CV_JLOC,  : ) * DETWEI( : ) )

                  IF ( LUMP_MASS ) THEN
                     IF ( CV_NLOC==6 .OR. (CV_NLOC==10 .AND. NDIM==3) ) THEN
                        IF ( CV_JLOC==1 .OR. CV_JLOC==3 .OR. CV_JLOC==6 .OR. CV_JLOC==10 ) THEN
                           LOC_U_RHS( :, :, U_ILOC ) = LOC_U_RHS( :, :, U_ILOC ) + NM * LOC_U_SOURCE_CV( :, :, CV_ILOC )
                        END IF
                     ELSE
                        LOC_U_RHS( :, :, U_ILOC ) = LOC_U_RHS( :, :, U_ILOC ) + NM * LOC_U_SOURCE_CV( :, :, CV_ILOC )
                     END IF
                  ELSE
                     LOC_U_RHS( :, :, U_ILOC ) = LOC_U_RHS( :, :, U_ILOC ) + NM * LOC_U_SOURCE_CV( :, :, CV_JLOC )
                  END IF

               END DO LOOP_CVNODS2

               Loop_DGNods2: DO U_JLOC = 1 + (ILEV-1)*U_NLOC2, ILEV*U_NLOC2
                  GLOBJ = U_NDGLN( ( ELE - 1 ) * U_NLOC + U_JLOC )

                  NN = 0.0
                  VLN = 0.0
                  VLN_OLD = 0.0

                  Loop_Gauss2: DO GI = 1 + (ILEV-1)*CV_NGI_SHORT, ILEV*CV_NGI_SHORT

                     RNN = UFEN( U_ILOC, GI ) * UFEN( U_JLOC,  GI ) * DETWEI( GI )
                     NN = NN + RNN

                     Loop_IPHASE: DO IPHASE = 1, NPHASE ! Diffusion tensor

                        IF ( MOM_CONSERV ) THEN
                           VLN( IPHASE ) = VLN( IPHASE ) - &
                                DENGI( IPHASE, GI ) * SUM( UD( :, IPHASE, GI ) * UFENX_ALL( :, U_ILOC, GI ) )  &
                                * UFEN( U_JLOC, GI ) * DETWEI( GI ) * WITH_NONLIN

                           VLN_OLD( IPHASE ) = VLN_OLD( IPHASE ) - &
                                DENGI( IPHASE, GI ) * SUM( UDOLD( :, IPHASE, GI ) * UFENX_ALL( :, U_ILOC, GI ) )  &
                                * UFEN( U_JLOC, GI ) * DETWEI( GI ) * WITH_NONLIN
                        ELSE
                           VLN( IPHASE ) = VLN( IPHASE ) + &
                                UFEN( U_ILOC, GI ) * DENGI( IPHASE, GI ) * SUM( UD( :, IPHASE, GI ) * UFENX_ALL( :, U_JLOC, GI ) ) &
                                * DETWEI( GI ) * WITH_NONLIN

                           VLN_OLD( IPHASE ) = VLN_OLD( IPHASE ) + &
                                UFEN( U_ILOC, GI ) * DENGI( IPHASE, GI ) * SUM( UDOLD( :, IPHASE, GI ) * UFENX_ALL( :, U_JLOC, GI ) ) &
                                * DETWEI( GI ) * WITH_NONLIN
                        END IF

                     END DO Loop_IPHASE

                  END DO Loop_Gauss2

                  LOC_U_RHS( :, :, U_ILOC ) =  LOC_U_RHS( :, :, U_ILOC ) + NN * LOC_U_SOURCE( :, :, U_JLOC  )

                  DO JPHASE = 1, NPHASE
                     DO JDIM = 1, NDIM_VEL

                        JPHA_JDIM = (JPHASE-1)*NDIM_VEL + JDIM

                        DO IPHASE = 1, NPHASE
                           DO IDIM = 1, NDIM_VEL

                              IPHA_IDIM = (IPHASE-1)*NDIM_VEL + IDIM

                              IF ( MOM_CONSERV ) THEN
                                 IF ( LUMP_MASS ) THEN
                                    LOC_U_RHS( IDIM, IPHASE, U_ILOC ) = LOC_U_RHS( IDIM, IPHASE, U_ILOC ) &
                                         + NN_SIGMAGI_STAB_ELE( IPHA_IDIM, U_ILOC,JPHA_JDIM, U_JLOC ) * LOC_U( JDIM, JPHASE, U_JLOC )     &
                                         + ( NN_MASSOLD_ELE( IPHA_IDIM, U_ILOC, JPHA_JDIM, U_JLOC ) / DT ) * LOC_UOLD( JDIM, JPHASE, U_ILOC )
                                 ELSE
                                    LOC_U_RHS( IDIM, IPHASE, U_ILOC ) = LOC_U_RHS( IDIM, IPHASE, U_ILOC ) &
                                         + NN_SIGMAGI_STAB_ELE( IPHA_IDIM, U_ILOC,JPHA_JDIM, U_JLOC ) * LOC_U( JDIM, JPHASE, U_JLOC ) &
                                         + ( NN_MASSOLD_ELE( IPHA_IDIM, U_ILOC, JPHA_JDIM, U_JLOC ) / DT ) * LOC_UOLD( JDIM, JPHASE, U_JLOC )
                                 END IF
                              ELSE
                                 IF ( LUMP_MASS ) THEN
                                    LOC_U_RHS( IDIM, IPHASE, U_ILOC ) = LOC_U_RHS( IDIM, IPHASE, U_ILOC ) &
                                         + NN_SIGMAGI_STAB_ELE( IPHA_IDIM, U_ILOC,JPHA_JDIM, U_JLOC ) * LOC_U(JDIM,JPHASE,U_JLOC) &
                                         + ( NN_MASS_ELE( IPHA_IDIM, U_ILOC, JPHA_JDIM, U_JLOC ) / DT ) * LOC_UOLD( JDIM, JPHASE, U_ILOC )
                                 ELSE
                                    LOC_U_RHS( IDIM, IPHASE, U_ILOC ) = LOC_U_RHS( IDIM, IPHASE, U_ILOC ) &
                                         + NN_SIGMAGI_STAB_ELE( IPHA_IDIM, U_ILOC,JPHA_JDIM, U_JLOC ) * LOC_U( JDIM, JPHASE, U_JLOC ) &
                                         + ( NN_MASS_ELE( IPHA_IDIM, U_ILOC, JPHA_JDIM, U_JLOC ) / DT ) * LOC_UOLD( JDIM, JPHASE, U_JLOC )
                                 END IF
                              END IF

                           END DO
                        END DO
                     END DO
                  END DO

                  IF ( .NOT.JUST_BL_DIAG_MAT ) THEN
                     IF ( STRESS_FORM ) THEN
                        DO IPHASE = 1, NPHASE
                           JPHASE = IPHASE
                           DO IDIM = 1, NDIM_VEL
                              DO JDIM = 1, NDIM_VEL

                                 IF ( NO_MATRIX_STORE ) THEN
                                    LOC_U_RHS( IDIM, IPHASE, U_ILOC ) = LOC_U_RHS( IDIM, IPHASE, U_ILOC ) &
                                         - STRESS_IJ_ELE( IPHASE, IDIM, JDIM,  U_ILOC, U_JLOC ) * LOC_U( JDIM, IPHASE, U_JLOC )
                                 ELSE
                                    DIAG_BIGM_CON( IDIM, JDIM, IPHASE, JPHASE, U_ILOC, U_JLOC, ELE )  &
                                         = DIAG_BIGM_CON( IDIM, JDIM, IPHASE, JPHASE, U_ILOC, U_JLOC, ELE ) &
                                         + STRESS_IJ_ELE( IPHASE, IDIM, JDIM, U_ILOC, U_JLOC )
                                 END IF

                                 RHS_DIFF_U( IDIM, IPHASE, U_ILOC ) = RHS_DIFF_U( IDIM, IPHASE, U_ILOC ) + &
                                      STRESS_IJ_ELE( IPHASE, IDIM, JDIM, U_ILOC, U_JLOC ) * LOC_U( JDIM, IPHASE, U_JLOC )
                              END DO
                           END DO

                        END DO
                     END IF

                     DO IDIM = 1, NDIM_VEL
                        DO IPHASE = 1, NPHASE
                           JDIM = IDIM
                           JPHASE = IPHASE

                           IF ( NO_MATRIX_STORE ) THEN
                              LOC_U_RHS( IDIM, IPHASE, U_ILOC ) = LOC_U_RHS( IDIM, IPHASE, U_ILOC )  &
                                   - VLN( IPHASE ) * LOC_U( IDIM, IPHASE, U_JLOC )
                           ELSE
                              DIAG_BIGM_CON( IDIM, JDIM, IPHASE, JPHASE, U_ILOC, U_JLOC, ELE ) &
                                   = DIAG_BIGM_CON( IDIM, JDIM, IPHASE, JPHASE, U_ILOC, U_JLOC, ELE ) + VLN( IPHASE )
                           END IF

                           IF ( .NOT.STRESS_FORM ) THEN
                              IF ( NO_MATRIX_STORE ) THEN
                                 LOC_U_RHS( IDIM, IPHASE, U_ILOC ) = LOC_U_RHS( IDIM, IPHASE, U_ILOC ) &
                                      - VLK_ELE( IPHASE, U_ILOC, U_JLOC ) * LOC_U( IDIM, IPHASE, U_JLOC )
                              ELSE
                                 DIAG_BIGM_CON( IDIM, JDIM, IPHASE, JPHASE, U_ILOC, U_JLOC, ELE ) &
                                      = DIAG_BIGM_CON( IDIM, JDIM, IPHASE, JPHASE, U_ILOC, U_JLOC, ELE ) + VLK_ELE( IPHASE, U_ILOC, U_JLOC )
                              END IF

                              RHS_DIFF_U( IDIM, IPHASE, U_ILOC ) = RHS_DIFF_U( IDIM, IPHASE, U_ILOC ) + &
                                   VLK_ELE( IPHASE, U_ILOC, U_JLOC ) * LOC_U( IDIM, IPHASE, U_JLOC )
                           END IF

                        END DO
                     END DO

                  END IF ! .NOT.JUST_BL_DIAG_MAT

               END DO Loop_DGNods2

            END DO Loop_DGNods1
         END DO Loop_ilev_DGNods1
         ! **********REVIEWER 1-END**********************


         ! **********REVIEWER 2-START**********************
         !ewrite(3,*)'just after Loop_DGNods1'

         ! Add-in surface contributions.

         ! Find diffusion contributions at the surface
         !CALL DG_DIFFUSION( ELE, U_NLOC, U_NONODS, TOTELE, LMMAT1, LMMAT, LNXNMAT1, LNNXMAT, LINVMMAT1, &
         !LINVMNXNMAT1, AMAT )

         ! Add in C matrix contribution: (DG velocities)
         Loop_ILEV1: DO ILEV = 1, NLEV
            Loop_U_ILOC1: DO U_ILOC = 1 + (ILEV-1)*U_NLOC2, ILEV*U_NLOC2
               IU_NOD = U_NDGLN( ( ELE - 1 ) * U_NLOC + U_ILOC )

               Loop_P_JLOC1: DO P_JLOC = 1, P_NLOC
                  JCV_NOD = P_NDGLN( ( ELE - 1 ) * P_NLOC + P_JLOC )

                  NMX_ALL = 0.0 
                  GRAD_SOU_GI_NMX = 0.0
                  Loop_GaussPoints1: DO GI = 1 + (ILEV-1)*CV_NGI_SHORT, ILEV*CV_NGI_SHORT
                     RN = UFEN( U_ILOC, GI ) * DETWEI( GI )

                     RNMX_ALL( : ) = RN * CVFENX_ALL( :, P_JLOC, GI ) 

                     NMX_ALL( : ) = NMX_ALL( : ) + RNMX_ALL( : )

                     IF ( IPLIKE_GRAD_SOU == 1 .OR. CAPILLARY_PRESSURE_ACTIVATED ) THEN
                        DO IDIM = 1, NDIM_VEL
                           GRAD_SOU_GI_NMX( IDIM, : ) = GRAD_SOU_GI_NMX( IDIM, : ) &
                                + GRAD_SOU_GI( :, GI ) * RNMX_ALL( IDIM )
                        END DO
                     END IF

                  END DO Loop_GaussPoints1

                  ! Put into matrix
              if(.not.got_c_matrix) then

                  ! Find COUNT - position in matrix : FINMCY, COLMCY

!                  CALL POSINMAT( COUNT, IU_NOD, JCV_NOD,&
!                       U_NONODS, FINDC, COLC, NCOLC )

                        CALL USE_POSINMAT_C_STORE(COUNT, IU_NOD, JCV_NOD,  &
                           U_NONODS, FINDC, COLC, NCOLC, &
                           IDO_STORE_AC_SPAR_PT,STORED_AC_SPAR_PT, POSINMAT_C_STORE,ELE,U_ILOC,P_JLOC, &
                           TOTELE,U_NLOC,P_NLOC) 
              endif

                  Loop_Phase1: DO IPHASE = 1, NPHASE


                  ! Put into matrix
              if(.not.got_c_matrix) then
                     COUNT_PHA = COUNT + ( IPHASE - 1 ) * NDIM_VEL * NCOLC

                     DO IDIM = 1, NDIM_VEL
                        C( COUNT_PHA + NCOLC*(IDIM-1) ) = C( COUNT_PHA + NCOLC*(IDIM-1) ) - NMX_ALL(IDIM)
                     END DO
              endif


                     IF ( IPLIKE_GRAD_SOU == 1 .OR. CAPILLARY_PRESSURE_ACTIVATED ) THEN ! Capillary pressure for example terms...

                        DO IDIM = 1, NDIM_VEL
                           LOC_U_RHS( IDIM, IPHASE, U_ILOC ) = LOC_U_RHS( IDIM, IPHASE, U_ILOC ) &
                                - GRAD_SOU_GI_NMX( IDIM, IPHASE ) * LOC_PLIKE_GRAD_SOU_GRAD( IPHASE, P_JLOC )
                        END DO

                     END IF
                  END DO Loop_Phase1

               END DO Loop_P_JLOC1

            END DO Loop_U_ILOC1
         END DO Loop_ILEV1

         !ewrite(3,*)'just after Loop_U_ILOC1'

         ! **********REVIEWER 2-END**********************


         ! **********REVIEWER 2-START**********************

         IF( (.NOT.FIRSTST) .AND. (RESID_BASED_STAB_DIF/=0) ) THEN
            !! *************************INNER ELEMENT STABILIZATION****************************************
            !! *************************INNER ELEMENT STABILIZATION****************************************

            DO U_ILOC = 1, U_NLOC
               DO U_JLOC = 1, U_NLOC
                  ! Sum over quadrature pts...
                  LOC_MASS( U_ILOC, U_JLOC ) = SUM( UFEN( U_ILOC, : ) * UFEN( U_JLOC,  : ) * DETWEI( : ) )
               END DO
            END DO

            LOC_MASS_INV = LOC_MASS
            !CALL INVERT(LOC_MASS_INV)
            CALL MATDMATINV( LOC_MASS, LOC_MASS_INV, U_NLOC )

            DO U_ILOC = 1, U_NLOC
               DO IPHASE = 1, NPHASE
                  DO IDIM = 1, NDIM_VEL
                     ! sum cols of matrix * rows of vector...
                     DIFF_VEC_U( IDIM, IPHASE, U_ILOC ) = SUM( LOC_MASS_INV( U_ILOC, : ) * RHS_DIFF_U( IDIM, IPHASE, : ) )
                  END DO
               END DO
            END DO

            DIFFGI_U = 0.0
            U_DX_ALL = 0.0 ; UOLD_DX_ALL = 0.0
            SOUGI_X = 0.0

            DO U_ILOC = 1, U_NLOC
               DO GI = 1, CV_NGI
                  DO IPHASE = 1, NPHASE

                     DIFFGI_U( :, IPHASE, GI ) = DIFFGI_U( :, IPHASE, GI ) + &
                             UFEN( U_ILOC, GI ) * DIFF_VEC_U( :, IPHASE, U_ILOC )

                     SOUGI_X( :, IPHASE, GI ) = SOUGI_X( :, IPHASE, GI ) + &
                             UFEN( U_ILOC, GI ) * LOC_U_SOURCE( :, IPHASE, U_ILOC )

                     DO JDIM = 1, NDIM_VEL
                        DO IDIM = 1, NDIM
                           U_DX_ALL( IDIM, JDIM, IPHASE, GI ) = U_DX_ALL( IDIM, JDIM, IPHASE, GI ) + &
                                LOC_U( JDIM, IPHASE, U_ILOC ) * UFENX_ALL( IDIM, U_ILOC, GI )
                           UOLD_DX_ALL( IDIM, JDIM, IPHASE, GI ) = UOLD_DX_ALL( IDIM, JDIM, IPHASE, GI ) + &
                                LOC_UOLD( JDIM, IPHASE, U_ILOC ) * UFENX_ALL( IDIM, U_ILOC, GI )
                        END DO
                     END DO

                  END DO
               END DO
            END DO

            U_DT( :, :, : ) = ( UD( :, :, : ) - UDOLD( :, :, : ) ) / DT

            RESID_U = 0.0
            DO GI = 1, CV_NGI
               DO IPHASE = 1, NPHASE
                  DO IDIM = 1, NDIM_VEL 
                     IPHA_IDIM = (IPHASE-1)*NDIM_VEL + IDIM
                     DO JPHASE = 1, NPHASE
                        DO JDIM = 1, NDIM_VEL 
                           JPHA_JDIM = (JPHASE-1)*NDIM_VEL + JDIM
                           RESID_U( IDIM, IPHASE, GI ) = RESID_U( IDIM, IPHASE, GI ) + &
                                SIGMAGI( IPHA_IDIM, JPHA_JDIM, GI ) * UD( JDIM, IPHASE, GI )
                        END DO
                     END DO
                  END DO
               END DO
            END DO


            P_DX = 0.0

            DO P_ILOC = 1, P_NLOC
               DO GI = 1, CV_NGI

                  P_DX( :, GI ) = P_DX( :, GI ) + CVFENX_ALL( :, P_ILOC, GI ) * LOC_P( P_ILOC )

                  IF ( IPLIKE_GRAD_SOU == 1 .OR. CAPILLARY_PRESSURE_ACTIVATED ) THEN ! Capillary pressure for example terms...
                     DO IPHASE = 1, NPHASE

                        R = GRAD_SOU_GI( IPHASE, GI ) * LOC_PLIKE_GRAD_SOU_GRAD( IPHASE, P_ILOC )
                        DO IDIM = 1, NDIM_VEL
                           RESID_U( IDIM, IPHASE, GI ) = RESID_U( IDIM, IPHASE, GI ) + R * CVFENX_ALL( IDIM, P_ILOC, GI )
                        END DO

                     END DO
                  END IF
               END DO
            END DO



            DO GI = 1, CV_NGI
               DO IPHASE = 1, NPHASE

                  DO IDIM = 1, NDIM_VEL
                     RESID_U( IDIM, IPHASE, GI ) = RESID_U( IDIM, IPHASE, GI) + &
                          DENGI( IPHASE, GI ) * SUM( UD_ND( :, IPHASE, GI ) * U_DX_ALL( :, IDIM, IPHASE, GI ) ) &
                          * WITH_NONLIN &
                          + DENGI( IPHASE, GI ) * U_DT( IDIM, IPHASE, GI )   &
                          - SOUGI_X( IDIM, IPHASE, GI ) - DIFFGI_U( IDIM, IPHASE, GI ) + P_DX( IDIM, GI )

                     U_GRAD_NORM2( IDIM, IPHASE, GI ) = U_DT( IDIM, IPHASE, GI )**2 + SUM( U_DX_ALL( :, IDIM, IPHASE, GI )**2 )
                     U_GRAD_NORM( IDIM, IPHASE, GI ) = MAX( TOLER, SQRT( U_GRAD_NORM2( IDIM, IPHASE, GI ) ) )  
                     U_GRAD_NORM2( IDIM, IPHASE, GI ) = MAX( TOLER, U_GRAD_NORM2( IDIM, IPHASE, GI ) )

                     A_DOT_U( IDIM, IPHASE, GI ) = DENGI( IPHASE, GI ) * ( SUM( UD_ND( :, IPHASE, GI ) * U_DX_ALL( :, IDIM, IPHASE, GI ) ) &
                          * WITH_NONLIN + U_DT( IDIM, IPHASE, GI ) ) + P_DX( IDIM, GI ) * RNO_P_IN_A_DOT

                     STAR_U_COEF( IDIM, IPHASE, GI ) = A_DOT_U( IDIM, IPHASE, GI ) / U_GRAD_NORM2( IDIM, IPHASE, GI )

                  END DO

                  JTT_INV = 2. / DT 

                  U_GRAD_N_MAX2=0.0
                  DO U_ILOC = 1, U_NLOC
                     DO IDIM = 1, NDIM_VEL
                        U_GRAD_N_MAX2( IDIM ) = MAX( U_GRAD_N_MAX2( IDIM ), &
                             ( JTT_INV * U_DT( IDIM, IPHASE, GI ) )**2 &
                             + 4. * SUM( ( UFENX_ALL( :, U_ILOC, GI ) * U_DX_ALL( 1:NDIM, IDIM, IPHASE, GI ) )**2 ) )
                     END DO
                  END DO

                  DO IDIM = 1, NDIM_VEL
                     P_STAR_U( IDIM, IPHASE, GI ) = U_NONLIN_SHOCK_COEF / MAX( TOLER, SQRT( STAR_U_COEF( IDIM, IPHASE, GI )**2 * U_GRAD_N_MAX2( IDIM ) ) )
                  END DO

                  IF ( RESID_BASED_STAB_DIF==1 ) THEN

                     U_R2_COEF( : ) = RESID_U( :, IPHASE, GI )**2

                  ELSE IF ( RESID_BASED_STAB_DIF==2 ) THEN

                     U_R2_COEF( : ) = MAX( 0.0, A_DOT_U( :, IPHASE, GI ) * RESID_U( :, IPHASE, GI ) )

                  ELSE IF ( RESID_BASED_STAB_DIF==3 ) THEN ! Max of two previous methods.

                     U_R2_COEF( : ) = MAX( RESID_U( :, IPHASE, GI )**2, A_DOT_U( :, IPHASE, GI ) * RESID_U( :, IPHASE, GI ) )

                  END IF

                  DIF_STAB_U( :, IPHASE, GI ) = U_R2_COEF( : ) * P_STAR_U( :, IPHASE, GI ) / U_GRAD_NORM2( :, IPHASE, GI )

               END DO
            END DO


            ! Place the diffusion term into matrix...
            DO U_ILOC = 1, U_NLOC
               DO U_JLOC = 1, U_NLOC
                  DO IPHASE = 1, NPHASE
                     JPHASE = IPHASE

                     VLK_UVW = 0.0
                     DO GI = 1, CV_NGI
                        VLKNN = SUM( UFENX_ALL( :, U_ILOC, GI ) * UFENX_ALL( :, U_JLOC, GI ) ) * DETWEI( GI ) 
                        VLK_UVW( : ) = VLK_UVW( : ) + DIF_STAB_U( :, IPHASE, GI ) * VLKNN
                     END DO

                     DO IDIM = 1, NDIM_VEL
                        JDIM = IDIM

                        IF ( .NOT.JUST_BL_DIAG_MAT ) THEN
                           IF ( NO_MATRIX_STORE ) THEN
                              LOC_U_RHS( IDIM, IPHASE, U_ILOC ) = LOC_U_RHS( IDIM, IPHASE, U_ILOC ) &
                                   - VLK_UVW( IDIM ) * LOC_U( IDIM, IPHASE, U_JLOC )
                           ELSE
                              DIAG_BIGM_CON( IDIM, JDIM, IPHASE, JPHASE, U_ILOC, U_JLOC, ELE )  &
                                   = DIAG_BIGM_CON( IDIM, JDIM, IPHASE, JPHASE, U_ILOC, U_JLOC, ELE ) + VLK_UVW( IDIM )
                           END IF
                        END IF
                     END DO

                  END DO
               END DO
            END DO

            ! Place the diffusion term into matrix for between element diffusion stabilization...
            IF ( BETWEEN_ELE_STAB ) THEN
               ! we store these vectors in order to try and work out the between element 
               ! diffusion/viscocity.
               DO U_ILOC = 1, U_NLOC
                  DO U_JLOC = 1, U_NLOC
                     MAT_ELE( U_ILOC, U_JLOC, ELE ) = MAT_ELE( U_ILOC, U_JLOC, ELE ) + &
                          SUM( UFEN( U_ILOC, : ) * UFEN( U_JLOC,  : ) * DETWEI( : ) )
                  END DO
               END DO

               DO U_ILOC = 1, U_NLOC
                  DO IPHASE = 1, NPHASE
                     DO GI = 1, CV_NGI
                        ! we store these vectors in order to try and work out the between element 
                        ! diffusion/viscocity.
                        DIFF_FOR_BETWEEN_U( :, IPHASE, U_ILOC, ELE ) = DIFF_FOR_BETWEEN_U( :, IPHASE, U_ILOC, ELE ) &
                             + UFEN( U_ILOC, GI ) * DETWEI( GI ) * DIF_STAB_U( :, IPHASE, GI ) 
                     END DO
                  END DO
               END DO
               ! End of IF(BETWEEN_ELE_STAB) THEN...
            END IF

            !! *************************INNER ELEMENT STABILIZATION****************************************
            !! *************************INNER ELEMENT STABILIZATION****************************************
            ! endof IF(RESID_BASED_STAB_DIF.NE.0) THEN
         END IF
         ! **********REVIEWER 2-END**********************


         ! copy local memory
         DO U_ILOC = 1, U_NLOC
            U_INOD = U_NDGLN( ( ELE - 1 ) * U_NLOC + U_ILOC )
            DO IPHASE = 1, NPHASE
               DO IDIM = 1, NDIM_VEL
                  I = U_INOD + (IDIM-1)*U_NONODS + (IPHASE-1)*NDIM_VEL*U_NONODS
                  U_RHS( I ) = U_RHS( I ) + LOC_U_RHS( IDIM, IPHASE, U_ILOC )
               END DO
            END DO
         END DO

      END DO Loop_Elements




      !!XXXXXXXXXXXXXXXXXXXXXXXXXXXXXXXXXXXXXXXXXXXXXXXXXXXXXXXXXXXXXXXXXXXXXXXXXXXXXXXXXXXXXXXXXXXXXXXXXXXXXXXXXXXXXXXXXXXXXXXXX!!
      !!XXXXXXXXXXXXXXXXXXXXXXXXXXXXXXXXXXXXXXXXXXXXXXXXXXXXXXXXXXXXXXXXXXXXXXXXXXXXXXXXXXXXXXXXXXXXXXXXXXXXXXXXXXXXXXXXXXXXXXXXX!!


      !! *************************loop over surfaces*********************************************
      ! at some pt we need to merge these 2 loops but there is a bug when doing that!!!!!

      ! **********REVIEWER 3-START**********************
      DISC_PRES = ( CV_NONODS == TOTELE * CV_NLOC )

      Loop_Elements2: DO ELE = 1, TOTELE

         ! for copy local memory copying...
         LOC_U_RHS = 0.0

         Between_Elements_And_Boundary: DO IFACE = 1, NFACE
            ELE2  = FACE_ELE( IFACE, ELE )
            SELE2 = MAX( 0, - ELE2 )
            SELE  = SELE2
            ELE2  = MAX( 0, + ELE2 )

            ! Find COUNT_ELE
            IF(.NOT.NO_MATRIX_STORE) THEN
               DO COUNT=FINELE(ELE), FINELE(ELE+1)-1
                  IF(ELE2==COLELE(COUNT)) COUNT_ELE=COUNT
               END DO
            ENDIF



            ! The surface nodes on element face IFACE. 
            U_SLOC2LOC( : ) = U_SLOCLIST( IFACE, : )
            CV_SLOC2LOC( : ) = CV_SLOCLIST( IFACE, : )


            ! Recalculate the normal...
            DO CV_ILOC=1,CV_NLOC
               X_INOD=X_NDGLN((ELE-1)*X_NLOC+CV_ILOC) 
               XL_ALL(1,CV_ILOC)=X(X_INOD)
               IF(NDIM.GE.2) XL_ALL(2,CV_ILOC)=Y(X_INOD)
               IF(NDIM.GE.3) XL_ALL(3,CV_ILOC)=Z(X_INOD)
            END DO

            ! Recalculate the normal...
            DO CV_SILOC=1,CV_SNLOC
               CV_ILOC=CV_SLOC2LOC(CV_SILOC)
               X_INOD=X_NDGLN((ELE-1)*X_NLOC+CV_ILOC) 
               XSL(CV_SILOC)=X(X_INOD)
               YSL(CV_SILOC)=Y(X_INOD)
               ZSL(CV_SILOC)=Z(X_INOD)

               XSL_ALL(1,CV_SILOC)=X(X_INOD)
               IF(NDIM.GE.2) XSL_ALL(2,CV_SILOC)=Y(X_INOD)
               IF(NDIM.GE.3) XSL_ALL(3,CV_SILOC)=Z(X_INOD)
               !ewrite(3,*)'CV_SILOC,x,y,z:',CV_SILOC,XSL(CV_SILOC),ySL(CV_SILOC),zSL(CV_SILOC)
            END DO

            ! Form approximate surface normal (NORMX,NORMY,NORMZ)
            if(.true.) then
               CALL DGSIMPLNORM( ELE, CV_SLOC2LOC, TOTELE, CV_NLOC, CV_SNLOC, X_NDGLN, &
                    X, Y, Z, X_NONODS, NORMX, NORMY, NORMZ )
               NORMX_ALL(1)=NORMX
               IF(NDIM.GE.2) NORMX_ALL(2)=NORMY
               IF(NDIM.GE.3) NORMX_ALL(3)=NORMZ
            else

               !            CALL DGSIMPLNORM_ALL( CV_NLOC, CV_SNLOC, NDIM, &
               !                 XL_ALL, XSL_ALL, NORMX_ALL )
               DO IDIM = 1, NDIM
                  NORMX_ALL(IDIM) = SUM( XSL_ALL( IDIM, : ) )/ REAL( CV_SNLOC ) - SUM( XL_ALL( IDIM, : ) ) / REAL( CV_NLOC )   
               END DO
               NORMX_ALL(:) = NORMX_ALL(:) / SQRT( SUM(NORMX_ALL(:)**2) )

               NORMX=NORMX_ALL(1)
               IF(NDIM.GE.2) NORMY=NORMX_ALL(2)
               IF(NDIM.GE.3) NORMZ=NORMX_ALL(3)
               !              print *,'before NORMX,NORMY:',NORMX,NORMY  
               !            CALL DGSIMPLNORM( ELE, CV_SLOC2LOC, TOTELE, CV_NLOC, CV_SNLOC, X_NDGLN, &
               !                 X, Y, Z, X_NONODS, NORMX, NORMY, NORMZ )
               !           if(abs(NORMX_ALL(1)-NORMX) + abs(NORMX_ALL(2)-NORMY).gt.0.001) then
               !              print *,'after NORMX_ALL(1),NORMX_ALL(2):',NORMX_ALL(1),NORMX_ALL(2)
               !              print *,'after NORMX,NORMY:',NORMX,NORMY
               !              stop 2821
               !           endif
            endif

            if(.true.) then
               CALL DGSDETNXLOC2(CV_SNLOC,SBCVNGI, &
                    XSL,YSL,ZSL, &
                    SBCVFEN, SBCVFENSLX, SBCVFENSLY, SBCVFEWEIGH, SDETWE,SAREA, &
                    (NDIM==1), (NDIM==3), (NDIM==-2), &
                    SNORMXN,SNORMYN,SNORMZN, &
                    NORMX,NORMY,NORMZ)
               SNORMXN_ALL(1,:)=SNORMXN
               IF(NDIM.GE.2) SNORMXN_ALL(2,:)=SNORMYN
               IF(NDIM.GE.3) SNORMXN_ALL(3,:)=SNORMZN
            else
               CALL DGSDETNXLOC2_ALL(CV_SNLOC, SBCVNGI, NDIM, &
                    XSL_ALL, &
                    SBCVFEN, SBCVFENSLX, SBCVFENSLY, SBCVFEWEIGH, SDETWE, SAREA, &
                    SNORMXN_ALL, &
                    NORMX_ALL)

               SNORMXN(:)=SNORMXN_ALL(1,:)
               IF(NDIM.GE.2) SNORMYN(:)=SNORMXN_ALL(2,:)
               IF(NDIM.GE.3) SNORMZN(:)=SNORMXN_ALL(3,:)
            endif

            !ewrite(3,*)'sarea=',sarea
            !stop 8821


            If_ele2_notzero_1: IF(ELE2 /= 0) THEN
! ***********SUBROUTINE DETERMINE_OTHER_SIDE_FACE - START************

              If_stored: IF(STORED_OTHER_SIDE) THEN

                     U_ILOC_OTHER_SIDE( : ) = STORED_U_ILOC_OTHER_SIDE( :, IFACE, ELE )
                     U_OTHER_LOC( : )       = STORED_U_OTHER_LOC( :, IFACE, ELE )
                     MAT_OTHER_LOC( : )     = STORED_MAT_OTHER_LOC( :, IFACE, ELE )

              ELSE If_stored

               if( is_overlapping ) then
                  U_OTHER_LOC=0
                  U_ILOC_OTHER_SIDE=0
                  IF( XU_NLOC == 1 ) THEN ! For constant vel basis functions...
                     DO ILEV=1,CV_NLOC
                        U_ILOC_OTHER_SIDE( 1 +(ILEV-1)*U_SNLOC/CV_NLOC) &
                             = 1 + (ILEV-1)*U_NLOC/CV_NLOC
                        U_OTHER_LOC( 1 + (ILEV-1)*U_NLOC/CV_NLOC) &
                             = 1 + (ILEV-1)*U_NLOC/CV_NLOC
                     END DO
                  ELSE
                     DO U_SILOC = 1, U_SNLOC/CV_NLOC
                        U_ILOC = U_SLOC2LOC( U_SILOC )
                        U_INOD = XU_NDGLN(( ELE - 1 ) * XU_NLOC + U_ILOC )
                        DO U_ILOC2 = 1, U_NLOC/CV_NLOC
                           U_INOD2 = XU_NDGLN(( ELE2 - 1 ) * XU_NLOC + U_ILOC2 )
                           IF( U_INOD2 == U_INOD ) THEN 
                              DO ILEV=1,CV_NLOC
                                 U_ILOC_OTHER_SIDE( U_SILOC +(ILEV-1)*U_SNLOC/CV_NLOC) &
                                      = U_ILOC2 + (ILEV-1)*U_NLOC/CV_NLOC
                                 U_OTHER_LOC( U_ILOC + (ILEV-1)*U_NLOC/CV_NLOC) &
                                      = U_ILOC2 + (ILEV-1)*U_NLOC/CV_NLOC
                              END DO
                           ENDIF
                        END DO
                     END DO
                  ENDIF
               ELSE ! Not overlapping...
                  U_OTHER_LOC=0
                  U_ILOC_OTHER_SIDE=0
                  IF( XU_NLOC == 1 ) THEN ! For constant vel basis functions...
                     U_ILOC_OTHER_SIDE( 1 ) = 1
                     U_OTHER_LOC( 1 )= 1
                  ELSE
                     DO U_SILOC = 1, U_SNLOC
                        U_ILOC = U_SLOC2LOC( U_SILOC )
                        U_INOD = XU_NDGLN(( ELE - 1 ) * U_NLOC + U_ILOC )
                        DO U_ILOC2 = 1, U_NLOC
                           U_INOD2 = XU_NDGLN(( ELE2 - 1 ) * U_NLOC + U_ILOC2 )
                           IF( U_INOD2 == U_INOD ) THEN
                              U_ILOC_OTHER_SIDE( U_SILOC ) = U_ILOC2
                              U_OTHER_LOC( U_ILOC )=U_ILOC2
                           ENDIF
                        END DO
                     END DO
                  ENDIF
               ENDIF

               MAT_OTHER_LOC=0
               DO MAT_SILOC = 1, CV_SNLOC
                  MAT_ILOC = CV_SLOC2LOC( MAT_SILOC )
                  MAT_INOD = X_NDGLN(( ELE - 1 ) * MAT_NLOC + MAT_ILOC )
                  DO MAT_ILOC2 = 1, MAT_NLOC
                     MAT_INOD2 = X_NDGLN(( ELE2 - 1 ) * MAT_NLOC + MAT_ILOC2 )
                     IF( MAT_INOD2 == MAT_INOD ) THEN
                        MAT_OTHER_LOC( MAT_ILOC )=MAT_ILOC2
                     ENDIF
                  END DO
               END DO

               IF(ISTORED_OTHER_SIDE.NE.0) THEN

                  STORED_U_ILOC_OTHER_SIDE( :, IFACE, ELE ) = U_ILOC_OTHER_SIDE( : )
                  STORED_U_OTHER_LOC( :, IFACE, ELE )       = U_OTHER_LOC( : )
                  STORED_MAT_OTHER_LOC( :, IFACE, ELE )     = MAT_OTHER_LOC( : )

               ENDIF


             ENDIF If_stored

! ***********SUBROUTINE DETERMINE_OTHER_SIDE_FACE - END************
            ENDIF If_ele2_notzero_1



            ! ********Mapping to local variables****************
            if(.true.) then
               ! CV variables...
               DO CV_SILOC=1,CV_SNLOC
                  CV_ILOC=CV_SLOC2LOC(CV_SILOC) 
                  CV_INOD=CV_NDGLN((ELE-1)*CV_NLOC+CV_ILOC) 
                  IF(ELE2 /= 0) THEN
                     CV_ILOC2=MAT_OTHER_LOC( CV_ILOC )
                     CV_INOD2=CV_NDGLN((ELE2-1)*CV_NLOC+CV_ILOC2) 
                  ELSE
                     CV_ILOC2=CV_ILOC
                     CV_INOD2=CV_INOD
                  ENDIF
                  ! for normal calc...
                  DO IPHASE=1,NPHASE
                     SLOC_UDEN(IPHASE, CV_SILOC)  =UDEN( (IPHASE-1)*CV_NONODS + CV_INOD)
                     SLOC2_UDEN(IPHASE, CV_SILOC) =UDEN( (IPHASE-1)*CV_NONODS + CV_INOD2)
                     SLOC_UDENOLD(IPHASE, CV_SILOC)  =UDENOLD( (IPHASE-1)*CV_NONODS + CV_INOD)
                     SLOC2_UDENOLD(IPHASE, CV_SILOC)=UDENOLD( (IPHASE-1)*CV_NONODS + CV_INOD2)
                  END DO
               END DO

               ! velocity variables...
               DO U_SILOC=1,U_SNLOC
                  U_ILOC=U_SLOC2LOC(U_SILOC)
                  U_INOD=U_NDGLN((ELE-1)*U_NLOC+U_ILOC) 
                  IF(ELE2 /= 0) THEN
                     U_ILOC2=U_ILOC_OTHER_SIDE( U_SILOC ) 
                     U_INOD2=U_NDGLN((ELE2-1)*U_NLOC+U_ILOC2) 
                  ELSE
                     U_ILOC2=U_ILOC
                     U_INOD2=U_INOD 
                  ENDIF
                  ! for normal calc...
                  DO IPHASE=1,NPHASE
                     ! U:
                     SLOC_U(1,IPHASE,U_SILOC)=U( (IPHASE-1)*U_NONODS + U_INOD )
                     SLOC_UOLD(1,IPHASE,U_SILOC)=UOLD( (IPHASE-1)*U_NONODS + U_INOD )
                     SLOC2_U(1,IPHASE,U_SILOC)=U( (IPHASE-1)*U_NONODS + U_INOD2 )
                     SLOC2_UOLD(1,IPHASE,U_SILOC)=UOLD( (IPHASE-1)*U_NONODS + U_INOD2 )

                     SLOC_NU(1,IPHASE,U_SILOC)=NU( (IPHASE-1)*U_NONODS + U_INOD )
                     SLOC_NUOLD(1,IPHASE,U_SILOC)=NUOLD( (IPHASE-1)*U_NONODS + U_INOD )
                     SLOC2_NU(1,IPHASE,U_SILOC)=NU( (IPHASE-1)*U_NONODS + U_INOD2 )
                     SLOC2_NUOLD(1,IPHASE,U_SILOC)=NUOLD( (IPHASE-1)*U_NONODS + U_INOD2 )
                     ! V:
                     IF(NDIM.GE.2) THEN
                        SLOC_U(2,IPHASE,U_SILOC)=V( (IPHASE-1)*U_NONODS + U_INOD )
                        SLOC_UOLD(2,IPHASE,U_SILOC)=VOLD( (IPHASE-1)*U_NONODS + U_INOD )
                        SLOC2_U(2,IPHASE,U_SILOC)=V( (IPHASE-1)*U_NONODS + U_INOD2 )
                        SLOC2_UOLD(2,IPHASE,U_SILOC)=VOLD( (IPHASE-1)*U_NONODS + U_INOD2 )

                        SLOC_NU(2,IPHASE,U_SILOC)=NV( (IPHASE-1)*U_NONODS + U_INOD )
                        SLOC_NUOLD(2,IPHASE,U_SILOC)=NVOLD( (IPHASE-1)*U_NONODS + U_INOD )
                        SLOC2_NU(2,IPHASE,U_SILOC)=NV( (IPHASE-1)*U_NONODS + U_INOD2 )
                        SLOC2_NUOLD(2,IPHASE,U_SILOC)=NVOLD( (IPHASE-1)*U_NONODS + U_INOD2 )
                     ENDIF
                     ! W:
                     IF(NDIM.GE.3) THEN
                        SLOC_U(3,IPHASE,U_SILOC)=W( (IPHASE-1)*U_NONODS + U_INOD )
                        SLOC_UOLD(3,IPHASE,U_SILOC)=WOLD( (IPHASE-1)*U_NONODS + U_INOD )
                        SLOC2_U(3,IPHASE,U_SILOC)=W( (IPHASE-1)*U_NONODS + U_INOD2 )
                        SLOC2_UOLD(3,IPHASE,U_SILOC)=WOLD( (IPHASE-1)*U_NONODS + U_INOD2 )

                        SLOC_NU(3,IPHASE,U_SILOC)=NW( (IPHASE-1)*U_NONODS + U_INOD )
                        SLOC_NUOLD(3,IPHASE,U_SILOC)=NWOLD( (IPHASE-1)*U_NONODS + U_INOD )
                        SLOC2_NU(3,IPHASE,U_SILOC)=NW( (IPHASE-1)*U_NONODS + U_INOD2 )
                        SLOC2_NUOLD(3,IPHASE,U_SILOC)=NWOLD( (IPHASE-1)*U_NONODS + U_INOD2 )
                     ENDIF
                  END DO
               END DO
            endif
            ! ********Mapping to local variables****************



            If_on_boundary_domain: IF(SELE /= 0) THEN
! ***********SUBROUTINE DETERMINE_SUF_PRES - START************
               ! Put the surface integrals in for pressure b.c.'s
               ! that is add into C matrix and U_RHS. (DG velocities)
               Loop_ILOC2: DO U_SILOC = 1, U_SNLOC
                  U_ILOC = U_SLOC2LOC( U_SILOC )
                  U_NLOC2=max(1,U_NLOC/CV_NLOC)
                  ILEV=(U_ILOC-1)/U_NLOC2 + 1

                  if( .not. is_overlapping ) ilev = 1

                  IU_NOD = U_SNDGLN(( SELE - 1 ) * U_SNLOC + U_SILOC )

                  Loop_JLOC2: DO P_SJLOC = 1, P_SNLOC
                     P_JLOC = CV_SLOC2LOC( P_SJLOC )
                     !   IF((U_ELE_TYPE/=2).OR.( P_JLOC == ILEV)) THEN 
                     if( ( .not. is_overlapping ) .or. ( p_jloc == ilev ) ) then
                        JCV_NOD = P_SNDGLN(( SELE - 1 ) * P_SNLOC + P_SJLOC )
                        NMX_ALL = 0.0  
                        Loop_GaussPoints2: DO SGI = 1, SBCVNGI
                           NMX_ALL(:) = NMX_ALL(:) + SNORMXN_ALL( :, SGI ) *SBUFEN( U_SILOC, SGI ) * SBCVFEN( P_SJLOC, SGI ) * SDETWE( SGI )
                        END DO Loop_GaussPoints2


                        ! Put into matrix

                        ! Find COUNT - position in matrix : FINMCY, COLMCY
                     if(.not.got_c_matrix) then
!                        CALL POSINMAT( COUNT, IU_NOD, JCV_NOD,  &
!                             U_NONODS, FINDC, COLC, NCOLC )

                        CALL USE_POSINMAT_C_STORE(COUNT, IU_NOD, JCV_NOD,  &
                           U_NONODS, FINDC, COLC, NCOLC, &
                           IDO_STORE_AC_SPAR_PT,STORED_AC_SPAR_PT, POSINMAT_C_STORE,ELE,U_ILOC,P_JLOC, &
                           TOTELE,U_NLOC,P_NLOC) 
                     endif

                        Loop_Phase2: DO IPHASE = 1, NPHASE
                           COUNT_PHA = COUNT + ( IPHASE - 1 ) * NDIM_VEL * NCOLC 
                           IU_PHA_NOD = IU_NOD + ( IPHASE - 1 ) * U_NONODS * NDIM_VEL
                           SUF_P_SJ_IPHA = ( SELE - 1 ) * P_SNLOC + P_SJLOC  + (IPHASE-1)*STOTEL*P_SNLOC

                           IF(WIC_P_BC(SELE+(IPHASE-1)*STOTEL) == WIC_P_BC_DIRICHLET) THEN
 
                              DO IDIM=1,NDIM_VEL
                     if(.not.got_c_matrix) then
                                 C( COUNT_PHA + NCOLC*(IDIM-1) )  = C( COUNT_PHA + NCOLC*(IDIM-1) ) + NMX_ALL(IDIM) * SELE_OVERLAP_SCALE(P_JLOC)
                     endif
                                 LOC_U_RHS( IDIM, IPHASE, U_ILOC) =  LOC_U_RHS( IDIM, IPHASE, U_ILOC)  &
                                   - NMX_ALL(IDIM) * suf_mom_bc_p( idim,iphase,p_sjloc,sele )* SELE_OVERLAP_SCALE(P_JLOC)
                              END DO

                           ENDIF

                        END DO Loop_Phase2
                     ENDIF
                  END DO Loop_JLOC2

               END DO Loop_ILOC2
! ***********SUBROUTINE DETERMINE_SUF_PRES - END************
            ENDIF If_on_boundary_domain



            If_diffusion_or_momentum1: IF(GOT_DIFFUS .OR. GOT_UDEN) THEN
               SDEN=0.0
               SDENOLD=0.0
               SDEN_KEEP=0.0 ; SDEN2_KEEP=0.0
               SDENOLD_KEEP=0.0 ; SDENOLD2_KEEP=0.0
               DO CV_SILOC=1,CV_SNLOC
                  DO SGI=1,SBCVNGI
                      DO IPHASE=1, NPHASE                     
                        SDEN(IPHASE,SGI)=SDEN(IPHASE,SGI) + SBCVFEN(CV_SILOC,SGI) &
                             *0.5*(SLOC_UDEN(IPHASE,CV_SILOC)+SLOC2_UDEN(IPHASE,CV_SILOC)) *WITH_NONLIN
!                             *0.5*(UDEN(CV_NODK_PHA)+UDEN(CV_NODK2_PHA)) *WITH_NONLIN
                        SDENOLD(IPHASE,SGI)=SDENOLD(IPHASE,SGI) + SBCVFEN(CV_SILOC,SGI) &
                             *0.5*(SLOC_UDENOLD(IPHASE,CV_SILOC)+SLOC2_UDENOLD(IPHASE,CV_SILOC)) *WITH_NONLIN
!                             *0.5*(UDENOLD(CV_NODK_PHA)+UDENOLD(CV_NODK2_PHA)) *WITH_NONLIN

                        SDEN_KEEP(IPHASE,SGI)=SDEN_KEEP(IPHASE,SGI) + SBCVFEN(CV_SILOC,SGI) &
                             *SLOC_UDEN(IPHASE,CV_SILOC)*WITH_NONLIN
!                             *UDEN(CV_NODK_PHA)*WITH_NONLIN
                        SDEN2_KEEP(IPHASE,SGI)=SDEN2_KEEP(IPHASE,SGI) + SBCVFEN(CV_SILOC,SGI) &
                             *SLOC2_UDEN(IPHASE,CV_SILOC)*WITH_NONLIN
!                             *UDEN(CV_NODK2_PHA)*WITH_NONLIN

                        SDENOLD_KEEP(IPHASE,SGI)=SDENOLD_KEEP(IPHASE,SGI) + SBCVFEN(CV_SILOC,SGI) &
                             *SLOC_UDENOLD(IPHASE,CV_SILOC)*WITH_NONLIN
!                             *UDENOLD(CV_NODK_PHA)*WITH_NONLIN
                        SDENOLD2_KEEP(IPHASE,SGI)=SDENOLD2_KEEP(IPHASE,SGI) + SBCVFEN(CV_SILOC,SGI) &
                             *SLOC2_UDENOLD(IPHASE,CV_SILOC)*WITH_NONLIN
!                             *UDENOLD(CV_NODK2_PHA)*WITH_NONLIN
                     END DO
                  END DO
               END DO

               SUD_ALL=0.0
               SUDOLD_ALL=0.0
               DO U_SILOC=1,U_SNLOC
                  DO SGI=1,SBCVNGI
                     DO IPHASE=1, NPHASE
                        SUD_ALL(:,IPHASE,SGI)   =SUD_ALL(:,IPHASE,SGI)    + SBUFEN(U_SILOC,SGI)*SLOC_NU(:,IPHASE,U_SILOC)
                        SUDOLD_ALL(:,IPHASE,SGI)=SUDOLD_ALL(:,IPHASE,SGI) + SBUFEN(U_SILOC,SGI)*SLOC_NUOLD(:,IPHASE,U_SILOC)
                     END DO
                  END DO
               END DO

               SUD_ALL_KEEP=SUD_ALL

!               SUD_KEEP=SUD
!               SVD_KEEP=SVD
!               SWD_KEEP=SWD

               SUDOLD_ALL_KEEP=SUDOLD_ALL

!               SUDOLD_KEEP=SUDOLD
!               SVDOLD_KEEP=SVDOLD
!               SWDOLD_KEEP=SWDOLD


            ENDIF If_diffusion_or_momentum1

            If_ele2_notzero: IF(ELE2 /= 0) THEN

               got_c_matrix1: if(.not.got_c_matrix) then
               discontinuous_pres: IF(DISC_PRES) THEN 

                  DO P_SJLOC = 1, CV_SNLOC
                     P_JLOC = CV_SLOC2LOC( P_SJLOC )
                     P_JNOD = P_NDGLN(( ELE - 1 ) * P_NLOC + P_JLOC )
                     P_JLOC2 = MAT_OTHER_LOC(P_JLOC)
                     P_JNOD2 = P_NDGLN(( ELE2 - 1 ) * P_NLOC + P_JLOC2 )
                     DO U_SILOC = 1, U_SNLOC
                        U_ILOC = U_SLOC2LOC( U_SILOC )
                        U_NLOC2 = MAX(1,U_NLOC/CV_NLOC)
                        ILEV = (U_ILOC-1)/U_NLOC2 + 1
                        IF( .NOT. IS_OVERLAPPING ) ILEV = 1

                        IF( ( .NOT. IS_OVERLAPPING ) .OR. &
                             (( MAT_OTHER_LOC( ILEV ) /= 0 )) ) THEN
                           U_INOD = U_NDGLN(( ELE - 1 ) * U_NLOC + U_ILOC )
                           VNMX_ALL=0.0
                           DO SGI = 1, SBCVNGI
                              RNN = SDETWE(SGI) * SBUFEN(U_SILOC,SGI) * SBCVFEN(P_SJLOC,SGI)
                              VNMX_ALL(:) = VNMX_ALL(:) + SNORMXN_ALL(:,SGI) * RNN
                           END DO

!                           CALL POSINMAT( COUNT,  U_INOD, P_JNOD,&
!                                U_NONODS, FINDC, COLC, NCOLC )
!                           CALL POSINMAT( COUNT2, U_INOD, P_JNOD2,&
!                                U_NONODS, FINDC, COLC, NCOLC )


                           CALL USE_POSINMAT_C_STORE(COUNT, U_INOD, P_JNOD,  &
                              U_NONODS, FINDC, COLC, NCOLC, &
                              IDO_STORE_AC_SPAR_PT,STORED_AC_SPAR_PT, POSINMAT_C_STORE,ELE,U_ILOC,P_JLOC, &
                              TOTELE,U_NLOC,P_NLOC) 

                           CALL USE_POSINMAT_C_STORE_SUF_DG(COUNT2, U_INOD, P_JNOD2,  &
                              U_NONODS, FINDC, COLC, NCOLC, &
                              IDO_STORE_AC_SPAR_PT,STORED_AC_SPAR_PT, POSINMAT_C_STORE_SUF_DG, ELE,IFACE,U_SILOC,P_SJLOC,  &
                              TOTELE,NFACE,U_SNLOC,P_SNLOC) 

                           Loop_Phase5: DO IPHASE = 1, NPHASE
                              COUNT_PHA  = COUNT  + ( IPHASE - 1 ) * NDIM_VEL * NCOLC
                              COUNT_PHA2 = COUNT2 + ( IPHASE - 1 ) * NDIM_VEL * NCOLC
                              ! weight integral according to non-uniform mesh spacing otherwise it will go unstable.
                              IF( VOL_ELE_INT_PRES ) THEN
                                 ! bias the weighting towards bigger eles - works with 0.25 and 0.1 and not 0.01. 
                                 MASSE = MASS_ELE( ELE ) + 0.25 * MASS_ELE( ELE2 )
                                 MASSE2 = MASS_ELE( ELE2 ) + 0.25 * MASS_ELE( ELE )
                              ELSE ! Simple average (works well with IN_ELE_UPWIND=DG_ELE_UPWIND=2)...
                                 MASSE = 1.0
                                 MASSE2 = 1.0
                              ENDIF

                              ! SELE_OVERLAP_SCALE(P_JNOD) is the scaling needed to convert to overlapping element surfaces. 
                              DO IDIM=1,NDIM_VEL
                                 C( COUNT_PHA + (IDIM-1)*NCOLC )     &
                                   = C( COUNT_PHA  + (IDIM-1)*NCOLC ) + VNMX_ALL(IDIM) * SELE_OVERLAP_SCALE(P_JLOC) &
                                   *MASSE/(MASSE+MASSE2) 
                                 C( COUNT_PHA2 + (IDIM-1)*NCOLC )   &
                                   = C( COUNT_PHA2 + (IDIM-1)*NCOLC ) - VNMX_ALL(IDIM) * SELE_OVERLAP_SCALE(P_JLOC) &
                                   *MASSE/(MASSE+MASSE2) 
                              END DO


                           END DO Loop_Phase5
                        ENDIF
                     END DO
                  END DO
                  !STOP 383
               ENDIF discontinuous_pres
               ENDIF got_c_matrix1 

               If_diffusion_or_momentum2: IF(GOT_DIFFUS .OR. GOT_UDEN) THEN
                  ! Calculate distance between centres of elements HDC
                  XC=0.0
                  YC=0.0
                  ZC=0.0
                  XC2=0.0
                  YC2=0.0
                  ZC2=0.0
                  DO X_ILOC=1,X_NLOC
                     X_INOD =X_NDGLN((ELE-1) *X_NLOC+X_ILOC)
                     X_INOD2=X_NDGLN((ELE2-1)*X_NLOC+X_ILOC)

                     XC=XC+X(X_INOD)/REAL(X_NLOC)
                     YC=YC+Y(X_INOD)/REAL(X_NLOC)
                     ZC=ZC+Z(X_INOD)/REAL(X_NLOC)

                     XC2=XC2+X(X_INOD2)/REAL(X_NLOC)
                     YC2=YC2+Y(X_INOD2)/REAL(X_NLOC)
                     ZC2=ZC2+Z(X_INOD2)/REAL(X_NLOC)
                  END DO
                  HDC=SQRT((XC-XC2)**2+(YC-YC2)**2+(ZC-ZC2)**2)

                  SUD2_ALL=0.0
                  SUDOLD2_ALL=0.0
                  DO U_SILOC=1,U_SNLOC
                     DO IPHASE=1, NPHASE
                        DO SGI=1,SBCVNGI
                           SUD2_ALL(:,IPHASE,SGI)=SUD2_ALL(:,IPHASE,SGI) + SBUFEN(U_SILOC,SGI)*SLOC_NU(:,IPHASE,U_SILOC)
                           SUDOLD2_ALL(:,IPHASE,SGI)=SUDOLD2_ALL(:,IPHASE,SGI) + SBUFEN(U_SILOC,SGI)*SLOC_NUOLD(:,IPHASE,U_SILOC)
                        END DO
                     END DO
                  END DO

                  SUD2_ALL_KEEP=SUD2_ALL

                  SUDOLD2_ALL_KEEP=SUDOLD2_ALL

                  IF(MOM_CONSERV) THEN
                     SUD_ALL=0.5*(SUD_ALL+SUD2_ALL)
                     SUDOLD_ALL=0.5*(SUDOLD_ALL+SUDOLD2_ALL)
                  ENDIF

               ENDIF If_diffusion_or_momentum2
            END IF If_ele2_notzero


            IF(GOT_UDEN) THEN
               IF(MOM_CONSERV) THEN
                  IF(SELE2 /= 0) THEN
                     SUD2_ALL=0.0
                     SUDOLD2_ALL=0.0
                     DO IPHASE=1, NPHASE
                        IF( WIC_U_BC(SELE2+(IPHASE-1)*STOTEL) == WIC_U_BC_DIRICHLET) THEN
                           DO U_SILOC=1,U_SNLOC
                              DO SGI=1,SBCVNGI
                                 SUD2_ALL(:,IPHASE,SGI)=SUD2_ALL(:,IPHASE,SGI) + SBUFEN(U_SILOC,SGI)*suf_mom_bc_nu( :,iphase,u_siloc,sele2 )

                                 SUDOLD2_ALL(:,IPHASE,SGI)=SUDOLD2_ALL(:,IPHASE,SGI) + SBUFEN(U_SILOC,SGI)*suf_mom_bc_nu( :,iphase,u_siloc,sele2 )
                              END DO
                           END DO

                           DO SGI=1,SBCVNGI
                              IF( SUM(SUD_ALL(:,IPHASE,SGI)*SNORMXN_ALL(:,SGI)) < 0.0) THEN
                                 SUD_ALL(:,IPHASE,SGI)=0.5*(SUD_ALL(:,IPHASE,SGI)+SUD2_ALL(:,IPHASE,SGI))
                              ENDIF
                              IF( SUM(SUDOLD_ALL(:,IPHASE,SGI)*SNORMXN_ALL(:,SGI)) < 0.0) THEN
                                 SUDOLD_ALL(:,IPHASE,SGI)=0.5*(SUDOLD_ALL(:,IPHASE,SGI)+SUDOLD2_ALL(:,IPHASE,SGI))
                              ENDIF
                           END DO
                        ENDIF
                     END DO

                  ENDIF
               ENDIF
            ENDIF

            If_diffusion_or_momentum3: IF(GOT_DIFFUS .OR. GOT_UDEN) THEN

                IF(BETWEEN_ELE_STAB) THEN
                    ! Calculate stabilization diffusion coefficient...
                    !stop 2821
                    ELE3=ELE2
                    GOT_OTHER_ELE=(ELE2.NE.ELE).and.(ELE2.NE.0)
                    IF(ELE2==0) ELE3=ELE
                                                      
                    DO IDIM = 1, NDIM_VEL
                        CALL BETWEEN_ELE_SOLVE_DIF(UDIFF_SUF_STAB(IDIM,:,:,:,: ), &
                        DIFF_FOR_BETWEEN_U(IDIM,:,:,ELE), DIFF_FOR_BETWEEN_U(IDIM,:,:,ELE3), &
                        MAT_ELE(:,:,ELE), MAT_ELE(:,:,ELE3), U_SLOC2LOC,U_ILOC_OTHER_SIDE, &
                        SBUFEN,SBCVNGI,U_NLOC,U_SNLOC,NDIM,NPHASE,GOT_OTHER_ELE)
                    END DO
                END IF
                  DO IPHASE=1, NPHASE
                      DO SGI=1,SBCVNGI
                          SNDOTQ(IPHASE,SGI)    = SUM( SUD_ALL(:,IPHASE,SGI)*SNORMXN_ALL(:,SGI) )
                          SNDOTQOLD(IPHASE,SGI) = SUM( SUDOLD_ALL(:,IPHASE,SGI)*SNORMXN_ALL(:,SGI) )
                      END DO
                  END DO


                  SINCOME(:,:)   =0.5+0.5*SIGN(1.0,-SNDOTQ(:,:))
                  SINCOMEOLD(:,:)=0.5+0.5*SIGN(1.0,-SNDOTQOLD(:,:))

                  SNDOTQ_IN  = 0.0
                  SNDOTQ_OUT = 0.0
                  SNDOTQOLD_IN  = 0.0
                  SNDOTQOLD_OUT = 0.0


               IF( NON_LIN_DGFLUX ) THEN
                  DO IPHASE=1, NPHASE
                     DO SGI=1,SBCVNGI
                        SNDOTQ_KEEP(IPHASE,SGI)   = SUM( SUD_ALL_KEEP(:,IPHASE,SGI)*SNORMXN_ALL(:,SGI) )  
                        SNDOTQ2_KEEP(IPHASE,SGI)   =SUM( SUD2_ALL_KEEP(:,IPHASE,SGI)*SNORMXN_ALL(:,SGI)  ) 

                        SNDOTQOLD_KEEP(IPHASE,SGI)   = SUM( SUDOLD_ALL_KEEP(:,IPHASE,SGI)*SNORMXN_ALL(:,SGI) )  
                        SNDOTQOLD2_KEEP(IPHASE,SGI)   =SUM( SUDOLD2_ALL_KEEP(:,IPHASE,SGI)*SNORMXN_ALL(:,SGI)  )
                     END DO
                  END DO



                  IF(ROE_AVE) THEN ! perform Roe averaging....
                     do iphase = 1, nphase
                        do sgi = 1, SBCVNGI
                           !  consider momentum normal to the element only...
                           ! that is the ( (\rho u_n u_n)_left - (\rho u_n u_n)_right ) / ( (u_n)_left - (u_n)_right )
                           SNDOTQ_ROE(IPHASE,SGI) =( SDEN_KEEP(IPHASE,SGI) * SNDOTQ_KEEP(IPHASE,SGI)**2 - &
                                &                    SDEN2_KEEP(IPHASE,SGI) * SNDOTQ2_KEEP(IPHASE,SGI)**2 ) &
                                &                  / tolfun(  SNDOTQ_KEEP(IPHASE,SGI) -  SNDOTQ2_KEEP(IPHASE,SGI) )

                           SNDOTQOLD_ROE(IPHASE,SGI) =( SDENOLD_KEEP(IPHASE,SGI) * SNDOTQOLD_KEEP(IPHASE,SGI)**2 - &
                                &                       SDENOLD2_KEEP(IPHASE,SGI) * SNDOTQOLD2_KEEP(IPHASE,SGI)**2 ) &
                                &                     / tolfun(  SNDOTQOLD_KEEP(IPHASE,SGI) -  SNDOTQOLD2_KEEP(IPHASE,SGI) )
                        end do
                     end do
                     SINCOME   =0.5+0.5*SIGN(1.0,-SNDOTQ_ROE)
                     SINCOMEOLD=0.5+0.5*SIGN(1.0,-SNDOTQOLD_ROE)
                  END IF


                  ELE3=ELE2
                  IF ( ELE2==0 ) ELE3=ELE

                  N_DOT_DU=0.0 
                  N_DOT_DU2=0.0 
                  N_DOT_DUOLD=0.0 
                  N_DOT_DUOLD2=0.0 
                  DO U_SILOC=1,U_SNLOC

                     DO IPHASE=1, NPHASE

                        do sgi = 1, SBCVNGI

                           vel_dot(sgi)  =  sum( SUD_ALL(:,IPHASE,SGI) *snormxn_all(:,sgi) )
                           vel_dot2(sgi) =  sum( SUD2_ALL(:,IPHASE,SGI)*snormxn_all(:,sgi) )

                           velold_dot(sgi)  = sum( SUDOLD_ALL(:,IPHASE,SGI) *snormxn_all(:,sgi) )
                           velold_dot2(sgi) = sum( SUDOLD2_ALL(:,IPHASE,SGI) *snormxn_all(:,sgi) )

                           grad_fact(sgi) = sum( UFENX_ALL(:,U_ILOC,1)*snormxn_ALL(:,SGI) )  
                        end do

                        N_DOT_DU(iphase,:)  = N_DOT_DU(iphase,:)  + grad_fact(:)*vel_dot(:)
                        N_DOT_DU2(iphase,:) = N_DOT_DU2(iphase,:) + grad_fact(:)*vel_dot2(:)

                        N_DOT_DUOLD(iphase,:) = N_DOT_DUOLD(iphase,:)  + grad_fact(:)*velold_dot(:)
                        N_DOT_DUOLD2(iphase,:) = N_DOT_DUOLD2(iphase,:) + grad_fact(:)*velold_dot2(:) 
                     END DO

                  END DO
               END IF

               ! Have a surface integral on element boundary...  
               ! Calculate the velocities either side of the element...
               U_NODJ_SGI_IPHASE_ALL=0.0 ; U_NODI_SGI_IPHASE_ALL=0.0
               UOLD_NODJ_SGI_IPHASE_ALL=0.0 ; UOLD_NODI_SGI_IPHASE_ALL=0.0

               DO U_SILOC = 1, U_SNLOC
                  DO SGI=1,SBCVNGI
                     DO IPHASE=1, NPHASE
                        U_NODI_SGI_IPHASE_ALL(:,IPHASE,SGI) = U_NODI_SGI_IPHASE_ALL(:,IPHASE,SGI) + SBUFEN(U_SILOC,SGI) * SLOC_U(:,IPHASE,U_SILOC)
                        U_NODJ_SGI_IPHASE_ALL(:,IPHASE,SGI) = U_NODJ_SGI_IPHASE_ALL(:,IPHASE,SGI) + SBUFEN(U_SILOC,SGI) * SLOC2_U(:,IPHASE,U_SILOC)
                        UOLD_NODI_SGI_IPHASE_ALL(:,IPHASE,SGI) = UOLD_NODI_SGI_IPHASE_ALL(:,IPHASE,SGI) + SBUFEN(U_SILOC,SGI) * SLOC_UOLD(:,IPHASE,U_SILOC)
                        UOLD_NODJ_SGI_IPHASE_ALL(:,IPHASE,SGI) = UOLD_NODJ_SGI_IPHASE_ALL(:,IPHASE,SGI) + SBUFEN(U_SILOC,SGI) * SLOC2_UOLD(:,IPHASE,U_SILOC)
                     END DO
                  END DO
               END DO


               SNDOTQ_IN  = 0.0
               SNDOTQ_OUT = 0.0
               SNDOTQOLD_IN  = 0.0
               SNDOTQOLD_OUT = 0.0


               DO SGI=1,SBCVNGI

                  DO IPHASE=1, NPHASE

                     ! This sub should be used for stress and tensor viscocity replacing the rest...
                     IF ( STRESS_FORM ) THEN
                        If_GOT_DIFFUS2: IF ( GOT_DIFFUS ) THEN
                           CALL DIFFUS_CAL_COEFF_STRESS_OR_TENSOR(DIFF_COEF_DIVDX( :,IPHASE,SGI ), &
                                DIFF_COEFOLD_DIVDX( :,IPHASE,SGI ), STRESS_FORM, ZERO_OR_TWO_THIRDS, &
                                CV_SNLOC, CV_NLOC, MAT_NLOC, NPHASE, TOTELE, MAT_NONODS,MAT_NDGLN, &
                                SBCVFEN,SBCVNGI,SGI, IPHASE, NDIM, UDIFFUSION, UDIFF_SUF_STAB(:,IPHASE,SGI,:,: ), &
                                HDC, &
                                U_NODJ_SGI_IPHASE_ALL(1,IPHASE,SGI),    U_NODI_SGI_IPHASE_ALL(1,IPHASE,SGI), &
                                U_NODJ_SGI_IPHASE_ALL(2,IPHASE,SGI),    U_NODI_SGI_IPHASE_ALL(2,IPHASE,SGI), &
                                U_NODJ_SGI_IPHASE_ALL(NDIM,IPHASE,SGI), U_NODI_SGI_IPHASE_ALL(NDIM,IPHASE,SGI), &
                                UOLD_NODJ_SGI_IPHASE_ALL(1,IPHASE,SGI),    UOLD_NODI_SGI_IPHASE_ALL(1,IPHASE,SGI), &
                                UOLD_NODJ_SGI_IPHASE_ALL(2,IPHASE,SGI),    UOLD_NODI_SGI_IPHASE_ALL(2,IPHASE,SGI), &
                                UOLD_NODJ_SGI_IPHASE_ALL(NDIM,IPHASE,SGI), UOLD_NODI_SGI_IPHASE_ALL(NDIM,IPHASE,SGI), &
                                ELE, ELE2, SNORMXN,SNORMYN,SNORMZN,  &
                                DUX_ELE, DUY_ELE, DUZ_ELE, DUOLDX_ELE, DUOLDY_ELE, DUOLDZ_ELE, &
                                DVX_ELE, DVY_ELE, DVZ_ELE, DVOLDX_ELE, DVOLDY_ELE, DVOLDZ_ELE, &
                                DWX_ELE, DWY_ELE, DWZ_ELE, DWOLDX_ELE, DWOLDY_ELE, DWOLDZ_ELE, &
                                SELE, STOTEL, WIC_U_BC, WIC_U_BC_DIRICHLET, MAT_OTHER_LOC, CV_SLOC2LOC  )
                        ELSE IF_GOT_DIFFUS2
                           DIFF_COEF_DIVDX( :,IPHASE,SGI )   =0.0
                           DIFF_COEFOLD_DIVDX( :,IPHASE,SGI )=0.0
                        END IF If_GOT_DIFFUS2
                     END IF
                     ! *************REVIEWER 3-END*************


                     ! *************REVIEWER 4-START*************
                     DO IDIM = 1, NDIM_VEL
                        ! This if should be deleted eventually and DIFFUS_CAL_COEFF_STRESS_OR_TENSOR used instead...
                        IF ( .NOT.STRESS_FORM ) THEN
                           If_GOT_DIFFUS: IF ( GOT_DIFFUS ) THEN
                              ! These subs caculate the effective diffusion coefficient DIFF_COEF_DIVDX,DIFF_COEFOLD_DIVDX

       
                              CALL DIFFUS_CAL_COEFF_SURFACE( DIFF_COEF_DIVDX( IDIM, IPHASE, SGI ), &
                                   DIFF_COEFOLD_DIVDX( IDIM, IPHASE, SGI ),  &
                                   CV_SNLOC, CV_NLOC, MAT_NLOC, NPHASE, TOTELE, MAT_NONODS, MAT_NDGLN, &
                                   SBCVFEN, SBCVNGI, SGI, IPHASE, NDIM, UDIFFUSION, UDIFF_SUF_STAB( IDIM, IPHASE, SGI, :, : ), &
                                   HDC, &
                                   U_NODJ_SGI_IPHASE_ALL( IDIM, IPHASE, SGI ), U_NODI_SGI_IPHASE_ALL( IDIM, IPHASE, SGI ), &
                                   UOLD_NODJ_SGI_IPHASE_ALL( IDIM, IPHASE, SGI ), UOLD_NODI_SGI_IPHASE_ALL( IDIM, IPHASE, SGI ), &
                                   ELE, ELE2, SNORMXN, SNORMYN, SNORMZN,  &
                                   DUX_ELE, DUY_ELE, DUZ_ELE, DUOLDX_ELE, DUOLDY_ELE, DUOLDZ_ELE, &
                                   SELE, STOTEL, WIC_U_BC, WIC_U_BC_DIRICHLET, MAT_OTHER_LOC, CV_SLOC2LOC )




                              IF(IDIM==1) THEN
                                 CALL DIFFUS_CAL_COEFF_SURFACE(DIFF_COEF_DIVDX( IDIM,IPHASE,SGI ), &
                                      DIFF_COEFOLD_DIVDX( IDIM,IPHASE,SGI ),  &
                                      CV_SNLOC, CV_NLOC, MAT_NLOC, NPHASE, TOTELE, MAT_NONODS,MAT_NDGLN, &
                                      SBCVFEN,SBCVNGI,SGI,IPHASE,NDIM,UDIFFUSION,UDIFF_SUF_STAB(IDIM,IPHASE,SGI,:,: ), &
                                      HDC, &
                                      U_NODJ_SGI_IPHASE_ALL(1,IPHASE,SGI),    U_NODI_SGI_IPHASE_ALL(1,IPHASE,SGI), &
                                      UOLD_NODJ_SGI_IPHASE_ALL(1,IPHASE,SGI),    UOLD_NODI_SGI_IPHASE_ALL(1,IPHASE,SGI), &
                                      ELE,ELE2, SNORMXN,SNORMYN,SNORMZN,  &
                                      DUX_ELE,DUY_ELE,DUZ_ELE,DUOLDX_ELE,DUOLDY_ELE,DUOLDZ_ELE, &
                                      SELE,STOTEL,WIC_U_BC,WIC_U_BC_DIRICHLET, MAT_OTHER_LOC,CV_SLOC2LOC )
                              ENDIF
                              IF(IDIM==2) THEN
                                 CALL DIFFUS_CAL_COEFF_SURFACE(DIFF_COEF_DIVDX( IDIM,IPHASE,SGI ), &
                                      DIFF_COEFOLD_DIVDX( IDIM,IPHASE,SGI ),  &
                                      CV_SNLOC, CV_NLOC, MAT_NLOC, NPHASE, TOTELE, MAT_NONODS,MAT_NDGLN, &
                                      SBCVFEN,SBCVNGI,SGI,IPHASE,NDIM,UDIFFUSION,UDIFF_SUF_STAB(IDIM,IPHASE,SGI,:,: ), &
                                      HDC, &
                                      U_NODJ_SGI_IPHASE_ALL(2,IPHASE,SGI),    U_NODI_SGI_IPHASE_ALL(2,IPHASE,SGI), &
                                      UOLD_NODJ_SGI_IPHASE_ALL(2,IPHASE,SGI),    UOLD_NODI_SGI_IPHASE_ALL(2,IPHASE,SGI), &
                                      ELE,ELE2, SNORMXN,SNORMYN,SNORMZN,  &
                                      DVX_ELE,DVY_ELE,DVZ_ELE,DVOLDX_ELE,DVOLDY_ELE,DVOLDZ_ELE, &
                                      SELE,STOTEL,WIC_U_BC,WIC_U_BC_DIRICHLET, MAT_OTHER_LOC,CV_SLOC2LOC )
                              ENDIF
                              IF(IDIM==3) THEN
                                 CALL DIFFUS_CAL_COEFF_SURFACE(DIFF_COEF_DIVDX( IDIM,IPHASE,SGI ), &
                                      DIFF_COEFOLD_DIVDX( IDIM,IPHASE,SGI ),  &
                                      CV_SNLOC, CV_NLOC, MAT_NLOC, NPHASE, TOTELE, MAT_NONODS,MAT_NDGLN, &
                                      SBCVFEN,SBCVNGI,SGI,IPHASE,NDIM,UDIFFUSION,UDIFF_SUF_STAB(IDIM,IPHASE,SGI,:,: ), &
                                      HDC, &
                                      U_NODJ_SGI_IPHASE_ALL(3,IPHASE,SGI),    U_NODI_SGI_IPHASE_ALL(3,IPHASE,SGI), &
                                      UOLD_NODJ_SGI_IPHASE_ALL(3,IPHASE,SGI),    UOLD_NODI_SGI_IPHASE_ALL(3,IPHASE,SGI), &
                                      ELE,ELE2, SNORMXN,SNORMYN,SNORMZN,  &
                                      DWX_ELE,DWY_ELE,DWZ_ELE,DWOLDX_ELE,DWOLDY_ELE,DWOLDZ_ELE, &
                                      SELE,STOTEL,WIC_U_BC,WIC_U_BC_DIRICHLET, MAT_OTHER_LOC,CV_SLOC2LOC )
                              ENDIF
                           ELSE ! IF(GOT_DIFFUS) THEN...
                              DIFF_COEF_DIVDX( SGI,IDIM,IPHASE )   =0.0
                              DIFF_COEFOLD_DIVDX( SGI,IDIM,IPHASE )=0.0
                           END IF If_GOT_DIFFUS
                           ! endof if(.not.stress_form) then...
                        ENDIF

                        !                     FTHETA( SGI,IDIM,IPHASE )=0.5 !1.0  - should be 1. as there is no theta set for the internal part of an element.
                        FTHETA( IDIM,IPHASE,SGI )=1.0 ! 0.5

                        ! CENT_RELAX=1.0 (central scheme) =0.0 (upwind scheme). 
                        IF( NON_LIN_DGFLUX ) THEN
                           ! non-linear DG flux - if we have an oscillation use upwinding else use central scheme. 
                           CENT_RELAX = dg_oscilat_detect( SNDOTQ_KEEP(IPHASE,SGI), SNDOTQ2_KEEP(IPHASE,SGI), &
                                N_DOT_DU(IPHASE,SGI), N_DOT_DU2(IPHASE,SGI), SINCOME(IPHASE,SGI), MASS_ELE(ELE), MASS_ELE(ELE2) )
                           CENT_RELAX_OLD = dg_oscilat_detect( SNDOTQOLD_KEEP(IPHASE,SGI), SNDOTQOLD2_KEEP(IPHASE,SGI), &
                                N_DOT_DUOLD(IPHASE,SGI), N_DOT_DUOLD2(IPHASE,SGI), SINCOMEOLD(IPHASE,SGI), MASS_ELE(ELE), MASS_ELE(ELE2) )
                        ELSE
                           IF( UPWIND_DGFLUX ) THEN
                              ! Upwind DG flux...
                              CENT_RELAX    =0.0
                              CENT_RELAX_OLD=0.0
                           ELSE
                              ! Central diff DG flux...
                              CENT_RELAX    =1.0
                              CENT_RELAX_OLD=1.0
                           ENDIF
                        ENDIF
                        ! CENT_RELAX=1.0 (central scheme) =0.0 (upwind scheme). 

                        SNDOTQ_IN(IDIM,IPHASE,SGI)    =SNDOTQ_IN(IDIM,IPHASE,SGI)  &
                             +FTHETA(IDIM,IPHASE,SGI)*SDEN(IPHASE,SGI)*SNDOTQ(IPHASE,SGI)  &
                             * (0.5 * CENT_RELAX + SINCOME(IPHASE,SGI)*(1.-CENT_RELAX))
                        SNDOTQ_OUT(IDIM,IPHASE,SGI)   =SNDOTQ_OUT(IDIM,IPHASE,SGI)  &
                             +FTHETA(IDIM,IPHASE,SGI)*SDEN(IPHASE,SGI)*SNDOTQ(IPHASE,SGI) &
                             * (0.5* CENT_RELAX + (1.-SINCOME(IPHASE,SGI))*(1.-CENT_RELAX)) 

                        SNDOTQOLD_IN(IDIM,IPHASE,SGI) =SNDOTQOLD_IN(IDIM,IPHASE,SGI)  &
                             +(1.-FTHETA(IDIM,IPHASE,SGI))*SDEN(IPHASE,SGI)*SNDOTQOLD(IPHASE,SGI)  &
                             * (0.5* CENT_RELAX_OLD + SINCOMEOLD(IPHASE,SGI)*(1.-CENT_RELAX_OLD)) 
                        SNDOTQOLD_OUT(IDIM,IPHASE,SGI)=SNDOTQOLD_OUT(IDIM,IPHASE,SGI)  &
                             +(1.-FTHETA(IDIM,IPHASE,SGI))*SDEN(IPHASE,SGI)*SNDOTQOLD(IPHASE,SGI) &
                             * (0.5* CENT_RELAX_OLD + (1.-SINCOMEOLD(IPHASE,SGI))*(1.-CENT_RELAX_OLD)) 


                     END DO
                  END DO

               END DO

               DO U_SILOC = 1, U_SNLOC
                  U_ILOC = U_SLOC2LOC( U_SILOC )
                  DO U_SJLOC = 1, U_SNLOC
                     U_JLOC = U_SLOC2LOC( U_SJLOC )
                     IF ( SELE2 /= 0 ) THEN
                        U_JLOC2 = U_JLOC
                     ELSE
                        U_JLOC2 = U_ILOC_OTHER_SIDE( U_SJLOC )
                     END IF

                     ! add diffusion term...
                     DO IPHASE = 1, NPHASE
                        JPHASE = IPHASE
                        DO IDIM = 1, NDIM_VEL
                           JDIM = IDIM

                           VLM=0.0
                           VLM_NEW=0.0
                           VLM_OLD=0.0
                           NN_SNDOTQ_IN    = 0.0
                           NN_SNDOTQ_OUT   = 0.0
                           NN_SNDOTQOLD_IN = 0.0 
                           NN_SNDOTQOLD_OUT= 0.0
                           ! Have a surface integral on element boundary...  
                           DO SGI=1,SBCVNGI

                              RNN=SDETWE(SGI)*SBUFEN(U_SILOC,SGI)*SBUFEN(U_SJLOC,SGI)

                              VLM=VLM+RNN

                              VLM_NEW = VLM_NEW + FTHETA( IDIM,IPHASE,SGI ) * RNN &
                                   * DIFF_COEF_DIVDX( IDIM,IPHASE,SGI )
                              VLM_OLD = VLM_OLD + (1.-FTHETA( IDIM,IPHASE,SGI )) * RNN &
                                   * DIFF_COEFOLD_DIVDX( IDIM,IPHASE,SGI )

                              NN_SNDOTQ_IN    = NN_SNDOTQ_IN     + SNDOTQ_IN(IDIM,IPHASE,SGI)    *RNN 
                              NN_SNDOTQ_OUT   = NN_SNDOTQ_OUT    + SNDOTQ_OUT(IDIM,IPHASE,SGI)   *RNN 
                              NN_SNDOTQOLD_IN = NN_SNDOTQOLD_IN  + SNDOTQOLD_IN(IDIM,IPHASE,SGI) *RNN 
                              NN_SNDOTQOLD_OUT= NN_SNDOTQOLD_OUT + SNDOTQOLD_OUT(IDIM,IPHASE,SGI)*RNN 

                           END DO


                           IF(SELE2 == 0) THEN

                              IF(NO_MATRIX_STORE) THEN
                                 IF(MOM_CONSERV) THEN
                                    LOC_U_RHS( IDIM,IPHASE,U_ILOC ) = LOC_U_RHS( IDIM,IPHASE,U_ILOC ) &
                                     - NN_SNDOTQ_OUT*SLOC_U( IDIM,IPHASE,U_SJLOC ) -  NN_SNDOTQ_IN*SLOC2_U(IDIM,IPHASE,U_SJLOC)
                                 ELSE
                                    LOC_U_RHS( IDIM,IPHASE,U_ILOC ) = LOC_U_RHS( IDIM,IPHASE,U_ILOC ) &
                                     + NN_SNDOTQ_IN*SLOC_U( IDIM,IPHASE,U_SJLOC ) -  NN_SNDOTQ_IN*SLOC2_U(IDIM,IPHASE,U_SJLOC)
                                 ENDIF
                                 ! viscosity...
                                    LOC_U_RHS( IDIM,IPHASE,U_ILOC ) = LOC_U_RHS( IDIM,IPHASE,U_ILOC ) &
                                     - VLM_NEW*SLOC_U( IDIM,IPHASE,U_SJLOC ) +  VLM_NEW*SLOC2_U(IDIM,IPHASE,U_SJLOC)
                              ELSE
                                 !                                 CALL POSINMAT( COUNT2, IU_NOD_DIM_PHA, JU_NOD2_DIM_PHA, &
                                 !                                   U_NONODS * NPHASE * NDIM_VEL, FINDGM_PHA, COLDGM_PHA, NCOLDGM_PHA )

                                 IF(MOM_CONSERV) THEN
                                    DIAG_BIGM_CON(IDIM,JDIM,IPHASE,JPHASE,U_ILOC,U_JLOC,ELE)  &
                                         =DIAG_BIGM_CON(IDIM,JDIM,IPHASE,JPHASE,U_ILOC,U_JLOC,ELE)       + NN_SNDOTQ_OUT
                                    BIGM_CON(IDIM,JDIM,IPHASE,JPHASE,U_ILOC,U_JLOC2,COUNT_ELE)  &
                                         =BIGM_CON(IDIM,JDIM,IPHASE,JPHASE,U_ILOC,U_JLOC2,COUNT_ELE)     + NN_SNDOTQ_IN
                                 ELSE
                                    DIAG_BIGM_CON(IDIM,JDIM,IPHASE,JPHASE,U_ILOC,U_JLOC,ELE)  &
                                         =DIAG_BIGM_CON(IDIM,JDIM,IPHASE,JPHASE,U_ILOC,U_JLOC,ELE)     - NN_SNDOTQ_IN
                                    BIGM_CON(IDIM,JDIM,IPHASE,JPHASE,U_ILOC,U_JLOC2,COUNT_ELE)  &
                                         =BIGM_CON(IDIM,JDIM,IPHASE,JPHASE,U_ILOC,U_JLOC2,COUNT_ELE)   + NN_SNDOTQ_IN
                                 ENDIF
                                 ! viscosity...
                                 DIAG_BIGM_CON(IDIM,JDIM,IPHASE,JPHASE,U_ILOC,U_JLOC,ELE)  &
                                      =DIAG_BIGM_CON(IDIM,JDIM,IPHASE,JPHASE,U_ILOC,U_JLOC,ELE)       + VLM_NEW
                                 BIGM_CON(IDIM,JDIM,IPHASE,JPHASE,U_ILOC,U_JLOC2,COUNT_ELE)  &
                                      =BIGM_CON(IDIM,JDIM,IPHASE,JPHASE,U_ILOC,U_JLOC2,COUNT_ELE)     - VLM_NEW
                              ENDIF


                              RHS_DIFF_U( IDIM, IPHASE, U_ILOC ) = RHS_DIFF_U( IDIM, IPHASE, U_ILOC ) &
                                   - VLM_OLD * SLOC_UOLD( IDIM, IPHASE, U_SJLOC ) + VLM_OLD * SLOC2_UOLD( IDIM, IPHASE, U_SJLOC ) &
                                   - VLM_NEW * SLOC_U( IDIM, IPHASE, U_SJLOC )    + VLM_NEW * SLOC2_U( IDIM, IPHASE, U_SJLOC )

                              IF(MOM_CONSERV) THEN
                                 LOC_U_RHS( IDIM,IPHASE,U_ILOC ) =  LOC_U_RHS( IDIM,IPHASE,U_ILOC ) &
                                      -(+NN_SNDOTQOLD_OUT) * SLOC_UOLD( IDIM,IPHASE,U_SJLOC )   -(+NN_SNDOTQOLD_IN) * SLOC2_UOLD( IDIM,IPHASE,U_SJLOC )
                              ELSE
                                 LOC_U_RHS( IDIM,IPHASE,U_ILOC ) =  LOC_U_RHS( IDIM,IPHASE,U_ILOC ) &
                                      -(-NN_SNDOTQOLD_IN) * SLOC_UOLD( IDIM,IPHASE,U_SJLOC )  -(+NN_SNDOTQOLD_IN) * SLOC2_UOLD( IDIM,IPHASE,U_SJLOC )
                              ENDIF
                              ! Viscosity...
                              LOC_U_RHS( IDIM,IPHASE,U_ILOC ) =  LOC_U_RHS( IDIM,IPHASE,U_ILOC ) -VLM_OLD * SLOC_UOLD( IDIM,IPHASE,U_SJLOC )
                              LOC_U_RHS( IDIM,IPHASE,U_ILOC ) =  LOC_U_RHS( IDIM,IPHASE,U_ILOC ) +VLM_OLD * SLOC2_UOLD( IDIM,IPHASE,U_SJLOC )

                           ELSE

!                              SUF_U_SJ2_IPHA = SUF_U_SJ2 + STOTEL * U_SNLOC * ( IPHASE - 1 )

                              IF( (WIC_U_BC(SELE2+(IPHASE-1)*STOTEL) == WIC_U_BC_ROBIN) .OR. &
                                   (WIC_U_BC(SELE2+(IPHASE-1)*STOTEL) == WIC_U_BC_DIRI_ADV_AND_ROBIN )) THEN

                                    IF(NO_MATRIX_STORE) THEN
                                        LOC_U_RHS( IDIM,IPHASE,U_ILOC ) = LOC_U_RHS( IDIM,IPHASE,U_ILOC ) &
                                         - VLM * SUF_ROB1_UBC_ALL( IDIM,IPHASE,U_SJLOC,SELE2 )*SLOC_U( IDIM,IPHASE,U_SJLOC ) 
 
                                    ELSE
                                       DIAG_BIGM_CON(IDIM,JDIM,IPHASE,JPHASE,U_ILOC,U_JLOC,ELE) &
                                            =DIAG_BIGM_CON(IDIM,JDIM,IPHASE,JPHASE,U_ILOC,U_JLOC,ELE)+ VLM * SUF_ROB1_UBC_ALL( IDIM,IPHASE,U_SJLOC,SELE2 )
                                    ENDIF
                                    LOC_U_RHS( IDIM,IPHASE,U_ILOC ) =  LOC_U_RHS( IDIM,IPHASE,U_ILOC ) - VLM * SUF_ROB2_UBC_ALL( IDIM,IPHASE,U_SJLOC,SELE2 )

                                 RHS_DIFF_U( IDIM,IPHASE,U_ILOC ) = RHS_DIFF_U( IDIM,IPHASE,U_ILOC ) &
                                      - VLM * SUF_ROB1_UBC_ALL( IDIM, IPHASE, U_SJLOC, SELE2 ) * SLOC_U( IDIM, IPHASE, U_SJLOC ) &
                                      - VLM * SUF_ROB2_UBC_ALL( IDIM, IPHASE, U_SJLOC, SELE2 )

                              ENDIF
                              ! BC for incoming momentum...
                              IF( WIC_MOMU_BC(SELE2+(IPHASE-1)*STOTEL) == WIC_U_BC_DIRICHLET ) THEN 

                                 IF(MOM_CONSERV) THEN

                                    IF(.NOT.NO_MATRIX_STORE) THEN
                                       DIAG_BIGM_CON(IDIM,JDIM,IPHASE,JPHASE,U_ILOC,U_JLOC,ELE) &
                                            =DIAG_BIGM_CON(IDIM,JDIM,IPHASE,JPHASE,U_ILOC,U_JLOC,ELE)+ NN_SNDOTQ_OUT
                                    ELSE 
                                       LOC_U_RHS( IDIM,IPHASE,U_ILOC ) = LOC_U_RHS( IDIM,IPHASE,U_ILOC ) &
                                             - NN_SNDOTQ_OUT * SLOC_U( IDIM,IPHASE,U_SJLOC )
                                    ENDIF
                                    LOC_U_RHS( IDIM,IPHASE,U_ILOC ) =  LOC_U_RHS( IDIM,IPHASE,U_ILOC ) &
                                            - ( NN_SNDOTQ_IN + NN_SNDOTQOLD_IN )*SUF_MOM_BC( IDIM,IPHASE,U_SJLOC,SELE2 ) &
                                            - NN_SNDOTQOLD_OUT * SLOC_UOLD(IDIM,IPHASE,U_SJLOC)

                                    ! ENDOF IF(MOM_CONSERV) THEN...
                                 ELSE

                                    IF(.NOT.NO_MATRIX_STORE) THEN
                                       DIAG_BIGM_CON(IDIM,JDIM,IPHASE,JPHASE,U_ILOC,U_JLOC,ELE) &
                                            =DIAG_BIGM_CON(IDIM,JDIM,IPHASE,JPHASE,U_ILOC,U_JLOC,ELE) - NN_SNDOTQ_IN
                                       !                                       DGM_PHA( COUNT ) =  DGM_PHA( COUNT ) - NN_SNDOTQ_IN
                                    ELSE
                                       LOC_U_RHS( IDIM,IPHASE,U_ILOC ) = LOC_U_RHS( IDIM,IPHASE,U_ILOC ) &
                                             + NN_SNDOTQ_IN * SLOC_U( IDIM,IPHASE,U_SJLOC )
                                    ENDIF
                                    LOC_U_RHS( IDIM,IPHASE,U_ILOC ) =  LOC_U_RHS( IDIM,IPHASE,U_ILOC ) &
                                            - ( NN_SNDOTQ_IN + NN_SNDOTQOLD_IN )*SUF_MOM_BC( IDIM,IPHASE,U_SJLOC,SELE2 ) &
                                            + NN_SNDOTQOLD_IN * SLOC_UOLD(IDIM,IPHASE,U_SJLOC)

                                    ! END OF IF(MOM_CONSERV) THEN ELSE...
                                 ENDIF

                                 ! BC for incoming and outgoing momentum (NO leaking of momentum into or out of domain for example)...
                              ELSE IF( WIC_MOMU_BC(SELE2+(IPHASE-1)*STOTEL) == WIC_U_BC_DIRICHLET_INOUT ) THEN 

                                 IF(MOM_CONSERV) THEN

                                    LOC_U_RHS( IDIM,IPHASE,U_ILOC ) =  LOC_U_RHS( IDIM,IPHASE,U_ILOC ) &
                                     - ( NN_SNDOTQ_IN + NN_SNDOTQOLD_IN + NN_SNDOTQ_OUT + NN_SNDOTQOLD_OUT)*SUF_MOM_BC( IDIM,IPHASE,U_SJLOC,SELE2 ) 

                                    ! ENDOF IF(MOM_CONSERV) THEN...
                                 ELSE

                                    IF(.NOT.NO_MATRIX_STORE) THEN
                                       DIAG_BIGM_CON(IDIM,JDIM,IPHASE,JPHASE,U_ILOC,U_JLOC,ELE) &
                                            =DIAG_BIGM_CON(IDIM,JDIM,IPHASE,JPHASE,U_ILOC,U_JLOC,ELE) - (NN_SNDOTQ_IN + NN_SNDOTQ_OUT)
                                    ELSE
                                       LOC_U_RHS( IDIM,IPHASE,U_ILOC ) = LOC_U_RHS( IDIM,IPHASE,U_ILOC ) &
                                             + (NN_SNDOTQ_IN + NN_SNDOTQ_OUT) * SLOC_U( IDIM,IPHASE,U_SJLOC )
                                    ENDIF

                                    LOC_U_RHS( IDIM,IPHASE,U_ILOC ) =  LOC_U_RHS( IDIM,IPHASE,U_ILOC ) &
                                    - ( NN_SNDOTQ_IN + NN_SNDOTQOLD_IN + NN_SNDOTQ_OUT + NN_SNDOTQOLD_OUT)*SUF_MOM_BC( IDIM,IPHASE,U_SJLOC,SELE2 ) &
                                            + (NN_SNDOTQOLD_IN + NN_SNDOTQOLD_OUT) * SLOC_UOLD(IDIM,IPHASE,U_SJLOC)

                                    ! END OF IF(MOM_CONSERV) THEN ELSE...
                                 ENDIF
                                 ! END OF IF( WIC_MOMU_BC(SELE2+(IPHASE-1)*STOTEL) == WIC_U_BC_DIRICHLET) THEN ELSE...
                              ENDIF

                           ENDIF

                        END DO
                     END DO
                  END DO
               END DO
            ENDIF If_diffusion_or_momentum3

         END DO Between_Elements_And_Boundary

         !      END DO Loop_Elements2
         !! *************************end loop over surfaces*********************************************


         ! ideally insert inner element stabilization here... 

         ! copy local memory
         DO U_ILOC = 1, U_NLOC
            U_INOD = U_NDGLN( ( ELE - 1 ) * U_NLOC + U_ILOC )
            DO IPHASE = 1, NPHASE
               DO IDIM = 1, NDIM_VEL
                  I = U_INOD + (IDIM-1)*U_NONODS + (IPHASE-1)*NDIM_VEL*U_NONODS
                  U_RHS( I ) = U_RHS( I ) + LOC_U_RHS( IDIM, IPHASE, U_ILOC )
               END DO
            END DO
         END DO

         !      END DO Loop_Elements
      END DO Loop_Elements2
      ! **********REVIEWER 4-END**********************


      ! This subroutine combines the distributed and block diagonal for an element
      ! into the matrix DGM_PHA. 
      IF(.NOT.NO_MATRIX_STORE) THEN
         CALL COMB_VEL_MATRIX_DIAG_DIST(DIAG_BIGM_CON, BIGM_CON, & 
              DGM_PHA, NCOLDGM_PHA, FINDGM_PHA, COLDGM_PHA, & ! Force balance sparsity
              NCOLELE, FINELE, COLELE,  NDIM_VEL, NPHASE, U_NLOC, U_NONODS, TOTELE )  ! Element connectivity.
         DEALLOCATE( DIAG_BIGM_CON )
         DEALLOCATE( BIGM_CON)
      ENDIF


      !ewrite(3,*)'p=',p
      !ewrite(3,*)'U_RHS:',U_RHS
      !stop 222
      !do i=1, ndim*nphase*u_nonods
      !   ewrite(3,*) i, sum(DGM_PHA(FINDGM_PHA(i):FINDGM_PHA(i+1)-1))
      !end do

      !EWRITE(3,*)'-STOTEL, U_SNLOC, P_SNLOC:', STOTEL, U_SNLOC, P_SNLOC
      !EWRITE(3,*)'-WIC_P_BC:', WIC_P_BC( 1 : STOTEL * NPHASE )
      !EWRITE(3,*)'-SUF_P_BC:', SUF_P_BC( 1 : STOTEL * P_SNLOC * NPHASE )
      !ewrite(3,*)'pqp'
      !stop 242

      !do i=1,ncolc
      !  ewrite(3,*)'i,c:',i,c(i)
      !end do
      !ewrite(3,*)'U_RHS:',u_rhs
      !ewrite(3,*)'PIVIT_MAT:', PIVIT_MAT
      !ewrite(3,*)'JUST_BL_DIAG_MAT:',JUST_BL_DIAG_MAT
      !stop 27


      DEALLOCATE( DETWEI )
      DEALLOCATE( RA )
      DEALLOCATE( UD, UD_ND )
      DEALLOCATE( UDOLD, UDOLD_ND )
      DEALLOCATE( DENGI )
      DEALLOCATE( DENGIOLD )
      DEALLOCATE( GRAD_SOU_GI )

      DEALLOCATE( SIGMAGI )
      DEALLOCATE( SIGMAGI_STAB )
      DEALLOCATE( MAT_M ) 
      DEALLOCATE( SNORMXN )
      DEALLOCATE( SNORMYN )
      DEALLOCATE( SNORMZN )

      DEALLOCATE( NN_SIGMAGI_ELE )
      DEALLOCATE( NN_SIGMAGI_STAB_ELE )
      DEALLOCATE( NN_MASS_ELE )
      DEALLOCATE( NN_MASSOLD_ELE )

      DEALLOCATE( CVWEIGHT )
      DEALLOCATE( CVN )
      DEALLOCATE( CVFEN )
      DEALLOCATE( CVFENLX )
      DEALLOCATE( CVFENLY )
      DEALLOCATE( CVFENLZ )
      DEALLOCATE( CVFENX ) 
      DEALLOCATE( CVFENY )
      DEALLOCATE( CVFENZ )

      DEALLOCATE( CVWEIGHT_SHORT )
      DEALLOCATE( CVN_SHORT )
      DEALLOCATE( CVFEN_SHORT )
      DEALLOCATE( CVFENLX_SHORT )
      DEALLOCATE( CVFENLY_SHORT )
      DEALLOCATE( CVFENLZ_SHORT )
      DEALLOCATE( CVFENX_SHORT ) 
      DEALLOCATE( CVFENY_SHORT )
      DEALLOCATE( CVFENZ_SHORT )

      DEALLOCATE( UFEN )
      DEALLOCATE( UFENLX )
      DEALLOCATE( UFENLY )
      DEALLOCATE( UFENLZ )
      DEALLOCATE( UFENX )
      DEALLOCATE( UFENY )
      DEALLOCATE( UFENZ )

      DEALLOCATE( SCVFEN )
      DEALLOCATE( SCVFENSLX )
      DEALLOCATE( SCVFENSLY )
      DEALLOCATE( SCVFENLX )
      DEALLOCATE( SCVFENLY )
      DEALLOCATE( SCVFENLZ )
      DEALLOCATE( SCVFEWEIGH )

      DEALLOCATE( NXUDN )

      DEALLOCATE( SUFEN )
      DEALLOCATE( SUFENSLX )
      DEALLOCATE( SUFENSLY )
      DEALLOCATE( SUFENLX )
      DEALLOCATE( SUFENLY )
      DEALLOCATE( SUFENLZ )

      DEALLOCATE( SBCVFEN ) 
      DEALLOCATE( SBCVFENSLX )
      DEALLOCATE( SBCVFENSLY )
      DEALLOCATE( SBCVFEWEIGH )
      DEALLOCATE( SBCVFENLX )
      DEALLOCATE( SBCVFENLY )
      DEALLOCATE( SBCVFENLZ )
      DEALLOCATE( SBUFEN )
      DEALLOCATE( SBUFENSLX )
      DEALLOCATE( SBUFENSLY )
      DEALLOCATE( SBUFENLX )
      DEALLOCATE( SBUFENLY )
      DEALLOCATE( SBUFENLZ )

      DEALLOCATE( CV_SLOC2LOC )
      DEALLOCATE( U_SLOC2LOC ) 
      DEALLOCATE( CV_SLOCLIST )
      DEALLOCATE( U_SLOCLIST )
      DEALLOCATE( CV_NEILOC )

      DEALLOCATE( COLGPTS )
      DEALLOCATE( FINDGPTS )
      DEALLOCATE( U_ILOC_OTHER_SIDE )

      DEALLOCATE( CV_ON_FACE )
      DEALLOCATE( U_ON_FACE )
      DEALLOCATE( U_OTHER_LOC )
      DEALLOCATE( MAT_OTHER_LOC )

      DEALLOCATE( TEN_XX )

      DEALLOCATE( VLN )
      DEALLOCATE( VLN_OLD )

      DEALLOCATE( STRESS_IJ_ELE )
      DEALLOCATE( VLK_ELE )

      DEALLOCATE( SUD_ALL )
      DEALLOCATE( SUDOLD_ALL )
      DEALLOCATE( SUD2_ALL )
      DEALLOCATE( SUDOLD2_ALL )
      DEALLOCATE( SNDOTQ )
      DEALLOCATE( SNDOTQOLD )
      DEALLOCATE( SNDOTQ_ROE )
      DEALLOCATE( SNDOTQOLD_ROE )

      DEALLOCATE( SINCOME )
      DEALLOCATE( SINCOMEOLD )
      DEALLOCATE( SDEN )
      DEALLOCATE( SDENOLD )

      DEALLOCATE( SDEN_KEEP )
      DEALLOCATE( SDENOLD_KEEP )
      DEALLOCATE( SDEN2_KEEP )
      DEALLOCATE( SDENOLD2_KEEP )

      DEALLOCATE( DIFF_COEF_DIVDX )
      DEALLOCATE( DIFF_COEFOLD_DIVDX )
      DEALLOCATE( FTHETA )
      DEALLOCATE( SNDOTQ_IN )
      DEALLOCATE( SNDOTQ_OUT )
      DEALLOCATE( SNDOTQOLD_IN )
      DEALLOCATE( SNDOTQOLD_OUT )

      DEALLOCATE( XSL )
      DEALLOCATE( YSL )
      DEALLOCATE( ZSL )

      DEALLOCATE( SELE_OVERLAP_SCALE )

      DEALLOCATE( DUX_ELE, DUY_ELE, DUZ_ELE )
      DEALLOCATE( DVX_ELE, DVY_ELE, DVZ_ELE )
      DEALLOCATE( DWX_ELE, DWY_ELE, DWZ_ELE )

      DEALLOCATE( DUOLDX_ELE, DUOLDY_ELE, DUOLDZ_ELE )
      DEALLOCATE( DVOLDX_ELE, DVOLDY_ELE, DVOLDZ_ELE )
      DEALLOCATE( DWOLDX_ELE, DWOLDY_ELE, DWOLDZ_ELE )

      DEALLOCATE( GRAD_SOU_GI_NMX )
      !DEALLOCATE( GRAD_SOU_GI_NMY )
      !DEALLOCATE( GRAD_SOU_GI_NMZ )

      DEALLOCATE( MASS_ELE )
      DEALLOCATE( FACE_ELE )
      !CALL MATMASSINV( MASINV, MMAT, U_NONODS, U_NLOC, TOTELE)

      ! Deallocating for non-linear Petrov-Galerkin diffusion stabilization...
      DEALLOCATE( LOC_MASS_INV )
      DEALLOCATE( LOC_MASS )
      DEALLOCATE( RHS_DIFF_U )
      !DEALLOCATE( RHS_DIFF_V )
      !DEALLOCATE( RHS_DIFF_W )

      DEALLOCATE( DIFF_VEC_U )
      !DEALLOCATE( DIFF_VEC_V )
      !DEALLOCATE( DIFF_VEC_W )

      DEALLOCATE( DIFFGI_U )

      DEALLOCATE( U_DT ) !, U_DX, U_DY, U_DZ )
      !DEALLOCATE( V_DT ) !, V_DX, V_DY, V_DZ )
      !DEALLOCATE( W_DT ) !, W_DX, W_DY, W_DZ )

      !DEALLOCATE( UOLD_DX, UOLD_DY, UOLD_DZ )
      !DEALLOCATE( VOLD_DX, VOLD_DY, VOLD_DZ )
      !DEALLOCATE( WOLD_DX, WOLD_DY, WOLD_DZ )

      DEALLOCATE( SOUGI_X )  !, SOUGI_Y, SOUGI_Z )

      !DEALLOCATE( RESID )
      DEALLOCATE( RESID_U)   !, RESID_V, RESID_W )
      DEALLOCATE( P_DX ) !, P_DY, P_DZ )

      DEALLOCATE( U_GRAD_NORM2, U_GRAD_NORM )
      !DEALLOCATE( V_GRAD_NORM2, V_GRAD_NORM )
      !DEALLOCATE( W_GRAD_NORM2, W_GRAD_NORM )

      DEALLOCATE( A_DOT_U )  !  , A_DOT_V,A_DOT_W )
      DEALLOCATE( STAR_U_COEF )  !, STAR_V_COEF, STAR_W_COEF )
      DEALLOCATE( P_STAR_U ) !  , P_STAR_V, P_STAR_W )
      DEALLOCATE( DIF_STAB_U )  !, DIF_STAB_V, DIF_STAB_W )

      DEALLOCATE( UDIFF_SUF_STAB )

      DEALLOCATE( VLK_UVW )


      ewrite(3,*)'Leaving assemb_force_cty'
      !stop 98123

      RETURN

    END SUBROUTINE ASSEMB_FORCE_CTY
 




      SUBROUTINE COMB_VEL_MATRIX_DIAG_DIST(DIAG_BIGM_CON, BIGM_CON, & 
         DGM_PHA, NCOLDGM_PHA, FINDGM_PHA, COLDGM_PHA, & ! Force balance sparsity
         NCOLELE, FINELE, COLELE,  NDIM_VEL, NPHASE, U_NLOC, U_NONODS, TOTELE )  ! Element connectivity.
! This subroutine combines the distributed and block diagonal for an element
! into the matrix DGM_PHA. 
      IMPLICIT NONE
      INTEGER, intent( in ) :: NDIM_VEL, NPHASE, U_NLOC, U_NONODS, TOTELE, NCOLDGM_PHA, NCOLELE
!
      REAL, DIMENSION( :,:,:, :,:,:, : ), intent( in ) :: DIAG_BIGM_CON
      REAL, DIMENSION( :,:,:, :,:,:, : ), intent( in ) :: BIGM_CON
      REAL, DIMENSION( : ), intent( inout ) :: DGM_PHA
      INTEGER, DIMENSION( :), intent( in ) :: FINDGM_PHA
      INTEGER, DIMENSION( :), intent( in ) :: COLDGM_PHA
      INTEGER, DIMENSION(: ), intent( in ) :: FINELE
      INTEGER, DIMENSION( : ), intent( in ) :: COLELE
! NEW_ORDERING then order the matrix: IDIM,IPHASE,UILOC,ELE
! else use the original ordering...
      LOGICAL, PARAMETER :: NEW_ORDERING = .FALSE. 
      INTEGER :: ELE,ELE_ROW_START,ELE_ROW_START_NEXT,ELE_IN_ROW
      INTEGER :: U_ILOC,U_JLOC, IPHASE,JPHASE, IDIM,JDIM, I,J, GLOBI, GLOBJ, U_INOD_IDIM_IPHA, U_JNOD_JDIM_JPHA
      INTEGER :: COUNT,COUNT_ELE,JCOLELE
      real, dimension(:,:,:, :,:,:), allocatable :: LOC_DGM_PHA


      ALLOCATE(LOC_DGM_PHA(NDIM_VEL,NDIM_VEL,NPHASE,NPHASE,U_NLOC,U_NLOC))

      Loop_Elements20: DO ELE = 1, TOTELE

         ELE_ROW_START=FINELE(ELE)
         ELE_ROW_START_NEXT=FINELE(ELE+1)
         ELE_IN_ROW = ELE_ROW_START_NEXT - ELE_ROW_START

! Block diagonal and off diagonal terms...
         Between_Elements_And_Boundary20: DO COUNT_ELE=ELE_ROW_START, ELE_ROW_START_NEXT-1

            JCOLELE=COLELE(COUNT_ELE) 

            IF(JCOLELE==ELE) THEN
! Block diagonal terms (Assume full coupling between the phases and dimensions)...
                LOC_DGM_PHA(:,:,:, :,:,:) = DIAG_BIGM_CON(:,:,:, :,:,:, ELE) + BIGM_CON(:,:,:, :,:,:, COUNT_ELE)
            ELSE
                LOC_DGM_PHA(:,:,:, :,:,:) = BIGM_CON(:,:,:, :,:,:, COUNT_ELE)
            ENDIF

               DO U_ILOC=1,U_NLOC
               DO U_JLOC=1,U_NLOC
                  DO IPHASE=1,NPHASE
                  DO JPHASE=1,NPHASE
                     DO IDIM=1,NDIM_VEL
                     DO JDIM=1,NDIM_VEL
                        IF(NEW_ORDERING) THEN
! New for rapid code ordering of variables...
                           I=IDIM + (IPHASE-1)*NDIM_VEL + (U_ILOC-1)*NDIM_VEL*NPHASE
                           J=JDIM + (JPHASE-1)*NDIM_VEL + (U_JLOC-1)*NDIM_VEL*NPHASE
                           COUNT = (COUNT_ELE-1)*(NDIM_VEL*NPHASE)**2 + (I-1)*NDIM_VEL*NPHASE*U_NLOC + J
                           DGM_PHA(COUNT) = LOC_DGM_PHA(IDIM,JDIM,IPHASE,JPHASE,U_ILOC,U_JLOC)
                        ELSE
! Old ordering of the variables BIGM...
! Too compilcated for me to work through quickly - using a simple less efficient method -easier to de-bug
!                           ROW_START= (ELE_ROW_START-1)*NDIM_VEL*NPHASE
!                           COUNT = (IPHASE-1)*NDIM_VEL * NDIM_VEL*NPHASE*NCOLELE  +  (IDIM-1)*NDIM_VEL*NPHASE*NCOLELE &
!                                 + (JPHASE-1)*NDIM_VEL * ELE_IN_ROW           +  (JDIM-1)*NPHASE * ELE_IN_ROW   &
!                                 + (ELE_ROW_START-1)*NDIM_VEL*NPHASE  &
!                                 + (JCOLELE-1)*(NDIM_VEL*NPHASE)**2 + (I-1)*NDIM_VEL*NPHASE + J
                           GLOBI=(ELE-1)*U_NLOC + U_ILOC
                           GLOBJ=(JCOLELE-1)*U_NLOC + U_JLOC
                           U_INOD_IDIM_IPHA = GLOBI + (IDIM-1)*U_NONODS + ( IPHASE - 1 ) * NDIM_VEL*U_NONODS 
                           U_JNOD_JDIM_JPHA = GLOBJ + (JDIM-1)*U_NONODS + ( JPHASE - 1 ) * NDIM_VEL*U_NONODS 
                              COUNT=0
                              CALL POSINMAT( COUNT, U_INOD_IDIM_IPHA, U_JNOD_JDIM_JPHA, &
                                U_NONODS * NPHASE * NDIM_VEL, FINDGM_PHA, COLDGM_PHA, NCOLDGM_PHA )
                              IF(COUNT.NE.0) THEN
                                 DGM_PHA(COUNT) = LOC_DGM_PHA(IDIM,JDIM,IPHASE,JPHASE,U_ILOC,U_JLOC)
                              ENDIF

                        ENDIF

                     END DO
                     END DO
                  END DO
                  END DO
               END DO
               END DO               
              

         END DO Between_Elements_And_Boundary20

      END DO Loop_Elements20


      RETURN
      END SUBROUTINE COMB_VEL_MATRIX_DIAG_DIST 





              REAL FUNCTION dg_oscilat_detect(SNDOTQ_KEEP, SNDOTQ2_KEEP, &
                                                 N_DOT_DU, N_DOT_DU2, SINCOME, MASS_ELE, MASS_ELE2 )
! Determine if we have an oscillation in the normal direction...
! dg_oscilat_detect=1.0- CENTRAL SCHEME.
! dg_oscilat_detect=0.0- UPWIND SCHEME.
              real SNDOTQ_KEEP, SNDOTQ2_KEEP, N_DOT_DU, N_DOT_DU2, SINCOME
              REAL MASS_ELE, MASS_ELE2
! If cons_oscillation then apply upwinding as often as possible...
      LOGICAL, PARAMETER :: cons_oscillation = .false.
              REAL H1,H2, U1,U2,U3
!              REAL TOLFUN

           if(cons_oscillation) then

              dg_oscilat_detect = 1.0

              if( SINCOME> 0.5 ) then
! velcity comming into element ELE...
                   if( (SNDOTQ_KEEP - SNDOTQ2_KEEP)*N_DOT_DU2 > 0.0 ) dg_oscilat_detect = 0.0
!                   if( (SNDOTQ_KEEP - SNDOTQ2_KEEP)*N_DOT_DU2 > 0.0 ) dg_oscilat_detect = 0.333
!                   if( (SNDOTQ_KEEP - SNDOTQ2_KEEP)*N_DOT_DU2 > 0.0 ) dg_oscilat_detect = 0.5
              else
! velcity pointing out of the element ELE...
                   if( (SNDOTQ2_KEEP - SNDOTQ_KEEP)*N_DOT_DU < 0.0 ) dg_oscilat_detect = 0.0
!                   if( (SNDOTQ2_KEEP - SNDOTQ_KEEP)*N_DOT_DU < 0.0 ) dg_oscilat_detect = 0.333
!                   if( (SNDOTQ2_KEEP - SNDOTQ_KEEP)*N_DOT_DU < 0.0 ) dg_oscilat_detect = 0.5
              end if
          else
! tvd in the means...

              dg_oscilat_detect = 1.0
 
              if( SINCOME> 0.5 ) then
! velcity comming into element ELE...
                   if( (SNDOTQ_KEEP - SNDOTQ2_KEEP)*N_DOT_DU2 > 0.0 ) then
                      H1=MASS_ELE
                      H2=MASS_ELE2
                      U1=SNDOTQ_KEEP - N_DOT_DU* H1
                      U2=SNDOTQ2_KEEP+ N_DOT_DU2* H2
                      U3=SNDOTQ2_KEEP+ N_DOT_DU2* 3*H2
! Have oscillations...
                      IF( (U1-U2)/TOLFUN(U2-U3) .LE. 0.0) dg_oscilat_detect = 0.0
                   endif
              else
! velcity pointing out of the element ELE...
                   if( (SNDOTQ2_KEEP - SNDOTQ_KEEP)*N_DOT_DU < 0.0 ) then
                      H1=MASS_ELE
                      H2=MASS_ELE2
                      U1=SNDOTQ_KEEP - N_DOT_DU* 3.*H1
                      U2=SNDOTQ_KEEP - N_DOT_DU* H1
                      U3=SNDOTQ2_KEEP+ N_DOT_DU2* H2
! Have oscillations...
                      IF( (U1-U2)/TOLFUN(U2-U3) .LE. 0.0) dg_oscilat_detect = 0.0
                   endif
              end if

          endif

              return
              end function dg_oscilat_detect





            SUBROUTINE USE_POSINMAT_C_STORE(COUNT, U_INOD, P_JNOD,  &
              U_NONODS, FINDC, COLC, NCOLC, &
              IDO_STORE_AC_SPAR_PT,STORED_AC_SPAR_PT, POSINMAT_C_STORE,ELE,U_ILOC,P_JLOC, &
              TOTELE,U_NLOC,P_NLOC) 
      INTEGER, intent( inout ) :: COUNT
      INTEGER, intent( in ) :: U_INOD, P_JNOD, U_NONODS,  NCOLC
      INTEGER, intent( in ) :: ELE,U_ILOC,P_JLOC,  TOTELE,U_NLOC,P_NLOC
      INTEGER, intent( in ) :: IDO_STORE_AC_SPAR_PT
      LOGICAL, intent( in ) :: STORED_AC_SPAR_PT
      INTEGER, DIMENSION( U_NLOC,P_NLOC, TOTELE*IDO_STORE_AC_SPAR_PT), intent( inout ) :: POSINMAT_C_STORE
      INTEGER, DIMENSION( U_NONODS + 1), intent( in ) :: FINDC
      INTEGER, DIMENSION( NCOLC), intent( in ) :: COLC

                        ! Find COUNT - position in matrix : FINMCY, COLMCY
                        IF(STORED_AC_SPAR_PT) THEN
                           COUNT=POSINMAT_C_STORE(U_ILOC,P_JLOC,ELE) 
                        ELSE
                           CALL POSINMAT( COUNT, U_INOD, P_JNOD,  &
                             U_NONODS, FINDC, COLC, NCOLC )
                           IF(IDO_STORE_AC_SPAR_PT.NE.0) POSINMAT_C_STORE(U_ILOC,P_JLOC,ELE) = COUNT
                        ENDIF
            RETURN
            END SUBROUTINE USE_POSINMAT_C_STORE




            SUBROUTINE USE_POSINMAT_C_STORE_SUF_DG(COUNT, U_INOD, P_JNOD,  &
               U_NONODS, FINDC, COLC, NCOLC, &
               IDO_STORE_AC_SPAR_PT,STORED_AC_SPAR_PT, POSINMAT_C_STORE_SUF_DG, ELE,IFACE,U_SILOC,P_SJLOC,  &
               TOTELE,NFACE,U_SNLOC,P_SNLOC) 
      INTEGER, intent( inout ) :: COUNT
      INTEGER, intent( in ) :: U_INOD, P_JNOD, U_NONODS,  NCOLC
      INTEGER, intent( in ) :: ELE,IFACE,U_SILOC,P_SJLOC,  TOTELE,NFACE,U_SNLOC,P_SNLOC
      INTEGER, intent( in ) :: IDO_STORE_AC_SPAR_PT
      LOGICAL, intent( in ) :: STORED_AC_SPAR_PT
      INTEGER, DIMENSION( U_SNLOC,P_SNLOC,NFACE,TOTELE*IDO_STORE_AC_SPAR_PT ), intent( inout ) :: POSINMAT_C_STORE_SUF_DG
      INTEGER, DIMENSION( U_NONODS + 1), intent( in ) :: FINDC
      INTEGER, DIMENSION( NCOLC), intent( in ) :: COLC
                        ! Find COUNT2 - position in matrix : FINMCY, COLMCY
                        IF(STORED_AC_SPAR_PT) THEN
                           COUNT=POSINMAT_C_STORE_SUF_DG(U_SILOC,P_SJLOC,IFACE,ELE) 
                        ELSE
                           CALL POSINMAT( COUNT, U_INOD, P_JNOD,  &
                             U_NONODS, FINDC, COLC, NCOLC )
                           IF(IDO_STORE_AC_SPAR_PT.NE.0) POSINMAT_C_STORE_SUF_DG(U_SILOC,P_SJLOC,IFACE,ELE)=COUNT
                        ENDIF
            RETURN
            END SUBROUTINE USE_POSINMAT_C_STORE_SUF_DG




    SUBROUTINE DG_DIFFUSION( ELE, U_NLOC, NONODS, LMMAT1, LINVMMAT1, LMMAT, LNNXMAT, LNXNMAT1, LINVMNXNMAT1, AMAT )
      ! Find diffusion contributions at the surface
      implicit none

      INTEGER, intent( in ) :: ELE, U_NLOC, NONODS
      REAL, DIMENSION( :, : ), intent( inout ) :: LMMAT1, LINVMMAT1
      REAL, DIMENSION( :, : ), intent( inout ) :: LMMAT, LNNXMAT
      REAL, DIMENSION( :, : ), intent( inout ) :: LNXNMAT1, LINVMNXNMAT1
      REAL, DIMENSION( :, : ), intent( inout ) :: AMAT
      ! Local
      INTEGER :: ILOC, GLOBI

      ewrite(3,*) 'In DG_DIFFUSION'

      ! LMMAT1
      LMMAT1( 1 : U_NLOC + 1, 1 : U_NLOC + 1 ) = 0.0
      LMMAT1( 1 : U_NLOC    , 1 : U_NLOC ) = LMMAT( 1 : U_NLOC, 1 : U_NLOC )
      LMMAT1( 2 : U_NLOC + 1, 2 : U_NLOC + 1 ) = LMMAT1( 2 : U_NLOC + 1 , 2 : U_NLOC + 1 ) + &
           LMMAT( 1 : U_NLOC     , 1 : U_NLOC )

      ! LNXNMAT1 - surface integral
      LNXNMAT1( 1 : U_NLOC    , 1 : U_NLOC )    =  LNNXMAT( 1 : U_NLOC , 1 : U_NLOC )
      LNXNMAT1( 2 : U_NLOC + 1, 3 : U_NLOC + 2 )=  LNNXMAT( 1 : U_NLOC , 1 : U_NLOC )

      LNXNMAT1( 2, 2 ) = LNXNMAT1( 2, 2 ) - 1.0
      LNXNMAT1( 2, 3 ) = LNXNMAT1( 2, 3 ) + 1.0

      ! Find inverse:     
      CALL MATDMATINV( LMMAT1, LINVMMAT1, 2 * U_NLOC - 1 ) ! is the size of LMMAT1 right? DOUBLE CHECK THIS LATER

      ! Matrix X Matrix:
      CALL ABMATRIXMUL( LINVMNXNMAT1, LINVMMAT1, 2 * U_NLOC - 1, 2 * U_NLOC - 1, &
           LNXNMAT1, 2 * U_NLOC - 1, 2 * U_NLOC )

      ! RHS OF ELEMENT:
      ILOC = U_NLOC
      GLOBI = ( ELE - 1 ) * U_NLOC + ILOC
      AMAT( GLOBI, GLOBI - 1)  = AMAT( GLOBI, GLOBI - 1 ) - LINVMNXNMAT1( 2, 1 )
      AMAT( GLOBI, GLOBI )     = AMAT( GLOBI, GLOBI )     - LINVMNXNMAT1( 2, 2 )
      AMAT( GLOBI, GLOBI + 1 ) = AMAT( GLOBI, GLOBI + 1 ) - LINVMNXNMAT1( 2, 3 )
      AMAT( GLOBI, GLOBI + 2 ) = AMAT( GLOBI, GLOBI + 2 ) - LINVMNXNMAT1( 2, 4 )

      ! LHS OF ELEMENT:     
      ILOC = 1
      GLOBI = ( ELE - 1 ) * U_NLOC + ILOC
      AMAT( GLOBI, GLOBI - 2 )= AMAT( GLOBI, GLOBI - 2 ) + LINVMNXNMAT1( 2, 1 )
      AMAT( GLOBI, GLOBI - 1 )= AMAT( GLOBI, GLOBI - 1 ) + LINVMNXNMAT1( 2, 2 )
      AMAT( GLOBI, GLOBI )    = AMAT( GLOBI, GLOBI )     + LINVMNXNMAT1( 2, 3 )
      AMAT( GLOBI, GLOBI + 1 )= AMAT( GLOBI, GLOBI + 1 ) + LINVMNXNMAT1( 2, 4 )

      ewrite(3,*) 'Leaving DG_DIFFUSION'

    END SUBROUTINE DG_DIFFUSION




    SUBROUTINE ASSEM_CS( CTP, CT, CTYRHS, FREDOP, NONODS, NCOLCT, FINDCT, COLCT, U, DEN, &
         UBOT, UTOP, DEN_IN_TOP, DEN_IN_BOT,  &
         BOT_BC_TYPE, TOP_BC_TYPE )
      implicit none
      ! assemble CTP (eqn 3.22 without time term) & CT operating on P in eqn 3.21
      ! and also CTYRHS which is the rhs of the cty eqn. 
      ! Local variables...
      ! 2 types of B.C's:
      ! BOT_BC_TYPE or TOP_BC_TYPE =3 is a specified inlet velocity & density b.c.
      ! BOT_BC_TYPE or TOP_BC_TYPE =2 is a specified inlet velocity & No density b.c.
      ! BOT_BC_TYPE or TOP_BC_TYPE =1 is No velocity b.c (ZERO PRESSURE BC)& but have density b.c.
      ! BOT_BC_TYPE or TOP_BC_TYPE =0 is an open zero pressure b.c. 

      INTEGER, intent( in ) ::  FREDOP, NONODS, NCOLCT
      REAL, DIMENSION( : ), intent( inout ) :: CTP, CT
      INTEGER, DIMENSION( : ), intent( inout ) :: FINDCT
      INTEGER, DIMENSION( : ), intent( inout ) :: COLCT
      REAL, DIMENSION( : ), intent( inout ) :: U
      REAL, DIMENSION( : ), intent( inout ) :: DEN, CTYRHS
      REAL, intent( in ) :: UBOT, UTOP, DEN_IN_TOP, DEN_IN_BOT
      INTEGER, intent( in ) :: BOT_BC_TYPE, TOP_BC_TYPE

      ! Local
      REAL :: NORMX, DENSITY, VEL
      INTEGER PNOD, II, COL, COUNT, COUNT2
      LOGICAL BOT_BC_VEL, BOT_BC_DEN, TOP_BC_VEL, TOP_BC_DEN

      ewrite(3,*) 'In ASSEM_CS'

      BOT_BC_VEL = .FALSE.
      BOT_BC_DEN = .FALSE.
      TOP_BC_VEL = .FALSE.
      TOP_BC_DEN = .FALSE.

      Case_TOP_BC_TYPE: SELECT CASE( TOP_BC_TYPE )
      CASE( 1 ) ; TOP_BC_DEN = .TRUE.
      CASE( 2 ) ; TOP_BC_VEL = .TRUE.
      CASE( 3 ) 
         TOP_BC_DEN = .TRUE.
         TOP_BC_VEL = .TRUE.
      END SELECT Case_TOP_BC_TYPE

      Case_BOT_BC_TYPE: SELECT CASE( BOT_BC_TYPE )
      CASE( 1 ) ; BOT_BC_DEN = .TRUE.
      CASE( 2 ) ; BOT_BC_VEL = .TRUE.
      CASE( 3 ) 
         BOT_BC_DEN = .TRUE.
         BOT_BC_VEL = .TRUE.
      END SELECT CASE_BOT_BC_TYPE

      CTP = 0.0
      CT = 0.0
      CTYRHS = 0.0

      ! internal node discretisation
      Loop_Disc: DO PNOD = 2, FREDOP - 1
         Loop_II: DO II = 0, 1
            NORMX = REAL( II * 2 - 1 )
            VEL = U( PNOD + II )

            IF( VEL * NORMX >= 0.0 ) THEN
               DENSITY = DEN( PNOD )
            ELSE
               DENSITY = DEN( PNOD + II * 2 - 1 ) 
            ENDIF

            COL = PNOD + II
            COUNT = 0
            DO COUNT2 = FINDCT( PNOD ) , FINDCT( PNOD + 1 ) - 1
               IF( COLCT( COUNT2 ) == COL ) COUNT = COUNT2
            END DO
            CT(  COUNT ) = CT(  COUNT ) + NORMX
            CTP( COUNT ) = CTP( COUNT ) + NORMX * DENSITY
         END DO Loop_II
      END DO Loop_Disc

      ! Part of 1st row          
      NORMX = 1.0
      VEL = U( 2 )
      IF( VEL * NORMX >= 0.0 ) THEN
         DENSITY = DEN( 1 )
      ELSE
         DENSITY = DEN( 2 )
      ENDIF
      CT( 2 ) = CT( 2 ) + NORMX
      CTP( 2 ) = CTP( 2 ) + NORMX * DENSITY

      ! Part of last st row          
      NORMX = -1.0
      VEL = U( NONODS - 1 )
      IF( VEL *NORMX >= 0.0 ) THEN
         DENSITY = DEN( FREDOP )
      ELSE
         DENSITY = DEN( FREDOP - 1 )
      ENDIF
      CT(  NCOLCT - 1 ) = CT(  NCOLCT - 1 ) + NORMX
      CTP( NCOLCT - 1 ) = CTP( NCOLCT - 1 ) + NORMX * DENSITY

      ! Left boundary
      NORMX = -1.0
      VEL = U( 1 )
      IF( BOT_BC_VEL ) VEL = UBOT
      DENSITY = DEN( 1 )
      IF(( VEL * NORMX < 0.0 ) .AND. BOT_BC_DEN ) DENSITY = DEN_IN_BOT

      IF( BOT_BC_VEL ) THEN
         CTYRHS( 1 ) = CTYRHS( 1 ) - DENSITY * NORMX * UBOT
      ELSE
         CT(  1 ) = CT(  1 ) + NORMX
         CTP( 1 ) = CTP( 1 ) + NORMX * DENSITY
      ENDIF

      ! Right boundary
      NORMX = 1.0
      VEL = U( NONODS )
      IF( TOP_BC_VEL ) VEL = UTOP
      DENSITY = DEN( FREDOP )
      IF(( VEL * NORMX <  0.0 ) .AND. TOP_BC_DEN ) DENSITY = DEN_IN_TOP

      IF( TOP_BC_VEL ) THEN
         CTYRHS( FREDOP ) = CTYRHS( FREDOP ) - DENSITY * NORMX *UTOP
      ELSE
         CT(  NCOLCT ) = CT(  NCOLCT ) + NORMX
         CTP( NCOLCT ) = CTP( NCOLCT ) + NORMX * DENSITY
      ENDIF

      ewrite(3,*) 'Leaving ASSEM_CS'

    END SUBROUTINE ASSEM_CS




    SUBROUTINE AVESOU( S2AVE, S2, FREDOP )
      implicit none

      INTEGER, intent( in ) :: FREDOP
      REAL, DIMENSION( : ),     intent( inout ) :: S2AVE, S2
      ! Local
      REAL, DIMENSION( : ), allocatable :: SOURCE
      ! Local variables
      INTEGER :: ELE

      ALLOCATE( SOURCE( FREDOP + 1 ))

      SOURCE( 1 ) = S2( 1 )
      DO ELE= 2, FREDOP
         SOURCE( ELE ) = 0.5 * ( S2( ELE - 1 ) + S2( ELE ))
      END DO
      SOURCE( FREDOP + 1 ) = S2( FREDOP )

      DO ELE= 1, FREDOP
         S2AVE( ELE ) = 0.5 * ( SOURCE( ELE ) + SOURCE( ELE + 1 ))
      END DO

      DEALLOCATE( SOURCE )

    END SUBROUTINE AVESOU




    SUBROUTINE AVESIG( SIGMA2AVE, SIGMA2, FREDOP)
      implicit none

      INTEGER, intent( in ) :: FREDOP
      REAL, DIMENSION( : ), intent( inout ) :: SIGMA2AVE
      REAL, DIMENSION( : ), intent( in ) :: SIGMA2
      ! Local variables
      REAL, DIMENSION( : ), allocatable :: SIGMA
      INTEGER :: ELE

      ALLOCATE( SIGMA( FREDOP + 1 ))

      SIGMA( 1 ) = SIGMA2( 1 )
      DO ELE = 2, FREDOP
         SIGMA( ELE ) = 0.5 * ( SIGMA2( ELE - 1 ) + SIGMA2( ELE ))
      END DO
      SIGMA( FREDOP + 1 ) = SIGMA2( FREDOP )

      DO ELE = 1, FREDOP
         SIGMA2AVE( ELE ) = 0.5 * ( SIGMA( ELE ) + SIGMA( ELE + 1 ))
      END DO

      DEALLOCATE( SIGMA )

    END SUBROUTINE AVESIG




    SUBROUTINE LUMP_ENERGY_EQNS( CV_NONODS, NPHASE, &
         NCOLACV, NCOLACV_SUB, &
         FINACV, COLACV, COLACV_SUB, FINACV_SUB, ACV_SUB )
      implicit none


      INTEGER, intent( in ) :: CV_NONODS, NPHASE, NCOLACV, NCOLACV_SUB
      INTEGER, DIMENSION( : ), intent( in ) :: FINACV
      INTEGER, DIMENSION( : ), intent( in ) :: COLACV
      INTEGER, DIMENSION( : ), intent( inout ) :: COLACV_SUB
      INTEGER, DIMENSION( : ), intent( inout ) :: FINACV_SUB
      REAL, DIMENSION( :), intent( inout ) :: ACV_SUB
      ! Local Variables
      INTEGER :: COUNT, COUNT2, CV_NOD, ICOL, ICOL_PHA, CV_NOD_PHA

      ewrite(3,*) 'In LUMP_ENERGY_EQNS'

      COUNT2 = 0

      DO CV_NOD = 1, CV_NONODS
         FINACV_SUB( CV_NOD ) = COUNT2 + 1
         DO COUNT = FINACV( CV_NOD ), FINACV( CV_NOD + 1 ) - 1, 1
            ICOL = COLACV( COUNT )
            IF(ICOL <= CV_NONODS) THEN
               COUNT2 = COUNT2 + 1
               COLACV_SUB( COUNT2 ) = ICOL
            END IF
         END DO
      END DO
      FINACV_SUB( CV_NONODS + 1 ) = COUNT2 + 1


      ACV_SUB = 0.
      DO CV_NOD_PHA = 1, CV_NONODS * NPHASE
         DO COUNT = 1, FINACV( CV_NOD_PHA + 1 ) - 1
            CV_NOD = MOD( CV_NOD_PHA, CV_NONODS )
            ICOL_PHA = COLACV( COUNT ) 
            ICOL = MOD ( ICOL_PHA, CV_NONODS )

            CALL POSINMAT( COUNT2, CV_NOD, ICOL, &
                 CV_NONODS, FINACV_SUB, COLACV_SUB, NCOLACV_SUB )

         END DO
      END DO

      ewrite(3,*) 'Leaving LUMP_ENERGY_EQNS'

    END SUBROUTINE LUMP_ENERGY_EQNS


    SUBROUTINE CALCULATE_SURFACE_TENSION( state, nphase, ncomp, &
         PLIKE_GRAD_SOU_COEF, PLIKE_GRAD_SOU_GRAD, IPLIKE_GRAD_SOU, &
         U_SOURCE_CV, U_SOURCE, &
         COMP, &
         NCOLACV, FINACV, COLACV, MIDACV, &
         SMALL_FINACV, SMALL_COLACV, SMALL_MIDACV, &
         block_to_global_acv, global_dense_block_acv, &
         NCOLCT, FINDCT, COLCT, &
         CV_NONODS, U_NONODS, X_NONODS, TOTELE, STOTEL, &
         CV_ELE_TYPE, CV_SELE_TYPE, U_ELE_TYPE, &
         CV_NLOC, U_NLOC, X_NLOC, CV_SNLOC, U_SNLOC, &
         CV_NDGLN, CV_SNDGLN, X_NDGLN, U_NDGLN, U_SNDGLN, &
         X, Y, Z, &
         MAT_NLOC, MAT_NDGLN, MAT_NONODS,  &
         NDIM,  &
         NCOLM, FINDM, COLM, MIDM, &
         XU_NLOC, XU_NDGLN, FINELE, COLELE, NCOLELE, &
         WIC_COMP_BC, SUF_COMP_BC )

      IMPLICIT NONE

      real, dimension( cv_nonods * nphase ), intent( inout ) :: PLIKE_GRAD_SOU_COEF, PLIKE_GRAD_SOU_GRAD
      integer, intent( inout ) :: IPLIKE_GRAD_SOU
      real, dimension( cv_nonods * nphase * ndim ), intent( inout ) :: U_SOURCE_CV
      real, dimension( u_nonods * nphase * ndim ), intent( inout ) :: U_SOURCE

      type(state_type), dimension( : ), intent( inout ), pointer :: state
      integer, intent( in ) :: nphase, ncomp, cv_nonods, U_NONODS, X_NONODS, MAT_NONODS, &
           &                       NCOLACV, NCOLCT, TOTELE, CV_ELE_TYPE, CV_SELE_TYPE, U_ELE_TYPE, &
           &                       CV_NLOC, U_NLOC, X_NLOC, MAT_NLOC, CV_SNLOC, U_SNLOC, NDIM, &
           &                       NCOLM, XU_NLOC, NCOLELE, STOTEL
      integer, dimension( : ), intent( in ) :: CV_NDGLN
      integer, dimension( :), intent( in )  :: CV_SNDGLN
      integer, dimension( : ), intent( in ) ::  X_NDGLN
      integer, dimension( : ), intent( in ) :: U_NDGLN
      integer, dimension( : ), intent( in ) :: U_SNDGLN
      integer, dimension( : ), intent( in ) :: XU_NDGLN
      integer, dimension( : ), intent( in ) :: MAT_NDGLN
      integer, dimension( : ), intent( in ) :: FINACV
      integer, dimension( : ), intent( in ) :: COLACV
      integer, dimension( : ), intent( in ) :: MIDACV
      integer, dimension(:), intent(in) :: small_finacv,small_colacv,small_midacv
      integer, dimension(:), intent(in) :: block_to_global_acv
      integer, dimension(:,:), intent(in) :: global_dense_block_acv
      integer, dimension( : ), intent( in ) :: FINDCT
      integer, dimension( : ), intent( in ) :: COLCT

      real, dimension( : ), intent( in ) :: COMP

      real, dimension( : ), intent( in ) :: SUF_COMP_BC
      integer, dimension( : ), intent( in ) :: WIC_COMP_BC

      real, dimension( : ), intent( in ) :: X, Y, Z
      integer, dimension( : ), intent( in ) :: FINDM
      integer, dimension( : ), intent( in ) :: COLM
      integer, dimension( : ), intent( in ) :: MIDM
      integer, dimension( : ), intent( in ) :: FINELE
      integer, dimension( : ), intent( in ) :: COLELE
    !Local variables
      real, dimension( : ), allocatable :: U_FORCE_X_SUF_TEN, U_FORCE_Y_SUF_TEN, U_FORCE_Z_SUF_TEN, &
           &                               CV_U_FORCE_X_SUF_TEN, CV_U_FORCE_Y_SUF_TEN, CV_U_FORCE_Z_SUF_TEN 
      real, dimension( STOTEL * CV_SNLOC ) :: DUMMY_SUF_COMP_BC
      integer, dimension( STOTEL ) :: DUMMY_WIC_COMP_BC

      integer :: iphase, icomp
      real :: coefficient
      logical :: surface_tension, use_pressure_force, use_smoothing

      ewrite(3,*) 'Entering CALCULATE_SURFACE_TENSION'

      ! Initialise...
      IPLIKE_GRAD_SOU = 0
      PLIKE_GRAD_SOU_COEF = 0.0
      !For capillary pressure these terms already have a value, so overwritting is a problem
      if( .not. have_option( '/material_phase[0]/multiphase_properties/capillary_pressure' ) )  then
          PLIKE_GRAD_SOU_GRAD = 0.0
      end if
      U_SOURCE_CV = 0.0

      DUMMY_SUF_COMP_BC = 0.0
      DUMMY_WIC_COMP_BC = 0

      do icomp = 1, ncomp

         surface_tension = have_option( '/material_phase[' // int2str( nphase - 1 + icomp ) // &
              ']/is_multiphase_component/surface_tension' )

         if ( surface_tension ) then

            ewrite(3,*) 'Calculating surface tension for component ', icomp

            call get_option( '/material_phase[' // int2str( nphase - 1 + icomp ) // &
                 ']/is_multiphase_component/surface_tension/coefficient', coefficient )

            use_smoothing = have_option( '/material_phase[' // int2str( nphase - 1 + icomp ) // &
                 ']/is_multiphase_component/surface_tension/smooth' )

            allocate( U_FORCE_X_SUF_TEN( U_NONODS) ) ; U_FORCE_X_SUF_TEN = 0.0
            allocate( U_FORCE_Y_SUF_TEN( U_NONODS) ) ; U_FORCE_Y_SUF_TEN = 0.0
            allocate( U_FORCE_Z_SUF_TEN( U_NONODS) ) ; U_FORCE_Z_SUF_TEN = 0.0

            allocate( CV_U_FORCE_X_SUF_TEN( CV_NONODS) ) ; CV_U_FORCE_X_SUF_TEN = 0.0
            allocate( CV_U_FORCE_Y_SUF_TEN( CV_NONODS) ) ; CV_U_FORCE_Y_SUF_TEN = 0.0
            allocate( CV_U_FORCE_Z_SUF_TEN( CV_NONODS) ) ; CV_U_FORCE_Z_SUF_TEN = 0.0

            USE_PRESSURE_FORCE = .TRUE.

            if ( USE_PRESSURE_FORCE ) then
               IPLIKE_GRAD_SOU = 1
            else
               IPLIKE_GRAD_SOU = 0
            end if

            do iphase = 1, nphase

               CALL SURFACE_TENSION_WRAPPER( state, &
                    U_FORCE_X_SUF_TEN, U_FORCE_Y_SUF_TEN, U_FORCE_Z_SUF_TEN, &
                    CV_U_FORCE_X_SUF_TEN, CV_U_FORCE_Y_SUF_TEN, CV_U_FORCE_Z_SUF_TEN, &
                    PLIKE_GRAD_SOU_COEF( 1+CV_NONODS*(IPHASE-1) : CV_NONODS*IPHASE ), & 
                    PLIKE_GRAD_SOU_GRAD( 1+CV_NONODS*(IPHASE-1) : CV_NONODS*IPHASE ), &
                    COEFFICIENT, &
                    COMP( 1 + (IPHASE-1)*CV_NONODS + (ICOMP-1)*NPHASE*CV_NONODS : &
                    IPHASE*CV_NONODS + (ICOMP-1)*NPHASE*CV_NONODS ), &
                    NCOLACV, FINACV, COLACV, MIDACV, &
                    SMALL_FINACV, SMALL_COLACV, SMALL_MIDACV, &
                    block_to_global_acv, global_dense_block_acv, &
                    NCOLCT, FINDCT, COLCT, &
                    CV_NONODS, U_NONODS, X_NONODS, TOTELE, STOTEL, &
                    CV_ELE_TYPE, CV_SELE_TYPE, U_ELE_TYPE, &
                    CV_NLOC, U_NLOC, X_NLOC, CV_SNLOC, U_SNLOC, &
                    CV_NDGLN, CV_SNDGLN, X_NDGLN, U_NDGLN, U_SNDGLN, &
                    X, Y, Z, &
                    MAT_NLOC, MAT_NDGLN, MAT_NONODS,  &
                    NDIM, USE_PRESSURE_FORCE, &
                    NCOLM, FINDM, COLM, MIDM, &
                    XU_NLOC, XU_NDGLN, FINELE, COLELE, NCOLELE, &
                    DUMMY_WIC_COMP_BC, DUMMY_SUF_COMP_BC, USE_SMOOTHING )

            end do

            if ( .not.USE_PRESSURE_FORCE ) then

               !U_SOURCE_CV(1:cv_nonods) = CV_U_FORCE_X_SUF_TEN
               !U_SOURCE_CV(1+cv_nonods:2*cv_nonods) = CV_U_FORCE_Y_SUF_TEN 

               U_SOURCE(1:U_nonods) = U_FORCE_X_SUF_TEN
               U_SOURCE(1+U_nonods:2*U_nonods) = U_FORCE_Y_SUF_TEN 

            end if

            deallocate( U_FORCE_X_SUF_TEN, U_FORCE_Y_SUF_TEN, U_FORCE_Z_SUF_TEN )
            deallocate( CV_U_FORCE_X_SUF_TEN, CV_U_FORCE_Y_SUF_TEN, CV_U_FORCE_Z_SUF_TEN )

         end if

      end do

      ewrite(3,*) 'Leaving CALCULATE_SURFACE_TENSION'

      RETURN
    END SUBROUTINE CALCULATE_SURFACE_TENSION

    SUBROUTINE SURFACE_TENSION_WRAPPER( state, &
         U_FORCE_X_SUF_TEN, U_FORCE_Y_SUF_TEN, U_FORCE_Z_SUF_TEN, &
         CV_U_FORCE_X_SUF_TEN, CV_U_FORCE_Y_SUF_TEN, CV_U_FORCE_Z_SUF_TEN, &
         PLIKE_GRAD_SOU_COEF, PLIKE_GRAD_SOU_GRAD, &
         SUF_TENSION_COEF, VOLUME_FRAC, &
         NCOLACV, FINACV, COLACV, MIDACV, &
         SMALL_FINACV, SMALL_COLACV, SMALL_MIDACV, &
         block_to_global_acv, global_dense_block_acv, &
         NCOLCT, FINDCT, COLCT, &
         CV_NONODS, U_NONODS, X_NONODS, TOTELE, STOTEL, &
         CV_ELE_TYPE, CV_SELE_TYPE, U_ELE_TYPE, &
         CV_NLOC, U_NLOC, X_NLOC, CV_SNLOC, U_SNLOC, &
         CV_NDGLN, CV_SNDGLN, X_NDGLN, U_NDGLN, U_SNDGLN, &
         X, Y, Z, &
         MAT_NLOC, MAT_NDGLN, MAT_NONODS,  &
         NDIM, USE_PRESSURE_FORCE, &
         NCOLM, FINDM, COLM, MIDM, &
         XU_NLOC, XU_NDGLN, FINELE, COLELE, NCOLELE, &
         WIC_COMP_BC, SUF_COMP_BC, USE_SMOOTHING )

      ! Calculate the surface tension force: U_FORCE_X_SUF_TEN,U_FORCE_X_SUF_TEN,U_FORCE_X_SUF_TEN
      ! or PLIKE_GRAD_SOU_COEF, PLIKE_GRAD_SOU_GRAD,
      ! for a given volume fraction field VOLUME_FRAC
      ! SUF_TENSION_COEF is the surface tension coefficient. 

      !  =====================================================================
      !     In this subroutine the advection terms in the advection-diffusion
      !     equation (in the matrix and RHS) are calculated as ACV and CV_RHS. 
      !
      !     This routine uses a Control Volume (CV) formulation to compute
      !     the advection terms. The general procedure is as follows:
      !
      !        1. For each node-pair, define which node is the donor, which is
      !           the receptor and define an "upwind" value of the field being 
      !           advected (and the accompanying "density"; see note below)
      !        2. Calculate the volume flux across the CV face that separates
      !           these two nodes
      !        3. Estimate the value of the advected variable at the control
      !           volume face.
      !        4. Using information from the donor, receptor and upwind nodes,
      !           limit the field face value (removes oscillations from the
      !           solution)
      !        5. Assemble the fluxes to form the matrix and rhs of the 
      !           advection equation
      !
      !     This procedure is implemented by considering the CV to be made up
      !     of a number of sub-control-volumes, which represent the part of
      !     the control volume within a given element.  The assembly of terms
      !     considers each of these sub-CVs in turn, calculating (and limiting)
      !     the flux across sub-CV faces that are external to the CV...
      !
      !     NOTE: Add in note about what density is in this sub!!!
      !
      !     To define the "upwind" value of the field variable, which is
      !     necessary for the limiting scheme, either:
      !
      !        A. The upwind value of the field variable to be advected is
      !           found by interpolation and stored in a matrix (TUPWIND)
      !        B. The neighbouring nodes are searched for the local maximum 
      !           and minimum
      !     
      !     The subroutine has several options...
      !
      !     Discretisation option
      !     ---------------------
      !      - The estimate of the face value may be determined in one of
      !        several ways.
      !      - The face value may be centered in time by either a specified 
      !        CV_THETA value, or a non-linear CV_THETA value that is determined 
      !        automatically.  
      !      - The face value may be limited using a univeral-limiter-type
      !        scheme, or a limited-downwind scheme that is ideal for INTERFACE
      !        TRACKING.  Alternatively no limiting can be applied.  
      !     
      !     These options are defined by the value of CV_DISOPT, which corresponds 
      !     to the clast digit of the GEM option NDISOT for the field in question.
      !
      !     CV_DISOPT=discretisation option in space and time
      !     ------------------------------------------------------------------
      !     CV_DISOPT   Method for face-value est.    Time-stepping     Limiting   
      !     ------------------------------------------------------------------
      !       =0      1st order in space          Theta=specified    UNIVERSAL
      !       =1      1st order in space          Theta=non-linear   UNIVERSAL
      !       =2      Trapezoidal rule in space   Theta=specified    UNIVERSAL
      !       =2 if isotropic limiter then FEM-quadratic & stratification adjust. Theta=non-linear 
      !       =3      Trapezoidal rule in space   Theta=non-linear   UNIVERSAL
      !       =4      Finite elements in space    Theta=specified    UNIVERSAL
      !       =5      Finite elements in space    Theta=non-linear   UNIVERSAL
      !       =6      Finite elements in space    Theta=specified    NONE
      !       =7      Finite elements in space    Theta=non-linear   NONE
      !       =8      Finite elements in space    Theta=specified    DOWNWIND+
      !       =9      Finite elements in space    Theta=non-linear   DOWNWIND+
      !
      !     CV_DG_VEL_INT_OPT=interface velocity calculation option between elements
      !
      !     Limiting scheme
      !     ---------------
      !     The limiting scheme is defined in the subroutine NVDFUNNEW; 
      !     the limited values are computed in subroutine ANONVDLIM/ONVDLIM.
      !     
      !     ONVDLIM is the original limiting algorithm
      !
      !     ANONVDLIM is a new anisoptropic limiting algorithm, which is 
      !     called if either ALOLIM=1 (where ALOLIM is an option flag set 
      !     in this subroutine), or if the interface tracking limiting option 
      !     is selected (CV_DISOPT=8/9).  ***In general ALOLIM appears to be set to 1 (GSC)
      !     
      !     NOTE: ANONVDLIM only works for TETS; for all other element types 
      !     ONVDLIM is used.
      !
      !
      !     IMPORTANT INPUTS:
      !     ----------------
      !     
      !     ACV   - Matrix for assembling the advection terms (empty on input)
      !     CV_RHS      - Right-hand side vector for advection-diffusion terms
      !     X,Y,Z    - Node co-ordinates
      !     NU       - Nodal velocity component
      !     T,TOLD   - New and old advected field values at nodes
      !     DEN,  - New and old "density" at nodes, which is actually a constant
      !     DENOLD     multiplying the advection diffusion equation for the field
      !     CV_DISOPT   - The discretisation/limiting option (see above)
      !     DT       - The time step
      !     CV_THETA    - The time-stepping discretisation parameter
      !     CV_BETA     - Conservative(1.)/non-conservative(0.) flag
      !     ELE_TYP   - Integer flag definining element type   
      !
      !     IMPORTANT OUTPUTS:
      !     -----------------
      !
      !     ACV   - Matrix updated to include the advection terms
      !     CV_RHS      - Right-hand side vector updated to include advection terms
      !
      !
      !     IMPORTANT LOCAL PARAMETERS:
      !     --------------------------
      !
      !     TIMOPT    - Temporal discretisation option, derived from CV_DISOPT.
      !                (1 for non-linear theta; 0 for theta specified (THETA))
      !
      !
      !***********************************************************************
      use shape_functions
      use matrix_operations
      use printout
      ! Inputs/Outputs
      IMPLICIT NONE
      type(state_type), dimension( : ), intent( inout ), pointer :: state
      INTEGER, PARAMETER :: NPHASE = 1
      INTEGER, PARAMETER :: SMOOTH_NITS = 0 ! smoothing iterations, 10 seems good. 
      INTEGER, intent( in ) :: NCOLACV, NCOLCT, CV_NONODS, U_NONODS, X_NONODS, MAT_NONODS, &
           TOTELE, STOTEL, &
           CV_ELE_TYPE, CV_SELE_TYPE, U_ELE_TYPE, &
           CV_NLOC, U_NLOC, X_NLOC, MAT_NLOC, &
           CV_SNLOC, U_SNLOC, NDIM, &
           NCOLM, XU_NLOC, NCOLELE
      INTEGER, DIMENSION( : ), intent( in ) :: CV_NDGLN
      INTEGER, DIMENSION( : ), intent( in )  :: CV_SNDGLN
      INTEGER, DIMENSION( : ), intent( in ) ::  X_NDGLN
      INTEGER, DIMENSION( : ), intent( in ) :: U_NDGLN
      INTEGER, DIMENSION( : ), intent( in ) :: U_SNDGLN
      INTEGER, DIMENSION( : ), intent( in ) :: XU_NDGLN
      INTEGER, DIMENSION( : ), intent( in ) :: MAT_NDGLN
      INTEGER, DIMENSION( : ), intent( in ) :: FINACV
      INTEGER, DIMENSION( : ), intent( in ) :: COLACV
      INTEGER, DIMENSION( : ), intent( in ) :: MIDACV
      integer, dimension(:), intent(in) :: small_finacv,small_colacv,small_midacv
      integer, dimension(:), intent(in) :: block_to_global_acv
      integer, dimension(:, :), intent(in) :: global_dense_block_acv

      INTEGER, DIMENSION( : ), intent( in ) :: FINDCT
      INTEGER, DIMENSION( : ), intent( in ) :: COLCT

      REAL, intent( in ) ::  SUF_TENSION_COEF

      REAL, DIMENSION( : ), intent( inout ) :: U_FORCE_X_SUF_TEN,U_FORCE_Y_SUF_TEN,U_FORCE_Z_SUF_TEN
      REAL, DIMENSION( : ), intent( inout ) :: CV_U_FORCE_X_SUF_TEN,CV_U_FORCE_Y_SUF_TEN,CV_U_FORCE_Z_SUF_TEN
      REAL, DIMENSION( : ), intent( inout ) :: PLIKE_GRAD_SOU_COEF, PLIKE_GRAD_SOU_GRAD

      REAL, DIMENSION( : ), intent( in ) :: VOLUME_FRAC

      REAL, DIMENSION( : ), intent( in ) :: SUF_COMP_BC
      INTEGER, DIMENSION( : ), intent( in ) :: WIC_COMP_BC

      REAL, DIMENSION( : ), intent( in ) :: X, Y, Z
      INTEGER, DIMENSION( : ), intent( in ) :: FINDM
      INTEGER, DIMENSION( : ), intent( in ) :: COLM
      INTEGER, DIMENSION( : ), intent( in ) :: MIDM
      INTEGER, DIMENSION( : ), intent( in ) :: FINELE
      INTEGER, DIMENSION( : ), intent( in ) :: COLELE
      LOGICAL, intent( in ) :: USE_PRESSURE_FORCE, USE_SMOOTHING

      ! Local variables 
      LOGICAL, DIMENSION( : ), allocatable :: X_SHARE,LOG_ON_BOUND
      LOGICAL, DIMENSION( :, : ), allocatable :: CV_ON_FACE, U_ON_FACE, &
           CVFEM_ON_FACE, UFEM_ON_FACE
      INTEGER, DIMENSION( : ), allocatable :: FINDGPTS, &
           CV_OTHER_LOC, U_OTHER_LOC, MAT_OTHER_LOC, &
           JCOUNT_KLOC, JCOUNT_KLOC2, COLGPTS, CV_SLOC2LOC, U_SLOC2LOC, &
           TMAX_NOD, TMIN_NOD, TOLDMAX_NOD, &
           TOLDMIN_NOD, DENMAX_NOD, DENMIN_NOD, DENOLDMAX_NOD, DENOLDMIN_NOD, &
           T2MAX_NOD, T2MIN_NOD, T2OLDMAX_NOD, T2OLDMIN_NOD, IDUM, IZERO, DG_CV_NDGLN
      INTEGER, DIMENSION( : , : ), allocatable :: CV_SLOCLIST, U_SLOCLIST, &
           FACE_ELE, CV_NEILOC
      REAL, DIMENSION( : ), allocatable :: CVWEIGHT, CVWEIGHT_SHORT, SCVFEWEIGH, SBCVFEWEIGH, &
           CVNORMX, &
           CVNORMY, CVNORMZ, MASS_CV, MASS_ELE, SNDOTQ, SNDOTQOLD,  &
           FEMT, SHARP_FEMT,FEMTOLD, FEMTOLD2,FEMT2, FEMT2OLD, FEMDEN, FEMDENOLD, XC_CV, YC_CV, ZC_CV, &
           SCVDETWEI, SRA, UGI_COEF_ELE, VGI_COEF_ELE, WGI_COEF_ELE, &
           UGI_COEF_ELE2, VGI_COEF_ELE2, WGI_COEF_ELE2,  &
           SUM_CV, ONE_PORE, SELE_OVERLAP_SCALE, &
           T2MAX, T2MIN, T2OLDMAX, &
           T2OLDMIN, &
           T2MAX_2ND_MC, T2MIN_2ND_MC, T2OLDMAX_2ND_MC, &
           T2OLDMIN_2ND_MC, &
           UP_WIND_NOD, DU, DV, DW, RDUM, RZERO, CURVATURE, CV_ONE, DETWEI, RA
      REAL, DIMENSION( : ), allocatable :: CV_FORCE_X_SUF_TEN, CV_FORCE_Y_SUF_TEN, CV_FORCE_Z_SUF_TEN
      REAL, DIMENSION( : , : ), allocatable :: CVN, CVN_SHORT, CVFEN, CVFENLX, CVFENLY, CVFENLZ, &
           CVFEN_SHORT, CVFENLX_SHORT, CVFENLY_SHORT, CVFENLZ_SHORT,  &
           CVFENX, CVFENY, CVFENZ, &
           UFEN, UFENLX, UFENLY, UFENLZ, SCVFEN, SCVFENSLX, SCVFENSLY, &
           SCVFENLX, SCVFENLY, SCVFENLZ, UFENX, UFENY, UFENZ, &
           SUFEN, SUFENSLX, SUFENSLY, SUFENLX, SUFENLY, SUFENLZ, &
           SBCVN, SBCVFEN, SBCVFENSLX, SBCVFENSLY, &
           SBCVFENLX, SBCVFENLY, SBCVFENLZ, SBUFEN, SBUFENSLX, SBUFENSLY, &
           SBUFENLX, SBUFENLY, SBUFENLZ, &
           DUMMY_ZERO_NDIM_NDIM, RZERO_DIAGTEN
      REAL, DIMENSION( : , : ), allocatable :: MASS, STORE_MASS
      integer, dimension(:), allocatable :: IPIV
      REAL, DIMENSION( : , :, : ), allocatable :: DTX_ELE,DTY_ELE,DTZ_ELE, &
           SHARP_DTX_ELE,SHARP_DTY_ELE,SHARP_DTZ_ELE, &
           DTOLDX_ELE,DTOLDY_ELE,DTOLDZ_ELE
      REAL, DIMENSION( : ), allocatable :: B_CV_X,B_CV_Y,B_CV_Z, &
           RHS_U_SHORT_X,RHS_U_SHORT_Y,RHS_U_SHORT_Z, &
           U_SOL_X,U_SOL_Y,U_SOL_Z, &
           DIF_TX, DIF_TY, DIF_TZ, &
           MASS_NORMALISE, &
           TAU_XX, TAU_XY, TAU_XZ, &
           TAU_YX, TAU_YY, TAU_YZ, &
           TAU_ZX, TAU_ZY, TAU_ZZ
       REAL, DIMENSION( :, :, : ), allocatable ::&
       DX_TAU_XX, DY_TAU_XY, DZ_TAU_XZ, &
           DX_TAU_YX, DY_TAU_YY, DZ_TAU_YZ, &
           DX_TAU_ZX, DY_TAU_ZY, DZ_TAU_ZZ, &
            DX_DIFF_X, DY_DIFF_X, DZ_DIFF_X, &
           DX_DIFF_Y, DY_DIFF_Y, DZ_DIFF_Y, &
           DX_DIFF_Z, DY_DIFF_Z, DZ_DIFF_Z, rzero3

      !        ===> INTEGERS <===
      INTEGER :: CV_NGI, CV_NGI_SHORT, SCVNGI, SBCVNGI, COUNT, JCOUNT, &
           ELE, ELE2, GI, GCOUNT, SELE, &
           NCOLGPTS, &
           CV_SILOC, U_ILOC, U_JLOC, U_KLOC, &
           CV_ILOC, CV_JLOC, IPHASE, JPHASE, &
           CV_NODJ, CV_NODJ_IPHA, &
           CV_NODI, CV_NODI_IPHA, CV_NODI_JPHA, U_NODK, TIMOPT, &
           JCOUNT_IPHA, IMID_IPHA, &
           NFACE, X_NODI,  U_INOD, U_NOD, &
           CV_INOD, CV_JNOD, MAT_NODI, FACE_ITS, NFACE_ITS, &
           CVNOD, XNOD, CV_NOD, DG_CV_NOD, IDIM, IGOT_T2, &
           nopt_vel_upwind_coefs, DG_CV_NONODS
      !        ===>  REALS  <===
      REAL :: NDOTQ, NDOTQOLD,  &
           INCOME, INCOMEOLD, HDC, FVT, FVTOLD, FVT2, FVT2OLD, &
           FVD, FVDOLD, LIMT, LIMTOLD, LIMT2, LIMT2OLD,&
           LIMD, LIMDOLD, FTHETA, VTHETA, &
           LIMDT, LIMDTOLD, LIMDTT2, LIMDTT2OLD, &
           FEMDGI, FEMTGI,FEMT2GI, FEMDOLDGI, FEMTOLDGI, FEMT2OLDGI, &
           TMID, TOLDMID, &
           DIFF_COEF_DIVDX, DIFF_COEFOLD_DIVDX, BCZERO, ROBIN1, ROBIN2, &
           SUM, &
           SUM_LIMT, SUM_LIMTOLD, FTHETA_T2, ONE_M_FTHETA_T2OLD, THERM_FTHETA, &
           W_SUM_ONE1, W_SUM_ONE2, NDOTQNEW, NN, NM, DT, T_THETA, T_BETA, RDIF, RR, &
           VOLUME, RSUM, RRSUM, rr2, grad_c_x,grad_c_y,grad_c_z

      REAL, PARAMETER :: W_SUM_ONE = 1.0, TOLER=1.0E-10

      integer :: cv_inod_ipha, IGETCT, U_NODK_IPHA, &
           CV_DG_VEL_INT_OPT, IN_ELE_UPWIND, DG_ELE_UPWIND, &
           CV_DISOPT, IGOT_THETA_FLUX, scvngi_theta,SMOOTH_ITS
      ! Functions...
      !REAL :: R2NORM, FACE_THETA  
      !        ===>  LOGICALS  <===
      LOGICAL :: GETMAT, LIMIT_USE_2ND, &
           D1, D3, DCYL, GOT_DIFFUS, INTEGRAT_AT_GI, &
           NORMALISE, SUM2ONE, GET_GTHETA, QUAD_OVER_WHOLE_ELE, GETCT
      LOGICAL :: GET_THETA_FLUX, USE_THETA_FLUX, THERMAL, LUMP_EQNS, &
           SIMPLE_LINEAR_SCHEME, GOTDEC, STRESS_FORM

      REAL FEMT_CV_NOD(CV_NLOC)

      CHARACTER(LEN=OPTION_PATH_LEN) :: OPTION_PATH
      REAL, DIMENSION(TOTELE) :: DUMMY_ELE
      real, dimension(0,0,0,0):: tflux
      real, allocatable, dimension(:,:,:) :: T_ABSORB
      real, allocatable, dimension(:,:,:,:) :: tdiffusion

      real, dimension(0,0,0) :: ALIMTOLD,ALIMT2OLD,ALIMDOLD,ALIMDTOLD,ALIMDTT2OLD
      real, dimension(0,0) :: ANDOTQOLD
      

      DUMMY_ELE = 0

      IGOT_T2=0
      CV_DISOPT=0
      CV_DG_VEL_INT_OPT=0
      IN_ELE_UPWIND=0
      DG_ELE_UPWIND=0
      GETCT=.FALSE.
      GET_THETA_FLUX=.FALSE. 
      USE_THETA_FLUX=.FALSE.
      THERMAL=.FALSE. 
      LIMIT_USE_2ND=.FALSE.

      ALLOCATE(RDUM(MAX(U_NLOC,CV_NLOC)*TOTELE)) ; RDUM = 0.0
      ALLOCATE(IDUM(MAX(U_NLOC,CV_NLOC)*TOTELE)) ; IDUM = 0
      ALLOCATE(RZERO(MAX(U_NLOC,CV_NLOC)*TOTELE)) ; RZERO=0.0 
      ALLOCATE(RZERO3(MAX(U_NLOC,CV_NLOC),1,TOTELE)); RZERO3=0.0
      ALLOCATE(RZERO_DIAGTEN(CV_SNLOC*STOTEL*NPHASE, NDIM)) ; RZERO_DIAGTEN=0.0 
      ALLOCATE(IZERO(MAX(U_NLOC,CV_NLOC)*TOTELE))  ; IZERO=0 
      ALLOCATE(CV_ONE(CV_NONODS)) ; CV_ONE=1.0
      ALLOCATE(CURVATURE(CV_NONODS))
      NOPT_VEL_UPWIND_COEFS=0

      ndotq = 0. ; ndotqold = 0.

      QUAD_OVER_WHOLE_ELE=.FALSE. 
      ! If QUAD_OVER_WHOLE_ELE=.true. then dont divide element into CV's to form quadrature.
      call retrieve_ngi( ndim, cv_ele_type, cv_nloc, u_nloc, &
           cv_ngi, cv_ngi_short, scvngi, sbcvngi, nface, QUAD_OVER_WHOLE_ELE )

      GOT_DIFFUS = .true.
      ALLOCATE(CV_FORCE_X_SUF_TEN(CV_NONODS))
      ALLOCATE(CV_FORCE_Y_SUF_TEN(CV_NONODS))
      ALLOCATE(CV_FORCE_Z_SUF_TEN(CV_NONODS))

      ! Allocate memory for the control volume surface shape functions, etc.
      ALLOCATE( JCOUNT_KLOC(  U_NLOC )) ; jcount_kloc = 0
      ALLOCATE( JCOUNT_KLOC2(  U_NLOC )) ; jcount_kloc2 = 0

      ALLOCATE( CVNORMX( SCVNGI ))
      ALLOCATE( CVNORMY( SCVNGI ))
      ALLOCATE( CVNORMZ( SCVNGI ))
      ALLOCATE( COLGPTS( CV_NLOC * SCVNGI )) !The size of this vector is over-estimated
      ALLOCATE( FINDGPTS( CV_NLOC + 1 ))
      ALLOCATE( SNDOTQ( SCVNGI ))
      ALLOCATE( SNDOTQOLD( SCVNGI ))
      ALLOCATE( CV_ON_FACE( CV_NLOC, SCVNGI ))
      ALLOCATE( CVFEM_ON_FACE( CV_NLOC, SCVNGI ))
      ALLOCATE( U_ON_FACE( U_NLOC, SCVNGI ))
      ALLOCATE( UFEM_ON_FACE( U_NLOC, SCVNGI ))
      ALLOCATE( CV_OTHER_LOC( CV_NLOC ))
      ALLOCATE( U_OTHER_LOC( U_NLOC ))
      ALLOCATE( MAT_OTHER_LOC( MAT_NLOC ))
      ALLOCATE( X_SHARE( X_NONODS ))
      ALLOCATE( CVWEIGHT( CV_NGI ))
      ALLOCATE( CVN( CV_NLOC, CV_NGI ))
      ALLOCATE( CVFEN( CV_NLOC, CV_NGI ))
      ALLOCATE( CVFENLX( CV_NLOC, CV_NGI ))
      ALLOCATE( CVFENLY( CV_NLOC, CV_NGI ))
      ALLOCATE( CVFENLZ( CV_NLOC, CV_NGI ))

      ALLOCATE( CVFENX( CV_NLOC, CV_NGI ))
      ALLOCATE( CVFENY( CV_NLOC, CV_NGI ))
      ALLOCATE( CVFENZ( CV_NLOC, CV_NGI ))

      ALLOCATE( CVWEIGHT_SHORT( CV_NGI_SHORT ))
      ALLOCATE( CVN_SHORT( CV_NLOC, CV_NGI_SHORT ))
      ALLOCATE( CVFEN_SHORT( CV_NLOC, CV_NGI_SHORT))
      ALLOCATE( CVFENLX_SHORT( CV_NLOC, CV_NGI_SHORT ))
      ALLOCATE( CVFENLY_SHORT( CV_NLOC, CV_NGI_SHORT ))
      ALLOCATE( CVFENLZ_SHORT( CV_NLOC, CV_NGI_SHORT ))

      ALLOCATE( UFEN( U_NLOC, CV_NGI)) 
      ALLOCATE( UFENLX( U_NLOC, CV_NGI ))
      ALLOCATE( UFENLY( U_NLOC, CV_NGI ))
      ALLOCATE( UFENLZ( U_NLOC, CV_NGI ))

      ALLOCATE( UFENX( U_NLOC, CV_NGI ))
      ALLOCATE( UFENY( U_NLOC, CV_NGI ))
      ALLOCATE( UFENZ( U_NLOC, CV_NGI ))

      ALLOCATE( SCVFEN( CV_NLOC, SCVNGI ))
      ALLOCATE( SCVFENSLX( CV_NLOC, SCVNGI ))
      ALLOCATE( SCVFENSLY( CV_NLOC, SCVNGI ))
      ALLOCATE( SCVFENLX( CV_NLOC, SCVNGI ))
      ALLOCATE( SCVFENLY( CV_NLOC, SCVNGI ))
      ALLOCATE( SCVFENLZ( CV_NLOC, SCVNGI ))
      ALLOCATE( SCVFEWEIGH( SCVNGI ))

      ALLOCATE( SUFEN( U_NLOC, SCVNGI ))
      ALLOCATE( SUFENSLX( U_NLOC, SCVNGI ))
      ALLOCATE( SUFENSLY( U_NLOC, SCVNGI ))
      ALLOCATE( SUFENLX( U_NLOC, SCVNGI ))
      ALLOCATE( SUFENLY( U_NLOC, SCVNGI ))
      ALLOCATE( SUFENLZ( U_NLOC, SCVNGI ))

      ALLOCATE( SCVDETWEI( SCVNGI )) ; SCVDETWEI = 0.
      ALLOCATE( SRA( SCVNGI ))
      ALLOCATE( LOG_ON_BOUND(CV_NONODS))

      ALLOCATE( SBCVN( CV_SNLOC, SBCVNGI ))
      ALLOCATE( SBCVFEN( CV_SNLOC, SBCVNGI ))
      ALLOCATE( SBCVFENSLX( CV_SNLOC, SBCVNGI ))
      ALLOCATE( SBCVFENSLY( CV_SNLOC, SBCVNGI ))
      ALLOCATE( SBCVFEWEIGH( SBCVNGI ))
      ALLOCATE( SBCVFENLX( CV_SNLOC, SBCVNGI ))
      ALLOCATE( SBCVFENLY( CV_SNLOC, SBCVNGI ))
      ALLOCATE( SBCVFENLZ( CV_SNLOC, SBCVNGI ))
      ALLOCATE( SBUFEN( U_SNLOC, SBCVNGI ))
      ALLOCATE( SBUFENSLX( U_SNLOC, SBCVNGI ))
      ALLOCATE( SBUFENSLY( U_SNLOC, SBCVNGI ))
      ALLOCATE( SBUFENLX( U_SNLOC, SBCVNGI ))
      ALLOCATE( SBUFENLY( U_SNLOC, SBCVNGI ))
      ALLOCATE( SBUFENLZ( U_SNLOC, SBCVNGI ))
      ALLOCATE( DUMMY_ZERO_NDIM_NDIM(NDIM,NDIM)) 
      DUMMY_ZERO_NDIM_NDIM=0.0

      ALLOCATE( CV_SLOC2LOC( CV_SNLOC ))
      ALLOCATE( U_SLOC2LOC( U_SNLOC )) 
      ALLOCATE( CV_SLOCLIST( NFACE, CV_SNLOC ))
      ALLOCATE( U_SLOCLIST( NFACE, U_SNLOC ))
      ALLOCATE( CV_NEILOC( CV_NLOC, SCVNGI ))

      ALLOCATE( SELE_OVERLAP_SCALE(CV_NLOC) )

      ALLOCATE( UGI_COEF_ELE(U_NLOC),  VGI_COEF_ELE(U_NLOC),  WGI_COEF_ELE(U_NLOC) )
      ALLOCATE( UGI_COEF_ELE2(U_NLOC), VGI_COEF_ELE2(U_NLOC), WGI_COEF_ELE2(U_NLOC) )
      ! The procity mapped to the CV nodes
      ALLOCATE( SUM_CV( CV_NONODS ))
      ALLOCATE( UP_WIND_NOD( CV_NONODS * NPHASE )) ; UP_WIND_NOD = 0.0

      D1 = ( NDIM == 1 )
      D3 = ( NDIM == 3 )
      DCYL= ( NDIM == -2 )

      GETMAT = .TRUE.

      X_SHARE = .FALSE.

      ! If using the original limiting scheme, the first step is to estimate 
      ! the upwind field value from the surrounding nodes

      ! Allocate memory for terms needed by GETGXYZ OR ONVDLIM

      !     ======= DEFINE THE SUB-CONTROL VOLUME & FEM SHAPE FUNCTIONS ========

      CALL CV_FEM_SHAPE_FUNS( &
                                ! Volume shape functions...
           NDIM, CV_ELE_TYPE,  & 
           CV_NGI, CV_NGI_SHORT, CV_NLOC, U_NLOC, CVN, CVN_SHORT, &
           CVWEIGHT, CVFEN, CVFENLX, CVFENLY, CVFENLZ, &
           CVWEIGHT_SHORT, CVFEN_SHORT, CVFENLX_SHORT, CVFENLY_SHORT, CVFENLZ_SHORT, &
           UFEN, UFENLX, UFENLY, UFENLZ, &
                                ! Surface of each CV shape functions...
           SCVNGI, CV_NEILOC, CV_ON_FACE, CVFEM_ON_FACE, &  
           SCVFEN, SCVFENSLX, SCVFENSLY, SCVFEWEIGH, &
           SCVFENLX, SCVFENLY, SCVFENLZ,  &
           SUFEN, SUFENSLX, SUFENSLY,  &
           SUFENLX, SUFENLY, SUFENLZ,  &
                                ! Surface element shape funcs...
           U_ON_FACE, UFEM_ON_FACE, NFACE, & 
           SBCVNGI, SBCVN, SBCVFEN, SBCVFENSLX, SBCVFENSLY, SBCVFEWEIGH, SBCVFENLX, SBCVFENLY, SBCVFENLZ, &
           SBUFEN, SBUFENSLX, SBUFENSLY, SBUFENLX, SBUFENLY, SBUFENLZ, &
           CV_SLOCLIST, U_SLOCLIST, CV_SNLOC, U_SNLOC, &
                                ! Define the gauss points that lie on the surface of the CV...
           FINDGPTS, COLGPTS, NCOLGPTS, &
           SELE_OVERLAP_SCALE, QUAD_OVER_WHOLE_ELE )  


      ! Determine FEMT (finite element wise) etc from T (control volume wise)
      ! Also determine the CV mass matrix MASS_CV and centre of the CV's XC_CV,YC_CV,ZC_CV. 
      ! This is for projecting to finite element basis functions... 
      ALLOCATE( FEMT( CV_NONODS * NPHASE ))
      ALLOCATE( SHARP_FEMT( CV_NONODS * NPHASE ))
      ALLOCATE( FEMTOLD( CV_NONODS * NPHASE ))
      ALLOCATE( FEMTOLD2( CV_NONODS * NPHASE ))
      ALLOCATE( MASS_CV( CV_NONODS ))
      ALLOCATE( MASS_ELE( TOTELE ))
      ALLOCATE( XC_CV( CV_NONODS ))
      ALLOCATE( YC_CV( CV_NONODS ))
      ALLOCATE( ZC_CV( CV_NONODS ))
      ALLOCATE( DTX_ELE( CV_NLOC, NPHASE, TOTELE ))
      ALLOCATE( DTY_ELE( CV_NLOC, NPHASE, TOTELE ))
      ALLOCATE( DTZ_ELE( CV_NLOC, NPHASE, TOTELE ))
      ALLOCATE( SHARP_DTX_ELE( CV_NLOC, NPHASE, TOTELE ))
      ALLOCATE( SHARP_DTY_ELE( CV_NLOC, NPHASE, TOTELE ))
      ALLOCATE( SHARP_DTZ_ELE( CV_NLOC, NPHASE, TOTELE ))
      ALLOCATE( DTOLDX_ELE( CV_NLOC, NPHASE, TOTELE ))
      ALLOCATE( DTOLDY_ELE( CV_NLOC, NPHASE, TOTELE ))
      ALLOCATE( DTOLDZ_ELE( CV_NLOC, NPHASE, TOTELE ))

      IGETCT=0
      IF(GETCT) IGETCT=1

      option_path='/material_phase[0]/scalar_field::Pressure'

      CALL PROJ_CV_TO_FEM( FEMT, VOLUME_FRAC, 1, NDIM, &
           RDUM,0, RDUM,0, MASS_ELE, &
           CV_NONODS, TOTELE, CV_NDGLN, X_NLOC, X_NDGLN, &
           CV_NGI_SHORT, CV_NLOC, CVN_SHORT, CVWEIGHT_SHORT, &
           CVFEN_SHORT, CVFENLX_SHORT, CVFENLY_SHORT, CVFENLZ_SHORT, &
           X_NONODS, X, Y, Z, NCOLM, FINDM, COLM, MIDM, &
           IGETCT, RDUM, IDUM, IDUM, 0, OPTION_PATH )

      FEMT=1.0-VOLUME_FRAC
      FEMTOLD=0.0

      SHARP_FEMT=FEMT


      if(.false.) then ! mide side node average...
        DO ELE=1,TOTELE
          DO CV_ILOC=1,CV_NLOC
            FEMT_CV_NOD(CV_ILOC)=SHARP_FEMT(CV_NDGLN((ELE-1)*CV_NLOC+CV_ILOC))
          END DO
          FEMT_CV_NOD(2)=0.5*(FEMT_CV_NOD(1)+FEMT_CV_NOD(3))
          FEMT_CV_NOD(4)=0.5*(FEMT_CV_NOD(1)+FEMT_CV_NOD(6))
          FEMT_CV_NOD(5)=0.5*(FEMT_CV_NOD(3)+FEMT_CV_NOD(6))
          DO CV_ILOC=1,CV_NLOC
            SHARP_FEMT(CV_NDGLN((ELE-1)*CV_NLOC+CV_ILOC))=FEMT_CV_NOD(CV_ILOC)
          END DO
        END DO
        FEMT=SHARP_FEMT
      endif

      !       Smooth FEMT...
      if(.false.) then
!         DO SMOOTH_ITS=1,SMOOTH_NITS
         DO SMOOTH_ITS=1,3
            !     DO SMOOTH_ITS=1,20
            DO CV_NOD=1,CV_NONODS
               RSUM=0.0
               RRSUM=0.0
               DO COUNT=FINACV(CV_NOD),FINACV(CV_NOD+1)-1
                  IF(COLACV(COUNT).LE.CV_NONODS) THEN
!                     RSUM=RSUM+FEMT(COLACV(COUNT))
                     RSUM=RSUM+SHARP_FEMT(COLACV(COUNT))
                     RRSUM=RRSUM+1.0
                  ENDIF
               END DO
!               FEMTOLD(CV_NOD)=0.5*FEMT(CV_NOD)+0.5*RSUM/RRSUM
               FEMTOLD(CV_NOD)=0.5*SHARP_FEMT(CV_NOD)+0.5*RSUM/RRSUM
               !         FEMTOLD(CV_NOD)=0.75*FEMT(CV_NOD)+0.25*RSUM/RRSUM
               !         FEMTOLD(CV_NOD)=0.9*FEMT(CV_NOD)+0.1*RSUM/RRSUM
            END DO
!            FEMT=FEMTOLD
            SHARP_FEMT=FEMTOLD
            FEMTOLD=0.0
         END DO
      endif


      ALLOCATE( FACE_ELE( NFACE, TOTELE ) ) ; FACE_ELE = 0
      ! Calculate FACE_ELE
      CALL CALC_FACE_ELE( FACE_ELE, TOTELE, STOTEL, NFACE, &
           NCOLELE, FINELE, COLELE, CV_NLOC, CV_SNLOC, CV_NONODS, CV_NDGLN, CV_SNDGLN, &
           CV_SLOCLIST, X_NLOC, X_NDGLN )

      CALL DG_DERIVS( FEMT, FEMTOLD, &
           DTX_ELE, DTY_ELE, DTZ_ELE, DTOLDX_ELE, DTOLDY_ELE, DTOLDZ_ELE, &
           NDIM, NPHASE, CV_NONODS, TOTELE, CV_NDGLN, &
           X_NDGLN, X_NLOC, X_NDGLN, &
           CV_NGI_SHORT, CV_NLOC, CVWEIGHT_SHORT, &
           CVFEN_SHORT, CVFENLX_SHORT, CVFENLY_SHORT, CVFENLZ_SHORT, &
           CVFEN_SHORT, CVFENLX_SHORT, CVFENLY_SHORT, CVFENLZ_SHORT, &
           X_NONODS, X, Y, Z,  &
           NFACE, FACE_ELE, CV_SLOCLIST, CV_SLOCLIST, STOTEL, CV_SNLOC, CV_SNLOC, IZERO, &
           RZERO, &
           1, SBCVNGI, SBCVFEN, SBCVFENSLX, SBCVFENSLY, SBCVFEWEIGH, &
           SBCVFEN, SBCVFENSLX, SBCVFENSLY)


      CALL DG_DERIVS( SHARP_FEMT, FEMTOLD, &
           SHARP_DTX_ELE, SHARP_DTY_ELE, SHARP_DTZ_ELE, DTOLDX_ELE, DTOLDY_ELE, DTOLDZ_ELE, &
           NDIM, NPHASE, CV_NONODS, TOTELE, CV_NDGLN, &
           X_NDGLN, X_NLOC, X_NDGLN, &
           CV_NGI_SHORT, CV_NLOC, CVWEIGHT_SHORT, &
           CVFEN_SHORT, CVFENLX_SHORT, CVFENLY_SHORT, CVFENLZ_SHORT, &
           CVFEN_SHORT, CVFENLX_SHORT, CVFENLY_SHORT, CVFENLZ_SHORT, &
           X_NONODS, X, Y, Z,  &
           NFACE, FACE_ELE, CV_SLOCLIST, CV_SLOCLIST, STOTEL, CV_SNLOC, CV_SNLOC, IZERO, &
           RZERO, &
           1, SBCVNGI, SBCVFEN, SBCVFENSLX, SBCVFENSLY, SBCVFEWEIGH, &
           SBCVFEN, SBCVFENSLX, SBCVFENSLY)

      ! determine the curvature by solving a simple eqn...

      ALLOCATE( TDIFFUSION( NDIM, NDIM, CV_NONODS,nphase ) ) ; TDIFFUSION=0.0
      ALLOCATE( MASS_NORMALISE( CV_NONODS ) ) ; MASS_NORMALISE=0.0
      DO ELE=1,TOTELE
         DO CV_ILOC=1,CV_NLOC
            CV_NOD=CV_NDGLN((ELE-1)*CV_NLOC+CV_ILOC)
            MASS_NORMALISE(CV_NOD) = MASS_NORMALISE(CV_NOD) + MASS_ELE(ELE) 
         END DO
      END DO

      ! smooth...
      if ( USE_SMOOTHING ) then
         femtold=0.0
         DO ELE=1,TOTELE
            DO CV_ILOC=1,CV_NLOC
               CV_NOD=CV_NDGLN((ELE-1)*CV_NLOC+CV_ILOC)
               femtold(cv_nod)=femtold(cv_nod)+DTX_ELE(CV_ILOC, 1, ELE) * MASS_ELE(ELE) / MASS_NORMALISE(CV_NOD)
            END DO
         END DO
         DO ELE=1,TOTELE
            DO CV_ILOC=1,CV_NLOC
               CV_NOD=CV_NDGLN((ELE-1)*CV_NLOC+CV_ILOC)
               DTX_ELE(CV_ILOC, 1, ELE) = femtold(cv_nod)
            END DO
         END DO

         femtold=0.0
         DO ELE=1,TOTELE
            DO CV_ILOC=1,CV_NLOC
               CV_NOD=CV_NDGLN((ELE-1)*CV_NLOC+CV_ILOC)
               femtold(cv_nod)=femtold(cv_nod)+DTY_ELE(CV_ILOC, 1, ELE) * MASS_ELE(ELE) / MASS_NORMALISE(CV_NOD)
            END DO
         END DO
         DO ELE=1,TOTELE
            DO CV_ILOC=1,CV_NLOC
               CV_NOD=CV_NDGLN((ELE-1)*CV_NLOC+CV_ILOC)
               DTY_ELE(CV_ILOC, 1, ELE) = femtold(cv_nod)
            END DO
         END DO
      endif

      ! smooth sharp...
      if(.false.) then
         femtold=0.0
         DO ELE=1,TOTELE
            DO CV_ILOC=1,CV_NLOC
               CV_NOD=CV_NDGLN((ELE-1)*CV_NLOC+CV_ILOC)
               femtold(cv_nod)=femtold(cv_nod)+SHARP_DTX_ELE(CV_ILOC, 1, ELE) * MASS_ELE(ELE) / MASS_NORMALISE(CV_NOD)
            END DO
         END DO
         DO ELE=1,TOTELE
            DO CV_ILOC=1,CV_NLOC
               CV_NOD=CV_NDGLN((ELE-1)*CV_NLOC+CV_ILOC)
               SHARP_DTX_ELE(CV_ILOC, 1, ELE) = femtold(cv_nod)
            END DO
         END DO

         femtold=0.0
         DO ELE=1,TOTELE
            DO CV_ILOC=1,CV_NLOC
               CV_NOD=CV_NDGLN((ELE-1)*CV_NLOC+CV_ILOC)
               femtold(cv_nod)=femtold(cv_nod)+SHARP_DTY_ELE(CV_ILOC, 1, ELE) * MASS_ELE(ELE) / MASS_NORMALISE(CV_NOD)
            END DO
         END DO
         DO ELE=1,TOTELE
            DO CV_ILOC=1,CV_NLOC
               CV_NOD=CV_NDGLN((ELE-1)*CV_NLOC+CV_ILOC)
               SHARP_DTY_ELE(CV_ILOC, 1, ELE) = femtold(cv_nod)
            END DO
         END DO
      endif

      DO ELE=1,TOTELE
         DO CV_ILOC=1,CV_NLOC
            CV_NOD=CV_NDGLN((ELE-1)*CV_NLOC+CV_ILOC)
            RR = DTX_ELE(CV_ILOC, 1, ELE)**2
            IF(NDIM.GE.2) RR = RR+ DTY_ELE(CV_ILOC, 1, ELE)**2
            IF(NDIM.GE.3) RR = RR+ DTZ_ELE(CV_ILOC, 1, ELE)**2
            RDIF = 1.0 / MAX( TOLER, SQRT(RR) )
            DO IDIM=1,NDIM
               TDIFFUSION(IDIM,IDIM,CV_NOD,1) = TDIFFUSION(IDIM,IDIM,CV_NOD,1) + &
                    RDIF * MASS_ELE(ELE) / MASS_NORMALISE(CV_NOD)
            END DO
         END DO
      END DO

      SIMPLE_LINEAR_SCHEME=.TRUE.
      STRESS_FORM=.false.

      IF ( SIMPLE_LINEAR_SCHEME ) THEN

         ! Direct linear scheme

         DG_CV_NONODS=CV_NLOC*TOTELE

         ALLOCATE(DIF_TX(DG_CV_NONODS)) ; DIF_TX=0.0
         ALLOCATE(DIF_TY(DG_CV_NONODS)) ; DIF_TY=0.0
         ALLOCATE(DIF_TZ(DG_CV_NONODS)) ; DIF_TZ=0.0

         if ( stress_form ) then
            ALLOCATE(TAU_XX(DG_CV_NONODS), TAU_XY(DG_CV_NONODS), TAU_XZ(DG_CV_NONODS)) 
            ALLOCATE(TAU_YX(DG_CV_NONODS), TAU_YY(DG_CV_NONODS), TAU_YZ(DG_CV_NONODS)) 
            ALLOCATE(TAU_ZX(DG_CV_NONODS), TAU_ZY(DG_CV_NONODS), TAU_ZZ(DG_CV_NONODS)) 

            TAU_XX=0.0 ; TAU_XY=0.0 ; TAU_XZ=0.0
            TAU_YX=0.0 ; TAU_YY=0.0 ; TAU_YZ=0.0
            TAU_ZX=0.0 ; TAU_ZY=0.0 ; TAU_ZZ=0.0
         end if

         !print *,'SUF_TENSION_COEF:',SUF_TENSION_COEF
         !stop 822

         DO ELE=1,TOTELE
            DO CV_ILOC=1,CV_NLOC
               CV_NOD=CV_NDGLN((ELE-1)*CV_NLOC+CV_ILOC)
               DG_CV_NOD=(ELE-1)*CV_NLOC+CV_ILOC

               RR = DTX_ELE(CV_ILOC, 1, ELE)**2
               IF(NDIM.GE.2) RR = RR+ DTY_ELE(CV_ILOC, 1, ELE)**2
               IF(NDIM.GE.3) RR = RR+ DTZ_ELE(CV_ILOC, 1, ELE)**2
               RDIF = 1.0 / MAX( TOLER, SQRT(RR) )
               !               RDIF = 1.0 / MAX( 1.e-5, SQRT(RR) )

               DIF_TX(DG_CV_NOD)=RDIF * DTX_ELE(CV_ILOC, 1, ELE) 
               IF(NDIM.GE.2) DIF_TY(DG_CV_NOD)=RDIF * DTY_ELE(CV_ILOC, 1, ELE) 
               IF(NDIM.GE.3) DIF_TZ(DG_CV_NOD)=RDIF * DTZ_ELE(CV_ILOC, 1, ELE) 

               ! for stress form...
               if ( stress_form ) then

                  TAU_XX(DG_CV_NOD)=-SUF_TENSION_COEF*(RDIF &
                       * DTX_ELE(CV_ILOC, 1, ELE ) * DTX_ELE(CV_ILOC, 1, ELE) - SQRT(RR) )
                  IF(NDIM.GE.2) TAU_XY(DG_CV_NOD)=-SUF_TENSION_COEF*(RDIF &
                       * DTX_ELE(CV_ILOC, 1, ELE ) * DTY_ELE(CV_ILOC, 1, ELE ) )
                  IF(NDIM.GE.3) TAU_XZ(DG_CV_NOD)=-SUF_TENSION_COEF*(RDIF &
                       * DTX_ELE(CV_ILOC, 1, ELE ) * DTZ_ELE(CV_ILOC, 1, ELE) )

                  IF(NDIM.GE.2) THEN
                     TAU_YX(DG_CV_NOD)=-SUF_TENSION_COEF*(RDIF &
                          * DTY_ELE(CV_ILOC, 1, ELE ) * DTX_ELE(CV_ILOC, 1, ELE) )
                     TAU_YY(DG_CV_NOD)=-SUF_TENSION_COEF*(RDIF &
                          * DTY_ELE(CV_ILOC, 1, ELE ) * DTY_ELE(CV_ILOC, 1, ELE ) - SQRT(RR) )
                     IF(NDIM.GE.3) TAU_YZ(DG_CV_NOD)=-SUF_TENSION_COEF*(RDIF &
                          * DTY_ELE(CV_ILOC, 1, ELE ) * DTZ_ELE( CV_ILOC, 1, ELE) )
                  ENDIF
                  IF(NDIM.GE.3) THEN
                     TAU_ZX(DG_CV_NOD)=-SUF_TENSION_COEF*(RDIF &
                          * DTZ_ELE(CV_ILOC, 1, ELE ) * DTX_ELE(CV_ILOC, 1, ELE) )
                     TAU_ZY(DG_CV_NOD)=-SUF_TENSION_COEF*(RDIF &
                          * DTZ_ELE(CV_ILOC, 1, ELE ) * DTY_ELE(CV_ILOC, 1, ELE) )
                     TAU_ZZ(DG_CV_NOD)=-SUF_TENSION_COEF*(RDIF &
                          * DTZ_ELE(CV_ILOC, 1, ELE ) * DTZ_ELE( CV_ILOC, 1, ELE) - SQRT(RR) )
                  ENDIF

               end if

            END DO
         END DO

         ALLOCATE( DG_CV_NDGLN( DG_CV_NONODS ) )
         DO ELE=1,TOTELE
            DO CV_ILOC=1,CV_NLOC
               DG_CV_NOD=(ELE-1)*CV_NLOC+CV_ILOC
               DG_CV_NDGLN(DG_CV_NOD)=DG_CV_NOD
            END DO
         END DO

         if ( stress_form ) then

            ALLOCATE(DX_TAU_XX(CV_NLOC,nphase,TOTELE), DY_TAU_XY(CV_NLOC,nphase,TOTELE), DZ_TAU_XZ(CV_NLOC,nphase,TOTELE))
            ALLOCATE(DX_TAU_YX(CV_NLOC,nphase,TOTELE), DY_TAU_YY(CV_NLOC,nphase,TOTELE), DZ_TAU_YZ(CV_NLOC,nphase,TOTELE))
            ALLOCATE(DX_TAU_ZX(CV_NLOC,nphase,TOTELE), DY_TAU_ZY(CV_NLOC,nphase,TOTELE), DZ_TAU_ZZ(CV_NLOC,nphase,TOTELE))

            DX_TAU_XX=0.0 ; DY_TAU_XY=0.0 ; DZ_TAU_XZ=0.0
            DX_TAU_YX=0.0 ; DY_TAU_YY=0.0 ; DZ_TAU_YZ=0.0
            DX_TAU_ZX=0.0 ; DY_TAU_ZY=0.0 ; DZ_TAU_ZZ=0.0

            CALL DG_DERIVS_UVW( TAU_XX, TAU_XX, TAU_XY, TAU_XY, TAU_XZ, TAU_XZ, &
                 DX_TAU_XX, RZERO3, RZERo3, RZERo3, Rzero3, Rzero3, &
                 Rzero3, DY_TAU_XY, Rzero3, Rzero3, Rzero3, Rzero3, &
                 rzero3, Rzero3, DZ_TAU_XZ, rzero3, rzero3, rzero3, &
                 NDIM, NDIM, NPHASE, DG_CV_NONODS, TOTELE, DG_CV_NDGLN, &
                 X_NDGLN, X_NLOC, X_NDGLN, &
                 CV_NGI, CV_NLOC, CVWEIGHT, &
                 CVFEN, CVFENLX, CVFENLY, CVFENLZ, &
                 CVFEN, CVFENLX, CVFENLY, CVFENLZ, &
                 X_NONODS, X, Y, Z, &
                 NFACE, FACE_ELE, CV_SLOCLIST, CV_SLOCLIST, STOTEL, CV_SNLOC, CV_SNLOC, IZERO,  &
                 RZERO,RZERO,RZERO, &
                 1, SBCVNGI, SBCVFEN, SBCVFENSLX, SBCVFENSLY, SBCVFEWEIGH, & 
                 SBCVFEN, SBCVFENSLX, SBCVFENSLY)

            U_FORCE_X_SUF_TEN = pack(DX_TAU_XX(:,1,:) + DY_TAU_XY(:,1,:) + DZ_TAU_XZ(:,1,:),.true.)
!!$            femtold=0.0
!!$            DO ELE=1,TOTELE
!!$               DO CV_ILOC=1,CV_NLOC
!!$                  CV_NOD=CV_NDGLN((ELE-1)*CV_NLOC+CV_ILOC)
!!$                  dg_cv_nod=(ELE-1)*CV_NLOC+CV_ILOC
!!$                  femtold(cv_nod)=femtold(cv_nod)+U_FORCE_X_SUF_TEn(dg_cv_nod) * MASS_ELE(ELE) / MASS_NORMALISE(CV_NOD)
!!$               END DO
!!$            END DO
!!$            DO ELE=1,TOTELE
!!$               DO CV_ILOC=1,CV_NLOC
!!$                  CV_NOD=CV_NDGLN((ELE-1)*CV_NLOC+CV_ILOC)
!!$                  dg_cv_nod=(ELE-1)*CV_NLOC+CV_ILOC
!!$                  U_FORCE_X_SUF_TEn(dg_cv_nod) = femtold(cv_nod)
!!$               END DO
!!$            END DO

            IF(NDIM.GE.2) THEN
               CALL DG_DERIVS_UVW( TAU_YX, TAU_YX, TAU_YY, TAU_YY, TAU_YZ, TAU_YZ, &
                    DX_TAU_YX, RZERO3, RZERo3, RZERo3, Rzero3, Rzero3, &
                 Rzero3, DY_TAU_YY, Rzero3, Rzero3, Rzero3, Rzero3, &
                 rzero3, Rzero3, DZ_TAU_YZ, rzero3, rzero3, rzero3,&
                    NDIM, NDIM, NPHASE, DG_CV_NONODS, TOTELE, DG_CV_NDGLN, &
                    X_NDGLN, X_NLOC, X_NDGLN, &
                    CV_NGI, CV_NLOC, CVWEIGHT, &
                    CVFEN, CVFENLX, CVFENLY, CVFENLZ, &
                    CVFEN, CVFENLX, CVFENLY, CVFENLZ, &
                    X_NONODS, X, Y, Z, &
                    NFACE, FACE_ELE, CV_SLOCLIST, CV_SLOCLIST, STOTEL, CV_SNLOC, CV_SNLOC, IZERO,  &
                    RZERO,RZERO,RZERO, &
                    1, SBCVNGI, SBCVFEN, SBCVFENSLX, SBCVFENSLY, SBCVFEWEIGH, & 
                    SBCVFEN, SBCVFENSLX, SBCVFENSLY)

               U_FORCE_Y_SUF_TEN = pack(DX_TAU_YX(:,1,:)+ DY_TAU_YY(:,1,:) + DZ_TAU_YZ(:,1,:),.true.)


!!$               femtold=0.0
!!$               DO ELE=1,TOTELE
!!$                  DO CV_ILOC=1,CV_NLOC
!!$                     CV_NOD=CV_NDGLN((ELE-1)*CV_NLOC+CV_ILOC)
!!$                     dg_cv_nod=(ELE-1)*CV_NLOC+CV_ILOC
!!$                     femtold(cv_nod)=femtold(cv_nod)+U_FORCE_Y_SUF_TEn(dg_cv_nod) * MASS_ELE(ELE) / MASS_NORMALISE(CV_NOD)
!!$               END DO
!!$            END DO
!!$            DO ELE=1,TOTELE
!!$               DO CV_ILOC=1,CV_NLOC
!!$                  CV_NOD=CV_NDGLN((ELE-1)*CV_NLOC+CV_ILOC)
!!$                  dg_cv_nod=(ELE-1)*CV_NLOC+CV_ILOC
!!$                  U_FORCE_Y_SUF_TEn(dg_cv_nod) = femtold(cv_nod)
!!$               END DO
!!$            END DO



            ENDIF

            IF(NDIM.GE.3) THEN
               CALL DG_DERIVS_UVW( TAU_ZX, TAU_ZX, TAU_ZY, TAU_ZY, TAU_ZZ, TAU_ZZ, &
                    DX_TAU_ZX,  RZERO3, RZERo3, RZERo3, Rzero3, Rzero3, &
                 Rzero3, DY_TAU_ZY, Rzero3, Rzero3, Rzero3, Rzero3, &
                 rzero3, Rzero3, DZ_TAU_ZZ, rzero3, rzero3, rzero3, &
                    NDIM, NDIM, NPHASE, DG_CV_NONODS, TOTELE, DG_CV_NDGLN, &
                    X_NDGLN, X_NLOC, X_NDGLN, &
                    CV_NGI, CV_NLOC, CVWEIGHT, &
                    CVFEN, CVFENLX, CVFENLY, CVFENLZ, &
                    CVFEN, CVFENLX, CVFENLY, CVFENLZ, &
                    X_NONODS, X, Y, Z, &
                    NFACE, FACE_ELE, CV_SLOCLIST, CV_SLOCLIST, STOTEL, CV_SNLOC, CV_SNLOC, IZERO,  &
                    RZERO,RZERO,RZERO, &
                    1, SBCVNGI, SBCVFEN, SBCVFENSLX, SBCVFENSLY, SBCVFEWEIGH, & 
                    SBCVFEN, SBCVFENSLX, SBCVFENSLY)

               U_FORCE_Z_SUF_TEN = pack(DX_TAU_ZX(:,1,:) + DY_TAU_ZY(:,1,:) + DZ_TAU_ZZ(:,1,:),.true.)

!!$               femtold=0.0
!!$               DO ELE=1,TOTELE
!!$                  DO CV_ILOC=1,CV_NLOC
!!$                     CV_NOD=CV_NDGLN((ELE-1)*CV_NLOC+CV_ILOC)
!!$                     dg_cv_nod=(ELE-1)*CV_NLOC+CV_ILOC
!!$                     femtold(cv_nod)=femtold(cv_nod)+U_FORCE_Z_SUF_TEn(dg_cv_nod) * MASS_ELE(ELE) / MASS_NORMALISE(CV_NOD)
!!$               END DO
!!$            END DO
!!$            DO ELE=1,TOTELE
!!$               DO CV_ILOC=1,CV_NLOC
!!$                  CV_NOD=CV_NDGLN((ELE-1)*CV_NLOC+CV_ILOC)
!!$                  dg_cv_nod=(ELE-1)*CV_NLOC+CV_ILOC
!!$                  U_FORCE_Z_SUF_TEn(dg_cv_nod) = femtold(cv_nod)
!!$               END DO
!!$            END DO


            ENDIF


            DEALLOCATE(DX_TAU_XX, DY_TAU_XY, DZ_TAU_XZ, &
                 &            DX_TAU_YX, DY_TAU_YY, DZ_TAU_YZ, &
                 &            DX_TAU_ZX, DY_TAU_ZY, DZ_TAU_ZZ)

            DEALLOCATE(TAU_XX, TAU_XY, TAU_XZ, & 
                 &            TAU_YX, TAU_YY, TAU_YZ, & 
                 &            TAU_ZX, TAU_ZY, TAU_ZZ) 

         else ! non stress form

            ALLOCATE(DX_DIFF_X(CV_NLOC,nphase,TOTELE), DY_DIFF_X(CV_NLOC,nphase,TOTELE), DZ_DIFF_X(CV_NLOC,nphase,TOTELE))
            ALLOCATE(DX_DIFF_Y(CV_NLOC,nphase,TOTELE), DY_DIFF_Y(CV_NLOC,nphase,TOTELE), DZ_DIFF_Y(CV_NLOC,nphase,TOTELE))
            ALLOCATE(DX_DIFF_Z(CV_NLOC,nphase,TOTELE), DY_DIFF_Z(CV_NLOC,nphase,TOTELE), DZ_DIFF_Z(CV_NLOC,nphase,TOTELE))


            DX_DIFF_X=0. ;  DY_DIFF_X=0. ; DZ_DIFF_X=0.
            DX_DIFF_Y=0. ;  DY_DIFF_Y=0. ; DZ_DIFF_Y=0.
            DX_DIFF_Z=0. ;  DY_DIFF_Z=0. ; DZ_DIFF_Z=0.

            if(.true.) then

               CALL DG_DERIVS_UVW( DIF_TX, DIF_TX, DIF_TY, DIF_TY, DIF_TZ, DIF_TZ, &
                    DX_DIFF_X, DY_DIFF_X, DZ_DIFF_X, rzero3, rzero3, rzero3, &
                    DX_DIFF_Y, DY_DIFF_Y, DZ_DIFF_Y, rzero3, rzero3, rzero3, &
                    DX_DIFF_Z, DY_DIFF_Z, DZ_DIFF_Z, rzero3, rzero3, rzero3, &
                    NDIM, NDIM, NPHASE, DG_CV_NONODS, TOTELE, DG_CV_NDGLN, &
                    X_NDGLN, X_NLOC, X_NDGLN, &
                    CV_NGI, CV_NLOC, CVWEIGHT, &
                    CVFEN, CVFENLX, CVFENLY, CVFENLZ, &
                    CVFEN, CVFENLX, CVFENLY, CVFENLZ, &
                    X_NONODS, X, Y, Z, &
                    NFACE, FACE_ELE, CV_SLOCLIST, CV_SLOCLIST, STOTEL, CV_SNLOC, CV_SNLOC, IZERO,  &
                    RZERO,RZERO,RZERO, &
                    1, SBCVNGI, SBCVFEN, SBCVFENSLX, SBCVFENSLY, SBCVFEWEIGH, & 
                    SBCVFEN, SBCVFENSLX, SBCVFENSLY)

            else

               femtold=0.0
               DO ELE=1,TOTELE
                  DO CV_ILOC=1,CV_NLOC
                     CV_NOD=CV_NDGLN((ELE-1)*CV_NLOC+CV_ILOC)
                     dg_cv_nod=(ELE-1)*CV_NLOC+CV_ILOC
                     femtold(cv_nod)=femtold(cv_nod)+DIF_TX(dg_cv_nod) * MASS_ELE(ELE) / MASS_NORMALISE(CV_NOD)
                  END DO
               END DO

               CALL DG_DERIVS( FEMTOLD, rzero, &
                    DToldX_ELE, rzero3, rzero3,   rzero3, rzero3, rzero3, &
                    NDIM, NPHASE, CV_NONODS, TOTELE, CV_NDGLN, &
                    X_NDGLN, X_NLOC, X_NDGLN, &
                    CV_NGI_SHORT, CV_NLOC, CVWEIGHT_SHORT, &
                    CVFEN_SHORT, CVFENLX_SHORT, CVFENLY_SHORT, CVFENLZ_SHORT, &
                    CVFEN_SHORT, CVFENLX_SHORT, CVFENLY_SHORT, CVFENLZ_SHORT, &
                    X_NONODS, X, Y, Z,  &
                    NFACE, FACE_ELE, CV_SLOCLIST, CV_SLOCLIST, STOTEL, CV_SNLOC, CV_SNLOC, IZERO, &
                    RZERO, &
                    1, SBCVNGI, SBCVFEN, SBCVFENSLX, SBCVFENSLY, SBCVFEWEIGH, &
                    SBCVFEN, SBCVFENSLX, SBCVFENSLY)

               DO ELE=1,TOTELE
                  DO CV_ILOC=1,CV_NLOC
                     dg_cv_nod=(ELE-1)*CV_NLOC+CV_ILOC
                     DX_DIFF_X(cv_ILOC,1,ele)=DToldX_ELE(CV_ILOC, 1, ELE)
                  END DO
               END DO


               femtold=0.0
               DO ELE=1,TOTELE
                  DO CV_ILOC=1,CV_NLOC
                     CV_NOD=CV_NDGLN((ELE-1)*CV_NLOC+CV_ILOC)
                     dg_cv_nod=(ELE-1)*CV_NLOC+CV_ILOC
                     femtold(cv_nod)=femtold(cv_nod)+DIF_TY(dg_cv_nod) * MASS_ELE(ELE) / MASS_NORMALISE(CV_NOD)
                  END DO
               END DO

               CALL DG_DERIVS( FEMTOLD, rzero, &
                    rzero3, DToldY_ELE, rzero3,   rzero3, rzero3, rzero3, & 
                    NDIM, NPHASE, CV_NONODS, TOTELE, CV_NDGLN, &
                    X_NDGLN, X_NLOC, X_NDGLN, &
                    CV_NGI_SHORT, CV_NLOC, CVWEIGHT_SHORT, &
                    CVFEN_SHORT, CVFENLX_SHORT, CVFENLY_SHORT, CVFENLZ_SHORT, &
                    CVFEN_SHORT, CVFENLX_SHORT, CVFENLY_SHORT, CVFENLZ_SHORT, &
                    X_NONODS, X, Y, Z,  &
                    NFACE, FACE_ELE, CV_SLOCLIST, CV_SLOCLIST, STOTEL, CV_SNLOC, CV_SNLOC, IZERO, &
                    RZERO, &
                    1, SBCVNGI, SBCVFEN, SBCVFENSLX, SBCVFENSLY, SBCVFEWEIGH, &
                    SBCVFEN, SBCVFENSLX, SBCVFENSLY)

               DO ELE=1,TOTELE
                  DO CV_ILOC=1,CV_NLOC
                     dg_cv_nod=(ELE-1)*CV_NLOC+CV_ILOC
                     DY_DIFF_Y(CV_ILOC, 1, ELE)=DToldY_ELE(CV_ILOC, 1, ELE)
                  END DO
               END DO

            endif

            CURVATURE=0.0
            DO ELE=1,TOTELE
               DO CV_ILOC=1,CV_NLOC
                  CV_NOD=CV_NDGLN((ELE-1)*CV_NLOC+CV_ILOC)
                  DG_CV_NOD=(ELE-1)*CV_NLOC+CV_ILOC
                  RR=DX_DIFF_X(CV_ILOC,1,ele)
                  IF(NDIM.GE.2) RR=RR + DY_DIFF_Y(CV_ILOC,1,ele)
                  IF(NDIM.GE.3) RR=RR + DZ_DIFF_Z(CV_ILOC,1,ele)
                  CURVATURE(CV_NOD) = CURVATURE(CV_NOD) + RR * MASS_ELE(ELE) / MASS_NORMALISE(CV_NOD)
               END DO
            END DO

            !DEALLOCATE(DIF_TX, DIF_TY, DIF_TZ)
            !DEALLOCATE(DG_CV_NDGLN)
            !DEALLOCATE(DX_DIFF_X, DY_DIFF_X, DZ_DIFF_X)
            !DEALLOCATE(DX_DIFF_Y, DY_DIFF_Y, DZ_DIFF_Y)
            !DEALLOCATE(DX_DIFF_Z, DY_DIFF_Z, DZ_DIFF_Z)

         end if

      ELSE
         ALLOCATE(T_ABSORB(CV_NONODS,nphase,nphase)) ; T_ABSORB=1.0
         DT=1.0
         T_THETA=0.0 
         T_BETA=0.0
         LUMP_EQNS=.FALSE.


         CALL INTENERGE_ASSEM_SOLVE( state, &
              ALIMTOLD,ALIMT2OLD,ALIMDOLD,ALIMDTOLD,ALIMDTT2OLD,ANDOTQOLD,&
              NCOLACV, FINACV, COLACV, MIDACV, & 
              SMALL_FINACV, SMALL_COLACV, SMALL_MIDACV, &
              block_to_global_acv, global_dense_block_acv, &
              NCOLCT, FINDCT, COLCT, &
              CV_NONODS, U_NONODS, X_NONODS, TOTELE, &
              U_ELE_TYPE, CV_ELE_TYPE, CV_SELE_TYPE,  &
              NPHASE, 1, &
              CV_NLOC, U_NLOC, X_NLOC,  &
              CV_NDGLN, X_NDGLN, U_NDGLN, &
              CV_SNLOC, U_SNLOC, STOTEL, CV_SNDGLN, U_SNDGLN, &
              X, Y, Z, &
              RZERO,RZERO,RZERO, RZERO,RZERO,RZERO, &
              CURVATURE, VOLUME_FRAC, &
              RZERO,RZERO, &
              MAT_NLOC, MAT_NDGLN, MAT_NONODS, TDIFFUSION, &
              CV_DISOPT, CV_DG_VEL_INT_OPT, DT, T_THETA, T_BETA, &
              RZERO, RZERO, RZERO, RZERO, RZERO, RZERO_DIAGTEN, &
              RZERO, RZERO, &
              IDUM, IDUM, IDUM, &
              RZERO, RZERO, &
              RZERO, T_ABSORB, RZERO, &
              NDIM,  &
              NCOLM, FINDM, COLM, MIDM, &
              XU_NLOC, XU_NDGLN, FINELE, COLELE, NCOLELE, &
              RDUM, NOPT_VEL_UPWIND_COEFS, &
              RDUM, CV_ONE, &
              IGOT_T2, CURVATURE, VOLUME_FRAC, SCVNGI_THETA, GET_THETA_FLUX, USE_THETA_FLUX, &
              CURVATURE, &
              RZERO, RZERO, RZERO, IDUM, IN_ELE_UPWIND, DG_ELE_UPWIND, &
              ! nits_flux_lim_t
              RZERO, &
              option_path = '/material_phase[0]/scalar_field::Pressure', &
              mass_ele_transp = dummy_ele, &
              thermal = .FALSE. )

         DEALLOCATE(T_ABSORB)

      END IF

      IF_USE_PRESSURE_FORCE: IF ( USE_PRESSURE_FORCE ) THEN

         ! should be minus because is discretised as a pressure term

         !PLIKE_GRAD_SOU_COEF = PLIKE_GRAD_SOU_COEF - SUF_TENSION_COEF * ABS( CURVATURE )
         !         PLIKE_GRAD_SOU_COEF = PLIKE_GRAD_SOU_COEF + SUF_TENSION_COEF * max(0.0,CURVATURE)
         PLIKE_GRAD_SOU_COEF = PLIKE_GRAD_SOU_COEF + SUF_TENSION_COEF * CURVATURE

         !PLIKE_GRAD_SOU_GRAD = PLIKE_GRAD_SOU_GRAD + VOLUME_FRAC
         !PLIKE_GRAD_SOU_GRAD = PLIKE_GRAD_SOU_GRAD + FEMT
         PLIKE_GRAD_SOU_GRAD = PLIKE_GRAD_SOU_GRAD + sharp_FEMT

         !ewrite(3,*) 'MASS_ELE:', MASS_ELE
         !ewrite(3,*) 'MASS_NORMALISE:', MASS_NORMALISE

         !ewrite(3,*) 'CURVATURE:', CURVATURE
         !ewrite(3,*) 'PLIKE_GRAD_SOU_COEF:', PLIKE_GRAD_SOU_COEF
         !ewrite(3,*) 'PLIKE_GRAD_SOU_GRAD:', PLIKE_GRAD_SOU_GRAD
         !stop 2481

      ELSE

         if ( .not.stress_form ) then

            ! determine the curvature by solving a simple eqn...
            CV_FORCE_X_SUF_TEN=0.0
            CV_FORCE_Y_SUF_TEN=0.0
            CV_FORCE_Z_SUF_TEN=0.0

            U_FORCE_X_SUF_TEN=0.0
            U_FORCE_Y_SUF_TEN=0.0
            U_FORCE_Z_SUF_TEN=0.0 
            ! smooth...
            if(.true.) then
               femtold=0.0
               DO ELE=1,TOTELE
                  DO CV_ILOC=1,CV_NLOC
                     CV_NOD=CV_NDGLN((ELE-1)*CV_NLOC+CV_ILOC)
                     DG_CV_NOD=(ELE-1)*CV_NLOC+CV_ILOC
                     femtold(cv_nod)=femtold(cv_nod)+Dx_DIFF_x(DG_CV_NOD,1, ele) * MASS_ELE(ELE) / MASS_NORMALISE(CV_NOD)
                  END DO
               END DO
               DO SMOOTH_ITS=1,SMOOTH_NITS ! this produces better results but a complex scheme
                  DO CV_NOD=1,CV_NONODS
                     RSUM=0.0
                     RRSUM=0.0
                     DO COUNT=FINACV(CV_NOD),FINACV(CV_NOD+1)-1
                        IF(COLACV(COUNT).LE.CV_NONODS) THEN
                           RSUM=RSUM+FEMTold(COLACV(COUNT))
                           RRSUM=RRSUM+1.0
                        ENDIF
                     END DO
                     FEMTOLD2(CV_NOD)=0.5*FEMTold(CV_NOD)+0.5*RSUM/RRSUM
                     !         FEMTOLD(CV_NOD)=0.75*FEMT(CV_NOD)+0.25*RSUM/RRSUM
                     !         FEMTOLD(CV_NOD)=0.9*FEMT(CV_NOD)+0.1*RSUM/RRSUM
                  END DO
                  FEMTOLD=FEMTOLD2
               END DO
               DO ELE=1,TOTELE
                  DO CV_ILOC=1,CV_NLOC
                     CV_NOD=CV_NDGLN((ELE-1)*CV_NLOC+CV_ILOC)
                     DG_CV_NOD=(ELE-1)*CV_NLOC+CV_ILOC
                     Dx_DIFF_x(DG_CV_NOD,1 ,ele) = femtold(cv_nod)
                  END DO
               END DO

               femtold=0.0
               DO ELE=1,TOTELE
                  DO CV_ILOC=1,CV_NLOC
                     CV_NOD=CV_NDGLN((ELE-1)*CV_NLOC+CV_ILOC)
                     DG_CV_NOD=(ELE-1)*CV_NLOC+CV_ILOC
                     femtold(cv_nod)=femtold(cv_nod)+DY_DIFF_Y(DG_CV_NOD,1,ele) * MASS_ELE(ELE) / MASS_NORMALISE(CV_NOD)
                  END DO
               END DO
               DO SMOOTH_ITS=1,SMOOTH_NITS! this produces better results but a complex scheme
                  DO CV_NOD=1,CV_NONODS
                     RSUM=0.0
                     RRSUM=0.0
                     DO COUNT=FINACV(CV_NOD),FINACV(CV_NOD+1)-1
                        IF(COLACV(COUNT).LE.CV_NONODS) THEN
                           RSUM=RSUM+FEMTold(COLACV(COUNT))
                           RRSUM=RRSUM+1.0
                        ENDIF
                     END DO
                     FEMTOLD2(CV_NOD)=0.5*FEMTold(CV_NOD)+0.5*RSUM/RRSUM
                     !         FEMTOLD(CV_NOD)=0.75*FEMT(CV_NOD)+0.25*RSUM/RRSUM
                     !         FEMTOLD(CV_NOD)=0.9*FEMT(CV_NOD)+0.1*RSUM/RRSUM
                  END DO
                  FEMTOLD=FEMTOLD2
               END DO
               DO ELE=1,TOTELE
                  DO CV_ILOC=1,CV_NLOC
                     CV_NOD=CV_NDGLN((ELE-1)*CV_NLOC+CV_ILOC)
                     DG_CV_NOD=(ELE-1)*CV_NLOC+CV_ILOC
                     DY_DIFF_Y(DG_CV_NOD,1,ele) = femtold(cv_nod)
                  END DO
               END DO
            endif


            DO ELE=1,TOTELE
               DO CV_ILOC=1,CV_NLOC

                  CV_NOD=CV_NDGLN((ELE-1)*CV_NLOC+CV_ILOC)
                  DG_CV_NOD=(ELE-1)*CV_NLOC+CV_ILOC

                  !RR =  - SUF_TENSION_COEF * CURVATURE(CV_NOD)

                  if(.true.) then ! make the direction of the force pt towards the smooth gradient 
                     ! but keep the magnitude the same.
                     rr =sqrt(SHARP_DTX_ELE(CV_ILOC, 1, ELE)**2+SHARP_DTY_ELE(CV_ILOC, 1, ELE)**2)
                     rr2=sqrt(DTX_ELE(CV_ILOC, 1, ELE)**2+DTY_ELE(CV_ILOC, 1, ELE)**2)
                     grad_c_x=DTX_ELE(CV_ILOC, 1, ELE)*rr/max(1.e-10,rr2)
                     grad_c_y=DTY_ELE(CV_ILOC, 1, ELE)*rr/max(1.e-10,rr2)
                     grad_c_z=DTZ_ELE(CV_ILOC, 1, ELE)*rr/max(1.e-10,rr2)
                  else
                     grad_c_x=SHARP_DTX_ELE(CV_ILOC, 1, ELE)
                     grad_c_y=SHARP_DTY_ELE(CV_ILOC, 1, ELE)
                     grad_c_z=SHARP_DTZ_ELE(CV_ILOC, 1, ELE)
                     !                    grad_c_x=DTX_ELE(CV_ILOC, 1, ELE)
                     !                    grad_c_y=DTY_ELE(CV_ILOC, 1, ELE)
                     !                    grad_c_z=DTZ_ELE(CV_ILOC, 1, ELE)
                  endif

                  !CV_FORCE_X_SUF_TEN(CV_NOD)=CV_FORCE_X_SUF_TEN(CV_NOD)+RR*DTX_ELE(CV_ILOC, 1, ELE)
                  !IF(NDIM.GE.2) CV_FORCE_Y_SUF_TEN(CV_NOD)=CV_FORCE_Y_SUF_TEN(CV_NOD)+RR*DTY_ELE(CV_ILOC, 1, ELE)
                  !IF(NDIM.GE.3) CV_FORCE_Z_SUF_TEN(CV_NOD)=CV_FORCE_Z_SUF_TEN(CV_NOD)+RR*DTZ_ELE(CV_ILOC, 1, ELE)

                  RR=DX_DIFF_X(DG_CV_NOD,1 ,ele)
                  IF(NDIM.GE.2) RR=RR + DY_DIFF_Y(DG_CV_NOD,1 ,ele)
                  IF(NDIM.GE.3) RR=RR + DZ_DIFF_Z(DG_CV_NOD,1, ele)
                  !                 if(rr.ne.0.0) print *,'ele,cv_iloc,rr=',ele,cv_iloc,rr, &
                  !                     sqrt(DTX_ELE(CV_ILOC, 1, ELE)**2+DTX_ELE(CV_ILOC, 1, ELE)**2)
                  !                  RR = - SUF_TENSION_COEF * max(RR,0.0)
                  !                  rr=0.5*16.6666
                  RR = - SUF_TENSION_COEF * RR

                  U_FORCE_X_SUF_TEN(DG_CV_NOD) = U_FORCE_X_SUF_TEN(DG_CV_NOD) + RR * grad_c_x
                  !                  U_FORCE_X_SUF_TEN(DG_CV_NOD) = U_FORCE_X_SUF_TEN(DG_CV_NOD) + RR * DTX_ELE(CV_ILOC, 1, ELE)
                  IF(NDIM.GE.2) U_FORCE_Y_SUF_TEN(DG_CV_NOD) = U_FORCE_Y_SUF_TEN(DG_CV_NOD) + RR *grad_c_y
                  IF(NDIM.GE.3) U_FORCE_Z_SUF_TEN(DG_CV_NOD) = U_FORCE_Z_SUF_TEN(DG_CV_NOD) + RR *grad_c_z

               END DO
            END DO
            !             stop 121

            DEALLOCATE(DIF_TX, DIF_TY, DIF_TZ)
            DEALLOCATE(DG_CV_NDGLN)
            DEALLOCATE(DX_DIFF_X, DY_DIFF_X, DZ_DIFF_X)
            DEALLOCATE(DX_DIFF_Y, DY_DIFF_Y, DZ_DIFF_Y)
            DEALLOCATE(DX_DIFF_Z, DY_DIFF_Z, DZ_DIFF_Z)

         end if

         !CV_U_FORCE_X_SUF_TEN = CV_FORCE_X_SUF_TEN
         !IF(NDIM.GE.2) CV_U_FORCE_Y_SUF_TEN = CV_FORCE_Y_SUF_TEN
         !IF(NDIM.GE.3) CV_U_FORCE_Z_SUF_TEN = CV_FORCE_Z_SUF_TEN

         if (.false.) then

            ! Convert force to velocity space...
            ALLOCATE(MASS(U_NLOC,U_NLOC))
            ALLOCATE(STORE_MASS(U_NLOC,U_NLOC))
            ALLOCATE(IPIV(U_NLOC))
            ALLOCATE(B_CV_X(CV_NLOC), B_CV_Y(CV_NLOC), B_CV_Z(CV_NLOC))
            ALLOCATE(RHS_U_SHORT_X(U_NLOC), RHS_U_SHORT_Y(U_NLOC), RHS_U_SHORT_Z(U_NLOC))
            ALLOCATE(U_SOL_X(U_NLOC), U_SOL_Y(U_NLOC), U_SOL_Z(U_NLOC))
            ALLOCATE(DETWEI(CV_NGI), RA(CV_NGI)) ; DETWEI = 0.0 ; RA = 0.0
            DO ELE=1,TOTELE
               ! Calculate DETWEI,RA,NX,NY,NZ for element ELE
               CALL DETNLXR_PLUS_U( ELE, X, Y, Z, X_NDGLN, TOTELE, X_NONODS, &
                    X_NLOC, CV_NLOC, CV_NGI, &
                    CVFEN, CVFENLX, CVFENLY, CVFENLZ, CVWEIGHT, DETWEI, RA, VOLUME, D1, D3, DCYL, &
                    CVFENX, CVFENY, CVFENZ, &
                    U_NLOC, UFENLX, UFENLY, UFENLZ, UFENX, UFENY, UFENZ ) 

               MASS=0.0
               DO U_ILOC=1,U_NLOC
                  DO U_JLOC=1,U_NLOC
                     NN=0.0
                     DO GI=1,CV_NGI
                        NN = NN + UFEN( U_ILOC, GI ) * UFEN( U_JLOC, GI ) * DETWEI(GI)
                     END DO
                     MASS(U_ILOC,U_JLOC)=MASS(U_ILOC,U_JLOC)+NN
                  END DO
               END DO

               DO CV_JLOC=1,CV_NLOC
                  CV_JNOD=CV_NDGLN((ELE-1)*CV_NLOC+CV_JLOC)
                  B_CV_X(CV_JLOC)=CV_FORCE_X_SUF_TEN(CV_JNOD)
                  IF(NDIM.GE.2) B_CV_Y(CV_JLOC)=CV_FORCE_Y_SUF_TEN(CV_JNOD)
                  IF(NDIM.GE.3) B_CV_Z(CV_JLOC)=CV_FORCE_Z_SUF_TEN(CV_JNOD)
               END DO

               RHS_U_SHORT_X=0.0
               RHS_U_SHORT_Y=0.0
               RHS_U_SHORT_Z=0.0
               DO U_ILOC=1,U_NLOC
                  DO CV_JLOC=1,CV_NLOC
                     NM=0.0
                     DO GI=1,CV_NGI
                        NM=NM+UFEN( U_ILOC, GI ) * CVFEN( CV_JLOC, GI ) *DETWEI(GI)
                     END DO
                     RHS_U_SHORT_X(U_ILOC)=RHS_U_SHORT_X(U_ILOC)+NM*B_CV_X(CV_JLOC)
                     IF(NDIM.GE.2) RHS_U_SHORT_Y(U_ILOC)=RHS_U_SHORT_Y(U_ILOC)+NM*B_CV_Y(CV_JLOC)
                     IF(NDIM.GE.3) RHS_U_SHORT_Z(U_ILOC)=RHS_U_SHORT_Z(U_ILOC)+NM*B_CV_Z(CV_JLOC)
                  END DO
               END DO
               ! Invert mass matrix...
               ! Solve STORE_MASS *U_SOL_X = RHS_U_SHORT_X 
               ! STORE_MASS is overwritten by lu decomposition which used after the 1st solve. 
               STORE_MASS=MASS
               GOTDEC = .FALSE.
               CALL SMLINNGOT( STORE_MASS, U_SOL_X, RHS_U_SHORT_X, U_NLOC, U_NLOC, IPIV,GOTDEC)
               GOTDEC =.TRUE.
               IF(NDIM.GE.2) CALL SMLINNGOT( STORE_MASS, U_SOL_Y, RHS_U_SHORT_Y, U_NLOC, U_NLOC, IPIV,GOTDEC)
               IF(NDIM.GE.3) CALL SMLINNGOT( STORE_MASS, U_SOL_Z, RHS_U_SHORT_Z, U_NLOC, U_NLOC, IPIV,GOTDEC)

               ! Solve mass matrix systems...
               DO U_ILOC=1,U_NLOC
                  U_NOD=U_NDGLN((ELE-1)*U_NLOC+U_ILOC)
                  U_FORCE_X_SUF_TEN(U_INOD)=U_SOL_X(U_ILOC)
                  IF(NDIM.GE.2) U_FORCE_Y_SUF_TEN(U_INOD)=U_SOL_Y(U_ILOC)
                  IF(NDIM.GE.3) U_FORCE_Z_SUF_TEN(U_INOD)=U_SOL_Z(U_ILOC)
               END DO
            END DO

            DEALLOCATE( MASS, STORE_MASS, B_CV_X, B_CV_Y, B_CV_Z, &
                 RHS_U_SHORT_X, RHS_U_SHORT_Y, RHS_U_SHORT_Z, &
                 U_SOL_X, U_SOL_Y, U_SOL_Z, DETWEI, RA, IPIV)

         end if

      END IF IF_USE_PRESSURE_FORCE


      DEALLOCATE( TDIFFUSION, MASS_NORMALISE, FACE_ELE )
      DEALLOCATE( FEMT, FEMTOLD, MASS_CV, MASS_ELE, &
           XC_CV, YC_CV, ZC_CV, DTX_ELE, DTY_ELE, &
           DTZ_ELE, DTOLDX_ELE, DTOLDY_ELE, DTOLDZ_ELE )
      DEALLOCATE( JCOUNT_KLOC, JCOUNT_KLOC2 )
      DEALLOCATE( CVNORMX, CVNORMY, CVNORMZ )
      DEALLOCATE( COLGPTS, FINDGPTS )
      DEALLOCATE( SNDOTQ, SNDOTQOLD )
      DEALLOCATE( CV_ON_FACE, CVFEM_ON_FACE, &
           U_ON_FACE, UFEM_ON_FACE )
      DEALLOCATE( CV_OTHER_LOC,  U_OTHER_LOC, MAT_OTHER_LOC )
      DEALLOCATE( X_SHARE )
      DEALLOCATE( CVWEIGHT, CVN, CVFEN, &
           CVFENLX, CVFENLY, CVFENLZ )
      DEALLOCATE( CVFENX, CVFENY, CVFENZ )
      DEALLOCATE( CVWEIGHT_SHORT, CVN_SHORT, CVFEN_SHORT, &
           CVFENLX_SHORT, CVFENLY_SHORT, CVFENLZ_SHORT )
      DEALLOCATE( UFEN, UFENLX, UFENLY, UFENLZ )
      DEALLOCATE( UFENX, UFENY, UFENZ )
      DEALLOCATE( SCVFEN, SCVFENSLX, SCVFENSLY, &
           SCVFENLX, SCVFENLY, SCVFENLZ, SCVFEWEIGH )
      DEALLOCATE( SUFEN, SUFENSLX, SUFENSLY, &
           SUFENLX, SUFENLY, SUFENLZ )
      DEALLOCATE( SCVDETWEI, SRA, LOG_ON_BOUND )
      DEALLOCATE( SBCVFEN, SBCVFENSLX, SBCVFENSLY, &
           SBCVFEWEIGH, SBCVFENLX, SBCVFENLY, SBCVFENLZ, &
           SBUFEN, SBUFENSLX, SBUFENSLY, SBUFENLX, &
           SBUFENLY, SBUFENLZ, DUMMY_ZERO_NDIM_NDIM )
      DEALLOCATE( CV_SLOC2LOC, U_SLOC2LOC , &
           CV_SLOCLIST, U_SLOCLIST, CV_NEILOC )
      DEALLOCATE( SELE_OVERLAP_SCALE )
      DEALLOCATE( UGI_COEF_ELE, VGI_COEF_ELE, WGI_COEF_ELE )
      DEALLOCATE( UGI_COEF_ELE2, VGI_COEF_ELE2, WGI_COEF_ELE2 )
      DEALLOCATE( SUM_CV, UP_WIND_NOD )
      DEALLOCATE( CV_FORCE_X_SUF_TEN, &
           CV_FORCE_Y_SUF_TEN, CV_FORCE_Z_SUF_TEN )
      DEALLOCATE( RDUM, IDUM, RZERO, &
           IZERO, CV_ONE, CURVATURE )

    END SUBROUTINE SURFACE_TENSION_WRAPPER


  end module multiphase_1D_engine<|MERGE_RESOLUTION|>--- conflicted
+++ resolved
@@ -271,6 +271,8 @@
               option_path,&
               theta_flux=THETA_FLUX, one_m_theta_flux=ONE_M_THETA_FLUX)
 
+         t=0.0
+
          Conditional_Lumping: IF(LUMP_EQNS) THEN
             ! Lump the multi-phase flow eqns together
             ALLOCATE( CV_RHS_SUB( CV_NONODS ))
@@ -786,11 +788,7 @@
          THETA_FLUX, ONE_M_THETA_FLUX)
 
       implicit none
-<<<<<<< HEAD
       type( state_type ), dimension( : ), intent( inout ), pointer :: state
-=======
-      type( state_type ), dimension( : ), intent( inout ) :: state
->>>>>>> a79ca8b4
       INTEGER, intent( in ) :: NCOLACV, NCOLCT, &
            CV_NONODS, U_NONODS, X_NONODS, TOTELE, &
            CV_ELE_TYPE, &
