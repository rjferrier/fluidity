#    Copyright (C) 2006 Imperial College London and others.
#
#    Please see the AUTHORS file in the main source directory for a full list
#    of copyright holders.
#
#    Prof. C Pain
#    Applied Modelling and Computation Group
#    Department of Earth Science and Engineering
#    Imperial College London
#
#    amcgsoftware@imperial.ac.uk
#
#    This library is free software; you can redistribute it and/or
#    modify it under the terms of the GNU Lesser General Public
#    License as published by the Free Software Foundation,
#    version 2.1 of the License.
#
#    This library is distributed in the hope that it will be useful,
#    but WITHOUT ANY WARRANTY; without even the implied warranty of
#    MERCHANTABILITY or FITNESS FOR A PARTICULAR PURPOSE.  See the GNU
#    Lesser General Public License for more details.
#
#    You should have received a copy of the GNU Lesser General Public
#    License along with this library; if not, write to the Free Software
#    Foundation, Inc., 59 Temple Place, Suite 330, Boston, MA  02111-1307
#    USA

dnl Process this file with autoconf to produce a configure script.
AC_INIT(assemble/Makefile.in)
AC_CONFIG_HEADERS(include/config.h)

echo "Hostname: `hostname`"

# Store enviroment variables
env_f77="${F77}"
env_fflags="${FFLAGS}"
env_flibs="${FLIBS}"

env_fc="${FC}"
env_fcflags="${FCFLAGS}"
env_fclibs="${FCLIBS}"
env_cflags="${CFLAGS}"
env_cxxflags="${CXXFLAGS}"
env_cppflags="${CPPFLAGS}"

env_libs="${LIBS}"

# Set the default compile flags.
if test "no$FFLAGS" = "no"; then
    FFLAGS=""
fi

if test "no$FCFLAGS" = "no"; then
    FCFLAGS=""
fi

if test "no$CFLAGS" = "no"; then
    CFLAGS=""
fi

if test "no$CXXFLAGS" = "no"; then
    CXXFLAGS=""
fi

#
# Name fluidity
#
AC_ARG_ENABLE(gcov,
    [AC_HELP_STRING([--enable-gcov],
	    [turns on GNUs coverage tool - gcov])])

AC_ARG_ENABLE(debugging,
    [AC_HELP_STRING([--enable-debugging],
	    [turns on debugging flags])])

if test "x$enable_gcov" == "xyes" ; then
    enable_debugging="yes"
    FCFLAGS="$FCFLAGS -fprofile-arcs -ftest-coverage"
    CFLAGS="$CFLAGS -fprofile-arcs -ftest-coverage"
    CXXFLAGS="$CXXFLAGS -fprofile-arcs -ftest-coverage"
    LDFLAGS="$LDFLAGS -fprofile-arcs -ftest-coverage"
fi
 
FLUIDITY="fluidity"
FLFEMDEM="femdem"

# Check system type
AC_CANONICAL_HOST

# Find compilers
AC_MSG_NOTICE([*** Fishing for legacy fortran compiler.])
AC_PROG_F77(ifort ifc efc sunf95 gfortran pgf95 pathf95 g95 f90,,f90,$PATH)
AC_F77_LIBRARY_LDFLAGS
fcompiler=`basename $F77`

AC_MSG_NOTICE([*** Fishing for modern Fortran compiler])
AC_PROG_FC(ifort ifc efc sunf95 gfortran pgf95 pathf95 g95 f90,,f90,$PATH)
AC_FC_LIBRARY_LDFLAGS
fccompiler=`basename $FC`

if test "$fcompiler" = "sunf95" ; then
    MODINC_FLAG="-M"
    FFLAGS="-M../include $FFLAGS"
    FCFLAGS="-M../include $FCFLAGS"
else
    MODINC_FLAG="-I"
fi

# We're calling the fortran compiler and testing if gcc is in the output. If so
# we're using gfortran. Fixes cases where we're using gfortran, but the compiler binary
# is not called gfortran
if $FC -v 2>&1 | grep 'gcc version'; then
  USING_GFORTRAN="yes"
  GFORTRAN_VERSION=$($FC -v 2>&1 | grep 'gcc version' | awk '{print $3}')
  # test really is so retarded that it can't lexicographically compare strings
  if test "$(python -c "print \"$GFORTRAN_VERSION\" >= \"4.5\"")" = "True"; then
    GFORTRAN_4_5_OR_NEWER="yes"
    AC_SUBST(GFORTRAN_4_5_OR_NEWER)
  fi
else
  USING_GFORTRAN="no"
fi

# How to specify where .mod files are placed.
if test "$FC" = "ifort"; then
   MOD_FLAG="-module "
elif test "$USING_GFORTRAN" = "yes"; then
   MOD_FLAG="-J"
else
   AC_MSG_ERROR(Don't know how to specify the module output directory for $FC.)
fi
AC_SUBST(MOD_FLAG)


if test "$F77" = "$FC" ; then
    smart_fortran="yes"
    AC_MSG_NOTICE([*** Assuming that $FC can process both free and fixed form fortran files.])
else
    AC_MSG_NOTICE([*** Assuming that $FC cannot process both free and fixed form fortran files (silly fortran).])
    smart_fortran="no"
fi

if test "$fcompiler" = "ifort" ; then
    if ifort -v 2>&1 |grep 11.0; then 
      AC_MSG_ERROR(Intel 11.0 is bugged and cannot be used to compile Fluidity. Try a working version of the compiler such as 10.1.)
    fi
    if ifort -v 2>&1 |grep 11.1; then 
      AC_MSG_WARN(Early versions of intel 11.1 are bugged and cannot be used to compile Fluidity. Make sure you have at least version 11.1.073.)
    fi
    FFLAGS="$FFLAGS -vec-report=0"
    FCFLAGS="$FCFLAGS -vec-report=0"
fi


AC_PROG_CC(icc ecc suncc pgcc gcc cc)
AC_PROG_CXX(icpc icc ecc sunCC pgCC g++ CC)
AC_PROG_CPP
LINKER=$CXX

AC_LONG_64_BITS

# Find fortran libraries required when linking with C++ main.

AC_F77_LIBRARY_LDFLAGS
AC_FC_LIBRARY_LDFLAGS

AC_F77_WRAPPERS

# Find python to link against.
AC_ARG_ENABLE(python,
[AC_HELP_STRING([--enable-python],
[embed python in fluidity for generic functions.])])

if test "$enable_python" != "no"
then
    AC_MSG_NOTICE([Checking for Python automagic.])
    AC_LANG_PUSH([C++])
    AC_LINK_IFELSE(
        [AC_LANG_PROGRAM([[
     #include <Python.h>
                        ]],[[
                        Py_Initialize();
                        PyRun_SimpleString("from time import time,ctime\n"
                            "print 'Today is',ctime(time())\n");
                        Py_Finalize();
		        ]])],
        [
	    AC_MSG_NOTICE([Python automagic works.])
	    CPPFLAGS="$CPPFLAGS -DHAVE_PYTHON"],
        [
            AC_MSG_NOTICE([No Python automagic.])
	    search_for_python=yes	    
        ])
    AC_LANG_POP([C++])
    
    if test "x$search_for_python" == "xyes" ; then
        mycppflag=$CPPFLAGS
        AC_PYTHON_DEVEL
        CPPFLAGS=$mycppflag
    # Save variables...
        if test "$pythonexists" = "yes";
        then
	    if  test "$fcompiler" = "pgf90"; then
	        PYTHON_EXTRA_LDFLAGS=${PYTHON_EXTRA_LDFLAGS/-Xlinker/}
	        PYTHON_EXTRA_LDFLAGS=${PYTHON_EXTRA_LDFLAGS/-export-dynamic/}
	    fi
      if test "$enable_debugging" = "yes"; then
        export PYTHON_EXTRA_LDFLAGS=$(echo $PYTHON_EXTRA_LDFLAGS | sed -e 's/-O1/-O0/g' -e 's/-O2/-O0/g' -e 's/-O3/-O0/g')
      fi
	    LIBS="$LIBS $PYTHON_LDFLAGS $PYTHON_EXTRA_LDFLAGS $PYTHON_EXTRA_LIBS"
	    CXXFLAGS="$CXXFLAGS $PYTHON_CPPFLAGS"
	    CPPFLAGS="$CPPFLAGS $PYTHON_CPPFLAGS"
            CFLAGS="$CFLAGS $PYTHON_CPPFLAGS"
        fi
    fi
    
    # Additionally check for numpy
    NUMPY=$(python -c 'import numpy; print numpy.get_include()' 2>/dev/null)
    if ! test -z "$NUMPY"; then	
	echo "Numpy is " $NUMPY	
	CXXFLAGS="$CXXFLAGS -DHAVE_NUMPY -I$NUMPY"
        CPPFLAGS="$CPPFLAGS -DHAVE_NUMPY -I$NUMPY"
        CFLAGS="$CFLAGS -DHAVE_NUMPY -I$NUMPY"
        FFLAGS="$FFLAGS -DHAVE_NUMPY -I$NUMPY"
        FCFLAGS="$FCFLAGS -DHAVE_NUMPY -I$NUMPY"
    else
	echo "Failed to locate Numpy"
    fi
fi
AC_SUBST(HAVE_PYTHON)

AC_ARG_ENABLE(cgal, [AC_HELP_STRING([--enable-cgal], [turns on use of the CGAL library])])
if test "$enable_cgal" = "yes" ; then
  AC_CHECK_LIB(CGAL, cos, [HAVE_CGAL=yes], [HAVE_CGAL=no])
  AC_SUBST(HAVE_CGAL)
  if test "$HAVE_CGAL" = "yes"; then
    cat >> confdefs.h << EOF
#define HAVE_CGAL 1
EOF
    LIBS="$LIBS -lCGAL -lgmp -lmpfr"
  else
    AC_MSG_ERROR("Use of CGAL enabled but cannot identify CGAL. Check that it is installed.")
  fi
fi

# Find a library which will give us blas and lapack routines
AC_LANG_PUSH([C])
found_blas="no"
if test -z "$with_lapack" -a -z "$with_blas" && \
   test \( "$fcompiler" = "ifc" \) -o \( "$fcompiler" = "ifort" \) -o \( "$fcompiler" = "efc" \)
    then
    AC_MSG_NOTICE([Appear to be using Intel compiler suite. Check if MKL is also available.])
    for i in `echo $LD_LIBRARY_PATH | sed -e 's/:/ /g'`
      do
      echo "looking in $i"
      if test \( -f $i/libmkl.a \) -o \( -f $i/libmkl.so \)
      then
          AC_MSG_NOTICE([Will look in $i for MKL.])
      LIBS="$LIBS -L$i"
      LAPACK_LIBS="-L$i $LAPACK_LIBS"
      fi
    done
    ACX_BLAS([found_blas="yes"],[found_blas="no"])
elif  test "$fcompiler" = "pgf90"
    then
    AC_MSG_NOTICE([Appear to be using Portland Group compiler suite. Check if ACML is also available.])
    AC_CHECK_LIB(acml, dgesv, [found_blas=yes], [found_blas=no])

elif test "$fcompiler" = "sunf95"
    then
    LIBS="$LIBS -lfui -lfai -lfsu -lmtsk -lpthread -lm"
    AC_MSG_NOTICE([Appear to be using Sun Studio compiler suite. Check if Sun Performance Library is also available.])
    AC_CHECK_LIB(sunperf, dgesv, [found_blas=yes ; acx_blas_ok=yes], [found_blas=no])
fi
AC_LANG_POP([C])

AC_LANG_PUSH([Fortran 77])
if test "$found_blas" = "no"
    then
    AC_MSG_NOTICE([checking the position of the stars to help find a versions of BLAS])
    ACX_BLAS([],[AC_MSG_ERROR("Cannot identify BLAS. Check that it is installed.")])
fi
ACX_LAPACK([],[AC_MSG_ERROR("Cannot identify LAPACK. Check that it is installed.")])
AC_LANG_POP([Fortran 77])

# Check for standard libraries
AC_LANG_PUSH([C])
AC_CHECK_LIB(stdc++,main,,)
AC_CHECK_LIB(m,main,,)
AC_CHECK_LIB(pthread,main,,)
AC_SEARCH_LIBS(utInit,[udunits udunits2],[have_udunits="yes"],)
if test "$have_udunits" = "yes"; then
  cat >> confdefs.h << EOF
#define HAVE_LIBUDUNITS 1
EOF
fi

AC_ARG_ENABLE(openmp,
    [AC_HELP_STRING([--enable-openmp],
	    [turns on OpenMP support])])
if test "x$enable_openmp" == "xyes" ; then      
    AC_LANG_PUSH([C++])
    AC_OPENMP()
    CXXFLAGS="$CXXFLAGS $OPENMP_CXXFLAGS"
    LDFLAGS="$LDFLAGS $OPENMP_CXXFLAGS"
    AC_LANG_POP([C++])

    # Assume same flag for FC
    FCFLAGS="$FCFLAGS $OPENMP_CXXFLAGS"
fi
LIBS="$LAPACK_LIBS $BLAS_LIBS $LIBS $FCLIBS $FLIBS"

AC_SUBST(LAPACK_LIBS)
AC_SUBST(BLAS_LIBS)

LINKER=$CXX

AC_ARG_ENABLE(shared,
[AC_HELP_STRING([--enable-shared],
[Compile objects with -fPIC to enable the 'make shared' target.])])

if test "$enable_shared" = "yes" ; then
  PIC_FLAG="-fPIC"
  FFLAGS="$FFLAGS $PIC_FLAG"
  FCFLAGS="$FCFLAGS $PIC_FLAG"
  CFLAGS="$CFLAGS $PIC_FLAG"
  CXXFLAGS="$CXXFLAGS $PIC_FLAG"
else
  PIC_FLAG=""
fi

##
## what compiler options work
##
if test "$FC" = "g95"; then
    FFLAGS="-ffast-math -fno-second-underscore $FFLAGS"
    FCFLAGS="-ffast-math -fno-second-underscore $FCFLAGS"
fi

# How to unroll loops?
AC_MSG_CHECKING(["Checking for -funroll-loops"])
UNROLL_LOOPS=""
OLD_FFLAGS="$FFLAGS"
FFLAGS="-funroll-loops"
AC_LANG_PUSH([Fortran 77])
AC_COMPILE_IFELSE(
    [AC_LANG_PROGRAM(,[[
                    PRINT*, "hello world"
                    ]])],
    [
        AC_MSG_RESULT(-funroll-loops works)
        UNROLL_LOOPS="-funroll-loops"
    ])
FFLAGS="$OLD_FFLAGS"
AC_SUBST(UNROLL_LOOPS)
AC_LANG_POP()

if test "$USING_GFORTRAN" = "yes"; then
    if test "$enable_debugging" = "yes" ; then
	FFLAGS="-frecord-marker=4 $FFLAGS"
	FCFLAGS="-frecord-marker=4 $FCFLAGS"
    else
	FFLAGS="-ffast-math -frecord-marker=4 $FFLAGS"
	FCFLAGS="-ffast-math -frecord-marker=4 $FCFLAGS"
    fi
    cat >> confdefs.h << EOF
#define USING_GFORTRAN 1
EOF
fi
AC_LANG_POP([C])

AC_LANG_PUSH(Fortran 77)
AC_MSG_CHECKING([how do we get fortran 77 to allow long lines])
old_FLAGS="$FFLAGS"
extended_source_flag=none
AC_COMPILE_IFELSE(
    [AC_LANG_PROGRAM(,[[
      PRINT*, "hello world                                                                                 "
                    ]])],
    [
        AC_MSG_RESULT(no extra flags required)
        extended_source_flag=happy
    ])

if test "$extended_source_flag" != happy ; then
    if test "$extended_source_flag" = none ; then
        FFLAGS="-extend_source"
        AC_COMPILE_IFELSE(
            [AC_LANG_PROGRAM(,[[
      PRINT*, "hello world                                                                                 "
                            ]])],
            [
                extended_source_flag=$FFLAGS
                AC_MSG_RESULT([$FFLAGS])
                FFLAGS="$old_FLAGS $FFLAGS"
            ])
    fi
    if test "$extended_source_flag" = none ; then
        FFLAGS="-extend-source"
        AC_COMPILE_IFELSE(
            [AC_LANG_PROGRAM(,[[
      PRINT*, "hello world                                                                                 "
                            ]])],
            [
                extended_source_flag=$FFLAGS
                AC_MSG_RESULT([$FFLAGS])
                FFLAGS="$old_FLAGS $FFLAGS"
            ])
    fi
    if test "$extended_source_flag" = none ; then
        FFLAGS="-132"
        AC_COMPILE_IFELSE(
            [AC_LANG_PROGRAM(,[[
      PRINT*, "hello world                                                                                 "
                            ]])],
            [
                extended_source_flag=$FFLAGS
                AC_MSG_RESULT([$FFLAGS])
                FFLAGS="$old_FLAGS $FFLAGS"
            ])
    fi
    if test "$extended_source_flag" = none ; then
        FFLAGS="-ffree-line-length-none -ffixed-line-length-none"
        AC_COMPILE_IFELSE(
            [AC_LANG_PROGRAM(,[[
      PRINT*, "hello world                                                                                 "
                            ]])],
            [
                extended_source_flag=$FFLAGS
                AC_MSG_RESULT([$FFLAGS])
                FFLAGS="$old_FLAGS $FFLAGS"
            ])
    fi
    if test "$extended_source_flag" = none ; then
        FFLAGS="-ffixed-line-length-huge -ffree-line-length-huge"
        AC_COMPILE_IFELSE(
            [AC_LANG_PROGRAM(,[[
      PRINT*, "hello world                                                                                 "
                            ]])],
            [
                extended_source_flag=$FFLAGS
                AC_MSG_RESULT([$FFLAGS])
                FFLAGS="$old_FLAGS $FFLAGS"
            ])
    fi
    if test "$extended_source_flag" = none ; then
        FFLAGS="-ffixed-line-length-132 -ffree-line-length-huge"
        AC_COMPILE_IFELSE(
            [AC_LANG_PROGRAM(,[[   
      PRINT*, "hello world                                                                                 "
                            ]])],
            [
                extended_source_flag=$FFLAGS
                AC_MSG_RESULT([$FFLAGS])
                FFLAGS="$old_FLAGS $FFLAGS"
            ])
    fi
    if test "$extended_source_flag" = none ; then
        FFLAGS="-ffixed-line-length-132"
        AC_COMPILE_IFELSE(
            [AC_LANG_PROGRAM(,[[
      PRINT*, "hello world                                                                                 "
                            ]])],
            [
                extended_source_flag=$FFLAGS
                AC_MSG_RESULT([$FFLAGS])
                FFLAGS="$old_FLAGS $FFLAGS"
            ])
    fi
    if test "$extended_source_flag" = none ; then
        FFLAGS="-Mextend"
        AC_COMPILE_IFELSE(
            [AC_LANG_PROGRAM(,[[
      PRINT*, "hello world                                                                                 "
                            ]])],
            [
                extended_source_flag=$FFLAGS
                AC_MSG_RESULT([$FFLAGS])
                FFLAGS="$old_FLAGS $FFLAGS"
            ])
    fi
    if test "$extended_source_flag" = none ; then
        FFLAGS="-qfixed=256"
        AC_COMPILE_IFELSE(
            [AC_LANG_PROGRAM(,[[
      PRINT*, "hello world                                                                                 "
                            ]])],
            [
                extended_source_flag=$FFLAGS
                AC_MSG_RESULT([$FFLAGS])
                FFLAGS="$old_FLAGS $FFLAGS"
            ])
    fi
    if test "$extended_source_flag" = none ; then
        FFLAGS="-e"
        AC_COMPILE_IFELSE(
            [AC_LANG_PROGRAM(,[[
      PRINT*, "hello world                                                                                 "
                            ]])],
            [
                extended_source_flag=$FFLAGS
                AC_MSG_RESULT([$FFLAGS])
                FFLAGS="$old_FLAGS $FFLAGS"
            ])
    fi
    if test "$extended_source_flag" = none ; then
        AC_MSG_RESULT([we cannot])
    else
        FCFLAGS="$FCFLAGS $extended_source_flag"
    fi
fi

AC_LANG_POP([Fortran 77])

AC_PROG_INSTALL
AC_CHECK_PROG(MAKE, gmake, gmake, make, $PATH)


# Set default for ARFLAGS, since autoconf does not have a macro for
# it. This allows people to set it when running configure or make.
AC_CHECK_PROG(AR, ar, ar, ,$PATH)
test -n "$ARFLAGS" || ARFLAGS="cr"

AC_PROG_RANLIB

AC_ARG_ENABLE(verbose,
[AC_HELP_STRING([--enable-verbose],
[turns on super verbosity])])

if test "$enable_verbose" = "yes" ; then
cat >> confdefs.h << EOF
#define VERBOSE_MESSAGES 1
EOF
fi

if test "$enable_debugging" = "yes" ; then
  CFLAGS="-g -O0 `echo $CFLAGS | sed 's/-O2//g'`"
  CXXFLAGS="-g -O0 `echo $CXXFLAGS | sed 's/-O2//g'`"
  FFLAGS="-g -O0 `echo $FFLAGS | sed 's/-O2//g'`"
  FCFLAGS="-g -O0 `echo $FCFLAGS | sed 's/-O2//g'`"
cat >> confdefs.h << EOF
#define DDEBUG 1
EOF

  if test "$fcompiler" = "ifort" ; then
    FFLAGS="-C -traceback -check nooutput_conversion -check noarg_temp_created ${FFLAGS}"
    FCFLAGS="-C -traceback -check nooutput_conversion -check noarg_temp_created  ${FCFLAGS}"
    CFLAGS="-fno-omit-frame-pointer ${CFLAGS}"
    CXXFLAGS="-fno-omit-frame-pointer ${CXXFLAGS}"
  elif test "$USING_GFORTRAN" = "yes" ; then
    old_fflags="$FFLAGS"
    old_fcflags="$FCFLAGS"
    FFLAGS="$FFLAGS -finit-integer=-66666 -finit-real=nan"
    FCFLAGS="$FCFLAGS -finit-integer=-66666 -finit-real=nan"
    AC_LANG_PUSH([Fortran])
    AC_COMPILE_IFELSE(
        [AC_LANG_PROGRAM(,[[
                        PRINT*, "hello world"
                        ]])],
        [
            AC_MSG_RESULT(can initialise integers and reals)
            old_fflags="$FFLAGS"
            old_fcflags="$FCFLAGS"
            ], [
            AC_MSG_RESULT(cannot initialise integers and reals)
        ])
    AC_LANG_POP()
    FFLAGS="$old_fflags"
    FCFLAGS="$old_fcflags"

    FFLAGS="-fbounds-check -Wall ${FFLAGS}"
    FCFLAGS="-fbounds-check -Wall -Wimplicit-interface -Wno-surprising ${FCFLAGS}"
    CFLAGS="-fbounds-check -Wall ${CFLAGS}"
    CXXFLAGS="-fbounds-check -Wall ${CXXFLAGS}"
    LDFLAGS="-rdynamic ${LDFLAGS}"
  elif test "$fcompiler" = "g95" ; then
    FFLAGS="-fbounds-check -ftrace=full ${FFLAGS}"
    FCFLAGS="-fbounds-check -ftrace=full ${FCFLAGS}"
  elif test "$fcompiler" = "sunf95" ; then
    FFLAGS="-C -ftrap=invalid -fpover ${FFLAGS}"
    FCFLAGS="-C -ftrap=invalid -fpover ${FCFLAGS}"
    CFLAGS="-ftrap=invalid ${CFLAGS}"
    CXXFLAGS="-ftrap=invalid ${CXXFLAGS}"
  fi

else
    AC_MSG_NOTICE([Setting optimisation flags for $F77])
    cat >> confdefs.h << EOF
#define NDEBUG 1
EOF
    OPTIMIZATION_FFLAGS="$OPTIMIZATION_FFLAGS -O3"
fi

FFLAGS="$FFLAGS $OPTIMIZATION_FFLAGS"
FCFLAGS="$FCFLAGS $OPTIMIZATION_FFLAGS"

if test "$FC" = "ifc" ; then
  FFLAGS="-implicitnone -132 -w95 $FFLAGS"
  FCFLAGS="-implicitnone -w95 $FCFLAGS"
fi

##########################################
# Are we using FEMDEM
##########################################
AC_ARG_WITH(femdem,
    [AC_HELP_STRING([--with-femdem@<:@=femdem_library@:>@],
        [specify the femdem path])])
if test -n "$with_femdem" ; then
  FLFEMDEM_PATH="${with_femdem}"
  LIB_FEMDEM="${with_femdem}""/lib/libd$FLFEMDEM.a"
  FEMDEM="yes"
  cat >> confdefs.h << EOF
#define USING_FEMDEM 1
EOF
else
  FLFEMDEM_PATH=""
  LIB_FEMDEM=""
  FEMDEM=""
fi
AC_SUBST(FLFEMDEM_PATH)
AC_SUBST(LIB_FEMDEM)
AC_SUBST(FEMDEM)

##########################################
# Are we using OASIS
##########################################
 
AC_ARG_WITH(psmile,
    [AC_HELP_STRING([--with-psmile@<:@=psmile_library@:>@],
    [specify the oasis4 path])])
if test -n "$with_psmile" ; then
  FLPSMILE_PATH="${with_psmile}"
  ENABLE_PSMILE="yes"
  cat >> confdefs.h << EOF
#define USING_PSMILE 1
EOF
else
  FLPSMILE_PATH=""
  ENABLE_PSMILE=""
fi
AC_SUBST(FLPSMILE_PATH)
AC_SUBST(ENABLE_PSMILE)

# save compiler name for libadapt before it's changed by MPI stuff
saved_FC="${FC}"
saved_CC="${CC}"
saved_F77="${F77}"

##########################################
# MPI
##########################################
check_for_mpich=""
check_for_lmpi=""

AC_LANG(C)

AC_ARG_VAR(MPICC, C compiler command for MPI programs)
AC_ARG_VAR(MPIF90, Fortran 90 compiler command for MPI programs)
AC_ARG_VAR(MPIF77, Fortran 77 compiler command for MPI programs)
AC_ARG_VAR(MPICXX, C++ compiler command for MPI programs)

AC_CHECK_PROGS(MPIF90, mpif90 mpf90, $FC, $PATH)
if test "$smart_fortran" = "yes" ; then
  MPIF77=$MPIF90
else
  AC_CHECK_PROGS(MPIF77, mpif77 mpf77,       $F77, $PATH)
fi
AC_CHECK_PROGS(MPICC,  mpicc mpcc,        $CC,  $PATH)
AC_CHECK_PROGS(MPICXX, mpicxx mpiCC mpCC, $CXX, $PATH)

F77=$MPIF77
FC=$MPIF90
CC=$MPICC
CXX=$MPICXX

AC_MSG_CHECKING([if we can compile and link without using -lmpi])
LIBS_bck="$LIBS"
LIBS=""
AC_TRY_LINK([
#include <mpi.h>
],[
int flag;
MPI_Initialized(&flag);
],[
AC_MSG_RESULT([yes])
LIBS="$LIBS_bck"
mpi="yes"
],[
AC_MSG_RESULT([no])
LIBS="$LIBS_bck"
check_for_lmpi="yes"
])

if test "$check_for_lmpi" = "yes" ; then
  AC_MSG_CHECKING([if we can compile and link using -lmpi])
  LIBS_bck="$LIBS"
  LIBS="-lmpi"
  AC_TRY_LINK([
  #include <mpi.h>
  ],[
  int flag;
  MPI_Initialized(&flag);
  ],[
  AC_MSG_RESULT([yes])
  LIBS="$LIBS $LIBS_bck"
  mpi="yes"
  ],[
  AC_MSG_RESULT([no])
  LIBS="$LIBS_bck"
  check_for_mpich="yes"
  ])
fi

if test "$check_for_mpich" = "yes" ; then
  AC_MSG_CHECKING([if we can compile and link using mpich libs])
  LIBS_bck="$LIBS"
  LIBS="$MPICH_LIBS"

  CPPFLAGS_bck="$CPPFLAGS"
  CPPFLAGS="$CPPFLAGS $MPICH_INCLUDES"

  AC_TRY_LINK([
  #include <mpi.h>
  ],[
  int flag;
  MPI_Initialized(&flag);
  ],[
  AC_MSG_RESULT([yes])
  LIBS="$LIBS $LIBS_bck"
  mpi="yes"
  ],[
  AC_MSG_RESULT([no])
  LIBS="$LIBS_bck"
  CPPFLAGS="$CPPFLAGS_bck"
  ])
fi

# should this go inside the "$mpi" = "yes" test below?
# i.e. only bother looking for pmpich++ if mpi is enabled...?
# shouldn't really do this, since it assumes we know the name
# of the mpich C++ library (but it can be different to below)
# Also, we only needed it when trying to link C++ with Fortran
# main -but that won't work reliably across compilers (gcc is ok)
#AC_CHECK_LIB(pmpich++,main,,)

if test "$mpi" = "yes" ; then
cat >> confdefs.h << EOF
#define HAVE_MPI 1
#define HAVE_MPI_CXX 1
#define _MPI_CPP_BINDINGS 1
EOF
  enable_mpi="yes"
else
  AC_MSG_ERROR([no MPI support found on system])
fi

# netCDF support
AC_LANG_PUSH([C])
AC_ARG_WITH(netcdf,
[AC_HELP_STRING([--with-netcdf@<:@=netcdf_ROOT@:>@],
[specify where to find lib/ and include/ for netCDF])])

# allow various synonyms to disable NetCDF
if test -z "$with_netcdf" ; then
  if test "$enable_netcdf" = no; then
    with_netcdf=no
  elif test "$enable_NetCDF" = no; then
    with_netcdf=no
  elif test "$with_NetCDF" != "yes" ; then
    if test -n "$with_NetCDF" ; then
      with_netcdf="$with_NetCDF"
    fi
  fi
fi
if test "$with_netcdf" != "no" ; then
  if test -n "$with_netcdf" ; then
    if test "$with_netcdf" != "yes" ; then
      LIBS="$LIBS -L$with_netcdf"
    fi
  fi
  AC_CHECK_LIB(netcdf, nc_create)
  if test $ac_cv_lib_netcdf_nc_create = yes; then
cat >> confdefs.h << EOF
#define HAVE_NETCDF 1
EOF
    LIBS="$LIBS -lnetcdf"
  fi
  # Check for separate fortran lib.
  AC_CHECK_LIB(netcdff, ncopn_)
  if test $ac_cv_lib_netcdff_ncopn_ = yes; then
    LIBS="$LIBS -lnetcdff"
  fi
fi

# Parmetis and zoltan
ACX_ParMetis([AC_MSG_NOTICE(["ParMetis found"])], [AC_MSG_WARN(["ParMetis not found"])])

AC_ARG_ENABLE(sam,
    [AC_HELP_STRING([--enable-sam],
	    [use sam rather than zoltan for adaptive load rebalancing])])
if test "$enable_sam" = "yes"; then
    HAVE_ZOLTAN=no
else
    if test "$with_zoltan" = no; then
        HAVE_ZOLTAN=no
        echo "Warning: zoltan disabled, using libsam instead"
    fi
    HAVE_ZOLTAN=yes
    zoltan=yes
    ACX_zoltan([AC_MSG_NOTICE(["Zoltan found"])], [AC_MSG_WARN(["Zoltan not found"])])
fi
AC_SUBST(HAVE_ZOLTAN)



HAVE_ADJOINT=no
CAN_USE_ADJOINT=yes
WANTS_ADJOINT=yes
if test "$USING_GFORTRAN" = "yes"; then # check gfortran version >= 4.5
  # test really is so retarded that it can't lexicographically compare strings
  if test "$GFORTRAN_4_5_OR_NEWER" != "yes"; then
    CAN_USE_ADJOINT=no
  fi
fi

if test "$with_adjoint" = no || test -z "$with_adjoint"; then
  WANTS_ADJOINT=no
fi

if test "$CAN_USE_ADJOINT" = "no" && test "$WANTS_ADJOINT" = "yes"; then
  echo "Wanted adjoint, but you need gcc > 4.5"
  exit 1
fi

if test "$with_adjoint" != "no"; then
  if test "$CAN_USE_ADJOINT" != "no"; then
    ACX_adjoint([AC_MSG_NOTICE(["libadjoint found"])], [AC_MSG_WARN(["libadjoint not found"])])
  fi
  if test "$HAVE_ADJOINT" = "no" && test "$WANTS_ADJOINT" = "yes"; then
    echo "Wanted adjoint, but couldn't find it"
    exit 1
  fi
fi
AC_SUBST(HAVE_ADJOINT)

AC_ARG_ENABLE(petsc-fortran-modules,
    [AC_HELP_STRING([--disable-petsc-fortran-modules],
    [By default fluidity tries to use fortran modules provided with petsc. Use --disable-petsc-fortran-modules if these are known to be not functional (e.g. compiled with different compiler version)])])
ACX_PETSc([AC_MSG_NOTICE(["PETSc found, enabling scalable solver"])], [AC_MSG_ERROR(["PETSc not found"])])
ACX_hypre([AC_MSG_NOTICE(["hypre found, enabling hypre preconditioners"])], [AC_MSG_WARN(["hypre not found"])])
CPPFLAGS="$CPPFLAGS -DHAVE_PETSC"
if test "$HAVE_PETSC_MODULES" == "1"; then
  CPPFLAGS="$CPPFLAGS -DHAVE_PETSC_MODULES"
fi
if test "$HAVE_HYPRE" == "1"; then
  CPPFLAGS="$CPPFLAGS -DHAVE_HYPRE"
fi

# Double precision.
AC_MSG_CHECKING(what voodoo is required to get 64 bit reals....)

AC_LANG_PUSH([Fortran])
old_fcflags="$FCFLAGS"
if test -z "$FORTRAN_REAL_8" ; then
   # gfortran
    FORTRAN_REAL_8="-fdefault-real-8 -fdefault-double-8"
    FCFLAGS="$FCFLAGS $FORTRAN_REAL_8"
    AC_RUN_IFELSE([AC_LANG_PROGRAM([], [
       implicit none
       real::a
       real*8::b

       if(kind(a).ne.kind(b)) then
          call exit(-1)
       end if
])],
        [AC_MSG_RESULT($FORTRAN_REAL_8)],
        [FCFLAGS="$old_fc_flags" ; FORTRAN_REAL_8=""])
    FCFLAGS="$old_fcflags"
fi
if test -z "$FORTRAN_REAL_8" ; then
   # Intel compiler suite
    FORTRAN_REAL_8="-r8"
    FCFLAGS="$FCFLAGS $FORTRAN_REAL_8"
    AC_RUN_IFELSE([AC_LANG_PROGRAM([], [
       implicit none
       real::a
       real*8::b

       if(kind(a).ne.kind(b)) then
          call exit(-1)
       end if
])],
        [AC_MSG_RESULT($FORTRAN_REAL_8)],
        [FCFLAGS="$old_fc_flags" ; FORTRAN_REAL_8=""])
    FCFLAGS="$old_fcflags"
fi
if test -z "$FORTRAN_REAL_8" ; then
   # SUN compiler suite
    FORTRAN_REAL_8="-xtypemap=real:64,double:64"
    FCFLAGS="$FCFLAGS $FORTRAN_REAL_8"
    AC_RUN_IFELSE([AC_LANG_PROGRAM([], [
       implicit none
       real::a
       real*8::b

       if(kind(a).ne.kind(b)) then
          call exit(-1)
       end if
])],
        [AC_MSG_RESULT($FORTRAN_REAL_8)],
        [FCFLAGS="$old_fc_flags" ; FORTRAN_REAL_8=""])
    FCFLAGS="$old_fcflags"
fi
if test -z "$FORTRAN_REAL_8" ; then
   # PGI compiler suite
    old_fcflags="$FCFLAGS"

    FORTRAN_REAL_8="-Mr8"
    FCFLAGS="$FCFLAGS $FORTRAN_REAL_8"
    AC_RUN_IFELSE([AC_LANG_PROGRAM([], [
       implicit none
       real::a
       real*8::b

       if(kind(a).ne.kind(b)) then
          call exit(-1)
       end if
])],
        [AC_MSG_RESULT($FORTRAN_REAL_8)],
        [FCFLAGS="$old_fc_flags" ; FORTRAN_REAL_8=""])
fi
if test -z "$FORTRAN_REAL_8" ; then
   AC_MSG_ERROR(none found)
fi

AC_LANG_POP([Fortran])

AC_ARG_ENABLE(dp,
[AC_HELP_STRING([--enable-dp[=flag]],
[compile with 64 bit floating point numbers (default)])])

if test "$enable_dp" = "no"
  then
  FORTRAN_REAL_8=""
  AC_MSG_NOTICE([Selecting 4 byte floating point numbers])
else
  AC_MSG_NOTICE([Turning on double 8 byte floating point numbers])
  if test -n "$enable_dp" ; then
    if test "$enable_dp" != "yes" ; then
      FORTRAN_REAL_8="$enable_dp"
    fi
  fi
  enable_dp="yes"

cat >> confdefs.h << EOF
#define DOUBLEP 1
EOF
  FFLAGS="$FFLAGS $FORTRAN_REAL_8"
  FCFLAGS="$FCFLAGS $FORTRAN_REAL_8"
fi

#####
#
LIBS="$LIBS -L./lib"

##############################################################
# Stream I/O
#
AC_LANG_PUSH([Fortran])

AC_MSG_CHECKING([for compiler stream I/O support.])

# Attempt to autodetect stream support.
AC_LINK_IFELSE(
  [
      program teststream

      open(unit = 0, access = "stream")

      end program teststream
  ],
  [
  stream_support=yes
  AC_MSG_RESULT([yes])
cat >> confdefs.h << EOF
#define STREAM_IO
EOF
  ],
  stream_support=no
  AC_MSG_RESULT([no])
cat >> confdefs.h << EOF
#undef STREAM_IO
EOF
  [
])

AC_LANG_POP(Fortran)

##############################################################
# Signal handling.
#
AC_LANG_PUSH([Fortran])

AC_MSG_CHECKING([for compiler signal handling support.])

# Attempt to autodetect signal support.
AC_LINK_IFELSE(
  [
      program testsignal

      integer :: result

      interface
       function handle_sigint(signum)
         integer :: handle_sigint
         integer, intent(in) :: signum
       end function handle_sigint
      end interface

      result=signal(1, handle_sigint, -1)
      end program testsignal

      function handle_sigint(signal)

      implicit none
      integer :: handle_sigint
      integer, intent(in) :: signal

      handle_sigint=0

      end function handle_sigint
  ],
  [
  signal_support=yes
  AC_MSG_RESULT([yes])
cat >> confdefs.h << EOF
#define SIGNAL
#define SIGNAL_HAVE_FLAG
EOF
  ],
  [
  AC_LINK_IFELSE(
  [
      program testsignal

      integer :: result

      interface
       function handle_sigint(signum)
         integer :: handle_sigint
         integer, intent(in) :: signum
       end function handle_sigint
      end interface

      result=signal(1, handle_sigint)
      end program testsignal

      function handle_sigint(signal)

      implicit none
      integer :: handle_sigint
      integer, intent(in) :: signal

      handle_sigint=0

      end function handle_sigint
  ],
  [
  signal_support=yes
  AC_MSG_RESULT([yes])
cat >> confdefs.h << EOF
#define SIGNAL
EOF
  ],
  signal_support=no
  AC_MSG_RESULT([no])
cat >> confdefs.h << EOF
#undef SIGNAL
#define SIGNAL_HAVE_FLAG
EOF
  [
])
])

AC_LANG_POP(Fortran)

##############################################################
# enable gprof profiling

AC_ARG_ENABLE(profiling,
[AC_HELP_STRING([--enable-profiling],
[enable gprof profiling])])

if test "$enable_profiling" = "yes" ; then
  PROFILING_FLAG="-pg"
  CPPFLAGS="-pg $CPPFLAGS"
  FFLAGS="-pg $FFLAGS"
  FCFLAGS="-pg $FCFLAGS"

  LINKER="$LINKER -pg"
  LIBS="$LIBS -pg"
else
  PROFILING_FLAG=""
fi
AC_SUBST(PROFILING_FLAG)

dnl Checks for typedefs, structures, and compiler characteristics.
# These tests were just giving too much trouble. Need to investigate further.
#AC_C_CONST
#AC_C_INLINE

AC_SUBST(FORTRAN_REAL_8)
AC_SUBST(OPTIMIZATION_FFLAGS)
AC_SUBST(LINKER)

dnl Specific f90 options
AC_SUBST(USE_CPP)

dnl Specific -D options
AC_SUBST(DEFINE_MPI)

AC_SUBST(FLUIDITY)

dnl Checks for library functions.
if test "$smart_fortran" = "yes" ; then
  F77=$MPIF90
else
  F77=$MPIF77
fi
FC=$MPIF90
CC=$MPICC
CXX=$MPICXX
LINKER=$CXX

# Configure adaptivity
if test -d libadaptivity ; then
    AC_MSG_NOTICE([%%%%%%%%%%%%%%%%%%%%%%%%%%%%%%%%%%%])
    AC_MSG_NOTICE([Configuring libadaptivity])
    AC_MSG_NOTICE([%%%%%%%%%%%%%%%%%%%%%%%%%%%%%%%%%%%])

    pushd libadaptivity
    # We don't really want to use the same FFLAGS and LIBS as fluidity has
    # worked out, because they contain all sorts of fluidity-specific junk,
    # so we let libadapt's configure work out everything for itself
    # * EXCEPT * for the compiler, which we MUST make sure is the same as
    # fluidity's (except for MPI)
    if test "$enable_dp" = "yes" ; then     
        FC="${saved_FC}" F77="${saved_F77}" F90="${saved_F90}" LIBS="${env_libs}" \
            FFLAGS="${env_fflags} $PIC_FLAG $PROFILING_FLAG" FCFLAGS="${env_fcflags} $PIC_FLAG $PROFILING_FLAG" ./configure
        if test "$?" -ne "0"; then
          AC_MSG_ERROR([Configuration of libadaptivity has failed.])
          exit -1
        fi
    else
        FC="${saved_FC}" F77="${saved_F77}" F90="${saved_F90}" LIBS="${env_libs}" \
            FFLAGS="${env_fflags} $PIC_FLAG $PROFILING_FLAG" FCFLAGS="${env_fcflags} $PIC_FLAG $PROFILING_FLAG" ./configure --enable-dp=no
        if test "$?" -ne "0"; then
          AC_MSG_ERROR([Configuration of libadaptivity has failed.])
          exit -1
        fi
    fi
    popd
    BUILD_LIBADAPT="@cd libadaptivity; echo '    MAKE libadaptivity'; \$(MAKE) -s ; cp lib/libadaptivity.a ../lib/; cd .."
    CLEAN_LIBADAPT="@cd libadaptivity; echo '    CLEAN libadaptivity'; \$(MAKE) -s clean;cd .."
    AC_SUBST(BUILD_LIBADAPT)
    AC_SUBST(CLEAN_LIBADAPT)

cat >> confdefs.h << EOF
#define HAVE_ADAPTIVITY 1
EOF
else
    AC_MSG_ERROR("libadaptivity directory missing!!")
fi

# Configure libjudy
if test -d libjudy ; then
    AC_MSG_NOTICE([%%%%%%%%%%%%%%%%%%%%%%%%%%%%%%%%%%%])
    AC_MSG_NOTICE([Configuring libjudy])
    AC_MSG_NOTICE([%%%%%%%%%%%%%%%%%%%%%%%%%%%%%%%%%%%])

    cd libjudy
    FC="${saved_FC}" F77="${saved_F77}" F90="${saved_F90}" LIBS="${env_libs}" FCFLAGS="${env_fcflags}" FFLAGS="${env_fflags} $PIC_FLAG $PROFILING_FLAG" CC="${saved_CC}" ./configure --prefix=${PWD}/..
    if test "$?" -ne "0"; then
      AC_MSG_ERROR([Configuration of libjudy has failed.])
      exit -1
    fi
    cd ..
    AC_CHECK_SIZEOF(void *)
    if test "$ac_cv_sizeof_void_p" = 8; then
        JUDY_CFLAGS="-DJU_64BIT"
    else
        JUDY_CFLAGS="-UJU_64BIT"
    fi
    AC_SUBST(JUDY_CFLAGS)

    
cat >> confdefs.h << EOF
#define HAVE_JUDY 1
EOF
else
    AC_MSG_ERROR("libjudy directory missing!!")
fi

# Configure libspud
if test -d libspud ; then
    AC_MSG_NOTICE([%%%%%%%%%%%%%%%%%%%%%%%%%%%%%%%%%%%])
    AC_MSG_NOTICE([Configuring libspud])
    AC_MSG_NOTICE([%%%%%%%%%%%%%%%%%%%%%%%%%%%%%%%%%%%])

    # Check if we're on hector xe6
    if echo $(hostname) | grep -q "^hector-xe6"; then
        AC_MSG_NOTICE([Building on hector xe6; disabling shared libraries])
        SHFLAG=--disable-shared
        SPUD_ONLY="yes"
    else
        SHFLAG=--enable-shared
    fi
    AC_SUBST(SPUD_ONLY)

    cd libspud
    # We don't really want to use the same FFLAGS and LIBS as fluidity has
    # worked out, because they contain all sorts of fluidity-specific junk,
    # so we let libadapt's configure work out everything for itself
    # * EXCEPT * for the compiler, which we MUST make sure is the same as
    # fluidity's (except for MPI)
    echo "${env_fcflags}"
    echo "${env_fflags}"
    FC="${saved_FC}" F77="${saved_F77}" F90="${saved_F90}" LIBS="${env_libs}" FCFLAGS="${env_fcflags}" FFLAGS="${env_fflags} $PIC_FLAG $PROFILING_FLAG" CFLAGS="${env_cflags} $PIC_FLAG $PROFILING_FLAG" CXXFLAGS="${env_cxxflags} $PIC_FLAG $PROFILING_FLAG" CPPFLAGS="${env_cppflags}" ./configure --prefix=${PWD}/.. ${SHFLAG}
    if test "$?" -ne "0"; then
      AC_MSG_ERROR([Configuration of libspud has failed.])
      exit -1
    fi
    cd ..
    
cat >> confdefs.h << EOF
#define HAVE_SPUD 1
EOF
else
    AC_MSG_ERROR("libspud directory missing!!")
fi

#*************SpatialIndex******
AC_ARG_ENABLE(spatialindex-version, 
[AC_HELP_STRING([--enable-spatialindex-version],
[Select required version of spatialindex library: 1.5])])

if test "x$enable_spatialindex_version" != "x"
then
  SPATIALINDEXDIR="spatialindex-$enable_spatialindex_version"
else
  enable_spatialindex_version="1.5"
  SPATIALINDEXDIR="spatialindex-1.5"
fi
AC_SUBST(SPATIALINDEXDIR)

AC_MSG_NOTICE([%%%%%%%%%%%%%%%%%%%%%%%%%%%%%%%%%%%])
AC_MSG_NOTICE([Configuring spatialindex])
AC_MSG_NOTICE([%%%%%%%%%%%%%%%%%%%%%%%%%%%%%%%%%%%])
cd $SPATIALINDEXDIR
if test "$enable_debugging" = "yes" ; then
   SPATIALINDEX_CONFIGURE_DEBUG_OPTION=--enable-debug=yes
fi
if test "$enable_profiling" = "yes" ; then
   SPATIALINDEX_CONFIGURE_PROF_OPTION=--enable-profiling=yes
fi
CC="${CC}" CXX="${CXX}" CFLAGS="${env_cflags}" CXXFLAGS="${env_cxxflags}" CPPFLAGS="-D_GNU_SOURCE" \
    LIBS="${env_lib}" ./configure --prefix=${PWD}/../ --disable-shared --without-pic \
    ${SPATIALINDEX_CONFIGURE_DEBUG_OPTION} ${SPATIALINDEX_CONFIGURE_PROF_OPTION}
if test "$?" -ne "0"; then
  AC_MSG_ERROR([Configuration of spatialindex has failed.])
  exit -1
fi
cd ../

#*************ARPACK*********
AC_LANG_PUSH([Fortran])
AC_ARG_WITH(arpack-lib,
[AC_HELP_STRING([--with-arpack-lib@<:@=<lib>@:>@],
[specify arpack library])])

if test -n "$with_arpack_lib" ; then
    AC_MSG_NOTICE([Linking against $with_arpack_lib])
    CPPFLAGS="-DHAVE_ARPACK $CPPFLAGS"
    LIBS="$with_arpack_lib $LIBS"
else
    AC_CHECK_LIB(arpack, dsaupd,,)
fi

vtk_header_relative_path=""
AC_ARG_ENABLE(vtk,[AC_HELP_STRING([--enable-vtk], [Only use to disable vtk])])
# various synonyms accepted for disabling VTK
if test "$with_vtk" = no ; then enable_vtk=no; fi
if test "$with_VTK" = no ; then enable_vtk=no; fi
if test "$enable_VTK" = no ; then enable_vtk=no; fi
if test "$enable_vtk" != "no" ; then
    AC_MSG_NOTICE([Checking for VTK automagic.])
    AC_LANG_PUSH([C++])
    AC_LINK_IFELSE(
	[AC_LANG_PROGRAM([[
#include <vtkVersion.h>
#include <vtkUnstructuredGrid.h>
                        ]],
		[[
                        vtkVersion::GetVTKMajorVersion();
                        vtkUnstructuredGrid *ug=vtkUnstructuredGrid::New();
                        ]])
            ],
	[
            AC_MSG_NOTICE([VTK automagic works.])
	    CPPFLAGS="$CPPFLAGS -DHAVE_VTK"
            VTK=yes
            search_for_vtk=no
            ],
	[
            AC_MSG_NOTICE([No VTK automagic])
	    search_for_vtk=yes	    
	])
    
    if test "x$search_for_vtk" == "xyes" ; then
        # Usually the location of the libraries is not a mystery. The
        # header files are another matter.
        AC_CHECK_LIB(dl, main)
        AC_CHECK_LIB(vtksys, main)
        AC_CHECK_LIB(vtkCommon, main, [], 
            [if test "x$VTK_LIBS" != "x" ; then
                LIBS="$LIBS -L$VTK_LIBS"
                unset ac_cv_lib_vtkCommon_main
                AC_CHECK_LIB(vtkCommon, main, [], 
                   [
                      AC_MSG_ERROR([Cannot find vtk installation.])
                      exit -1
                   ])
             else
                AC_MSG_ERROR([Cannot find vtk installation.])
                exit -1
             fi
            ])
        AC_CHECK_LIB(vtkzlib, main)
        AC_CHECK_LIB(vtkexpat, main)
        AC_CHECK_LIB(vtkFiltering, main)
        AC_CHECK_LIB(vtkGraphics, main)
        AC_CHECK_LIB(vtkIO, main)
        
        # check at the usual places:
        for i in $(ls -d /usr/include/vtk*) $VTK_INCLUDE; do
            if test -r $i/vtkCellData.h; then
                CPPFLAGS="-I$i $CPPFLAGS"
            fi
        done
        AC_CHECK_HEADER(vtkCellData.h,
            [CPPFLAGS="$CPPFLAGS -DHAVE_VTK=1"
                VTK=yes
                ],
            [AC_CHECK_HEADER(vtk-5.0/vtkCellData.h,
                    [CPPFLAGS="$CPPFLAGS -DHAVE_VTK=1"
                        VTK=yes
                        vtk_header_relative_path="vtk-5.0/"
                        ],
                    [       
                        AC_MSG_ERROR([Cannot find vtk installation.])
                        exit -1
                    ])
          ])
    fi
fi
cat > include/vtk.h <<EOF
#ifndef VTK_H
#define VTK_H

#ifdef HAVE_VTK
#include <${vtk_header_relative_path}vtkBMPWriter.h>
#include <${vtk_header_relative_path}vtkCellData.h>
#include <${vtk_header_relative_path}vtkCellDataToPointData.h>
#include <${vtk_header_relative_path}vtkCellDerivatives.h>
#include <${vtk_header_relative_path}vtkCell.h>
#include <${vtk_header_relative_path}vtkCellType.h>
#include <${vtk_header_relative_path}vtkClipDataSet.h>
#include <${vtk_header_relative_path}vtkContourGrid.h>
#include <${vtk_header_relative_path}vtkDataArray.h>
#include <${vtk_header_relative_path}vtkDataObject.h>
#include <${vtk_header_relative_path}vtkDataSet.h>
#include <${vtk_header_relative_path}vtkDataSetReader.h>
#include <${vtk_header_relative_path}vtkDoubleArray.h>
#include <${vtk_header_relative_path}vtkFloatArray.h>
#include <${vtk_header_relative_path}vtkGenericCell.h>
#include <${vtk_header_relative_path}vtkHexahedron.h>
#include <${vtk_header_relative_path}vtkIdList.h>
#include <${vtk_header_relative_path}vtkImageData.h>
#include <${vtk_header_relative_path}vtkIntArray.h>
#include <${vtk_header_relative_path}vtkPointData.h>
#include <${vtk_header_relative_path}vtkPointLocator.h>
#include <${vtk_header_relative_path}vtkPolyData.h>
#include <${vtk_header_relative_path}vtkShortArray.h>
#include <${vtk_header_relative_path}vtkStructuredGrid.h>
#include <${vtk_header_relative_path}vtkTetra.h>
#include <${vtk_header_relative_path}vtkUnsignedCharArray.h>
#include <${vtk_header_relative_path}vtkUnsignedIntArray.h>
#include <${vtk_header_relative_path}vtkUnstructuredGrid.h>
#include <${vtk_header_relative_path}vtkUnstructuredGridReader.h>
#include <${vtk_header_relative_path}vtkXMLImageDataWriter.h>
#include <${vtk_header_relative_path}vtkXMLPolyDataWriter.h>
#include <${vtk_header_relative_path}vtkXMLPUnstructuredGridReader.h>
#include <${vtk_header_relative_path}vtkXMLPUnstructuredGridWriter.h>
#include <${vtk_header_relative_path}vtkXMLStructuredGridWriter.h>
#include <${vtk_header_relative_path}vtkXMLUnstructuredGridReader.h>
#include <${vtk_header_relative_path}vtkXMLUnstructuredGridWriter.h>
#include <${vtk_header_relative_path}vtkZLibDataCompressor.h>

#ifndef vtkFloatingPointType
#define vtkFloatingPointType vtkFloatingPointType
typedef float vtkFloatingPointType;
#endif

#endif
#endif
EOF
cp include/vtk.h libvtkfortran/include/

AC_SUBST(ARFLAGS)

AC_SUBST(MODINC_FLAG)

# It appears this is not good practice but...go sue me
#cat confdefs.h | grep -v std > include/confdefs.h    <-- see below...
cat confdefs.h | grep DOUBLEP > libvtkfortran/include/confdefs.h
cat confdefs.h | grep F77_FUNC >> libvtkfortran/include/confdefs.h
cat confdefs.h | grep VTK >> libvtkfortran/include/confdefs.h
cat confdefs.h | grep MPI >> libvtkfortran/include/confdefs.h
cat confdefs.h | grep "^#[dua][enl][fdl][ieo][nfw]" > include/confdefs.h

AC_ARG_ENABLE(2d-adaptivity,
[AC_HELP_STRING([--enable-2d-adaptivity],
[Link against 2D adaptivity library (GPL license)])])

if test "$enable_2d_adaptivity" = "yes"; then
  echo "#define HAVE_MBA_2D 1" >> include/confdefs.h
  LIBS="-lmba2d $LIBS"
  MBA2D="yes"
  AC_SUBST(MBA2D)
fi

AC_ARG_ENABLE(mba3d,
[AC_HELP_STRING([--enable-mba3d],
[Enabled libmba3d 3D adaptivity library])])

if test "$enable_mba3d" = "yes"; then
  echo "#define HAVE_MBA_3D 1" >> include/confdefs.h
  LIBS="$LIBS -lmba3d"
  MBA3D="yes"
  AC_SUBST(MBA3D)
fi

AC_ARG_ENABLE(algencan,
[AC_HELP_STRING([--enable-algencan],
[Enabled algencan optimisation library])])

if test "$enable_algencan" = "yes"; then
  echo "#define HAVE_ALGENCAN 1" >> include/confdefs.h
  LIBS="$LIBS -lalgencan"
  ALGENCAN="yes"
  AC_SUBST(ALGENCAN)
fi

AC_ARG_ENABLE(memory_stats,
[AC_HELP_STRING([--enable-memory-stats],
[Enable memory statistics])])

if test "$enable_debugging" = "yes" ; then
  if test "$enable_memory_stats" != "no"; then
    echo "#define HAVE_MEMORY_STATS 1" >> include/confdefs.h
    MEMORY_STATS="yes"
    AC_SUBST(MEMORY_STATS)
  fi
else
  if test "$enable_memory_stats" = "yes"; then
    echo "#define HAVE_MEMORY_STATS 1" >> include/confdefs.h
    MEMORY_STATS="yes"
    AC_SUBST(MEMORY_STATS)
  fi
fi

# Hack for CX1. The zoltan libs (scotch, parmetis, etc) need to apepar on the end of the compile
# command or all sorts of badness happens (libraries not being found, despite being in the path).
# ZOLTAN_DEPS should be empty on other machine and will be set in the cx1-module file. See wiki.
LIBS="$LIBS $ZOLTAN_DEPS"

AC_ARG_ENABLE(hyperlight,
[AC_HELP_STRING([--enable-hyperlight],
[Enable Hyperlight solar irradiance model])])

if test "$enable_hyperlight" = "yes"; then
  AC_CHECK_FILES([hyperlight/Hyperlight.h hyperlight/Hyperlight.cpp hyperlight/Sky.h hyperlight/Sky.cpp hyperlight/Iop.h hyperlight/Iop.cpp],[
    echo "#define HAVE_HYPERLIGHT 1" >> include/confdefs.h
    HYPERLIGHT="yes"
    AC_SUBST(HYPERLIGHT)
  ],[
    AC_MSG_ERROR([Hyperlight was enabled, but no source files found. Please contact Michael Lange (michael.lange@imperial.ac.uk) to get the necessary files for this module.])
    exit -1
  ])
fi

#***** LIBNUMA *****
AC_ARG_WITH(libnuma,
[AC_HELP_STRING([--with-libnuma@<:@=libnuma_library@:>@],
<<<<<<< HEAD
		[specify the path to libnuma, e.g. -L/usr/lib])])

=======
		[specify the path to libnuma, e.g. -L/usr/lib -lnuma])])
>>>>>>> 238ca63e
if test -n "$with_libnuma"; then
   AC_MSG_NOTICE([Linking against $with-libnuma])
   LIBS="$with_libnuma $LIBS"
   CPPFLAGS="-DHAVE_LIBNUMA $CPPFLAGS"
fi

#*******************

AC_OUTPUT(Makefile
          debug/Makefile
          bathymetry/Makefile
          ocean_forcing/Makefile ocean_forcing/tests/Makefile
          sediments/Makefile
          hyperlight/Makefile
          femtools/Makefile femtools/tests/Makefile
          forward_interfaces/Makefile
          horizontal_adaptivity/Makefile horizontal_adaptivity/tests/Makefile
          preprocessor/Makefile
          error_measures/Makefile error_measures/tests/Makefile
          parameterisation/Makefile parameterisation/tests/Makefile
	  fldecomp/Makefile
          assemble/Makefile assemble/tests/Makefile
          radiation/Makefile radiation/tests/Makefile
          diagnostics/Makefile
          main/Makefile
          scripts/Makefile tools/Makefile
          python/setup.py
          adjoint/Makefile
          adjoint/tests/Makefile
          climatology/Makefile
          libmba2d/Makefile
      	  libmba3d/Makefile
          libjudy/Makefile
          libjudy/src/Makefile
          libjudy/src/JudyCommon/Makefile
          libjudy/src/Judy1/Makefile
          libjudy/src/JudyL/Makefile
          libjudy/src/JudySL/Makefile
          libjudy/src/JudyHS/Makefile
      	  libalgencan/Makefile
          libwm/Makefile
          libvtkfortran/Makefile 
          qg_strat/Makefile qg_strat/unittests/Makefile
          tests/lauwerier/Makefile
	  reduced_modelling/Makefile
          legacy_reservoir_prototype/Makefile)<|MERGE_RESOLUTION|>--- conflicted
+++ resolved
@@ -1503,12 +1503,7 @@
 #***** LIBNUMA *****
 AC_ARG_WITH(libnuma,
 [AC_HELP_STRING([--with-libnuma@<:@=libnuma_library@:>@],
-<<<<<<< HEAD
-		[specify the path to libnuma, e.g. -L/usr/lib])])
-
-=======
 		[specify the path to libnuma, e.g. -L/usr/lib -lnuma])])
->>>>>>> 238ca63e
 if test -n "$with_libnuma"; then
    AC_MSG_NOTICE([Linking against $with-libnuma])
    LIBS="$with_libnuma $LIBS"
