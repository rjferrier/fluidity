!    Copyright (C) 2006 Imperial College London and others.
!    
!    Please see the AUTHORS file in the main source directory for a full list
!    of copyright holders.
!
!    Prof. C Pain
!    Applied Modelling and Computation Group
!    Department of Earth Science and Engineering
!    Imperial College London
!
!    amcgsoftware@imperial.ac.uk
!    
!    This library is free software; you can redistribute it and/or
!    modify it under the terms of the GNU Lesser General Public
!    License as published by the Free Software Foundation,
!    version 2.1 of the License.
!
!    This library is distributed in the hope that it will be useful,
!    but WITHOUT ANY WARRANTY; without even the implied arranty of
!    MERCHANTABILITY or FITNESS FOR A PARTICULAR PURPOSE.  See the GNU
!    Lesser General Public License for more details.
!
!    You should have received a copy of the GNU Lesser General Public
!    License along with this library; if not, write to the Free Software
!    Foundation, Inc., 59 Temple Place, Suite 330, Boston, MA  02111-1307
!    USA

#include "fdebug.h"

module dqmom

  use vector_tools
  use spud
  use fields
  use state_module
  use state_fields_module
  use initialise_fields_module
  use global_parameters, only: OPTION_PATH_LEN, FIELD_NAME_LEN
!  use sparsity_patterns_meshes
  use sparse_tools
  use solvers

  implicit none

  public dqmom_init, dqmom_calculate_source_terms, dqmom_calculate_abscissa,&
       & dqmom_check_options, dqmom_calculate_moments, dqmom_calculate_statistics

  private

  real, save     :: fields_min = 1.0e-11
  !! TODO:
  !! 1. Make field_finding algorithm work for multiple phases and make sure it works for
  !!    several pop_balances
  !! 3. Make check_options run
  !! 4. Check all prognostic fields are identical (possible bar initial conditions)
  !! 5. Check prognostic Source terms are set to diagnostic, Internal
  !! 6. Minimum weight
  !! 7. Check diagnostic fields are set to Internal
  !! 8. Entire set up of fields is a horrible hack - could do with sorting out - suggest 
  !!    new blueprint for how this could work - will only work for one pop_balance per phase. IMPORTANT
  !! 9. Make changes to function dqmom_calculate_abscissa so that it works for a state insteaad of all states. 
  !!    Make necessary changes to the place this is called in the code. 
  !! 10.In Fluids.F90 use conditions on presence of population balance tree and call the functions inside the if condition.
  !!    Loop on states inside Fluids.F90 (or any other file where DQMOM functions are called) instead of doing it inside DQMOM functions.  

  !! Changes made by gb812
  !! 1. in 'Construct C matrix (rhs pt. 2)' -> took grad_D out or squared term
  !! 2. in 'Construct C matrix (rhs pt. 2)' -> while summing grad_D in the next line, changed from sum(grad_D) to sum(grad_D,1) 
contains

  subroutine get_pop_field(state, i_pop, i_field, type, item, stat, iterated)

    ! Returns the required population balance field

    type(state_type), intent(in) :: state
    integer, intent(in) :: i_pop, i_field
    character(len=FIELD_NAME_LEN) :: type ! moments, weights, ascissa, or weighted_abscissa
    type(scalar_field), pointer, intent(out) :: item
    integer, intent(out), optional :: stat
    logical, intent(in), optional :: iterated
    
    character(len=FIELD_NAME_LEN) :: name
    character(len=OPTION_PATH_LEN) :: option_path 

    call get_pop_option_path(state, i_pop, option_path)
    call get_option(trim(option_path)//'/'//trim(type)//'/scalar_field['//int2str(i_field -&
         1)//']/name', name) 
    if (present(iterated)) then
       if (iterated) then
          name = 'Iterated'//trim(name)
       end if
    end if
    item => extract_scalar_field(state, trim(name), stat)
  end subroutine get_pop_field

  subroutine get_pop_option_path(state, i_pop, option_path)

    type(state_type), intent(in) :: state
    integer, intent(in) :: i_pop
    character(len=OPTION_PATH_LEN), intent(out) :: option_path 

    option_path = trim(state%option_path)//'/population_balance'
    if (option_count(option_path) > 1) then
       option_path = trim(state%option_path)//'/population_balance['&
            &//int2str(i_pop)//']'
    end if

  end subroutine get_pop_option_path

  subroutine dqmom_init(states)

    type(state_type), intent(in), dimension(:) :: states

    integer :: i_state, i_pop
    character(len=OPTION_PATH_LEN) :: option_path 
    
    do i_state = 1, option_count("/material_phase")
       do i_pop = 1, option_count(trim(states(i_state)%option_path)//&
            '/population_balance')
          call get_pop_option_path(states(i_state), i_pop, option_path)
          if (have_option(trim(option_path)// &
               '/calculate_initial_conditions_from_moments')) then
             call dqmom_PD_algorithm(states(i_state), i_pop)
          end if
       end do
    end do

    call dqmom_calculate_abscissa(states)

  end subroutine dqmom_init

  subroutine dqmom_PD_algorithm(state, i_pop)

    ! Algorithm for calculating abscissa and weights from the moment of a distribution
    ! See Gordon 1968 and Mcgraw 1997
   
    type(state_type), intent(in) :: state
    integer, intent(in) :: i_pop

    type(scalar_field_pointer), dimension(:), allocatable :: moments
    type(scalar_field_pointer), dimension(:), allocatable :: weighted_abscissa
    type(scalar_field_pointer), dimension(:), allocatable :: weights
    type(vector_field), pointer:: position

    ! J - Jacobi matrix
    ! P and alpha are required working arrays
    ! e_values - eigenvalues
    ! e_vectors - corresponding eigenvectors
    real, dimension(:,:), allocatable :: P, Jac, e_vectors
    real, dimension(:), allocatable :: alpha, e_values
    character(len=OPTION_PATH_LEN) :: option_path
    character(len=FIELD_NAME_LEN) :: type
    integer :: i_field, n_abscissa, i_node, i, j, stat

    call get_pop_option_path(state, i_pop, option_path)
    n_abscissa = option_count(trim(option_path)//'/abscissa/scalar_field')

    allocate(moments(2*n_abscissa))
    allocate(weighted_abscissa(n_abscissa))
    allocate(weights(n_abscissa))
    allocate(P(2*n_abscissa + 1,2*n_abscissa + 1))
    allocate(Jac(n_abscissa,n_abscissa))
    allocate(alpha(2*n_abscissa))
    allocate(e_vectors(n_abscissa,n_abscissa))
    allocate(e_values(n_abscissa))

    position => extract_vector_field(state, "Coordinate")
    do i_field = 1, 2*n_abscissa
       ! collect moment fields and initialise from initial conditions
       ! will not be done automatically as this is a diagnostic field
       type = 'moments'
       call get_pop_field(state, i_pop, i_field, type, moments(i_field)%ptr)
       call zero(moments(i_field)%ptr)
       call initialise_field_over_regions(moments(i_field)%ptr, &
            trim(moments(i_field)%ptr%option_path)//'/diagnostic/initial_condition', position)
    end do
    
    do i_field = 1, n_abscissa
       ! collect weighted_abscissa and weight fields and zero
       type = 'weights'
       call get_pop_field(state, i_pop, i_field, type, weights(i_field)%ptr)
       type = 'weighted_abscissa'
       call get_pop_field(state, i_pop, i_field, type, &
            weighted_abscissa(i_field)%ptr)
       call zero(weights(i_field)%ptr)
       call zero(weighted_abscissa(i_field)%ptr)
    end do

    do i_node = 1, node_count(moments(1)%ptr)
       ! zero working arrays
       P = 0.0
       Jac = 0.0
       alpha = 0.0
       e_vectors = 0.0
       e_values = 0.0
       
       ! Construct P matrix
       P(1,1) = 1.0
       ! set the zero'th moment to 1.0 for the purposes of finding the abscissa
       ! weights will be multiplied by the zero'th moment later to obtain their correct
       ! values
       P(1,2) = 1.0       
       do i = 2, 2*n_abscissa
          P(i,2) = (-1)**(i-1)*(node_val(moments(i)%ptr, i_node)/node_val(moments(1)%ptr, i_node))
       end do
       do j = 3, 2*n_abscissa + 1
          do i = 1, (2*n_abscissa + 1) - (j - 1)
             P(i,j) = P(1,j-1)*P(i+1,j-2) - P(1,j-2)*P(i+1,j-1)
          end do
       end do
       ! Construct alpha array
       alpha(1) = 0.0
       do i = 2, 2*n_abscissa
          alpha(i) = P(1,i+1)/(P(1,i)*P(1,i-1))
       end do
       ! Construct jacobi matrix
       do i = 1, n_abscissa
          Jac(i,i) = alpha(2*i) + alpha(2*i - 1)
       end do
       do i = 1, n_abscissa - 1
          Jac(i, i+1) = ((alpha(2*i + 1)*alpha(2*i))**2.0)**0.25
          Jac(i+1, i) = ((alpha(2*i + 1)*alpha(2*i))**2.0)**0.25
       end do
       
       ! Calculate eigenvalues and eigenvectors
       call eigendecomposition_symmetric(Jac, e_vectors, e_values, stat)
       if (stat /= 0) then
          FLExit('Cannot compute abscissa and weights using PD algorithm')
       end if

       do i_field = 1, n_abscissa
          ! set prognostic field values
          call set(weights(i_field)%ptr, i_node, &
               node_val(moments(1)%ptr, i_node) * e_vectors(1,i_field)**2)
          call set(weighted_abscissa(i_field)%ptr, i_node, &
               node_val(weights(i_field)%ptr, i_node) * e_values(i_field))
       end do
       
    end do

    deallocate(moments, weighted_abscissa, weights, P, Jac, alpha, e_vectors, e_values)
    
  end subroutine dqmom_PD_algorithm

  subroutine dqmom_calculate_abscissa(states)

    type(state_type), dimension(:), intent(in) :: states

    type(scalar_field), pointer :: abscissa, weight, weighted_abscissa
    type(scalar_field) :: inv_weight
    integer :: i_state, i_pop, i_abscissa
    character(len=OPTION_PATH_LEN) :: option_path 
    character(len=FIELD_NAME_LEN) :: type
    
    ewrite(1, *) "In dqmom_calculate_abscissa" 
    do i_state = 1, option_count("/material_phase")
       do i_pop = 1, option_count(trim(states(i_state)%option_path)//'/population_balance')
          call get_pop_option_path(states(i_state), i_pop, option_path)
          do i_abscissa = 1, option_count(trim(option_path)//'/abscissa/scalar_field')
             ! get required fields
             type = 'abscissa'
             call get_pop_field(states(i_state), i_pop, i_abscissa, type, abscissa)
             type = 'weights'
             call get_pop_field(states(i_state), i_pop, i_abscissa, type, weight)
             type = 'weighted_abscissa'
             call get_pop_field(states(i_state), i_pop, i_abscissa, type, weighted_abscissa)

             ! calculate the inverse of the weights
             call allocate(inv_weight, weight%mesh, 'InverseWeight')
             call set(inv_weight, weight)
             where (inv_weight%val/=0.0)
                inv_weight%val=1./inv_weight%val
             end where

             ! calculate abscissa
             call set(abscissa, weighted_abscissa)
             call scale(abscissa, inv_weight)

             call deallocate(inv_weight)
          end do
       end do
    end do
    ewrite(1, *) "Exiting dqmom_calculate_abscissa"
  end subroutine dqmom_calculate_abscissa

  subroutine dqmom_calculate_source_terms(states, it)

    type(state_type), dimension(:), intent(inout) :: states
    integer, intent(in) :: it    

    integer :: i_state, i_pop, cont_state = -1
    character(len=FIELD_NAME_LEN) :: cont_state_name

    ! find the continuous state number
    if (have_option("/population_balance_continuous_phase_name")) then
       call get_option("/population_balance_continuous_phase_name", cont_state_name)
       do i_state = 1, option_count("/material_phase")
          if (states(i_state)%name == cont_state_name) then
             cont_state = i_state
             exit
          end if
       end do
       if (cont_state <0) then
          FLAbort("Continuous state name you mentioned could not be located in the population balance calculations.")
       end if
    end if

    do i_state = 1, option_count("/material_phase")
       do i_pop = 1, option_count(trim(states(i_state)%option_path)//'/population_balance')
          call dqmom_calculate_source_term_pop(states(i_state), it, i_pop, states, cont_state)
       end do
    end do

  end subroutine dqmom_calculate_source_terms

  subroutine dqmom_calculate_source_term_pop(state, it, i_pop, states, cont_state)

    type(state_type), intent(inout) :: state
    type(state_type), dimension(:), intent(inout) :: states
    integer, intent(in) :: it
    integer, intent(in) :: cont_state

    type(scalar_field_pointer), dimension(:), allocatable :: abscissa,&
         weight, it_abscissa, it_weight, weighted_abscissa, s_weighted_abscissa, s_weight, a_weighted_abscissa, a_weight
    type(scalar_field), pointer :: lumped_mass, turbulent_dissipation, sponge_field
    type(csr_matrix), pointer :: mass_matrix
    type(scalar_field), dimension(:), allocatable :: r_abscissa, r_weight
    type(tensor_field), pointer :: D
    type(vector_field), pointer :: X
    type(scalar_field) :: dummy_scalar
    real :: theta, cond, growth_r, internal_dispersion_coeff, aggregation_freq_const, breakage_freq_const, breakage_freq_degree, perturb_val
    integer :: i_pop, N, i, j, stat
    character(len=OPTION_PATH_LEN) :: option_path 
    character(len=FIELD_NAME_LEN) :: type, field_name, growth_type, aggregation_freq_type, breakage_freq_type, breakage_dist_type, singular_option
    logical :: have_D = .false.
    logical :: have_growth = .FALSE.
    logical :: have_internal_dispersion = .FALSE.
    logical :: have_aggregation = .FALSE.
    logical :: have_breakage = .FALSE.

    call get_pop_option_path(state, i_pop, option_path)
    N = option_count(trim(option_path)//'/abscissa/scalar_field')
    allocate(abscissa(N), weight(N), it_abscissa(N), it_weight(N), &
         r_abscissa(N), r_weight(N), weighted_abscissa(N), s_weighted_abscissa(N), s_weight(N), a_weighted_abscissa(N), a_weight(N))

    do i = 1, N
       ! collect abscissa and weight fields
       type = 'weights'
       call get_pop_field(state, i_pop, i, type, weight(i)%ptr)
       call get_pop_field(state, i_pop, i, type, it_weight(i)%ptr, iterated=.true.)
       type = 'abscissa'
       call get_pop_field(state, i_pop, i, type, abscissa(i)%ptr)
       call get_pop_field(state, i_pop, i, type, it_abscissa(i)%ptr, iterated=.true.)
       type = 'weighted_abscissa'
       call get_pop_field(state, i_pop, i, type, weighted_abscissa(i)%ptr)

       ! get source fields (note this is the weighted abscissa source not the abscissa source)
       s_weight(i)%ptr => extract_scalar_field(state, trim(weight(i)%ptr%name)//'Source')
       call get_option(trim(option_path)//'/weighted_abscissa/scalar_field['// &
            int2str(i - 1)//']/name', field_name) 
       s_weighted_abscissa(i)%ptr => extract_scalar_field(state, trim(field_name)//'Source')
       call zero(s_weight(i)%ptr)
       call zero(s_weighted_abscissa(i)%ptr)

       ! relax non-linear values
       ! all temporal relaxations must be the same
       call get_option(trim(weight(i)%ptr%option_path)// &
            '/prognostic/temporal_discretisation/theta', theta)
       ! do not recalculate source terms if theta = 0.0 after first non-linear iteration
       if ((theta == 0.0) .and. (it /= 1)) then 
          return
       end if
       call allocate(r_abscissa(i), abscissa(i)%ptr%mesh, &
            "RelaxedAbscissa"//int2str(i))
       call allocate(r_weight(i), weight(i)%ptr%mesh, "RelaxedWeight"//int2str(i))
       call set(r_abscissa(i), it_abscissa(i)%ptr)
       call scale(r_abscissa(i), theta)
       call addto(r_abscissa(i), abscissa(i)%ptr, 1.0-theta)
       call set(r_weight(i), it_weight(i)%ptr)
       call scale(r_weight(i), theta)
       call addto(r_weight(i), weight(i)%ptr, 1.0-theta)       
    end do    

    call allocate(dummy_scalar, r_abscissa(1)%mesh, name="DummyScalar")

    ! get diffusion
    D => extract_tensor_field(state, trim(weight(1)%ptr%name)//'Diffusivity',stat)
    if (stat == 0) then
       have_D = .true.
    end if

    ! check for growth term
    if (have_option(trim(option_path)//'/population_balance_source_terms/growth')) then
       have_growth = .TRUE.
       if (have_option(trim(option_path)//'/population_balance_source_terms/growth/power_law_growth')) then
          growth_type = 'power_law_growth';
          call get_option(trim(option_path)//'/population_balance_source_terms/growth/power_law_growth', growth_r)
       end if
    else
       have_growth = .FALSE.
    end if

    ! check for internal dispersion term
    if (have_option(trim(option_path)//'/population_balance_source_terms/internal_dispersion')) then
       have_internal_dispersion = .TRUE.
       call get_option(trim(option_path)//'/population_balance_source_terms/internal_dispersion', internal_dispersion_coeff)
    else
       have_internal_dispersion = .FALSE.
    end if

    ! check for aggregation term
    if (have_option(trim(option_path)//'/population_balance_source_terms/aggregation')) then
       have_aggregation = .TRUE.
       if (have_option(trim(option_path)//'/population_balance_source_terms/aggregation/aggregation_frequency/constant_aggregation')) then
          aggregation_freq_type = 'constant_aggregation'
          call get_option(trim(option_path)//'/population_balance_source_terms/aggregation/aggregation_frequency/constant_aggregation', aggregation_freq_const)
       else if (have_option(trim(option_path)//'/population_balance_source_terms/aggregation/aggregation_frequency/hydrodynamic_aggregation')) then
          aggregation_freq_type = 'hydrodynamic_aggregation'
       else if (have_option(trim(option_path)//'/population_balance_source_terms/aggregation/aggregation_frequency/sum_aggregation')) then
          aggregation_freq_type = 'sum_aggregation'
          call get_option(trim(option_path)//'/population_balance_source_terms/aggregation/aggregation_frequency/sum_aggregation', aggregation_freq_const)
       else if (have_option(trim(option_path)//'/population_balance_source_terms/aggregation/aggregation_frequency/laakkonen_2007_aggregation')) then
          aggregation_freq_type = 'laakkonen_2007_aggregation'
          if (.not. have_option("/population_balance_continuous_phase_name")) then
             FLAbort("Enable the option population_balance_continuous_phase_name and provide a name for the continuous phase
                      as it is needed for extracting the turbulence dissipation needed in laakkonen_2007_aggregation kernel")
          end if
          turbulent_dissipation => extract_scalar_field(states(cont_state), "TurbulentDissipation", stat=stat)
          if (stat/=0) then
             FLAbort("I can't find the Turbulent Dissipation field of continuous phase for population balance aggregation term calculations.")
          end if

       end if
    else
       have_aggregation = .FALSE.
    end if

    ! check for breakage term
    if (have_option(trim(option_path)//'/population_balance_source_terms/breakage')) then
       have_breakage = .TRUE.
       if (have_option(trim(option_path)//'/population_balance_source_terms/breakage/breakage_frequency/constant_breakage')) then
          breakage_freq_type = 'constant_breakage'
          call get_option(trim(option_path)//'/population_balance_source_terms/breakage/breakage_frequency/constant_breakage', breakage_freq_const)
       else if (have_option(trim(option_path)//'/population_balance_source_terms/breakage/breakage_frequency/power_law_breakage')) then
          breakage_freq_type = 'power_law_breakage'
          call get_option(trim(option_path)//'/population_balance_source_terms/breakage/breakage_frequency/power_law_breakage/coefficient', breakage_freq_const)
          call get_option(trim(option_path)//'/population_balance_source_terms/breakage/breakage_frequency/power_law_breakage/degree', breakage_freq_degree)
       else if (have_option(trim(option_path)//'/population_balance_source_terms/breakage/breakage_frequency/laakkonen_breakage')) then
          breakage_freq_type = 'laakkonen_frequency'
          if (aggregation_freq_type /= 'laakkonen_2007_aggregation') then
             if (.not. have_option("/population_balance_continuous_phase_name")) then
                FLAbort("Enable the option population_balance_continuous_phase_name and provide a name for the continuous phase &
                         as it is needed for extracting the turbulence dissipation needed in laakkonen_frequency kernel")
             end if
             turbulent_dissipation => extract_scalar_field(states(cont_state), "TurbulentDissipation", stat=stat)
             if (stat/=0) then
                FLAbort("I can't find the Turbulent Dissipation field of continuous phase for population balance breakage term calculations.")
             end if
          end if
       end if

       if (have_option(trim(option_path)//'/population_balance_source_terms/breakage/distribution_function/symmetric_fragmentation')) then
          breakage_dist_type = 'symmetric_fragmentation'
       else if (have_option(trim(option_path)//'/population_balance_source_terms/breakage/distribution_function/mcCoy_madras_2003')) then
          breakage_dist_type = 'mcCoy_madras_2003'
       else if (have_option(trim(option_path)//'/population_balance_source_terms/breakage/distribution_function/laakkonen_2007')) then
          breakage_dist_type = 'laakkonen_2007'
       end if
   
    else
       have_breakage = .FALSE.
    end if

    ! get ill-conditioned matrix settings
    call get_option(trim(option_path)//'/ill_conditioned_matrices/required_condition_number', cond)
    if (have_option(trim(option_path)//'/ill_conditioned_matrices/set_source_to_zero')) then
       singular_option = 'set_source_to_zero';
    else if (have_option(trim(option_path)//'/ill_conditioned_matrices/perturbate')) then 
       singular_option = 'perturbate';
       call get_option(trim(option_path)//'/ill_conditioned_matrices/perturbate/perturbation', perturb_val)
!    else if (have_option(trim(option_path)//'/ill_conditioned_matrices/average_surrounding_nodes')) then        
!       singular_option = 'average_surrounding_nodes';
    end if

    X => extract_vector_field(state, 'Coordinate')

    ! assembly loop
    do i = 1, node_count(r_abscissa(1))
       call dqmom_calculate_source_term_node(r_abscissa, r_weight, s_weighted_abscissa, s_weight, &
                &D, have_D, have_growth, growth_type, growth_r, have_internal_dispersion, internal_dispersion_coeff, &
                &have_aggregation, aggregation_freq_type, aggregation_freq_const, &
                &have_breakage, breakage_freq_type, breakage_freq_const, breakage_freq_degree, breakage_dist_type, turbulent_dissipation, X, singular_option, perturb_val, cond, i)       
    end do
    

<<<<<<< HEAD
    print*, "test values min max"
    ewrite_minmax(s_weighted_abscissa(1)%ptr) 

=======
>>>>>>> 24c6fb95
    ! Checking if the source terms need to be implemented as absorption
    if(have_option(trim(option_path)//'/apply_source_as_absorption')) then
       do i =1, N
          a_weight(i)%ptr => extract_scalar_field(state, trim(weight(i)%ptr%name)//'Absorption', stat)
          if (stat/=0) then
             FLAbort("Absorption scalar field could not be extracted for population balance weights. How can I apply the source as absorption now!")
          end if
          where (weight(i)%ptr%val >= fields_min)
              a_weight(i)%ptr%val=-1./weight(i)%ptr%val
          elsewhere
              a_weight(i)%ptr%val=-1./fields_min
          end where
          call scale(a_weight(i)%ptr, s_weight(i)%ptr)

          call get_option(trim(option_path)//'/weighted_abscissa/scalar_field['// &
            int2str(i - 1)//']/name', field_name)
          a_weighted_abscissa(i)%ptr => extract_scalar_field(state, trim(field_name)//'Absorption', stat)    
          if (stat/=0) then
             FLAbort("Absorption scalar field could not be extracted for population balance weighted_abscissa. How can I apply the source as absorption now!")
          end if
          ! set dummy_scalar = weight * abscissa
          call set(dummy_scalar, abscissa(i)%ptr)
          call scale(dummy_scalar, weight(i)%ptr)
          where (dummy_scalar%val >= fields_min)
              a_weighted_abscissa(i)%ptr%val=-1./dummy_scalar%val
          elsewhere
              a_weighted_abscissa(i)%ptr%val=-1./fields_min
          end where
          call scale(a_weighted_abscissa(i)%ptr, s_weighted_abscissa(i)%ptr)
          ! make source terms zero now to prevent applying it twice
          call zero(s_weight(i)%ptr)
          call zero(s_weighted_abscissa(i)%ptr)
       end do
       if(have_option(trim(option_path)//'/apply_source_as_absorption/include_sponge_region')) then
          ! extract name of the sponge field
          call get_option(trim(option_path)//'/apply_source_as_absorption/include_sponge_region/sponge_scalar_field_name', field_name)
          sponge_field => extract_scalar_field(state, field_name, stat)
          if (stat/=0) then
             FLAbort("Scalar sponge field could not be located in the state.")
          end if
          ! define temp_field - use dummy_scalar
          call zero(dummy_scalar)
          where (sponge_field%val<0.001)
              dummy_scalar%val = 1.0
          end where
          ! abs_new = abs_old*temp_field + sponge_field... make sure the sponge field stays the same
          do i=1, N
             call scale(a_weight(i)%ptr, dummy_scalar)
             call addto(a_weight(i)%ptr, sponge_field)
             call scale(a_weighted_abscissa(i)%ptr, dummy_scalar)
             call addto(a_weighted_abscissa(i)%ptr, sponge_field)
          end do
       end if

    end if

    call deallocate(dummy_scalar)
    do i = 1, N
       call deallocate(r_abscissa(i))
       call deallocate(r_weight(i))
    end do
    deallocate(abscissa, weight, it_abscissa, it_weight, &
         r_abscissa, r_weight, weighted_abscissa, s_weight, s_weighted_abscissa, a_weight, a_weighted_abscissa)

  end subroutine dqmom_calculate_source_term_pop

  subroutine dqmom_calculate_source_term_node(abscissa, weight, s_weighted_abscissa, s_weight, &
                 &D, have_D, have_growth, growth_type, growth_r, have_internal_dispersion, internal_dispersion_coeff, &
                 &have_aggregation, aggregation_freq_type, aggregation_freq_const, &
                 &have_breakage, breakage_freq_type, breakage_freq_const, breakage_freq_degree, breakage_dist_type, &
                 &turbulent_dissipation, &
                 &X, singular_option, perturb_val, cond, node)

    type(scalar_field), dimension(:), intent(in) :: abscissa, weight
    type(scalar_field), intent(in) :: turbulent_dissipation
    type(scalar_field_pointer), dimension(:), intent(inout) :: s_weighted_abscissa, s_weight
    type(tensor_field), pointer, intent(in) :: D
    type(vector_field), pointer, intent(in) :: X
    integer, intent(in) :: node
    real, intent(in) :: cond, growth_r, internal_dispersion_coeff, aggregation_freq_const, breakage_freq_const, breakage_freq_degree, perturb_val
    logical, intent(in) :: have_D, have_growth, have_internal_dispersion, have_aggregation, have_breakage
    character(len=FIELD_NAME_LEN), intent(in) :: growth_type, aggregation_freq_type, breakage_freq_type, breakage_dist_type, singular_option

    real, dimension(1, size(abscissa)) :: abscissa_val
    real, dimension(1, size(abscissa)*2, size(abscissa)*2) :: A
    real, dimension(1, size(abscissa)*2) :: S_rhs  ! source term (includes growth, breakage and coalescence term): gb 15-11-2012
    real, dimension(1, size(abscissa)*2, size(abscissa)) :: moment_daughter_dist_func
    real, dimension(1, size(abscissa)) :: break_freq
    real, dimension(1, size(abscissa), size(abscissa)) :: aggregation_freq   ! at present it is not dependent on space coordinate, but can be dependent and will have to be a scalar fields
    real, dimension(size(abscissa)*2, 1) :: b
    real, dimension(1, size(abscissa)) :: abscissa_S
    real, dimension(1, size(weight)) :: weight_S
    real :: eps_node
<<<<<<< HEAD
    real, dimension(size(abscissa)*2, size(abscissa)*2) :: svd_tmp1, svd_tmp2
    real, dimension(size(abscissa)*2) :: SV
=======
>>>>>>> 24c6fb95
    integer :: stat, N, i, j, k

    real :: sigma, density_continuous, density_dispersed, viscosity_continuous

    N = size(abscissa)
    
    ! construct A matrices (lhs knowns)
    do i = 1, N
       abscissa_val(1,i) = node_val(abscissa(i), node)       
    end do
    A = A_matrix(abscissa_val)

    !! gb nov-2012---
    ! initialize dqmom source term to zero 
    S_rhs = 0.0

    ! construct S vector (rhs pt.3) for GROWTH term

    !!! construct S vector for BREAKAGE
    
    if (have_breakage) then
       if (breakage_freq_type=='power_law_breakage') then
          do i = 1, N
             break_freq(1,i) = breakage_freq_const*abscissa_val(1,i)**breakage_freq_degree
          end do
       else if (breakage_freq_type=='laakkonen_frequency') then
          density_continuous = 1000
          density_dispersed = 1
          viscosity_continuous = 0.001
          sigma = 0.072
          eps_node = node_val(turbulent_dissipation,node)
          do i = 1, N
             break_freq(1,i) = 6.0*eps_node**(1./3) * erfc(sqrt( 0.04*(sigma/density_continuous)*(1./(eps_node**(2./3) * abscissa_val(1,i)**(5./3))) + 0.01*(viscosity_continuous/sqrt(density_continuous*density_dispersed))*(1./(eps_node**(1./3)*abscissa_val(1,i)**(4./3)))))
          end do
       end if

       if (breakage_dist_type=='mcCoy_madras_2003') then
          do i = 1, 2*N
             do j = 1, N
                moment_daughter_dist_func(1,i,j) = (6.0/((i-1)+3.0))*(abscissa_val(1,j)**(i-1))
             end do
          end do
       else if (breakage_dist_type=='laakkonen_2007') then
          do i = 1, 2*N
             do j = 1, N
                moment_daughter_dist_func(1,i,j) = 180.0*(abscissa_val(1,j)**(i-1))*(1./((i-1)+15) - 2./((i-1)+12) + 1./((i-1)+9))
             end do
          end do
       end if

       do i = 1, 2*N 
          do j = 1, N
             ! birth term due to breakage
             S_rhs(1,i) = S_rhs(1,i) + break_freq(1,j)*node_val(weight(j), node)*moment_daughter_dist_func(1,i,j)   ! daughter distribution function already includes the factor for number of particles formed after breakage
             ! death term due to breakage
             S_rhs(1,i) = S_rhs(1,i) - break_freq(1,j)*node_val(weight(j), node)*(abscissa_val(1,j)**(i-1))
          end do
       end do
    endif

    
    !!! construct S vector for AGGREGATION
    if (have_aggregation) then
       if (aggregation_freq_type=='constant_aggregation') then
          aggregation_freq = aggregation_freq_const

       else if (aggregation_freq_type=='laakkonen_2007_aggregation') then
          density_continuous = 1000
          viscosity_continuous = 0.001
          sigma = 0.072
          eps_node = node_val(turbulent_dissipation, node)
          do i = 1, N
             do j = 1, N
                aggregation_freq(1,i,j) = 0.88 * eps_node**(1./3) * (abscissa_val(1,i) + abscissa_val(1,j))**2 * (abscissa_val(1,i)**(2./3) + abscissa_val(1,j)**(2./3))**(1./2) * exp(-6.0E9*((viscosity_continuous*density_continuous)/sigma**2)*eps_node*((abscissa_val(1,i)*abscissa_val(1,j))/(abscissa_val(1,i)+abscissa_val(1,j)))**4)
             end do
          end do

       end if

       do i = 1, 2*N
          do j = 1, N
             do k = 1, N
                ! birth term due to aggregation
                S_rhs(1,i) = S_rhs(1,i) + 0.5 * aggregation_freq(1,j,k) * node_val(weight(j), node) * node_val(weight(k), node) * &
                                           ((abs(abscissa_val(1,j)**3 + abscissa_val(1,k)**3)**(1.0/3.0)) * &
                                           sign(1.0,(abscissa_val(1,j)**3 + abscissa_val(1,k)**3)))**(i-1)
                ! death term due to aggregation
                S_rhs(1,i) = S_rhs(1,i) - aggregation_freq(1,j,k) * node_val(weight(j), node) * node_val(weight(k), node) * abscissa_val(1,j)**(i-1)
             end do
          end do
       end do
    endif

<<<<<<< HEAD


    if (singular_option=='set_source_to_zero') then
          call svd(A(1,:,:), svd_tmp1, SV, svd_tmp2)
          if (SV(size(SV))/SV(1) < cond) then
             ewrite(2,*) 'ill-conditioned matrix found', SV(size(SV))/SV(1)
             S_rhs(1,:)=0.0
             A(1,:,:) = 0.0
             do j = 1, 2*N
                A(1,j,j) = 1.0
             end do
          end if
    end if

=======
>>>>>>> 24c6fb95

    ! solve linear system to find source values
    b(:,1) = S_rhs(1,:)   !! gb 15-11-2012! added S_rhs term
    call dqmom_solve(A(1,:,:), b, stat)
    weight_S(1,:) = b(:N,1)
    abscissa_S(1,:) = b(N+1:,1)

    ! integrate and add to source fields
    do i = 1, N
       call addto(s_weight(i)%ptr, node, weight_S(1,i))
       call addto(s_weighted_abscissa(i)%ptr, node, abscissa_S(1,i))
    end do

  end subroutine dqmom_calculate_source_term_node

  function A_matrix(abscissa)

    real, dimension(:,:), intent(in) :: abscissa

    real, dimension(size(abscissa,1), size(abscissa,2)*2, size(abscissa,2)*2) :: A_matrix
    integer :: i, j, N

    N = size(abscissa,2)        
    do i = 1, 2*N
       do j = 1, N
          A_matrix(:,i,j) = (2-i)*abscissa(:,j)**(i-1)
          A_matrix(:,i,j+N) = (i-1)*abscissa(:,j)**(i-2)
       end do
    end do

  end function A_matrix

  subroutine dqmom_solve(A, b, stat)
    !!< Solve Ax=b for right hand sides b putting the result in b.
    !!<
    !!< This is simply a wrapper for lapack.
    real, dimension(:,:), intent(in) :: A
    real, dimension(:,:), intent(inout) :: b
    integer, optional, intent(out) :: stat

    real, dimension(size(A,1), size(A,2)) :: Atmp
    integer, dimension(size(A,1)) :: ipiv
    integer :: info

    interface 
#ifdef DOUBLEP
       SUBROUTINE DGESV( N, NRHS, A, LDA, IPIV, B, LDB, INFO )
         INTEGER :: INFO, LDA, LDB, N, NRHS
         INTEGER :: IPIV( * )
         REAL ::  A( LDA, * ), B( LDB, * )
       END SUBROUTINE DGESV
#else
       SUBROUTINE SGESV( N, NRHS, A, LDA, IPIV, B, LDB, INFO )
         INTEGER :: INFO, LDA, LDB, N, NRHS
         INTEGER :: IPIV( * )
         REAL ::  A( LDA, * ), B( LDB, * )
       END SUBROUTINE SGESV
#endif
    end interface

    if (present(stat)) stat = 0

    Atmp=A

#ifdef DOUBLEP
    call dgesv(&
#else
    call sgesv(&
#endif
    size(A,1), size(b,2), Atmp, size(A,1), ipiv, b, size(b,1), info) 
    
    if (present(stat)) then
       stat = info
    end if

  end subroutine dqmom_solve

  subroutine dqmom_calculate_moments(state)

    type(state_type), intent(in) :: state

    type(scalar_field), pointer :: abscissa, weight, moment
    type(scalar_field) :: work
    integer :: i_pop, N, i_moment, i_abscissa, i
    character(len=OPTION_PATH_LEN) :: option_path 
    character(len=FIELD_NAME_LEN) :: type
    
    ewrite(1, *) "In dqmom_calculate_moments"
    do i_pop = 1, option_count(trim(state%option_path)//'/population_balance')
       call get_pop_option_path(state, i_pop, option_path)
       N = option_count(trim(option_path)//'/abscissa/scalar_field')
       do i_moment = 1, 2*N
          type = 'moments'
          call get_pop_field(state, i_pop, i_moment, type, moment)
          call zero(moment)
          call allocate(work, moment%mesh, 'work')
          do i_abscissa = 1, N
             ! get required fields
             type = 'abscissa'
             call get_pop_field(state, i_pop, i_abscissa, type, abscissa)
             type = 'weights'
             call get_pop_field(state, i_pop, i_abscissa, type, weight)

             ! calculate moment -> m(i) = sum_j(w(j)*q(j)**i)
             call zero(work)
             call set(work, 1.0)
             do i = 1, i_moment - 1
                call scale(work, abscissa)
             end do
             call scale(work, weight)
             call addto(moment, work)
          end do
          call deallocate(work)
       end do
    end do
    ewrite(1, *) "Exiting dqmom_calculate_moments"
  end subroutine dqmom_calculate_moments

  subroutine dqmom_calculate_statistics(state)

    type(state_type), intent(in) :: state

    type(scalar_field_pointer), dimension(:), allocatable :: moments
    type(scalar_field), pointer :: stats
    integer :: i_pop, N, i, j, i_stat
    real :: mean, std, scaling_factor_Dia
    character(len=OPTION_PATH_LEN) :: option_path 
    character(len=FIELD_NAME_LEN) :: type
    
    ewrite(1, *) "In dqmom_calculate_statistics"
    do i_pop = 1, option_count(trim(state%option_path)//'/population_balance')
       call get_pop_option_path(state, i_pop, option_path)

       if (option_count(trim(option_path)//'/statistics/scalar_field') > 0) then
          
          N = option_count(trim(option_path)//'/moments/scalar_field')
          allocate(moments(N))
          do i = 1, N
             ! get required fields
             type = 'moments'
             call get_pop_field(state, i_pop, i, type, moments(i)%ptr)
          end do

          type = 'statistics'
          do i_stat = 1, option_count(trim(option_path)//'/statistics/scalar_field')
             call get_pop_field(state, i_pop, i_stat, type, stats)
             if (trim(stats%name) == "Mean") then
                call zero(stats)
                do j = 1, node_count(stats)
                   call set(stats, j, node_val(moments(2)%ptr,j)/node_val(moments(1)%ptr,j))
                end do
             end if
             if (trim(stats%name) == "StandardDeviation") then
                call zero(stats)
                do j = 1, node_count(stats)
                   mean = node_val(moments(2)%ptr,j)/node_val(moments(1)%ptr,j)
                   call set(stats, j, (node_val(moments(3)%ptr,j)/node_val(moments(1)%ptr,j) -&
                        mean**2)**0.5)
                end do
             end if
             if (trim(stats%name) == "Skew") then
                call zero(stats)
                do j = 1, node_count(stats)
                   mean = node_val(moments(2)%ptr,j)/node_val(moments(1)%ptr,j)
                   std = (node_val(moments(3)%ptr,j)/node_val(moments(1)%ptr,j) - mean**2)**0.5
                   call set(stats, j, &
                        (node_val(moments(4)%ptr,j)/node_val(moments(1)%ptr,j) - &
                        3*mean*std**2.0 - mean**3.0) / std**3.0)
                end do
             end if
             if (trim(stats%name) == "SauterMeanDia") then
                call zero(stats)
                if (have_option(trim(option_path)//'/scaling_factor_Dia')) then
                   call get_option(trim(option_path)//'/scaling_factor_Dia', scaling_factor_Dia)
                else
                   scaling_factor_Dia=1.0 
                end if
                do j = 1, node_count(stats)
                   call set(stats, j, scaling_factor_Dia*(node_val(moments(4)%ptr,j)/node_val(moments(3)%ptr,j)) )
                end do
             end if
             if (trim(stats%name) == "MeanDia10") then
                call zero(stats)
                if (have_option(trim(option_path)//'/scaling_factor_Dia')) then
                   call get_option(trim(option_path)//'/scaling_factor_Dia', scaling_factor_Dia)
                else
                   scaling_factor_Dia=1.0
                end if
                do j = 1, node_count(stats)
                   call set(stats, j, scaling_factor_Dia*(node_val(moments(2)%ptr,j)/node_val(moments(1)%ptr,j)) )
                end do
             end if

          end do

          deallocate(moments)

       end if
    end do
    ewrite(1, *) "Exiting dqmom_calculate_statistics"


  end subroutine dqmom_calculate_statistics

  subroutine dqmom_check_options(state)

    type(state_type), intent(in) :: state
    
    integer :: i_pop
    integer :: n_abscissa, n_weights, n_weighted_abscissa, n_moments
    character(len=OPTION_PATH_LEN) :: option_path 

    write(*,*) 'in dqmom_check_options'

    do i_pop = 1, option_count(trim(state%option_path)//'/population_balance')
       option_path = trim(state%option_path)//'/population_balance['//int2str(i_pop)//']'

       ! Check there are the same number of abscissa, weight and weighted abscissa fields
       n_abscissa = option_count(trim(option_path)//'/abscissa/scalar_field')
       n_weights = option_count(trim(option_path)//'/weights/scalar_field')
       n_weighted_abscissa = option_count(trim(option_path)// &
            '/weighted_abscissa/scalar_field')
       assert(n_weights == n_abscissa) 
       assert(n_weights == n_weighted_abscissa)

       ! Check there are sufficient abscissa to calculate requested moments
       n_moments = option_count(trim(option_path)//'/moments/scalar_field')
       assert((n_moments / 2) == n_abscissa)       

       ! Need to check that all fields are on the same mesh
    end do

  end subroutine dqmom_check_options

end module dqmom<|MERGE_RESOLUTION|>--- conflicted
+++ resolved
@@ -493,12 +493,9 @@
     end do
     
 
-<<<<<<< HEAD
-    print*, "test values min max"
-    ewrite_minmax(s_weighted_abscissa(1)%ptr) 
-
-=======
->>>>>>> 24c6fb95
+!    print*, "test values min max"
+!    ewrite_minmax(s_weighted_abscissa(1)%ptr) 
+
     ! Checking if the source terms need to be implemented as absorption
     if(have_option(trim(option_path)//'/apply_source_as_absorption')) then
        do i =1, N
@@ -592,11 +589,8 @@
     real, dimension(1, size(abscissa)) :: abscissa_S
     real, dimension(1, size(weight)) :: weight_S
     real :: eps_node
-<<<<<<< HEAD
     real, dimension(size(abscissa)*2, size(abscissa)*2) :: svd_tmp1, svd_tmp2
     real, dimension(size(abscissa)*2) :: SV
-=======
->>>>>>> 24c6fb95
     integer :: stat, N, i, j, k
 
     real :: sigma, density_continuous, density_dispersed, viscosity_continuous
@@ -690,9 +684,6 @@
        end do
     endif
 
-<<<<<<< HEAD
-
-
     if (singular_option=='set_source_to_zero') then
           call svd(A(1,:,:), svd_tmp1, SV, svd_tmp2)
           if (SV(size(SV))/SV(1) < cond) then
@@ -705,8 +696,6 @@
           end if
     end if
 
-=======
->>>>>>> 24c6fb95
 
     ! solve linear system to find source values
     b(:,1) = S_rhs(1,:)   !! gb 15-11-2012! added S_rhs term
