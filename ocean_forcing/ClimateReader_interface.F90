! Copyright (C) 2006 Imperial College London and others.
!   
! Please see the AUTHORS file in the main source directory for a full list
! of copyright holders.
!
! Prof. C Pain
! Applied Modelling and Computation Group
! Department of Earth Science and Engineering
! Imperial College London
!
! amcgsoftware@imperial.ac.uk
!  
! This library is free software; you can redistribute it and/or
! modify it under the terms of the GNU Lesser General Public
! License as published by the Free Software Foundation,
! version 2.1 of the License.
!
! This library is distributed in the hope that it will be useful,
! but WITHOUT ANY WARRANTY; without even the implied warranty of
! MERCHANTABILITY or FITNESS FOR A PARTICULAR PURPOSE.  See the GNU
! Lesser General Public License for more details.
!
! You should have received a copy of the GNU Lesser General Public
! License along with this library; if not, write to the Free Software
! Foundation, Inc., 59 Temple Place, Suite 330, Boston, MA  02111-1307
! USA

module climatology
  use FLDebug
  use global_parameters
  use, intrinsic :: iso_c_binding
  
  implicit none
  
  interface
     subroutine climatology_SetSimulationTimeunits_c(units) bind(c)
       use, intrinsic :: iso_c_binding
       character(c_char), intent(in) :: units
     end subroutine climatology_SetSimulationTimeunits_c

     subroutine climatology_SetClimatology_c(filename) bind(c)
       use, intrinsic :: iso_c_binding
       character(c_char), intent(in) :: filename
     end subroutine climatology_SetClimatology_c
     
     subroutine climatology_SetTimeSeconds_c(time) bind(c)
       use, intrinsic :: iso_c_binding
       real(c_double), intent(in) :: time
     end subroutine climatology_SetTimeSeconds_c
     
     subroutine climatology_GetValue_c(name, x, y, z, value) bind(c)
       use, intrinsic :: iso_c_binding
       character(c_char), intent(in) :: name
       real(c_double), intent(in) :: x, y, z
       real(c_double), intent(out) :: value
     end subroutine climatology_GetValue_c
     
     subroutine climatology_GetSurfaceValue_c(name, x, y, z, value) bind(c)
       use, intrinsic :: iso_c_binding
       character(c_char), intent(in) :: name
       real(c_double), intent(in) :: x, y, z
       real(c_double), intent(out) :: value
     end subroutine climatology_GetSurfaceValue_c
  end interface
  
contains
  
  subroutine climatology_SetSimulationTimeunits(units)
<<<<<<< HEAD
    character(len=*), intent(in)::units
    call climatology_SetSimulationTimeunits_c(units)
  end subroutine climatology_SetSimulationTimeunits
  
  subroutine climatology_SetClimatology(filename)
    character(len=*), intent(in)::filename
    call climatology_SetClimatology_c(filename)
=======
    character(len=*), intent(in) :: units
    call climatology_SetSimulationTimeunits_c(trim(units)//c_null_char)
  end subroutine climatology_SetSimulationTimeunits
  
  subroutine climatology_SetClimatology(filename)
    character(len=*), intent(in) :: filename
    call climatology_SetClimatology_c(trim(filename)//c_null_char)
>>>>>>> 148a343c
  end subroutine climatology_SetClimatology

  subroutine climatology_SetTimeSeconds(time)
    real(real_8), intent(in) :: time
    call climatology_SetTimeSeconds_c(time)
  end subroutine climatology_SetTimeSeconds

  subroutine climatology_GetValue(name, x, y, z, value)
    character(len=*), intent(in) :: name
    real, intent(in) :: x, y, z
    real, intent(out) :: value
    call climatology_GetValue_c(trim(name)//c_null_char, x, y, z, value)
  end subroutine climatology_GetValue

  subroutine climatology_GetSurfaceValue(name, xyz, value)
    character(len=*), intent(in) :: name
    real, dimension(1:3), intent(in) :: xyz
    real, intent(out) :: value
    call climatology_GetSurfaceValue_c(trim(name)//c_null_char, xyz(1), xyz(2), xyz(3), value)
  end subroutine climatology_GetSurfaceValue
  
end module climatology<|MERGE_RESOLUTION|>--- conflicted
+++ resolved
@@ -66,15 +66,6 @@
 contains
   
   subroutine climatology_SetSimulationTimeunits(units)
-<<<<<<< HEAD
-    character(len=*), intent(in)::units
-    call climatology_SetSimulationTimeunits_c(units)
-  end subroutine climatology_SetSimulationTimeunits
-  
-  subroutine climatology_SetClimatology(filename)
-    character(len=*), intent(in)::filename
-    call climatology_SetClimatology_c(filename)
-=======
     character(len=*), intent(in) :: units
     call climatology_SetSimulationTimeunits_c(trim(units)//c_null_char)
   end subroutine climatology_SetSimulationTimeunits
@@ -82,7 +73,6 @@
   subroutine climatology_SetClimatology(filename)
     character(len=*), intent(in) :: filename
     call climatology_SetClimatology_c(trim(filename)//c_null_char)
->>>>>>> 148a343c
   end subroutine climatology_SetClimatology
 
   subroutine climatology_SetTimeSeconds(time)
