/*  Copyright (C) 2006 Imperial College London and others.
    
    Please see the AUTHORS file in the main source directory for a full list
    of copyright holders.

    Prof. C Pain
    Applied Modelling and Computation Group
    Department of Earth Science and Engineering
    Imperial College London

    amcgsoftware@imperial.ac.uk
    
    This library is free software; you can redistribute it and/or
    modify it under the terms of the GNU Lesser General Public
    License as published by the Free Software Foundation,
    version 2.1 of the License.

    This library is distributed in the hope that it will be useful,
    but WITHOUT ANY WARRANTY; without even the implied warranty of
    MERCHANTABILITY or FITNESS FOR A PARTICULAR PURPOSE.  See the GNU
    Lesser General Public License for more details.

    You should have received a copy of the GNU Lesser General Public
    License along with this library; if not, write to the Free Software
    Foundation, Inc., 59 Temple Place, Suite 330, Boston, MA  02111-1307
    USA
*/

#include "ClimateReader.h"
#include "global_parameters.h"
using namespace std;

ClimateReader::ClimateReader(){
  pi = 4.0*atan(1.0);
  rad_to_deg = 180.0/pi;
  deg_to_rad = pi/180;
  
  idim0=1440;
  jdim0=720;
  space = 0.25;
  
  ncid = -1;
  
  VerboseOff();
  have_ref_date = false;

  time_month = pair<int, double>(0, 0.0);
  time_season = pair<int, double>(0, 0.0);
  
  // Standard levels
  levels.push_back(0.);
  levels.push_back(-10.);
  levels.push_back(-20.);
  levels.push_back(-30.);
  levels.push_back(-50.); 
  levels.push_back(-75.);
  levels.push_back(-100.); 
  levels.push_back(-125.); 
  levels.push_back(-150.); 
  levels.push_back(-200.); 
  levels.push_back(-250.); 
  levels.push_back(-300.); 
  levels.push_back(-400.); 
  levels.push_back(-500.);
  levels.push_back(-600.); 
  levels.push_back(-700.); 
  levels.push_back(-800.); 
  levels.push_back(-900.); 
  levels.push_back(-1000.); 
  levels.push_back(-1100.); 
  levels.push_back(-1200.); 
  levels.push_back(-1300.); 
  levels.push_back(-1400.);
  levels.push_back(-1500.);
  levels.push_back(-1750.); 
  levels.push_back(-2000.);
  levels.push_back(-2500.);
  levels.push_back(-3000.);
  levels.push_back(-3500.);
  levels.push_back(-4000.);
  levels.push_back(-4500.);
  levels.push_back(-5000.);
  levels.push_back(-5500.);
  
  // Months in seconds
  months.push_back(24*60*60*31.0);
  months.push_back(24*60*60*28.25);
  months.push_back(24*60*60*31.0);
  months.push_back(24*60*60*30.0);
  months.push_back(24*60*60*31.0);
  months.push_back(24*60*60*30.0);
  months.push_back(24*60*60*31.0);
  months.push_back(24*60*60*31.0);
  months.push_back(24*60*60*30.0);
  months.push_back(24*60*60*31.0);
  months.push_back(24*60*60*30.0);
  months.push_back(24*60*60*31.0);
  
  // Seasons in seconds
  seasons.push_back(months[0]+months[1]+months[2]);
  seasons.push_back(months[3]+months[4]+months[5]);
  seasons.push_back(months[6]+months[7]+months[8]);
  seasons.push_back(months[9]+months[10]+months[11]);

  calendar = NULL;
}

ClimateReader::~ClimateReader(){
  if(calendar!=NULL)
    delete calendar;
}

int ClimateReader::Cartesian2Grid(double x, double y, double z, int &ilong, int &ilat, int &ilevel){
  if(verbose)
    cout<<"int Cartesian2Grid("<<x<<", "<<y<<", "<<z<<", "<<"int &ilong, int &ilat, int &ilevel)\n";
  
  double longitude, latitude, depth;
  Cartesian2Spherical(x, y, z, longitude, latitude, depth);
  Spherical2Grid(longitude, latitude, depth, ilong, ilat, ilevel);
  
  return 0;
}
  
int ClimateReader::Cartesian2Spherical(double x, double y, double z, double &longitude, double &latitude, double &depth){
  if(verbose)
    cout<<"int Cartesian2Spherical("<<x<<", "<<y<<", "<<z<<", double &longitude, double &latitude, double &depth)\n";
  
  double r = sqrt(x*x+y*y+z*z);
  
  depth = r - get_surface_radius();
  
  longitude = rad_to_deg*atan2(y, x);
  
  latitude = 90.0 - rad_to_deg*acos(z/r);
  
  return 0;
}

double ClimateReader::Uncompress(short svar){
  if((svar==fill_value)||(svar==missing_value)){
    if(verbose)
      cout<<"WARNING: missing value\n";
    return 0.0;
  }
  return svar*scale_factor + add_offset;
}

double ClimateReader::GetValue(string name, double x, double y, double z){
  if(verbose)
    cout<<"double GetValue("<<name<<", "<<x<<", "<<y<<", "<<z<<")\n";
  
  assert(ncid>0);
  
  int ilong, ilat, ilevel;
  Cartesian2Grid(x, y, z, ilong, ilat, ilevel);
  
  return GetValue(name, ilong, ilat, ilevel);
}

double ClimateReader::GetValue(string name, double x, double y, double z, int _ilevel){
  if(verbose)
    cout<<"double GetValue("<<name<<", "<<x<<", "<<y<<", "<<z<<")\n";
  
  assert(ncid>0);
  
  int ilong, ilat, ilevel;
  Cartesian2Grid(x, y, z, ilong, ilat, ilevel);
  
  // A specific level is required so clobber calculated level
  ilevel = _ilevel;
  
  return GetValue(name, ilong, ilat, ilevel);
}
  
double ClimateReader::GetValue(string name, int ilong, int ilat, int ilevel){
#ifdef HAVE_NETCDF
  if(verbose)
    cout<<"double GetValue("<<name<<", "<<ilong<<", "<<ilat<<", "<<ilevel<<")\n";
  
  assert(ncid>0);
  
  string varname(name);
  int t0, t1;
  double s, s0, s1;
  if(ilevel<24){
    varname+=string("_monthly");
    t0 = time_month.first;
    s = time_month.second;
    s0 = months[t0]*0.5; // mid-month
    if(s<s0){ // the middle of the previous month
      t1 = (t0+11)%12;
      s1 = -months[t1]*0.5;
    }else{ // the middle of the next month
      t1 = (t0+1)%12;
      s1 = months[t0]+months[t1]*0.5; 
    }
  }else{
    ilevel-=24;
    varname+=string("_seasonal");
    t0 = time_season.first;
    s = time_season.second;
    s0 = seasons[t0]*0.5; // mid-season
    if(s<s0){ // the middle of the previous season
      t1 = (t0+3)%4;
      s1 = -seasons[t1]*0.5; 
    }else{ // the middle of the next season
      t1 = (t0+1)%4;
      s1 = seasons[t0]+seasons[t1]*0.5; 
    }
  }
  
  int varid = ncvarid(ncid, varname.c_str());
  
  // Attributes to read
  nc_get_att_double(ncid, varid, "scale_factor",  &scale_factor);
  nc_get_att_double(ncid, varid, "add_offset",    &add_offset);
  nc_get_att_short(ncid,  varid, "_FillValue",    &fill_value);
  nc_get_att_short(ncid,  varid, "missing_value", &missing_value);
  
  long mindex[4];
  mindex[0] = t0;
  mindex[1] = ilevel;
  mindex[2] = ilat;
  mindex[3] = ilong;
  if(verbose)
    cout<<"Reading "<<varname<<" 0: "<<mindex[0]<<", "<<mindex[1]<<", "<<mindex[2]<<", "<<mindex[3]<<": "<<scale_factor<<", "<<add_offset<<endl;
  
  short value;
  int err = ncvarget1(ncid, varid, mindex, &value);
  assert(err<=0);
  double rval0 = Uncompress(value);
  
  mindex[0] = t1;
  if(verbose)
    cout<<"Reading "<<varname<<" 1: "<<mindex[0]<<", "<<mindex[1]<<", "<<mindex[2]<<", "<<mindex[3]<<": "<<scale_factor<<", "<<add_offset<<endl;
  
  err = ncvarget1(ncid, varid, mindex, &value);
  assert(err<=0);
  double rval1 = Uncompress(value);
  
  return SolveLine(rval0, rval1, s0, s1, s);
#else
  cerr<<"ERROR: no NetCDF support compiled\n";
  exit(-1);

  // This is just to keep the compiler quiet.
  return 0.0;
#endif
}

int ClimateReader::SetClimatology(string filename){
#ifdef HAVE_NETCDF
  if(verbose)
    cout<<"int set_climatology("<<filename<<")\n";

  ncid = ncopen(filename.c_str(), NC_NOWRITE);    
  return ncid;
#else
  cerr<<"ERROR: no NetCDF support compiled\n";
  exit(-1);

  // This is just to keep the compiler quiet.
  return 0;
#endif
}

int ClimateReader::SetSimulationTimeUnits(std::string str){
  simulation_time_units = str;
  have_ref_date = true;
  return 0;
}

int ClimateReader::SetTimeSeconds(double seconds){
  if(verbose)
    cout<<"int SetTimeSeconds("<<seconds<<")\n";

  // Convert from simulation time units to data time units
  calendar->SetTransformation(simulation_time_units, data_time_units, "gregorian");
  
  int err = calendar->Convert(seconds, time_set);
  if(err){
    cerr<<"ERROR ("<<__FILE__<<"): Conversion between time units has failed.\n";
    exit(-1);
  }
    
  return (0);
}

double ClimateReader::SolveLine(double x0, double x1, double t0, double t1, double t) const{
  if(verbose)
    cout<<"double ClimateReader::solve_line("<<x0<<", "<<x1<<", "<<t0<<", "<<t1<<", "<<t<<") const\n";
  
  if(fabs(t1-t0)<1.0) // This is an instant as far as climatology is concerned
    return 0.5*(x0+x1);
  return x0 + (x1-x0)*(t-t0)/(t1-t0);
}
  
int ClimateReader::Spherical2Grid(double longitude, double latitude, double depth, int &ilong, int &ilat, int &ilevel){
  if(verbose)
    cout<<"int spherical2grid("<<longitude<<", "<<latitude<<", "<<depth<<", int &ilong, int &ilat, int &ilevel)\n";
  
  ilat= (int)(((latitude+90.)/(space+1.E-7))+0.5);
  if(longitude<0)
    ilong=(int)(((longitude+360.)/(space+1.E-7))+0.5);
  else
    ilong=(int)((longitude/(space+1.E-7))+0.5);
  
  ilong=ilong%idim0;

  ilevel=levels.size()-1;
  for(int i=1;i<ilevel;i++){
    if(depth>levels[i]){
      ilevel = i-1;
      break;
    }
  }
  
  return 0;
}

void ClimateReader::VerboseOff(){
  verbose = false;
}

void ClimateReader::VerboseOn(){
  verbose = true;
}

// Global
ClimateReader ClimateReader_global;

// Fortran interface
extern "C" {
<<<<<<< HEAD
#define climatology_setsimulationtimeunits_fc F77_FUNC_(climatology_setsimulationtimeunits_c, CLIMATOLOGY_SETSIMULATIONTIMEUNITS_C)
  void climatology_setsimulationtimeunits_fc(char *_units, int len){
    char *units = new char[len+1]();
    strncpy(units, _units, len);
    units[len] = '\0';
    ClimateReader_global.SetSimulationTimeUnits(string(units));  
    return;
  }
  
#define climatology_setclimatology_fc F77_FUNC_(climatology_setclimatology_c, CLIMATOLOGY_SETCLIMATOLOGY_C)
  void climatology_setclimatology_fc(char *_filename, int len){
    char *filename = new char[len+1]();
    strncpy(filename, _filename, len);
    filename[len] = '\0';
    ClimateReader_global.SetClimatology(string(filename));  
    return;
  }
  
#define climatology_settimeseconds_fc F77_FUNC_(climatology_settimeseconds_c, CLIMATOLOGY_SET_TIME_SECONDS_C)
  void climatology_settimeseconds_fc(const double *_time){
    ClimateReader_global.SetTimeSeconds(*_time);  
=======
  void climatology_setsimulationtimeunits_c(const char *units){
    ClimateReader_global.SetSimulationTimeUnits(string(units));  
>>>>>>> 148a343c
    return;
  }
  
  void climatology_setclimatology_c(const char *filename){
    ClimateReader_global.SetClimatology(string(filename));  
    return;
  }
  
  void climatology_settimeseconds_c(const double *time){
    ClimateReader_global.SetTimeSeconds(*time);  
    return;
  }
  
  void climatology_getvalue_c(const char *name, const double *x, const double *y, const double *z, double *value){
    *value = ClimateReader_global.GetValue(string(name), *x, *y, *z);
    return;
  }

  void climatology_getsurfacevalue_c(const char *name, const double *x, const double *y, const double *z, double *value){
    *value = ClimateReader_global.GetValue(string(name), *x, *y, *z, 0);
    return;
  }

}<|MERGE_RESOLUTION|>--- conflicted
+++ resolved
@@ -331,32 +331,8 @@
 
 // Fortran interface
 extern "C" {
-<<<<<<< HEAD
-#define climatology_setsimulationtimeunits_fc F77_FUNC_(climatology_setsimulationtimeunits_c, CLIMATOLOGY_SETSIMULATIONTIMEUNITS_C)
-  void climatology_setsimulationtimeunits_fc(char *_units, int len){
-    char *units = new char[len+1]();
-    strncpy(units, _units, len);
-    units[len] = '\0';
-    ClimateReader_global.SetSimulationTimeUnits(string(units));  
-    return;
-  }
-  
-#define climatology_setclimatology_fc F77_FUNC_(climatology_setclimatology_c, CLIMATOLOGY_SETCLIMATOLOGY_C)
-  void climatology_setclimatology_fc(char *_filename, int len){
-    char *filename = new char[len+1]();
-    strncpy(filename, _filename, len);
-    filename[len] = '\0';
-    ClimateReader_global.SetClimatology(string(filename));  
-    return;
-  }
-  
-#define climatology_settimeseconds_fc F77_FUNC_(climatology_settimeseconds_c, CLIMATOLOGY_SET_TIME_SECONDS_C)
-  void climatology_settimeseconds_fc(const double *_time){
-    ClimateReader_global.SetTimeSeconds(*_time);  
-=======
   void climatology_setsimulationtimeunits_c(const char *units){
     ClimateReader_global.SetSimulationTimeUnits(string(units));  
->>>>>>> 148a343c
     return;
   }
   
