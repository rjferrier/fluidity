--- conflicted
+++ resolved
@@ -872,27 +872,13 @@
     return;
   }
   
-<<<<<<< HEAD
-#define nemo_setsimulationtimeunits_fc F77_FUNC_(nemo_setsimulationtimeunits, NEMO_SETSIMULATIONTIMEUNITS)
-  void nemo_setsimulationtimeunits_fc(char *_units, int len){
-    char *units = new char[len+1]();
-    strncpy(units, _units, len);
-    units[len] = '\0';
-=======
   void nemo_setsimulationtimeunits_c(const char *units){
->>>>>>> 148a343c
     NEMOReader_global.SetSimulationTimeUnits(string(units));  
     return;
   }
   
-<<<<<<< HEAD
-#define nemo_settimeseconds_fc F77_FUNC_(nemo_settimeseconds, NEMO_SETTIMESECONDS)
-  void nemo_settimeseconds_fc(double *_time){
-    NEMOReader_global.SetTimeSeconds(*_time);  
-=======
   void nemo_settimeseconds_c(const double *time){
     NEMOReader_global.SetTimeSeconds(*time);  
->>>>>>> 148a343c
     return;
   }
 }