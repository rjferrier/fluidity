/*  Copyright (C) 2009 Imperial College London and others.
    
    Please see the AUTHORS file in the main source directory for a full list
    of copyright holders.
    
    Prof. C Pain
    Applied Modelling and Computation Group
    Department of Earth Science and Engineering
    Imperial College London
    
    amcgsoftware@imperial.ac.uk
    
    This library is free software; you can redistribute it and/or
    modify it under the terms of the GNU Lesser General Public
    License as published by the Free Software Foundation,
    version 2.1 of the License.
    
    This library is distributed in the hope that it will be useful,
    but WITHOUT ANY WARRANTY; without even the implied warranty of
    MERCHANTABILITY or FITNESS FOR A PARTICULAR PURPOSE.  See the GNU
    Lesser General Public License for more details.
    
    You should have received a copy of the GNU Lesser General Public
    License along with this library; if not, write to the Free Software
    Foundation, Inc., 59 Temple Place, Suite 330, Boston, MA  02111-1307
    USA
*/
#include "confdefs.h"
#include "NEMOReader.h"
#include "global_parameters.h"

using namespace std;

NEMOReader NEMOReader_v2_global;

extern int projections(int nPoints, double *x, double *y, double *z, string current_coord, string output_coord);


extern "C" {
  extern void rotate_ll2cart(const double *longitude, const double *latitude, const double *u, const double *v,
                     double *r3u, double *r3v, double *r3w);

    void get_nemo_variables_c(double *time, const double *X, const double *Y, const double *Z, const double *DEPTH,
                     double *Te, double *Sa, double *U, double *V, double *W, double *SSH, const int *NNodes);
}

void get_nemo_variables_c(double *time, const double *X, const double *Y, const double *Z, const double *DEPTH,
                     double *Te, double *Sa, double *U, double *V, double *W, double *SSH, const int *n){

    const int nFields = 5; // number of fields being read in, currently temperature, salinity, U, V and sea surface height
    const int NNodes = *n;
        
    double *salinity = new double[NNodes];
    double *seatemp = new double[NNodes];
    double *uvel = new double[NNodes];
    double *vvel = new double[NNodes];
    double *wvel = new double[NNodes];
    double *seash = new double[NNodes];

    NEMOReader_v2_global.SetTimeSeconds(*time);
    
    // convert from Cart to long-lat
    double *x = new double[NNodes];
    double *y = new double[NNodes];
    double *z = new double[NNodes];
    double *depth = new double[NNodes];
    for (int i = 0; i < NNodes; i++) {
        x[i] = X[i];
        y[i] = Y[i];
        z[i] = Z[i];
        depth[i] = DEPTH[i];
    }    

    int ret = projections(NNodes, x, y, z, "cart", "spherical");
    if (ret != 0) {
        cerr<<"Error converting coord system"<<endl;
    }
    
    /*
     * The "values" array below contains the scalar
     * values from the NEMOdata netCDF file. The table
     * below shows which NEMO parameter is at which
     * array index, along with a physical meaning
     *
    NEMO field  | Index  | Physical meaning   |     units       |
    ------------+-------+---------------------+-----------------+
    temperature |   0   | Sea Temperature     | degrees celcius |
    salinity    |   1   | Salinity            | PPT             |
    u           |   2   | azimuthal velocity  | ms^-1           |
    v           |   3   | meridional velocity | ms^-1           |
    ssh         |   4   | Sea surface height  | m               |
    */

    // loop over nodes
    for (int i=0; i<NNodes; i++) {
        
        double latitude = y[i]; 
        double longitude = x[i];
        double depth_p = depth[i];

        // get values from the netcdf file
        double values[nFields];

        NEMOReader_v2_global.GetScalars(longitude, latitude, depth_p, values);

        // values contains the values above in the order we registered them
        // See above
        seatemp[i] = values[0];
        salinity[i] = values[1];
        seash[i] = values[4];

        // rotate wind to cartesian grid
        double u_rot = values[2];
        double v_rot = values[3];

        // This currently assumes that you are running on the sphere. If NEMO data is going to be used for
        // planar cases an if if(have_option("/geometry/spherical_earth")) will need to be passed or
        // added.
        rotate_ll2cart(&longitude, &latitude, &u_rot, &v_rot, &uvel[i], &vvel[i], &wvel[i]);
        
    }

    delete [] x;
    delete [] y;
    delete [] z;
    delete [] depth;

    for (int i=0; i<NNodes; i++) {

      Te[i]=seatemp[i];
      Sa[i]=salinity[i];
      U[i]=uvel[i];
      V[i]=vvel[i];
      W[i]=wvel[i];
      SSH[i]=seash[i];

    }

  // clean up
  delete [] salinity;
  delete [] seatemp;
  delete [] uvel;
  delete [] vvel;
  delete [] wvel;
  delete [] seash;

}

//
// FORTRAN interface.
<<<<<<< HEAD
// Wrap a proper interface round these like ClimateReader_interface.F90
//

extern "C" {
#define nemo_v2_addfieldofinterest_fc F77_FUNC_(nemo_v2_addfieldofinterest, NEMO_v2_ADDFIELDOFINTEREST)
  void nemo_v2_addfieldofinterest_fc(char *_scalar, int *len){
    char scalar[1024];
    assert(*len<1023);
    strncpy(scalar, _scalar, *len);
    scalar[*len] = '\0';
=======
//

extern "C" {
  void nemo_v2_addfieldofinterest_c(const char *scalar){
>>>>>>> 148a343c
    NEMOReader_v2_global.AddFieldOfInterest(string(scalar));
    return;
  }
  
<<<<<<< HEAD
#define nemo_v2_clearfields_fc F77_FUNC_(nemo_v2_clearfields, NEMO_V2_CLEARFIELDS)
  void nemo_v2_clearfields_fc(){
=======
  void nemo_v2_clearfields_c(){
>>>>>>> 148a343c
    NEMOReader_v2_global.ClearFields();
    return;
  }
  
<<<<<<< HEAD
#define nemo_v2_getscalars_fc F77_FUNC_(nemo_v2_getscalars, NEMO_V2_GETSCALARS)
  void nemo_v2_getscalars_fc(double *longitude, double *latitude, double *p_depth, double *scalars){
=======
  void nemo_v2_getscalars_c(const double *longitude, const double *latitude, const double *p_depth, double *scalars){
>>>>>>> 148a343c
    NEMOReader_v2_global.GetScalars(*longitude, *latitude, *p_depth, scalars);
    return;
  }
  
<<<<<<< HEAD
#define nemo_v2_registerdatafile_fc F77_FUNC_(nemo_v2_registerdatafile, NEMO_V2_REGISTERDATAFILE)
  void nemo_v2_registerdatafile_fc(char *_filename, int *len){
    char filename[4096];
    assert(*len<4095);
    strncpy(filename, _filename, *len);
    filename[*len] = '\0';
=======
  void nemo_v2_registerdatafile_c(const char *filename){
>>>>>>> 148a343c
    NEMOReader_v2_global.RegisterDataFile(string(filename));
    return;
  }
  
<<<<<<< HEAD
#define nemo_v2_setsimulationtimeunits_fc F77_FUNC_(nemo_v2_setsimulationtimeunits, NEMO_V2_SETSIMULATIONTIMEUNITS)
  void nemo_v2_setsimulationtimeunits_fc(char *_units, int len){
    char *units = new char[len+1]();
    strncpy(units, _units, len);
    units[len] = '\0';
=======
  void nemo_v2_setsimulationtimeunits_c(const char *units){
>>>>>>> 148a343c
    NEMOReader_v2_global.SetSimulationTimeUnits(string(units));  
    return;
  }
  
<<<<<<< HEAD
#define nemo_v2_settimeseconds_fc F77_FUNC_(nemo_v2_settimeseconds, NEMO_V2_SETTIMESECONDS)
  void nemo_v2_settimeseconds_fc(double *_time){
    NEMOReader_v2_global.SetTimeSeconds(*_time);  
=======
  void nemo_v2_settimeseconds_c(const double *time){
    NEMOReader_v2_global.SetTimeSeconds(*time);  
>>>>>>> 148a343c
    return;
  }
}

#ifdef NEMODATALOAD_UNITTEST
#include <vector>
#include <vtk.h>

void vtk_add_scalar(vector<double> &scalar, const char *scalar_name, vtkUnstructuredGrid *ug){
  int NNodes = ug->GetNumberOfPoints();
  
  vtkDoubleArray *newScalars = vtkDoubleArray::New();
  newScalars->SetName(scalar_name);
  newScalars->SetNumberOfComponents(1);
  newScalars->SetNumberOfTuples(NNodes);
  
  for(int i=0; i<NNodes; i++)
    newScalars->InsertValue(i, scalar[i]);
  
  ug->GetPointData()->AddArray(newScalars);
  ug->GetPointData()->SetActiveAttribute(scalar_name, vtkDataSetAttributes::SCALARS);
  
  ug->Update();
  newScalars->Delete();
}

void vtk_add_vector(vector<double> &vx, vector<double> &vy, vector<double> &vz, const char *vector_name, vtkUnstructuredGrid *ug){
  int NNodes = ug->GetNumberOfPoints();
  
  vtkDoubleArray *newVectors = vtkDoubleArray::New();
  newVectors->SetName(vector_name);
  newVectors->SetNumberOfComponents(3);
  newVectors->SetNumberOfTuples(NNodes);
  
  for(int i=0; i<NNodes; i++)
    newVectors->SetTuple3(i, vx[i], vy[i], vz[i]);;
  
  ug->GetPointData()->AddArray(newVectors);
  ug->GetPointData()->SetActiveAttribute(vector_name, vtkDataSetAttributes::VECTORS);
  
  ug->Update();
  newVectors->Delete();
}

// This is a simple test program to view the interpolation of the NEMO data onto an
// unstructured grid supplied from a vtu.
int main(int argc, char **argv){

    char *filename=argv[1];
    vtkXMLUnstructuredGridReader *reader = vtkXMLUnstructuredGridReader::New();
    reader->SetFileName(filename);
    reader->Update();
  
    vtkUnstructuredGrid *ug = reader->GetOutput();

    int NNodes = ug->GetNumberOfPoints();
    double time = 0.0;  
    vector<double> Te(NNodes, 0.0), Sa(NNodes, 0.0), U(NNodes, 0.0), V(NNodes, 0.0), 
    W(NNodes, 0.0), SSH(NNodes, 0.0), X(NNodes, 0.0), Y(NNodes, 0.0), Z(NNodes, 0.0), 
    x(NNodes,0.0), y(NNodes,0.0), z(NNodes,0.0), r(NNodes,0.0), depth(NNodes,0.0);
 
    for (int i=0; i<NNodes; i++) {
        double r[3];
        ug->GetPoints()->GetPoint(i, r);
        X[i] = r[0];
        Y[i] = r[1];
        Z[i] = r[2];
        // these will be turned into lat/long
        x[i] = X[i];
        y[i] = Y[i];
        z[i] = Z[i];
        r[i] = sqrt(X[i]*X[i]+Y[i]*Y[i]+Z[i]*Z[i]);
    }
    
    double REdum=0.0;
    
    for (int i=0; i<NNodes; i++) {
      if(r[i]>REdum) REdum=r[i];
    }
    
    for (int i=0; i<NNodes; i++) {
      depth[i]=REdum-r[i];
    }

    NEMOReader NEMOReader_NEMOdata;

    // this data set is the input
//     NEMOReader_v2_global.RegisterDataFile("/data/ORCA_grid/gmt_gridding_nwa/NEMOnwa.nc");
    NEMOReader_v2_global.RegisterDataFile("/data/ORCA_grid/gmt_gridding_med/NEMOmed.nc");

    NEMOReader_v2_global.SetSimulationTimeUnits("seconds since 1987-01-05 00:00:0.0");
    NEMOReader_v2_global.AddFieldOfInterest("temperature");  //  0   | Sea temperature
    NEMOReader_v2_global.AddFieldOfInterest("salinity");     //  1   | Salinity
    NEMOReader_v2_global.AddFieldOfInterest("u");            //  2   | Azimuthal velocity
    NEMOReader_v2_global.AddFieldOfInterest("v");            //  3   | Meridional velocity
    NEMOReader_v2_global.AddFieldOfInterest("ssh");          //  4   | Sea surface height
    
  
    int ret = projections(NNodes, &x[0], &y[0], &z[0], "cart", "spherical");
    if (ret != 0) {
        cerr<<"Error converting coord system"<<endl;
    }
    int const nFields_in=4;
    double values_in[nFields_in];

    // now calucalte fluxes for the whole globe and put on the output VTU file for
    // visualisation

    // Note that latitudinal velocities are currently missing from the NEMO data
    // and is thus set to zero.

    get_nemo_variables_fc(&time, &X[0], &Y[0], &Z[0], &depth[0], &Te[0], &Sa[0], &U[0], &V[0], &W[0],
                        &SSH[0], &NNodes);

    // add to VTU file
    vtk_add_scalar(Te, "Temperature", ug);
    vtk_add_scalar(Sa, "Salinity", ug);
    vtk_add_scalar(U, "U", ug);
    vtk_add_scalar(V, "V", ug);
    vtk_add_scalar(W, "W", ug);
    vtk_add_vector(U, V, W, "Velocity", ug);
    vtk_add_scalar(SSH, "Sea surface height", ug);
    
    // now print values at a single node
    int n = 1;
    // A point in the North West Approaches
    double londum,latdum,pidum,location_depth;
    pidum=acos(-1.0);
//     londum=(-8.0)*pidum/180.0;
//     latdum=(60.0)*pidum/180.0;
    londum=(-5.0)*pidum/180.0;
    latdum=(40.0)*pidum/180.0;
    location_depth=50.0
    X[0] = (REdum-location_depth)*cos(latdum)*cos(londum);
    Y[0] = (REdum-location_depth)*cos(latdum)*sin(londum);
    Z[0] = (REdum-location_depth)*sin(latdum);
    y[0] = Y[0] , x[0] = X[0] , z[0] = Z[0];
    ret = projections(n, &x[0], &y[0], &z[0], "cart", "spherical");
    if (ret != 0) {
        cerr<<"Error converting coord system"<<endl;
    }
    
    NEMOReader_v2_global.GetScalars(x[0], y[0], location_depth, values_in);

    Te[0] = values_in[0];
    Sa[0] = values_in[1];
    SSH[0] = values_in[4];

    // rotate wind to cartesian grid
    double u_sphere = values_in[2];
    double v_sphere = values_in[3];

    // This currently assumes that you are running on the sphere. If NEMO data is going to be used for
    // planar cases an if if(have_option("/geometry/spherical_earth")) will need to be passed or
    // added.
    rotate_ll2cart_fc(&londum, &latdum, &u_sphere, &v_sphere, &U[0], &V[0], &W[0]);

    cout <<endl<<"Values for "<<x[0]<<","<<y[0]<<endl<<endl;

    cout <<"    Variable         |     NEMO value     |"<<endl;
    cout <<"---------------------+--------------------|"<<endl;
    cout <<"    Temperature      |    "<<Te[0] << endl;
    cout <<"     Salinity        |    "<<Sa[0] << endl;
    cout <<"        U            |    "<<U[0] << endl;
    cout <<"        V            |    "<<V[0] << endl;
    cout <<"        W            |    "<<W[0] << endl;
    cout <<"       SSH           |    "<<SSH[0] << endl;

  vtkXMLUnstructuredGridWriter *writer = vtkXMLUnstructuredGridWriter::New();
//   writer->SetFileName("NEMOvalues_nwa.vtu");
  writer->SetFileName("NEMOvalues_med.vtu");
  writer->SetInput(ug);
  writer->Write();
}
#endif<|MERGE_RESOLUTION|>--- conflicted
+++ resolved
@@ -148,82 +148,36 @@
 
 //
 // FORTRAN interface.
-<<<<<<< HEAD
-// Wrap a proper interface round these like ClimateReader_interface.F90
-//
-
-extern "C" {
-#define nemo_v2_addfieldofinterest_fc F77_FUNC_(nemo_v2_addfieldofinterest, NEMO_v2_ADDFIELDOFINTEREST)
-  void nemo_v2_addfieldofinterest_fc(char *_scalar, int *len){
-    char scalar[1024];
-    assert(*len<1023);
-    strncpy(scalar, _scalar, *len);
-    scalar[*len] = '\0';
-=======
 //
 
 extern "C" {
   void nemo_v2_addfieldofinterest_c(const char *scalar){
->>>>>>> 148a343c
     NEMOReader_v2_global.AddFieldOfInterest(string(scalar));
     return;
   }
   
-<<<<<<< HEAD
-#define nemo_v2_clearfields_fc F77_FUNC_(nemo_v2_clearfields, NEMO_V2_CLEARFIELDS)
-  void nemo_v2_clearfields_fc(){
-=======
   void nemo_v2_clearfields_c(){
->>>>>>> 148a343c
     NEMOReader_v2_global.ClearFields();
     return;
   }
   
-<<<<<<< HEAD
-#define nemo_v2_getscalars_fc F77_FUNC_(nemo_v2_getscalars, NEMO_V2_GETSCALARS)
-  void nemo_v2_getscalars_fc(double *longitude, double *latitude, double *p_depth, double *scalars){
-=======
   void nemo_v2_getscalars_c(const double *longitude, const double *latitude, const double *p_depth, double *scalars){
->>>>>>> 148a343c
     NEMOReader_v2_global.GetScalars(*longitude, *latitude, *p_depth, scalars);
     return;
   }
   
-<<<<<<< HEAD
-#define nemo_v2_registerdatafile_fc F77_FUNC_(nemo_v2_registerdatafile, NEMO_V2_REGISTERDATAFILE)
-  void nemo_v2_registerdatafile_fc(char *_filename, int *len){
-    char filename[4096];
-    assert(*len<4095);
-    strncpy(filename, _filename, *len);
-    filename[*len] = '\0';
-=======
   void nemo_v2_registerdatafile_c(const char *filename){
->>>>>>> 148a343c
     NEMOReader_v2_global.RegisterDataFile(string(filename));
     return;
   }
   
-<<<<<<< HEAD
-#define nemo_v2_setsimulationtimeunits_fc F77_FUNC_(nemo_v2_setsimulationtimeunits, NEMO_V2_SETSIMULATIONTIMEUNITS)
-  void nemo_v2_setsimulationtimeunits_fc(char *_units, int len){
-    char *units = new char[len+1]();
-    strncpy(units, _units, len);
-    units[len] = '\0';
-=======
   void nemo_v2_setsimulationtimeunits_c(const char *units){
->>>>>>> 148a343c
     NEMOReader_v2_global.SetSimulationTimeUnits(string(units));  
     return;
   }
   
-<<<<<<< HEAD
-#define nemo_v2_settimeseconds_fc F77_FUNC_(nemo_v2_settimeseconds, NEMO_V2_SETTIMESECONDS)
-  void nemo_v2_settimeseconds_fc(double *_time){
-    NEMOReader_v2_global.SetTimeSeconds(*_time);  
-=======
   void nemo_v2_settimeseconds_c(const double *time){
     NEMOReader_v2_global.SetTimeSeconds(*time);  
->>>>>>> 148a343c
     return;
   }
 }
