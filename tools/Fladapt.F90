--- conflicted
+++ resolved
@@ -76,9 +76,7 @@
   type(vector_field) :: new_mesh_field
   type(vector_field), pointer :: new_mesh_field_ptr, old_mesh_field
   type(tensor_field) :: metric, t_edge_lengths
-<<<<<<< HEAD
   character(len=FIELD_NAME_LEN) :: mesh_format
-=======
 
   ! now turn into proper fortran strings (is there an easier way to do this?)
   do i=1, input_basename_len
@@ -87,7 +85,6 @@
   do i=1, output_basename_len
     output_basename(i:i)=output_basename_(i)
   end do
->>>>>>> 8c4abfcb
   
   ewrite(1, *) "In fladapt"
  
