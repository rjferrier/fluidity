!    Copyright (C) 2006 Imperial College London and others.
!    
!    Please see the AUTHORS file in the main source directory for a full list
!    of copyright holders.
!
!    Prof. C Pain
!    Applied Modelling and Computation Group
!    Department of Earth Science and Engineering
!    Imperial College London
!
!    amcgsoftware@imperial.ac.uk
!    
!    This library is free software; you can redistribute it and/or
!    modify it under the terms of the GNU Lesser General Public
!    License as published by the Free Software Foundation,
!    version 2.1 of the License.
!
!    This library is distributed in the hope that it will be useful,
!    but WITHOUT ANY WARRANTY; without even the implied warranty of
!    MERCHANTABILITY or FITNESS FOR A PARTICULAR PURPOSE.  See the GNU
!    Lesser General Public License for more details.
!
!    You should have received a copy of the GNU Lesser General Public
!    License along with this library; if not, write to the Free Software
!    Foundation, Inc., 59 Temple Place, Suite 330, Boston, MA  02111-1307
!    USA

#include "fdebug.h"
#include "confdefs.h"

subroutine flredecomp(input_basename, input_basename_len, output_basename, output_basename_len, &
  & input_nprocs, target_nprocs) bind(c)
  !!< Peform a redecomposition of an input checkpoint with input_nprocs
  !!< processes to a new checkpoint with target_nprocs processes.
  
  use checkpoint
  use fldebug
  use global_parameters, only: is_active_process, no_active_processes, topology_mesh_name
  use parallel_tools
  use populate_state_module
  use spud
  use sam_integration
  use fields
#ifdef HAVE_ZOLTAN
  use zoltan
#endif
  use zoltan_integration
  use state_module
  use initialise_ocean_forcing_module
  use iso_c_binding

  implicit none

  character(kind=c_char, len=1) :: input_basename(*)
  integer(kind=c_size_t), value :: input_basename_len
  character(kind=c_char, len=1) :: output_basename(*)
  integer(kind=c_size_t), value :: output_basename_len
  integer(kind=c_int), value :: input_nprocs
  integer(kind=c_int), value :: target_nprocs
  
  interface
    subroutine check_options()
    end subroutine check_options

#ifdef HAVE_PYTHON
    subroutine python_init()
    end subroutine python_init
#endif
  end interface
  
  character(len=input_basename_len):: input_base
  character(len=output_basename_len):: output_base
  integer :: nprocs
  type(state_type), dimension(:), pointer :: state
  type(vector_field) :: extruded_position
  logical :: skip_initial_extrusion
  integer :: i, nstates
#ifdef HAVE_ZOLTAN
  real(zoltan_float) :: ver
  integer(zoltan_int) :: ierr

  ierr = Zoltan_Initialize(ver)  
  assert(ierr == ZOLTAN_OK)
#endif
  
  ewrite(1, *) "In flredecomp"

#ifdef HAVE_PYTHON
  call python_init()
#endif
  
  nprocs = getnprocs()
  ! now turn into proper fortran strings (is there an easier way to do this?)
  do i=1, input_basename_len
    input_base(i:i)=input_basename(i)
  end do
  do i=1, output_basename_len
    output_base(i:i)=output_basename(i)
  end do
  
  ewrite(2, "(a)") "Input base name: " // trim(input_base)
  ewrite(2, "(a)") "Output base name: " // trim(output_base)
  ewrite(2, "(a,i0)") "Input number of processes: ", input_nprocs
  ewrite(2, "(a,i0)") "Target number of processes: ", target_nprocs
  ewrite(2, "(a,i0)") "Job number of processes: ", nprocs
  
  ! Input check
  if(input_nprocs < 0) then
    FLExit("Input number of processes cannot be negative!")
  else if(target_nprocs < 0) then
    FLExit("Target number of processes cannot be negative!")
  else if(input_nprocs > nprocs) then
    ewrite(-1, *) "The input number of processes must be equal or less than the number of processes currently running."
    FLExit("Running on insufficient processes.")
  else if(target_nprocs > nprocs) then
    ewrite(-1, *) "The target number of processes must be equal or less than the number of processes currently running."
    FLExit("Running on insufficient processes.")
  end if
  
  ! Load the options tree
  call load_options(trim(input_base) // ".flml")
  if(.not. have_option("/simulation_name")) then
    FLExit("Failed to find simulation name after loading options file")
  end if

  if(debug_level() >= 1) then
    ewrite(1, *) "Options tree:"
    call print_options()
  end if

#ifdef DDEBUG
  ewrite(1, *) "Performing options sanity check"
  call check_options()
  ewrite(1, *) "Options sanity check successful"
#endif

  
  ! for extruded meshes, if no checkpointed extruded mesh is present, don't bother
  ! extruding (this may be time consuming or not fit on the input_nprocs)
  skip_initial_extrusion = option_count('/geometry/mesh/from_mesh/extrude')>0 .and. & 
    option_count('/geometry/mesh/from_mesh/extrude/checkpoint_from_file')==0
        
  is_active_process = getprocno() <= input_nprocs
  no_active_processes = input_nprocs
  
  ! ! Below is a (partial) copy of the first bit of populate_state
  
  ! Find out how many states there are
  nstates=option_count("/material_phase")
  allocate(state(1:nstates))
  do i = 1, nstates
     call nullify(state(i))
  end do

<<<<<<< HEAD
  call get_ocean_options
=======
  call initialise_ocean_forcing_readers
>>>>>>> 148a343c
  
  call insert_external_mesh(state, save_vtk_cache = .true.)
  
  call insert_derived_meshes(state, skip_extrusion=skip_initial_extrusion)

  call compute_domain_statistics(state)

  call allocate_and_insert_fields(state)

  call initialise_prognostic_fields(state, save_vtk_cache=.true., &
    initial_mesh=.true.)

  call set_prescribed_field_values(state, initial_mesh=.true.)
  
  ! !  End populate_state calls
    
  is_active_process = .true.
  no_active_processes = target_nprocs
  
#ifdef HAVE_ZOLTAN
  call zoltan_drive(state, .true., initialise_fields=.true., ignore_extrusion=skip_initial_extrusion, &
     & flredecomping=.true., input_procs = input_nprocs, target_procs = target_nprocs)
#else
  call strip_level_2_halo(state, initialise_fields=.true.)
  call sam_drive(state, sam_options(target_nprocs))
#endif
  
  ! Output
  assert(associated(state))
  call checkpoint_simulation(state, prefix = output_base, postfix = "", protect_simulation_name = .false., &
    keep_initial_data=.true., ignore_detectors=.true.)

  do i = 1, size(state)
    call deallocate(state(i))
  end do
    
  ewrite(1, *) "Exiting flredecomp"
  
contains

  function sam_options(target_nparts)
    !!< Return sam options array
    
    integer, intent(in) :: target_nparts

    integer, dimension(10) :: sam_options
    
    sam_options = 0
    
    ! Target number of partitions - 0 indicates size of MPI_COMM_FEMTOOLS
    sam_options(1) = target_nparts

    ! Graph partitioning options:
    sam_options(2) = 1    ! Clean partitioning to optimise the length of the 
                          ! interface boundary.
    ! sam_options(2) = 2  ! Local diffusion
    ! sam_options(2) = 3  ! Directed diffusion
    ! sam_options(2) = 4  ! Clean partitioning to optimise the length of the 
                          ! interface boundary. This partitioning is then remapped
                          ! onto the original partitioning to maximise overlap and
                          ! therefore the volume of data migration.

    ! Heterogerious options (disabled)
    sam_options(3) = 1
    ! No node weights
    sam_options(4) = 1
    ! No edge weights
    sam_options(5) = 1
    ! Mixed formulation options
    sam_options(6) = 2 ! Enabled
                       ! Restore the level 2 halo

  end function sam_options
  
end subroutine flredecomp  <|MERGE_RESOLUTION|>--- conflicted
+++ resolved
@@ -152,11 +152,7 @@
      call nullify(state(i))
   end do
 
-<<<<<<< HEAD
-  call get_ocean_options
-=======
   call initialise_ocean_forcing_readers
->>>>>>> 148a343c
   
   call insert_external_mesh(state, save_vtk_cache = .true.)
   
