\chapter{Examples}
\label{chap:examples}
\section{Introduction}
\label{sec:examples_introduction}
This chapter describes several example problems that cover the various aspects of the functionality
of \fluidity. The input files for these examples can be found in separate directories
under \\ \texttt{\fluiditysourcepath/examples/}. Each directory contains a \texttt{Makefile},
that implements the following commands. The examples are run by giving these 3 commands in order.

\hspace{0.05\textwidth}
\begin{minipage}{0.9\textwidth}
\texttt{make preprocess}

Runs any preprocessing steps that are needed for this example, e.g. mesh generation and
parallel decomposition.
\ \\

\texttt{make run}

Runs the actual example. Some examples run a series with different mesh resolution
(\texttt{driven\_cavity}, \texttt{rotating\_channel}) or Reynold's number
(\texttt{flow\_past\_sphere}).
\ \\

\texttt{make postprocess}

Runs any postprocessing step that may need to be done after running fluidity. For example, in some
examples plots are created and put in the directory.
\end{minipage}

\begin{table}
\centering
\begin{tabular}{|l|l|c|l|}
  \hline
  Example section & Example directory & N. procs. & Run time \\
  \hline
  \ref{sec:oned_advection} One dimensional advection & \texttt{top\_hat/} & 1 & 2 min. \\
  \ref{sec:lock_exchange} The lock-exchange & \texttt{lock\_exchange/} & 1 & 10 min. \\
  \ref{sec:lid_driven_cavity} Lid-driven cavity & \texttt{driven\_cavity/} & 1 & 7 hr. \\
  \ref{sec:backward_facing_step} Backward facing step & \texttt{backward\_facing\_step\_2d/} & 1 & 15 min. \\
                       & \texttt{backward\_facing\_step\_3d/} & 8 & 30 min. \\
  \ref{sec:flow_past_sphere} Flow past a sphere & \texttt{flow\_past\_a\_sphereRe*/} & 8 & 6 hr. \\
  \ref{sec:periodic_channel} Rotating periodic channel & \texttt{rotating\_channel/} & 1 & 10 min. \\
  \ref{sec:water_collapse} Water column collapse & \texttt{water\_collapse/} & 1 & 2 hr. \\
  \ref{sec:restratification_after_oodc} The restratification after OODC & \texttt{restratification\_after\_oodc/} & 32 & 20 hr. \\
  \ref{sec:tides_in_the_med} Tides in the Mediterranean Sea  & \texttt{tides\_in\_the\_Mediterranean\_Sea/} & 64 & 12 hr. \\
  \ref{sec:hokkaido-nansei-oki_tsunami} Hokkaido-Nansei-Oki tsunami  & \texttt{hokkaido-nansei-oki\_tsunami/} & 4 & 1.5 hr. \\
  \ref{sec:tephra_settling} Tephra settling & \texttt{tephra\_settling/} & 1 & 1 hr. \\
  \hline
\end{tabular}
\caption{Estimated run times (wall time) for the examples. For parallel examples this is using
the indicated, default number of processes. The times are rough estimates and may vary between 
different systems.} \label{tab:example_runtimes}
\end{table}

For an overview of the estimated run time - using the recommended number of processors - for each
example, see table \ref{tab:example_runtimes}
Some examples (\texttt{backward\_facing\_step\_3d}, \texttt{restratification\_after\_oodc}, 
\texttt{flow\_past\_sphereRe100}, \texttt{flow\_past\_sphereRe1000},
and \texttt{tides\_in\_the\_Mediterranean\_Sea})
are set up to run in parallel. These can also be run with a different number 
of processes by changing \texttt{NPROCS}, e.g. to run with 8 processors:

\hspace{0.05\textwidth}\texttt{make run NPROCS=8}

or run in serial with:

\hspace{0.05\textwidth}\texttt{make run NPROCS=1}

If \texttt{NPROCS} is not supplied an error will occur.

%%%%%%%%%%%%%%%%%%%%%%%%%%%%%%%%%%%%%%%%%%%%%%%%%%%%%%%%%%%%%%%%%%%
%---------------------One-dimensional advection-------------------%
%%%%%%%%%%%%%%%%%%%%%%%%%%%%%%%%%%%%%%%%%%%%%%%%%%%%%%%%%%%%%%%%%%%

\section{One dimensional advection}
\label{sec:oned_advection}
\subsection{Overview}
In this test example a very simple one-dimensional problem is 
studied: the advection of an inital ``top hat'' distribution 
of a tracer (see figure \ref{fig:top_hat_ic}). Since this test runs in a  
short time, it allows users to play around with various
settings, e.g. spatial discretisation options, adaptivity 
and interpolation settings, etc., and quickly see the results
of their changes. The challenge in this example is get an accurate
answer while keeping the solution conservative and bounded.

\begin{figure}
  \centering
  \subfigure[Initial condition of the top hat tracer.]{\pdffig[width=0.47\textwidth]{examples_images/top_hat/top_hat_ic}} 
    \label{fig:top_hat_ic}
  \subfigure[Numerical solution using Continuous Galerkin.]{\pdffig[width=0.47\textwidth]{examples_images/top_hat/top_hat_cg}} 
    \label{fig:top_hat_cg_example} \\
  \subfigure[Numerical solution using Discontinuous Galerkin.]{\pdffig[width=0.47\textwidth]{examples_images/top_hat/top_hat_dg}}
    \label{fig:top_hat_dg}
  \subfigure[Numerical solution using Control Volumes.]{\pdffig[width=0.47\textwidth]{examples_images/top_hat/top_hat_cv}}
    \label{fig:top_hat_cv}
  \caption{Initial condition and numerical solutions after $100~s$, for the 1D top hat tracer advection problem.}
\end{figure}

\subsection{Configuration}
The domain is the one-dimensional interval $[0,3]$. The initial 
mesh with $\Delta x=0.025~m$ is created using the ``interval'' 
script. The initial ``top hat'' distribution (figure \ref{fig:top_hat_ic}) is 
prescribed by a python function. The advective velocity is 
prescribed as a constant of $u=0.01~ms^{-1}$. Output is created
in the form of a .vtu-file every second of simulation time
and a .stat file. The total simulation time is $500~s$. 
The ``top-hat'' does not reach the boundary in this time, so that
boundary conditions play no role in this example.

\subsubsection{Spatial discretisation}
This example provides three basic configurations, corresponding to
the three main discretisation types of the advection-diffusion equation
available in fluidity:
\begin{itemize}
\item {\bf Continuous Galerkin (CG)}, section \ref{sec:ND_advection_diffusion_CG}
This is the most basic finite-element discretisation that is simple 
and fairly efficient. It is however not very good for advection problems
of tracers with sharp discontinuities. In the example configuration
SUPG stabilisation is applied to improve the results.
\item {\bf Discontinuous Galerkin (DG)}, section \ref{sec:NM_DG_advection}
This is a popular method for advection problems, in particular 
for non-smooth tracer solutions. To prevent under and overshoots
slope limiters may still be necessary near discontinuities, and are
therefore used in this example.
\item {\bf Control Volume (CV)}
This is a simple and efficient method, that however in some cases 
can be fairly diffusive. Its accuracy is determined by the choice 
of interpolation at the control volume faces - a ``FiniteElement''
interpolation is used here in combination with a ``Sweby'' slope 
limiter to keep the solution bounded. 
\end{itemize}

\subsubsection{Adaptivity and interpolation options}
The mesh adaptivity procedure is guided by the metric that is based on
the (interpolation) error bounds set for the tracer field. Since at 
the front and back of the top hat solution the derivatives 
become very large, this would lead to nearly infinite resolution at these
discontinuties. A ``MinimumEdgeLength'' therefore needs to be set, to prevent
such very small elements which would produce very high CFL numbers.

This example uses ``adapt\_at\_first\_timestep'', so that a suitably
adapted mesh is used from the first time step. The initial condition
will be directly prescribed on this first adapted mesh and not interpolated
from the user provided initial mesh.

Since we want to exactly conserve the amount of tracer in this example
a galerkin projection based interpolation scheme is used to interpolate
between subsequently adapted meshes. To keep the solution bounded the
``minimally dissipative'' bounding procedure is used (only available for CG and DG).

\subsubsection{Time stepping}
Although this example uses a stable implicit time integration scheme (Crank-Nicolson),
it is generally desirable for advection problems to control the CFL number. This is done
via the adaptive time stepping scheme which dynamically changes the time 
step based on a desired CFL number - set to 0.5 in the example configurations. Because the 
example uses a constant velocity, the time step is only determined by the smallest 
element size which may vary due to the adaptivity process, although it is here
limited by the chosen ``MinimumEdgeLength''. Since we use an adapted mesh from the first 
timestep we need the option \option{at\_first\_timestep} to use a corresponding 
adaptive initial timestep.

\subsection{Results}
To view the results of this example in paraview, the following steps
must be taken:
\begin{itemize}
\item Open up the series of vtus in the normal way.
\item Add the \texttt{Warp (scalar)} filter. Choose a normal direction of $0,1,0$ and click apply.
\item To visualise the grid points: add the \texttt{Glyph} filter; Choose \texttt{Glyph Type} \texttt{Sphere},
select the \texttt{Edit} checkbox next to \texttt{Set Scale Factor} and choose a value of 0.02; Click apply.
\end{itemize}

Alternatively the results can be plotted using python. An example python script using pylab and the 
vtktools python module, is provided with this example. The vtktools module is located in 
\texttt{\fluiditysourcepath/python/}; this path needs to be added to the \texttt{PYTHONPATH} environment
variable.

As can be seen in the numerical result using the CG method leads, to over and 
undershoots in the solution. The DG result seems to incur no noticeable bounds
violation. The Control Volumes solution is perfectly bounded, but rather diffusive. Note that in each of 
these cases the initial mesh resolution has changed and is still focussed near the jumps in the solution.

A more precise analysis of the boundedness and conservation properties of the numerical solution, can be
derived from the data in the .stat file, which can be visualised using the statplot program 
(section \ref{sec:statplot}). As can be seen in figure \ref{fig:top_hat_cg_conservation} the tracer
concentration in the CG case is not completely conserved. 
The CG and CV solutions show perfect conservation (to machine precision). The minimum 
and maximum (figure \ref{fig:top_hat_dg_max}) tracer concentration of the
DG solution show the occurence of overshoots with the same frequency as the adapts. This is caused by the
fact that the Galerkin projection used to interpolate during the mesh adaptation stage is not 
bounded. The slope limiting applied in the DG advection algorithm however filters these overshoots 
out again. The Galerkin projection used for CG and CV is combined with a bounding procedure, so 
that interpolation doesn't add additional bounds violations. In the case of CG however the numerical 
scheme itself is not bounded.

\begin{figure}
  \centering
  \subfigure[Tracer conservation in the Continuous Galerkin solution.]{\pdffig[width=0.47\textwidth]{examples_images/top_hat/top_hat_cg_conservation}} 
    \label{fig:top_hat_cg_conservation}
  \subfigure[Maximum tracer bound in the Discontinuous Galerkin solution.]{\pdffig[width=0.47\textwidth]{examples_images/top_hat/top_hat_dg_max}} 
    \label{fig:top_hat_dg_max}
  \caption{Conservation and bounds checking using statplot.}
\end{figure}

\subsection{Exercises}
\begin{itemize}
\item For the Continuous Galerkin example see what the effect is of the SUPG stabilisation by
changing the option \option{\ldots/spatial\_discretisation/continuous\_galerkin/stabilisation/}
\option{streamline\_upwind\_petrov\_galerkin} to \option{no\_stabilisation}
\item Change the resolution of the adapted meshes by changing \\
\option{adaptivity\_options/absolute\_measure/scalar\_field::InterpolationErrorBound}
under \option{\ldots/scalar\_field::Tracer/prognostic/} and see what the effect
of the option
\option{/mesh\_adaptivity/hr\_adaptivity/enable\_gradation} is.
\item A conservative and bounded CV advection scheme that is less diffusive can be achieved by changing 
the following options:
\begin{itemize}
\item Change \option{\ldots/limit\_face\_value/limiter::Sweby} to \option{limiter::Ultimate}.
\item Under \option{\ldots/temporal\_discretisation}, change theta to 0.0.
\item Under \option{\ldots/temporal\_discretisation/control\_volumes}
remove \\
\option{number\_advection\_iterations} and \option{limit\_theta}, and
add \option{pivot\_theta} with a value of 0.0.
\end{itemize}
\end{itemize}

%%%%%%%%%%%%%%%%%%%%%%%%%%%%%%%%%%%%%%%%%%%%%%%%%%%%%%%%%%%%%%%%%%%
%---------------------THE LOCK-EXCHANGE---------------------------%
%%%%%%%%%%%%%%%%%%%%%%%%%%%%%%%%%%%%%%%%%%%%%%%%%%%%%%%%%%%%%%%%%%%

\section{The lock-exchange}
\label{sec:lock_exchange}
\subsection{Overview}
\label{sec:lock_exchange_overview}

The lock--exchange is a classic laboratory-scale fluid dynamics problem, \citep{fannelop_94, huppert_06, simpson_87}. A flat--bottomed tank is separated into two portions by a vertical barrier. One portion, the `lock', is filled with the source fluid. This is of different density to the ambient fluid which fills the other portion. As the barrier is removed, the denser fluid collapses under the lighter. Two gravity currents form and propagate in opposite directions, one above the other, along the tank. After an initial acceleration, the gravity current fronts travel at a constant speed until the end walls exert an influence or viscous forces begin to dominate, \citep{cantero_07, hartel_99, huppert_80}. At the current front a bulbous head may develop and become taller than the trailing fluid. A shear instability can manifest at the density--interface (hereafter interface) between the two fluids, \citep{turner_73}, and this leads to the formation of Kelvin--Helmholtz billows that enhance mixing.

The lock-exchange has been the subject of many theoretical, experimental and numerical studies, and the front speed (or Froude number) is commonly calculated, making it an excellent diagnostic for verification of \fluidity\ \citep[e.g.]{benjamin_68, klemp_94, hartel_00}. Furthermore the same physical processes that are encountered in gravity currents over a range of scales are incorporated. The lock--exchange, therefore, presents a tractable means of studying the processes involved and contributes to our understanding of real--world flows, such as sediment--laden density currents and oceanic overflows, and their impact.

In this example, \fluidity\ is used to simulate a lock--exchange and the following functionality is demonstrated:

\begin{itemize}
\item 2D flow
\item Non--hydrostatic flow
\item Incompressible flow
\item Boussinesq flow
\item Mesh adaptivity

\end{itemize}

\subsection{Configuration}
\label{sec:lock_exchange_configuration}

The domain and physical parameters are set up after \cite{fringer_06} and \cite{hartel_00}, table \ref{tab:le_physical_parameters}. The domain is a 2D rectangular box, $0\leq x \leq 0.8\,$m, $0 \leq z \leq 0.1\,$m. Initially, dense, cold water of $T = -0.5\,^\circ$C fills one half of the domain, $x<0.4\,$m, and light, warm water of $T = 0.5\,^\circ$C fills the other half, $x\geq0.4\,$m, figure \ref{fig:lock_exchange}. At $t=0\,$s, ${\bf u} = {\bf 0}$ everywhere. A no-slip boundary condition is applied along the bottom of the domain, ${\bf u = 0}$ at $z=0$, and a free-slip boundary condition is applied to the top of the domain and the side walls, ${\bf u\cdot\bf n} = 0$ at $z = 0.1\,$m and $x = 0.0,\, 0.8\,$m.

The basic choices for the numerical set--up are outlined in table \ref{tab:le_numerical_configuration}. They comprise a set of standard options for a buoyancy--driven flow such as the lock-exchange. The mesh is adapted to both the velocity and the temperature fields.  

\begin{table}[th]
\centering
\begin{tabular}[h]{l   c  c }  \hline
gravitational acceleration (ms$^{-2}$)			& $g$ 								& $10$  \\
kinematic viscosity (m$^2$s$^{-1}$)			& $\nu$								& $10^{-6}$  \\
thermal diffusivity (m$^2$s$^{-1}$)					& $\kappa$ 					& 0  \\
thermal expansion coefficient ($^\circ$C$^{-1}$)	& $\alpha$ 							& $10^{-3}$ \\ 
domain height (m)					& $H = 2h$							& $0.1$ \\ %\hline \hline
reduced gravity	(ms$^{-2}$)				& $g' = g\frac{\rho_1 - \rho_2}{\rho_0} = -g\alpha (T_1 - T_2)$	& $10^{-2}$  \\
buoyancy velocity					& $u_b = \sqrt{g'H}$ 						& $\sqrt{10^{-3}}$ \\
Grashof number						& $Gr = \left( \frac{h \sqrt{g'h}}{\nu} \right)^2$ 		& $1.25 \times 10^{6}$\\ \hline
\end{tabular}
\caption{Physical parameters for the lock-exchange set-up.}
\label{tab:le_physical_parameters}
\end{table}

\begin{table}[th]
\centering
\begin{tabular}[h]{lll}  \hline
Numerical component                           & Configuration                   & Section\\ \hline
Geometry                                      & from triangle file, via gmsh    & \ref{sec:triangle_format}, \ref{sec:meshing_tools_non_fluidity_gmsh}\\
Time step                                     & 0.025\,s                        & \\
Time loop                                     & 2 non-linear Picard iterations  & \ref{sec:ND_time_loop} \\
Equation of state                             & linear                          & \ref{sec:equation_of_state} \\
Momentum and Pressure spatial discretisation  & \Poo                            & \ref{sec:ND_momentum_equation}, \ref{sec:ND_pressure_equation}, \ref{sec:configuring_fluidity_continuous_galerkin}, \ref{sec:configuring_fluidity_pressure} \\
Momentum temporal discretisation              & $\theta = 0.5$ (Crank-Nicholson)  & \ref{sec:ND_time_theta_scheme}, \ref{sec:configuring_fluidity_temporal_discretisation} \\
                                              & non-linear relaxation term $=0.5$ & \ref{sec:relax} \\
Temperature advection                         & advection-diffusion equation    & \ref{sec:MP-AdvdifEqn} \\
                                              & control volumes                 & \ref{sec:CVs} \\
Temperature temporal discretisation           & $\theta = 0.5$ (Crank-Nicholson)& \ref{sec:ND_time_theta_scheme}, \ref{sec:configuring_fluidity_temporal_discretisation} \\
                                              & 3 advection iterations, limit theta & \ref{sec:cvtemp} \\\hline
\end{tabular}
\caption{Numerical configuration for the lock-exchange}
\label{tab:le_numerical_configuration}
\end{table}

\subsection{Results} 
\label{sec:lock_exchange_results}
Note, the example is set up for a quick start. Many of these results require the simulation to be run for a longer time.

The expected dynamics of a lock-exchange flow are observed, figure \ref{fig:lock_exchange}: two gravity currents propagate in opposite directions with the foremost point of the no-slip front raised above the lower boundary. Kelvin--Helmholtz billows form at the interface enhancing the mixing of the two fluids which would not be observed with a hydrostatic formulation. The mesh adapts well, increasing the resolution around the interface and Kelvin--Helmholtz billows with anisotropic elements. Similar images can be generated by visualising the vtu files using Paraview, see the \href{http://amcg.ese.ic.ac.uk/index.php?title=Cook_Book}{Cook Book}\ for more information.

Both the gravity current front speeds and the mixing are considered. First the Froude number, $Fr = U/u_b$, which is the ratio of front speed, $U$, to the buoyancy velocity, $u_b$, table \ref{tab:le_physical_parameters} is calculated. The speed with which the no--slip and free--slip fronts propagate along the domain, $U_{ns}$ and $U_{fs}$, are calculated from the model output and are used to give the corresponding no-slip and free-slip Froude numbers, $Fr_{ns}$ and $Fr_{fs}$, figure \ref{fig:lock_exchange_Fr}. For the basic set up given in the example the values are comparable to but generally smaller than previously published values. Spatially varying the horizontal velocity adaptivity settings, as suggested in the exercises, section \ref{sec:le_exercises}, can increase the Froude number, showing good agreement between the \fluidity\ values and previously published values \citep{hiester2011}. Changing the metric, as suggested in the exercises, can also increase the Froude number.

The second diagnostic is the background potential energy, which can be used to assess the mixing. The background potential energy is the potential energy of the system reference state \citep{winters1995, winters1996}. The reference state is obtained by adiabatically redistributing the fluid elements into the minimum energy state and is described spatially by an isopycnal coordinate, $z_*$. The background potential energy, $E_b$, is then calculated from
\begin{equation}
E_b = \int \rho(z_*) g z_* \, dz_* \, ,
\end{equation}
where $g$ is gravity and $\rho$ the density. Most crucially, for a closed system, the background potential energy can only be altered by diapycnal mixing and increases in the background potential energy correspond to mixing in the system. The reference state is calculated using the method of \citet{tseng2001} which uses a probability density function to calculate the value of $z_*$ associated with a given $\rho$ (or here temperature). Here the probability density function is obtained from a set of `mixing bins'. Each mixing bin contains the fraction of fluid in the domain that has temperature within a given range or `class'. A set of mixing bins, the reference state and background potential energy are presented in figure \ref{fig:lock_exchange_mixing}. As the simulation progresses, the mixing and the amount of mixed fluid increases, more rapidly at first as Kelvin--Helmholtz billows form and just after the fronts hit the end walls. Later, as the dynamics become less turbulent and the fluid oscillates back and forth in the tank the mixing is less vigorous. The increase in mixed fluid is compensated for by a decrease in non--mixed fluid.


\begin{figure}[ht]
  \centering
  % For some reason tex4ht doesn't like these images.
  \onlypdf{
  \subfigure[$t = 0\,$s]{\fig[width=0.45\textwidth]{./examples_images/lock_exchange/le_basic_0_T}}
  \subfigure[$t = 0\,$s]{\fig[width=0.45\textwidth]{./examples_images/lock_exchange/le_basic_0_mesh_nice}} \\
  \subfigure[$t = 12.475\,$s]{\fig[width=0.45\textwidth]{./examples_images/lock_exchange/le_basic_10_T}}
  \subfigure[$t = 12.475\,$s]{\fig[width=0.45\textwidth]{./examples_images/lock_exchange/le_basic_10_mesh}} \\
  \subfigure[$t = 37.475\,$s]{\fig[width=0.45\textwidth]{./examples_images/lock_exchange/le_basic_30_T}}
  \subfigure[$t =
  37.475\,$s]{\fig[width=0.45\textwidth]{./examples_images/lock_exchange/le_basic_30_mesh}}
  }
  \caption{Lock-exchange temperature distribution (colour) with meshes, over time ($t$)}
  \label{fig:lock_exchange}
\end{figure}

\begin{figure}[!h]
  \centering
  \pdffig[width=1.0\textwidth, clip=True, trim = 32.5mm 15mm 32.5mm 15mm]{./examples_images/lock_exchange/front_speed}
  \caption{Distance along the domain ($X$) and Froude number ($Fr$) for the no-slip and free-slip fronts in the lock-exchange. The values of \citet{hartel_00} and \citet{simpson_79} are included for reference.}
  \label{fig:lock_exchange_Fr}
\end{figure}

\begin{figure}[!h]
  \centering
  \pdffig[width=1.0\textwidth, clip=True, trim = 32.5mm 15mm 32.5mm 15mm]{./examples_images/lock_exchange/mixing}
  \caption[Mixing diagnostics for the lock--exchange.]{Mixing diagnostics for the lock--exchange. As time progresses mixing takes place leading to an increase in the volume fraction of mixed fluid, a spreading of the $z_*$ contours and an increase in the background potential energy. From top left to bottom right: volume fraction of the domain with fluid in the given temperature classes. The classes with ranges $-0.25<T<0.0$ and $0.0<T<0.25$ are considered representative of the mixed fluid; evolution of contours of $z_*$ for different values of temperature; snapshot of the reference state at $t = 200\,$s; the change in the background potential energy, $\Delta E_b$ over time.}
  \label{fig:lock_exchange_mixing}
\end{figure}

\subsection{Exercises}
\label{sec:le_exercises}
The example settings are designed to provide a quick start for running the simulation. To explore the diagnostics and functionality of \fluidity, the following variations on this example would be constructive exercises:
\begin{itemize}
\item Run the simulation for a longer time period by increasing the finish time to $30.0\,$s to look at the Froude number and calculate an average value;
\item Run the simulation from the checkpoint for a longer time period (until $t=200.0\,$s) to look at the mixing later in the simulation, section \ref{sec:configuring_fluidity_checkpointing}. When running from the checkpoint don't forget to rename the vtus with rename\_checkpoint.py, table \ref{tab:fltools};
\item In the adaptivity settings for the horizontal velocity field try using a spatially varying interpolation error and compare Froude numbers (python can be found in the comment section for the velocity adaptivity settings), section \ref{sec:configuring_fluidity_error_metric};
\item In the adaptivity settings for both the velocity field and temperature field use a $p$--norm with \mbox{$p=2$}, section \ref{sec:configuring_fluidity_error_metric}. Suggested values for the interpolation error are $0.00005, \, 0.00005 \,\, {\rm and} \,\, 0.0005$ for the horizontal velocity, vertical velocity and temperature fields respectively. 
\item Change the frequency of the adapt, section \ref{sec:configuring_fluidity_adaptivity_options};
\item Turn on metric advection, section \ref{sec:configuring_fluidity_metric_advection};
\item Change the diffusivity and viscosity values;
\item Run with a fixed mesh (note this will require making a new input mesh), sections \ref{sec:triangle_format}, \ref{sec:meshing_tools_non_fluidity_gmsh};
\item Try adding some detectors to visualise the particle trajectories, section \ref{sec:diagnostics_detectors} %or \newline cf. \option{\ldots/fluidity-longtests/lock\_exchange\_2d\_}.
\end{itemize}
Note to compare Froude numbers and mixing between different runs the remember to copy the images and stat files otherwise they will be overwritten.
 
%%%%%%%%%%%%%%%%%%%%%%%%%%%%%%%%%%%%%%%%%%%%%%%%%%%%%%%%%%%%%%%%%%%
%---------------------LID DRIVEN CAVITY---------------------------%
%%%%%%%%%%%%%%%%%%%%%%%%%%%%%%%%%%%%%%%%%%%%%%%%%%%%%%%%%%%%%%%%%%%

\section{Lid-driven cavity}
\label{sec:lid_driven_cavity}

\subsection{Overview}
The lid-driven cavity is a problem that is often used as part of the verification procedure for
CFD codes. The geometry and boundary conditions are simple to prescribe and in
two dimensions there are a number of highly accurate numerical benchmark solutions
available for a wide range of Reynolds numbers \citep{botella1998,erturk2005,bruneau2006}. 
Here the two-dimensional problem at a Reynolds number of 1000 is given as an example.

\subsection{Configuration}
The problem domain is $(x,y) \in [0,1]^2$ and this is represented by an unstructured triangular mesh
of approximately uniform resolution. To enable convergence analysis a sequence of meshes are considered
with spacing of $h=1/2^n$, $n=4,5,6,7$. The two-dimensional incompressible Navier-Stokes equations are
considered with unit density.

No-slip velocity boundary conditions are imposed on the boundaries $x=0,1$ and $y=0$, 
and the prescribed velocity $u=1$, $v=0$ are set on the boundary $y=1$ (the `lid'). 

Here the problem is initialised with a zero velocity field and the solution
allowed to converge to steady state via time-stepping. The steady state convergence criterion is
that in the infinity norm the velocity varies by less that $10^{-6}$ between time levels.

The time step is constant between all runs, $\Delta t = 0.05$, and data is dumped to disk every
1.0 time units (20 time steps). The Crank-Nicolson $(\theta=0.5)$ discretisation is used in time. 
A \Poo Galerkin method is used for the discretisation of velocity and pressure, with no stabilisation
of velocity. Based on a domain size of $L=1.0$ and a velocity scale taken from the lid $(U=1.0)$, to achieve
a Reynolds number of 1000 viscosity is taken to be isotropic with a value of $\nu=0.001$.

 

\begin{figure}
\centering
\subfigure{
\includegraphics[width=7cm,clip]{examples_images/driven_cavity/driven_cavity_streamfunction.png}}
\subfigure{
\includegraphics[width=7cm,clip]{examples_images/driven_cavity/driven_cavity_vorticity.png}}
\caption{Diagnostic fields from the lid-driven cavity problem at steady state at $1/128$ resolution.
Left: the streamfunction. Right: the vorticity. The contour levels are taken from those given by \cite{botella1998} in their tables
7 and 8.}
\label{fig:driven_cavity1}
\end{figure}


\subsection{Results}
Plots of the streamfunction and vorticity from the $h=1/128$ simulation are shown in figure \ref{fig:driven_cavity1}.
Observe the good qualitative agreement with \citep{botella1998,erturk2005,bruneau2006}. 
For a quantitative comparison we take advantage of the tabulated benchmark data available in these papers.
Only a subset of these are computed: the $u$ velocity at a series of points along the line $x=0.5$ and the
$v$ velocity at a series of points along the line $y=0.5$ from \citep{erturk2005}, the same quantities at
different points along the same lines as well as the pressure along both the $x=0.5$ and $y=0.5$ lines from 
\citep{botella1998}, and the kinetic energy and the minimum streamfunction value from \citep{bruneau2006}.
The RMS difference in the case of the first six sets of benchmark data are taken with values extracted from 
the numerical solution, and the absolute difference taken in the final two. These eight error values are
defined as error1, \ldots error8 respectively and and plotted for the four mesh resolutions in figure 
\ref{fig:driven_cavity2}.
Second order spatial convergence can clearly be seen.
Note that when reproducing these results, subtle changes to the mesh usually result in slight variations to the calculated errors and hence a different plot to that of figure~\ref{fig:driven_cavity2} will result. The order of convergence, however, should be the same.
Adaptive refinement is not particularly advantageous for the problem at this reasonably low Reynolds number, but
yields significant improvements in efficiency at higher Reynolds number where boundary layers and
recirculating eddies are more dynamic, anisotropic and smaller in size compared to the entire domain.

\begin{figure}
\centering
\includegraphics[width=10cm,clip]{examples_images/driven_cavity/driven_cavity_error_plot.png}
\caption{Convergence of the eight error metrics computed for the lid-driven cavity problem with mesh spacing. The eight
metrics are described in the text.}
\label{fig:driven_cavity2}
\end{figure}

\subsection{Exercises}
\begin{enumerate}
\item Examine the way that the $u=1$ lid condition is applied in the flml file. Why has it not been set as simply a constant?
Try changing it to a constant and see what happens to the errors that you achieve. [Hint: some people consider the "regularised" 
lid-driven cavity problem. Try finding some papers that discuss this, and update the boundary condition so it matches the 
regularised problem. Compare to benchmark data if you can find it].
\item The references given above include data from other Reynolds numbers. Try updating the problem set-up and the post-processing script which computes
the errors for a higher Reynolds number.
\item Try switching on mesh adaptivity, see section \ref{sec:using_mesh_adaptivity} (you will need to ensure that you have configured your \fluidity\ executable with \texttt{--enable-2d-adaptivity}). 
Test adapting based on different metrics, e.g. try weighting $u$, $v$ and $p$
differently and see what meshes you get. Try varying these weights as well as the maximum and minimum allowed element
sizes to see how they affect each other and the mesh that results. Can you get a metric that results in a lower
error for the same number of nodes compared to the fixed mesh (hint: it may be easier to achieve this at higher Reynolds numbers)?.
\item This example runs the lid-driven cavity problem with four different resolutions. On a 2.4GHz Intel machine, the runtime for the coarse resolution setup is below 15min, the next higher resolution takes about 30min, then 90min and finally about 350min for the highest resolution. To decrease the runtime for the high resolution case, try to run the it on 4 processors and check how much the runtime decreases.
\end{enumerate}


%%%%%%%%%%%%%%%%%%%%%%%%%%%%%%%%%%%%%%%%%%%%%%%%%%%%%%%%%%%%%%%%%%%
%---------------------2D BACKWARD FACING STEP------------------------%
%%%%%%%%%%%%%%%%%%%%%%%%%%%%%%%%%%%%%%%%%%%%%%%%%%%%%%%%%%%%%%%%%%%

<<<<<<< HEAD
\section{2D Backward facing step}
\label{sect:backward_facing_step_2d}
=======
\section{Backward facing step}
\label{sec:backward_facing_step}
>>>>>>> 2132c284


\subsection{Overview}
The backward-facing step is a classical CFD example and one of the most frequently selected
problems for simulating the separation and reattachment of turbulent flows.
It is also often used as a test problem for validating and benchmarking numerical codes.
At high Reynolds numbers and in three spatial dimensions the problem has substantial
computing requirements, making it an ideal HPC benchmark problem for use here.
In the context of ocean modelling flow separation is important
in large scale western boundary currents such as the Gulf Stream.

The problem has several important flow characteristics,
in particular the downstream length at which the flow reattaches with the bottom of the domain. 
The reattachment length is considered a sensitive measure of the quality of the numerical method.
It is used here to examine the impact of the k-epsilon turbulence model.

Results from \fluidity\ simulations at Reynolds number 1290
are presented here. Quasi-2D experimental results from \cite{armaly1983} are used for comparison.

<<<<<<< HEAD
To run the example, use the commands \option{make preprocess TYPE=type}, \option{make run TYPE=type}
and \option{make postprocess TYPE=type}, where \option{type} is one of \option{reference},
\option{kepsilon} or \option{adaptive}. \option{reference} is on a coarse fixed mesh with no turbulence model
or stabilisation. \option{kepsilon} uses the high-Re k-epsilon turbulence model (see \ref{Sect:kepsilon})
on the same coarse fixed mesh. \option{adaptive} adapts the mesh but does not use a turbulence model.

\subsection{Geometry}
A schematic of the domain, showing adaptive mesh refinement, is shown in figure \ref{Fig:Schematic2d}.
The expansion ratio is 2, and the upper boundary is treated as no-slip, consistent with \cite{armaly1983}.

\begin{figure}
\centering
\pdffig[width=17.0cm]{examples_images/backward_facing_step/backward_facing_step_2d-mesh}
\caption{Schematic of the domain for the two-dimensional flow past a backward facing step
problem, showing adaptive mesh refinement.}
\label{Fig:Schematic2d}
\end{figure}

\subsection{Initial and boundary conditions}
The inlet velocity profile is a log profile extending from each wall to the midpoint:
\begin{equation*}
u(z) =
  \begin{cases}
    0.0 & \text{if } (z-h) \leq z_0 \\
    \frac{u_{\tau}}{\kappa} \log \left(\frac{z - h}{z_0}\right) & \text{if } z_0 < (z-h) \leq 0.5 \\
    \frac{u_{\tau}}{\kappa} \log \left(\frac{2h - z}{z_0}\right) & \text{if } 0.5 < (z-h) \leq (2h-z_0) \\
    0.0 & \text{if } 2h-z_0 < (z-h)
  \end{cases}
\end{equation*}


\subsection{Results}
Three snapshots of the velocity magnitude from the k-epsilon run at $Re=1290$
are shown in figure \ref{Fig:velo-magnitude-2d} at 3 times during the flow's evolution to steady-state.
Vertical profiles of $\vec{u}$ at several points downstream of the step are shown
in figure \ref{Fig:UProfiles2d}. The reattachment point is clearly between $x/h=$ and $x/h=$.

The reattachment length was defined here to be the length (normalised by step height $h=1$)
from the step at which the zero-contour of the $x$-component of $\vec{u}$ intersects with
the bottom boundary. This quantity was computed from $\vec{u}$
using the VTK library. For the simulation described, the reattachment
length converged to approximately 5.2 times the step height,
whereas the flow of \cite{armaly1983} reattaches between 10.2 and 15.3.
The discrepancy implies that the k-epsilon turbulence model generates too much dissipation in this case.

\begin{figure}
\centering
\subfigure{\pdffig[width=15.0cm]{examples_images/backward_facing_step/velo-magnitude-2d-5sec}}
\subfigure{\pdffig[width=15.0cm]{examples_images/backward_facing_step/velo-magnitude-2d-10sec}}
\subfigure{\pdffig[width=15.0cm]{examples_images/backward_facing_step/velo-magnitude-2d-50sec}}
\caption{Snapshots of the velocity magnitude from the 2D run at times 5, 10 and 50 time units
(top to bottom) into the simulation from the smaller benchmark run. NB NOT FROM RE=1290 RUN
The evolution of the dynamics to steady state can be seen, in particular the downstream movement
of the streamline reattachment point (indicated by contours of $U=0$).
I NEED TO PLOT CONTOURS HERE.}
\label{Fig:velo-magnitude-2d}
\end{figure}

\begin{figure}
\centering
\pdffig[width=17.0cm]{examples_images/backward_facing_step/velo_profiles_2d}
\caption{Streamwise velocity profiles from the 2D run at $x/h=3.1, 6.1, 10.2 \text{ and } 15.3$
downstream of the step, where $h=1$ is the step height. The converged solution is in red.
The recirculation region is indicated by negative velocity in figure (b).
It is clear that the reattachment point is between $x/h=3.1$ and $x/h=6.1$.}
\label{Fig:UProfiles2d}
\end{figure}

%%%%%%%%%%%%%%%%%%%%%%%%%%%%%%%%%%%%%%%%%%%%%%%%%%%%%%%%%%%%%%%%%%%
%---------------------3D BACKWARD FACING STEP------------------------%
%%%%%%%%%%%%%%%%%%%%%%%%%%%%%%%%%%%%%%%%%%%%%%%%%%%%%%%%%%%%%%%%%%%
=======
\subsection{Configuration}
\subsubsection{Geometry: 3D}
A schematic of the domain is shown in figure \ref{fig:Schematic3d}.
An inflow is imposed at the left hand boundary and encounters a step
down in the geometry. The region directly downstream of the step is
of particular interest in this problem. An outflow boundary is located at the
right hand end of the geometry.
>>>>>>> 2132c284

\section{3D Backward facing step}
\label{sect:backward_facing_step_3d}

\subsection{Configuration}
Please note, this 3D example is intended to be run in parallel (see \ref{decomp_meshes_parallel}).
This is because the mesh must be fine enough, and the Reynolds number high enough, in order to
generate turbulence over the step and resolve its passage downstream. More information on running
/fluidity/ in parallel is found in \ref{sec:running_fluidity_in_parallel}.

The example is run in a very similar way to the other examples.
To run in serial, the example is run in exactly the same way to the other examples, using
the commands \option{make preprocess}, \option{make run} and \option{make postprocess}.
To run in parallel with your chosen number of processors (\option{np}), using the command
\option{make preprocess NPROCS=np} creates a mesh and decomposes it into (\option{np}) parts, and
the command \option{make run NPROCS=np} runs \fluidity\ as (\option{np}) processes on (\option{np}) processors.
The command \option{make postprocess NPROCS=np} runs the parallel-specific data processing script.

\subsection{Geometry}
A schematic of the domain is shown in figure \ref{Fig:Schematic3d}.
A typical mean velocity inflow profile is imposed at the left hand boundary.
The region directly downstream of the step is of interest in this problem.

\begin{figure}
\centering
\pdffig[width=12.0cm]{examples_images/backward_facing_step/backward_facing_step_3d-schematic}
\caption{Schematic of the domain for the three-dimensional flow past a backward facing step
problem.}
\label{fig:Schematic3d}
\end{figure}

Following \cite{le1997} the dimensions are: $L_x=30$, $L_i=10$, $L_y=4$, $h=1$, $L_z=6$,
so that $L_z-h=5$ and the expansion ratio is $L_z/(L_z-h)=1.2$.
The base of the domain is located at $z=0$, the inflow plane is given by $x=-10$ with the step
at $x=0$, and the back of the domain in the spanwise direction is given by $y=0$.

<<<<<<< HEAD
\subsection{Initial and boundary conditions}
The inflow boundary condition at $x=-10$ is a log profile given by
=======
\subsubsection{Geometry: 2D}
A schematic of the domain, showing adaptive mesh refinement, is shown in figure \ref{fig:Schematic2d}.
In the 2D case the expansion ratio is 2, and the upper boundary is treated as no-slip,
consistent with \cite{armaly1983}.

\begin{figure}
\centering
\pdffig[width=17.0cm]{examples_images/backward_facing_step/backward_facing_step_2d-mesh}
\caption{Schematic of the domain for the two-dimensional flow past a backward facing step
problem, showing adaptive mesh refinement.}
\label{fig:Schematic2d}
\end{figure}


\subsubsection{Initial and boundary conditions: 3D}
In the 3D case, the inflow boundary condition at $x=-10$ is a log profile given by
>>>>>>> 2132c284
\begin{equation*}
u(z) =
  \begin{cases}
    0.0 & \text{if } z-h \leq z_0 \\
    \frac{u_{\tau}}{\kappa} \log \left(\frac{z - h}{z_0}\right) & \text{if } z_0 < z-h
  \end{cases}
\end{equation*}

with parameters $u_{\tau} = 0.1$, $z_0 = 0.01$ and $\kappa = 0.41$.

<<<<<<< HEAD
=======
%A plot of this inflow profile is given in figure \ref{fig:Inflow}.
%\begin{figure}
%\centering
%\pdffig[width=8.0cm]{images/StepInflow.pdf}
%\caption{Inflow profile.}
%\label{fig:Inflow}
%\end{figure}

>>>>>>> 2132c284
No-normal flow, free-stress boundary conditions are applied at the upper and lateral
(spanwise) boundaries:
\begin{eqnarray*}
&&w=0,\quad \frac{\partial u}{\partial z} = \frac{\partial v}{\partial z} = 0 \quad\textrm{--- upper boundary},\\
&&v=0,\quad \frac{\partial u}{\partial z} = \frac{\partial w}{\partial z} = 0 \quad\textrm{--- lateral boundaries}.
\end{eqnarray*}

Free-stress boundary conditions are applied at the outflow boundary boundary:
\begin{equation*}
\frac{\partial u}{\partial x} = \frac{\partial v}{\partial x} = \frac{\partial w}{\partial x} = 0.
\end{equation*}

No-slip boundary conditions are applied at the bottom of the domain and at the step down:
\begin{equation*}
u=v=w=0.
\end{equation*}

<<<<<<< HEAD
\subsection{Results}
Three snapshots of the velocity vectors are shown in figure \ref{Fig:velo-magnitude-3d}
=======
\subsubsection{Initial and boundary conditions: 2D}
In the 2D case, the inlet velocity profile is a log profile extending from each wall to the midpoint, with the same parameters as the 3D example:
\begin{equation*}
u(z) =
  \begin{cases}
    0.0 & \text{if } (z-h) \leq z_0 \\
    \frac{u_{\tau}}{\kappa} \log \left(\frac{z - h}{z_0}\right) & \text{if } z_0 < (z-h) \leq 0.5 \\
    \frac{u_{\tau}}{\kappa} \log \left(\frac{2h - z}{z_0}\right) & \text{if } 0.5 < (z-h) \leq (2h-z_0) \\
    0.0 & \text{if } 2h-z_0 < (z-h)
  \end{cases}
\end{equation*}


\subsection{Results: 2D}
Three snapshots of the velocity magnitude from the benchmark run at $Re=150$
are shown in figure \ref{fig:velo-magnitude-2d} at times 5, 10 and 50 seconds.
Vertical profiles of $\vec{u}$ at several points downstream of the step are shown
in figure \ref{fig:UProfiles2d}. The reattachment point is clearly between $x/h=2$ and $x/h=4$.

One of the metrics most often considered for this test case is the point at which the
flow which separates from the step reattaches to the bottom of the domain.
The length downstream of the step at which this happens
has been found from laboratory experiments and direct numerical simulations and is considered a
sensitive measure of the quality of the numerical method. It is typically used to examine the impact
of turbulence parameterisations but here will be used to examine the use of mesh adaptivity
as well as the numerical method.

The reattachment length was defined here to be the length (normalised by step height $h$)
from the step at which the zero-contour of the $x$-component of $\vec{u}$ intersects with
the bottom boundary. This quantity was computed from $\vec{u}$
using the VTK library. For the simulation described, the reattachment
length was approximately 3.6 times the step height, which is consistent with \cite{armaly1983}.
The precise value for the reattachment length is dependent on exact configuration on the domain and inflow
conditions, and also strongly on the Reynolds number of the flow.

\begin{figure}
\centering
\subfigure{\pdffig[width=15.0cm]{examples_images/backward_facing_step/velo-magnitude-2d-5sec}}
\subfigure{\pdffig[width=15.0cm]{examples_images/backward_facing_step/velo-magnitude-2d-10sec}}
\subfigure{\pdffig[width=15.0cm]{examples_images/backward_facing_step/velo-magnitude-2d-50sec}}
\caption{Snapshots of the velocity magnitude from the 2D run at times 5, 10 and 50 time units
(top to bottom) into the simulation from the smaller benchmark run.
The evolution of the dynamics to steady state can be seen, in particular the downstream movement
of the streamline reattachment point (indicated by contours of $U=0$).}
\label{fig:velo-magnitude-2d}
\end{figure}

\begin{figure}
\centering
\pdffig[width=17.0cm]{examples_images/backward_facing_step/velo_profiles_2d}
\caption{Streamwise velocity profiles from the 2D run at $x/h=0, 2, 4 \text{ and } 6$
downstream of the step, where $h=1$ is the step height. The converged solution is in red.
The recirculation region is indicated by negative velocity in figure (b).
It is clear that the reattachment point is between $x/h=2$ and $x/h=4$.}
\label{fig:UProfiles2d}
\end{figure}


\subsection{Results: 3D}
Three snapshots of the velocity vectors are shown in figure \ref{fig:velo-magnitude-3d}
>>>>>>> 2132c284
at times 5, 10 and 50 seconds.
Vertical profiles of $\vec{u}$ at several points downstream of the step are shown in figure
\ref{fig:UProfiles3d}, in which the velocity data has been averaged across the span of the domain
to obtain quasi-2D data. The reattachment point is clearly between $x/h=6$ and $x/h=10$.
In fact the flow reattaches at $x/h \approx $.


\begin{figure}
\centering
\subfigure{\pdffig[width=15.0cm]{examples_images/backward_facing_step/velo-magnitude-3d-5sec}}
\subfigure{\pdffig[width=15.0cm]{examples_images/backward_facing_step/velo-magnitude-3d-10sec}}
\subfigure{\pdffig[width=15.0cm]{examples_images/backward_facing_step/velo-magnitude-3d-50sec}}
\caption{From top to bottom: vertical plane cuts through the 3D domain showing
the velocity magnitude at times 5, 25 and 50 time units.
The evolution of the dynamics to steady state can be seen, in particular the downstream movement
of the streamline reattachment point (indicated by contours of $U=0$).}
\label{fig:velo-magnitude-3d}
\end{figure}

\begin{figure}
\centering
\pdffig[width=17.0cm]{examples_images/backward_facing_step/velo_profiles_3d}
\caption{Streamwise velocity profiles from the 3d run at $x/h=4, 6, 10 \text{ and } 19$
downstream of the step, where $h=1$ is the step height. The converged solution is in red.
The recirculation region is indicated by the negative velocity in figure (b).
It is clear that the flow reattaches between $x/h>6 \text{ and } 10$.}
\label{fig:UProfiles3d}
\end{figure}


%As this is a highly turbulent problem, making quantitative comparisons of
%individual snapshots is impossible. However, time-averaged quantities are of diagnostic interest.
%Figure \ref{fig:TimeAverage} shows 3 snapshots of the $u$ component of velocity from the large
%benchmark run and a time
%averaged field. The removal of fluctuating components in the velocity field can be seen.

%\begin{figure}
%\centering
%\subfigure{\pdffig[width=15.0cm]{images/Velocity1.pdf}}
%\subfigure{\pdffig[width=15.0cm]{images/Velocity33.pdf}}
%\subfigure{\pdffig[width=15.0cm]{images/Velocity64.pdf}}
%\subfigure{\pdffig[width=15.0cm]{images/VelocityAverage.pdf}}
%\caption{Snapshots of the $u$ velocity components at three time slices (top three frames) and the
%average field from 64 input snapshots spaced equally between times 70 and 102 (bottom).
%Contours are displayed at the $-0.05$, $0.0$, $0.05$, $0.1$, $0.5$ and $1.0$ levels.}
%\label{fig:TimeAverage}
%\end{figure}

A more rigorous analysis would involve
repeating the experiment for a range of Reynolds numbers and comparing the reattachment
length of multiple model runs.
%It may be seen that pseudo-supermeshing is an efficient
%method to produce a common mesh suitable for the interpolation of fields from multiple
%meshes, such as is necessary in time-averaging.

%%%%%%%%%%%%%%%%%%%%%%%%%%%%% %%%%%%%%%%%%%%%%%%%%%%%%%%%%%%%%%%%%%
%----------------------Sphere------------------------------------%
%%%%%%%%%%%%%%%%%%%%%%%%%%%%%%%%%%%%%%%%%%%%%%%%%%%%%%%%%%%%%%%%%%%

\section{Flow past a sphere: drag calculation}
\label{sec:flow_past_sphere}
\subsection{Overview}
In this validation test uniform flow past an isolated sphere is simulated
and the drag on the sphere is calculated and compared to a curve optimised
to fit a large amount of experimental data.

\subsection{Configuration}
The sphere is of unit diameter centred at the origin. The entire domain is
the cuboid defined by $-10\le x\le 20$, $-10\le y\le 10$, $-10\le z\le 10$.
GiD is used to mesh the initial geometry.

The unsteady momentum equations with nonlinear advection and viscous terms
along with the incompressibility constraint are solved. Free slip velocity
boundary conditions are applied at the four lateral boundaries, $u=1$, $v=w=0$ is
applied at the inflow boundary $x=-10$, and a free stress boundary condition
applied to the outflow at $x=20$. 

A series of Reynolds numbers in the range
$Re\in [1,1000]$ are considered. The problem is run for a long enough
period that the low Reynolds number simulations reach steady state, and the
higher Reynolds number runs long enough that a wake develops behind the
sphere and boundary layers on the sphere are formed.  This is deemed
sufficient for the purposes of this test; the example is to demonstrate
how such a problem would be set up, not conduct an in-depth 
investigation of the physics of this problem.

Here an unstructured
tetrahedral mesh is used along with mesh adaptivity. 
Figure \ref{fig:flow_past_sphere_2} shows a snapshot of the
mesh and velocity vectors taken from a Reynolds number 1000 simulation. The
mesh can be seen to be resolving the wake and the boundary layers on the
sphere with enhanced anisotropic resolution. At higher Reynolds numbers the
dynamics become more complex and if a full numerical study was being
conducted here more care would be taken in the choice of mesh optimisation
parameters and the use of averaged values from simulations allowed to run
for longer periods. The drag coefficient is calculated from
\begin{equation}
C_D = \frac{F_x}{\frac{1}{2}\rho u_0^2 A},\qquad F_x = \int_S (n_xp - n_i\tau_{ix})\;dS,
\label{eqn:drag_coeff}
\end{equation}
where $\rho$ is the density, taken here to be unity; 
$u_0$ is the inflow velocity, here unity; 
and $A$ is the cross-sectional area of the sphere, here $\pi^2/4$. 
$F_x$ is the force 
exerted on the sphere in the free stream direction;
$S$ signifies the surface of the sphere; $n$ is the 
unit outward pointing normal to the sphere 
($n_x$ is the $x$-component and $n_i$ the $i^{\textrm{th}}$ 
component, here summation over repeated indices is assumed); 
$p$ is the pressure and $\tau$ is the stress tensor;
see \citet{panton2006}.

\begin{figure}
\centering
\subfigure{
\includegraphics[width=6cm,clip]{examples_images/flow_past_sphere/sphere-Re1-streamlines.png}}
\subfigure{
\includegraphics[width=6cm,clip]{examples_images/flow_past_sphere/sphere-Re10-streamlines.png}}
\subfigure{
\includegraphics[width=6cm,clip]{examples_images/flow_past_sphere/sphere-Re100-streamlines.png}}
\subfigure{
\includegraphics[width=6cm,clip]{examples_images/flow_past_sphere/sphere-Re1000-streamlines.png}}
\caption{Streamlines and surface mesh in the flow past the sphere example. Top-left to bottom-right
show results from Reynolds numbers $Re=1,10,100,1000$.}
\label{fig:flow_past_sphere_1}
\end{figure}


\begin{figure}
\centering
\includegraphics[width=15cm,clip]{examples_images/flow_past_sphere/sphere-Re1000-combined.pdf}
\caption{Details of the mesh and flow at $Re=1000$.}
\label{fig:flow_past_sphere_2}
\end{figure}

\subsection{Results}
Figure \ref{fig:flow_past_sphere_1} shows streamlines close to the sphere and the surface mesh.
The mesh can be seen to be much finer on the sphere compared to the far wall seen in the background.
This is emphasised in figure \ref{fig:flow_past_sphere_2} where a more detailed plot of the mesh (with
half of the domain removed) over the whole domain and close to the sphere, and the velocity vectors
close to the sphere are shown.

Figure \ref{fig:flow_past_sphere_3} shows a comparison between the computed drag coefficient with
a correlation (to a large amount of laboratory data) taken from \citet{brown2003}:
\begin{equation}
C_D = \frac{24}{Re}\left(1+0.15Re^{0.681}\right) + \frac{0.407}{1+\frac{8710}{Re}}.
\label{eqn:sphere_drag_corr}
\end{equation}
Excellent agreement can be seen at the range of Reynolds numbers tested in this exercise.


\begin{figure}
\centering
\includegraphics[width=8cm,clip]{examples_images/flow_past_sphere/Sphere_Drag.pdf}
\caption{Comparison between the numerically calculated drag coefficients ($C_D$, circles) and the correlation \eqref{eqn:sphere_drag_corr} (solid line)
for $Re=1,10,100,1000$.}
\label{fig:flow_past_sphere_3}
\end{figure}



\subsection{Exercises}
\begin{enumerate}
\item We actually compute the (vector) force on the sphere and output this to the stat file. This can then be converted to the drag coefficient 
via \eqref{eqn:drag_coeff}. Write a Python function to do this conversion and the error from the correlation \eqref{eqn:sphere_drag_corr}.
\item Try varying some of the discretisation and adaptivity parameters to see what the impact on the accuracy of the
calculated drag is.
\item Try changing the shape of the object, e.g. benchmark data is also available for flow past a cylinder \citep{schafer1996}.
\end{enumerate}


%%%%%%%%%%%%%%%%%%%%%%%%%%%%% %%%%%%%%%%%%%%%%%%%%%%%%%%%%%%%%%%%%%
%----------------------CHANNEL------------------------------------%
%%%%%%%%%%%%%%%%%%%%%%%%%%%%%%%%%%%%%%%%%%%%%%%%%%%%%%%%%%%%%%%%%%%

\section{Rotating periodic channel}
\label{sec:periodic_channel}

\subsection{Overview}

This problem provides a convergence test for the \PoDGPt\ element pair.
Utilising almost all the terms of the incompressible Navier-Stokes equations
in two dimensions.

The domain is a unit square which is periodic in the zonal direction. The
North and South boundaries are zero slip (i.e. $\vec{u}=0$). The remaining
parameters are as follows:

\begin{tabular}{lll}
  Coriolis parameter & $f$ & $1$ \\
  Viscosity & $\nu$ & $1$ 
\end{tabular}

The flow is driven by a velocity source term:
\begin{equation}
  \vec{F}=
  \begin{bmatrix}
    y^3 \\
    0
  \end{bmatrix}
\end{equation}

So the whole system of equations becomes:
\begin{gather}
  \ppt{u}+u\ppt[x]{u}-v=-\grad p + \grad^2 u +y^3\\
  \ppt{v}+v\ppt[y]{v}+u=-\grad p + \grad^2 v\\
  \div\vec{u}=0
\end{gather}

This system has a steady solution at:
\begin{gather}
  \vec{u}=
  \begin{bmatrix}
    \frac{1}{20}(y-y^5)\\
    0
  \end{bmatrix}\\
  p=\frac{1}{120}y^6-\frac{1}{40}y^2+C
\end{gather}
Where $C$ is an arbitrary constant resulting from the use of Dirichlet
boundary conditions on both the domain boundaries.

\subsection{Results}

Since the maximum velocity in the domain is approximately 0.025, the
Reynolds number for this solution is much smaller than 1 so the flow is
safely within the laminar regime and will remain steady. Figure
\ref{fig:periodic_channel}\ shows the forcing term for velocity and the
analytic solutions for velocity and pressure.


\begin{figure}[htbp]
  \centering
  \onlypdf{\begin{pdfdisplay}}
    \psfrag{u source}{$\vec{u}$ source}
    \psfrag{u solution}{$\vec{u}$ solution}
    \psfrag{p solution}{$p$ solution}
    \psfrag{0}{0}
    \psfrag{0.2}{0.2}
    \psfrag{0.4}{0.4}
    \psfrag{0.5}{0.5}
    \psfrag{0.2}{0.6}
    \psfrag{0.8}{0.8}
    \psfrag{1}{1}
    \psfrag{y}{$y$}
    \psfrag{-0.01}{-0.01}
    \psfrag{-0.02}{-0.02}
    \psfrag{0.01}{0.01}
    \psfrag{0.02}{0.02}
    \psfrag{0.03}{0.03}
    \includegraphics[width=1.1\textwidth]{examples_images/rotating_channel/analytic_solution.eps}
  \onlypdf{\end{pdfdisplay}}
  \caption{Velocity forcing term and analytic solutions for velocity and
    pressure for the rotating periodic channel test case. Note that each of
    these quantities is constant in the $x$ direction.}
  \label{fig:periodic_channel}
\end{figure}

The convergence test is conducted by repeating this simulation on unstructured meshes
with typical resolution $1/4$, $1/8$, $1/16$, $1/32$, $1/64$. The results
are then compared to the analytic solution. In the case of pressure, the
answer is translated to account for the arbitrary constant. Figure
\ref{fig:periodic_channel_error}\ shows the $\textrm{L}^2$ error for
velocity and pressure. It is apparent that both quantities converge at
second order.

\begin{figure}[htbp]
  \centering
  \onlypdf{\begin{pdfdisplay}}
    \psfrag{u error}{$\vec{u}$ error}
    \psfrag{p error}{$p$ error}
    \psfrag{O\(dx^2\)}{$O(\d x^2)$}
    \psfrag{dx}{$\d x$}
    \psfrag{1.0e+00}{\small\hspace{1em}$1$}
    \psfrag{1.0e-01}{\small\hspace{1em}$10^{-1}$}
    \psfrag{1.0e-02}{\small\hspace{1em}$10^{-2}$}
    \psfrag{1.0e-03}{\small\hspace{1em}$10^{-3}$}
    \psfrag{1.0e-04}{\small\hspace{1em}$10^{-4}$}
    \psfrag{1.0e-05}{\small\hspace{1em}$10^{-5}$}
    \psfrag{1.0e-06}{\small\hspace{1em}$10^{-6}$}
    \includegraphics[width=1.1\textwidth]{examples_images/rotating_channel/convergence.eps}
  \onlypdf{\end{pdfdisplay}}  
  \caption{Error in the pressure and velocity solutions for the rotating channel as a function of resolution.}
  \label{fig:periodic_channel_error}
\end{figure}

\subsubsection{Exercises}

This example can be used to understand the use of analytic forcing
functions in \fluidity. Try modifying the function
\lstinline[language=python]{channel_tools.forcing}. The forcing function
and the analytic velocity and pressure results can be visualised by running
the \lstinline[language=python]{plot_theory}\ script. 

Examine the rest of the \lstinline[language=python]{channel_tools}\ Python
module to see how the analytic solution is automatically calculated from the
forcing function. Next, examine the \option{AnalyticUVelocitySolutionError}\
and \option{AnalyticPressureSolutionError} to see how this is used to
calculate the error in the model solution. The documentation of the Python
state interface in appendix \ref{chap:python}\ may be useful.

% %%%%%%%%%%%%%%%%%%%%%%%%%%%%%%%%%%%%%%%%%%%%%%%%%%%%%%%%%%%%%%%%%%%
% %---Open ocean deep convection--------------------%
% %%%%%%%%%%%%%%%%%%%%%%%%%%%%%%%%%%%%%%%%%%%%%%%%%%%%%%%%%%%%%%%%%%%
% 
% \section{Open ocean deep convection}
% \label{sec:OODC}
% \subsection{Overview}
% Open-ocean deep convection (OODC) has been recognised as an
% important mixing process for over 25 years, and
% has been studied in the ocean, simulated in the laboratory, and modelled numerically.
% A much-cited study in the field of numerically simulating
% open-ocean deep convection is that of \cite{jones1993} and this is recreated here.
% In their work, a fixed resolution ($240 \times 240 \times
% 100$m in $X, Y, Z$) model is used to study the physics and
% characteristic scalings of OODC. Their simulations use a disc
% of cooling in a simple box geometry to investigate the effects of rotation.
% 
% Ocean convection is important to the meridional overturning
% circulation. It is a small scale non-hydrostatic process which
% is difficult to capture in general circulation models. Applying
% an unstructured adaptive mesh model to study this process is
% novel, and this approach may produce new insights into the
% simulation and parameterisation of convection in structures and
% unstructured mesh models.
% 
% Although OODC itself is a small-scale process, it interacts with
% processes on the basin-scale, both in the preconditioning stage and
% in the sinking and spreading stages. It is therefore important for us
% to be able to represent a large range of scales. Finite elements and adapting
% unstructured meshes are particularly suited for this application, as the
% resolution used can vary in size smoothly over a wide area.
% 
% \subsection{Configuration}
% 
% \subsubsection{Geometry}
% 
% %\begin{figure}
% %\centering
% %\pdffig[width=8.0cm]{images/oodc-schematic.pdf}
% %\caption{Schematic of the domain for the three-dimensional open ocean deep convection
% %problem.}
% %\label{fig:Schematic}
% %\end{figure}
% 
% 
% A schematic of the domain is shown in figure \ref{fig:Schematic}.
% The domain is 32km square in the horizontal and 2km deep. A cooling disk of radius
% 8km is centred at middle of the upper boundary.
% 
% 
% 
% 
% \subsubsection{Parameters}
% The thermal expansion coefficient is set to
% $\alpha=2 \times 10^{-4} \,\mathrm{K}^{-1}$ and gravity to $g=9.81 \,\mathrm{m}\,\mathrm{s}^{-2}$.
% 
% The eddy viscosity
% and thermal diffusivity were set to the same values as those
% used in \cite{jones1993}: $\kappa_h = 5.0 \mathrm{m}^2\mathrm{s}^{-1}$ and
% $\kappa_v = 0.2 \mathrm{m}^2\mathrm{s}^{-1}$.
% 
% 
% \subsubsection{Initial and boundary conditions}
% The domain is initialised at rest with a weak temperature stratification
% in the vertical, with a top-to-bottom temperature difference of
% $0.05\,$K.
% This therefore corresponds to a buoyancy frequency ($N$) value
% of $2.2 \times 10^{-4} \,\mathrm{s}^{-1}$.
% 
% 
% A heat loss of $-800\,\mathrm{W}\,\mathrm{m}^{-2}$ is
% applied as a flux boundary condition. Assuming density $\rho=1000\,\mathrm{Kg}\,\mathrm{m}^{-3}$,
% specific heat capacity $c_p=4\times 10^3\,\mathrm{J}\,\mathrm{Kg}^{-1}\,\mathrm{K}^{-1}$,
% the flux $q=\bmn\cdot\left ( \kaptens_T  \nabla T\right)$
% takes the value $q = 2\times 10^{-4}\,\mathrm{K}\,\mathrm{m}^{-1}\,\mathrm{s}^{-1}$.
% This value is applied in a disk of radius $7750\,\mathrm{m}$ with a linear ramp to zero flux to a radius
% $8000\,\mathrm{m}$. In addition, this forcing is only applied for the first 48 hours of the simulation and
% then switched off, so that the restratification stage of the problem can be considered.
% 
% 
% 
% No-normal flow, free-stress boundary conditions are applied at the upper and lateral
% (spanwise) boundaries.
% 
% 
% \subsection{Results}
% 
% 
% 

\section{Water column collapse}
\label{sec:water_collapse}

\subsection{Overview}
A commonly used validation experiment for multi-material models is that of a collapsing column of liquid, normally water, within an atmosphere or vacuum \citep{lakehal_interface_2002}, also known as the dam break problem.  In the experimental set-up a reservoir of water is held behind an impermeable barrier separating it from the rest of the tank.  The barrier is then quickly removed, allowing the water column to collapse and flood the remaining sections of the tank.  In the numerical analogue the initial condition is generally taken as the trapped water column, still behind the dam.  At the start of the simulation the barrier is imagined to have been removed instantaneously and switching on gravity, $|g| = 9.81$, causes the column to collapse.   Several experimental set-ups have been published and used as comparison and validation tools for numerical models \citep{martin_part_1952, greaves_simulation_2006}.  Those with water depth gauges distributed throughout the tank are particularly useful, allowing the direct comparison of data.  Furthermore, pressure gauges located on the tank walls or on any obstacles within the tank provide another useful validation tool.

In this example, \fluidity\ is used to simulate a simple dam break experiment \citep{zhou_nonlinear_1999}.  The example demonstrates the following functionality:

\begin{itemize}
\item 2D flow
\item Multi-material flow
\item Incompressible flow
\item Inviscid flow
\item Mesh adaptivity
\item Static detectors
\end{itemize}

The simulation illustrated here took $\sim$2 hours to run in serial on a Intel Xeon X5355 2.66 GHz processor.

\subsection{Problem specification}
The experiment on which this example is based was a simple dam break problem in a $3.22\times2\times1m$ (length $\times$ height $\times$ depth) tank \citep{zhou_nonlinear_1999}.  A reservoir of water $1.2\times0.6\times1m$ (length $\times$ height $\times$ depth) was held behind a barrier at one end of the tank.  Water depth gauges were placed at two points, marked H1 and H2 in Figure \ref{fig:zhouinitial}(a), at $x_1 = 2.725m$ and $2.228m$ respectively.  Additionally, a pressure gauge was located at the point marked P2 in Figure \ref{fig:zhouinitial}(a), at $x_2=0.16m$ on the wall facing the initial water column.

As no variations were introduced in the third dimension, the experiment is reproduced here numerically in two dimensions within the domain $\Omega$: $x_1 \in [0,3.22]$, $x_2 \in [0,2]$ \citep{lee_numerical_2002, colagrossi_numerical_2003, park_volume-of-fluid_2009}.  The two materials (water and air) are distinguished by scalar fields $\alpha_k$ representing their volume fraction, where the volume fraction of air $\alpha_2 = 1-\alpha_1$ and $\alpha_1$ is the volume fraction of water. The initial condition of the water volume fraction is shown in Figure \ref{fig:zhouinitial}(a).  The presence of water is indicated as a blue region and the interface to air is delineated by contours at volume fraction values of $0.025$, $0.5$ and $0.975$.  The densities of the water and air are taken as $ 1,000kg\,m^{-2}$ and $1kg\,m^{-2}$ respectively.  Both fluids are treated inviscidly. As the simulation is inviscid, free slip boundary conditions are imposed on the tank bottom, $x_2=0$, and sides, $x_1=0,\,3.22$.  The top of the tank, $x_2=2$, is left open.

\begin{figure}[tbp]
\hspace{1cm}(a)
\begin{center}
\hspace{0.4cm}\input{examples_images/water_collapse/initial_setup.tex}
\end{center}
\hspace{1cm}(b)
\begin{center}
\includegraphics[width=10.4cm, clip=true]{examples_images/water_collapse/water_collapse_0_mesh.pdf}
\end{center}
\caption{(a) Initial set-up of the water volume fraction, $\alpha_1$, and the velocity and pressure boundary conditions for the two-dimensional water column collapse validation problem \citep{zhou_nonlinear_1999}. The presence of water is indicated as a blue region and the interface to air is delineated by contours of the volume fraction at $0.025$, $0.5$ and $0.975$.  The locations of the pressure (P2) and water depth gauges (H1, H2) are also indicated. (b) The adapted mesh used to represent the initial conditions.}
\label{fig:zhouinitial}
\end{figure}

The water volume fraction, $\alpha_1$, is solved for using an advection equation (section~\ref{sec:MP-AdvdifEqn}).  It is advected
using HyperC on a control volume mesh (section~\ref{sec:hyperc}), while the velocity and pressure are discretised using the
$\PzoCV$ element pair (section~\ref{sec:velocity_pressure_element_pairs}) with $\theta=1/2$ and $\theta_i=1/2$ (section~\ref{sec:ND_time_theta_scheme}).  

This example employs an adaptive mesh (chapter~\ref{chap:Adaptivity}). The minimum edge length in the mesh is constrained to $3.33mm$. The upper bound on the edge lengths was specified as half the domain length and height in each dimension.  The water volume fraction was directly adapted to using an interpolation error bound, $\hat{\epsilon}$, of $0.075$. Given the range of this field seen in the fixed mesh runs this corresponds to a desired error of less than 5\%. The volume fraction is transferred between successive meshes using a minimally diffusive bounded projection algorithm.  The velocity is transferred using a straightforward projection while the pressure is consistently interpolated using the linear basis functions from its parent mesh. For details of the remaining adaptivity settings we refer to the documented flml file.  The initial mesh using these settings is shown in Figure \ref{fig:zhouinitial}(b). 

The timestep is selected to achieve a Courant number of $2.5$ while the advection equation uses approximately $10$ subcycles
(section~\ref{sec:cvtemp}) so the volume fraction is advected at a Courant number of $0.25$.  

\subsection{Results}
Several timesteps of the example simulation can be seen in Figure \ref{fig:zhouwholea} where the interface is represented by
contours of the water volume fraction, $\alpha_1$, at $0.025$, $0.5$ and $0.975$.  Similar images can be generated by visualising
the vtu files using Paraview or Mayavi2, see the \href{http://amcg-www.ese.ic.ac.uk/}{AMCG website}\ for more information.

\begin{figure}[tbp]
\begin{center}
% \newcolumntype{V}{>{\centering\arraybackslash} m{7cm} }
\begin{tabular}{ll}
(a) $t = 0.5$ & (b) $t = 1.0$   \\
\includegraphics[width=7cm, trim=8.0cm 6.5cm 8.0cm 6.5cm, clip=true]{examples_images/water_collapse/water_collapse_100.png} & \includegraphics[width=7cm, trim=8.0cm 6.5cm 8.0cm 6.5cm, clip=true]{examples_images/water_collapse/water_collapse_200.png} \\
(c) $t = 1.25$ & (d) $t = 1.5$ \\
\includegraphics[width=7cm, trim=8.0cm 6.5cm 8.0cm 6.5cm, clip=true]{examples_images/water_collapse/water_collapse_250.png} & \includegraphics[width=7cm, trim=8.0cm 6.5cm 8.0cm 6.5cm, clip=true]{examples_images/water_collapse/water_collapse_300.png} \\
(e) $t = 1.75$ & (f) $t = 2.0$ \\
\includegraphics[width=7cm, trim=8.0cm 6.5cm 8.0cm 6.5cm, clip=true]{examples_images/water_collapse/water_collapse_350.png} & \includegraphics[width=7cm, trim=8.0cm 6.5cm 8.0cm 6.5cm, clip=true]{examples_images/water_collapse/water_collapse_400.png} \\
(g) $t = 2.25$ & (h) $t = 2.5$ \\
\includegraphics[width=7cm, trim=8.0cm 6.5cm 8.0cm 6.5cm, clip=true]{examples_images/water_collapse/water_collapse_450.png} & \includegraphics[width=7cm, trim=8.0cm 6.5cm 8.0cm 6.5cm, clip=true]{examples_images/water_collapse/water_collapse_500.png} \\
\end{tabular}
\caption{The evolution of the water volume fraction, $\alpha_1$, over several timesteps.  The presence of water, $\alpha_1=1$, is indicated as a blue region and the interface to air, $\alpha_1=0$, is delineated by contours at $\alpha_1 = 0.025$, $0.5$ and $0.975$.}
\label{fig:zhouwholea}
\end{center}
\end{figure}

\begin{figure}[tbp]
\begin{center}
% \newcolumntype{V}{>{\centering\arraybackslash} m{7cm} }
\begin{tabular}{ll}
(a) $t = 0.5$ & (b) $t = 1.0$\\
\includegraphics[width=7cm, clip=true]{examples_images/water_collapse/water_collapse_100_mesh.pdf} & \includegraphics[width=7cm, clip=true]{examples_images/water_collapse/water_collapse_200_mesh.pdf} \\
(c) $t = 1.25$ & (d) $t = 1.5$ \\
\includegraphics[width=7cm, clip=true]{examples_images/water_collapse/water_collapse_250_mesh.pdf} & \includegraphics[width=7cm, clip=true]{examples_images/water_collapse/water_collapse_300_mesh.pdf} \\
(e) $t = 1.75$ & (f) $t = 2.0$ \\
\includegraphics[width=7cm, clip=true]{examples_images/water_collapse/water_collapse_350_mesh.pdf} & \includegraphics[width=7cm, clip=true]{examples_images/water_collapse/water_collapse_400_mesh.pdf} \\
(g) $t = 2.25$ & (h) $t = 2.5$ \\
\includegraphics[width=7cm, clip=true]{examples_images/water_collapse/water_collapse_450_mesh.pdf} & \includegraphics[width=7cm, clip=true]{examples_images/water_collapse/water_collapse_500_mesh.pdf} \\
\end{tabular}
\caption{The evolution of the adaptive mesh over the same timesteps displayed in Figure \ref{fig:zhouwholea}.  The mesh can be seen to closely follow the interface between the water and air.}
\label{fig:zhouwholemesh}
\end{center}
\end{figure}

The images show the column collapse (Figure \ref{fig:zhouwholea}(a)), run-up against the opposing wall (Figure \ref{fig:zhouwholea}(b, c)) and the subsequent overturning wave (Figure \ref{fig:zhouwholea}(d)) and entrainment of air bubbles (Figure \ref{fig:zhouwholea}(e--h)). The evolution of the adaptive mesh over the same timesteps is shown in Figure \ref{fig:zhouwholemesh}. 

\begin{figure}[tbp]
\begin{center}
%\newcolumntype{V}{ m{7cm} }
\begin{tabular}{cc}
\hspace{1cm}(i) H1 & (ii) H2  \\
\includegraphics[width=7cm]{examples_images/water_collapse/water_gauge_H1.pdf} & \includegraphics[width=7cm]{examples_images/water_collapse/water_gauge_H2.pdf}\\
\end{tabular}
\caption{Comparison between the experimental (circles) and numerical water gauge data at H1 (i) and H2 (ii), $x_1 = 2.725m$ and $2.228m$ respectively. Experimental data taken from \citet{zhou_nonlinear_1999} through \citet{park_volume-of-fluid_2009}.}
\label{fig:zhoudepth}
\end{center}
\end{figure}

For validation purposes, the post-processing script provided for this example extracts information from the detector file (pressure) and from the water volume fraction field stored in the vtu files (water depth) and plots these data in comparison with the experimental results. The water depth gauge data is displayed in Figure \ref{fig:zhoudepth} alongside the experimental data.  The numerical results show the total thickness of water at the points H1 and H2, discounting any air bubbles that cross the gauges.  The simulation results show a close similarity to the experimental results with the exception of a small lip of water when the initial water head passes the gauge.  It is unclear what causes this structure, though it may be related to the initial withdrawal of the barrier in the experiment or drag effects from the bottom of the tank.  All previous published attempts to model the experiment also fail to reproduce this initial lip \citep{zhou_nonlinear_1999, lee_numerical_2002, colagrossi_numerical_2003, park_volume-of-fluid_2009}.

After $t=1.5s$ the overturning wave starts to pass the water gauges and the match between the experimental results and the numerical simulation deteriorates. As would be expected from such complex behaviour, all previous published attempts have also failed to reproduce the experimental depth gauge data after this point.  However, the broad pattern and average depth observed in the simulation after $t=1.5s$ can be seen in Figure \ref{fig:zhoudepth} to match the experiment reasonably well.

\begin{figure}[tb]
\begin{center}
\includegraphics[width=10cm]{examples_images/water_collapse/pressure_gauge_P2.pdf}
\caption{Comparison between the experimental (circles) and numerical pressure gauge data at P2, $x_1 = 3.22m$, $x_2 = 0.16m$. Experimental data taken from \citet{zhou_nonlinear_1999} through \citet{park_volume-of-fluid_2009}.}
\label{fig:zhoupressure}
\end{center}
\end{figure}

Experimental pressure gauge data are also available at the point P2, $(3.22,0.16)m$, on the right wall of the tank.  This is compared to the numerical pressure results in Figure \ref{fig:zhoupressure}.  After the initial noise in the experimental data, a sudden step in pressure is seen as the water run-up reaches the pressure gauge at about $t=0.6s$.  This is also seen in the numerical simulations however it is slightly delayed, occurring at $t=0.7s$.  As upwinding is being used in the discretisation of the velocity field, the delay may be due to numerical viscosity slowing the advancing water front.  However, as the delay was not as extreme at the depth gauges H1 and H2 other factors may also play a role.  For instance, if the lip seen in the experimental water gauge data is a head on the water front, that has not been reproduced numerically, it may reach the height of the pressure gauge faster than a front with no head.

Once the pressure jump occurs the experimental and numerical data are in broad agreement until the overturning wave impacts with the water layer at approximately $t=1.5s$ (Figure \ref{fig:zhouwholea}(d)).  At the point of contact a pressure pulse is transmitted to the pressure gauge resulting in a modest pressure spike in the experimental data.  This is matched by slightly delayed pressure pulses in all the numerical simulation.  However, the pulses seen in the numerical data are of a much larger magnitude than the experimental data. This discrepancy may be due to the fact that in the experiment the pressure gauge measures the pressure over a broader area than in the simulation. 

\subsection{Exercises}
To explore the functionality of \fluidity, the following variations on this example would be constructive learning exercises:

\begin{itemize}
\item Disable the adaptivity option to run on a fixed mesh
\item Alter the water/air viscosity/density
\item Modify the tank geometry
\end{itemize}


%%%%%%%%%%%%%%%%%%%%%%%%%%%%%%%%%%%%%%%%%%%%%%%%%%%%%%%%%%%%%%%%%%%%%%%%%
%%%%%%%%%%%%%%%%%%%%% Restratification after oodc %%%%%%%%%%%%%%%%%%%%%%%
%%%%%%%%%%%%%%%%%%%%%%%%%%%%%%%%%%%%%%%%%%%%%%%%%%%%%%%%%%%%%%%%%%%%%%%%%



\section{The restratification following open ocean deep convection}
\label{sec:restratification_after_oodc}

\subsection{Overview}

During Open Ocean Deep Convection (OODC), cold water is mixed up to the surface via vigorous convection, forming a column of dense water tens of kilometres across known as a convection chimney. This happens in particular sites of the ocean, including the Labrador Sea, the Mediterranean Sea and the Weddell Sea.  In the North Atlantic, the convection typically happens in winter and is triggered by intense cooling at the surface. The convection is important to the formation of North Atlantic Deep Water, which joins the southward part of the Atlantic Meridional Overturning Circulation (AMOC).

It is thought that OODC could be affected by future climate change. If ice caps melt or the hydrological cycle intensifies due to climate change then there would be an influx of fresh water at the surface of the ocean in the North Atlantic convection sites. This could lead to less NADW forming and a slowing of the AMOC.  

This example is an idealised model of the restratification phase of OODC. During restratification the water column formed during OODC mixes back with the surroundings, forming baroclinic eddies due to the coriolis force. The setup is taken from  \cite{rousset09}. 

\subsection{Configuration}

The domain is a cylinder of diameter $L=500\unit{km}$ and height $H=1\unit{km}$. The aspect ratio is given by $R=L/H=500$, which is relatively high.  The initial temperature field is shown in figure \ref{fig:rousset-init}. The temperature is linearly stratified except inside the cylinder in the middle with radius 70km, which is cooler than the surroundings. 

\begin{figure}[h]
\begin{center}
\includegraphics[width=10cm]{examples_images/restratification_after_oodc/rousset-init.png}
\caption{A vertical slice throught the domain showing the initial temperature stratification. The domain is a cylinder of radius 250 km and height 1 km. }
\label{fig:rousset-init}
\end{center}
\end{figure}


The mesh used is a layered mesh, which is created within \fluidity\ from the two dimensional input mesh, \option{circle.geo}. The unstructured triangular mesh is extruded in the vertical, forming triangular prisms which are then divided into unstructured tetrahedra. The columnar arrangement of the nodes is important because the problem has a large aspect ratio, and the elements themselves are wider than they are tall. A fully unstructured mesh would create errors in the pressure, which would then cause errors in the velocity. The layered mesh may be considered to be a special case of the two plus one mesh, in which the nodes are still vertically aligned, but there are different mesh resolutions in different areas of the domain. The resolution is 5 km in the horizontal and 83 m in the vertical. 


A $\PoDGPt$ element pair is used. This means that the discretisation is $P_{1\mathrm{DG}}$ for velocity and  $P2$ continuous for pressure. In this case, the temperature is $P1$ continuous. The benefits of $\PoDGPt$ are discussed in \ref{sec:velocity_pressure_element_pairs}.  To make it more stable, subcycling is switched on under velocity with a maximum Courant number per subcycle of $0.1$. There is a diagnostic free surface field, which requires a free surface boundary condition under the \option{Velocity} options.

The timestep is 7200 s and there are two non-linear iterations.  The timestep is constrained by the Courant condition, but is allowed to be bigger than would otherwise be expected because an absorption field is added under the \option{Velocity} options.  If this field were not added, the time steps would be limited by the scale of the baroclinic waves.  This term has a vertical component equal to  ${\nicefrac{1}{\rho_0}} {\theta} {\Delta} {t} {g} {\frac{\partial \rho}{\partial z}}$ and the other components are zero. $\rho_0$ is the reference density, $\theta$ is the value set under \option{\ldots/Velocity/temporal\_discretisation/theta}, ${\Delta} {t} $ is the timestep, $g$ is the acceleration due to gravity and $\frac{\partial \rho}{\partial z}$ is the background density stratification.   In this case the absorption term is $0.025$ in the vertical and $0.0$ in the horizontal. The \option{\ldots/Absorption/include\_pressure\_correction} option is turned on. 

\subsection{Results}

Figure \ref{fig:rousset-40m} shows the temperature field for a cross section at $40$ m depth at days $10$, $20$, $30$ and $40$. As the column mixes with the surroundings, eddies form at the perimeter of the cylinder. These eddies play a role in the mixing. If this is run with a different resolution, then a different number of eddies may form. The mixing stats diagnostic allows us to quantify the amount of mixing that takes place. It calculates the volume of fluid that has a value of temperature (or other tracer) within certain user-specified bounds as a function of time, and saves this information in the stat file. Figure \ref{fig:rousset-mixing} shows the output from this diagnostic, plotted using the python file provided in the examples directory. The temperature is in units from $0$ to $0.72$. The $0.7$--$0.8$ bin decreases in volume during the course of the simulation because the cold cylinder is mixing with the surrounding stratified fluid.


\begin{figure}[h!]
\begin{center}
\subfigure [10 days]{\includegraphics[width=4cm]{examples_images/restratification_after_oodc/5000/rousset-res5000-depth-40m0003.png}}
\hspace{1cm}
\subfigure [20 days]{\includegraphics[width=4cm]{examples_images/restratification_after_oodc/5000/rousset-res5000-depth-40m0005.png}}

\subfigure [30 days]{\includegraphics[width=4cm]{examples_images/restratification_after_oodc/5000/rousset-res5000-depth-40m0007.png}}
\hspace{1cm}
\subfigure [40 days]{\includegraphics[width=4cm]{examples_images/restratification_after_oodc/5000/rousset-res5000-depth-40m0009.png}}
\caption{The temperature cross-section at a depth of 40m.}
\label{fig:rousset-40m}
\end{center}
\end{figure}


\begin{figure}[h!]
\begin{center}
{\includegraphics[width=12cm]{examples_images/restratification_after_oodc/mixing_stats.png}}
\label{fig:rousset-mixing}
\caption{Results of the mixing stats diagnostic, showing how the temperature is mixed during the simulation. There is initially most water with a temperature of 0.7-0.8. This mixes during the course of the simulation.  }
\end{center}
\end{figure}



%%%%%%%%%%%%%%%%%%%%%%%%%%%%%%%%%%%%%%%%%%%%%%%%%%%%%%%%%%%%%%%%%%%
%---Tides in the Mediterranean Sea--------------------%
%%%%%%%%%%%%%%%%%%%%%%%%%%%%%%%%%%%%%%%%%%%%%%%%%%%%%%%%%%%%%%%%%%%


\section{Tides in the Mediterranean Sea}
\label{sec:tides_in_the_med}

\subsection{Overview}

Tidal modelling is a widely used method for validating free surface implementations \citep{Shum1997}. The Mediterranean Sea
is a good example as it requires both astronomical and co-oscillating boundary tide forcing to obtain
an accurate solution \citep{Tsimplis1995, Wells2008}. An abundance of available tide gauge data recording the 
harmonic constants for both the amplitude and phase of a wide variety of different tidal constituents
facilitates comparisons between ICOM and real-world data. 
 

\subsection{Configuration}

The domain extends from 8$^\circ$W to 40$^\circ$E and from 28$^\circ$N to 48$^\circ$N with an open boundary adjacent to the Atlantic
Ocean in the west. The fixed mesh was generated using gmsh with shoreline data taken from the intermediate resolution $gshhs$
dataset (see \url{http://www.ngdc.noaa.gov/mgg/shorelines/gshhs.html}). The single-element deep tetrahedal elements were then
extruded in the vertical to fit a 3 arc-minute resolution bathymetric profile subsampled from the 1 arc-minute GEBCO dataset     
(see \url{http://www.gebco.net/}). A minimum depth of 3 m  is set to prevent wetting-and-drying related numerical instabilities.

The model is is driven by both astronomical and co-oscillating boundary tide forcing (see sections \ref{astronomical} and \ref{sec:boundary_tide})
for the four main tidal constituents; M$_{\text{2}}$, S$_{\text{2}}$, K$_{\text{1}}$ and O$_{\text{1}}$ (see \citealp{Schwiderski1980,Wells2008}).
Boundary tide data is sourced from the highly accurate FES2004 model \citep{Lyard2006} which is read in from a NetCDF file (see section\ref{sec:BCs:specialised}). 
Frictional drag is applied as a surface-integral boundary condition to the bottom and sides and is based on a quadratic friction law 
of the form $-C_{D}|u|u$, where $C_{D}$ is the drag coefficient, $u$ is the velocity vector 
(ms$^{\text{-1}}$) and $|u|$ is the magnitude of the velocity vector ($|u|=\sqrt{u_{c}^{2}+v_{c}^{2}+w_{c}^{2}}$ where $u_{c}$ is the $x$ component of 
velocity (ms$^{\text{-1}}$), 
$v_{c}$ is the $y$ component of velocity (ms$^{\text{-1}}$) and $w_{c}$ is the 
$z$ component of velocity (ms$^{\text{-1}}$) respectively). 
The $C_{D}$ is set 0.0025, a value considered suitable for the majority of numerical ocean tidal models \citep{Wells2008}. 

The model outputs the harmonic constants for the amplitude and phase of each constituent as calculated from a time series using the least-squares
method. The timestep is 200 entries in length with data recorded every 5 timesteps after an initial spin up period of 20 hours (simulated time). 
The timestep itself is 5 minutes. The total runtime is 200 hours (simulated time).


\subsection{Results}

The harmonic amplitudes are presented as plotted scalar fields and compared with a high-resolution 2D model of \citet{Tsimplis1995} in
Figure \ref{amp}. The model results are similar to those of \citet{Tsimplis1995} and generally predict the correct patterns. 
The semidiurnal constituents give very similar results due to their similar frequencies (Figure \ref{amp}A - D). The amphidromic
systems are correctly located in the Sicilian Channel between Sicily and Libya     
and in the northern Adriatic. The degenerate amphidromes are also accurately positioned near the Balearic Islands and in between
Crete and Libya. The model also captures the amplification of the tidal amplitudes in both the Gulf of gables and the northern Adriatic, 
a phenomena primarily due to resonance of the wave in these regions.

The amplitudes for the diurnal constituents show a similarly good match with the results of \citet{Tsimplis1995} (Figure \ref{amp}E - H).
The lowest amplitudes occur in the eastern part of the basin and there is pronounced amplification in the Adriatic Sea caused by this region
acting as a quarter-wave oscillator with the diurnal frequency \citep{Wells2008}. The degenerate amphidrome
along the Libyan coast (around the Gulf of Sirte) is correctly predicted.   

\begin{figure}[t!]
\centering
\includegraphics[width=\textwidth]{./examples_images/tides_in_the_Mediterranean_Sea/amp.pdf}
\caption{Plots of the tidal harmonic amplitudes in the Mediterranean Sea from ICOM and the high resolution
model of \citet{Tsimplis1995}.}
\label{amp}
\end{figure}

\begin{figure}[t!]
\centering
\includegraphics[width=\textwidth]{./examples_images/tides_in_the_Mediterranean_Sea/phase.pdf}
\caption{Plots of the tidal harmonic phases in the Mediterranean Sea from ICOM and the high resolution
model of \citet{Tsimplis1995}. } 
\label{phase}
\end{figure}

The phases as predicted by ICOM and by \citet{Tsimplis1995} are presented in Figure \ref{phase}. These show
a general agreement with the amphidromic systems shown to be rotating in an anti-clockwise direction; a feature
brought about by Coriolis force deflecting the tidal wave to the right in the Northern Hemisphere.
ICOM appears to slightly overpredict the wave speed in all cases; a result that could be attributed to any number of eatures including the
bathymetric/mesh resolution and/or an insufficiently low drag coefficient. Another possible source of error is that the
phase of the boundary tide and the natural mode of oscillation of the basin might not be synchronised; something that
\citet{Tsimplis1995} adjusted repeatedly until they achieved their best results.
 
The harmonic amplitudes are compared with data from 62 tide gauges (Figure \ref{gauge}; \citealp{Tsimplis1995,Wells2008}).
The RMS differences for ICOM are typically 2-3 times those of \citet{Tsimplis1995}    
with the largest errors being for the diurnal constituents (Table \ref{rms}). Despite these discrepancies, the
magnitudes of the RMS differences indicate a good match with the tide gauges, even in a strongly microtidal environment 
such as the Mediterranean Sea. 

\begin{figure}[htbp]
\centering
\includegraphics[width=\textwidth]{./examples_images/tides_in_the_Mediterranean_Sea/gauges.pdf}
\caption{Locations of 62 tide gauges in the Mediterranean Sea. Modified from \citet{Wells2008} with data originally taken from 
\citet{Tsimplis1995}. }
\label{gauge}
\end{figure}

\begin{table}[htbp]
\centering
\begin{tabular}{l c c}
\hline
\bf{Tidal Constituent} & \multicolumn{2}{c}{\bf{RMS Differences}} \\
\cline{2-3}
& \bf{\citet{Tsimplis1995}} & \bf{ICOM} \\
\hline
M$_{\text{2}}$ &1.37 & 3.8\\
S$_{\text{2}}$ &0.68 & 2.4\\
K$_{\text{1}}$ &0.82 & 1.5\\
O$_{\text{1}}$ &0.34 & 1.3\\
\hline
\end{tabular}
\caption{RMS differences between modelled harmonic amplitudes and real-world data from 62 tide gauges.
Data is presented from \citet{Tsimplis1995} and ICOM. }
\label{rms}
\end{table}

The quality of the match is further highlighted in scatter diagrams plotting 
the harmonic amplitudes from ICOM at each gauge location against the tide gauge data (Figure \ref{plots}).
These reveal how although ICOM tends to marginally overpredict the amplitude there is a strong
positive correlation closely delineating $y=x$. 

\begin{figure}[t]
\centering
\includegraphics[width=\textwidth]{./examples_images/tides_in_the_Mediterranean_Sea/plots}
\caption{Scatter diagrams plotting harmonic amplitudes from ICOM at each gauge location against tide gauge data.} 
\label{plots}
\end{figure}


%%%%%%%%%%%%%%%%%%%%%%%%%%%%%%%%%%%%%%%%%%%%%%%%%%%%%%%%%%%%%%%%%%%
%---------------------HOKKAIDO-NANSEI-OKI TSUNAMI-----------------%
%%%%%%%%%%%%%%%%%%%%%%%%%%%%%%%%%%%%%%%%%%%%%%%%%%%%%%%%%%%%%%%%%%%

\section{Hokkaido-Nansei-Oki tsunami}
\label{sec:hokkaido-nansei-oki_tsunami}

\subsection{Overview}
This example demonstrates the capabilities of simulating wetting and drying processes in \fluidity\ .
The event of interest is the Okushiri tsunami in 1993 caused by the Hokkaido Nansei-Oki earthquake offshore of southwestern Hokkaido Island, Japan. 
This earthquake reached a magnitude of 7.8 (Mw) and the resulting tsunami hit a sparsely populated part of the Okushiri island, Japan with a runup height of up to 30m.

To investigate the danger of such events, the Research Institute for Electric Power Industry (CRIEPI) in Abiko, Japan constructed a $1/400$ laboratory model of the area around the island \cite{liu2008advanced}. 
The following configuration simulates this laboratory setup and uses the experimental measurements to benchmark \fluidity\ .

Fluidity features used in this example:
\begin{itemize}
\item Free surface with wetting and drying, see \ref{subsec:free_surface_bc}.
\item Detectors, see \ref{detectors_options}.
\end{itemize}

\subsection{Configuration}
The simulation configuration resembles the experimental setup as closely as possible. 
The considered domain is a basin with walls on each side except the left where the water level is enforced. 
The basin measures $5.448\mbox{m} \times 3.402\mbox{m}$ and the bathymetry and coastal topography correspond to measurement data, see Figure \ref{fig:monai_inputwave}.
Three surface elevation gauge stations were deployed in the experiment.
Detectors  extract the surface elevation information at every timestep. 
\begin{figure}
\begin{center}
\includegraphics[width=0.7\textwidth]{./examples_images/hokkaido-nansei-oki_tsunami/MonaiValleyDomainWithInputWave2_png.pdf}
\end{center}
\caption{The bathymetry and the three gauge stations used for the Hokkaido-Nansei-Oki tsunami example.}\label{fig:monai_inputwave}
\end{figure}

The mesh used for the simulation is a single layer horizontally unstructured mesh consisting of $19,506$ tetrahedral elements with increased resolution near the inundation areas.
The equations are solved with the $P_1-P_1$ finite element pair, a backward Euler time discretisation with a time-step of $0.1$s.
The wetting and drying algorithm in \fluidity\ requires the user to set a minimal water level thickness, which is here set to $d_0=0.5$mm. If the water surface reaches that level at a point, this point is defined to be dry.
The isotropic kinematic viscosity and gravity magnitude are set to $0.01\mbox{m}^{2}\mbox{s}^{-1}$ and $9.81\mbox{ms}^{-2}$, respectively.
On the left boundary the tsunami wave shown in \ref{fig:monai_inputwave} is prescribed and no-normal flow boundary conditions are applied at the other sides of the domain and the bottom to resemble the solid boundaries in the experiment.
In addition, a Manning-Strickler drag is used at the bottom with $n=0.002\mbox{sm}^{-\frac{1}{3}}$.
To prevent wave breaking in the simulation, this coefficient is increased to $0.2\mbox{sm}^{-\frac{1}{3}}$ in a rectangular area with a side length of $0.5$m centred at $(3.4\mbox{m}, 1.7\mbox{m})$ (which is the centre of the island in the domain) and a fourth order stabilization is applied to prevent wave breaking. 

\subsection{Results}
The result of this example is shown in Figure \ref{fig:monai_results}. 
The plot shows the surface elevation measurements at the three gauge stations of the laboratory experiment compared to the values from the simulation.
\begin{figure}
\begin{center}
\includegraphics[width=0.7\textwidth]{./examples_images/hokkaido-nansei-oki_tsunami/MonaiValley_C_p1p1_nu0_01_kmkstab_drag0_002_butcircularoundisland0_2-crop-crop_final2.pdf}
\caption{The input wave elevation of the Okushiri tsunami test case (a) and the numerical and experimental results at ``Gauge 1'' (top), ``Gauge 2'' (middle) and ``Gauge 3'' (bottom) (b).}\label{fig:monai_results}
\end{center}
\end{figure}

\subsection{Exercises}
\begin{enumerate}
\item Add more detectors to the simulation.
\item Increase the wetting and drying threshold parameter. Which effects does it have to the result?
\item Change the viscosity parameter. Does it make a difference to the inundation of the tsunami event?
\end{enumerate}


%%%%%%%%%%%%%%%%%%%%%%%%%%%%%%%%%%%%%%%%%%%%%%%%%%%%%%%%%%%%%%%%%%%%%%%%%
%%%%%%%%%%%%%%%%%%%%%%%%%% Tephra settling %%%%%%%%%%%%%%%%%%%%%%%%%%%%%%
%%%%%%%%%%%%%%%%%%%%%%%%%%%%%%%%%%%%%%%%%%%%%%%%%%%%%%%%%%%%%%%%%%%%%%%%%

\section{Tephra settling}
\label{sec:tephra_settling}

\subsection{Overview}
In this example, \fluidity\ is used to replicate a laboratory experiment of tephra (fine volcanic ash particles) settling through a tank of water \citep{carey1997}. The \cite{carey1997} experiments introduced tephra particles into a $0.3\times 0.3\times 0.7$ m tank, filled with water, from above using a delivery system and a particle disperser. The particles settled through the air in the tank at an approximately constant rate until they landed in the water and began to settle through the water at a much reduced velocity. While the particles in the water were sufficiently dispersed their settling velocity was that predicted by Stokes' flow (a few mm/s).  However, the build-up of particles caused by the air-water interface eventually created a layer of particles and water with a bulk density so great, relative to the density of the particle-poor water beneath, as to be gravitationally unstable and promote the formation of a vertical gravity current (plumes). The settling velocity of these plumes of particles and water was observed to be an order of magnitude greater than the Stokes settling velocity of the individual particles.

In the \fluidity\ simulations, rather than represent each tephra particle individually using a multimaterial approach (which would be prohibitively expensive), a ``dispersed multiphase'' approach is adopted (see \ref{sec:multiphase_equations}), in which one phase represents the water in the tank and the other phase represents all the particles dispersed within the water. Similar to the water column collapse example (\ref{sec:water_collapse}), a volume fraction field is used to distinguish between the continuous phase (water) and the dispersed phase (particles). In an element the volume fraction of particles represents the fraction of the element volume that is occupied by particles, which is typically very small. In contrast to the multimaterial approach, however, the multiphase approach assigns each phase a separate velocity, allowing the dispersed phase (particles) to move through the continuous phase (water). In this example, the dispersed phase is more dense than the continuous phase and so sinks under the influence of gravity.

The simulation replicates one of the \cite{carey1997} experiments (with a characteristic particle size of 48 $\mu$m) by considering a constant influx of the particle phase into a 2D tank of water. The simulation results can be compared to the experiment in terms of the conditions under which plumes of tephra particles form as well as the settling velocities of the individual particles and plumes. The example demonstrates the following functionality:
\begin{itemize}
\item 2D flow
\item Multi-phase flow
\item Incompressible flow
\item Adaptive timestepping
\end{itemize}

The simulation illustrated here took $\sim$1 hour to run in serial on an Intel Xeon E5430 2.66 GHz processor.

\subsection{Problem specification}
The simulation uses a 0.3 x 0.7 metre domain, replicating the cross-section of the water tank used in the experiments, with an initial characteristic element size of 0.01 metres. No normal flow boundary conditions are weakly imposed along with a zero velocity initial condition. The parameters for density, viscosity, particle diameter and gravity are $\rho_p = 2340\ \mathrm{kgm^{-3}}$, $\rho_l = 1000\ \mathrm{kgm^{-3}}$, $\mu_l = 0.001\ \mathrm{Pa\cdot s}$, $d = 48\times 10^{-6}\ \mathrm{m}$, and $\mathbf{g} = 9.8\ \mathrm{ms^{-2}}$ respectively (with the subscripts $p$ and $l$ denoting the properties of the particle/tephra and liquid phase).

The influx of particles from the air above is simulated using a \option{flux} boundary condition at the top of the domain. This allows tephra to flux in at a rate of $0.472\ \mathrm{gm^{-2}s^{-1}}$. The results of the experiments showed that tephra particles initially settled individually at a Stokes velocity of $0.17\ \mathrm{cms^{-1}}$. When the concentration was high enough, plumes formed and descended to the bottom of the tank with velocities more than ten times greater than those of individual particles.

\subsection{Results}
Several timesteps of the example simulation can be seen in Figure \ref{fig:tephra_settling_coarse}. These images can be generated by visualising the vtu files using Paraview. Better resolved plumes can be produced by using a smaller characteristic element size (e.g. $\Delta x = 0.0025\ \mathrm{m}$, shown in Figure \ref{fig:tephra_settling_fine}).

\begin{figure}[H]
	\centering
	      \includegraphics[width=0.19\columnwidth]{./examples_images/tephra_settling/tephra_coarse_1.png}
	      \includegraphics[width=0.19\columnwidth]{./examples_images/tephra_settling/tephra_coarse_2.png}
	      \includegraphics[width=0.19\columnwidth]{./examples_images/tephra_settling/tephra_coarse_3.png}
	      \includegraphics[width=0.19\columnwidth]{./examples_images/tephra_settling/tephra_coarse_4.png}
	      \includegraphics[width=0.19\columnwidth]{./examples_images/tephra_settling/tephra_coarse_5.png}
   \caption{Tephra (particle) phase volume fraction at time $t = 10, 30, 50, 80, 110$ seconds. These images are from a lower-resolution version of the tephra settling example problem, with a characteristic element size of $\Delta x = 0.01\ \mathrm{m}$.}
   \label{fig:tephra_settling_coarse}
\end{figure}

\begin{figure}[H]
	\centering
	      \includegraphics[width=0.19\columnwidth]{./examples_images/tephra_settling/tephra_fine_1.png}
	      \includegraphics[width=0.19\columnwidth]{./examples_images/tephra_settling/tephra_fine_2.png}
	      \includegraphics[width=0.19\columnwidth]{./examples_images/tephra_settling/tephra_fine_3.png}
	      \includegraphics[width=0.19\columnwidth]{./examples_images/tephra_settling/tephra_fine_4.png}
	      \includegraphics[width=0.19\columnwidth]{./examples_images/tephra_settling/tephra_fine_5.png}
   \caption{Tephra (particle) phase volume fraction at time $t = 10, 30, 50, 80, 110$ seconds. The onset of plumes is between 10 and 30 seconds. Note that these images are from a high-resolution version of the tephra settling example problem, with a characteristic element size of $\Delta x = 0.0025\ \mathrm{m}$.}
   \label{fig:tephra_settling_fine}
\end{figure}

Figure \ref{fig:tephra_settling_velocity} (reproducible by typing \textit{make postprocess} at the command line) illustrates how the tephra particles initially settle at approximately $0.17\ \mathrm{cms^{-1}}$, as predicted by Stokes' law. As more tephra fluxes in, the layer becomes unstable and plumes begin to form, resulting in settling velocities over 10 times greater than that of an individual particle.

\begin{figure}[H]
	\centering
	      \includegraphics[width=0.8\columnwidth]{./examples_images/tephra_settling/tephra_velocity.pdf}
   \caption{Maximum velocity of the tephra phase against time.}
   \label{fig:tephra_settling_velocity}
\end{figure}

\subsection{Exercises}
To explore the multiphase functionality of \fluidity, the following variations on this example would be constructive learning exercises:

\begin{itemize}
\item Decrease the characteristic element size to better resolve the plume behaviour
\item Alter the particle size to observe its affect on plume formation
\item Add a second dispersed phase (with a different particle size).
\end{itemize}<|MERGE_RESOLUTION|>--- conflicted
+++ resolved
@@ -448,14 +448,8 @@
 %---------------------2D BACKWARD FACING STEP------------------------%
 %%%%%%%%%%%%%%%%%%%%%%%%%%%%%%%%%%%%%%%%%%%%%%%%%%%%%%%%%%%%%%%%%%%
 
-<<<<<<< HEAD
-\section{2D Backward facing step}
-\label{sect:backward_facing_step_2d}
-=======
 \section{Backward facing step}
 \label{sec:backward_facing_step}
->>>>>>> 2132c284
-
 
 \subsection{Overview}
 The backward-facing step is a classical CFD example and one of the most frequently selected
@@ -474,7 +468,6 @@
 Results from \fluidity\ simulations at Reynolds number 1290
 are presented here. Quasi-2D experimental results from \cite{armaly1983} are used for comparison.
 
-<<<<<<< HEAD
 To run the example, use the commands \option{make preprocess TYPE=type}, \option{make run TYPE=type}
 and \option{make postprocess TYPE=type}, where \option{type} is one of \option{reference},
 \option{kepsilon} or \option{adaptive}. \option{reference} is on a coarse fixed mesh with no turbulence model
@@ -546,7 +539,10 @@
 %%%%%%%%%%%%%%%%%%%%%%%%%%%%%%%%%%%%%%%%%%%%%%%%%%%%%%%%%%%%%%%%%%%
 %---------------------3D BACKWARD FACING STEP------------------------%
 %%%%%%%%%%%%%%%%%%%%%%%%%%%%%%%%%%%%%%%%%%%%%%%%%%%%%%%%%%%%%%%%%%%
-=======
+
+\section{3D Backward facing step}
+\label{sect:backward_facing_step_3d}
+
 \subsection{Configuration}
 \subsubsection{Geometry: 3D}
 A schematic of the domain is shown in figure \ref{fig:Schematic3d}.
@@ -554,12 +550,7 @@
 down in the geometry. The region directly downstream of the step is
 of particular interest in this problem. An outflow boundary is located at the
 right hand end of the geometry.
->>>>>>> 2132c284
-
-\section{3D Backward facing step}
-\label{sect:backward_facing_step_3d}
-
-\subsection{Configuration}
+
 Please note, this 3D example is intended to be run in parallel (see \ref{decomp_meshes_parallel}).
 This is because the mesh must be fine enough, and the Reynolds number high enough, in order to
 generate turbulence over the step and resolve its passage downstream. More information on running
@@ -591,10 +582,6 @@
 The base of the domain is located at $z=0$, the inflow plane is given by $x=-10$ with the step
 at $x=0$, and the back of the domain in the spanwise direction is given by $y=0$.
 
-<<<<<<< HEAD
-\subsection{Initial and boundary conditions}
-The inflow boundary condition at $x=-10$ is a log profile given by
-=======
 \subsubsection{Geometry: 2D}
 A schematic of the domain, showing adaptive mesh refinement, is shown in figure \ref{fig:Schematic2d}.
 In the 2D case the expansion ratio is 2, and the upper boundary is treated as no-slip,
@@ -611,7 +598,6 @@
 
 \subsubsection{Initial and boundary conditions: 3D}
 In the 3D case, the inflow boundary condition at $x=-10$ is a log profile given by
->>>>>>> 2132c284
 \begin{equation*}
 u(z) =
   \begin{cases}
@@ -622,8 +608,6 @@
 
 with parameters $u_{\tau} = 0.1$, $z_0 = 0.01$ and $\kappa = 0.41$.
 
-<<<<<<< HEAD
-=======
 %A plot of this inflow profile is given in figure \ref{fig:Inflow}.
 %\begin{figure}
 %\centering
@@ -632,7 +616,6 @@
 %\label{fig:Inflow}
 %\end{figure}
 
->>>>>>> 2132c284
 No-normal flow, free-stress boundary conditions are applied at the upper and lateral
 (spanwise) boundaries:
 \begin{eqnarray*}
@@ -650,10 +633,6 @@
 u=v=w=0.
 \end{equation*}
 
-<<<<<<< HEAD
-\subsection{Results}
-Three snapshots of the velocity vectors are shown in figure \ref{Fig:velo-magnitude-3d}
-=======
 \subsubsection{Initial and boundary conditions: 2D}
 In the 2D case, the inlet velocity profile is a log profile extending from each wall to the midpoint, with the same parameters as the 3D example:
 \begin{equation*}
@@ -714,7 +693,6 @@
 
 \subsection{Results: 3D}
 Three snapshots of the velocity vectors are shown in figure \ref{fig:velo-magnitude-3d}
->>>>>>> 2132c284
 at times 5, 10 and 50 seconds.
 Vertical profiles of $\vec{u}$ at several points downstream of the step are shown in figure
 \ref{fig:UProfiles3d}, in which the velocity data has been averaged across the span of the domain
