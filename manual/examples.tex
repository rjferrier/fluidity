\chapter{Examples}
\label{chap:examples}
\section{Introduction}
\label{sect:examples_introduction}
This chapter describes several example problems that cover the various aspects of the functionality
of \fluidity. The input files for these examples can be found in separate directories
under \\ \texttt{\fluiditysourcepath/examples/}. Each directory contains a \texttt{Makefile},
that implements the following commands. The examples are run by giving these 3 commands in order.

\hspace{0.05\textwidth}
\begin{minipage}{0.9\textwidth}
\texttt{make preprocess}

Runs any preprocessing steps that are needed for this example, e.g. mesh generation and
parallel decomposition.
\ \\

\texttt{make run}

Runs the actual example. Some examples run a series with different mesh resolution
(\texttt{driven\_cavity}, \texttt{rotating\_channel}) or Reynold's number
(\texttt{flow\_past\_sphere}).
\ \\

\texttt{make postprocess}

Runs any postprocessing step that may need to be done after running fluidity. For example, in some
examples plots are created and put in the directory.
\end{minipage}

\begin{table}
\centering
\begin{tabular}{|l|l|c|l|}
  \hline
  Example section & Example directory & N. procs. & Run time \\
  \hline
  \ref{sect:oned_advection} One dimensional advection & \texttt{top\_hat/} & 1 & 2 min. \\
<<<<<<< HEAD
  \ref{sect:lock_exchange} The lock-exchange & \texttt{lock\_exchange/} & 1 & 3.5 hr. \\
  \ref{sect:lid_driven_cavity} Lid-driven cavity & \texttt{driven\_cavity/} & 1 & 3 hr. \\
  \ref{sect:backward_facing_step_2d} 2D Backward facing step & \texttt{backward\_facing\_step\_2d/} & 1 & 15-60 min. \\
  \ref{sect:backward_facing_step_3d} 3D Backward facing step & \texttt{backward\_facing\_step\_3d/} & 8 & 30 min. \\
=======
  \ref{sect:lock_exchange} The lock-exchange & \texttt{lock\_exchange/} & 1 & 10 min. \\
  \ref{sect:lid_driven_cavity} Lid-driven cavity & \texttt{driven\_cavity/} & 1 & 7 hr. \\
  \ref{sect:backward_facing_step} Backward facing step & \texttt{backward\_facing\_step\_2d/} & 1 & 15 min. \\
                       & \texttt{backward\_facing\_step\_3d/} & 8 & 30 min. \\
>>>>>>> fd1be3b0
  \ref{sect:flow_past_sphere} Flow past a sphere & \texttt{flow\_past\_a\_sphereRe*/} & 8 & 6 hr. \\
  \ref{sect:periodic_channel} Rotating periodic channel & \texttt{rotating\_channel/} & 1 & 10 min. \\
  \ref{sect:water_collapse} Water column collapse & \texttt{water\_collapse/} & 1 & 2 hr. \\
  \ref{sect:restratification_after_oodc} The restratification after OODC & \texttt{restratification\_after\_oodc/} & 32 & 20 hr. \\
  \ref{sect:tides_in_the_med} Tides in the Mediterranean Sea  & \texttt{tides\_in\_the\_Mediterranean\_Sea/} & 64 & 12 hr. \\
  \ref{sect:hokkaido-nansei-oki_tsunami} Hokkaido-Nansei-Oki tsunami  & \texttt{hokkaido-nansei-oki\_tsunami/} & 4 & 1.5 hr. \\
  \ref{sect:tephra_settling} Tephra settling & \texttt{tephra\_settling/} & 1 & 1 hr. \\
  \hline
\end{tabular}
\caption{Estimated run times (wall time) for the examples. For parallel examples this is using
the indicated, default number of processes. The times are rough estimates and may vary between 
different systems.} \label{tab:example_runtimes}
\end{table}

For an overview of the estimated run time - using the recommended number of processors - for each
example, see table \ref{tab:example_runtimes}
Some examples (\texttt{backward\_facing\_step\_3d}, \texttt{restratification\_after\_oodc}, 
\texttt{flow\_past\_sphereRe100}, \texttt{flow\_past\_sphereRe1000},
and \texttt{tides\_in\_the\_Mediterranean\_Sea})
are set up to run in parallel. These can also be run with a different number 
of processes by changing \texttt{NPROCS}, e.g. to run with 8 processors:

\hspace{0.05\textwidth}\texttt{make run NPROCS=8}

or run in serial with:

\hspace{0.05\textwidth}\texttt{make run NPROCS=1}

If \texttt{NPROCS} is not supplied an error will occur.

%%%%%%%%%%%%%%%%%%%%%%%%%%%%%%%%%%%%%%%%%%%%%%%%%%%%%%%%%%%%%%%%%%%
%---------------------One-dimensional advection-------------------%
%%%%%%%%%%%%%%%%%%%%%%%%%%%%%%%%%%%%%%%%%%%%%%%%%%%%%%%%%%%%%%%%%%%

\section{One dimensional advection}
\label{sect:oned_advection}
\subsection{Overview}
In this test example a very simple one-dimensional problem is 
studied: the advection of an inital ``top hat'' distribution 
of a tracer (see figure \ref{fig:top_hat_ic}). Since this test runs in a  
short time, it allows users to play around with various
settings, e.g. spatial discretisation options, adaptivity 
and interpolation settings, etc., and quickly see the results
of their changes. The challenge in this example is get an accurate
answer while keeping the solution conservative and bounded.

\begin{figure}
  \centering
  \subfigure[Initial condition of the top hat tracer.]{\pdffig[width=0.47\textwidth]{examples_images/top_hat/top_hat_ic}} 
    \label{fig:top_hat_ic}
  \subfigure[Numerical solution using Continuous Galerkin.]{\pdffig[width=0.47\textwidth]{examples_images/top_hat/top_hat_cg}} 
    \label{fig:top_hat_cg_example} \\
  \subfigure[Numerical solution using Discontinuous Galerkin.]{\pdffig[width=0.47\textwidth]{examples_images/top_hat/top_hat_dg}}
    \label{fig:top_hat_dg}
  \subfigure[Numerical solution using Control Volumes.]{\pdffig[width=0.47\textwidth]{examples_images/top_hat/top_hat_cv}}
    \label{fig:top_hat_cv}
  \caption{Initial condition and numerical solutions after $100~s$, for the 1D top hat tracer advection problem.}
\end{figure}

\subsection{Configuration}
The domain is the one-dimensional interval $[0,3]$. The initial 
mesh with $\Delta x=0.025~m$ is created using the ``interval'' 
script. The initial ``top hat'' distribution (figure \ref{fig:top_hat_ic}) is 
prescribed by a python function. The advective velocity is 
prescribed as a constant of $u=0.01~ms^{-1}$. Output is created
in the form of a .vtu-file every second of simulation time
and a .stat file. The total simulation time is $500~s$. 
The ``top-hat'' does not reach the boundary in this time, so that
boundary conditions play no role in this example.

\subsubsection{Spatial discretisation}
This example provides three basic configurations, corresponding to
the three main discretisation types of the advection-diffusion equation
available in fluidity:
\begin{itemize}
\item {\bf Continuous Galerkin (CG)}, section \ref{sect:ND_advection_diffusion_CG}
This is the most basic finite-element discretisation that is simple 
and fairly efficient. It is however not very good for advection problems
of tracers with sharp discontinuities. In the example configuration
SUPG stabilisation is applied to improve the results.
\item {\bf Discontinuous Galerkin (DG)}, section \ref{sec:NM_DG_advection}
This is a popular method for advection problems, in particular 
for non-smooth tracer solutions. To prevent under and overshoots
slope limiters may still be necessary near discontinuities, and are
therefore used in this example.
\item {\bf Control Volume (CV)}
This is a simple and efficient method, that however in some cases 
can be fairly diffusive. Its accuracy is determined by the choice 
of interpolation at the control volume faces - a ``FiniteElement''
interpolation is used here in combination with a ``Sweby'' slope 
limiter to keep the solution bounded. 
\end{itemize}

\subsubsection{Adaptivity and interpolation options}
The mesh adaptivity procedure is guided by the metric that is based on
the (interpolation) error bounds set for the tracer field. Since at 
the front and back of the top hat solution the derivatives 
become very large, this would lead to nearly infinite resolution at these
discontinuties. A ``MinimumEdgeLength'' therefore needs to be set, to prevent
such very small elements which would produce very high CFL numbers.

This example uses ``adapt\_at\_first\_timestep'', so that a suitably
adapted mesh is used from the first time step. The initial condition
will be directly prescribed on this first adapted mesh and not interpolated
from the user provided initial mesh.

Since we want to exactly conserve the amount of tracer in this example
a galerkin projection based interpolation scheme is used to interpolate
between subsequently adapted meshes. To keep the solution bounded the
``minimally dissipative'' bounding procedure is used (only available for CG and DG).

\subsubsection{Time stepping}
Although this example uses a stable implicit time integration scheme (Crank-Nicolson),
it is generally desirable for advection problems to control the CFL number. This is done
via the adaptive time stepping scheme which dynamically changes the time 
step based on a desired CFL number - set to 0.5 in the example configurations. Because the 
example uses a constant velocity, the time step is only determined by the smallest 
element size which may vary due to the adaptivity process, although it is here
limited by the chosen ``MinimumEdgeLength''. Since we use an adapted mesh from the first 
timestep we need the option \option{at\_first\_timestep} to use a corresponding 
adaptive initial timestep.

\subsection{Results}
To view the results of this example in paraview, the following steps
must be taken:
\begin{itemize}
\item Open up the series of vtus in the normal way.
\item Add the \texttt{Warp (scalar)} filter. Choose a normal direction of $0,1,0$ and click apply.
\item To visualise the grid points: add the \texttt{Glyph} filter; Choose \texttt{Glyph Type} \texttt{Sphere},
select the \texttt{Edit} checkbox next to \texttt{Set Scale Factor} and choose a value of 0.02; Click apply.
\end{itemize}

Alternatively the results can be plotted using python. An example python script using pylab and the 
vtktools python module, is provided with this example. The vtktools module is located in 
\texttt{\fluiditysourcepath/python/}; this path needs to be added to the \texttt{PYTHONPATH} environment
variable.

As can be seen in the numerical result using the CG method leads, to over and 
undershoots in the solution. The DG result seems to incur no noticeable bounds
violation. The Control Volumes solution is perfectly bounded, but rather diffusive. Note that in each of 
these cases the initial mesh resolution has changed and is still focussed near the jumps in the solution.

A more precise analysis of the boundedness and conservation properties of the numerical solution, can be
derived from the data in the .stat file, which can be visualised using the statplot program 
(section \ref{sect:statplot}). As can be seen in figure \ref{fig:top_hat_cg_conservation} the tracer
concentration in the CG case is not completely conserved. 
The CG and CV solutions show perfect conservation (to machine precision). The minimum 
and maximum (figure \ref{fig:top_hat_dg_max}) tracer concentration of the
DG solution show the occurence of overshoots with the same frequency as the adapts. This is caused by the
fact that the Galerkin projection used to interpolate during the mesh adaptation stage is not 
bounded. The slope limiting applied in the DG advection algorithm however filters these overshoots 
out again. The Galerkin projection used for CG and CV is combined with a bounding procedure, so 
that interpolation doesn't add additional bounds violations. In the case of CG however the numerical 
scheme itself is not bounded.

\begin{figure}
  \centering
  \subfigure[Tracer conservation in the Continuous Galerkin solution.]{\pdffig[width=0.47\textwidth]{examples_images/top_hat/top_hat_cg_conservation}} 
    \label{fig:top_hat_cg_conservation}
  \subfigure[Maximum tracer bound in the Discontinuous Galerkin solution.]{\pdffig[width=0.47\textwidth]{examples_images/top_hat/top_hat_dg_max}} 
    \label{fig:top_hat_dg_max}
  \caption{Conservation and bounds checking using statplot.}
\end{figure}

\subsection{Exercises}
\begin{itemize}
\item For the Continuous Galerkin example see what the effect is of the SUPG stabilisation by
changing the option \option{\ldots/spatial\_discretisation/continuous\_galerkin/stabilisation/}
\option{streamline\_upwind\_petrov\_galerkin} to \option{no\_stabilisation}
\item Change the resolution of the adapted meshes by changing \\
\option{adaptivity\_options/absolute\_measure/scalar\_field::InterpolationErrorBound}
under \option{\ldots/scalar\_field::Tracer/prognostic/} and see what the effect
of the option
\option{/mesh\_adaptivity/hr\_adaptivity/enable\_gradation} is.
\item A conservative and bounded CV advection scheme that is less diffusive can be achieved by changing 
the following options:
\begin{itemize}
\item Change \option{\ldots/limit\_face\_value/limiter::Sweby} to \option{limiter::Ultimate}.
\item Under \option{\ldots/temporal\_discretisation}, change theta to 0.0.
\item Under \option{\ldots/temporal\_discretisation/control\_volumes}
remove \\
\option{number\_advection\_iterations} and \option{limit\_theta}, and
add \option{pivot\_theta} with a value of 0.0.
\end{itemize}
\end{itemize}

%%%%%%%%%%%%%%%%%%%%%%%%%%%%%%%%%%%%%%%%%%%%%%%%%%%%%%%%%%%%%%%%%%%
%---------------------THE LOCK-EXCHANGE---------------------------%
%%%%%%%%%%%%%%%%%%%%%%%%%%%%%%%%%%%%%%%%%%%%%%%%%%%%%%%%%%%%%%%%%%%

\section{The lock-exchange}
\label{sect:lock_exchange}
\subsection{Overview}
\label{sect:lock_exchange_overview}

The lock--exchange is a classic laboratory-scale fluid dynamics problem, \citep{fannelop_94, huppert_06, simpson_87}. A flat--bottomed tank is separated into two portions by a vertical barrier. One portion, the `lock', is filled with the source fluid. This is of different density to the ambient fluid which fills the other portion. As the barrier is removed, the denser fluid collapses under the lighter. Two gravity currents form and propagate in opposite directions, one above the other, along the tank. After an initial acceleration, the gravity current fronts travel at a constant speed until the end walls exert an influence or viscous forces begin to dominate, \citep{cantero_07, hartel_99, huppert_80}. At the current front a bulbous head may develop and become taller than the trailing fluid. A shear instability can manifest at the density--interface (hereafter interface) between the two fluids, \citep{turner_73}, and this leads to the formation of Kelvin--Helmholtz billows that enhance mixing.

The lock-exchange has been the subject of many theoretical, experimental and numerical studies, and the front speed (or Froude number) is commonly calculated, making it an excellent diagnostic for verification of \fluidity\ \citep[e.g.]{benjamin_68, klemp_94, hartel_00}. Furthermore the same physical processes that are encountered in gravity currents over a range of scales are incorporated. The lock--exchange, therefore, presents a tractable means of studying the processes involved and contributes to our understanding of real--world flows, such as sediment--laden density currents and oceanic overflows, and their impact.

In this example, \fluidity\ is used to simulate a lock--exchange and the following functionality is demonstrated:

\begin{itemize}
\item 2D flow
\item Non--hydrostatic flow
\item Incompressible flow
\item Boussinesq flow
\item Mesh adaptivity

\end{itemize}

\subsection{Configuration}
\label{sect:lock_exchange_configuration}

The domain and physical parameters are set up after \cite{fringer_06} and \cite{hartel_00}, table \ref{tab:le_physical_parameters}. The domain is a 2D rectangular box, $0\leq x \leq 0.8\,$m, $0 \leq z \leq 0.1\,$m. Initially, dense, cold water of $T = -0.5\,^\circ$C fills one half of the domain, $x<0.4\,$m, and light, warm water of $T = 0.5\,^\circ$C fills the other half, $x\geq0.4\,$m, figure \ref{fig:lock_exchange}. At $t=0\,$s, ${\bf u} = {\bf 0}$ everywhere. A no-slip boundary condition is applied along the bottom of the domain, ${\bf u = 0}$ at $z=0$, and a free-slip boundary condition is applied to the top of the domain and the side walls, ${\bf u\cdot\bf n} = 0$ at $z = 0.1\,$m and $x = 0.0,\, 0.8\,$m.

The basic choices for the numerical set--up are outlined in table \ref{tab:le_numerical_configuration}. They comprise a set of standard options for a buoyancy--driven flow such as the lock-exchange. The mesh is adapted to both the velocity and the temperature fields.  

\begin{table}[th]
\centering
\begin{tabular}[h]{l   c  c }  \hline
gravitational acceleration (ms$^{-2}$)			& $g$ 								& $10$  \\
kinematic viscosity (m$^2$s$^{-1}$)			& $\nu$								& $10^{-6}$  \\
thermal diffusivity (m$^2$s$^{-1}$)					& $\kappa$ 					& 0  \\
thermal expansion coefficient ($^\circ$C$^{-1}$)	& $\alpha$ 							& $10^{-3}$ \\ 
domain height (m)					& $H = 2h$							& $0.1$ \\ %\hline \hline
reduced gravity	(ms$^{-2}$)				& $g' = g\frac{\rho_1 - \rho_2}{\rho_0} = -g\alpha (T_1 - T_2)$	& $10^{-2}$  \\
buoyancy velocity					& $u_b = \sqrt{g'H}$ 						& $\sqrt{10^{-3}}$ \\
Grashof number						& $Gr = \left( \frac{h \sqrt{g'h}}{\nu} \right)^2$ 		& $1.25 \times 10^{6}$\\ \hline
\end{tabular}
\caption{Physical parameters for the lock-exchange set-up.}
\label{tab:le_physical_parameters}
\end{table}

\begin{table}[th]
\centering
\begin{tabular}[h]{lll}  \hline
Numerical component                           & Configuration                   & Section\\ \hline
Geometry                                      & from triangle file, via gmsh    & \ref{sect:triangle_format}, \ref{sect:meshing_tools_non_fluidity_gmsh}\\
Time step                                     & 0.025\,s                        & \\
Time loop                                     & 2 non-linear Picard iterations  & \ref{sect:ND_time_loop} \\
Equation of state                             & linear                          & \ref{sect:equation_of_state} \\
Momentum and Pressure spatial discretisation  & \Poo                            & \ref{Sect:ND_momentum_equation}, \ref{Sect:ND_pressure_equation}, \ref{sect:configuring_fluidity_continuous_galerkin}, \ref{sect:configuring_fluidity_pressure} \\
Momentum temporal discretisation              & $\theta = 0.5$ (Crank-Nicholson)  & \ref{sect:ND_time_theta_scheme}, \ref{sect:configuring_fluidity_temporal_discretisation} \\
                                              & non-linear relaxation term $=0.5$ & \ref{sect:relax} \\
Temperature advection                         & advection-diffusion equation    & \ref{Sect:MP-AdvdifEqn} \\
                                              & control volumes                 & \ref{Sect:CVs} \\
Temperature temporal discretisation           & $\theta = 0.5$ (Crank-Nicholson)& \ref{sect:ND_time_theta_scheme}, \ref{sect:configuring_fluidity_temporal_discretisation} \\
                                              & 3 advection iterations, limit theta & \ref{sect:cvtemp} \\\hline
\end{tabular}
\caption{Numerical configuration for the lock-exchange}
\label{tab:le_numerical_configuration}
\end{table}

\subsection{Results} 
\label{sect:lock_exchange_results}
Note, the example is set up for a quick start. Many of these results require the simulation to be run for a longer time.

The expected dynamics of a lock-exchange flow are observed, figure \ref{fig:lock_exchange}: two gravity currents propagate in opposite directions with the foremost point of the no-slip front raised above the lower boundary. Kelvin--Helmholtz billows form at the interface enhancing the mixing of the two fluids which would not be observed with a hydrostatic formulation. The mesh adapts well, increasing the resolution around the interface and Kelvin--Helmholtz billows with anisotropic elements. Similar images can be generated by visualising the vtu files using Paraview, see the \href{http://amcg.ese.ic.ac.uk/index.php?title=Cook_Book}{Cook Book}\ for more information.

Both the gravity current front speeds and the mixing are considered. First the Froude number, $Fr = U/u_b$, which is the ratio of front speed, $U$, to the buoyancy velocity, $u_b$, table \ref{tab:le_physical_parameters} is calculated. The speed with which the no--slip and free--slip fronts propagate along the domain, $U_{ns}$ and $U_{fs}$, are calculated from the model output and are used to give the corresponding no-slip and free-slip Froude numbers, $Fr_{ns}$ and $Fr_{fs}$, figure \ref{fig:lock_exchange_Fr}. For the basic set up given in the example the values are comparable to but generally smaller than previously published values. Spatially varying the horizontal velocity adaptivity settings, as suggested in the exercises, section \ref{sect:le_exercises}, can increase the Froude number, showing good agreement between the \fluidity\ values and previously published values \citep{hiester2011}. Changing the metric, as suggested in the exercises, can also increase the Froude number.

The second diagnostic is the background potential energy, which can be used to assess the mixing. The background potential energy is the potential energy of the system reference state \citep{winters1995, winters1996}. The reference state is obtained by adiabatically redistributing the fluid elements into the minimum energy state and is described spatially by an isopycnal coordinate, $z_*$. The background potential energy, $E_b$, is then calculated from
\begin{equation}
E_b = \int \rho(z_*) g z_* \, dz_* \, ,
\end{equation}
where $g$ is gravity and $\rho$ the density. Most crucially, for a closed system, the background potential energy can only be altered by diapycnal mixing and increases in the background potential energy correspond to mixing in the system. The reference state is calculated using the method of \citet{tseng2001} which uses a probability density function to calculate the value of $z_*$ associated with a given $\rho$ (or here temperature). Here the probability density function is obtained from a set of `mixing bins'. Each mixing bin contains the fraction of fluid in the domain that has temperature within a given range or `class'. A set of mixing bins, the reference state and background potential energy are presented in figure \ref{fig:lock_exchange_mixing}. As the simulation progresses, the mixing and the amount of mixed fluid increases, more rapidly at first as Kelvin--Helmholtz billows form and just after the fronts hit the end walls. Later, as the dynamics become less turbulent and the fluid oscillates back and forth in the tank the mixing is less vigorous. The increase in mixed fluid is compensated for by a decrease in non--mixed fluid.


\begin{figure}[ht]
  \centering
  % For some reason tex4ht doesn't like these images.
  \onlypdf{
  \subfigure[$t = 0\,$s]{\fig[width=0.45\textwidth]{./examples_images/lock_exchange/le_basic_0_T}}
  \subfigure[$t = 0\,$s]{\fig[width=0.45\textwidth]{./examples_images/lock_exchange/le_basic_0_mesh_nice}} \\
  \subfigure[$t = 12.475\,$s]{\fig[width=0.45\textwidth]{./examples_images/lock_exchange/le_basic_10_T}}
  \subfigure[$t = 12.475\,$s]{\fig[width=0.45\textwidth]{./examples_images/lock_exchange/le_basic_10_mesh}} \\
  \subfigure[$t = 37.475\,$s]{\fig[width=0.45\textwidth]{./examples_images/lock_exchange/le_basic_30_T}}
  \subfigure[$t =
  37.475\,$s]{\fig[width=0.45\textwidth]{./examples_images/lock_exchange/le_basic_30_mesh}}
  }
  \caption{Lock-exchange temperature distribution (colour) with meshes, over time ($t$)}
  \label{fig:lock_exchange}
\end{figure}

\begin{figure}[!h]
  \centering
  \pdffig[width=1.0\textwidth, clip=True, trim = 32.5mm 15mm 32.5mm 15mm]{./examples_images/lock_exchange/front_speed}
  \caption{Distance along the domain ($X$) and Froude number ($Fr$) for the no-slip and free-slip fronts in the lock-exchange. The values of \citet{hartel_00} and \citet{simpson_79} are included for reference.}
  \label{fig:lock_exchange_Fr}
\end{figure}

\begin{figure}[!h]
  \centering
  \pdffig[width=1.0\textwidth, clip=True, trim = 32.5mm 15mm 32.5mm 15mm]{./examples_images/lock_exchange/mixing}
  \caption[Mixing diagnostics for the lock--exchange.]{Mixing diagnostics for the lock--exchange. As time progresses mixing takes place leading to an increase in the volume fraction of mixed fluid, a spreading of the $z_*$ contours and an increase in the background potential energy. From top left to bottom right: volume fraction of the domain with fluid in the given temperature classes. The classes with ranges $-0.25<T<0.0$ and $0.0<T<0.25$ are considered representative of the mixed fluid; evolution of contours of $z_*$ for different values of temperature; snapshot of the reference state at $t = 200\,$s; the change in the background potential energy, $\Delta E_b$ over time.}
  \label{fig:lock_exchange_mixing}
\end{figure}

\subsection{Exercises}
\label{sect:le_exercises}
The example settings are designed to provide a quick start for running the simulation. To explore the diagnostics and functionality of \fluidity, the following variations on this example would be constructive exercises:
\begin{itemize}
\item Run the simulation for a longer time period by increasing the finish time to $30.0\,$s to look at the Froude number and calculate an average value;
\item Run the simulation from the checkpoint for a longer time period (until $t=200.0\,$s) to look at the mixing later in the simulation, section \ref{sect:configuring_fluidity_checkpointing}. When running from the checkpoint don't forget to rename the vtus with rename\_checkpoint.py, table \ref{tab:fltools};
\item In the adaptivity settings for the horizontal velocity field try using a spatially varying interpolation error and compare Froude numbers (python can be found in the comment section for the velocity adaptivity settings), section \ref{sect:configuring_fluidity_error_metric};
\item In the adaptivity settings for both the velocity field and temperature field use a $p$--norm with \mbox{$p=2$}, section \ref{sect:configuring_fluidity_error_metric}. Suggested values for the interpolation error are $0.00005, \, 0.00005 \,\, {\rm and} \,\, 0.0005$ for the horizontal velocity, vertical velocity and temperature fields respectively. 
\item Change the frequency of the adapt, section \ref{sect:configuring_fluidity_adaptivity_options};
\item Turn on metric advection, section \ref{sect:configuring_fluidity_metric_advection};
\item Change the diffusivity and viscosity values;
\item Run with a fixed mesh (note this will require making a new input mesh), sections \ref{sect:triangle_format}, \ref{sect:meshing_tools_non_fluidity_gmsh};
\item Try adding some detectors to visualise the particle trajectories, section \ref{sect:diagnostics_detectors} %or \newline cf. \option{\ldots/fluidity-longtests/lock\_exchange\_2d\_}.
\end{itemize}
Note to compare Froude numbers and mixing between different runs the remember to copy the images and stat files otherwise they will be overwritten.
 
%%%%%%%%%%%%%%%%%%%%%%%%%%%%%%%%%%%%%%%%%%%%%%%%%%%%%%%%%%%%%%%%%%%
%---------------------LID DRIVEN CAVITY---------------------------%
%%%%%%%%%%%%%%%%%%%%%%%%%%%%%%%%%%%%%%%%%%%%%%%%%%%%%%%%%%%%%%%%%%%

\section{Lid-driven cavity}
\label{sect:lid_driven_cavity}

\subsection{Overview}
The lid-driven cavity is a problem that is often used as part of the verification procedure for
CFD codes. The geometry and boundary conditions are simple to prescribe and in
two dimensions there are a number of highly accurate numerical benchmark solutions
available for a wide range of Reynolds numbers \citep{botella1998,erturk2005,bruneau2006}. 
Here the two-dimensional problem at a Reynolds number of 1000 is given as an example.

\subsection{Configuration}
The problem domain is $(x,y) \in [0,1]^2$ and this is represented by an unstructured triangular mesh
of approximately uniform resolution. To enable convergence analysis a sequence of meshes are considered
with spacing of $h=1/2^n$, $n=4,5,6,7$. The two-dimensional incompressible Navier-Stokes equations are
considered with unit density.

No-slip velocity boundary conditions are imposed on the boundaries $x=0,1$ and $y=0$, 
and the prescribed velocity $u=1$, $v=0$ are set on the boundary $y=1$ (the `lid'). 

Here the problem is initialised with a zero velocity field and the solution
allowed to converge to steady state via time-stepping. The steady state convergence criterion is
that in the infinity norm the velocity varies by less that $10^{-6}$ between time levels.

The time step is constant between all runs, $\Delta t = 0.05$, and data is dumped to disk every
1.0 time units (20 time steps). The Crank-Nicolson $(\theta=0.5)$ discretisation is used in time. 
A \Poo Galerkin method is used for the discretisation of velocity and pressure, with no stabilisation
of velocity. Based on a domain size of $L=1.0$ and a velocity scale taken from the lid $(U=1.0)$, to achieve
a Reynolds number of 1000 viscosity is taken to be isotropic with a value of $\nu=0.001$.

 

\begin{figure}
\centering
\subfigure{
\includegraphics[width=7cm,clip]{examples_images/driven_cavity/driven_cavity_streamfunction.png}}
\subfigure{
\includegraphics[width=7cm,clip]{examples_images/driven_cavity/driven_cavity_vorticity.png}}
\caption{Diagnostic fields from the lid-driven cavity problem at steady state at $1/128$ resolution.
Left: the streamfunction. Right: the vorticity. The contour levels are taken from those given by \cite{botella1998} in their tables
7 and 8.}
\label{fig:driven_cavity1}
\end{figure}


\subsection{Results}
Plots of the streamfunction and vorticity from the $h=1/128$ simulation are shown in figure \ref{fig:driven_cavity1}.
Observe the good qualitative agreement with \citep{botella1998,erturk2005,bruneau2006}. 
For a quantitative comparison we take advantage of the tabulated benchmark data available in these papers.
Only a subset of these are computed: the $u$ velocity at a series of points along the line $x=0.5$ and the
$v$ velocity at a series of points along the line $y=0.5$ from \citep{erturk2005}, the same quantities at
different points along the same lines as well as the pressure along both the $x=0.5$ and $y=0.5$ lines from 
\citep{botella1998}, and the kinetic energy and the minimum streamfunction value from \citep{bruneau2006}.
The RMS difference in the case of the first six sets of benchmark data are taken with values extracted from 
the numerical solution, and the absolute difference taken in the final two. These eight error values are
defined as error1, \ldots error8 respectively and and plotted for the four mesh resolutions in figure 
\ref{fig:driven_cavity2}.
Second order spatial convergence can clearly be seen.
Note that when reproducing these results, subtle changes to the mesh usually result in slight variations to the calculated errors and hence a different plot to that of figure~\ref{fig:driven_cavity2} will result. The order of convergence, however, should be the same.
Adaptive refinement is not particularly advantageous for the problem at this reasonably low Reynolds number, but
yields significant improvements in efficiency at higher Reynolds number where boundary layers and
recirculating eddies are more dynamic, anisotropic and smaller in size compared to the entire domain.

\begin{figure}
\centering
\includegraphics[width=10cm,clip]{examples_images/driven_cavity/driven_cavity_error_plot.png}
\caption{Convergence of the eight error metrics computed for the lid-driven cavity problem with mesh spacing. The eight
metrics are described in the text.}
\label{fig:driven_cavity2}
\end{figure}

\subsection{Exercises}
\begin{enumerate}
\item Examine the way that the $u=1$ lid condition is applied in the flml file. Why has it not been set as simply a constant?
Try changing it to a constant and see what happens to the errors that you achieve. [Hint: some people consider the "regularised" 
lid-driven cavity problem. Try finding some papers that discuss this, and update the boundary condition so it matches the 
regularised problem. Compare to benchmark data if you can find it].
\item The references given above include data from other Reynolds numbers. Try updating the problem set-up and the post-processing script which computes
the errors for a higher Reynolds number.
\item Try switching on mesh adaptivity, see section \ref{sec:using_mesh_adaptivity} (you will need to ensure that you have configured your \fluidity\ executable with \texttt{--enable-2d-adaptivity}). 
Test adapting based on different metrics, e.g. try weighting $u$, $v$ and $p$
differently and see what meshes you get. Try varying these weights as well as the maximum and minimum allowed element
sizes to see how they affect each other and the mesh that results. Can you get a metric that results in a lower
error for the same number of nodes compared to the fixed mesh (hint: it may be easier to achieve this at higher Reynolds numbers)?.
\item This example runs the lid-driven cavity problem with four different resolutions. On a 2.4GHz Intel machine, the runtime for the coarse resolution setup is below 15min, the next higher resolution takes about 30min, then 90min and finally about 350min for the highest resolution. To decrease the runtime for the high resolution case, try to run the it on 4 processors and check how much the runtime decreases.
\end{enumerate}


%%%%%%%%%%%%%%%%%%%%%%%%%%%%%%%%%%%%%%%%%%%%%%%%%%%%%%%%%%%%%%%%%%%
%---------------------2D BACKWARD FACING STEP------------------------%
%%%%%%%%%%%%%%%%%%%%%%%%%%%%%%%%%%%%%%%%%%%%%%%%%%%%%%%%%%%%%%%%%%%

\section{2D Backward facing step}
\label{sect:backward_facing_step_2d}


\subsection{Overview}
The backward-facing step is a classical CFD example and one of the most frequently selected
problems for simulating the separation and reattachment of turbulent flows.
It is also often used as a test problem for validating and benchmarking numerical codes.
At high Reynolds numbers and in three spatial dimensions the problem has substantial
computing requirements, making it an ideal HPC benchmark problem for use here.
In the context of ocean modelling flow separation is important
in large scale western boundary currents such as the Gulf Stream.

The problem has several important flow characteristics,
in particular the downstream length at which the flow reattaches with the bottom of the domain. 
The reattachment length is considered a sensitive measure of the quality of the numerical method.
It is used here to examine the impact of the k-epsilon turbulence model.

Results from \fluidity\ simulations at Reynolds number 1290
are presented here. Quasi-2D experimental results from \cite{armaly1983} are used for comparison.

To run the example, use the commands \option{make preprocess TYPE=type}, \option{make run TYPE=type}
and \option{make postprocess TYPE=type}, where \option{type} is one of \option{reference},
\option{kepsilon} or \option{adaptive}. \option{reference} is on a coarse fixed mesh with no turbulence model
or stabilisation. \option{kepsilon} uses the high-Re k-epsilon turbulence model (see \ref{Sect:kepsilon})
on the same coarse fixed mesh. \option{adaptive} adapts the mesh but does not use a turbulence model.

\subsection{Geometry}
A schematic of the domain, showing adaptive mesh refinement, is shown in figure \ref{Fig:Schematic2d}.
The expansion ratio is 2, and the upper boundary is treated as no-slip, consistent with \cite{armaly1983}.

\begin{figure}
\centering
\pdffig[width=17.0cm]{examples_images/backward_facing_step/backward_facing_step_2d-mesh}
\caption{Schematic of the domain for the two-dimensional flow past a backward facing step
problem, showing adaptive mesh refinement.}
\label{Fig:Schematic2d}
\end{figure}

\subsection{Initial and boundary conditions}
The inlet velocity profile is a log profile extending from each wall to the midpoint:
\begin{equation*}
u(z) =
  \begin{cases}
    0.0 & \text{if } (z-h) \leq z_0 \\
    \frac{u_{\tau}}{\kappa} \log \left(\frac{z - h}{z_0}\right) & \text{if } z_0 < (z-h) \leq 0.5 \\
    \frac{u_{\tau}}{\kappa} \log \left(\frac{2h - z}{z_0}\right) & \text{if } 0.5 < (z-h) \leq (2h-z_0) \\
    0.0 & \text{if } 2h-z_0 < (z-h)
  \end{cases}
\end{equation*}


\subsection{Results}
Three snapshots of the velocity magnitude from the k-epsilon run at $Re=1290$
are shown in figure \ref{Fig:velo-magnitude-2d} at 3 times during the flow's evolution to steady-state.
Vertical profiles of $\vec{u}$ at several points downstream of the step are shown
in figure \ref{Fig:UProfiles2d}. The reattachment point is clearly between $x/h=$ and $x/h=$.

The reattachment length was defined here to be the length (normalised by step height $h=1$)
from the step at which the zero-contour of the $x$-component of $\vec{u}$ intersects with
the bottom boundary. This quantity was computed from $\vec{u}$
using the VTK library. For the simulation described, the reattachment
length converged to approximately 5.2 times the step height,
whereas the flow of \cite{armaly1983} reattaches between 10.2 and 15.3.
The discrepancy implies that the k-epsilon turbulence model generates too much dissipation in this case.

\begin{figure}
\centering
\subfigure{\pdffig[width=15.0cm]{examples_images/backward_facing_step/velo-magnitude-2d-5sec}}
\subfigure{\pdffig[width=15.0cm]{examples_images/backward_facing_step/velo-magnitude-2d-10sec}}
\subfigure{\pdffig[width=15.0cm]{examples_images/backward_facing_step/velo-magnitude-2d-50sec}}
\caption{Snapshots of the velocity magnitude from the 2D run at times 5, 10 and 50 time units
(top to bottom) into the simulation from the smaller benchmark run. NB NOT FROM RE=1290 RUN
The evolution of the dynamics to steady state can be seen, in particular the downstream movement
of the streamline reattachment point (indicated by contours of $U=0$).
I NEED TO PLOT CONTOURS HERE.}
\label{Fig:velo-magnitude-2d}
\end{figure}

\begin{figure}
\centering
\pdffig[width=17.0cm]{examples_images/backward_facing_step/velo_profiles_2d}
\caption{Streamwise velocity profiles from the 2D run at $x/h=3.1, 6.1, 10.2 \text{ and } 15.3$
downstream of the step, where $h=1$ is the step height. The converged solution is in red.
The recirculation region is indicated by negative velocity in figure (b).
It is clear that the reattachment point is between $x/h=3.1$ and $x/h=6.1$.}
\label{Fig:UProfiles2d}
\end{figure}

%%%%%%%%%%%%%%%%%%%%%%%%%%%%%%%%%%%%%%%%%%%%%%%%%%%%%%%%%%%%%%%%%%%
%---------------------3D BACKWARD FACING STEP------------------------%
%%%%%%%%%%%%%%%%%%%%%%%%%%%%%%%%%%%%%%%%%%%%%%%%%%%%%%%%%%%%%%%%%%%

\section{3D Backward facing step}
\label{sect:backward_facing_step_3d}

\subsection{Configuration}
Please note, this 3D example is intended to be run in parallel (see \ref{decomp_meshes_parallel}).
This is because the mesh must be fine enough, and the Reynolds number high enough, in order to
generate turbulence over the step and resolve its passage downstream. More information on running
/fluidity/ in parallel is found in \ref{sect:running_fluidity_in_parallel}.

The example is run in a very similar way to the other examples.
To run in serial, the example is run in exactly the same way to the other examples, using
the commands \option{make preprocess}, \option{make run} and \option{make postprocess}.
To run in parallel with your chosen number of processors (\option{np}), using the command
\option{make preprocess NPROCS=np} creates a mesh and decomposes it into (\option{np}) parts, and
the command \option{make run NPROCS=np} runs \fluidity\ as (\option{np}) processes on (\option{np}) processors.
The command \option{make postprocess NPROCS=np} runs the parallel-specific data processing script.

\subsection{Geometry}
A schematic of the domain is shown in figure \ref{Fig:Schematic3d}.
A typical mean velocity inflow profile is imposed at the left hand boundary.
The region directly downstream of the step is of interest in this problem.

\begin{figure}
\centering
\pdffig[width=12.0cm]{examples_images/backward_facing_step/backward_facing_step_3d-schematic}
\caption{Schematic of the domain for the three-dimensional flow past a backward facing step
problem.}
\label{Fig:Schematic3d}
\end{figure}

Following \cite{le1997} the dimensions are: $L_x=30$, $L_i=10$, $L_y=4$, $h=1$, $L_z=6$,
so that $L_z-h=5$ and the expansion ratio is $L_z/(L_z-h)=1.2$.
The base of the domain is located at $z=0$, the inflow plane is given by $x=-10$ with the step
at $x=0$, and the back of the domain in the spanwise direction is given by $y=0$.

\subsection{Initial and boundary conditions}
The inflow boundary condition at $x=-10$ is a log profile given by
\begin{equation*}
u(z) =
  \begin{cases}
    0.0 & \text{if } z-h \leq z_0 \\
    \frac{u_{\tau}}{\kappa} \log \left(\frac{z - h}{z_0}\right) & \text{if } z_0 < z-h
  \end{cases}
\end{equation*}

with parameters $u_{\tau} = 0.1$, $z_0 = 0.01$ and $\kappa = 0.41$.

No-normal flow, free-stress boundary conditions are applied at the upper and lateral
(spanwise) boundaries:
\begin{eqnarray*}
&&w=0,\quad \frac{\partial u}{\partial z} = \frac{\partial v}{\partial z} = 0 \quad\textrm{--- upper boundary},\\
&&v=0,\quad \frac{\partial u}{\partial z} = \frac{\partial w}{\partial z} = 0 \quad\textrm{--- lateral boundaries}.
\end{eqnarray*}

Free-stress boundary conditions are applied at the outflow boundary boundary:
\begin{equation*}
\frac{\partial u}{\partial x} = \frac{\partial v}{\partial x} = \frac{\partial w}{\partial x} = 0.
\end{equation*}

No-slip boundary conditions are applied at the bottom of the domain and at the step down:
\begin{equation*}
u=v=w=0.
\end{equation*}

\subsection{Results}
Three snapshots of the velocity vectors are shown in figure \ref{Fig:velo-magnitude-3d}
at times 5, 10 and 50 seconds.
Vertical profiles of $\vec{u}$ at several points downstream of the step are shown in figure
\ref{Fig:UProfiles3d}, in which the velocity data has been averaged across the span of the domain
to obtain quasi-2D data. The reattachment point is clearly between $x/h=6$ and $x/h=10$.
In fact the flow reattaches at $x/h \approx $.


\begin{figure}
\centering
\subfigure{\pdffig[width=15.0cm]{examples_images/backward_facing_step/velo-magnitude-3d-5sec}}
\subfigure{\pdffig[width=15.0cm]{examples_images/backward_facing_step/velo-magnitude-3d-10sec}}
\subfigure{\pdffig[width=15.0cm]{examples_images/backward_facing_step/velo-magnitude-3d-50sec}}
\caption{From top to bottom: vertical plane cuts through the 3D domain showing
the velocity magnitude at times 5, 25 and 50 time units.
The evolution of the dynamics to steady state can be seen, in particular the downstream movement
of the streamline reattachment point (indicated by contours of $U=0$).}
\label{Fig:velo-magnitude-3d}
\end{figure}

\begin{figure}
\centering
\pdffig[width=17.0cm]{examples_images/backward_facing_step/velo_profiles_3d}
\caption{Streamwise velocity profiles from the 3d run at $x/h=4, 6, 10 \text{ and } 19$
downstream of the step, where $h=1$ is the step height. The converged solution is in red.
The recirculation region is indicated by the negative velocity in figure (b).
It is clear that the flow reattaches between $x/h>6 \text{ and } 10$.}
\label{Fig:UProfiles3d}
\end{figure}


%As this is a highly turbulent problem, making quantitative comparisons of
%individual snapshots is impossible. However, time-averaged quantities are of diagnostic interest.
%Figure \ref{Fig:TimeAverage} shows 3 snapshots of the $u$ component of velocity from the large
%benchmark run and a time
%averaged field. The removal of fluctuating components in the velocity field can be seen.

%\begin{figure}
%\centering
%\subfigure{\pdffig[width=15.0cm]{images/Velocity1.pdf}}
%\subfigure{\pdffig[width=15.0cm]{images/Velocity33.pdf}}
%\subfigure{\pdffig[width=15.0cm]{images/Velocity64.pdf}}
%\subfigure{\pdffig[width=15.0cm]{images/VelocityAverage.pdf}}
%\caption{Snapshots of the $u$ velocity components at three time slices (top three frames) and the
%average field from 64 input snapshots spaced equally between times 70 and 102 (bottom).
%Contours are displayed at the $-0.05$, $0.0$, $0.05$, $0.1$, $0.5$ and $1.0$ levels.}
%\label{Fig:TimeAverage}
%\end{figure}

A more rigorous analysis would involve
repeating the experiment for a range of Reynolds numbers and comparing the reattachment
length of multiple model runs.
%It may be seen that pseudo-supermeshing is an efficient
%method to produce a common mesh suitable for the interpolation of fields from multiple
%meshes, such as is necessary in time-averaging.

%%%%%%%%%%%%%%%%%%%%%%%%%%%%% %%%%%%%%%%%%%%%%%%%%%%%%%%%%%%%%%%%%%
%----------------------Sphere------------------------------------%
%%%%%%%%%%%%%%%%%%%%%%%%%%%%%%%%%%%%%%%%%%%%%%%%%%%%%%%%%%%%%%%%%%%

\section{Flow past a sphere: drag calculation}
\label{sect:flow_past_sphere}
\subsection{Overview}
In this validation test uniform flow past an isolated sphere is simulated
and the drag on the sphere is calculated and compared to a curve optimised
to fit a large amount of experimental data.

\subsection{Configuration}
The sphere is of unit diameter centred at the origin. The entire domain is
the cuboid defined by $-10\le x\le 20$, $-10\le y\le 10$, $-10\le z\le 10$.
GiD is used to mesh the initial geometry.

The unsteady momentum equations with nonlinear advection and viscous terms
along with the incompressibility constraint are solved. Free slip velocity
boundary conditions are applied at the four lateral boundaries, $u=1$, $v=w=0$ is
applied at the inflow boundary $x=-10$, and a free stress boundary condition
applied to the outflow at $x=20$. 

A series of Reynolds numbers in the range
$Re\in [1,1000]$ are considered. The problem is run for a long enough
period that the low Reynolds number simulations reach steady state, and the
higher Reynolds number runs long enough that a wake develops behind the
sphere and boundary layers on the sphere are formed.  This is deemed
sufficient for the purposes of this test; the example is to demonstrate
how such a problem would be set up, not conduct an in-depth 
investigation of the physics of this problem.

Here an unstructured
tetrahedral mesh is used along with mesh adaptivity. 
Figure \ref{fig:flow_past_sphere_2} shows a snapshot of the
mesh and velocity vectors taken from a Reynolds number 1000 simulation. The
mesh can be seen to be resolving the wake and the boundary layers on the
sphere with enhanced anisotropic resolution. At higher Reynolds numbers the
dynamics become more complex and if a full numerical study was being
conducted here more care would be taken in the choice of mesh optimisation
parameters and the use of averaged values from simulations allowed to run
for longer periods. The drag coefficient is calculated from
\begin{equation}
C_D = \frac{F_x}{\frac{1}{2}\rho u_0^2 A},\qquad F_x = \int_S (n_xp - n_i\tau_{ix})\;dS,
\label{eqn:drag_coeff}
\end{equation}
where $\rho$ is the density, taken here to be unity; 
$u_0$ is the inflow velocity, here unity; 
and $A$ is the cross-sectional area of the sphere, here $\pi^2/4$. 
$F_x$ is the force 
exerted on the sphere in the free stream direction;
$S$ signifies the surface of the sphere; $n$ is the 
unit outward pointing normal to the sphere 
($n_x$ is the $x$-component and $n_i$ the $i^{\textrm{th}}$ 
component, here summation over repeated indices is assumed); 
$p$ is the pressure and $\tau$ is the stress tensor;
see \citet{panton2006}.

\begin{figure}
\centering
\subfigure{
\includegraphics[width=6cm,clip]{examples_images/flow_past_sphere/sphere-Re1-streamlines.png}}
\subfigure{
\includegraphics[width=6cm,clip]{examples_images/flow_past_sphere/sphere-Re10-streamlines.png}}
\subfigure{
\includegraphics[width=6cm,clip]{examples_images/flow_past_sphere/sphere-Re100-streamlines.png}}
\subfigure{
\includegraphics[width=6cm,clip]{examples_images/flow_past_sphere/sphere-Re1000-streamlines.png}}
\caption{Streamlines and surface mesh in the flow past the sphere example. Top-left to bottom-right
show results from Reynolds numbers $Re=1,10,100,1000$.}
\label{fig:flow_past_sphere_1}
\end{figure}


\begin{figure}
\centering
\includegraphics[width=15cm,clip]{examples_images/flow_past_sphere/sphere-Re1000-combined.pdf}
\caption{Details of the mesh and flow at $Re=1000$.}
\label{fig:flow_past_sphere_2}
\end{figure}

\subsection{Results}
Figure \ref{fig:flow_past_sphere_1} shows streamlines close to the sphere and the surface mesh.
The mesh can be seen to be much finer on the sphere compared to the far wall seen in the background.
This is emphasised in figure \ref{fig:flow_past_sphere_2} where a more detailed plot of the mesh (with
half of the domain removed) over the whole domain and close to the sphere, and the velocity vectors
close to the sphere are shown.

Figure \ref{fig:flow_past_sphere_3} shows a comparison between the computed drag coefficient with
a correlation (to a large amount of laboratory data) taken from \citet{brown2003}:
\begin{equation}
C_D = \frac{24}{Re}\left(1+0.15Re^{0.681}\right) + \frac{0.407}{1+\frac{8710}{Re}}.
\label{eqn:sphere_drag_corr}
\end{equation}
Excellent agreement can be seen at the range of Reynolds numbers tested in this exercise.


\begin{figure}
\centering
\includegraphics[width=8cm,clip]{examples_images/flow_past_sphere/Sphere_Drag.pdf}
\caption{Comparison between the numerically calculated drag coefficients ($C_D$, circles) and the correlation \eqref{eqn:sphere_drag_corr} (solid line)
for $Re=1,10,100,1000$.}
\label{fig:flow_past_sphere_3}
\end{figure}



\subsection{Exercises}
\begin{enumerate}
\item We actually compute the (vector) force on the sphere and output this to the stat file. This can then be converted to the drag coefficient 
via \eqref{eqn:drag_coeff}. Write a Python function to do this conversion and the error from the correlation \eqref{eqn:sphere_drag_corr}.
\item Try varying some of the discretisation and adaptivity parameters to see what the impact on the accuracy of the
calculated drag is.
\item Try changing the shape of the object, e.g. benchmark data is also available for flow past a cylinder \citep{schafer1996}.
\end{enumerate}


%%%%%%%%%%%%%%%%%%%%%%%%%%%%% %%%%%%%%%%%%%%%%%%%%%%%%%%%%%%%%%%%%%
%----------------------CHANNEL------------------------------------%
%%%%%%%%%%%%%%%%%%%%%%%%%%%%%%%%%%%%%%%%%%%%%%%%%%%%%%%%%%%%%%%%%%%

\section{Rotating periodic channel}
\label{sect:periodic_channel}

\subsection{Overview}

This problem provides a convergence test for the \PoDGPt\ element pair.
Utilising almost all the terms of the incompressible Navier-Stokes equations
in two dimensions.

The domain is a unit square which is periodic in the zonal direction. The
North and South boundaries are zero slip (i.e. $\vec{u}=0$). The remaining
parameters are as follows:

\begin{tabular}{lll}
  Coriolis parameter & $f$ & $1$ \\
  Viscosity & $\nu$ & $1$ 
\end{tabular}

The flow is driven by a velocity source term:
\begin{equation}
  \vec{F}=
  \begin{bmatrix}
    y^3 \\
    0
  \end{bmatrix}
\end{equation}

So the whole system of equations becomes:
\begin{gather}
  \ppt{u}+u\ppt[x]{u}-v=-\grad p + \grad^2 u +y^3\\
  \ppt{v}+v\ppt[y]{v}+u=-\grad p + \grad^2 v\\
  \div\vec{u}=0
\end{gather}

This system has a steady solution at:
\begin{gather}
  \vec{u}=
  \begin{bmatrix}
    \frac{1}{20}(y-y^5)\\
    0
  \end{bmatrix}\\
  p=\frac{1}{120}y^6-\frac{1}{40}y^2+C
\end{gather}
Where $C$ is an arbitrary constant resulting from the use of Dirichlet
boundary conditions on both the domain boundaries.

\subsection{Results}

Since the maximum velocity in the domain is approximately 0.025, the
Reynolds number for this solution is much smaller than 1 so the flow is
safely within the laminar regime and will remain steady. Figure
\ref{fig:periodic_channel}\ shows the forcing term for velocity and the
analytic solutions for velocity and pressure.


\begin{figure}[htbp]
  \centering
  \onlypdf{\begin{pdfdisplay}}
    \psfrag{u source}{$\vec{u}$ source}
    \psfrag{u solution}{$\vec{u}$ solution}
    \psfrag{p solution}{$p$ solution}
    \psfrag{0}{0}
    \psfrag{0.2}{0.2}
    \psfrag{0.4}{0.4}
    \psfrag{0.5}{0.5}
    \psfrag{0.2}{0.6}
    \psfrag{0.8}{0.8}
    \psfrag{1}{1}
    \psfrag{y}{$y$}
    \psfrag{-0.01}{-0.01}
    \psfrag{-0.02}{-0.02}
    \psfrag{0.01}{0.01}
    \psfrag{0.02}{0.02}
    \psfrag{0.03}{0.03}
    \includegraphics[width=1.1\textwidth]{examples_images/rotating_channel/analytic_solution.eps}
  \onlypdf{\end{pdfdisplay}}
  \caption{Velocity forcing term and analytic solutions for velocity and
    pressure for the rotating periodic channel test case. Note that each of
    these quantities is constant in the $x$ direction.}
  \label{fig:periodic_channel}
\end{figure}

The convergence test is conducted by repeating this simulation on unstructured meshes
with typical resolution $1/4$, $1/8$, $1/16$, $1/32$, $1/64$. The results
are then compared to the analytic solution. In the case of pressure, the
answer is translated to account for the arbitrary constant. Figure
\ref{fig:periodic_channel_error}\ shows the $\textrm{L}^2$ error for
velocity and pressure. It is apparent that both quantities converge at
second order.

\begin{figure}[htbp]
  \centering
  \onlypdf{\begin{pdfdisplay}}
    \psfrag{u error}{$\vec{u}$ error}
    \psfrag{p error}{$p$ error}
    \psfrag{O\(dx^2\)}{$O(\d x^2)$}
    \psfrag{dx}{$\d x$}
    \psfrag{1.0e+00}{\small\hspace{1em}$1$}
    \psfrag{1.0e-01}{\small\hspace{1em}$10^{-1}$}
    \psfrag{1.0e-02}{\small\hspace{1em}$10^{-2}$}
    \psfrag{1.0e-03}{\small\hspace{1em}$10^{-3}$}
    \psfrag{1.0e-04}{\small\hspace{1em}$10^{-4}$}
    \psfrag{1.0e-05}{\small\hspace{1em}$10^{-5}$}
    \psfrag{1.0e-06}{\small\hspace{1em}$10^{-6}$}
    \includegraphics[width=1.1\textwidth]{examples_images/rotating_channel/convergence.eps}
  \onlypdf{\end{pdfdisplay}}  
  \caption{Error in the pressure and velocity solutions for the rotating channel as a function of resolution.}
  \label{fig:periodic_channel_error}
\end{figure}

\subsubsection{Exercises}

This example can be used to understand the use of analytic forcing
functions in \fluidity. Try modifying the function
\lstinline[language=python]{channel_tools.forcing}. The forcing function
and the analytic velocity and pressure results can be visualised by running
the \lstinline[language=python]{plot_theory}\ script. 

Examine the rest of the \lstinline[language=python]{channel_tools}\ Python
module to see how the analytic solution is automatically calculated from the
forcing function. Next, examine the \option{AnalyticUVelocitySolutionError}\
and \option{AnalyticPressureSolutionError} to see how this is used to
calculate the error in the model solution. The documentation of the Python
state interface in appendix \ref{chap:python}\ may be useful.

% %%%%%%%%%%%%%%%%%%%%%%%%%%%%%%%%%%%%%%%%%%%%%%%%%%%%%%%%%%%%%%%%%%%
% %---Open ocean deep convection--------------------%
% %%%%%%%%%%%%%%%%%%%%%%%%%%%%%%%%%%%%%%%%%%%%%%%%%%%%%%%%%%%%%%%%%%%
% 
% \section{Open ocean deep convection}
% \label{sect:OODC}
% \subsection{Overview}
% Open-ocean deep convection (OODC) has been recognised as an
% important mixing process for over 25 years, and
% has been studied in the ocean, simulated in the laboratory, and modelled numerically.
% A much-cited study in the field of numerically simulating
% open-ocean deep convection is that of \cite{jones1993} and this is recreated here.
% In their work, a fixed resolution ($240 \times 240 \times
% 100$m in $X, Y, Z$) model is used to study the physics and
% characteristic scalings of OODC. Their simulations use a disc
% of cooling in a simple box geometry to investigate the effects of rotation.
% 
% Ocean convection is important to the meridional overturning
% circulation. It is a small scale non-hydrostatic process which
% is difficult to capture in general circulation models. Applying
% an unstructured adaptive mesh model to study this process is
% novel, and this approach may produce new insights into the
% simulation and parameterisation of convection in structures and
% unstructured mesh models.
% 
% Although OODC itself is a small-scale process, it interacts with
% processes on the basin-scale, both in the preconditioning stage and
% in the sinking and spreading stages. It is therefore important for us
% to be able to represent a large range of scales. Finite elements and adapting
% unstructured meshes are particularly suited for this application, as the
% resolution used can vary in size smoothly over a wide area.
% 
% \subsection{Configuration}
% 
% \subsubsection{Geometry}
% 
% %\begin{figure}
% %\centering
% %\pdffig[width=8.0cm]{images/oodc-schematic.pdf}
% %\caption{Schematic of the domain for the three-dimensional open ocean deep convection
% %problem.}
% %\label{Fig:Schematic}
% %\end{figure}
% 
% 
% A schematic of the domain is shown in figure \ref{Fig:Schematic}.
% The domain is 32km square in the horizontal and 2km deep. A cooling disk of radius
% 8km is centred at middle of the upper boundary.
% 
% 
% 
% 
% \subsubsection{Parameters}
% The thermal expansion coefficient is set to
% $\alpha=2 \times 10^{-4} \,\mathrm{K}^{-1}$ and gravity to $g=9.81 \,\mathrm{m}\,\mathrm{s}^{-2}$.
% 
% The eddy viscosity
% and thermal diffusivity were set to the same values as those
% used in \cite{jones1993}: $\kappa_h = 5.0 \mathrm{m}^2\mathrm{s}^{-1}$ and
% $\kappa_v = 0.2 \mathrm{m}^2\mathrm{s}^{-1}$.
% 
% 
% \subsubsection{Initial and boundary conditions}
% The domain is initialised at rest with a weak temperature stratification
% in the vertical, with a top-to-bottom temperature difference of
% $0.05\,$K.
% This therefore corresponds to a buoyancy frequency ($N$) value
% of $2.2 \times 10^{-4} \,\mathrm{s}^{-1}$.
% 
% 
% A heat loss of $-800\,\mathrm{W}\,\mathrm{m}^{-2}$ is
% applied as a flux boundary condition. Assuming density $\rho=1000\,\mathrm{Kg}\,\mathrm{m}^{-3}$,
% specific heat capacity $c_p=4\times 10^3\,\mathrm{J}\,\mathrm{Kg}^{-1}\,\mathrm{K}^{-1}$,
% the flux $q=\bmn\cdot\left ( \kaptens_T  \nabla T\right)$
% takes the value $q = 2\times 10^{-4}\,\mathrm{K}\,\mathrm{m}^{-1}\,\mathrm{s}^{-1}$.
% This value is applied in a disk of radius $7750\,\mathrm{m}$ with a linear ramp to zero flux to a radius
% $8000\,\mathrm{m}$. In addition, this forcing is only applied for the first 48 hours of the simulation and
% then switched off, so that the restratification stage of the problem can be considered.
% 
% 
% 
% No-normal flow, free-stress boundary conditions are applied at the upper and lateral
% (spanwise) boundaries.
% 
% 
% \subsection{Results}
% 
% 
% 

\section{Water column collapse}
\label{sect:water_collapse}

\subsection{Overview}
A commonly used validation experiment for multi-material models is that of a collapsing column of liquid, normally water, within an atmosphere or vacuum \citep{lakehal_interface_2002}, also known as the dam break problem.  In the experimental set-up a reservoir of water is held behind an impermeable barrier separating it from the rest of the tank.  The barrier is then quickly removed, allowing the water column to collapse and flood the remaining sections of the tank.  In the numerical analogue the initial condition is generally taken as the trapped water column, still behind the dam.  At the start of the simulation the barrier is imagined to have been removed instantaneously and switching on gravity, $|g| = 9.81$, causes the column to collapse.   Several experimental set-ups have been published and used as comparison and validation tools for numerical models \citep{martin_part_1952, greaves_simulation_2006}.  Those with water depth gauges distributed throughout the tank are particularly useful, allowing the direct comparison of data.  Furthermore, pressure gauges located on the tank walls or on any obstacles within the tank provide another useful validation tool.

In this example, \fluidity\ is used to simulate a simple dam break experiment \citep{zhou_nonlinear_1999}.  The example demonstrates the following functionality:

\begin{itemize}
\item 2D flow
\item Multi-material flow
\item Incompressible flow
\item Inviscid flow
\item Mesh adaptivity
\item Static detectors
\end{itemize}

The simulation illustrated here took $\sim$2 hours to run in serial on a Intel Xeon X5355 2.66 GHz processor.

\subsection{Problem specification}
The experiment on which this example is based was a simple dam break problem in a $3.22\times2\times1m$ (length $\times$ height $\times$ depth) tank \citep{zhou_nonlinear_1999}.  A reservoir of water $1.2\times0.6\times1m$ (length $\times$ height $\times$ depth) was held behind a barrier at one end of the tank.  Water depth gauges were placed at two points, marked H1 and H2 in Figure \ref{fig:zhouinitial}(a), at $x_1 = 2.725m$ and $2.228m$ respectively.  Additionally, a pressure gauge was located at the point marked P2 in Figure \ref{fig:zhouinitial}(a), at $x_2=0.16m$ on the wall facing the initial water column.

As no variations were introduced in the third dimension, the experiment is reproduced here numerically in two dimensions within the domain $\Omega$: $x_1 \in [0,3.22]$, $x_2 \in [0,2]$ \citep{lee_numerical_2002, colagrossi_numerical_2003, park_volume-of-fluid_2009}.  The two materials (water and air) are distinguished by scalar fields $\alpha_k$ representing their volume fraction, where the volume fraction of air $\alpha_2 = 1-\alpha_1$ and $\alpha_1$ is the volume fraction of water. The initial condition of the water volume fraction is shown in Figure \ref{fig:zhouinitial}(a).  The presence of water is indicated as a blue region and the interface to air is delineated by contours at volume fraction values of $0.025$, $0.5$ and $0.975$.  The densities of the water and air are taken as $ 1,000kg\,m^{-2}$ and $1kg\,m^{-2}$ respectively.  Both fluids are treated inviscidly. As the simulation is inviscid, free slip boundary conditions are imposed on the tank bottom, $x_2=0$, and sides, $x_1=0,\,3.22$.  The top of the tank, $x_2=2$, is left open.

\begin{figure}[tbp]
\hspace{1cm}(a)
\begin{center}
\hspace{0.4cm}\input{examples_images/water_collapse/initial_setup.tex}
\end{center}
\hspace{1cm}(b)
\begin{center}
\includegraphics[width=10.4cm, clip=true]{examples_images/water_collapse/water_collapse_0_mesh.pdf}
\end{center}
\caption{(a) Initial set-up of the water volume fraction, $\alpha_1$, and the velocity and pressure boundary conditions for the two-dimensional water column collapse validation problem \citep{zhou_nonlinear_1999}. The presence of water is indicated as a blue region and the interface to air is delineated by contours of the volume fraction at $0.025$, $0.5$ and $0.975$.  The locations of the pressure (P2) and water depth gauges (H1, H2) are also indicated. (b) The adapted mesh used to represent the initial conditions.}
\label{fig:zhouinitial}
\end{figure}

The water volume fraction, $\alpha_1$, is solved for using an advection equation (section~\ref{Sect:MP-AdvdifEqn}).  It is advected
using HyperC on a control volume mesh (section~\ref{sec:hyperc}), while the velocity and pressure are discretised using the
$\PzoCV$ element pair (section~\ref{Sect:velocity_pressure_element_pairs}) with $\theta=1/2$ and $\theta_i=1/2$ (section~\ref{sect:ND_time_theta_scheme}).  

This example employs an adaptive mesh (chapter~\ref{chap:Adaptivity}). The minimum edge length in the mesh is constrained to $3.33mm$. The upper bound on the edge lengths was specified as half the domain length and height in each dimension.  The water volume fraction was directly adapted to using an interpolation error bound, $\hat{\epsilon}$, of $0.075$. Given the range of this field seen in the fixed mesh runs this corresponds to a desired error of less than 5\%. The volume fraction is transferred between successive meshes using a minimally diffusive bounded projection algorithm.  The velocity is transferred using a straightforward projection while the pressure is consistently interpolated using the linear basis functions from its parent mesh. For details of the remaining adaptivity settings we refer to the documented flml file.  The initial mesh using these settings is shown in Figure \ref{fig:zhouinitial}(b). 

The timestep is selected to achieve a Courant number of $2.5$ while the advection equation uses approximately $10$ subcycles
(section~\ref{sect:cvtemp}) so the volume fraction is advected at a Courant number of $0.25$.  

\subsection{Results}
Several timesteps of the example simulation can be seen in Figure \ref{fig:zhouwholea} where the interface is represented by
contours of the water volume fraction, $\alpha_1$, at $0.025$, $0.5$ and $0.975$.  Similar images can be generated by visualising
the vtu files using Paraview or Mayavi2, see the \href{http://amcg-www.ese.ic.ac.uk/}{AMCG website}\ for more information.

\begin{figure}[tbp]
\begin{center}
% \newcolumntype{V}{>{\centering\arraybackslash} m{7cm} }
\begin{tabular}{ll}
(a) $t = 0.5$ & (b) $t = 1.0$   \\
\includegraphics[width=7cm, trim=8.0cm 6.5cm 8.0cm 6.5cm, clip=true]{examples_images/water_collapse/water_collapse_100.png} & \includegraphics[width=7cm, trim=8.0cm 6.5cm 8.0cm 6.5cm, clip=true]{examples_images/water_collapse/water_collapse_200.png} \\
(c) $t = 1.25$ & (d) $t = 1.5$ \\
\includegraphics[width=7cm, trim=8.0cm 6.5cm 8.0cm 6.5cm, clip=true]{examples_images/water_collapse/water_collapse_250.png} & \includegraphics[width=7cm, trim=8.0cm 6.5cm 8.0cm 6.5cm, clip=true]{examples_images/water_collapse/water_collapse_300.png} \\
(e) $t = 1.75$ & (f) $t = 2.0$ \\
\includegraphics[width=7cm, trim=8.0cm 6.5cm 8.0cm 6.5cm, clip=true]{examples_images/water_collapse/water_collapse_350.png} & \includegraphics[width=7cm, trim=8.0cm 6.5cm 8.0cm 6.5cm, clip=true]{examples_images/water_collapse/water_collapse_400.png} \\
(g) $t = 2.25$ & (h) $t = 2.5$ \\
\includegraphics[width=7cm, trim=8.0cm 6.5cm 8.0cm 6.5cm, clip=true]{examples_images/water_collapse/water_collapse_450.png} & \includegraphics[width=7cm, trim=8.0cm 6.5cm 8.0cm 6.5cm, clip=true]{examples_images/water_collapse/water_collapse_500.png} \\
\end{tabular}
\caption{The evolution of the water volume fraction, $\alpha_1$, over several timesteps.  The presence of water, $\alpha_1=1$, is indicated as a blue region and the interface to air, $\alpha_1=0$, is delineated by contours at $\alpha_1 = 0.025$, $0.5$ and $0.975$.}
\label{fig:zhouwholea}
\end{center}
\end{figure}

\begin{figure}[tbp]
\begin{center}
% \newcolumntype{V}{>{\centering\arraybackslash} m{7cm} }
\begin{tabular}{ll}
(a) $t = 0.5$ & (b) $t = 1.0$\\
\includegraphics[width=7cm, clip=true]{examples_images/water_collapse/water_collapse_100_mesh.pdf} & \includegraphics[width=7cm, clip=true]{examples_images/water_collapse/water_collapse_200_mesh.pdf} \\
(c) $t = 1.25$ & (d) $t = 1.5$ \\
\includegraphics[width=7cm, clip=true]{examples_images/water_collapse/water_collapse_250_mesh.pdf} & \includegraphics[width=7cm, clip=true]{examples_images/water_collapse/water_collapse_300_mesh.pdf} \\
(e) $t = 1.75$ & (f) $t = 2.0$ \\
\includegraphics[width=7cm, clip=true]{examples_images/water_collapse/water_collapse_350_mesh.pdf} & \includegraphics[width=7cm, clip=true]{examples_images/water_collapse/water_collapse_400_mesh.pdf} \\
(g) $t = 2.25$ & (h) $t = 2.5$ \\
\includegraphics[width=7cm, clip=true]{examples_images/water_collapse/water_collapse_450_mesh.pdf} & \includegraphics[width=7cm, clip=true]{examples_images/water_collapse/water_collapse_500_mesh.pdf} \\
\end{tabular}
\caption{The evolution of the adaptive mesh over the same timesteps displayed in Figure \ref{fig:zhouwholea}.  The mesh can be seen to closely follow the interface between the water and air.}
\label{fig:zhouwholemesh}
\end{center}
\end{figure}

The images show the column collapse (Figure \ref{fig:zhouwholea}(a)), run-up against the opposing wall (Figure \ref{fig:zhouwholea}(b, c)) and the subsequent overturning wave (Figure \ref{fig:zhouwholea}(d)) and entrainment of air bubbles (Figure \ref{fig:zhouwholea}(e--h)). The evolution of the adaptive mesh over the same timesteps is shown in Figure \ref{fig:zhouwholemesh}. 

\begin{figure}[tbp]
\begin{center}
%\newcolumntype{V}{ m{7cm} }
\begin{tabular}{cc}
\hspace{1cm}(i) H1 & (ii) H2  \\
\includegraphics[width=7cm]{examples_images/water_collapse/water_gauge_H1.pdf} & \includegraphics[width=7cm]{examples_images/water_collapse/water_gauge_H2.pdf}\\
\end{tabular}
\caption{Comparison between the experimental (circles) and numerical water gauge data at H1 (i) and H2 (ii), $x_1 = 2.725m$ and $2.228m$ respectively. Experimental data taken from \citet{zhou_nonlinear_1999} through \citet{park_volume-of-fluid_2009}.}
\label{fig:zhoudepth}
\end{center}
\end{figure}

For validation purposes, the post-processing script provided for this example extracts information from the detector file (pressure) and from the water volume fraction field stored in the vtu files (water depth) and plots these data in comparison with the experimental results. The water depth gauge data is displayed in Figure \ref{fig:zhoudepth} alongside the experimental data.  The numerical results show the total thickness of water at the points H1 and H2, discounting any air bubbles that cross the gauges.  The simulation results show a close similarity to the experimental results with the exception of a small lip of water when the initial water head passes the gauge.  It is unclear what causes this structure, though it may be related to the initial withdrawal of the barrier in the experiment or drag effects from the bottom of the tank.  All previous published attempts to model the experiment also fail to reproduce this initial lip \citep{zhou_nonlinear_1999, lee_numerical_2002, colagrossi_numerical_2003, park_volume-of-fluid_2009}.

After $t=1.5s$ the overturning wave starts to pass the water gauges and the match between the experimental results and the numerical simulation deteriorates. As would be expected from such complex behaviour, all previous published attempts have also failed to reproduce the experimental depth gauge data after this point.  However, the broad pattern and average depth observed in the simulation after $t=1.5s$ can be seen in Figure \ref{fig:zhoudepth} to match the experiment reasonably well.

\begin{figure}[tb]
\begin{center}
\includegraphics[width=10cm]{examples_images/water_collapse/pressure_gauge_P2.pdf}
\caption{Comparison between the experimental (circles) and numerical pressure gauge data at P2, $x_1 = 3.22m$, $x_2 = 0.16m$. Experimental data taken from \citet{zhou_nonlinear_1999} through \citet{park_volume-of-fluid_2009}.}
\label{fig:zhoupressure}
\end{center}
\end{figure}

Experimental pressure gauge data are also available at the point P2, $(3.22,0.16)m$, on the right wall of the tank.  This is compared to the numerical pressure results in Figure \ref{fig:zhoupressure}.  After the initial noise in the experimental data, a sudden step in pressure is seen as the water run-up reaches the pressure gauge at about $t=0.6s$.  This is also seen in the numerical simulations however it is slightly delayed, occurring at $t=0.7s$.  As upwinding is being used in the discretisation of the velocity field, the delay may be due to numerical viscosity slowing the advancing water front.  However, as the delay was not as extreme at the depth gauges H1 and H2 other factors may also play a role.  For instance, if the lip seen in the experimental water gauge data is a head on the water front, that has not been reproduced numerically, it may reach the height of the pressure gauge faster than a front with no head.

Once the pressure jump occurs the experimental and numerical data are in broad agreement until the overturning wave impacts with the water layer at approximately $t=1.5s$ (Figure \ref{fig:zhouwholea}(d)).  At the point of contact a pressure pulse is transmitted to the pressure gauge resulting in a modest pressure spike in the experimental data.  This is matched by slightly delayed pressure pulses in all the numerical simulation.  However, the pulses seen in the numerical data are of a much larger magnitude than the experimental data. This discrepancy may be due to the fact that in the experiment the pressure gauge measures the pressure over a broader area than in the simulation. 

\subsection{Exercises}
To explore the functionality of \fluidity, the following variations on this example would be constructive learning exercises:

\begin{itemize}
\item Disable the adaptivity option to run on a fixed mesh
\item Alter the water/air viscosity/density
\item Modify the tank geometry
\end{itemize}


%%%%%%%%%%%%%%%%%%%%%%%%%%%%%%%%%%%%%%%%%%%%%%%%%%%%%%%%%%%%%%%%%%%%%%%%%
%%%%%%%%%%%%%%%%%%%%% Restratification after oodc %%%%%%%%%%%%%%%%%%%%%%%
%%%%%%%%%%%%%%%%%%%%%%%%%%%%%%%%%%%%%%%%%%%%%%%%%%%%%%%%%%%%%%%%%%%%%%%%%



\section{The restratification following open ocean deep convection}
\label{sect:restratification_after_oodc}

\subsection{Overview}

During Open Ocean Deep Convection (OODC), cold water is mixed up to the surface via vigorous convection, forming a column of dense water tens of kilometres across known as a convection chimney. This happens in particular sites of the ocean, including the Labrador Sea, the Mediterranean Sea and the Weddell Sea.  In the North Atlantic, the convection typically happens in winter and is triggered by intense cooling at the surface. The convection is important to the formation of North Atlantic Deep Water, which joins the southward part of the Atlantic Meridional Overturning Circulation (AMOC).

It is thought that OODC could be affected by future climate change. If ice caps melt or the hydrological cycle intensifies due to climate change then there would be an influx of fresh water at the surface of the ocean in the North Atlantic convection sites. This could lead to less NADW forming and a slowing of the AMOC.  

This example is an idealised model of the restratification phase of OODC. During restratification the water column formed during OODC mixes back with the surroundings, forming baroclinic eddies due to the coriolis force. The setup is taken from  \cite{rousset09}. 

\subsection{Configuration}

The domain is a cylinder of diameter $L=500\unit{km}$ and height $H=1\unit{km}$. The aspect ratio is given by $R=L/H=500$, which is relatively high.  The initial temperature field is shown in figure \ref{fig:rousset-init}. The temperature is linearly stratified except inside the cylinder in the middle with radius 70km, which is cooler than the surroundings. 

\begin{figure}[h]
\begin{center}
\includegraphics[width=10cm]{examples_images/restratification_after_oodc/rousset-init.png}
\caption{A vertical slice throught the domain showing the initial temperature stratification. The domain is a cylinder of radius 250 km and height 1 km. }
\label{fig:rousset-init}
\end{center}
\end{figure}


The mesh used is a layered mesh, which is created within \fluidity\ from the two dimensional input mesh, \option{circle.geo}. The unstructured triangular mesh is extruded in the vertical, forming triangular prisms which are then divided into unstructured tetrahedra. The columnar arrangement of the nodes is important because the problem has a large aspect ratio, and the elements themselves are wider than they are tall. A fully unstructured mesh would create errors in the pressure, which would then cause errors in the velocity. The layered mesh may be considered to be a special case of the two plus one mesh, in which the nodes are still vertically aligned, but there are different mesh resolutions in different areas of the domain. The resolution is 5 km in the horizontal and 83 m in the vertical. 


A $\PoDGPt$ element pair is used. This means that the discretisation is $P_{1\mathrm{DG}}$ for velocity and  $P2$ continuous for pressure. In this case, the temperature is $P1$ continuous. The benefits of $\PoDGPt$ are discussed in \ref{Sect:velocity_pressure_element_pairs}.  To make it more stable, subcycling is switched on under velocity with a maximum Courant number per subcycle of $0.1$. There is a diagnostic free surface field, which requires a free surface boundary condition under the \option{Velocity} options.

The timestep is 7200 s and there are two non-linear iterations.  The timestep is constrained by the Courant condition, but is allowed to be bigger than would otherwise be expected because an absorption field is added under the \option{Velocity} options.  If this field were not added, the time steps would be limited by the scale of the baroclinic waves.  This term has a vertical component equal to  ${\nicefrac{1}{\rho_0}} {\theta} {\Delta} {t} {g} {\frac{\partial \rho}{\partial z}}$ and the other components are zero. $\rho_0$ is the reference density, $\theta$ is the value set under \option{\ldots/Velocity/temporal\_discretisation/theta}, ${\Delta} {t} $ is the timestep, $g$ is the acceleration due to gravity and $\frac{\partial \rho}{\partial z}$ is the background density stratification.   In this case the absorption term is $0.025$ in the vertical and $0.0$ in the horizontal. The \option{\ldots/Absorption/include\_pressure\_correction} option is turned on. 

\subsection{Results}

Figure \ref{fig:rousset-40m} shows the temperature field for a cross section at 40 m depth at 5 day intervals. As the column mixes with the surroundings, eddies are seen to form. If this is run with a different resolution, then a different number of eddies may form. If the resolution is too coarse, then no eddies will form at all.

You might wish to try spinning up before you run this problem.  First run to a steady state with fixed temperature and then run the prognostic simulation from your checkpoints.

\begin{figure}[h!]
\begin{center}
\subfigure [0 days]{\includegraphics[width=5cm]{examples_images/restratification_after_oodc/5000/rousset-res5000-depth-40m0001.png}}
\subfigure [5 days]{\includegraphics[width=5cm]{examples_images/restratification_after_oodc/5000/rousset-res5000-depth-40m0002.png}}
\subfigure [10 days]{\includegraphics[width=5cm]{examples_images/restratification_after_oodc/5000/rousset-res5000-depth-40m0003.png}}
\subfigure [15 days]{\includegraphics[width=5cm]{examples_images/restratification_after_oodc/5000/rousset-res5000-depth-40m0004.png}}
\subfigure [20 days]{\includegraphics[width=5cm]{examples_images/restratification_after_oodc/5000/rousset-res5000-depth-40m0005.png}}
\subfigure [25 days]{\includegraphics[width=5cm]{examples_images/restratification_after_oodc/5000/rousset-res5000-depth-40m0006.png}}
\subfigure [30 days]{\includegraphics[width=5cm]{examples_images/restratification_after_oodc/5000/rousset-res5000-depth-40m0007.png}}
\subfigure [35 days]{\includegraphics[width=5cm]{examples_images/restratification_after_oodc/5000/rousset-res5000-depth-40m0008.png}}
\subfigure [40 days]{\includegraphics[width=5cm]{examples_images/restratification_after_oodc/5000/rousset-res5000-depth-40m0009.png}}
\caption{The temperature cross-section at a depth of 40m.}
\label{fig:rousset-40m}
\end{center}
\end{figure}



%%%%%%%%%%%%%%%%%%%%%%%%%%%%%%%%%%%%%%%%%%%%%%%%%%%%%%%%%%%%%%%%%%%
%---Tides in the Mediterranean Sea--------------------%
%%%%%%%%%%%%%%%%%%%%%%%%%%%%%%%%%%%%%%%%%%%%%%%%%%%%%%%%%%%%%%%%%%%


\section{Tides in the Mediterranean Sea}
\label{sect:tides_in_the_med}

\subsection{Overview}

Tidal modelling is a widely used method for validating free surface implementations \citep{Shum1997}. The Mediterranean Sea
is a good example as it requires both astronomical and co-oscillating boundary tide forcing to obtain
an accurate solution \citep{Tsimplis1995, Wells2008}. An abundance of available tide gauge data recording the 
harmonic constants for both the amplitude and phase of a wide variety of different tidal constituents
facilitates comparisons between ICOM and real-world data. 
 

\subsection{Configuration}

The domain extends from 8$^\circ$W to 40$^\circ$E and from 28$^\circ$N to 48$^\circ$N with an open boundary adjacent to the Atlantic
Ocean in the west. The fixed mesh was generated using gmsh with shoreline data taken from the intermediate resolution $gshhs$
dataset (see \url{http://www.ngdc.noaa.gov/mgg/shorelines/gshhs.html}). The single-element deep tetrahedal elements were then
extruded in the vertical to fit a 3 arc-minute resolution bathymetric profile subsampled from the 1 arc-minute GEBCO dataset     
(see \url{http://www.gebco.net/}). A minimum depth of 3 m  is set to prevent wetting-and-drying related numerical instabilities.

The model is is driven by both astronomical and co-oscillating boundary tide forcing (see sections \ref{astronomical} and \ref{sec:boundary_tide})
for the four main tidal constituents; M$_{\text{2}}$, S$_{\text{2}}$, K$_{\text{1}}$ and O$_{\text{1}}$ (see \citealp{Schwiderski1980,Wells2008}).
Boundary tide data is sourced from the highly accurate FES2004 model \citep{Lyard2006} which is read in from a NetCDF file (see section\ref{Sect:BCs:specialised}). 
Frictional drag is applied as a surface-integral boundary condition to the bottom and sides and is based on a quadratic friction law 
of the form $-C_{D}|u|u$, where $C_{D}$ is the drag coefficient, $u$ is the velocity vector 
(ms$^{\text{-1}}$) and $|u|$ is the magnitude of the velocity vector ($|u|=\sqrt{u_{c}^{2}+v_{c}^{2}+w_{c}^{2}}$ where $u_{c}$ is the $x$ component of 
velocity (ms$^{\text{-1}}$), 
$v_{c}$ is the $y$ component of velocity (ms$^{\text{-1}}$) and $w_{c}$ is the 
$z$ component of velocity (ms$^{\text{-1}}$) respectively). 
The $C_{D}$ is set 0.0025, a value considered suitable for the majority of numerical ocean tidal models \citep{Wells2008}. 

The model outputs the harmonic constants for the amplitude and phase of each constituent as calculated from a time series using the least-squares
method. The timestep is 200 entries in length with data recorded every 5 timesteps after an initial spin up period of 20 hours (simulated time). 
The timestep itself is 5 minutes. The total runtime is 200 hours (simulated time).


\subsection{Results}

The harmonic amplitudes are presented as plotted scalar fields and compared with a high-resolution 2D model of \citet{Tsimplis1995} in
Figure \ref{amp}. The model results are similar to those of \citet{Tsimplis1995} and generally predict the correct patterns. 
The semidiurnal constituents give very similar results due to their similar frequencies (Figure \ref{amp}A - D). The amphidromic
systems are correctly located in the Sicilian Channel between Sicily and Libya     
and in the northern Adriatic. The degenerate amphidromes are also accurately positioned near the Balearic Islands and in between
Crete and Libya. The model also captures the amplification of the tidal amplitudes in both the Gulf of gables and the northern Adriatic, 
a phenomena primarily due to resonance of the wave in these regions.

The amplitudes for the diurnal constituents show a similarly good match with the results of \citet{Tsimplis1995} (Figure \ref{amp}E - H).
The lowest amplitudes occur in the eastern part of the basin and there is pronounced amplification in the Adriatic Sea caused by this region
acting as a quarter-wave oscillator with the diurnal frequency \citep{Wells2008}. The degenerate amphidrome
along the Libyan coast (around the Gulf of Sirte) is correctly predicted.   

\begin{figure}[t!]
\centering
\includegraphics[width=\textwidth]{./examples_images/tides_in_the_Mediterranean_Sea/amp.pdf}
\caption{Plots of the tidal harmonic amplitudes in the Mediterranean Sea from ICOM and the high resolution
model of \citet{Tsimplis1995}.}
\label{amp}
\end{figure}

\begin{figure}[t!]
\centering
\includegraphics[width=\textwidth]{./examples_images/tides_in_the_Mediterranean_Sea/phase.pdf}
\caption{Plots of the tidal harmonic phases in the Mediterranean Sea from ICOM and the high resolution
model of \citet{Tsimplis1995}. } 
\label{phase}
\end{figure}

The phases as predicted by ICOM and by \citet{Tsimplis1995} are presented in Figure \ref{phase}. These show
a general agreement with the amphidromic systems shown to be rotating in an anti-clockwise direction; a feature
brought about by Coriolis force deflecting the tidal wave to the right in the Northern Hemisphere.
ICOM appears to slightly overpredict the wave speed in all cases; a result that could be attributed to any number of eatures including the
bathymetric/mesh resolution and/or an insufficiently low drag coefficient. Another possible source of error is that the
phase of the boundary tide and the natural mode of oscillation of the basin might not be synchronised; something that
\citet{Tsimplis1995} adjusted repeatedly until they achieved their best results.
 
The harmonic amplitudes are compared with data from 62 tide gauges (Figure \ref{gauge}; \citealp{Tsimplis1995,Wells2008}).
The RMS differences for ICOM are typically 2-3 times those of \citet{Tsimplis1995}    
with the largest errors being for the diurnal constituents (Table \ref{rms}). Despite these discrepancies, the
magnitudes of the RMS differences indicate a good match with the tide gauges, even in a strongly microtidal environment 
such as the Mediterranean Sea. 

\begin{figure}[htbp]
\centering
\includegraphics[width=\textwidth]{./examples_images/tides_in_the_Mediterranean_Sea/gauges.pdf}
\caption{Locations of 62 tide gauges in the Mediterranean Sea. Modified from \citet{Wells2008} with data originally taken from 
\citet{Tsimplis1995}. }
\label{gauge}
\end{figure}

\begin{table}[htbp]
\centering
\begin{tabular}{l c c}
\hline
\bf{Tidal Constituent} & \multicolumn{2}{c}{\bf{RMS Differences}} \\
\cline{2-3}
& \bf{\citet{Tsimplis1995}} & \bf{ICOM} \\
\hline
M$_{\text{2}}$ &1.37 & 3.8\\
S$_{\text{2}}$ &0.68 & 2.4\\
K$_{\text{1}}$ &0.82 & 1.5\\
O$_{\text{1}}$ &0.34 & 1.3\\
\hline
\end{tabular}
\caption{RMS differences between modelled harmonic amplitudes and real-world data from 62 tide gauges.
Data is presented from \citet{Tsimplis1995} and ICOM. }
\label{rms}
\end{table}

The quality of the match is further highlighted in scatter diagrams plotting 
the harmonic amplitudes from ICOM at each gauge location against the tide gauge data (Figure \ref{plots}).
These reveal how although ICOM tends to marginally overpredict the amplitude there is a strong
positive correlation closely delineating $y=x$. 

\begin{figure}[t]
\centering
\includegraphics[width=\textwidth]{./examples_images/tides_in_the_Mediterranean_Sea/plots}
\caption{Scatter diagrams plotting harmonic amplitudes from ICOM at each gauge location against tide gauge data.} 
\label{plots}
\end{figure}


%%%%%%%%%%%%%%%%%%%%%%%%%%%%%%%%%%%%%%%%%%%%%%%%%%%%%%%%%%%%%%%%%%%
%---------------------HOKKAIDO-NANSEI-OKI TSUNAMI-----------------%
%%%%%%%%%%%%%%%%%%%%%%%%%%%%%%%%%%%%%%%%%%%%%%%%%%%%%%%%%%%%%%%%%%%

\section{Hokkaido-Nansei-Oki tsunami}
\label{sect:hokkaido-nansei-oki_tsunami}

\subsection{Overview}
This example demonstrates the capabilities of simulating wetting and drying processes in \fluidity\ .
The event of interest is the Okushiri tsunami in 1993 caused by the Hokkaido Nansei-Oki earthquake offshore of southwestern Hokkaido Island, Japan. 
This earthquake reached a magnitude of 7.8 (Mw) and the resulting tsunami hit a sparsely populated part of the Okushiri island, Japan with a runup height of up to 30m.

To investigate the danger of such events, the Research Institute for Electric Power Industry (CRIEPI) in Abiko, Japan constructed a $1/400$ laboratory model of the area around the island \cite{liu2008advanced}. 
The following configuration simulates this laboratory setup and uses the experimental measurements to benchmark \fluidity\ .

Fluidity features used in this example:
\begin{itemize}
\item Free surface with wetting and drying, see \ref{subsec:free_surface_bc}.
\item Detectors, see \ref{detectors_options}.
\end{itemize}

\subsection{Configuration}
The simulation configuration resembles the experimental setup as closely as possible. 
The considered domain is a basin with walls on each side except the left where the water level is enforced. 
The basin measures $5.448\mbox{m} \times 3.402\mbox{m}$ and the bathymetry and coastal topography correspond to measurement data, see Figure \ref{fig:monai_inputwave}.
Three surface elevation gauge stations were deployed in the experiment.
Detectors  extract the surface elevation information at every timestep. 
\begin{figure}
\begin{center}
\includegraphics[width=0.7\textwidth]{./examples_images/hokkaido-nansei-oki_tsunami/MonaiValleyDomainWithInputWave2_png.pdf}
\end{center}
\caption{The bathymetry and the three gauge stations used for the Hokkaido-Nansei-Oki tsunami example.}\label{fig:monai_inputwave}
\end{figure}

The mesh used for the simulation is a single layer horizontally unstructured mesh consisting of $19,506$ tetrahedral elements with increased resolution near the inundation areas.
The equations are solved with the $P_1-P_1$ finite element pair, a backward Euler time discretisation with a time-step of $0.1$s.
The wetting and drying algorithm in \fluidity\ requires the user to set a minimal water level thickness, which is here set to $d_0=0.5$mm. If the water surface reaches that level at a point, this point is defined to be dry.
The isotropic kinematic viscosity and gravity magnitude are set to $0.01\mbox{m}^{2}\mbox{s}^{-1}$ and $9.81\mbox{ms}^{-2}$, respectively.
On the left boundary the tsunami wave shown in \ref{fig:monai_inputwave} is prescribed and no-normal flow boundary conditions are applied at the other sides of the domain and the bottom to resemble the solid boundaries in the experiment.
In addition, a Manning-Strickler drag is used at the bottom with $n=0.002\mbox{sm}^{-\frac{1}{3}}$.
To prevent wave breaking in the simulation, this coefficient is increased to $0.2\mbox{sm}^{-\frac{1}{3}}$ in a rectangular area with a side length of $0.5$m centred at $(3.4\mbox{m}, 1.7\mbox{m})$ (which is the centre of the island in the domain) and a fourth order stabilization is applied to prevent wave breaking. 

\subsection{Results}
The result of this example is shown in Figure \ref{fig:monai_results}. 
The plot shows the surface elevation measurements at the three gauge stations of the laboratory experiment compared to the values from the simulation.
\begin{figure}
\begin{center}
\includegraphics[width=0.7\textwidth]{./examples_images/hokkaido-nansei-oki_tsunami/MonaiValley_C_p1p1_nu0_01_kmkstab_drag0_002_butcircularoundisland0_2-crop-crop_final2.pdf}
\caption{The input wave elevation of the Okushiri tsunami test case (a) and the numerical and experimental results at ``Gauge 1'' (top), ``Gauge 2'' (middle) and ``Gauge 3'' (bottom) (b).}\label{fig:monai_results}
\end{center}
\end{figure}

\subsection{Exercises}
\begin{enumerate}
\item Add more detectors to the simulation.
\item Increase the wetting and drying threshold parameter. Which effects does it have to the result?
\item Change the viscosity parameter. Does it make a difference to the inundation of the tsunami event?
\end{enumerate}


%%%%%%%%%%%%%%%%%%%%%%%%%%%%%%%%%%%%%%%%%%%%%%%%%%%%%%%%%%%%%%%%%%%%%%%%%
%%%%%%%%%%%%%%%%%%%%%%%%%% Tephra settling %%%%%%%%%%%%%%%%%%%%%%%%%%%%%%
%%%%%%%%%%%%%%%%%%%%%%%%%%%%%%%%%%%%%%%%%%%%%%%%%%%%%%%%%%%%%%%%%%%%%%%%%

\section{Tephra settling}
\label{sect:tephra_settling}

\subsection{Overview}
In this example, \fluidity\ is used to replicate a laboratory experiment of tephra (fine volcanic ash particles) settling through a tank of water \citep{carey1997}. The \cite{carey1997} experiments introduced tephra particles into a $0.3\times 0.3\times 0.7$ m tank, filled with water, from above using a delivery system and a particle disperser. The particles settled through the air in the tank at an approximately constant rate until they landed in the water and began to settle through the water at a much reduced velocity. While the particles in the water were sufficiently dispersed their settling velocity was that predicted by Stokes' flow (a few mm/s).  However, the build-up of particles caused by the air-water interface eventually created a layer of particles and water with a bulk density so great, relative to the density of the particle-poor water beneath, as to be gravitationally unstable and promote the formation of a vertical gravity current (plumes). The settling velocity of these plumes of particles and water was observed to be an order of magnitude greater than the Stokes settling velocity of the individual particles.

In the \fluidity\ simulations, rather than represent each tephra particle individually using a multimaterial approach (which would be prohibitively expensive), a ``dispersed multiphase'' approach is adopted (see \ref{sect:multiphase_equations}), in which one phase represents the water in the tank and the other phase represents all the particles dispersed within the water. Similar to the water column collapse example (\ref{sect:water_collapse}), a volume fraction field is used to distinguish between the continuous phase (water) and the dispersed phase (particles). In an element the volume fraction of particles represents the fraction of the element volume that is occupied by particles, which is typically very small. In contrast to the multimaterial approach, however, the multiphase approach assigns each phase a separate velocity, allowing the dispersed phase (particles) to move through the continuous phase (water). In this example, the dispersed phase is more dense than the continuous phase and so sinks under the influence of gravity.

The simulation replicates one of the \cite{carey1997} experiments (with a characteristic particle size of 48 $\mu$m) by considering a constant influx of the particle phase into a 2D tank of water. The simulation results can be compared to the experiment in terms of the conditions under which plumes of tephra particles form as well as the settling velocities of the individual particles and plumes. The example demonstrates the following functionality:
\begin{itemize}
\item 2D flow
\item Multi-phase flow
\item Incompressible flow
\item Adaptive timestepping
\end{itemize}

The simulation illustrated here took $\sim$1 hour to run in serial on an Intel Xeon E5430 2.66 GHz processor.

\subsection{Problem specification}
The simulation uses a 0.3 x 0.7 metre domain, replicating the cross-section of the water tank used in the experiments, with an initial characteristic element size of 0.01 metres. No normal flow boundary conditions are weakly imposed along with a zero velocity initial condition. The parameters for density, viscosity, particle diameter and gravity are $\rho_p = 2340\ \mathrm{kgm^{-3}}$, $\rho_l = 1000\ \mathrm{kgm^{-3}}$, $\mu_l = 0.001\ \mathrm{Pa\cdot s}$, $d = 48\times 10^{-6}\ \mathrm{m}$, and $\mathbf{g} = 9.8\ \mathrm{ms^{-2}}$ respectively (with the subscripts $p$ and $l$ denoting the properties of the particle/tephra and liquid phase).

The influx of particles from the air above is simulated using a \option{flux} boundary condition at the top of the domain. This allows tephra to flux in at a rate of $0.472\ \mathrm{gm^{-2}s^{-1}}$. The results of the experiments showed that tephra particles initially settled individually at a Stokes velocity of $0.17\ \mathrm{cms^{-1}}$. When the concentration was high enough, plumes formed and descended to the bottom of the tank with velocities more than ten times greater than those of individual particles.

\subsection{Results}
Several timesteps of the example simulation can be seen in Figure \ref{fig:tephra_settling_coarse}. These images can be generated by visualising the vtu files using Paraview. Better resolved plumes can be produced by using a smaller characteristic element size (e.g. $\Delta x = 0.0025\ \mathrm{m}$, shown in Figure \ref{fig:tephra_settling_fine}).

\begin{figure}[H]
	\centering
	      \includegraphics[width=0.19\columnwidth]{./examples_images/tephra_settling/tephra_coarse_1.png}
	      \includegraphics[width=0.19\columnwidth]{./examples_images/tephra_settling/tephra_coarse_2.png}
	      \includegraphics[width=0.19\columnwidth]{./examples_images/tephra_settling/tephra_coarse_3.png}
	      \includegraphics[width=0.19\columnwidth]{./examples_images/tephra_settling/tephra_coarse_4.png}
	      \includegraphics[width=0.19\columnwidth]{./examples_images/tephra_settling/tephra_coarse_5.png}
   \caption{Tephra (particle) phase volume fraction at time $t = 10, 30, 50, 80, 110$ seconds. These images are from a lower-resolution version of the tephra settling example problem, with a characteristic element size of $\Delta x = 0.01\ \mathrm{m}$.}
   \label{fig:tephra_settling_coarse}
\end{figure}

\begin{figure}[H]
	\centering
	      \includegraphics[width=0.19\columnwidth]{./examples_images/tephra_settling/tephra_fine_1.png}
	      \includegraphics[width=0.19\columnwidth]{./examples_images/tephra_settling/tephra_fine_2.png}
	      \includegraphics[width=0.19\columnwidth]{./examples_images/tephra_settling/tephra_fine_3.png}
	      \includegraphics[width=0.19\columnwidth]{./examples_images/tephra_settling/tephra_fine_4.png}
	      \includegraphics[width=0.19\columnwidth]{./examples_images/tephra_settling/tephra_fine_5.png}
   \caption{Tephra (particle) phase volume fraction at time $t = 10, 30, 50, 80, 110$ seconds. The onset of plumes is between 10 and 30 seconds. Note that these images are from a high-resolution version of the tephra settling example problem, with a characteristic element size of $\Delta x = 0.0025\ \mathrm{m}$.}
   \label{fig:tephra_settling_fine}
\end{figure}

Figure \ref{fig:tephra_settling_velocity} (reproducible by typing \textit{make postprocess} at the command line) illustrates how the tephra particles initially settle at approximately $0.17\ \mathrm{cms^{-1}}$, as predicted by Stokes' law. As more tephra fluxes in, the layer becomes unstable and plumes begin to form, resulting in settling velocities over 10 times greater than that of an individual particle.

\begin{figure}[H]
	\centering
	      \includegraphics[width=0.8\columnwidth]{./examples_images/tephra_settling/tephra_velocity.pdf}
   \caption{Maximum velocity of the tephra phase against time.}
   \label{fig:tephra_settling_velocity}
\end{figure}

\subsection{Exercises}
To explore the multiphase functionality of \fluidity, the following variations on this example would be constructive learning exercises:

\begin{itemize}
\item Decrease the characteristic element size to better resolve the plume behaviour
\item Alter the particle size to observe its affect on plume formation
\item Add a second dispersed phase (with a different particle size).
\end{itemize}<|MERGE_RESOLUTION|>--- conflicted
+++ resolved
@@ -35,17 +35,10 @@
   Example section & Example directory & N. procs. & Run time \\
   \hline
   \ref{sect:oned_advection} One dimensional advection & \texttt{top\_hat/} & 1 & 2 min. \\
-<<<<<<< HEAD
-  \ref{sect:lock_exchange} The lock-exchange & \texttt{lock\_exchange/} & 1 & 3.5 hr. \\
-  \ref{sect:lid_driven_cavity} Lid-driven cavity & \texttt{driven\_cavity/} & 1 & 3 hr. \\
-  \ref{sect:backward_facing_step_2d} 2D Backward facing step & \texttt{backward\_facing\_step\_2d/} & 1 & 15-60 min. \\
-  \ref{sect:backward_facing_step_3d} 3D Backward facing step & \texttt{backward\_facing\_step\_3d/} & 8 & 30 min. \\
-=======
   \ref{sect:lock_exchange} The lock-exchange & \texttt{lock\_exchange/} & 1 & 10 min. \\
   \ref{sect:lid_driven_cavity} Lid-driven cavity & \texttt{driven\_cavity/} & 1 & 7 hr. \\
   \ref{sect:backward_facing_step} Backward facing step & \texttt{backward\_facing\_step\_2d/} & 1 & 15 min. \\
                        & \texttt{backward\_facing\_step\_3d/} & 8 & 30 min. \\
->>>>>>> fd1be3b0
   \ref{sect:flow_past_sphere} Flow past a sphere & \texttt{flow\_past\_a\_sphereRe*/} & 8 & 6 hr. \\
   \ref{sect:periodic_channel} Rotating periodic channel & \texttt{rotating\_channel/} & 1 & 10 min. \\
   \ref{sect:water_collapse} Water column collapse & \texttt{water\_collapse/} & 1 & 2 hr. \\
