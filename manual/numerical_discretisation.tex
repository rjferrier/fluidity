\chapter{Numerical discretisation}\label{chap:numerical_discretisation}
\section{Introduction \& some definitions}\label{Sect:ND_Intro}
This chapter covers the numerical discretisation of the model equations
given in the previous chapter as they are assembled and solved 
in \fluidity. For a more general introduction into finite element theory
we refer to a.o. \cite{elman2005} and \cite{gresho1988}.

In this chapter we define the domain we are solving over as $\Omega$. The boundary to
$\Omega$ is defined as $\dOmega$
%(NB. $\Gamma$ is another common symbol for a boundary) 
and can be split into different sections, e.g.
$\partial\Omega = \dOmega^{N}\cup \dOmega^{D}$
where $\dOmega^{N}$ is that part of the boundary over
which Neumann conditions are applied and $\dOmega^{D}$ is that part of the boundary over
which Dirichlet conditions are applied. For clarity a subscript showing the field in question will
be given on the $N$ and $D$ characters.

The unit vector \vec{n} is always assumed to be the
outward facing normal vector to the domain.
In the following this notation is used to describe both the normal vector at the boundary
and between elements in the interior.

\section{Spatial discretisation of the advection-diffusion equation}
\label{Sect:ND_advection_diffusion_discretisation}

The advection-diffusion equation for a scalar tracer $c$,
is given in conservative form by
\begin{equation}\label{eq:advdif}
  \ppt{c} + \div\left(\vec{u} c\right) - \div\tensor{\mu}\cdot\grad c = 0.
\end{equation}

We now define a partition of the boundary such that
$\partial\Omega = \dOmega^{N}\cup \dOmega^{D}$, and impose boundary conditions on $c$:
\begin{gather}
  \label{eq:cboundary}
  \vec{n}\cdot\tensor{\mu}\cdot\grad c=g_{N_c} \quad\textrm{on}\quad \dOmega^{N_c},\\
  c=g_{D_c} \quad\textrm{on}\quad \dOmega^{D_c}.
\end{gather}

\subsection{Continuous Galerkin discretisation}
\label{sect:ND_advection_diffusion_CG}

The Continuous Galerkin method (often abbreviated to CG, 
not to be confused with Conjugate Gradients) method,
is a widely used finite element method in which 
the solution fields are constrained to be
continuous between elements. 
The fields are only assumed to be $C^0$
continuous, that is to say there is no assumption that the gradient of a
field is continuous over element boundaries.

\subsubsection{Weak form}
\index{weak form}
\index{test function}
\index{advection-diffusion equation!weak form}

Development of the finite element method begins by writing the equations in
\emph{weak form}.  The weak form of the advection-diffusion equation is
obtained by pre-multiplying it with a test function $\phi$
and integrating over the domain $\Omega$, such that
\begin{equation}
  \int_\Omega \phi \left( \ppt{c} + \vec{u}\cdot\grad c -
    \div\tensor{\mu}\cdot \grad c\right) = 0.
\end{equation}
Integrating the advection and diffusion terms by parts yields
\begin{equation}\label{eq:weak_adv_diff}
  \int_\Omega
  \phi \ppt{c}
  -\grad\phi\cdot\vec{u} c +
  \grad\phi\cdot \tensor{\mu}\cdot\grad c
  +\int_\dOmega \vec{n}\cdot \vec{u} c
  - \vec{n}\cdot\tensor{\mu}\cdot\grad c
  = 0.
\end{equation}
For simplicity sake let us first assume the boundaries are closed
($\vec{u}\cdot\vec{n}=0$) and we apply a homogeneous Neumann boundary
condition everywhere, such that $\partial c/\partial n=0$, which gives
\begin{equation}\label{eq:weak_adv_diff_simp}
  \int_\Omega \phi \frac{\partial c}{\partial t}
    -\grad\phi\cdot\vec{u} c +
    \grad\phi\cdot \tensor{\mu}\cdot\grad c = 0.
\end{equation}
Note that due to the Neumann boundary condition the boundary term has
dropped out. The tracer field $c$ is now called a \emph{weak solution} of
the equations if \eqref{eq:weak_adv_diff_simp} holds true for all $\phi$ in some
space of test functions $V$. The choice of a suitable test space $V$ is dependent
on the equation (for more details see \citet{elman2005}).

\index{Sobolev space} An important observation is that
\eqref{eq:weak_adv_diff} only contains first derivatives of the field $c$,
so that we can now include solutions that do not have a continuous second
derivative. For these solutions the original equation \eqref{heat} would not
be well-defined. These solutions are termed \emph{weak} as they do not
have sufficient smoothness to be \emph{classical} solutions to the problem.
All that is required for the weak solution is that the first derivatives of $c$
can be integrated along with the test function. A more precise definition of
this space, the \emph{Sobolev space}, can again be found \citet{elman2005}.

\subsubsection{Finite element discretisation}
\index{trial function}
Instead of looking for a solution in the entire function (Sobolev) space,
in finite element methods discretisation is performed by restricting the solution to a
finite-dimensional subspace. Thus the solution can be
written as a linear combination of a finite number of functions,
the \emph{trial functions} $\phi_i$ that form a basis of the
\emph{trial space}, defined such that
\begin{equation*}
  c(\vec{x})=\sum_i c_i \phi_i(\vec(x)).
\end{equation*}
The coefficients $c_i$ can be written in vector format. The
dimension of this vector equals the dimension of the trial
space. In the sequel any function in
this way represented as a vector will be denoted as $\dvec{c}$.

\index{Galerkin!methods}
\index{Galerkin!projection}
Since the set of trial functions is now much smaller (or rather finite as opposed to infinite-dimensional), we also need
a much reduced set of test functions for the equation in weak
form \eqref{eq:weak_adv_diff_simp} in order to find a unique
solution. A common choice is, in fact, to choose the same
test and trial space. Finite element methods that make this choice are
referred to as \emph{Galerkin methods} --- the discretisation
can be seen as a so called \emph{Galerkin
projection} of the weak equation to a finite subspace.

\index{PN@\PN}
\index{Galerkin!continuous}
\index{Galerkin!discontinuous}
There are many possibilities for choosing the finite-dimensional trial and test spaces.
A straightforward choice is to restrict the functions to be polynomials of degree
$n\leq N$ within each element. These are referred to as \PN discretisations.
As we generally need functions for which the first
derivatives are integrable, a further restriction
is needed. If we allow the functions to be any polynomial of
degree $n\leq N$ within the elements the function can be
discontinuous in the boundary between elements.
Continuous Galerkin methods therefore
restrict the test and trial functions to arbitrary polynomials
that are continuous between the elements. Discontinuous Galerkin methods,
that allow any polynomial, are also possible but require
extra care when integrating by parts (see section \ref{sec:NM_DG_advection}).

\index{P1@\Pone}
\index{basis function}
If we choose \Pone as our test and trial functions, \ie piecewise linear
functions, within each element we only need to know the value
of the function at 3 points in 2D, and 4 points in 3D.
In \fluidity\ these points are chosen to be the vertices of
the triangles (in 2D) or tetrahedra (in 3D) tessellating the domain.
For continuous Galerkin the continuity
requirement then comes down to requiring
the functions to have a single value at each
vertex. A set of basis functions $\phi_i$
for this space is easily found by choosing the piecewise linear functions
$\phi_i$ that satisfy:
\begin{gather*}
  \phi_i(x_i)=1, \;\forall i\\
  \phi_i(x_{j\neq i})=0,\;\forall i,j,
\end{gather*}
where $x_i$ are the vertices in the mesh.
This choice of basis functions has the following useful property:
\begin{equation*}
  c_i=c(\vec{x}_i),\quad \text{for all nodes $x_i$ in the mesh.}
\end{equation*}
This naturally describes trial functions that are linearly
interpolated between the values $c_i$ in the nodes.
Higher order polynomials can be represented using more
nodes in the element (see Figure \ref{fig:cgshapefunctions}).

\begin{figure}[btp]
\begin{center}
\begin{tabular}{lr}
\xfig{numerical_discretisation_images/P1cgshapefunction1d} & \xfig{numerical_discretisation_images/P2cgshapefunction1d} \\
\xfig{numerical_discretisation_images/P1cgshapefunction2d} & \xfig{numerical_discretisation_images/P2cgshapefunction2d}
\end{tabular}
\caption{One-dimensional (a, b) and two-dimensional (c, d) schematics of piecewise linear (a, c) and piecewise quadratic (b, d) continuous shape functions.  The shape function has value $1$ at node $A$ descending to $0$ at all surrounding nodes.  The number of nodes per element, $e$, depends on the polynomial order while the support, $s$, extends to all the elements surrounding node $A$.}
\label{fig:cgshapefunctions}
\end{center}
\end{figure}

As discussed previously the test space in Galerkin finite element methods is the same as the
trial space. So for \PN the test functions can be an arbitrary linear combination
of the same set of basis functions. To make sure that the equation we are solving
integrates to zero with all such test functions, all we have to do is make sure
that the equation tested with the basis functions integrate to zero. The discretised
version of \eqref{eq:weak_adv_diff_simp} therefore becomes
\index{advection-diffusion equation!weak form!discretised}
\begin{equation}
  \sum_j \left\{ \int_\Omega \phi_i \phi_j  \ddt{c_j} -
    \grad\phi_i\cdot\vec{u}\phi_j  c_j +
    \grad\phi_i\cdot \tensor{\mu}\cdot\grad \phi_j c_j \right\} = 0,
    \quad\text{for all }\phi_i.
\end{equation}
where we have substituted $c=\sum_j \phi_j c_j$. From this it is readily seen that
we have in fact obtained a matrix equation of the following form
\begin{equation}
  \mat{M} \ddt{\dvec{c}}+\mat{A}(\vec{u})\dvec{c}+\mat{K}\dvec{c}=0,
  \label{eq:cg_adv_diff_mat}
\end{equation}
where $\mat{M}, \mat{A}$ and $\mat{K}$ are the following matrices
\begin{equation}
  \mat{M}_{ij}=\int_\Omega \phi_i\phi_j, \quad
  \mat{A}_{ij}=-\int_\Omega \grad\phi_i\cdot\vec{u} \phi_j, \quad
  \mat{K}_{ij}=\int_\Omega \grad\phi_i\cdot \tensor{\mu}\cdot\grad \phi_j.
\end{equation}

\subsubsection{Advective stabilisation for CG}
\label{Sect:ND_advective_stabilisation_CG}
\index{advection-diffusion equation!continuous Galerkin}
\index{Galerkin!continuous!advection}
\index{stabilisation!advection}

It is well known that a continuous Galerkin discretisation of an
advection-diffusion equation for an advection dominated flow can suffer from
over- and under-shoot errors. Furthermore, these overshoot errors are not
localised: they can propagate throughout the simulation domain and pollute the
global solution \citep{hughes1987}. Consider a simple 1D linear steady-state
advection-diffusion problem for a single scalar $c$:

\begin{equation}\label{eqn:trivial_advdif}
  u \ppx{c} - \kappa \ppxx{c} = f(x),
\end{equation}
or equivalently in weak form:
\begin{equation}\label{eqn:trivial_advdif_weak}
  \int_\Omega \phi (u \ppx{c} + \kappa \ppx{\phi} \ppx{c} - f(x)) = 0,
\end{equation}
where we have integrated by parts and applied the natural Neumann boundary
condition $\partial c / \partial x = 0$ on $\partial \Omega$.
Discretising \eqref{eqn:trivial_advdif_weak} with a continuous Galerkin method
leads to truncation errors in the advection term equivalent to a negative
diffusivity term of magnitude \citep{DoneaBook}:
\begin{equation}\label{eqn:cg_implicit_diffusivity}
  \bar{\kappa} = \xi \kappa \Pe,
\end{equation}
where:
\begin{equation}\label{eqn:xi_parameter}
  \xi = \frac{1}{\tanh(\Pe)} - \frac{1}{\Pe},
\end{equation}
and:
\begin{equation}\label{eqn:grid_pe}
  \Pe = \frac{u h}{2 \kappa},
\end{equation}
is a grid P\'eclet number, with grid spacing $h$.
\index{P\'eclet number!grid}

This implicit negative diffusivity becomes
equal to the explicit diffusivity at a P\'eclet greater than one, and hence
instability occurs for $\Pe \geq 1$. In order to achieve a stable discretisation
using a continuous Galerkin method one is therefore required either to increase
the model resolution so as to reduce the grid P\'eclet number, or to apply
advective stabilisation methods.

\paragraph{Balancing diffusion}\label{sec:balancing_diffusion}
\index{stabilisation!advection!balancing diffusion}

A simple way to stabilise the system is to add an extra diffusivity of
equal magnitude to that introduced by the discretisation of the advection term,
but of opposite sign. This method is referred to as \textit{balancing diffusion}.
Note, however, that for two or more dimensions, we require this balancing
diffusion to apply in the along-stream direction only \citep{brooks1982, DoneaBook}.
For this reason this method is also referred to as \textit{streamline-upwind}
stabilisation. The multidimensional weak-form equation:
\begin{equation}\label{eqn:trivial_advdif_weak_md}
  \int_\Omega \phi (\vec{u} \cdot \grad c + \kappa \grad \phi \grad c -f(x)) = 0,
\end{equation}
is therefore modified to include an additional artificial balancing diffusion
term \citep{DoneaBook}:
\begin{equation}\label{eqn:balancing_diffusion}
  \int_\Omega \phi (\vec{u} \cdot \grad c + \kappa \grad \phi \grad c - f(x)) +
  \int_\Omega \frac{\bar{\kappa}}{\left|\left| \vec{u} \right|\right|^2}
  (\vec{u} \cdot \grad \phi) (\vec{u} \cdot \grad \vec{c})
  = 0.
\end{equation}

The exact form of the multidimensional stability parameter $\bar{\kappa}$
is a research issue. See \ref{sec:stabilisation_parameter} for implementations in
\fluidity.

The addition of the balancing diffusion term combats the negative implicit
diffusivity of the continuous Galerkin method. However, we are no longer solving
the original equation - for a pure advection flow we are now solving a modified
version of the original advection-diffusion equation with the grid
P\'eclet number artificially reduced from
infinity to unity everywhere. Hence streamline-upwind is not a \textit{consistent}
stabilisation method, and there is a reduction in the degree of numerical
convergence.

\paragraph{Streamline-upwind Petrov-Galerkin}\label{sec:supg}
\index{Galerkin!Petrov-}
\index{Petrov-Galerkin}
\index{stabilisation!advection!Petrov-Galerkin}

The streamline-upwind stabilisation method can be extended to a consistent (and
hence high order accurate) method by introducing stabilisation in the form of a weighted
residual \citep{DoneaBook}:
\begin{equation*}
  \int_\Omega \phi (\vec{u} \cdot \grad c + \kappa \grad \phi \grad c - f(x)) +
  \int_\Omega \tau P(\phi) R(\phi)
  = 0,
\end{equation*}
where:
\begin{equation*}
  R(\phi) = \vec{u} \cdot \grad c - \kappa \grad^2 c - f(x),
\end{equation*}
is the equation residual, $\tau$ is a stabilisation parameter and $P(\phi)$ is
some operator.
Note that this is equivalent to replacing the test function in the original
equation with $\tilde{\phi} = \phi + \tau P(\phi)$.
Looking at equation \eqref{eqn:balancing_diffusion}, it can seen that the
balancing diffusion term is equivalent to replacing the test function for the
advection term with:
\begin{equation}\label{eqn:supg_test_function}
  \tilde{\phi} = \phi + \frac{\bar{\kappa}}{\left|\left| \vec{u} \right|\right|^2} u \cdot \grad.
\end{equation}

This suggests a stabilisation method whereby the test function in the advection-diffusion
equation is replaced with the test function in \eqref{eqn:supg_test_function}.
This approach defines the \textit{streamline-upwind Petrov-Galerkin} (SUPG) method. The
weighted residual formulation of this method guarantees consistency, and hence
preserves the accuracy of the method. Furthermore, while this method does
still possess under- and over-shoot errors in the presence of sharp solution
gradients, these errors remain localised \citep{hughes1987}.

\paragraph{Stabilisation parameter}\label{sec:stabilisation_parameter}

Note that, as mentioned in \ref{sec:balancing_diffusion}, the choice of
stabilisation parameter $\bar{\kappa}$ is somewhat arbitrary. \fluidity\ implements \citep{brooks1982, DoneaBook}:

\begin{equation}\label{eqn:md_nu_bar}
  \bar{\kappa} = \frac{1}{2} \sum{\xi_i u_i h_i},
\end{equation}

where the summation is over the quadrature points of an individual element. The
grid spacings $h_i$ are approximated from the elemental Jacobian.

As an alternative, \citet{raymond1976} show that for
1D transient pure-advection a choice of:

\begin{equation}\label{eqn:md_nu_bar_transient}
  \bar{\kappa} = \frac{1}{\sqrt{15}} \sum{\xi_i u_i h_i},
\end{equation}

minimises phase errors.

Computing the $\xi$ factor at quadrature points is potentially expensive due to
the evaluation of a hyperbolic-tangent \eqref{eqn:xi_parameter}. Sub-optimal but more computationally
efficient approximations for $\xi$ are the \emph{critical rule} approximation \citep{brooks1982}:

\begin{equation}
  \xi = \begin{cases}
          -1 - 1 / \Pe  & \Pe < -1 \\
          0             & -1 \le \Pe \le 1 \\
          1 + 1 / \Pe   & \Pe > 1,
        \end{cases}
\end{equation}

and the \emph{doubly-asymptotic} approximation \citep{DoneaBook}:

\begin{equation}
  \xi = \begin{cases}
          \Pe / 3  & \left| \Pe \right| \le 3 \\
          \sgn(\Pe)  & \textrm{otherwise}.
        \end{cases}
\end{equation}

\paragraph{Implementation limitations}

The SUPG implementation in \fluidity\ does not modify the test function derivatives
or the face test functions. Hence the SUPG implementation is only consistent
for degree one elements with no non-zero Neumann or weak Dirichlet boundary
conditions.

SUPG is considered ready for production use for scalar advection-diffusion
equation discretisation, but is still experimental for momentum discretisation.

\subsubsection{Example}

The following example considers pure advection of a 1D top hat of unit magnitude
and width 0.25 in a periodic domain of unit size. The top hat is advected with a
Courant number of $1 / 8$. Figure \ref{fig:top_hat_cg} shows the solution after
80 timesteps using a continuous Galerkin discretisation. Figure \ref{fig:top_hat_su}
shows the solution when streamline-upwind stabilisation is applied.
Figure \ref{fig:top_hat_supg} shows the solution when streamline-upwind
Petrov-Galerkin is applied, using a stabilisation parameter as in \eqref{eqn:md_nu_bar}.

\begin{figure}[ht]
  \centering
  \fig[width=0.5\textwidth]{numerical_discretisation_images/advective_stabilisation/cg}
  \caption{Pure advection of a 1D top hat at CFL number $1 / 8$ after 80 timesteps
           using a continuous Galerkin discretisation.}
  \label{fig:top_hat_cg}
\end{figure}

\begin{figure}[ht]
  \centering
  \fig[width=0.5\textwidth]{numerical_discretisation_images/advective_stabilisation/su}
  \caption{Pure advection of a 1D top hat at CFL number $1 / 8$ after 80 timesteps
           using a continuous Galerkin discretisation with streamline-upwind
           stabilisation.}
  \label{fig:top_hat_su}
\end{figure}

\begin{figure}[ht]
  \centering
  \fig[width=0.5\textwidth]{numerical_discretisation_images/advective_stabilisation/supg}
  \caption{Pure advection of a 1D top hat at CFL number $1 / 8$ after 80 timesteps
           using a continuous Galerkin discretisation with streamline-upwind
           Petrov-Galerkin stabilisation.}
  \label{fig:top_hat_supg}
\end{figure}

\subsection{Boundary conditions}
\index{boundary conditions!Neumann!weakly imposed}
In the derivation of \eqref{eq:weak_adv_diff} we have assumed a homogeneous Neumann
boundary condition on all boundaries. If we are considering all possible
solutions $c$, the boundary term we have left out is
\begin{equation}\label{eq:missing_boundary_term}
  \int_{\partial\Omega} \phi~\vec{n}\cdot\tensor{\mu}\cdot\grad c.
\end{equation}
A natural way of imposing an inhomogeneous boundary Neumann boundary condition
\begin{equation*}
  \vec{n}\cdot\tensor{\mu}\cdot\grad c=g_N,
\end{equation*}
where $g_N$ can be any function on the boundary $\partial\Omega$, is to impose it
weakly. This is done in the same way as before:
\begin{equation}\label{eq:weak_neumann}
  \int_{\partial\Omega} \phi~\vec{n}\cdot\tensor{\mu}\cdot\grad c=
    \int_{\partial\Omega} \phi~g_N, \quad \text{for all }\phi.
\end{equation}
Thus \eqref{eq:weak_neumann} can be used to replace the missing
boundary term \eqref{eq:missing_boundary_term} with an integral of $\phi~g_N$
over the boundary.

\index{boundary conditions!Dirichlet!weakly imposed}
In a similar way, a weakly imposed Dirichlet boundary condition can be related to an
integration by parts of the advection term. Let us consider a pure advection problem
($\mu=0$). The weak form of this equation integrated by parts reads:
\begin{equation*}
  \int_\Omega \phi \frac{\partial c}{\partial t} -
    \left(\grad\cdot \phi~\vec{u}\right)~c +
    \int_{\partial\Omega} \vec{n}\cdot\vec{u}~c
    = 0.
\end{equation*}
The last (boundary) term can again be substituted by a weakly imposed
boundary condition $c=g_D$.  In this case however we only want to impose
this on the inflow boundary, and the original term remains for the outflow
boundary:
\begin{equation}\label{eq:adv_integrated_by_parts}
  \int_\Omega \phi \frac{\partial c}{\partial t} -
    \left(\grad\cdot \phi~\vec{u}\right)~c +
    \int_{\partial\Omega_-} \vec{n}\cdot\vec{u}~g_D +
    \int_{\partial\Omega_+} \vec{n}\cdot\vec{u}~c
    = 0,
\end{equation}
where $\partial\Omega_-$ and $\partial\Omega_+$ refer to respectively
the inflow ($\vec{n}\cdot\vec{u}>0$) and outflow boundaries ($\vec{n}\cdot\vec{u}<0$).

It is to be noted that when we are applying boundary conditions weakly we
still consider the full set of test functions, even those that don't satisfy
the boundary condition. This means the discrete solution will not satisfy
the boundary condition exactly. Instead the solution will converge to the
right boundary condition along with the solution in the interior as the mesh
is refined.

\index{boundary conditions!Dirichlet!strongly imposed} An alternative way of
implementing boundary conditions, so called \emph{strongly imposed} boundary
conditions, is to restrict the trial space to only those functions that
satisfy the boundary condition. In the discrete trial space this means we no
longer allow the coefficients $c_i$ that are associated with the nodes $x_i$
on the boundary, to vary but instead substitute the imposed Dirichlet
boundary condition. As this decreases the dimension of the trial space, we
also need to limit the size of the test space. This is simply done by
removing the test function $\phi_i$ associated with the nodes $x_i$ on the
boundary, from the test space. Although this guarantees that the Dirichlet
boundary condition will be satisfied exactly, it does not at all mean that
the discrete solution converges to the exact continuous solution more
quickly than it would with weakly imposed boundary conditions. Strongly
imposed boundary conditions may sometimes be necessary if the boundary
condition needs to be imposed strictly for physical reasons.

\subsection{Discontinuous Galerkin discretisation}\label{sec:NM_DG_advection}
\index{Galerkin!discontinuous!advection}
\index{advection-diffusion equation!discontinuous Galerkin}

Integration by parts can be used to avoid taking
derivatives of discontinuous functions.
When using discontinuous test \emph{and} trial functions (see Figure \ref{fig:dgshapefunctions}) however,
neither the original advection equation, \eqref{eq:weak_adv_diff} with $\mu=0$,
nor the version \eqref{eq:adv_integrated_by_parts} integrated by parts are well-defined.
Within an element $e$ however the functions are continuous, and everything is well defined. So within
a single element we may write
\begin{equation}\label{eq:adv_diff_dg}
  \int_e \phi \frac{\partial c}{\partial t} -
    \left(\grad\cdot \phi~\vec{u}\right)~c +
    \grad\phi\cdot\tensor{\mu}\cdot\grad c +
    \int_{\partial e} \phi\widehat{\vec{n}\cdot\vec{u}~c} -
    \phi\widehat{\vec{n}\cdot\tensor{\mu}\cdot\grad c}
    = 0,
\end{equation}
The hatted terms represent fluxes across the element facets: and therefore
from one element to the other. Due to the discontinuous nature of the
fields, there is no unique value for these flux terms, however the
requirement that $c$ be a conserved quantity does demand that adjacent
elements make a consistent choice for the flux between them. The choice of flux
schemes therefore forms a critical component of the discontinuous Galerkin
method.

\begin{figure}[tbp]
\begin{center}
\begin{tabular}{lr}
\xfig{numerical_discretisation_images/P1dgshapefunction1d} & \xfig{numerical_discretisation_images/P2dgshapefunction1d} \\
\xfig{numerical_discretisation_images/P1dgshapefunction2d} & \xfig{numerical_discretisation_images/P2dgshapefunction2d}
\end{tabular}
\caption{One-dimensional (a, b) and two-dimensional (c, d) schematics of piecewise linear (a, c) and piecewise quadratic (b, d) discontinuous shape functions.  The shape function has value $1$ at node $A$ descending to $0$ at all surrounding nodes.  The number of nodes per element, $e$, depends on the polynomial order while the support, $s$, covers the same area as the element, $e$.}
\label{fig:dgshapefunctions}
\end{center}
\end{figure}

The application of boundary conditions occurs in the same manner as for the
continuous Galerkin method. The complete system of equations is formed
by summing over all the elements. Assuming weakly applied boundary
conditions, this results in:
\begin{multline}
  \sum_e \left\{ \int_e \phi \frac{\partial c}{\partial t}
  - \left(\grad\cdot \phi~\vec{u}\right)~c
  + \grad\phi\cdot\tensor{\mu}\cdot\grad c \right. \\
  \left. + \int_{\partial e\,\cap\dOmega^{D_c}_{-}} \phi\vec{n}\cdot\vec{u}~g_D
  + \int_{\partial e\,\cap\dOmega^{D_c}_{+}} \phi\vec{n}\cdot\vec{u}~c
  - \int_{\partial e\,\cap\dOmega^{D_c}}
  \phi\vec{n}\cdot\tensor{\mu}\cdot\grad c \right. \\
  \left. + \int_{\partial e\,\cap\dOmega^{N_c}} \phi\vec{n}\cdot\vec{u}~c
  - \phi\vec{n}\cdot\tensor{\mu}\cdot\grad g_N + \int_{\partial e\,\setminus\dOmega} \phi\widehat{\vec{n}\cdot\vec{u}~c}
  - \phi\widehat{\vec{n}\cdot\tensor{\mu}\cdot\grad c} \right\}
    = 0.
\end{multline}

\subsubsection{Discontinuous Galerkin advection}
\label{Sect:ND_discontinuous_galerkin_advection}

Consider first the case in which $\tensor{\mu}=0$. In this case, equation
\eqref{eq:adv_diff_dg}\ reduces to:
\begin{equation}\label{eq:adv_dg}
  \int_e \phi \frac{\partial c}{\partial t} -
    \left(\grad\cdot \phi~\vec{u}\right)~c +
    \int_{\partial e} \phi\widehat{\vec{n}\cdot\vec{u}~c}
    = 0,
\end{equation}
and the question becomes, how do we represent the flux
$\widehat{\vec{n}\cdot\vec{u}~c}$\ ?

\fluidity\ supports two different advective fluxes for DG. Upwind and local
Lax-Friedrichs. For each flux scheme, there are two potentially
discontinuous fields for which a unique value must be chosen. The first is
the advecting velocity $\vec{u}$. The default behaviour is to average the
velocity on each side of the face. The velocity is averaged at each
quadrature point so decisions on schemes such as upwinding are made on a
per-quadrature point basis. The second scheme is to apply a Galerkin
projection to project the velocity onto a continuous basis. This amounts to
solving the following equation:
\begin{equation}
  \int_\Omega \vec{\hat{\psi}} \cdot\vec{\hat{u}}
  = \int_\Omega \vec{\hat{\psi}}\cdot \vec{u}
\end{equation}
where the hatted symbols indicate that the quantity in question is
continuous between elements. In the following sections, $\vec{\hat{u}}$ will
be used to indicate the flux velocity, which will have been calculated with
one of these methods. Note that using the averaging method,
$\vec{\hat{u}}=\vec{u}$ on the interior of each element with only the inter-element
flux differing from $\vec{u}$ while for the projection method, $\vec{\hat
  u}$ and $\vec{u}$ may differ everywhere.

\paragraph{Upwind Flux}

In this case, the value of $c$ at each quadrature point on the face is taken
to be the upwind value. For this purpose the upwind value is as follows: if
the flow is out of the element then it is the value on the interior side of
the face while if the flow is into the element, it is the value on the
exterior side of the face. If we denote the value of $c$ on the upwind side
of the face by $c_{\mathrm{upw}}$ then equation \eqref{eq:adv_dg}\ becomes:
\begin{equation}
  \int_e \phi \ppt{c} -
    \left(\grad\cdot \phi~\vec{\hat u}\right)~c +
    \int_{\partial e} \phi\vec{n}\cdot\vec{\hat u}~c_{\mathrm{upw}}
    = 0,
\end{equation}
Summing over all elements, including boundary conditions and writing
$c_{\mathrm{int}}$ to indicate flux terms which use the value of $c$ from the
current element only, we have:
\begin{equation}
  \begin{split}
    \sum_e \left\{ \int_e \phi \ppt{c}
    - \left(\grad\cdot \phi~\vec{\hat u}\right)~c \right.
    &+ \left. \int_{\partial e \cap\partial\Omega^{D_c}_-} \vec{n}\cdot\vec{\hat u}~g_D \right. \\
    &+ \left. \int_{\partial e \cap\partial\Omega^{N_c}\cap\partial\Omega^{D_c}_+} \vec{n}\cdot\vec{\hat u}~c_{\mathrm{int}} \right. \\
    &+ \left. \int_{\partial e\setminus (\partial\Omega_D\cap\partial\Omega_N)}
    \vec{n}\cdot\vec{\hat u}~c_{\mathrm{upw}} \right\} =0.
    \label{eq:dg_adv_diff_integrated_once}
  \end{split}
\end{equation}

\subparagraph{Second integration by parts}

In \fluidity\ the advection term with upwinded flux may be subsequently
integrated by parts again within each element. As this is just a local
operation on the continuous pieces of $c$ within each element, the new
boundary integrals take the value of $c$ on the inside of the element,
$c_{\mathrm{int}}$. On the outflow boundary of each element this means the
$c_{\mathrm{int}}$ cancels against $c_{\mathrm{upw}}$ (when the summation over all elements occurs).
Writing $\partial e_-$ for the inflow part of the element boundary, we therefore obtain:
\begin{equation}
\begin{split}
  \sum_e \left\{ \int_e \phi \ppt{c}
  - \phi~\vec{\hat u}\cdot\grad c \right.
    +& \left. \int_{\partial e_- \cap\partial\Omega^{D_c}_-} \vec{n}\cdot\vec{\hat u}~(g_D -c_{\mathrm{int}}) \right. \\
    +& \left. \int_{\partial e_-\setminus (\partial\Omega_D\cap\partial\Omega_N)}
    \vec{n}\cdot\vec{\hat u}~
      (c_{\mathrm{upw}}-c_{\mathrm{int}}) \right\} =0.
    \label{eq:dg_adv_diff_integrated_twice}
\end{split}
\end{equation}
The difference $c_{\mathrm{int}}-c_{\mathrm{upw}}$ on the inflow boundary
remains, and is often referred to as a \emph{jump condition}. Note also that
the boundary terms on the Neumann domain boundary and the outflow part of
the Dirichlet boundary (really also a Neumann boundary) have disappeared.
Note that \eqref{eq:dg_adv_diff_integrated_once} and
\eqref{eq:dg_adv_diff_integrated_twice} are completely equivalent. The
advantage of the second form, referred to in \fluidity\ as
``integrated-by-parts-twice'', is that the numerical evaluation of the
integrals (quadrature), may be chosen not to be exact (incomplete quadrature). For this
reason the second form may be more accurate as the internal outflow boundary
integrals are cancelled exactly.

\paragraph{Local Lax-Friedrichs flux}

The local Lax-Friedrichs flux formulation is defined in
\citet[p208]{cockburn2001}. For the
particular case of tracer advection, this is given by:
\begin{equation}
  \widehat{\vec{n}\cdot\vec{u}~c}=\frac{1}{2}\vec{n}\cdot\vec{\hat u}
  \left(c_{\mathrm{int}}+c_{\mathrm{ext}}\right)
  -\frac{C}{2}c_{\mathrm{int}}-c_{\mathrm{ext}}
\end{equation}
where $c_{\mathrm{ext}}$ is the value of $c$ on the exterior side of the
  element boundary and in which for each facet $s\subset\partial e$:
\begin{equation}
  C= \sup_{x\in s}|\vec{\hat u}\cdot\vec{n}|
\end{equation}

\subsubsection{Advective stabilisation for DG}
\index{stabilisation!advection!discontinuous Galerkin}
\index{Galerkin!discontinuous!slope limiters}
\index{discontinuous Galerkin!see{Galerkin!discontinuous}}
\index{continuous Galerkin!see{Galerkin!continuous}}

As described by \cite{cockburn2001}, the DG method with $p$-th order
polynomials using an appropriate Riemann flux (the upwind flux in the
case of the scalar advection equation) applied to hyperbolic systems
is always stable and $(p+1)$-th order accurate. However, Godunov's
theorem states that linear monotone\footnote{A monotone scheme is a
  scheme that does not generate new extrema.} schemes are at most
first-order accurate. Hence, for $p>0$, we expect the DG method to
generate new extrema, which are observed as undershoots and overshoots
for the scalar advection equation. However, the DG method does have
the additional property that if the DG solution fields\footnote{For a
  system of equations this refers to the characteristic variables
  obtained from the diagonalisation of the hyperbolic system.} are
bounded element-wise, \emph{i.e.} at each element face a solution
field lies between the average value for that element and the average
value for the neighbouring element on the other side of the face, then
the element-averaged DG field (\emph{i.e.} the projection of the DG
field to \Pzero) does not obtain any new minima. This result only holds if
the explicit Euler timestepping method (or one of the higher-order
extensions, namely the Strongly Structure Preserving Runge-Kutta
(SSPRK) methods) is used. Hence, the DG field can be made monotonic by
adjusting the solution at the end of each timestep (or after each
SSPRK stage) so that it becomes bounded element-wise. This is done in
a conservative manner \emph{i.e.} without changing the element-averaged
values. For \Pone, only the slopes can be adjusted to make the solution
bounded element-wise, and hence the adjustment schemes are called
\emph{slope limiters}.

\paragraph{Types of slope limiter}
\label{Sect:ND_DG_slope_limiters}
\index{slope limiters}
There are two stages in any slope limiter. First all the elements
which do not currently satisfy the element bounded condition must be
identified. Secondly, the slopes (and possibly higher-order components
of the solution) in each of these elements must be adjusted so that
they satisfy the bounded condition. In general, this type of
adjustment has the effect of introducing extra diffusion, and so it is important to ($a$)
identify as few elements as possible, and ($b$) adjust the slopes as
little as possible, in order to introduce as little extra diffusion as
possible. For high-order elements, exactly how to do this is a very
contentious issue but a few approaches are satisfactory for low-order
elements.
\subparagraph{Cockburn-Shu limiter}
This limiter, introduced in \cite{cockburn2001}, only checks the element
bounded condition at face centres. There is a tolerance parameter, the
TVB factor, which controls how sensitive the method is to the bounds
(the value recommended in the paper is 5) and a limit factor, which
scales the reconstructed slope (the value recommended in the paper is
1.1). The method seems not to be independent of scaling, and the paper
assumes an $\mathcal{O}(1)$ field, so these factors need tuning for
other scalings.

\subparagraph{Vertex-based limiter}
This limiter, introduced in \cite{Ku2010}, works on a hierarchical
Taylor expansion. It is only currently implemented for linear elements.
In this case, the DG field $c$ in one element $e$ may be written as
\[
c = \bar{c} + c', \quad \bar{c} = \frac{\int_e c dV}{Vol(e)},
\]
and the limiter replaces $c$ with $c_L$ given by
\[
c = \bar{c} + \alpha c',
\]
finding the maximum value $\alpha>0$ such that at each vertex, $c$ is
bounded by the maximum and minimum of the values of T at that vertex
over all elements that share the vertex.  This limiter has no
parameters, and is the currently recommended limiter.

\subparagraph{Hermite-WENO limiter} \label{sect:ND_hermite_weno_limiter}
This limiter makes use of the Weighted Essentially Non-Oscillatory
(WENO) interpolation methods, originally used to obtain high-order
non-oscillatory fluxes for finite volume methods, to reconstruct the
solution in elements which do not satisfy the element-wise bounded
condition (sometimes referred to as ``troubled elements''). The
principle is the following: if we try to reconstruct the solution as a
$p$-th order polynomial in an element by fitting to the cell average
of the element and of some neighbouring elements, then if there is a
discontinuity in the solution within the elements used then the $p$-th
order polynomial is very wiggly and will exceed its bounds. The WENO
approach is as follows:
\begin{enumerate}
\item Construct a number of polynomials approximations using various
  different combinations of elements, each having the same cell-average
  in the troubled element.
\item Calculate a measure of the wiggly-ness of each polynomial (called
an oscillation indicator).
\item The reconstructed solution is a weighted average of each of the
  polynomials, with the weights decreasing with increasing oscillation
  indicator.
\end{enumerate}
Thus if there is a discontinuity to one side of the element, the
reconstructed solution will mostly use information from the other side
of the discontinuity. The power law relating the weights with the
oscillation indicators can be selected by the user, but is configured
so that in the case of very smooth polynomials, the reconstruction
accuracy exceeds the order of the polynomials \emph{e.g.} 5th order for
3rd order polynomials.

In practise, making high order reconstructions from unstructured
meshes is complicated since many neighbouring elements must be
used. If one also uses the gradients from the element and the direct
neighbours (Hermite interpolation) this is sufficient to obtain an
essentially non-oscillatory scheme. This is called the Hermite-WENO
method. In this method applied to \Pone, the complete set of
approximations used for the solution in an element are:
\begin{itemize}
\item The original solution in the element $E$.
\item Solutions with gradient constructed from the mean value of the
  element $E$ and $d$ other elements which share a face with $E$.  In
  2D this is 3 solutions, and in 3D this is 4 solutions. Each of these
  solutions has the same mean value as the original solution.
\item Solutions with gradient the same as one of the $d$ neighbouring
  elements. Each of these solutions has the same mean value as the
  original solution.
\end{itemize}
This is a total of $2d+1$ solutions which must be weighted according
to their oscillator indicator value.

The advantage of using WENO (and H-WENO) reconstruction is that it
preserves the order of the approximation, and hence it is not quite so
important to avoid it being used in smooth regions (other limiters
would introduce too much diffusion in those regions). However,
reconstruction is numerically intensive and so to make H-WENO more
computationally feasible, it must be combined with a discontinuity
detector which identifies troubled cells. It does not do too much
damage to the solution if the discontinuity detector is too strict
\emph{i.e.}  identifies too many elements as troubled, but will reduce
the efficiency of the method.

\subsubsection{Diffusion term for DG}
\label{sec:NM_DG_diffusion}
\index{Galerkin!discontinuous!diffusion}
\index{diffusion!discontinuous Galerkin} In this section we describe
the discretisation of the diffusion operator using discontinuous
Galerkin methods. We concentrate on solving the equation
\begin{equation}
\label{eq:poisson}
\nabla^2 c = f,
\end{equation}
although this can easily be extended to the advection-diffusion and
momentum equations by replacing $f$ with the rest of the equation.
Discretising the Poisson equation \eqref{eq:poisson} using
discontinuous Galerkin is a challenge since discontinuous fields are
not immediately amenable to introducing second-order operators (they
are best at advection): the treatment of the diffusion operator is one
of the main drawbacks with discontinuous Galerkin methods.  The
standard continuous finite element approach is to multiply equation
\eqref{eq:poisson} by a test function and integrate the Laplacian by
parts, leading to integrals containing the gradient of the trial and
test functions. In DG methods, since the trial and test functions contain
discontinuities, these integrals are not defined. There are two
approaches to circumventing this problem which have been shown to be
essentially equivalent in \cite{arnold2002}, which we describe in this
section.

The first approach, which leads to the class of interior penalty
methods, is to integrate the Laplacian by parts separately in each
element (within which the functions are continuous), and the equations
become
\begin{equation}
\label{eq:poisson-parts}
\sum_e\left(-\int_e\nabla \phi^\delta\cdot\nabla c^\delta +
 \int_{\partial e} \phi^\delta \vec{n}\cdot\nabla c^\delta\right) =
\sum_e\int_e \phi^\delta f^{\delta},
\end{equation}
where $e$ is the element index $\int_e$ indicates an integral over
element $e$, $\int_{\partial e}$ indicates an integral over the
boundary of $e$, $\phi^\delta$ is the DG test function, $c^\delta$ is
the DG trial function, and $f^\delta$ is the DG approximation of $f$.
The next step is to notice that for each facet (face in 3D, edge in 2D
or vertex in 1D) there is a surface integral on each side of the
facet, and so equation \eqref{eq:poisson-parts} becomes
\begin{equation}
\label{eq:poisson-parts-facets}
-\sum_e\int_e\nabla \phi^\delta\cdot\nabla c^\delta +
\sum_\Gamma\int_{\Gamma} [[\nabla c^\delta{\phi}^\delta]] =
\sum_e\int_e \phi^\delta f^{\delta},
\end{equation}
where $\Gamma$ is the facet index, $\int_{\Gamma}$ indicates an
integral over facet $\Gamma$, and the jump bracket
$[[\vec{v}^\delta]]$ measures the jump in the normal component of
$\vec{v}^\delta$ across $\Gamma$ and is defined by
\[
[[\vec{v}^\delta]] = \vec{v}^\delta|_{e^+}\cdot\vec{n}^+ +
\vec{v}^\delta|_{e^-}\cdot\vec{n}^-,
\]
where $e^+$ and $e^-$ are the elements on either side of facet
$\Gamma$, $\vec{v}^\delta_{e^{\pm}}$ is the value of the vector-valued
DG field $\vec{v}^\delta$ on the $e^{\pm}$ side of $\Gamma$, and
$\vec{n}^{\pm}$ is the normal to $\Gamma$ pointing out of
$E^{\pm}$. The problem with this formulation is that there is still no
communication between elements, and so the equation is not
invertible. The approximation is made consistent by making three
changes to equation \eqref{eq:poisson-parts-facets}. Firstly, in the
facet integral, the test function $\phi^\delta$ (which takes different
values either side of the face) is replaced by the average value,
$\{\phi^\delta\}$ defined by
\[
\{\phi^\delta\} = \frac{\phi^\delta|_{E^+} + \phi^\delta|_{E^-}}{2},
\]
leading to
\begin{equation}
\label{eq:poisson-parts-facets-average}
-\sum_e\int_e\nabla \phi^\delta\cdot\nabla c^\delta +
\sum_\Gamma\int_{\Gamma} [[\nabla c^\delta]]\{\phi^\delta\} =
\sum_e\int_e \phi^\delta f^{\delta}.
\end{equation}
Secondly, to make the operator symmetric (required for adjoint
consistency, also means that the conjugate gradient method can be used
to invert the matrix), an extra jump term is added, leading to
\begin{equation}
\label{eq:poisson-parts-facets-average-symmetric}
-\sum_e\int_e\nabla \phi^\delta\cdot\nabla c^\delta +
\sum_\Gamma\int_{\Gamma} [[\nabla c^\delta]]\{\phi^\delta\} +
\{c^\delta\}
[[\nabla\phi^\delta]] = \sum_e\int_e \phi^\delta f^{\delta}.
\end{equation}
Note that this symmetric averaging couples together each node in
element $e$ with all the nodes in the elements which share facets with
element $e$. Thirdly, a penalty term is added which tries to reduce
discontinuities in the solution, and the discretised equation becomes
\begin{equation}
\label{eq:poisson-penalty}
-\sum_e\int_e\nabla \phi^\delta\cdot\nabla c^\delta +
\sum_\Gamma\int_{\Gamma} [[\nabla c^\delta]]\{\phi^\delta\} +
\{c^\delta\}
[[\nabla\phi^\delta]] + \alpha(\phi^\delta,c^\delta)
= \sum_e\int_e \phi^\delta f^{\delta},
\end{equation}
where $\alpha(\cdot,\cdot)$ is the penalty functional which satisfies
the following properties:
\begin{enumerate}
\item Symmetry:
  $\alpha(c^\delta,\phi^\delta)=\alpha(\phi^\delta,c^\delta)$.
\item Positive semi-definiteness: $\alpha(c^\delta,c^\delta)\geq 0$.
\item Continuity-vanishing: $\alpha(c^\delta,c^\delta)=0$ when $c^\delta$ is continuous
 across all facets.
\item Discontinuity-detecting: $\alpha(c^\delta,c^\delta)$ increases
  as the discontinuities across facets increase.
\end{enumerate}
The form of equation \eqref{eq:poisson-penalty} is called the
\emph{primal form}.  Note that, due to the continuity-vanishing
property, equation \eqref{eq:poisson-penalty} is satisfied by the
exact solution (which is always continuous) to the Poisson equation,
which is the required \emph{consistency condition}.  In defining the
particular form the penalty functional $\alpha$ it is necessary to
maintain a balance: if the functional penalises discontinuities too
much then the resulting matrix is ill-conditioned, if it penalises
discontinuities too little then there is not enough communication
between elements and the numerical solution does not converge to the
exact solution. The particular form of $\alpha$ for the Interior
Penalty method is described below.

The second approach (the Local Discontinuous Galerkin (LDG) framework
\citep{cockburn1998,sherwin2006} which leads to Bassi-Rebay and
Compact Discontinous Galerkin methods) is to introduce a vector field
$\vec{\xi}$, to rewrite the Poisson equation as a system of
first-order equations
\begin{equation}
\label{eq:poisson-first-order}
\nabla\cdot\vec{\xi} = f, \quad \vec{\xi}=\nabla c,
\end{equation}
and to finally eliminate the vector field $\vec{\xi}$. This
elimination is possible to do locally (\emph{i.e.} only depending on
the values of $c$ in nearby elements) since the mass matrix for DG
fields is block diagonal and so the inverse mass matrix does not
couple together nodes from different elements. For discontinuous
Galerkin methods, we introduce a discontinuous vector test function
$\vec{w}^{\delta}$. Multiplication of equations
\eqref{eq:poisson-first-order} by test functions, integrating over a
single element $E$ and applying integration by parts leads to
\begin{equation}
\label{eq:ldg}
-\int_e\nabla\phi^{\delta}\cdot\vec{\xi}^\delta + \int_{\partial e}
\phi^\delta\vec{n}\cdot\hat{\vec{\xi}}^{\delta} =
\int_e\phi^\delta f^\delta,
\quad
-\int_e\nabla\cdot\vec{w}^\delta c^\delta + \int_{\partial e}
\vec{n}\cdot\vec{w}^\delta \hat{c}^\delta = \int_e\vec{w}^\delta\cdot\vec{\xi}^\delta.
\end{equation}
This form of the equations is called the \emph{dual form}.  The exact
definition of the particular scheme depends on how the surface values
(fluxes) $\hat{\vec{\xi}}^\delta$ and $\hat{c}^\delta$ are
defined. The choice of these fluxes has an impact on the stability
(whether there are any spurious modes), consistency (whether the
discrete equation is satisfied by the exact solution), convergence
(whether and how fast the numerical solution approaches the exact
solution), and sparsity (how many non-zero elements there are in the
resulting matrix). It is worth noting at this point that the method of
rewriting the second-order operator as a first-order system has some
superficial connections with the discrete pressure projection method
for continuous finite element methods as described in Section
\ref{Sect:pressure_correction}. However, many of the ideas do not
carry over to the discontinuous Galerkin framework, for example, it is
neither necessary nor sufficient to reduce the polynomial order of
$\phi^\delta$ relative to the polynomial order of
$\vec{\xi}^\delta$. The issues of stability, consistency, convergence
and sparsity for DG discretisations of the diffusion operator are
extremely subtle and there is an enormous literature on this topic; it
remains a dangerous tar pit for the unwary developer looking to invent
a new DG diffusion operator discretisation.

It was shown in \citet{arnold2002} (which is an excellent review of DG
methods for elliptic problems) that numerical schemes obtained from
this second approach can be transformed to primal form, resulting
precisely in discretisations of the form \eqref{eq:poisson-penalty}
with some particular choice of the functional $\alpha$. Hence, it is
possible to describe the three options available in Fluidity together,
in the following subsections.

\paragraph{Interior Penalty}
The Interior Penalty method is a very simple scheme with penalty
functional of the form
\begin{equation}
\label{eq:ip}
\alpha(\phi^\delta,c^\delta) = \sum_{\Gamma}C_{\Gamma}\int_{\Gamma}
[[\phi^\delta]]\cdot[[c^\delta]],
\end{equation}
where for a scalar function $\phi^\delta$, the jump bracket
$[[\cdot]]$ is a vector quantity defined as
\[
[[\phi^\delta]] = \phi^\delta|_{E^+}\vec{n}^+ + \phi^\delta|_{E^-}\vec{n}^-.
\]
For convergence, the constant $C_{\Gamma}$ should be positive and
proportional to $h^{-1}$, where $h$ is the element edge length. This
needs to be carefully defined for anistropic meshes.

\paragraph{Bassi-Rebay}
\label{BassiRebay}
\index{diffusion!discontinuous Galerkin!Bassi-Rebay}
\index{Bassi-Rebay}
The scheme of Bassi-Rebay \citep{bassi1997} is in some sense the most
simple choice within the LDG framework, in which the fluxes are just
taken from the symmetric averages:
\[
\hat{\xi}^\delta = \{\vec{\xi}^\delta\}, \quad
\hat{\phi}^\delta = \{\phi^\delta\}.
\]
This scheme was analysed in \cite{arnold2002}, and was shown to only
converge in the following rather weak sense: if the numerical solution
and exact solution are projected to piecewise constant
(\Pzero) functions then these projected solutions converge to each at order $p+1$,
without this projection they only converge at order $p$, where $p$ is
the polynomial order used in the DG element. Furthermore, the
Bassi-Rebay scheme has a very large stencil (large number of non-zero
values in the resulting matrix). For this reason, other more
sophisticated flux choices have been investigated.

\paragraph{Compact Discontinuous Galerkin}
\label{CDG}
\index{Compact Discontinuous Galerkin}
\index{diffusion!discontinuous Galerkin!CDG}

The Compact Discontinuous Galerkin (CDG) scheme
\cite{peraire2008} has a rather complex choice of fluxes based on ``lifting
operators'' (see the paper for more information). When transforming the
equations to primal form, this choice of flux results in a sophisticated
penalty function with two terms. The first term exactly cancels part of the
flux integrals in equation \eqref{eq:poisson-penalty} so that all of the
symmetric fluxes using the averaging bracket $\{\cdot\}$ are replaced by the
flux evaluated on one particular (arbitrarily chosen) side of the facet
(there are various schemes for making this choice). The second term only
couples together nodes which share the same facet. Both of these terms
result in a much smaller stencil than for the Bassi-Rebay scheme in
particular and other LDG schemes in general. Furthermore, the scheme is
observed to be stable, consistent, and optimally convergent (numerical
solutions converge at order $(p+1)$). The scheme optionally includes the
interior penalty term from equation \eqref{eq:ip}, but the constant may be
independent of $h$. This term only appears to be necessary for the
mathematical proofs of stability and convergence since in practise good
results are obtained without this term (in fact the results are usually more
accurate without this term). Since the penalty term has only one tunable
constant (which may be set to zero) with does not depend on $h$, this makes
the CDG scheme very attractive for anisotropic elements, including large
aspect ratio meshes such as those used in large scale ocean modelling.


\subsection{Control volume discretisation}
\label{ControlVolumeAdvection}
\index{control volume!advection}
\index{advection-diffusion equation!control volume}

Finite volume discretisations may be thought of as the lowest order discontinuous Galerkin method, using piecewise constant shape functions (see Figure \ref{fig:p0shapefunctions}).  In \fluidity\ this type of element centred discretisation is handled through the discontinuous Galerkin method, however the model also supports an alternative finite volume discretisation referred to as a control volume (CV) discretisation.

\begin{figure}[tbp]
\begin{center}
\begin{tabular}{c}
\xfig{numerical_discretisation_images/P0shapefunction1d}  \\
\xfig{numerical_discretisation_images/P0shapefunction2d} 
\end{tabular}
\caption{One-dimensional (a) and two-dimensional (b) schematics of piecewise constant, element centred shape functions.  The shape function has value $1$ at node $A$ and across the element, $e$, descending to $0$ at the element boundaries.  As with other discontinuous shape functions, the support, $s$, coincides with the element, $e$.}
\label{fig:p0shapefunctions}
\end{center}
\end{figure}

The control volume discretisation uses a dual mesh constructed around the nodes of the parent finite element mesh.  In two dimensions this is constructed by connecting the element centroids to the edge midpoints while in three dimensions the face centroids are also introduced.  For cube meshes (quadrilaterals in 2D and hexahedra in 3D) this produces a staggered mesh of the same type.  For simplex meshes this process produces complex polyhedra (see Figures \ref{fig:cornerunstruct} and \ref{fig:cvmesh3d}).

\begin{figure}[tbp]
\begin{center}
\begin{tabular}{lr}
\xfig{numerical_discretisation_images/corner_unstructured} & \xfig{numerical_discretisation_images/corner_unstructured_cv}
\end{tabular}
\caption{Comparison between (a) a two-dimensional finite volume simplex mesh and (b) the equivalent control volume dual mesh (solid lines) constructed around a piecewise linear continuous finite element parent mesh (dashed lines).  In the finite volume mesh the nodes (e.g. A) are element centred whereas in the control volume dual mesh the nodes are vertex based.  In 2D the control volumes are constructed around A by connecting the centroids of the neighbouring triangles to the edge midpoints.  See Figure \ref{fig:cvmesh3d} for the equivalent three-dimensional construction.}
\label{fig:cornerunstruct}
\end{center}
\end{figure}

\begin{figure}[tb]
\begin{center}
\xfig{numerical_discretisation_images/P1controlvolume3d}
\caption{The six dual control volume mesh faces within a piecewise linear tetrahedral parent mesh element.  Each face is constructed by connecting the element centroid, the face centroids and the edge midpoint.}
\label{fig:cvmesh3d}
\end{center}
\end{figure}

Once the dual control volume mesh has been defined, it is possible to discretise the advection-diffusion equation \eqref{eq:weak_adv_diff} using piecewise constant shape functions within each volume, $v$ (see Figure \ref{fig:cvshapefunctions}).  However, as with the discontinuous Galerkin method the equation is only well defined when integrated by parts within such a volume, $v$, allowing us to write:
\begin{equation}\label{eq:adv_diff_cv}
  \int_v \frac{\partial c}{\partial t} +
    \int_{\partial v} \widehat{\vec{n}\cdot\vec{u}~c} -
    \widehat{\vec{n}\cdot\tensor{\mu}\cdot\grad c}
    = 0,
\end{equation}
Note that the test function present in the previous discretisation sections, $\phi$, can be dropped from the equation as it is $1$ everywhere within the volume $v$.  Furthermore, terms involving the gradient of either $\phi$ or $c$ can be dropped as both as constant functions.  The boundary integral for the viscosity $\tensor{\mu}$ is a special case that will be dealt with in a later section.

\begin{figure}[btp]
\begin{center}
\begin{tabular}{lr}
\xfig{numerical_discretisation_images/P1cvshapefunction1d} & \xfig{numerical_discretisation_images/P2cvshapefunction1d} \\
\xfig{numerical_discretisation_images/P1cvshapefunction2d} & \xfig{numerical_discretisation_images/P2cvshapefunction2d}
\end{tabular}
\caption{One-dimensional (a, b) and two-dimensional (c, d) schematics of piecewise constant control volume shape functions and dual meshes based on the parent (dashed lines) linear (a, c) and quadratic (b, d) finite element meshes.  The shape function has value $1$ at node $A$ descending to $0$ at the control volume boundaries.  The support, $s$, coincides with the volume, $v$.}
\label{fig:cvshapefunctions}
\end{center}
\end{figure}

As with the discontinuous Galerkin discretisation, the hatted terms represent fluxes across the volume facets: and therefore from one volume to the other.  Due to the discontinuous nature of the fields, there is no unique value for these flux terms, however the requirement that $c$ by a conserved quantity does demand that adjacent volumes make a consistent choice for the flux between them.  The choice of flux schemes tehrefore forms a critical component of the control volume method.

The application of boundary conditions occurs in the same manner as for the discontinuous Galerkin method.  The complete system of equations is formed by summing over all the volumes.  Assuming weakly applied boundary conditions, this results in:
\begin{multline}
  \sum_v \left\{ \int_v \frac{\partial c}{\partial t}
  + \int_{\partial v\,\cap\dOmega^{D_c}_{-}} \vec{n}\cdot\vec{u}~g_D
  + \int_{\partial v\,\cap\dOmega^{D_c}_{+}} \vec{n}\cdot\vec{u}~c
  - \int_{\partial v\,\cap\dOmega^{D_c}} \vec{n}\cdot\tensor{\mu}\cdot\grad c \right. \\
  \left. + \int_{\partial v\,\cap\dOmega^{N_c}} \vec{n}\cdot\vec{u}~c
  - \vec{n}\cdot\tensor{\mu}\cdot\grad g_N 
  + \int_{\partial v\,\setminus\dOmega} \widehat{\vec{n}\cdot\vec{u}~c}
  - \widehat{\vec{n}\cdot\tensor{\mu}\cdot\grad c} \right\}
    = 0.
\end{multline}

\subsubsection{Control Volume advection}
\label{Sect:ND_control_volume_advection}

Consider first the case in which $\tensor{\mu}=0$. In this case, equation \eqref{eq:adv_diff_cv}\ reduces to:
\begin{equation}\label{eq:adv_cv}
  \int_v \frac{\partial c}{\partial t} +
    \int_{\partial v} \widehat{\vec{n}\cdot\vec{u}~c}
    = 0,
\end{equation}
and the question becomes, how do we represent the flux $\widehat{\vec{n}\cdot\vec{u}~c}$\ ?

\fluidity\ supports multiple different advective fluxes for CV.  Unlike with DG the advection velocity $\vec{u}$ is always well-defined at the control volume facets owing to the fact that they cross through the centre of the elements of the parent mesh where the velocity is continuous.  Therefore it is only necessary to describe how the face value of $c$ is going to be defined.

In the following paragraphs we will refer to the donor or central value, $c_{c_k}$, and the downwind value, $c_{d_k}$.  These are associated with facet $k$ of the control volume dual mesh and are defined depending on the direction of the flux across that facet.  If the flow across facet $k$ is exiting volume $v$, i.e. $\vec{n}\cdot\vec{u}|_k>0$, then the donor value, $c_{c_k}$ is the value in the volume, $c_v$ and the downwind value, $c_{d_k}$ is the value in the volume that the flux is entering.  Similarly if the flow is entering the volume $v$, i.e. $\vec{n}\cdot\vec{u}|_k<0$, then the donor value, $c_{c_k}$, is the value from the neighbouring control volume while the downwind value, $c_{d_k}$, is the value in the volume, $c_v$.  By default only first order quadrature is performed on the control volume facets, however if higher order control volume facet quadrature is selected then $k$ refers to each quadrature point on the facet.

\paragraph{First Order Upwinding} \label{sec:cv_fou}

In this case, the value of $c$ at each quadrature point on each facet is taken to be the donor value, $c_{c_k}$.  Then \eqref{eq:adv_cv} becomes:
\begin{equation}
  \int_v \ppt{c} +
    \sum_k\int_{\partial v_k} \vec{n}\cdot\vec{u}~c_{c_k}
    = 0.
\end{equation}
First order upwinding is stable in the sense of boundedness, assuming an appropriate temporal discretisation is selected, it is however very diffusive so normally a higher order but less stable face value scheme is selected.

\paragraph{Trapezoidal} \label{sec:trap}

In this case, the average of the donor and downwind values, $\frac{c_{c_k}+c_{d_k}}{2}$, is taken as the value of $c$ at each facet.  This is generally unstable regardless of the temporal discretisation chosen so requires limiting (see below).

\paragraph{Finite Element Interpolation} \label{sec:cvfe}

In this case, the value of $c$ at each quadrature point of the facet is interpolated using the finite element basis functions on the parent mesh.  This is possible as the nodes of both the dual and parent meshes are co-located.  Like the trapezoidal face value this method is also generally unstable so normally requires limiting (see below).

\paragraph{First Order Downwinding} \label{sec:fod}

In this case, the value of $c$ at each quadrature point of the facet is set to the downwind value, $c_{d_k}$.  First order downwinding is unconditionally unstable and is intended for demonstration purposes only.

\paragraph{Face Value Limiting} \label{sec:cvlimiting}

As noted above, several of the face value schemes above result in unstable, unbounded advective fluxes.  To compensate for this it is possible to limit the face value in an attempt to maintain boundedness.  This requires an estimate of the upwind flux entering the control volume so we introduce a new value, $c_{u_k}$, for the value upwind of the donor volume, $c_{c_k}$.  On a fully unstructured mesh this value is not directly available so instead it must be estimated.  For cube meshes the default behaviour is to estimate the upwind value from the minimum or maximum of the surrounding nodes depending on the gradient between the donor and downwind values.  On simplex meshes \fluidity\ defaults to more accurate schemes that project the value at the upwind position based on all the nodes in the parent element immediately upwind of the donor node (see Figure \ref{fig:unstructupwindnode}(a)).  As this value is not necessarily bounded itself it is also possible to bound it so that it falls within the values of the upwind element.  Additionally, on a boundary it is possible to reflect the upwind value back into the domain (see Figure \ref{fig:unstructupwindnode}(b)), which may be more appropriate.

\begin{figure}[tbp]
\begin{center}
\begin{tabular}{lr}
\xfig{numerical_discretisation_images/upwind_node_internal} & \xfig{numerical_discretisation_images/upwind_node_boundary}
\end{tabular}
\caption{Calculation of the upwind value, $c_{u_k}$, on an unstructured simplex mesh (a) internally and (b) on a boundary.  The control volume mesh is shown (solid lines) around the nodes (black circles) which are co-located with the solution nodes of the parent piecewise linear continuous finite element mesh (dashed lines).  An initial estimate of the upwind value, $c^*_{u_k}$, is found by interpolation within the upwind parent element.  The point-wise gradient between this estimate and the donor node, $c_{c_k}$, is then extrapolated the same distance between the donor and downwind, $c_{d_k}$, to the upwind value, $c_{u_k}$.}
\label{fig:unstructupwindnode}
\end{center}
\end{figure}

Once an upwind value, $c_{u_k}$,  is available it is possible to estimate whether the chosen face value, $c_{f_k}$, will cause the solution to become unbounded.  \fluidity\ uses a normalised variable diagram \citep[NVD, ][]{waterson_design_2007, wilson_phdthesis_2009}  based scheme to attempt to enforce a total variation diminishing \citep[TVD, ][]{leveque_finite-volume_2002} definition of boundedness.  First, a normalised donor value:
\begin{equation}
\bar{c}_{c_k} = \frac{c_{c_k}-c_{u_k}}{c_{d_k}-c_{u_k}}
\end{equation}
and a normalised face value:
\begin{equation}
\bar{c}_{f_k} = \frac{c_{f_k}-c_{u_k}}{c_{d_k}-c_{u_k}}
\end{equation}
are defined.  These are then used to define the axes of the NVD.  This has the advantage of dealing with multiple configurations in a single coordinate system \citep[NVD, ][]{waterson_design_2007, wilson_phdthesis_2009}.

Many face value limiting schemes can be implemented on the NVD \citep{leonard_ultimate_1991}.  \fluidity\ provides two options: the Sweby \citep{sweby_high_1984} and ULTIMATE \citep{leonard_ultimate_1991} limiters (see Figure \ref{fig:limiters}).

\begin{figure}[tbp]
\begin{center}
\xfig{numerical_discretisation_images/swebynvd} \\ \vspace{0.5cm}
\xfig{numerical_discretisation_images/ultimatenvd}
\caption{The Sweby (a) and ULTIMATE (b) limiters (shaded regions) represented on a normalised variable diagram (NVD).  For comparison the trapezoidal face value scheme is plotted as a dashed line in both diagrams.}
\label{fig:limiters}
\end{center}
\end{figure}

\subparagraph{Sweby Limiter}

The Sweby limiter \citep{sweby_high_1984} defines a region on the NVD (shaded grey in Figure \ref{fig:limiters}(a)) that is considered bounded.  Any combination of normalised face and donor values falling within this region is left unchanged.  Values falling outside this area are `limited' along lines of constant normalised donor value back onto the top or bottom of the stable region, or if they fall outside the range $0<\bar{c}_{c_k}<1$, back to first order upwinding (represented by the diagonal line on a NVD).

As an example the trapezoidal face value scheme is plotted as a dashed line in Figure \ref{fig:limiters}(a).  It only crosses the Sweby limiter region for a small range of normalised donor values and it is only across this range that the face value will not be limited.  Outside of this range the trapezoidal face value scheme is considered unstable and must be limited.  This is akin to saying that the trapezoidal face value scheme may only be used in regions where the solution is sufficiently smooth.  In particular, outside the range $0<\bar{c}_{c_k}<1$, the solution is already locally unbounded (in a TVD sense) and hence only first order upwinding may be used to restore local boundedness.

\subparagraph{ULTIMATE Limiter}

An alternative definition of the sufficiently smooth region of the NVD is provided by the ULTIMATE limiter \citep[see Figure \ref{fig:limiters}(b), ][]{leonard_ultimate_1991}.  This works using the same principals as the Sweby limiter however the region defined as being stable now incorporates an upper bound that depends on the Courant number at the control volume face to the donor value, $\gamma_{c_f}$.  Hence the region expands and contracts depending on the Courant number, collapsing back entirely to first order upwinding once a Courant number of one is attained.  It is therefore principally designed for explicit advection.  In fact for explicit advection, with the correct control volume based definition of the Courant number, this limiter exactly defines the total variation bounded region, guaranteeing boundedness in that sense \citep{leonard_ultimate_1991, desprs_contact_2001}.

\paragraph{HyperC} \label{sec:hyperc}

HyperC uses the same principals as the ULTIMATE limiter but instead of limiting other face value schemes using it, HyperC uses the NVD as a face value scheme directly \citep{leonard_ultimate_1991}.  Given a donor, downwind and upwind value (and hence a normalised donor value) it simply uses the upper boundary of the TVD zone to calculate the normalised face value (and hence a face value, see Figure \ref{fig:hyperc}).  For explicit advection, with the correct definition of the control volume based Courant number,  $\gamma_{c_f}$, this scheme aims to produces a minimally diffusive advection scheme.  It is however, only intended for the advection of step-like functions as it results in distortion and staircasing of smoother functions. \citet{wilson_phdthesis_2009} discusses the implementation of HyperC in \fluidity\ and its extension to multiple dimensions.

\begin{figure}[tbp]
\begin{center}
\xfig{numerical_discretisation_images/hypercnvd}
\caption{The HyperC face value scheme represented on a normalised variable diagram (NVD).}
\label{fig:hyperc}
\end{center}
\end{figure}

\paragraph{UltraC} \label{sec:ultrac}

Like HyperC, UltraC uses the NVD to define a face value directly.  The difference is that is uses a total variation bounded (TVB) rather than a total variation diminishing (TVD) definition of boundedness.  As with HyperC this aims to minimise numerical diffusion while advecting step-like functions but will distort smoother fields.

\begin{figure}[tbp]
\begin{center}
\xfig{numerical_discretisation_images/ultracnvd} \\ \vspace{0.5cm}
\xfig{numerical_discretisation_images/ultracmodnvd}
\caption{The UltraC face value scheme represented on (a) a normalised variable diagram (NVD) and (b) a modified normalised variable diagram.  For comparison (a) also shows the HyperC face value scheme as a dotted line.}
\label{fig:ultrac}
\end{center}
\end{figure}

UltraC can be represented on an NVD (see Figure \ref{fig:ultrac}(a)), where it is obvious that the bounded range has been extended beyond TVD range used by HyperC, $0<\bar{c}_{c_k}<1$ (shown as a dotted line in Figure \ref{fig:ultrac}(a)).  Instead it is now dependent on two new values: a target upwind value, $c_{tu}$, and a target downwind value, $c_{td}$ and their equivalent normalised versions:
\begin{equation}
\bar{c}_{tu_k} = \frac{c_{tu_k}-c_{u_k}}{c_{d_k}-c_{u_k}}
\end{equation}
and a normalised face value:
\begin{equation}
\bar{c}_{td_k} = \frac{c_{td_k}-c_{u_k}}{c_{d_k}-c_{u_k}}
\end{equation}
respectively.  These are defined based on user prescribed target maximum and target minimum values depending on the local slope of the solution.  These maximum and minimum values describe the range of values in which any solution is bounded.

The target upwind and downwind values can also be used to modify the definition of the normalised donor and face values:
\begin{equation}
\check{c}_{c_k} = \frac{c_{c_k}-c_{tu_k}}{c_{td_k}-c_{tu_k}}
\end{equation}
and a normalised face value:
\begin{equation}
\check{c}_{f_k} = \frac{c_{f_k}-c_{tu_k}}{c_{td_k}-c_{tu_k}}
\end{equation}
which allows a modified normalised variable diagram to be defined.  In this case UltraC looks superficially like HyperC (see Figure \ref{fig:ultrac}(b)).

For more information on the development of UltraC in \fluidity\ see \citet{wilson_phdthesis_2009}.

\paragraph{PotentialUltraC} \label{sec:potultrac}

One side effect of using a total variation bounded scheme, as in UltraC, is that small isolated regions of field that are already easily within the minimum and maximum bounds are advected at spurious velocities.  This can be solved by either switching to HyperC or modifying the flux in the vicinity of these regions.  PotentialUltraC implements these options.  More details of this scheme can be found in \citet{wilson_phdthesis_2009}.

\paragraph{Coupled Limiting} \label{sec:coupledlimiter}

Under some circumstances it becomes necessary to limit the face values of a field based not only on the boundedness of the field itself but based on the boundedness of other fields as well.  This is implemented in \fluidity\ as a coupled control volume spatial discretisation.  This allows the user to select any of the above face value schemes, which are then limited to ensure that both the field and the sum of the field with the other related fields is in some sense bounded.  This is particularly useful for multiple material simulations where the volume fractions must not only remain individually bounded between $0$ and $1$ but their sum must also be similarly bounded.

Limiting based on a summation of fields requires the user to specify a priority ordering describing the order in which the individual fields should be advected and summed.  Hence we now consider a field $c^I$, where $I$ indicates the priority of the field from $1$ (highest priority) to the number of related fields, $N$ (lowest priority).  We then introduce the variables:
\begin{equation}
c^{\sum_{I}} = \sum_{i=1}^I c^i
\end{equation}
and
\begin{equation}
c^{\sum_{I-1}} = \sum_{i=1}^{I-1} c^i
\end{equation}
along with their related normalised versions.  Using these variable and the total variation bounded (TVB) definition of boundedness introduced in UltraC it is possible to check whether the current field face value, $c_{f}^I$ (and its normalised equivalent $\bar{c}_{f}^I$), falls within a region on the normalised variable diagram in which the summation up to the current field, $c^{\sum_{I}}$, is itself bounded, in a TVB sense (see Figure \ref{fig:coupledlimiter}).

\begin{figure}[tbp]
\begin{center}
\xfig{numerical_discretisation_images/coupledlimiter}
\caption{The coupled limiter for the field $c^I$ represented by the grey shaded area on a normalised variable diagram (NVD).  Labels in the upper left blue region refer to the case when the difference between the parent sum downwind and upwind values has the same sign as the limited field, $\text{sign}\left(c^{\sum_{I}}_{d_k}-c^{\sum_{I}}_{u_k}\right) = \text{sign}\left(c^{I}_{d_k}-c^{I}_{u_k}\right)$.  Similarly, labels in the lower right yellow region refer to the case when the signs of the slopes are opposite, $\text{sign}\left(c^{\sum_{I}}_{d_k}-c^{\sum_{I}}_{u_k}\right) \neq \text{sign}\left(c^{I}_{d_k}-c^{I}_{u_k}\right)$. The regions are separated by the upwinding line, $\bar{\hat{c}}^{I}_{f} = \bar{c}^{I}_{c_k} + \bar{c}^{\sum_{I-1}}_{c_k} - \bar{c}^{\sum_{I-1}}_{f}$.}
\label{fig:coupledlimiter}
\end{center}
\end{figure}

The coupled limiter described in Figure \ref{fig:coupledlimiter} uses information from the previous summation of fields, $c^{\sum_{I-1}}$, to asses whether the addition of the current field will make the new summation, $c^{\sum_I}$ unbounded.  Hence on the highest priority field no additional restrictions will be imposed beyond ensuring that the field itself is TVB and the coupled limiter is simplified significantly.  Subsequent fields are increasingly restricted by the constraints of previously advected fields, however only in control volumes that have values greater than zero for more than one field.  If the initial state of a field or any of the higher priority fields already breaks the boundedness criterion then the coupled limiter is unable to guarantee boundedness of the sum.

Further details of the coupled control volume algorithm can be found in \citet{wilson_phdthesis_2009}.

\subsubsection{Control Volume diffusion}

In the case where diffusion, $\tensor{\mu}$, is not zero we need to discretise the term:
\begin{equation}
-\int_{\partial v}\widehat{\vec{n}\cdot\tensor{\mu}\cdot\grad c}
\end{equation}
in equation \ref{eq:adv_diff_cv}.  As with discontinuous Galerkin methods this is complicated by the fact that $\grad c$ is now defined on the boundary of the volume.  \fluidity\ offers three strategies for dealing with this with control volumes - element based gradients, equal order Bassi-Rebay and staggered mesh Bassi-Rebay discretisations.

\paragraph{Element Gradient} \label{sec:cvegdiff}

As previously discussed the control volume boundaries intersect the parent elements at points where the parent basis functions are continuous.  The element gradient control volume diffusion scheme uses this fact to estimate the field gradients on the control volume boundaries using the parent element basis functions.  This is possible because the nodes of the parent finite element mesh and its control volume dual mesh are co-located (see Figure \ref{fig:cornerunstruct}).  This scheme is somewhat similar to standard finite volume diffusion schemes on structured meshes described in \citet{ciarlet_handbook_2000}.

\paragraph{Bassi-Rebay} \label{sec:cvbrdiff}

The Bassi-Rebay discretisation \citep{bassi1997} method was discussed in section \ref{BassiRebay} for discontinuous Galerkin discretisations.  It introduces an auxilliary variable and equation for the gradient.  As in DG, this equation can be directly solved and implicitly reinserted into the control volume equation.  However this has the disadvantage over the element gradient scheme that the sparsity structure is extended resulting in a larger matrix and more computationally expensive solves.  It may also produce spurious modes in the solution.

Both disadvantages of the simplest Bassi-Rebay discretisation may be overcome for fields, $c$, represented on piecewise linear parent finite element meshes by selecting a piecewise constant (element centred) representation of the diffusivity.  This results in the auxilliary equation for the gradient being solved for on the elements rather than at the nodes.  This can still be implicitly inserted into the equation but results in the same first order sparsity structure as the element gradient scheme.  Additionally the use of staggered finite/control volume meshes stabilises the equation and helps eliminate spurious modes.

\section{The time loop}
\label{sect:ND_time_loop}

\fluidity\ solves a coupled system of nonlinear equations with (typically)
time-varying solutions. The time-marching algorithm employed uses a
non-linear iteration scheme known as Picard iteration in which each equation
is solved using the best available solution for the other variables. This
process is then repeated either a fixed number of times or until convergence
is achieved. Figure \ref{fig:timestep}\ shows the sequence of steps in the
Picard iteration loop.

\subsection{Time notation}

It is assumed that we know the state of all variables at the $n$th timestep
and that we wish to calculate their value at the $(n+1)$st step. To take as an
example the general tracer denoted $\dvec{c}$, the value at the $n$th
timestep will be denoted $\cold$ and that at the new timestep
$\dvec{c}^{n+1}$. The Picard iteration process results in a series of
tentative results for $\dvec{c}$ at the next timestep on the basis of the
best available data. This tentative result will be written $\cnew$. At the
end of the final Picard iteration, the tentative results become final (\ie\
$\dvec{c}^{n+1}:=\cnew$). Conversely, at the start of the timestep, the only
available value of $c$ is $\cnew$ so at the start of the timestep,
$\cnew:=\cold$. This notation naturally applies \emph{mutatis mutandis}\ to
all other variables.

\begin{figure}
  \centering
  \onlypdf{\begin{pdfdisplay}}
  \begin{psmatrix}
    \psframebox{for each tracer solve the advection-diffusion equation for $\cnew$}\\
    \psframebox{evaluate the equation of state for $\rhorelax$}\\
    \psframebox{solve the momentum equation for $\ustar$}\\
    \psframebox{calculate a pressure correction $\Delta p$}\\
    \psframebox{using $\Delta p$ correct $\ustar$ to $\unew$ and update
      $\pnew$}\\
    \psframebox{perform next Picard iteration or finish timestep}
    \psset{arrows=->}
    \ncline{1,1}{2,1}
    \ncline{2,1}{3,1}
    \ncline{3,1}{4,1}
    \ncline{4,1}{5,1}
    \ncline{5,1}{6,1}
    \ncbar[angleA=0,angleB=0]{6,1}{1,1}
  \end{psmatrix}
  \onlypdf{\end{pdfdisplay}}
  \caption{Outline of the principal steps in the nonlinear iteration sequence.}
  \label{fig:timestep}
\end{figure}

\subsection{Nonlinear relaxation}\label{sect:relax}

Where a variable is used in the solution of another variable, there are two
available values of the first variable which might be employed: that at time
$n$ and the latest result for time $n+1$. For instance the velocity,
$\vec u$, is used in solving the advection-diffusion equation for
$\dvec{c}$ so $\vec{u}^n$ and $\vec{\tilde u}^{n+1}$ are available values
of $\vec u$. The choice between these values is made using the
nonlinear relaxation parameter $\thetanl$ which must lie in the interval
$[0,1]$. This allows us to define:
\begin{equation}
  \label{eq:thetanl}
  \urelax=\thetanl\vec{\tilde u}^{n+1} + (1-\thetanl)\vec{u}^n.
\end{equation}
Note at the first nonlinear iteration we generally have $\vec{\tilde u}^{n+1} = \vec{u}^n$.

\subsection{The $\theta$ scheme}
\index{theta-scheme@$\theta$-scheme}
\index{time!theta-scheme@$\theta$-scheme}
\label{sect:ND_time_theta_scheme}

The $\theta$ timestepping scheme requires the expression of a linear
combination of the known field values at the present timestep and the as-yet
unknown values at the next timestep. Taking the example of $\dvec{c}$, we write:
\begin{equation}
  \label{eq:thetac}
  \ctheta=\thetac\cnew+(1-\thetac)\cold.
\end{equation}
$\thetac$ must lie in $[0,1]$. The subscript $c$ in $\thetac$ indicates that it is 
generally possible to choose different theta timestepping schemes for different solution
variables.

\section{Time discretisation of the advection-diffusion equation}
\label{sect:ND_time_disct_adv_diff}

Regardless of the spatial discretisation options used, the
advection-diffusion equation produces a semi-discrete matrix equation of the
following form:

\begin{equation}
  \mat{M} \ddt{\dvec{c}}+\mat{A}(\vec{u})\dvec{c}+\mat{K}\dvec{c}=\dvec{r},
\end{equation}
in which $M$ is the mass matrix, $\mat{A}(\vec{u})$ is the advection
operator, $\mat{K}$ is the diffusion operator and $\dvec{r}$ is the
right-hand side vector containing boundary, source and absorption terms. For continuous
Galerkin, the matrices take the following form:
\begin{equation}
  \mat{M}_{ij}=\int_\Omega \phi_i\phi_j, \quad
  \mat{A}_{ij}=-\int_\Omega \grad\phi_i\cdot\vec{u} \phi_j, \quad
  \mat{K}_{ij}=\int_\Omega \grad\phi_i\cdot \tensor{\mu}\cdot\grad \phi_j.
\end{equation}

This is discretised using a classical $\theta$ scheme while $\vec u$ is as
given in equation \eqref{eq:thetanl}:
\begin{equation}
  \mat{M} \frac{\cnew-\cold}{\Delta t}
  +\mat{A}(\urelax)\ctheta+\mat{K}\ctheta=\dvec{r}^{n+\theta_c}.
\end{equation}
Here, $\dvec{r}^{n+\theta_c}$ indicates that the boundary condition
functions will be evaluated at $\theta_c\Delta t$ after the time at timestep
$n$. Using equation \eqref{eq:thetac}, this can be rearranged as a single
matrix equation for the unknown vector $\cnew$:
\begin{equation}
  \left(M+\thetac\Delta t\left(\mat{A}(\urelax)+\mat{K}\right)\right)\cnew
  =\left(M-(1-\thetac)\Delta
    t\left(\mat{A}(\urelax)+\mat{K}\right)\right)\cold +\dvec{r}^{n+\theta_c}.
\end{equation}
Fluidity actually uses a somewhat different rearrangement of the equations
however this is an implementation detail which has no impact for the user.

\subsection{Discontinuous Galerkin}
\index{time!advection subcycling}

The slope limiters used with the discontinuous Galerkin formulation only
guarantee a bounded solution in conjunction with an explicit advection
scheme. While the whole equation could be treated explicitly, it can be advantageous
to be able to treat only certain terms explicitly while others are treated implicitly.
To achieve this, the equation is considered in two stages: first the
tracer is advected, then diffusion occurs. This produces the following
system:
\begin{gather}
  \mat{M} \frac{\cstar-\cold}{\Delta t}
  +\mat{A}(\urelax)\cold=\dvec{r}_D^{n+\theta_c}\label{eq:adv_explicit}\\
  \mat{M} \frac{\cnew-\cstar}{\Delta t}
  +\mat{K}\ctheta=\dvec{r}_N^{n+\theta_c}+\dvec{r}_s^{n+\theta_c}\label{eq:no_adv},
\end{gather}
where now $\dvec{r}$ has been split into Dirichlet and Neumann boundary
components, and a source component. Equation \eqref{eq:no_adv}\ can be
solved directly in exactly the manner of the preceding section however the
explicit Euler scheme shown in equation \eqref{eq:adv_explicit}\ is subject
to a tight CFL criterion. Accordingly, the timestep is split into $n$
subtimesteps to satisfy a user-specified Courant number and the following
equation is solved for each:
\begin{equation}
  \mat{M} \dvec{c}_{\mathrm{new}}=\left(\mat{M}-\frac{\Delta t}{n}\mat{A}(\urelax)\right) \dvec{c}_{\mathrm{old}}+\dvec{r}_D^{n+\theta_c}.
\end{equation}
At the start of the timestep, $\dvec{c}_{\mathrm{old}}:=\cold$ and at the
end of the timestep $\cstar:=\dvec{c}_{\mathrm{new}}$.
Since the discontinuous Galerkin mass matrix is block diagonal with only the
nodes on each element being connected, it is trivial to construct
$\mat{M}^{-1}$ so this equation may be solved trivially with minimal cost. Note also that the
matrix $\mat{M}-(\Delta t/n)\mat{A}(\urelax)$ is constant within one timestep
so assembling and solving each subtimestep reduces to two matrix
multiplies and a vector addition.

If a slope limiter is employed, the slope limiter is applied to
$\dvec{c}_{\mathrm{new}}$ after each subtimestep.

\subsection{Control Volumes} \label{sec:cvtemp}

Advection subcycling based upon a CFL criterion or a fixed number of subcycles is also available for control volume discretisations, although in this case the $\theta$ value is applied globally so no advection diffusion splitting takes place.  This is generally applied to explicit discretisations of the advection equation.

When face value limiting (see section \ref{sec:cvlimiting}) is used in more implicit control volume discretisations a non-linearity is introduced by the requirement to `test' a face value, $c_{f_k}$, against an upwind value value, $c_{u_k}$, which must be estimated.  This restricts any such high order or limited face values to the right hand side of the equation, which severely limits the timestep that can be used.  To overcome this a lower order implicit pivot face value is introduced and the face value in equation \ref{eq:adv_diff_cv} is replaced by:
\begin{equation}
c_{f_k} = \theta_p c_{f_k}^{LO n+1} + \theta \tilde{c}_{f_k}^{HO} + \theta c_{f_k}^{HO n} - \theta_p \tilde{c}_{f_k}^{LO}
\end{equation}
where $c_{f_k}^{LO}$ is the low order face value and $\tilde{c}_{f_k}^{HO}$ and $\tilde{c}_{f_k}^{LO}$ are the current best estimates, based on the most recent solution, of the high order and low order face values respectively \citep[see ][ for further details]{leveque_finite-volume_2002}.

In \fluidity\ the low order pivot value uses first order upwinding (see section \ref{sec:cv_fou}) and the pivot implicitness factor, $\theta_p$, defaults to $1$.  This implicit pivot is then used to overcome the timestep restriction and an extra advection iteration loop is introduced to update the values of $\tilde{c}_{f_k}^{HO}$ and $\tilde{c}_{f_k}^{LO}$.  If this converges, then after a number of iterations $c_{f_k}^{LO n+1} \approx \tilde{c}_{f_k}^{LO}$ and $c_{f_k} \approx \theta c_{f_k}^{HO n+1} + \theta c_{f_k}^{HO n}$.  Hence an implicit high order face value is achieved.  If the iteration does not converge, either due to too few advection iterations being selected or as a result of non-convergent behaviour in the face value limiter, then $c_{f_k}$ is just a linear combination of low order and high order face values.  This still results in a valid face value, although as is generally the case for implicit advection methods, it is not possible to guarantee the boundedness of this scheme.

\section{Momentum equation}
\index{momentum equation!discretised}

\label{Sect:ND_momentum_equation}
The discretisation of the momentum equation in non-conservative
form \eqref{nonconmom} is very similar to that of the advection-diffusion 
equation. Assuming a tensor form for viscosity, we
can write it in the same matrix form as
\eqref{eq:cg_adv_diff_mat}
\begin{equation}\label{eq:momentum_equation}
  \mat{M} \ddt{\vec u}
    +\mat{A}(\vec{u})\dvec{u}+\mat{K}\dvec{ u}
    +\matC \dvec p
    =0,
\end{equation}
with a mass matrix $\mat{M}$, advection matrix $\mat{A}$,
viscosity matrix $\mat{K}$ and pressure gradient matrix $\matC$.
For a continuous galerkin discretisation of
velocity and ignoring boundary conditions, $\mat{M}, \mat{A}$ and $\mat{K}$
are given by:
\begin{equation}
  \mat{M}_{ij}=\int_\Omega \rho\bmphi_i\cdot\bmphi_j, \quad
  \mat{A}_{ij}=\int_\Omega \bmphi_i\cdot\left(\rho\vec{u}\cdot\grad \bmphi_j\right), \quad
  \mat{K}_{ij}=\sum_{\alpha,\beta,\gamma} \int_\Omega
    \left(\partial_\beta\bmphi_{i,\alpha}\right) \tensor{\mu}_{\beta\gamma}
      \left(\partial_\gamma \bmphi_{j,\alpha}\right),
\end{equation}
where $\alpha,\beta$ and $\gamma$ are summed over the spatial dimensions.
Dirichlet and Neuman boundary conditions are implemented by
surface integrals over the domain boundary in the same way
as for the advection-diffusion equation. The discontinuous Galerkin
discretisation is again the same as that for advection-diffusion
involving additional integrals over the faces of the elements.

The pressure gradient term is new. In \fluidity\ it is possible
to use a different set of test/trial functions for pressure
and velocity --- a so-called mixed element discretisation. From this section
on, we will use the notation $\bmphi_i$ for the velocity
basis functions and $\psi_i$ for the pressure basis functions.
%% See section \ref{later} for a discussion of suitable element-pairs.

The pressure gradient matrix is then simply given by
\begin{equation}
  \matC_{ij}=\int_\Omega \bmphi_i\cdot\grad\psi_j \label{pgmatrix}
\end{equation}
In fact this is a vector of matrices, where each matrix corresponds
to one of the derivatives contained in the $\grad$ operator. Note that \fluidity\ only supports
a continuous pressure discretisation so that the same
pressure gradient matrix is well defined for a discontinuous Galerkin
velocity.

\subsection{Boussinesq approximation}
\index{Boussinesq!approximation!discretised}

The discretisation of the velocity equation \eqref{mtm}
in the Boussinesq approximation is given by simply
dropping the density in the mass and advection terms:
\begin{equation*}
  \mat{M} \ddt{\dvec u}
    +\mat{A}(\vec{u})\dvec{u}
    +\mat{Cor}~\dvec u
    -\mat{K}\dvec{u}
    +\matC \dvec p
    =\dvec{b}(\rho')+\dvec{\vec F},
\end{equation*}
where (again assuming CG and ignoring boundary conditions):
\begin{equation*}
\begin{split}
  \mat{M}_{ij}=\int_\Omega \bmphi_i\cdot\bmphi_j, \quad
  \mat{A}_{ij}=\int_\Omega \bmphi_i\cdot\left(\bmu\cdot\grad \bmphi_j\right), \quad
  \mat{Cor}_{ij}=
    \int_\Omega \bmphi_i\cdot\left(2\vec\Omega\times\bmphi_j\right), \\
  \mat{K}_{ij}=\sum_{\alpha,\beta,\gamma} \int_\Omega
    \left(\partial_\beta\bmphi_{i,\alpha}\right) \tensor{\nu}_{\beta\gamma}
      \left(\partial_\gamma \bmphi_{j,\alpha}\right),
  \matC_{ij}=\int_\Omega \bmphi_i\cdot\grad\psi_j, \quad
    \dvec{b}_i(\rho')=\int_\Omega \bmphi_i\cdot\vec g\rho',\quad
    \dvec{F}_i=\int_\Omega \bmphi_i \cdot\vec F
\end{split}
\end{equation*}

\section{Pressure equation for incompressible flow}
\index{pressue!discretisation}
\label{Sect:ND_pressure_equation}

For incompressible flow the momentum equation needs to be solved
in conjunction with the continuity equation
$\div\vec u=0$. The discretised weak form of
the continuity equation, integrated by parts, is given by
\begin{equation*}
  \sum_j \int_\Omega \left(\grad\psi_i\right)\cdot\bmphi_j u_j -
    \int_\dOmega \psi_i\bmphi_j\cdot\vec n u_j = 0.
  \label{continuity_byparts}
\end{equation*}
Similar to the advection equation, Dirichlet boundary conditions for the
normal component of the velocity can be implemented by replacing
the $\vec u\cdot\vec n$ in the boundary integral by its prescribed
value $g_D$. For this purpose we split up the
boundary $\dOmega$ into a part
$\dOmega_D$ where we prescribe $\vec u\cdot\vec n=g_D$ and
$\dOmega_{\mathrm{open}}$ where the normal component is left free.

Note that the test functions $\psi_i$ we use here are the
same as the pressure trial functions used above. As a consequence
the first term involves a matrix that is the
transpose of \eqref{pgmatrix}. Therefore if we redefine the pressure
gradient matrix as
\begin{equation*}
  \matC_{ij}=\int_\Omega \bmphi_i\cdot\grad\psi_j
    -\int_{\dOmega_{\mathrm{open}}} \bmphi_i\cdot\vec n\psi_j ,
\end{equation*}
we can write the continuity equation in the following matrix form:
\begin{equation}
  \matC^T \dvec u=
    \vec{\mat{M}}_D ~\dvec{g}{}_D,
    \quad\text{ with }\;
    \vec{\mat{M}}_{D,ij}=\int_{\dOmega_D} \psi_i\bmphi_j\cdot\vec n.
  \label{discrete_incompressible_continuity}
\end{equation}

The extra surface integral over $\dOmega_{\mathrm{open}}$ in
$\matC$ in the momentum equation will enforce
a $p=0$ boundary condition at this part of the boundary (together with the
boundary condition of the viscosity term this will form a no normal stress
condition). An inhomogoneous pressure boundary condition can also
be applied by adding the corresponding
surface integral term into the right-hand side of the momentum equation.
Using the transpose of the pressure gradient operator, including its
boundary terms, for the continuity equation thus automatically
enforces the correct physical boundary conditions in the normal
direction.
The boundary
conditions in the tangential direction (slip/no-slip) are independent of this choice.

For a discontinuous Galerkin (DG) discretisation of velocity with a continuous
Galerkin (CG) pressure space, the integration by parts of the continuity
equation means only derivatives of continuous functions are evaluated and hence
no additional face integrals are required. Vice versa, for a DG pressure with a CG
velocity, we simply do not integrate by parts so that again no face integrals
are required. For this reason, \fluidity currently only supports mixed velocity,
pressure finite element pairs where at least one of them is continuous.

\subsection{Pressure correction}\label{Sect:pressure_correction}
\index{pressure!correction}

After solving the momentum equation \eqref{eq:momentum_equation} for the
velocity using a pressure guess, the solution does not satisfy the
continuity equation. A common way to enforce the continuity is to project
the velocity to the set of divergence-free functions. After this projection
step the continuity equation is satisfied, but in general the solution does
not satisfy the momentum equation anymore, which is why the combination of
momentum solve and pressure correction has to be repeated until a
convergence criterium has been reached.
More information about pressure correction methods can be
found in \cite{gresho1988}.

The derivation of the pressure-correction step starts with two
variations of the time-discretisation of the
momentum equation \eqref{eq:momentum_equation}. The first
one is used to solve for a preliminary $\dvec{u}_*^{n+1}$:
\begin{equation}\label{eqn:presscorr_1}
\mat{M}  \frac{{\dvec{u}_*^{n+1}-\dvec{u}^{n}}}{\Delta t}
    +\mat{A}(\urelax)\dvec{u}_*^{n+\theta}+\mat{K}\dvec{u}_*^{n+\theta}
    +\matC \dvec p_*
    =0,
\end{equation}
where we use an initial guess pressure $\dvec p_*$, that may
be obtained from the previous time step (denoted by
$\dvec p^{n-\tfrac 12}$). % or an initial pressure poission solve as in section \ref{}. 
The second variation
describes the momentum equation that will be satisfied by
$\dvec{u}^{n+1}$ after the pressure correction:
\begin{equation}\label{eqn:presscorr_2}
\mat{M}  \frac{{\dvec{\tilde u}^{n+1}-\dvec{u}^{n}}}{\Delta t}
    +\mat{A}(\urelax)\dvec{u}_*^{n+\theta}+\mat{K}\dvec{u}_*^{n+\theta}
    +\matC \dvec{\tilde p}^{n+\tfrac 12}
    =0,
\end{equation}
here $\dvec{\tilde p}^{n+\tfrac 12}$ is the pressure
obtained after the pressure correction.

Note that $\mat{A}$ depends on $\vec{u}$ itself. For the definition of the
$\urelax$ term used calculate $\mat{A}$, see section \ref{sect:relax}.

Subtracting \eqref{eqn:presscorr_1} from \eqref{eqn:presscorr_2} yields:
\begin{equation}\label{eqn:presscorr_substract}
\mat{M}  \frac{{\dvec{\tilde u}^{n+1}-\dvec{u}_*^{n+1}}}{\Delta t}
    + \matC ( \dvec{\tilde p}^{n+\tfrac 12} - \dvec p_*)
    =0,
\end{equation}

Left-multipliying by $\matC^TM^{-1}$ and
some rearrangement results in:
\begin{equation*}
  \matC^T \mat{M^{-1}}\matC ( \dvec p^{n+\tfrac 12} -  \dvec p_*)
  =-\frac{\matC^T  ({\dvec{\tilde u}^{n+1}-\dvec{u}_*^{n+1}})}{\Delta t},
\end{equation*}
The left hand side of this equation contains the sought after pressure
correction $\Delta\dvec p=\dvec p^{n+\tfrac 12}-\dvec p_*$.
Taking into account the discretised incompressible continuity
\eqref{discrete_incompressible_continuity} evaluated at
$t^{n+1}$, we finally arrive at the pressure correction equation:
\begin{equation}
 \matC^T \mat{M^{-1}}\matC~\Delta\dvec p
   =\frac{ \matC^T \dvec{u}_*^{n+1}-\vec{\mat{M}}_D ~\dvec{g}{}_D}{\Delta t},
   \label{eqn:pressure_correction}
\end{equation}
This discrete Poisson equation can now be solved
for $\Delta\dvec p$, after which the pressure and velocity can
be updated by:
\begin{equation*}
\begin{split}
  \dvec{\tilde p}^{n+\tfrac 12} &= \dvec p_* + \Delta\dvec p, \\
  \dvec{\tilde u}^{n+1} &= \dvec{u}_*^{n+1}
  -\Delta t  M^{-1} \matC \Delta\dvec p
\end{split}
\end{equation*}
Note that by construction the obtained $\dvec{\tilde u}^{n+1}$ and
$\dvec{\tilde p}^{n+\tfrac 12}$ satisfy both the continuity equation
\eqref{discrete_incompressible_continuity} and the momentum equation
\eqref{eqn:presscorr_2}. This momentum equation however still used
the intermediate $\dvec u_*$ and $\dvec p_*$.
A more accurate answer can therefore
be obtained using multiple non-linear iterations within a
time-step. At the beginning of the subsequent non-linear iterations
the pressure $\dvec p_*$ and the advective velocity
$\dvec u_*^{n+\thetanl}$ are updated using the best available values
$\dvec{\tilde p}^{n+\tfrac 12}$ and $\dvec{\tilde u}^{n+1}$ from the previous
non-linear iteration.

\subsubsection{Inverting the mass matrix}
\label{Sect:ND_cg_mass_lumping}
\index{mass lumping}
The pressure correction equation \eqref{eqn:pressure_correction} contains
the inverse of the mass matrix $\mat{M}$. For a continuous Galerkin
discretisation of velocity, this inverse will result in a dense
matrix, so in general we do not want to explicitly construct
this. This can be avoided by approximating the mass matrix by the
so-called \emph{lumped} mass matrix:
\begin{equation*}
  \mat{M}_{L,ii}=\sum_k \mat{M}_{ik},\quad \mat{M}_{Lij\neq i}=0.
\end{equation*}
This lumped mass matrix $\mat{M}_L$ replaces $\mat{M}$ in the
discretised momentum equation. Since the lumped mass matrix is
diagonal it is trivial to invert. This lumping procedure is more
often used to avoid mass matrix inversions, for instance in
Galerkin projections. The lumping procedure is conservative,
but leads to a loss in accuracy.

With a discontinuous Galerkin discretisation of velocity, the mass matrix
becomes easier to invert. This is because the test functions only overlap
if they are associated with nodes in the same element. Therefore the mass
matrix takes on a block-diagonal form, with $n\times n$ blocks along
the diagonal, where $n$ is the number of nodes per element. These blocks
can be independently inverted and the inverse mass matrix still has the
same block-diagonal form. As a consequence the matrix
$\matC^T M^{-1} \matC$ is sparse and can be explicitly
constructed. Moreover with a continuous $P_{n+1}$ discretisation of pressure,
and a discontinuous $P_m, m\leq n$ discretisation of velocity, we
have the following property\citep{cotter2009}:
\begin{equation*}
  \matC^T M^{-1} \matC_{ij}=\int_\Omega \grad \psi_i\cdot\grad \psi_j.
\end{equation*}
That is, the discretised pressure equation \eqref{eqn:pressure_correction}
is the same as that would be obtained from a direct $P_{n+1}$
discretisation of the continuous pressure poisson equation.

\section{Velocity and pressure element pairs}
\label{Sect:velocity_pressure_element_pairs}
As we have seen, various methods are available in \fluidity for the discretisation of
velocity and pressure. The momentum equation can be discretised
using continuous or discontinuous Galerkin for velocity, with arbitrary degree
polynomials $\PN$. For pressure the continuous Galerkin (again with arbitrary degree $\PN$)
and control volume (here denoted by $P_{1\text{CV}}$) are available. Not every available 
pair of velocity and pressure elements is suitable however.

An important criteria for selecting a suitable element pair, 
is based on the LBB stability condition. For a precise definition and 
detailed discussion of this condition, see \cite{gresho1988}. Element pairs 
that do not satisfy this condition suffer from spurious pressure modes. All equal order element pairs
$\PNN$ (same order $N$ for velocity and pressure), including the popular $\Poo$, suffer from this problem.
A common workaround is to add
a stabilisation term to the pressure equation. This however introduces a numerical error in 
the continuity equation - i.e. equation \eqref{continuity_byparts} is not strictly adhered to. 
The fact that the discrete velocity is no longer divergence free may 
also have repercussions for the solution of the advection-diffusion equations.

Another consideration for choosing the right element pair is based 
on an analysis of the
dominant terms in the momentum equation. For instance, for ocean applications the 
so called geostrophic balance between Coriolis, buoyancy and the pressure gradient
is very important. For a balance between Coriolis and pressure gradient it is necessary
that pressure itself is discretised in a higher order polynomial space than velocity, so that its
gradient can match the Coriolis term. Another approach is to separate out this balance in an
additional balance solve as discussed in the next section. If the viscous term is dominant in 
the momentum equation, a higher order velocity discretisation than pressure may be 
desirable. For instance in Stokes problems the $\Ptwo\Pone$ element pair is popular.

The following table gives an overview of element pairs available in \fluidity.
\begin{center}
\begin{tabular}{lp{0.8\textwidth}}
$\Poo$ & Because of its simplicity this element pair in which pressure and velocity are
both piecewise linear, is very popular. It does however have a number of disadvantages. Because it
is not stable, a stabilisation of the pressure equation is usually required. Also in problems where
buoyancy or Coriolis are dominant terms, an additional balance solve may be required (see next section).\\
$\PoDGPt$ & This is element pair ($P_{1\mathrm{DG}}$ for velocity and $P2$ for pressure),
is highly recommended for large scale ocean applications of \fluidity. It is
LBB stable and can represent the discrete geostrophic balance exactly. See \cite{cotter2009} for more 
information on the use of this element pair in ocean applications. One of the advantages of choosing
a discontinuous element pair is that the mass matrix can be inverted locally, so that the mass matrix
does not have to be lumped, as explained in section \ref{Sect:ND_cg_mass_lumping}. \\
$\Pzo$ & The $\PoDGPt$ pair can be extended to a family of velocity, pressure pairs $P_{N+1\text{DG}}P_N$.
The $\Pzo$ pair can therefore be seen as a lower order version of $\PoDGPt$, which is less accurate
but also cheaper to compute. Unfortunately it is known that for $P0$ velocity, the viscosity schemes 
available in fluidity only really give an accurate answer for structured meshes. \\
$\PzoCV$ & This is similar to the $\Pzo$ pair but with a $P_{1\text{CV}}$ discretisation 
for pressure. This has the advantage that in the advection equation for
$P_{1\text{CV}}$ tracers, the 
advective velocity will be exactly divergence free, as the continuity equation 
is tested with $P_{1\text{CV}}$ test functions. This is therefore the element pair of choice
for multimaterial runs. \\
$\Ptwo\Pone$ & This is a well known, stable element pair (also known as Taylor Hood. It does require 
a special mass lumping procedure. It is often used in problems with a dominant viscosity term (e.g. 
pure Stokes problems).
\end{tabular}
\end{center}

\section{Balance pressure}
\label{Sect:balance_pressure}
\index{pressure!balance}

In a balanced pressure decomposition the pressure correction equation \eqref{eqn:presscorr_substract}
is modified to:

\begin{equation}\label{eqn:bp_projection}
\mat{M}  \frac{{\dvec{\tilde u}^{n+1}-\dvec{u}_*^{n+1}}}{\Delta t}
    + \matC ( \dvec{\tilde p}_r^{n+\tfrac 12} - \dvec p_{r,*}) + \mat{C_b} \dvec p_b,
    =0,
\end{equation}

where $\dvec p_b$ is some solution for the pressure field associated with buoyancy
and Coriolis accelerations, $\dvec p_r$ is the residual pressure enforcing
incompressibility, and $\mat{C_b}$ is a balanced pressure
gradient matrix. If a solution for $\dvec p_b$ can be found via some method that
is more accurate that the pressure projection method used to solve for the
residual pressure $\dvec p_r$, then this leads to a more accurate representation of
geostrophic and hydrostatic balance. In particular, for the \Poo\
element pair, a second-order accurate solution
for $\dvec p_b$ enables a second-order accurate solution for the Helmholtz decomposition
of the velocity increment associated with the buoyancy and Coriolis accelerations, even with the introduction of
pressure stabilisation.

The pressure correction equation is the Galerkin projection of the Helmholtz
decomposition of the divergent velocity increment computed from the discretised
momentum equation. In the continuous space, this is equivalent to the Helmholtz
decomposition of the forcing terms in the momentum equation, and takes the form:

\begin{align}
  \vec{F} = \vec{F}_* - \nabla p, \\
  \nabla \cdot \vec{F} = 0,
\end{align}

where $\vec{F}_*$ are all forcing terms in the continuous momentum equation
(including advection, buoyancy, Coriolis, and any other forcings).
Decomposing the pressure into a component $p_b$ associated with the buoyancy and
Coriolis accelerations $\vec{B}_*$, and a residual component $p_r$ associated with
all other forcing terms $\vec{F}_* - \vec{B}_*$, yields:

\begin{subequations}
  \begin{equation}\label{eqn:bp_helmholtz}
    \vec{B} = \vec{B}_* - \nabla p_b,
  \end{equation}
  \begin{equation}
    \vec{F} - \vec{B} = \vec{F}_* - \vec{B}_* - \nabla p_r,
  \end{equation}
  \begin{equation}
    \nabla \cdot \vec{B} = 0,
  \end{equation}
  \begin{equation}
    \nabla \cdot \left( \vec{F} - \vec{B} \right) = 0.
  \end{equation}
\end{subequations}

Taking the divergence of equation \eqref{eqn:bp_helmholtz} yields a Poisson equation for the diagnostic
balanced pressure component $p_b$:

\begin{equation}\label{eqn:bp_poisson}
  0 = \nabla \cdot \vec{B}_* - \nabla^2 p_b.
\end{equation}

For no-slip boundary conditions on $\partial \Omega$ bounding
$\Omega$, this equation has boundary conditions \linebreak
$\left( \vec{B}_* + \nabla p_b \right) \cdot \vec{\hat{n}} = 0$ on $\partial \Omega$. This corresponds
to no acceleration of fluid parcels in the direction normal to the boundary
by the non-divergent (and dynamically significant) component of the buoyancy
and Coriolis accelerations. Performing a continuous Galerkin discretisation of equation
\eqref{eqn:bp_poisson} subject to these boundary conditions yields:

\begin{equation}\label{eqn:bp_solve}
  \int_\Omega \nabla \xi_i \nabla \xi_j \dvec p_b = \int_\Omega \nabla \xi_i \cdot \vec{B}_*,
\end{equation}

where the $\xi_i$ are the balanced pressure elemental basis functions. Hence equation
\eqref{eqn:bp_solve} can be used to gain a solution for $p_b$, which can in turn
be used in equation \eqref{eqn:bp_projection}. Since $p_b$ is computed via
a Galerkin projection of the Poisson equation for the balanced pressure,
rather than a Galerkin projection of the Helmholtz decomposition of the buoyancy
and Coriolis accelerations, LBB stability constraints do not apply in the selection
of a space for $\dvec p_b$.

\section{Free surface}
\index{free surface!weak form}

Using the fact that the pressure is zero on the free surface and therefore $p=g\eta$, the weak form of the free surface kinematic boundary \eqref{freesurf3} condition is written:

\begin{equation}\label{weakfreesurf3}
\frac{1}{g} \int_{\Omega_{fs}} {\psi_i }\frac{\partial p}{\partial t}\vec z \cdot \vec n=\int_{\Omega_{fs}} \psi_i {n \cdot \bmu} \quad
  \forall \psi_i,
\end{equation}
and $\Omega_{fs}$ is the boundary where the free surface is to be applied. This condition is now incorporated into the boundary integrals of the continuity equation \eqref{continuity_byparts} giving:

\begin{equation}\label{continuity_byparts_withfs}
  -\int_\Omega \grad\psi_i \cdot \vec u
  + \int_{\partial\Omega_D} \psi_i u_n
  + \frac{1}{g} \int_{\partial\Omega_{FS}}  {\psi_i }\frac{\partial p}{\partial t}\vec z \cdot \vec n
  + \int_{\partial\Omega\setminus\partial\Omega_D\setminus\partial\Omega_{FS}} \psi_i\vec n\cdot \vec u
  = 0,\quad
  \forall \psi_i.
\end{equation}

Following the spatial and temporal discretisation described in section \ref{Sect:ND_pressure_equation}, 
the matrix form of the continuity equation now includes the free surface boundary term (compare with 
\eqref{discrete_incompressible_continuity}):
\begin{equation}
\theta C^T u^{n+1} + (1-\theta) C^T u^n + M_s \frac{\hat p^{n+1}-\hat p^n}{g \Delta t}=0
\end{equation}
Repeating the steps from section \ref{Sect:pressure_correction}, the pressure correction equation takes the form:
\begin{equation}
\left(\theta C^T(\frac{M_u}{\Delta t})^{-1} \theta C + \frac{M_s}{g(\Delta t)^2}\right)\Delta \hat p = -\frac{\theta C^T u_*^{n+1} + (1-\theta)C^Tu^n}{\Delta t}-\frac{M_s}{g(\Delta t)^2}(\hat p_*^{n+1}-\hat p^n)
\end{equation}

\section{Linear solvers} \label{ND_Linear_solvers}
\index{linear solvers}
The discretised equations (such as \eqref{eq:cg_adv_diff_mat} or \eqref{eq:momentum_equation}) form
a linear system of equations that can be written
in the following general form:
\begin{equation*}
  \mat{A}\dvec{x}=\dvec{b},
\end{equation*}
where $\mat{A}$ is a matrix, $\dvec{x}$ is a vector of the values
to solve for (typically the values at the nodes of a field $x$),
and $\dvec{b}$ contains all the terms that do not depend on
$x$. One important property of the matrices that come from
finite element discretisations is that they are very \emph{sparse},
\ie most of the entries are zero. For the solution of large
sparse linear systems so called iterative methods are usually employed
as they
avoid having to explicitly construct the inverse of the matrix
(or a suitable decomposition thereof),
which is generally dense and therefore costly to compute
(both in memory and computer time).

\subsection{Iterative solvers}
\index{linear solvers}
\index{solvers|see{linear solvers}}
\index{linear solvers!iterative}
Iterative methods try to solve a linear system by a sequence
of approximations $\dvec{x}^k$ such that $\dvec{x}^k$ converges to
the exact solution $\dvec{\hat x}$. In each iteration one can
calculate the \emph{residual}
\begin{equation*}
  \dvec{r}^k = \dvec{b} - \mat{A}\dvec{x}^k.
\end{equation*}
When reaching the exact solution $\dvec{x}^k\to\dvec{\hat x}$ the
residual $\dvec{r}^k\to 0$. The following important relation holds
\begin{equation}\label{eq:residual_error}
  \dvec{r}^k = \mat{A}\left( \dvec{\hat x} - \dvec{x}^k \right).
\end{equation}

\subsubsection{Stationary iterative methods} \label{sec:stationary_iterative_methods}
Suppose we have an approximation $\mat{M}$ of $\mat{A}$, for which
the inverse $\mat{M}^{-1}$ is easy to compute, and we apply this inverse
to \eqref{eq:residual_error}, we get the following approximation of the
error in each iteration
\begin{equation}
  \dvec{e}^k=\dvec{\hat x}-\dvec{x}^k \approx \mat{M}^{-1}\dvec{r}^k
    \label{eq:iterative_solver_error_estimate}
\end{equation}
This leads to an iterative method of the following form
\begin{equation}\label{eq:stationary_iterative_methods}
  \dvec{x}^{k+1}=\dvec{x}^{k} + \mat{M}^{-1} \dvec{r}^{k}.
\end{equation}
Because the same operator is applied at each iteration, these are
called \emph{stationary methods}.

\index{Jacobi iteration}
A well known example is the
\emph{Jacobi} iteration, where for each row $i$ the associated unknown $x_i$
is solved approximately by using the values of the previous iteration
for all other $x_j, j\neq i$. So in iteration $k$ we solve for $x^{k+1}_i$ in
\begin{equation*}
  \sum_{j<i} \mat{A}_{ij} x^k_j + \mat{A}_{ii} x^{k+1}_i +
  \sum_{j>i} \mat{A}_{ij} x^k_j = b_i
\end{equation*}
Using the symbols $\mat{L}, \mat{U}$ and $\mat{D}$ for respectively
the lower and upper diagonal part, and the diagonal matrix,
this is written as
\begin{equation*}
  \mat{L} \dvec{x}^k +
  \mat{D} \dvec{x}^{k+1} +
  \mat{U} \dvec{x}^k = \dvec b.
\end{equation*}
Because when solving for $x^{k+1}_i$ all the $x^{k+1}_{j<i}$ are already
known, one could also include these in the approximate solve. This leads
to the \emph{Gauss-Seidel} iterative method
\index{Gauss-Seidel iteration}
\begin{equation*}
  \mat{L} \dvec{x}^{k+1} +
  \mat{D} \dvec{x}^{k+1} +
  \mat{U} \dvec{x}^k = \dvec b.
\end{equation*}
After some rewriting both can be written in the form of
\eqref{eq:stationary_iterative_methods}
\begin{equation}
\begin{split}
  \text{Jacobi:   } & \dvec{x}^{k+1}=\dvec{x}^k + \mat{D}^{-1} r^k, \\
  \text{Gauss-Seidel forward:  } & \dvec{x}^{k+1}=\dvec{x}^k + \left(\mat{L}+\mat{D}\right)^{-1} r^k, \\
  \text{Gauss-Seidel backward: } & \dvec{x}^{k+1}=\dvec{x}^k + \left(\mat{U}+\mat{D}\right)^{-1} r^k.
\end{split}
\end{equation}

\subsubsection{Krylov subspace methods} \label{sec:krylov_subspace_methods}
\index{Krylov subspace methods}
\index{linear solvers!Krylov subspace methods}
Another class of iterative methods are the so called
\emph{Krylov Subspace} methods. Consider the following very
simple iterative method
\begin{equation*}
  \dvec{x}^{k+1}=\dvec{x}^k + \alpha_k \dvec{r}^k,
\end{equation*}
where $\alpha_k$ is a scalar coefficient which,
in contrast to that used in stationary methods, may be different in each
iteration. It is then easy to show that
\begin{equation*}
  \dvec{r}^{k+1}=\dvec{r}^k+\alpha_k \mat{A}\dvec{r}^k.
\end{equation*}
Since therefore the residual in each iteration is the linear
combination of the residual in the previous iteration and $\mat{A}$
applied to the previous residual, one can further derive that the
residual is a linear combination of the following vectors:
\begin{equation}\label{krylov_vectors}
  r^0, \mat{A}\dvec{r}^{0}, \mat{A}^2\dvec{r}^0, \ldots, \mat{A}^k\dvec{r}^0.
\end{equation}
The subspace spanned by these vectors is called the \emph{Krylov subspace}
and \emph{Krylov subspace} methods solve the linear system by choosing
the optimal set of coefficients $\alpha_k$ that minimises the residual.

\index{GMRES}
A well known, generally applicable Krylov method is GMRES
(Generalised Minimum RESidual, see \citet{saad1993}). Because the approximate solution
is built from all vectors in \eqref{krylov_vectors}, all of these need
to be stored in memory. For solves that require a large number of
iterations this will become too expensive. Restarted GMRES therefore sets
a maximum of those vectors to be stored (specified by the user),
after reaching this maximum the corresponding coefficients are fixed
and a new Krylov subspace is built. This typically leads to a
temporary decay in the convergence

\index{conjugate gradient method}
\index{symmetric positive definite (SPD)}
A very efficient Krylov method that only works for symmetric
positive definite (SPD) matrices is the Conjugate
Gradient (CG) method (see \citet{shewchuk1994} for
an excellent non-expert explanation of the
method). An SPD matrix is a symmetric matrix for which
\begin{equation*}
  \langle \dvec{x}, \mat{A}\dvec{x}\rangle \geq 0, \quad \forall\dvec{x}\in\mathbb{R}^n.
\end{equation*}
Using this property the CG method can find an optimal solution
in the Krylov subspace without having to store all of its
vectors. If the matrix is SPD, CG is usually the most
effective choice. Linear systems to be solved in \fluidity\ that are SPD
comprise the pressure matrix (only for incompressible flow), and the
diffusion equation.

\subsection{Preconditioned Krylov subspace methods} \label{ND_Preconditioners}
\index{preconditioners}
\index{linear solvers!preconditioners}
Because Krylov methods work by repeatedly applying the matrix
$A$ to the initial residual, eigenvectors with large
eigenvalues will become dominant in the subsequent iterations, whereas
eigenvectors with small eigenvalues are rapidly ``overpowered''. This
means the component of the error associated with small eigenvalues
is only very slowly reduced in a basic Krylov method. A measure for the
spread in the magnitude of eigenvalues is the so called
\emph{condition number}
\begin{equation*}
  C_{\mat{A}}=\frac{ \lambda_{\text{largest}} }
    { \lambda_{\text{smallest}} },
\end{equation*}
the ratio between the smallest and largest eigenvalue. A large
condition number therefore means the matrix system will be hard to solve.

A solution to this problem is to combine the stationary methods of
section \ref{sec:stationary_iterative_methods} with the
Krylov subspace methods of section \ref{sec:krylov_subspace_methods}

By pre-multiplying the equation
$\mat{A}\dvec{x}=\dvec{b}$ by the approximate inverse
$\mat{M}^{-1}$, we instead solve for
\begin{equation*}
  \mat{M}^{-1}\mat{A}\dvec{x} = \mat{M}^{-1}b.
\end{equation*}
If $\mat{M}^{-1}$ is a good approximation of the inverse of $\mat{A}$,
then
$\mat{M}^{-1}\mat{A}\approx I$ and therefore $\mat{M}^{-1}\mat{A}$
should have a much better condition number than the
original matrix $A$. This way of transforming the equation to improve
the conditioning of the system is referred to as preconditioning. Note
that we in general do not compute $\mat{M}^{-1}\mat{A}$ explicitly
as a matrix, but instead each iteration
apply matrix $A$ followed by a multiplication
with $\mat{M}^{-1}$, the preconditioner.

For SPD matrix systems solved with CG we can use a change
of variables to keep the transformed system SPD as long as the
preconditioner $\mat{M}^{-1}$ is SPD as well.

\subsubsection{Multigrid methods}
\index{multigrid}
\index{multigrid methods}
\index{algebraic multigrid (AMG)}
Even though simple preconditioners such as SOR
will improve the conditioning of the system
it can be shown that they don't work very well on
systems in which multiple length scales are
present. The preconditioned iterative method will rapidly
reduce local variations in the error, but the larger
scale, smooth error only decreases very slowly. Multigrid methods
(see e.g. \cite{trottenberg2001} for an introduction)
tackle this problem by solving the system on a hierarchy of
fine to coarse meshes.

Because \fluidity\ is based on a fully
unstructured mesh discretisation only so called algebraic multigrid (AMG)
methods are applicable (see e.g. \citet{stueben2001} for an
introduction). An AMG method that in general gives very good
results for most \fluidity\ runs is the smoothed aggregation approach by
\citet{vanek1996} (available in \fluidity\ as the ``mg''
preconditioner). For large scale ocean simulations a specific multigrid
technique, called vertical lumping\citep{kramer2010},
has been developed, that deals with the large separation between
horizontal (barotropic) and vertical modes in the pressure equation.

\subsection{Convergence criteria}
\index{linear solvers!convergence criteria}
\index{convergence criteria}
In each iterative method we need some way of telling when to stop.
As we have seen in equation \eqref{eq:iterative_solver_error_estimate}
the preconditioner applied to the residual gives a good estimate of the
error we have. So a good stop condition might be
\begin{equation*}
  \|\mat{M}^{-1} \dvec{r}^k\| \leq \epsilon_{\text{atol}},
\end{equation*}
with a user specified
\emph{absolute tolerance} $\epsilon_{\text{atol}}$, a small value
that indicates the error we are willing to tolerate.

One problem is that we quite often don't know how big the
typical value of our field is going to be (also it might change in time),
so we don't know how small $\epsilon_{\text{atol}}$ should be.
A better choice is therefore to use a \emph{relative tolerance}
$\epsilon_{\text{rtol}}$
which relates the tolerated error to a rough order estimate of the answer:
\begin{equation}\label{eq:convergence_rel_tol}
  \|\mat{M}^{-1} \dvec{r}^k\| \leq
    \epsilon_{\text{rtol}}~ \|\mat{M}^{-1} \dvec{b}\|.
\end{equation}

In some exceptional cases the right-handside of the equation may
become zero. For instance the lock exchange problem
(see \ref{sect:lock_exchange}) starts with an unstable equilibrium in which the righthand
side of the momentum equation will be zero. The right solution in this case
is of course $\dvec{x}=0$, but due to numerical round off the solver may
never exactly reach this,
and therefore never satisfy \ref{eq:convergence_rel_tol}. In this case
it is best to specify both a relative and an absolute tolerance.

Note, that the stopping criterion is always based on an \emph{approximation}
of the actual error. Especially in ill-conditioned systems this may not
always be a very good approximation. The quality of the error estimate is
then very much dependent on the quality of the preconditioner.

\section{Algorithm for detectors (Lagrangian trajectories)}
\label{Sect:lagrangian_trajectories}
\index{Lagrangian trajectories} \index{detectors!Lagrangian}
Detectors can be set in the code at specific positions where the user wants
to know the values of certain variables at each time step. They are virtual
probes in the simulation and can be fixed in space (static detectors) or can
move with the flow (Lagrangian detectors). The configuration of detectors in
\fluidity\ is detailed in chapter
\ref{chap:configuration}. This section summarises the method
employed in the calculation of the new position of each Lagrangian detector
as it moves with the flow.

Lagrangian detectors are advected using an explicit Runge-Kutta method, defined as

\begin{equation}\label{eq:detectors_RK}
\bmx^{n+1} =  \bmx^{n} + \Delta t \sum_{i=1}^{s} b_i f_i
\end{equation}

where $\bmx^{n}$ denotes the value $\bmx(t^n)$, 
\begin{equation}\label{eq:detectors_RK_fi}
f_i = f \left(\bmx^{n}+ \Delta t \sum_{j=1}^{i-1} a_{ij} f_j, t{n}+c_i\Delta t\right)
\end{equation}
$s$ is the number of stages and $\Delta t$ is the timestep. The values $b_i$,
$c_i$ and $a_{ij}$ are the entries of the corresponding \emph{Butcher array}

\begin{center}
\begin{tabular}{ c|c c c }
 $c_i$ & $a_{11}$ & $\cdots$ & $a_{1s}$ \\
 $\vdots$ & $\vdots$ & & $\vdots$ \\
 $c_s$ & $a_{s1}$ & $\cdots$ & $a_{ss}$ \\
\hline
  & $b_1$ & $\cdots$ & $b_s$
\end{tabular}
\end{center}

In combination with the previous algorithm, the Guided Search method proposed by \citet{coppola2001}
is used to track the detector across elements and, in parallel runs, across partitions. 
This method allows a detector leaving an element to be traced without resorting to an iterative procedure,
and is based on the observation that each stage of the Runge-Kutta scheme can be considered as a linear substep.

Starting from an initial position P in Figure~\ref{fig:guided_search_menthod}, a linear step in physical space would take the detector to position Q. 
For the Guided Search procedure we now evaluate the velocity field in physical space and translate the intermediate position for each RK stage to parametric space.
In general, the detector will have left the element. However, we can determine the new containing element by inspecting the local coodinates of the arrival point 
(R for the first stage, S for the second) with respect to the element enclosing the previous intermediate position. 
This procedure is now repeated for all stages of the RK scheme, using the intermediate positions to sample the velocity field in their respective elements.
The final position T of the detector can thus be evaluated with a fixed number of substeps. 

\begin{figure}[ht]
  \centering
  \xfig{numerical_discretisation_images/guided_search_method}
<<<<<<< HEAD
  \caption{A sketch representing the Guided Seach method used in combination with an explicit Runge-Kutta algorithm to advect the Lagrangian detectors with the flow.}
=======
  \caption{A sketch representing the Guided Search method used in combination with an explicit Runge-Kutta algorithm to advect the Lagrangian detectors with the flow.}
>>>>>>> 8992bff7
  \label{fig:guided_search_menthod}
\end{figure}

<|MERGE_RESOLUTION|>--- conflicted
+++ resolved
@@ -2191,11 +2191,7 @@
 \begin{figure}[ht]
   \centering
   \xfig{numerical_discretisation_images/guided_search_method}
-<<<<<<< HEAD
-  \caption{A sketch representing the Guided Seach method used in combination with an explicit Runge-Kutta algorithm to advect the Lagrangian detectors with the flow.}
-=======
   \caption{A sketch representing the Guided Search method used in combination with an explicit Runge-Kutta algorithm to advect the Lagrangian detectors with the flow.}
->>>>>>> 8992bff7
   \label{fig:guided_search_menthod}
 \end{figure}
 
