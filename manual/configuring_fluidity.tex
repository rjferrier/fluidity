\chapter{Configuring \fluidity}\label{chap:configuration}

\section{Overview}
A \fluidity\ simulation is configured by creating a \fluidity\ options (or flml) file using
Diamond, which is the Graphical User Interface (GUI). 
The left-hand pane of Diamond allows users to browse the
\emph{options tree}, while the right-hand pane provides brief documentation
about the option and is where users enter input data. 

This chapter aims to provide a detailed description of all the options in
the tree.  From section~\ref{sec:OptionsTree} onwards, \fluidity\ options are
described in the order in which they appear in Diamond.  Prior to this are
some important general notes about the different types of options and, in
particular, how to work with fields in \fluidity.

\section{Options syntax}
\index{options!syntax}
\fluidity\ options files, or flml files, are XML files whose grammar is defined by the
fluidity options schema \verb+fluidity_options.rng+. XML files have a
tree-like structure of elements containing other elements. This structure is
reflected in the left hand pane of Diamond, the GUI which
is used to write flml files.

The flml file can also be edited with a standard editor and the options written
in text and in code using the Spud library on which the \fluidity\ options
system is based. A location in the options tree can be written as a path,
much like the path of a file on disk. So, for example, the option
controlling the physical dimension of the problem domain is written as
\option{/geometry/dimension}. This should be read as the \option{dimension}
option which is found under \option{geometry} which is in turn at the top
level of the options tree. In Diamond, and in the flml file, the absolute
top level element is always \option{fluidity\_options} but this element is
always discarded from paths. Figure \ref{fig:geometry_dimension}\ shows a
Diamond screen shot open at the \option{/geometry/dimension} option. Further
documentation of the Spud system is available in \citet{ham2009}\ and from
\href{http://amcg.ese.ic.ac.uk/spud}{the Spud website}.

\begin{figure}[ht]
  \centering
  \fig[width=.7\textwidth]{geometry_dimension}
  \caption{A Diamond screenshot showing the \option{/geometry/dimension}
    option. Note that the option path is displayed at the bottom of the
    diamond window}
  \label{fig:geometry_dimension}
\end{figure}

\subsection{Allowed Characters}
Only certain characters are recognised by the options dictionary, which contains the flml input once it is read into fluidity. Therefore only the following letters are allowed in any input field:

\begin{verbatim}
 /_:[]1234567890qwertyuioplkjhgfdsazxcvbnmMNBVCXZASDFGHJKLPOIUYTREWQ
\end{verbatim}

Comment boxes may contain any characters. 

\subsection{Named options}
\index{options!names}
Some options in the tree, such as fields and meshes, have name
attributes. The name attribute is represented in the flml file with a double colon so that,
for example, the coordinate mesh has options path\onlypdf\linebreak
\option{/geometry/mesh::CoordinateMesh}. Note that this differs from the
convention in the Diamond interface in which name attributes are given in brackets. Figure
\ref{fig:mesh_name}

\begin{figure}[ht]
  \centering
  \fig[width=.7\textwidth]{mesh_name}
  \caption{A Diamond screenshot showing the \option{/geometry/mesh::Coordinate}
    option. Note that the name is shown in brackets in the main Diamond
    window but after double colons in the path in the bottom bar.}
  \label{fig:mesh_name}
\end{figure}

Names of objects (fields, material phases, meshes, etc.) should be camel cased (MyOwnField) and not contain spaces or underscores. Furthermore, the characters \verb+/:[]+ are prohibited as these have special meanings in the options dictionary inside \fluidity. 

\section{The options tree}\label{sec:OptionsTree}
The top level of the options tree contains the following compulsory elements:

\begin{itemize}
\item Simulation Name
\item Problem Type
\item Geometry
\item IO
\item Timestepping
\item Physical Parameters
\item Material/Phase
\end{itemize}

The first six of these are described here.

\subsection{Simulation Name}
The simulation name is the base name for all output files. For example if you set the simulation name to foo then your statistics output file will be called foo.stat

\subsection{Problem Type}
Setting problem type gives fluidity a hint as to what sort of simulation you are conducting and therefore what combinations of options are likely to be valid. If you do not know which category applies to your problem, choose "fluids". 
\subsection{Geometry}
This element contains all the options required to specify the geometry of the mesh and the accuracy of the finite element discretisation.

\subsubsection{Dimension}
\index{dimension}
The dimension of the domain of your problem. This can be 1, 2 or 3.
Be careful, once you set the dimension you can't change it again!
This is necessary to ensure that all vectors and tensors are of the correct
dimension.

\subsubsection{Meshes} \label{sec:mesh_configuration}
Meshes are the finite element spaces on which your problem is solved. Meshes
are either read from file or are derived from other meshes. Mesh options are
described in detail in section~\ref{sec:Mesh}.  There is only one required
mesh: the CoordinateMesh. Some settings or fields have
specific mesh requirements. These are discussed under the appropriate
options.

\subsubsection{Quadrature}
\index{quadrature!options}
\fluidity\ uses numerical quadrature to integrate the equations over each
element. There is a performance/accuracy trade off in quadrature: the more
quadrature points are employed, the more accurate the integrals are but
the more expensive the assembly operation is. Quadrature rules in \fluidity\ are categorised by the degree of the polynomial which they will integrate
exactly. The higher the degree of the quadrature rule, the more quadrature
points will be employed. As a general rule of thumb, the quadrature
degree employed should be at least $\max(2n_{\vec{u}+1},2n_p)$ where
$n_{\vec{u}}$ is the degree of the elements employed for velocity and $n_p$
is the degree of the elements employed for pressure. This means that degree
4 quadrature is sufficient for most of the fluidity configurations currently
in use.

The quadrature degree is specified by setting \option{/geometry/quadrature/degree}.

\subsubsection{Spherical Earth}
\index{spherical earth}

Enabling \option{/geometry/spherical\_earth} informs \fluidity that your simulation is being carried out in an Earth like geometry, that is, a three dimensional geometry with gravity pointing towards the centre of the coordinate system. This has implications for various options and terms such as wind forcing (see section \ref{sec:wind_forcing}), the calculation of buoyancy and the `direction' of absorptions (see \ref{sec:Source}).

If this option is checked, wind forcing and \eg momentum forcing from bulk formulae (see \ref{sec:bulk_formulae}) will automatically be rotated and applied in the direction tangential to the Earth's surface. It will also result in absorption terms set through the options tree being rotated and applied in the longitudinal, latitudinal and radial directions respectively. Additionally, in many terms such as the buoyancy density, the direction of gravity is hard coded and calculated at explicitly at Gauss points when this option is enabled. Thus, if enabling this option, the direction of gravity specified in the options tree (see \ref{sec:Gravity}) must be set via a python function representing the inward normal to the sphere. Note however that the viscosity and diffusion operators are currently not rotated automatically and thus the user must carry such rotations out themselves. And example in which the viscosity is rotated is giving in section \ref{sec:tides_in_the_med}.

Under \option{/geometry/spherical\_earth} the user must select \option{linear\_mapping} or \option{superparametric\_mapping}. The former results in cords between nodes being approximated as linear segments whilst the latter gives a better approximation to the Earth's shape through approximating cords with a higher order polynomial. The order of the polynomial is given by the degree of the mesh on which gravity is located.   

\subsubsection{Ocean Boundaries}\label{sec:ocean_boundaries}
\index{boundary conditions!ocean}
These options are required if you are running an ocean simulation with a
free surface or with various other ocean options which require the code to
know where the ocean surface and bed lie.
\option{/geometry/ocean\_boundaries/top\_surface\_ids} and
\onlypdf\linebreak\option{/geometry/ocean\_boundaries/bottom\_surface\_ids}
are lists of boundary tags from your input mesh which lie on the ocean
surface and bed respectively.

It is not usually necessary to change the settings for either of the scalar fields under this option. 

\subsection{IO}
These options control the frequency and form of model outputs.
\subsubsection{Dump format}
\index{vtk}
The file format used to output fields to disk. At this stage, vtu is the
only allowed format.

\subsubsection{Dump period}
This is the interval between the state fields being output to disk. You should usually start by setting this to a rather low value (possibly as short as your timestep) for testing and then increase it for production runs once you know how your configuration works. The value can be specified as either a constant or python function.

It is possible to swap \option{/io/dump\_period} for \option{/io/dump\_period\_in\_timesteps} to specify that you wish to have a dump every fixed number of timesteps.

\subsubsection{Output mesh}
\index{mesh!output}

All fields will be interpolated onto the same mesh for output. Usually the
CoordinateMesh is the right choice. If you have fields that are of
higher order than the selected output mesh you will lose 
accuracy. Interpolating all fields to a higher order mesh for output may give
very large dump files however. If any 
of the fields in the output is discontinuous, the mesh in the output file
will be a discontinuous version of the mesh selected here.

\subsubsection{Disable dump at start}

A dump is normally performed at the start of the simulation. This options disables that.

\subsubsection{Disable dump at end}

A dump is normally performed at the end of the simulation. This options disables that.

\subsubsection{CPU dump period}

This outputs dumps at specified CPU times. Not recommended.

\subsubsection{Wall time dump period}

Outputs at specified walltime (real time) periods. Not recommended.

\subsubsection{Max dump file count}

Limits the number of dumps by overwriting the previous dumps after the number specified here.

\subsubsection{Convergence}

You can check certain fields for convergence during nonlinear iterations.  To do this switch on \option{/timestepping/nonlinear\_iterations} and \option{/timestepping/nonlinear\_iterations/tolerance} and switch on the convergence option under the fields that you want to check for convergence. 

It is possible to enable the creation of a convergence file, giving details of the convergence of each field over the global nonlinear iteration loop. The .convergence file is in the same format as the .stat file. In order to do this, switch on 
\option{/io/convergence}  and \option{/io/convergence/convergence\_file}.  You still need the options in the above paragraph.

\subsubsection{Checkpointing}
\index{checkpointing}
\label{sec:configuring_fluidity_checkpointing}
Enables checkpointing, which saves sufficient information (including a new flml options file) to restart a simulation, i.e., to continue the simulation after it stopped. You must specify how often to checkpoint in terms of the number of dumps. There
are also options to checkpoint at the start of the simulation and at the
end. This latter is useful when running on batch systems that have a time
limit.

Up to five sets of files are created when checkpointing:
\begin{enumerate}
\item Mesh files - The from\_file meshes, in triangle format. Surface IDs
  and (if present) region IDs are written to the mesh files, and adaptivity
  is supported. In parallel a triangle mesh is written for each process.
\item Halo files (in parallel) - Halo information for each process.
\item Field files - A vtu is written for each mesh with prognostic fields in
  each state and (in parallel) for each process.
\item Checkpointed option file - A new FLML file, with the from\_file mesh
  set to read the checkpoint mesh files and the prognostic fields set
  to initialise from the checkpoint field files.
\item Checkpointed detector files - Two files related to checkpointing of
  detectors are created.
\end{enumerate}

The first checkpointed detector file has the extension .groups and contains
a header with the names of the groups of detectors in the order they were
read in the simulation. It also contains information about the number of
detectors in each group. This is to guarantee that when restarting from a
checkpoint, the detectors will be read in the same order and consequently
will be saved in that same order into the output detector file for
consistency.  The second checkpointed detector file has the extension
.positions.dat and contains the last position of the detectors at the time 
of checkpointing, in binary format.

No checkpointed detector files will be created if only static detectors are
defined in Diamond, since the position of these detectors remains always the
same. This is mainly used when Lagrangian detectors are set that are
advected by the flow and hence, their position changes as the simulation
proceeds.

At the same time as creating the two files related to checkpointing of
detectors, the detector options in the options tree or Diamond are updated
so that in the new flml file the detectors are set to initialise from the
checkpoint detectors files \\
(\option{/io/detectors/detector\_array/from\_checkpoint\_file} or \\
\option{/io/detectors/lagrangian\_detector/from\_checkpoint\_file}). For
simplicity, the static detectors are also read from the checkpoint file that
contains the position of all detectors, static and Lagrangian
(\option{/io/detectors/static\_detector/from\_checkpoint\_file}).

Checkpoint filenames all end with [dump
no.]\_checkpoint[-[process]].[extension], where the process number is added
to the mesh, halo and field files in parallel.  The checkpoint detectors
filenames contain \_det after [dump no.]\_checkpoint. 

A script is available at \lstinline[language = bash]+scripts/rename_checkpoint.py+ 
that can be used to easily rename these filenames and there contents to continue 
the naming convention of the original run. For more information see section 
\ref{sec:rename_checkpoint}.

\index{checkpointing!restarting}
To restart from a checkpoint, specify the checkpointed FLML file as input.

\subsubsection{Stat}
\index{stat file}
Contains additional options for handling stat files, for example outputting
a stat file at the start (timestep zero) and outputting stat data before and
after an adapt.

There are further options under individual fields, for example to exclude data from the stat file.

\subsubsection{Detectors}
\index{detectors!options}\label{detectors_options}

Detectors are set in Diamond with the \option{/io/detectors} option. The detectors can be set to be static detectors, \option{/io/detectors/static\_detector}, Lagrangian detectors \\
\option{/io/detectors/lagrangian\_detector} or an array of detectors, \\
\option{/io/detectors/detector\_array}.

When choosing to set detectors using an array, the total number of detectors
needs to be specified in
\option{/io/detectors/detector\_array/number\_of\_detectors} and the type of
detectors is indicated with the option
\option{/io/detectors/detector\_array/static} or \\
\option{/io/detectors/detector\_array/lagrangian}.

\index{Python!detector positions}
Examples \ref{examp:python_function_detectors} and
\ref{examp:python_function_detectors_1} illustrate the use of a Python
function to set an array of detectors, that can be static or Lagrangian.

\begin{example}
  \begin{lstlisting}[language=Python]
def val(t):
            import math

            ret=[]
            for i in range(100):
                    ret.append([-2.5,(-0.495 + i * 0.01)])

            return ret
  \end{lstlisting}
  \caption{A Python function setting 100 detectors. This
  example illustrates that it is possible to use a Python function to set an array of detectors.}
  \label{examp:python_function_detectors}
\end{example}

\begin{example}
  \begin{lstlisting}[language=Python]
def val(t):
            import math

            ret=[]
            for k in range(100,2000,100):
                for j in range(7000,25100,100):
	               for i in range(7000,25100,100):
		             ret.append([i,j,k])

	return ret
  \end{lstlisting}
  \caption{A Python function setting 622459 detectors uniformly distributed
    at intervals of 100 m in the three orthogonal directions. They cover 19 z planes, from z=100 to z=1900, with 32761 detectors in each plane, from
    x=7000 to x=25000 and y=7000 to y=25000.}
  \label{examp:python_function_detectors_1}
\end{example}

If one or more Lagrangian detectors are selected the option \option{/lagrangian\_timestepping} must be set to define detector movement. 
The user can define the order of the Runge-Kutta method to be used by defining the Butcher tableau and timestepping weights under \option{/explicit\_runge\_kutta\_guided\_search}. 
For convenience the first- and fourth-order Runge-Kutta method (\option{/forward\_euler\_guided\_search} and \option{/rk4\_guided\_search}) are available as pre-defined options. 
See section \ref{sec:lagrangian_trajectories} for more information on Lagrangian detector advection.

The output of the detectors is an ascii file called
\option{name\_of\_simulation.detectors} where the name of the simulation has
been indicated in \option{/simulation\_name}. If binary output
\option{/io/detectors/} \option{binary\_output} option is enabled then the file containing the detector data is called
\option{name\_of\_simulation.detectors.dat} and in this case \option{name\_of\_simulation.detectors} contains only the header with the
information about the detectors (name of each detector, in which column the
position of each detector is stored, etc.).

Note that the algorithm used to determine the element containing a detector (of
any kind) assumes that the detector is known to be within the simulation domain.
The option \option{/fail\_outside\_domain} will cause Fluidity to fail if a detector
is found to be outside the domain boundaries. 
This option should be the default choice when creating new simulations.
If detectors are intended to temporarily reside outside of the domain the option
\option{/write\_nan\_outside\_domain} will cause Fluidity to write "NaN" values 
to the detector output in this case.

If \option{/move\_with\_mesh} is selected with any mesh movement algorithm the 
detectors will move according to the mesh displacement. 
That is to say that a static detector will remain static with reference to the 
domain boundaries rather than its true physical coordinates.

\subsubsection{Log output}

Enables additional output to the screen or log file. Usually controlled
using the -v option when running \fluidity. However, a useful option for
logging memory diagnostics can be switched on here.

\subsection{Timestepping}
\index{time!step}
These options control the start and end time of the simulation as well as options regarding timestep size.

\subsubsection{Current time}
This is the model time at the start of the simulation. In most cases this is likely to be zero. It can be non-zero when continuing a simulation from a checkpoint.

\textbf{Time units}

If your simulation contains real data, for example when using
\option{ocean\_forcing}, \fluidity\ must know how to map simulated time onto
real time. This option allows the user to specify the ``real-world'' start
time of the simulation.  The input is a string of the form:
\begin{lstlisting}[language=bash]
seconds since 1992-10-8 15:15:42.5 -6:00 
\end{lstlisting} 

which indicates seconds since October 8th, 1992 at 3 hours, 15 minutes and
42.5 seconds in the afternoon in the time zone which is six hours to the
west of Coordinated Universal Time (i.e. Mountain Daylight Time). The time
zone specification can also be written without a colon using one or
two-digits (indicating hours) or three or four digits (indicating hours and
minutes).


\subsubsection{Timestep}
The simulation timestep. If adaptive timestepping is not used this will
define the size of the timestep used throughout the simulation.  If adaptive
timestepping is used this option defines only the size of the first
timestep.

\subsubsection{Finish time}
The model time at which the simulation should halt. Note that the simulation
may overrun slightly due to roundoff in calculating the current time or if
the timestep does not divide the simulation time exactly.

\subsubsection{Final timestep}

Rather than specify a finish time, the final timestep may be specified. This is the number of timestep after which the simulation will stop.

\subsubsection{CPU time limit}

This option will stop the simulation after the CPU time reaches this limit.
This option is useful when coupled with
\option{/io/checkpointing/checkpoint\_at\_end} enabled.

\subsubsection{Wall time limit}

This option will stop the simulation after the wall time (real time) reaches
this limit. This option is useful when coupled with
\option{/io/checkpointing/checkpoint\_at\_end} enabled.

\subsubsection{Nonlinear iterations}
Nonlinear quantities in the equations are represented by their last known
values. It may be necessary to solve the equations more than once to produce
better approximations to those last known values for reasons of accuracy or
stability. Unless there are reasons for doing this, set this value to 2.

\subsubsection{Adaptive timestep}
\label{section:config_adaptive_timestep}
This option allows the timestep, $\Delta T$, to vary throughout the run, depending on the 
Courant-–Friedrichs-–Lewy (CFL) number.  There are several sub-options here. The
\option{\ldots/requested\_cfl} is the desired upper limit of the CFL. A value of 5-10 is usual
here. \fluidity\ will increase the timestep if the CFL number is less than this value and decrease
it if the CFL is greater than this. The \option{\ldots/minimum\_timestep} and 
\option{\ldots/maximim\_timestep} options limit the timestep. The option 
\option{\ldots/increase\_tolerance} determines
the rate of growth in the timestep. A value of 1.5 indicates the timestep can grow by
at most, 50\%. There is no limit on the rate of decrease. Note that if a timestep fails
to meet the CFL limit imposed it is not re-run, but the timestep is decreased for the next
iteration. Finally, a desired $\Delta T$ can be calculated at the first time iteration by
switching on the option: \option{\ldots/at\_first\_timestep}

\subsubsection{Steady state}
It is possible to run \fluidity until it converges to a steady state; this is sometimes useful for initialising a problem. In order to do this, switch on \option{/timestepping/steady\_state} and set a tolerance. 

\subsection{Physical parameters}
These options control global physical quantities.

\subsubsection{Gravity}\label{sec:Gravity}
\index{gravity}
The importance of buoyancy is discussed in section \ref{sec:hydrostacy}. This
requires a gravitational field to be set and involves both its magnitude
(\eg \mss[9.8]) and a vector field specifying the direction in which gravity
points. For a 3D simulation in a flat domain with gravity pointing in the
negative z direction you would set \verb+value(WholeMesh)+ for this field to
the vector (0.0, 0.0, -1.0). For a gravitational force with spatially
varying direction, e.g. on the Earth considered in Cartesian space with
gravity pointing in the negative radial direction you could use a Python
function of the form
\begin{example}
  \begin{lstlisting}[language=Python]
def val(X, t):
   from math import sqrt
   radius=sqrt(X[0]**2+X[1]**2+X[2]**2)
   rx=X[0]/radius
   ry=X[1]/radius
   rz=X[2]/radius
   return (-rx, -ry, -rz)
  \end{lstlisting}
  \caption{A Python function returning a vector pointing in the negative radial direction.}
\end{example}

\subsubsection{Coriolis}
\index{Coriolis!options}

\fluidity\ supports the specification of the Coriolis term (section
\ref{sec:coriolis}) in a number of different ways. The following options
are available:

\begin{enumerate}
  \item \option{f\_plane} -- a single float is prescribed which corresponds to
        $f_0$ in \eqref{eq:f-plane};
  \item \option{beta\_plane} -- here two floats are prescribed, $f_0$ and
        $\beta$ in \eqref{eq:beta-plane};
  \item \option{sine\_of\_latitude} -- here the Coriolis parameter from
        \eqref{eq:coriolis_parameters} is used and $\Omega$, 
        $R_{\textrm{earth}}$ and $\textrm{latitude}_0$ are defined as floats with
        latitude calculated via 
        $\phi = y/R_{earth} + \textrm{latitude}_0$;
  \item \option{on\_sphere} -- here $\Omega$ the rotation vector pointing in the
        inertial frame $z$ direction  \eqref{eq:on_sphere_rotation} is set,
        note this is the direction pointing from the centre of mass to the North
        Pole on the Earth;
 \item \option{python\_f\_plane} -- time dependent python input
       prescribing a single float which corresponds to
       $f_0$ in \eqref{eq:f-plane} - see example \ref{ex:python_f_plane}.
\end{enumerate}

Recall that there is a factor $2$ relationship between $f$ and $\Omega$
\eqref{eq:f_omega} --- make sure you don't get caught out by this.

\begin{example}
\begin{lstlisting}[language = Python]
if t < 4000.0:
  omega = 3.0
elif t < 6000.0:
  omega = 2.5
elif t < 8000.0:
  omega = 2.0
elif t < 10000.0:
  omega = 1.5
elif t < 12000.0:
  omega = 1.0
elif t < 14000.0:
  omega = 0.5
else:
  omega = 0.0

return 2.0 * omega
\end{lstlisting}
\caption{\option{python\_f\_plane} definition, sweeping through a number of
         rotation rates. Note the factor of $2$ between $f$ and $\Omega$ (see
         equation \eqref{eq:f_omega}).}
\label{ex:python_f_plane}
\end{example}


\section{Meshes}\label{sec:Mesh}

A mesh defines the discrete
function space in which the values of one or more fields lie. For example, the mesh
defines what degree of polynomials are employed on each element, whether the
field is continuous or discontinuous between elements, and whether the
domain is periodic in any direction. 

Meshes are defined in the flml file by \option{/geometry/mesh} options. The
mesh associated with each field is referred to by name in the
\option{\ldots/mesh} option under that field.

\subsection{Reading meshes from file}
\index{mesh!input}
There must always be one mesh which is read in from a set of files in
triangle format. This is usually the \option{CoordinateMesh}. To specify the
triangle files from which the coordinate mesh should be read, set the
\option{file\_name} attribute of
\option{/geometry/dimension/mesh::CoordinateMesh/from\_file} to the basename
of the triangle files (that is, the filename without .node, .ele, etc.)

The coordinate mesh read in from file will always have linear elements and
the Coordinate field is always continuous between elements.

\fluidity\ also has native Gmsh support, which loads in Gmsh files directly into
\fluidity, and works with binary and ASCII Gmsh formats. To enable native 
support, \fluidity\ needs to be told to expect a Gmsh file, which is achieved 
by setting the \onlypdf\option{/geometry/mesh/from\_file/format}\ option 
to \onlypdf\option{gmsh}.  \fluidity\ will now look for a file with the extension 
\lstinline[language=bash]+.msh+ when it runs.

For information on generating meshes in gmsh and triangle format, see chapter
\ref{chap:meshes}. 

\subsection{Deriving meshes from other meshes}
\index{mesh!derived}
The alternative to reading a mesh from a file is to derive it from another
mesh. This is necessary when for instance we wish to derive a mesh with
different continuity or elements than the original mesh. 
For example, if we have a \option{CoordinateMesh} as our input mesh read 
from file, it is possible to derive a \option{VelocityMesh} from it
by adding \option{/geometry/mesh::VelocityMesh}, selecting 
\option{from\_mesh} under it and there selecting
\option{mesh::CoordinateMesh}. If nothing further is specified 
under the new mesh, the derived mesh will be exactly the same as the mesh
it is derived from.

The more interesting case occurs where we wish to derive a mesh with
different continuity or elements from the original mesh. To specify a
discontinuous mesh, under \option{\ldots/from\_mesh} enable
\option{mesh\_continuity} and select \option{discontinuous}.

Similarly, to specify a mesh with higher polynomial degree elements, enable
\option{mesh\_shape} under \option{\ldots/from\_mesh} and set
\option{polynomial\_degree}.

Meshes with any name can be added. Only the name \option{CoordinateMesh} 
is special, as it will be used to store the coordinates of the mesh. This 
is also the only required mesh. \option{VelocityMesh} and \option{PressureMesh}
are only provided as suggested names as quite often the pressure 
and velocity fields need to be on a different mesh 
than the coordinate mesh, e.g. for \PoDGPt. It is however 
not required that the velocity is defined on a mesh with the name
\option{VelocityMesh}, nor does the pressure field have to be on a mesh
with the name \option{PressureMesh}. If for instance the mesh needed 
for pressure is the same as your \option{CoordinateMesh}, e.g. 
for \Poo or \Pzero\Pone, the pressure can be defined directly on
the \option{CoordinateMesh} and no extra mesh is needed.

\subsubsection{Shape function}

This option is used to specify the degree of polynomial which should be used
for the shape functions on each element of the mesh. If not selected, the
shape functions will be the same as those on the mesh from which this mesh
is derived.

\subsubsection{Continuity}

This option can be set to discontinuous to derive a discontinuous mesh from
a continuous one. Note that it is not possible to derive a continuous mesh
from a discontinuous mesh.

\subsubsection{Periodic}\label{sec:periodic}
\index{mesh!periodic} 
\index{periodic domain} 

To specify a periodic domain in Diamond, add a new mesh under
\option{/geometry/mesh}.  Select \onlypdf\linebreak
\option{\ldots/from\_mesh/mesh::CoordinateMesh} and then turn
on \onlypdf\\
\option{\ldots/from\_mesh/periodic\_boundary\_conditions} for each dimension
that is periodic. There are three fields that need to be completed: the
surface IDs of one side, the surface IDs of the opposite side and a python
function (\option{coordinate\_map}) which contains the necessary mapping
function.

For example, suppose that the domain is the unit square shown in figure
\ref{fig:periodic}\ which is to be periodic in the $x$ direction. We
designate surface ID 1 as the \emph{physical boundary}\ and surface ID 2 as the
\emph{aliased boundary}. We therefore enter 1 in
\option{\ldots/physical\_boundary\_ids}\ and 2 in
\option{\ldots/aliased\_boundary\_ids}. The \emph{coordinate map}\ function
takes a point on the \emph{aliased}\ boundary to the corresponding point on
the \emph{physical}\ boundary. In this case, the appropriate function is:
\begin{lstlisting}[language=Python]
def val(X,t):
    result = list(X)
    result[0]=result[0]-1.0
    return result
\end{lstlisting}

\begin{figure}[ht]
  \centering
  \xfig{configuring_fluidity_images/periodic_domain}
  \caption{Periodic unit square with surface IDs 1-4 shown.}
  \label{fig:periodic}
\end{figure}

Meshes that are required to be periodic can now be derived from this
periodic mesh. Note that the periodic mesh must be directly derived from the
mesh which has been read \option{from\_file}. It is not possible to derive a
periodic mesh from a \option{from\_mesh}\ mesh.

\subsubsection{Extruded meshes}\label{sec:extruded}

It can be advantageous to have a mesh in which all the nodes line up in
vertical lines. To achieve this effect within \fluidity, it is possible to
read in a mesh in $n-1$ dimensions and extrude it along the $n$-th
dimension. An extruded mesh is specified using the
\option{\ldots/from\_mesh/extrude}\ option. 

Under this option it is necessary to set the \option{regions/bottom\_depth}. This is
a scalar value which gives the depth, a positive value. The extent of the
domain in $n$-th dimension will be $(0,-bottom\_depth)$. This value may be
set either as a constant or as a Python function. In the latter case,
function will be a function of space and time. Note in this case that the
space argument \lstinline[language=Python]+X+ will be $n-1$-dimensional. See
section \ref{sec:setting_with_python}\ for a full explanation of the use of Python functions to
prescribe field values. In this case, the depth is essentially a scalar
field over the $n-1$ dimensional parent mesh. The time argument which
will be passed to the function is the simulation start time and the function
will \emph{not}\ be re-evaluated during the simulation.

The second option which must be set is the
\option{\ldots/sizing\_function}. This specifies the mesh spacing
along the $n$-th dimension. It may once again be a constant or a Python
function. In the latter case, it will be a function of all $n$ dimensions
which facilitates the mesh spacing varying in depth as well as in the
horizontal. Once again, the function will be evaluated only at simulation
start. 

It will usually be advantageous to specify the surface ID to be associated
with the top and bottom boundaries, so that boundary conditions can be
associated with them. This is achieved using the
\option{\ldots/top\_surface\_id}\ and
\option{\ldots/bottom\_surface\_id}\ options. The lateral boundaries
of the extruded mesh will inherit the surface IDs associated with the the
boundaries of the parent (non-extruded) mesh.

It is possible to specify different options for different regions of the
mesh by adding multiple \option{\ldots/extrude/regions}\ options and changing
them to the generic rather than the \option{regions::WholeMesh}\
version. The new regions need to be named and the region IDs to which they
apply specified.

As well as extruding 2D meshes (where only the $x$ and $y$ coordinates are
specified in the triangle file), given a pseudo 2D mesh on a spherical
shell, \fluidity\ can perform and extrusion in the radial direction. To
perform such an extrusion simply enable the options as noted above and
additionally check the \option{/geometry/spherical\_earth option}. With this
option enabled \fluidity\ will then perform the specified extrusion towards
the centre of the sphere.

Extrusions on the sphere can be performed such that the `depth' of the extrusion
conforms to bathymetic data. To extrude according
to bathymetry \fluidity\ must be provided with a netCDF data file containing
three columns of data giving the longitude, latitude and depth
of each point respectively. The name and location of this data file must then be
entered under \option{\ldots/extrude/regions/bottom\_depth/from\_map}.
To avoid the depth at coast dropping to zero the user may also enter a minimum
depth under the \option{\ldots/from\_map/min\_depth} option. Note however, that
if a minimum depth is specified, this will be applied throughout the domain.

\subsubsection{Extruded periodic meshes}\label{sec:extrudedperiodic}

If an extruded periodic mesh is required then the periodic mesh must first
be derived from the \option{from\_file}\ mesh. The extruded mesh is then
derived from the periodic mesh. All other meshes are next derived from the
extruded mesh. A special case is the \option{CoordinateMesh}. This must be
derived from the extruded mesh by specifying
\option{periodic\_boundary\_conditions/remove\_periodicity}. At this stage it
is necessary to re-specify the \option{physical\_boundary\_ids},
\option{aliased\_boundary\_ids} and \option{coordinate\_map}. Additionally, the
\option{inverse\_coordinate\_map}\ must be given. As the name suggests, this
function must be the inverse of the original \option{coordinate\_map}.


\section{Material/Phase}
The final compulsory element in the top level of the options tree is
\option{/material\_phase}.  A \option{/material\_phase} element groups all
of the fields which pertain to one phase or one material. See
section~\ref{sec:config_multimatph} for an explanation of the distinction
between a phase and material in this context.

When configuring ocean problems (or single material/single phase fluids
problems), only one \option{/material\_phase} is required.  Multi-material
and multi-phase problems will require one \option{/material\_phase} for each
phase or material in the problem.

Note that you must give each of your material phases a name.

% NOTE: if you add anything below the Sediments sections here, change the ref...
The following sections (\ref{config:spatial} to \ref{config:sediments}) describe the options below the
\option{/material\_phase} option.

\section{Fields}
\index{field}
\subsection{Types of field}

A field associates a value with every node in the domain. Examples of fields
in a fluids simulation include the velocity and pressure. Fields in \fluidity\
are distinguished by the rank of the data on the field and the way in which
that field is calculated. 

\begin{description}
\item[Scalar fields] have a scalar value at each node. Common examples
  include temperature, pressure and density.
\item[Vector fields] have a vector value, in other words a list of numbers,
  at each node. The rank of a vector field is 1 and the length of the
  vector is given by the dimension of the problem.
\item[Tensor fields] have a value given by a square matrix at each
  node. The side length of the matrix is the problem dimension and the rank
  is naturally 2. The diffusivity of a tracer is a typical example of a
  tensor-valued field.
\end{description}

Fields can also be characterised by the manner in which their value is
calculated. \fluidity\ recognises three such categories:

\begin{description}
\item[Prognostic fields] are the result of solving a partial differential
  equation. In a typical fluids simulation, the velocity and pressure are
  prognostic and are calculated by solving some variant of the Navier-Stokes
  equations. Similarly, tracers such as temperature and salinity are usually
  the result of solving an advection-diffusion equation. Prognostic fields
  typically have specified initial and boundary conditions and it will be
  necessary to specify spatial and temporal discretisation options. If an
  implicit timestepping scheme is in use (and it almost always is in
  \fluidity), it is also necessary to specify solver options. 
\item[Diagnostic fields] are calculated from other fields without solving a
  partial differential equation. A typical example is the CFL number which
  may be calculated from the timestep, the mesh spacing and the velocity
  field. 
\item[Prescribed fields] receive their values from sources external to
  \fluidity. This might be a constant or varying function specified by the
  user, or it might be interpolated from some external data set. Fields such
  as diffusivity and viscosity are often prescribed as are source and
  absorption terms.
\end{description}

An additional field type - aliased - is also available.  This links the values in one field to those in another, using no extra computational resources during the simulation (i.e. it is not an independent field).  This is useful when sharing fields between material\_phases.  For example if two material\_phases share a common velocity field then only one should contain a prognostic field while the other is aliased to the other material\_phase.

\subsection{Setting field values}\label{sec:setting_field_values}
\index{field!values}
\index{initial conditions!setting}
Field values must be specified by the user in two circumstances: the initial
value of most prognostic fields and the value throughout the simulation of
all prescribed fields. 

The initial value of prognostic fields is set with the
\option{\ldots/prognostic/initial\_condition} option while the value of
prescribed fields is set with the \option{\ldots/prescribed/value} option.


\subsubsection{Constant fields}
\index{field!constant}
Fields which are constant in space and (for prescribed fields) time may be
specified by simply providing a constant value in the \option{constant}
option under \option{\ldots/prognostic/initial\_condition},
\option{\ldots/prescribed/value}. For a scalar field, this is a single
floating point (real) value while for a vector field this is a list of reals
of length equal to the field dimension.

For tensor valued fields there are more options. It is possible to specify
an isotropic, or rotation invariant, value by choosing
\option{\ldots/value/isotropic/constant} and specifying a single real which
will be used for all the diagonal entries of the tensor field at all mesh
nodes. The off-diagonal entries of an isotropic tensor field are always
zero. A constant anisotropic field may be specified by choosing
\option{\ldots/value/anisotropic\_asymmetric/constant} and providing the
entire matrix. Finally, a constant symmetric anisotropic tensor field may be
specified by selecting \onlypdf\linebreak
\option{\ldots/value/anisotropic\_symmetric/constant}. In this case, the
user must specify all of the entries in the upper half of the matrix and
those in the lower half will be filled automatically by symmetry.

\subsubsection{Setting fields with a Python function}\label{sec:setting_with_python}
\index{field!Python function}
\index{Python!prescribed field values}
The value of a field which varies in space and (for prescribed fields) in
time may be specified by providing an appropriate function written in
Python. The Python function will be evaluated for each node in the mesh at
the start of the simulation to populate the field values. For time-varying
prescribed fields, the function will be evaluated again at the beginning of
every timestep to update the field value. If it is known that the value of
the field does not in fact vary in time, then the re-evaluation of the
Python function on each timestep can be inhibited by setting the
\onlypdf\linebreak \option{\ldots/prescribed/do\_not\_recalculate} option.

The Python function must be provided as the value of the
\option{\ldots/python} option which may be chosen as an alternative to the
\option{\ldots/constant} function. The option may contain any Python code
but it must define a function \lstinline[language=Python]+val(X,t)+ where
the sequence \lstinline[language=Python]+X+ is the coordinates of the point
at which the field is being evaluated and \lstinline[language=Python]+t+ is
the current time. 

For a scalar field, the function must return a single floating point
value. Similarly for a vector field, a sequence of values of length equal to
the field dimension must be returned. For a tensor field, there are two
cases. For an isotropic field specified with
\option{\ldots/value/isotropic/python}, the function must return a single
float which will be used for all the diagonal entries of the tensor at that
point. The off-diagonal entries will be set to zero. For the anisotropic case,
the function must return a two-dimensional array (a sequence of
sequences). It is the user's responsibility to ensure that the tensor is
symmetric in cases where it should be.

\begin{example}
  \begin{lstlisting}[language=Python]
def val(X,t):
    return (-X[1],X[0])
  \end{lstlisting}
  \caption{A Python function returning a two-dimensional solid rotating
    vector field about the origin.}
\end{example}

\subsubsection{Reading fields from a file (using the \option{from\_file} option)}
\index{field!input}
A field can be populated using saved data from a file. This is intended primarily
for picking up prescribed fields from previously run prognostic simulations
(checkpointing) and may be specified by providing the file name in
the \option{from\_file} option under \option{\ldots/prognostic/initial\_condition},
\option{\ldots/prescribed/value}.

For prescribed fields the format of the input file containing field data must be
vtu, and this will only work for those prescribed fields directly underneath
\option{\ldots/material\_phase}. For prognostic fields it is possible to select
the type of input file, under \option{\ldots/initial\_condition/from\_file/format};
the available supported formats for this include \option{vtu} and \option{NetCDF-CF 1.x}.

The file mesh must match the mesh of this field (except for piecewise constant
fields which will be remapped back from the discontinuous nodal values). In
parallel the process number is appended to the filename, e.g. if the file name
attribute is set to \option{input.vtu}, process 0 reads from \option{input-0.vtu}.

\subsubsection{Setting an initial condition from a NetCDF file}\label{sec:setting_from_netcdf}

The initial state of certain fields can be set from external data contained within a NetCDF file.
This functionality can be used by selecting the \option{\ldots/initial\_condition/from\_netcdf/format}
option. This feature is currently intended for setting, for example, the initial free surface elevation
in a Tsunami simulation. This option will not currently work with multi-layered data files. Supported
NetCDF file conventions include the NetCDF-CF 1.x convention.

\subsubsection{Setting fields from NEMO data}\label{sec:setting_from_nemo}
\index{field!from Nemo}
Initial conditions of prognostic fields and the values of prescribed fields can also be set from an external NEMO
data file. The external data file is in the NETCDF format and data is currently available for pressure, temperature, salinity
and velocity. To set the initial condition of a prognostic field from NEMO data, chose the option 
\option{\ldots/prognostic/initial\_condition/NEMO\_data} and then under \option{format} select the required data format. For scalar fields
the formats available are `Temperature', `Salinity' and `Free-surface height', for vector fields `Velocity' is the only available format.
Setting the value of prescribed fields from NEMO data works similarly. Set the option \option{\ldots/prescribed/value/NEMO\_data} and then proceed as above.

\subsection{Region IDs}
\index{region ID}
If the input mesh defines a number of region IDs then these may be employed
to specify different field values for each region. For a prescribed field,
this is achieved by changing the \option{\ldots/value::WholeMesh} element to
the unnamed \option{\ldots/value}. The user must then specify a new name for
that value element. Next, enable the  \option{\ldots/value/region\_ids}
option and set it to a list of region ids to which this value should
apply. Any number of  \option{\ldots/value} elements may be added to allow
different values to be specified in different regions. For prognostic
fields, analogous behaviour for initial conditions may be achieved by
switching \option{\ldots/initial\_condition} from \option{WholeMesh} to a
user-specified name and specifying the region IDs appropriately.

See section \ref{sec:region_ids}\ for information on including region IDs
in meshes.

\subsection{Mathematical constraints on initial conditions}\label{sec:ICs}

For well-posedness, the initial condition of the velocity field must
satisfy both continuity (\ref{conty}) and the boundary conditions
imposed on the problem. If the normal component of velocity is
imposed on the entire boundary then the additional
compatibility constraint of global mass conservation must be
satisfied:
\begin{equation*}
\int_{\partial\Omega}\bmn\cdot\bmu=0.
\end{equation*}

\section{Advected quantities: momentum and tracers}
\label{config:spatial}

\subsection{Spatial discretisations}\label{sec:Spatial discretisations}
\index{advection-diffusion equation!discretisation options}
\index{momentum equation!discretisation options}

A number of underlying finite element schemes are available for tracer
fields and velocity. In each case there are restrictions on the mesh
continuity which must be employed. In addition, the \onlypdf\linebreak
\option{conservative\_advection} option is applicable to all discretisation
types. See chapter \ref{chap:numerical_discretisation} for details.

For each field, the spatial discretisations can be selected using
\option{\ldots/prognostic/spatial\_discretisation}.  Once selected a number
of other options will open underneath this option.

\subsubsection{Continuous Galerkin}
\label{sec:configuring_fluidity_continuous_galerkin}

Continuous Galerkin (CG) implements the CG scheme detailed in \ref{sec:balancing_diffusion}. If stabilisation methods are needed, the user can either select streamline upwind or streamline upwind Petrov-Galerkin. Other options include integration of advection by part, lumping of the mass matrix, or direct exclusion of both advection and mass terms.

\subsubsection{Control Volumes}\label{sec:CVs}

The control volume options (\option{control\_volumes}) implements the advection scheme described in section \ref{ControlVolumeAdvection}. There are 
several options to control the face value and how diffusion is implemented.

The face value (\option{face\_value}) can be set to one of:
\begin{description}
\item[FirstOrderUpwind] - see section \ref{sec:cv_fou}.  Note that first order upwinding does not require nonlinear advection iterations as the low order pivot solution uses first order upwinding itself.  However in this case it is necessary that the implicitness factor, $\theta$, is the same as the pivot implicitness factor, $\theta_p$ (see sections \ref{sec:cvtemp} and \ref{sec:configuring_fluidity_temporal_discretisation}).
\item[Trapezoidal] - see section \ref{sec:trap}, should be used with the suboptions describing a face value limiter (see section \ref{sec:cvlimiting}) active
\item[FiniteElement] - see section \ref{sec:cvfe}, should be used with the suboptions describing a face value limiter (see section \ref{sec:cvlimiting}) active
\item[FirstOrderDownwinding] - see section \ref{sec:fod}, intended for demonstration purposes only, not recommended for general use (unconditionally unstable)
\item[HyperC] - see section \ref{sec:hyperc}
\item[UltraC] - see section \ref{sec:ultrac}
\item[PotentialUltraC] - see section \ref{sec:potultrac}
\item[None] - turns off the advective terms
\end{description}

For the diffusion scheme (\option{diffusion\_scheme}) one can choose either:
\begin{description}
\item[ElementGradient] - see section \ref{sec:cvegdiff}
\item[BassiRebay] - works in two configurations equal order field and diffusivity or, for fields on a linear parent mesh, with a piecewise constant (element centred) diffusivity (staggered finite volumes), see section \ref{sec:cvbrdiff}
\end{description}

For steady state problems the mass terms may be disabled using \option{\ldots/mass\_terms/exclude\_mass\_terms}.  Note that this also requires the suitable setting of the temporal discretisation options ($\theta=1$).

\subsubsection{Coupled CV}\label{sec:CoupledCVs}

The coupled CV options (\option{coupled\_cv}) implement another control volume discretisation with face value limits enforced in such a way to give boundedness both in the field and across the sums of fields.  Section \ref{sec:coupledlimiter} contains more details on this method.

Options must be selected to describe the face value scheme, which include most of the algorithms described in section \ref{sec:CVs}.  Additionally it is necessary to prescribe the maximum and minimum bounds on the sum of this and the previous fields.  Because the coupled scheme depends on a priority ordering a priority (outside of the spatial discretisation options at \option{\ldots/scalar\_field/prognostic/priority}) must also be set with higher values having the highest priority and lower values the lowest.

Related fields to be used together during coupled limiting are grouped together based on their names from successive material\_phases.  For example, if a field called MaterialVolumeFraction has coupled\_cv options then all other fields in all other material\_phases called MaterialVolumeFraction using coupled\_cv options will be advected together in order of their priority.  Spatial discretisation options within coupled\_cv may vary between the fields but temporal discretisation options must be identical.

\subsubsection{Discontinuous Galerkin method for the
  advection-diffusion equation}

The Discontinuous Galerkin option implements the advection-diffusion
algorithm described in Section
\ref{sec:ND_discontinuous_galerkin_advection}. There are two
compulsory options to set, as well as a number of non-compulsory options.

\paragraph{Advection scheme (\option{advection\_scheme})} This
\emph{compulsory option} selects the approximation for the flux of
scalar across a face. Select one from:
\begin{itemize}
\item \option{upwind}: Use the upwind flux as described in Section
  \ref{sec:ND_discontinuous_galerkin_advection}. This is the
  \emph{recommended flux} for DG advection.
\item \option{lax\_friedrichs}: Use the Lax-Friedrichs flux as described in
  Section \ref{sec:ND_discontinuous_galerkin_advection}. This is an
  attempt to produce a bounded flux when the advecting velocity is
  discontinuous. This option is only for testing, if you have a
  discontinuous advecting velocity it is recommended to use the upwind
  flux combined with the option to project the velocity to a
  continuous space described below.
\item \option{none}: This option switches off the advection term completely.
\end{itemize}

\option{project\_velocity\_to\_continuous} \\
\option{integrate\_advection\_by\_parts} \\
\option{integrate\_conservation\_term\_by\_parts} 

\paragraph{Diffusion scheme (\option{diffusion\_scheme})} 
This \emph{compulsory option} selects the discretisation method used
for the diffusivity term. This selection is important for performance
since various different options have different stencil sizes, which
affects memory signature and hence the number of elements you can use
per processor.

Select one from:
\begin{itemize}
\item \option{bassi\_rebay}: The classical scheme of Bassi and Rebay (see
  section \ref{BassiRebay}). This scheme results in a large stencil
  for the diffusion matrix, which can reduce computational speed and
  increase memory use. If possible one should use a different option
  with a smaller stencil.
\item \option{compact\_discontinuous\_galerkin}: The compact
  discontinuous Galerkin scheme (CDG) from Peraire and Persson
  \citep{peraire2008} (see section \ref{CDG}). This scheme has the
  smallest stencil of any diffusion scheme and hence is the most
  efficient and uses the least memory resource. \emph{Recommended
    option}.

  Optionally, it is possible to set the
  \option{penalty\_parameter}.\index{penalty parameter!CDG} This
  optional option adds an extra term which penalises jumps across
  faces. You must supply a multiplicative constant which is scale
  independent (typical value is 10). This term is required to prove
  theoretical results about the CDG scheme, but we experimentally
  observe that it is not necessary, and hence, it is \emph{recommended
    not to use this option}.
\item \option{interior\_penalty}: Symmetric interior penalty (IP)
  scheme. This scheme simply integrates the diffusion operator by
  parts in each element, averages the fluxes and adds a term which
  penalises jumps. You must set the \option{penalty\_parameter}
  \index{penalty parameter!interior penalty method} which sets the
  multiplicative constant, and the \option{edge\_length\_parameter}.
  which specifies the scaling with the edge-length $h$. You must also
  select an \option{edge\_length\_option} which is either
  \option{use\_face\_integral} which computes a length scale from the
  face integral, or \option{use\_element\_centres} which uses the
  distance between centres of the two elements on either side of the
  face. Both of these options only function well for nearly isotropic
  meshes and hence CDG is the recommended diffusion choice since it 
  is compact and requires no such parameters.
\end{itemize}

\paragraph{Slope limiter (\option{slope\_limiter})}
Need to mention about subcycling.
\paragraph{Mass terms (\option{mass\_terms})}

\subsubsection{Conservative advection}

The momentum equation can be discretised conservatively by setting the
BETA factor equal to 1 (corresponding to a divergence form of the
equation). If BETA is set to zero, the discretisation is left
non-conservative. An intermediate value can alternatively be
selected. Please refer to section \ref{sec:ND_momentum_equation} for a comprehensive discussion on the influence of this parameter.


\subsection{Temporal discretisations}
\label{sec:configuring_fluidity_temporal_discretisation}
Under temporal discretisation, you can set the value of theta, where $0$ is explicit, $0.5$ is Crank-Nicolson and $1$ is implicit. For scalar fields, the control volumes option may be selected if you are using control volumes or coupled cv spatial discretisation.  It contains options to set up nonlinear advection iterations, subcycling and the value of the pivot implicitness factor (see section \ref{sec:cvtemp}). The discontinuous Galerkin option can be used if you are using discontinuous galerkin spatial discretisation to set the maximum courant number per subcycle, or the number of subcyles. 

\subsection{Source and absorption terms}\label{sec:Source}
\index{source term}
\index{absorption term}

The source and absorption terms allow for external forcing of the tracer and
momentum equations. The source is a rate of change of the tracer which is
independent of the system state while the absorption term is linear in the
tracer. The source and absorption terms modify the tracer
equation as follows (cf. \eqref{eq:general_scalar_eqn}):
\begin{equation}
  \frac{\partial c}{\partial t} = F(c,u,t) - \sigma c + F,
\end{equation}
where $F(c,u,t)$ represents the advection and diffusion terms, $\sigma$ is the
absorption and $F$ is the source. The source and absorption are usually
prescribed fields supplied by the user but in some cases it may be necessary
to provide a diagnostic field which will be set by a parameterisation
somewhere in the model. If this is the case then this will be specified in
the documentation of that parameterisation.

For tracer fields, the source and absorption are specified by the\onlypdf\\
\option{\ldots/scalar\_field/prognostic/scalar\_field::Source} and\onlypdf\\
\option{\ldots/scalar\_field/prognostic/scalar\_field::Absorption} options
respectively. For velocity, the corresponding fields are naturally
vector-valued and are set by options\onlypdf\linebreak
\option{\ldots/vector\_field::Velocity/prognostic/vector\_field::Source} and\onlypdf\\
\option{\ldots/vector\_field::Velocity/prognostic/vector\_field::Absorption}
respectively.

\subsection{Sponge regions}\label{sec:Sponge}
\index{sponge regions}
It is often useful to be able to relax momentum or a field variable to a
given state in regions of the domain, typically in regions close to
boundaries. This may be done using a combination of source and absorption
terms. If $F$ is the value of the source at a point and $\sigma$ is the
absorption, then the value of the scalar field $c$ will tend to relax to a value
of $F/\sigma$. The absorption, $\sigma$, has units $1/\mathrm{time}$ and controls the
time over which the relaxation occurs.

\section{Solving for pressure}
\index{pressure!options}
\label{sec:configuring_fluidity_pressure}

\subsection{Geostrophic pressure solvers}
\index{pressure!geostrophic balance}
\label{sec:config_geostrophic_balance}

\subsection{First guess for poisson pressure equation} \label{sec:poisson_pressure_solution}
\fluidity's solution procedure for velocity and pressure can use a pressure poisson guess to speed up the convergence. In order to use a pressure guess, set \option{\ldots/scalar\_field::Pressure/prognostic/scheme/poisson\_pressure\_solution} from \option{never} to \option{only\_first\_timestep}.


\subsection{Removing the null space of the pressure gradient operator} \label{Nullspaceremove}
\index{pressure!null space}

If the normal component of velocity is imposed on all boundaries then the
appropriate boundary condition for pressure 
\citep[see][]{gresho87} is obtained by taking the normal component of
(\ref{mtm}), this yielding a Neumann boundary condition for
pressure. This only serves to define the pressure field up to an
arbitrary additive constant.

There are two different and mutually exclusive options which may be used to
fix the additive constant in the pressure field. The first is that the
pressure at a single point may be set to 0. This is achieved by setting the
\option{\ldots/scalar\_field::Pressure/prognostic/reference\_node} option. The
value of the option is the number of a node at which the pressure is to be
constrained to be zero. It is an error for the node number specified here to
be greater than the number of nodes in the simulation.

The second method is to instruct the linear solver to remove the null space
of the pressure equation as a part of the solution procedure. This is
achieved by enabling the\linebreak
\option{\ldots/scalar\_field::Pressure/prognostic/solver/remove\_null\_space}
option. This approach often leads to better convergence rates than setting
the \option{reference\_node}.

If however there is a single location on the boundary where the normal
component of velocity is not specified then there is no free constant in the
pressure and neither \option{\ldots/reference\_node} nor
\option{\ldots/remove\_null\_space} should be set. An example
may be stress free outflow or the presence of a free surface.

\subsection{Continuous Galerkin pressure with control volume tested continuity}
\index{pressure!CG with CV tested continuity}
\label{sec:config_cg_pressure_cv_continuity}

As described in section \ref{sec:cg_pressure_cv_continuity} when using a continuous Galerkin 
discrestisation of pressure the continuity equation can be tested with the corresponding 
dual control volume mesh. This is achieved by including the \linebreak 
\option{\ldots/scalar\_field::Pressure/prognostic/spatial\_discretisation/continuous\_galerkin/test\_continuity\_with\_cv\_dual}
option. As described in the theory section \ref{sec:cg_pressure_cv_continuity} this will imply a 
non symmetric pressure correction matrix which must be considered when selecting the pressure 
matrix solver options.

The current limitations of this method are:
\begin{enumerate}
  \item It can only be used for incompressible flow \ref{sec:ND_pressure_equation}.
  \item It cannot be used with the free surface model \ref{sec:free_surface}.
  \item It cannot be used with the wetting and drying model \ref{sec:wetting_and_drying}.
  \item It cannot be used with the implicit solids model with two way coupling.
  \item It can only be used if the pressure has a mesh associated with Lagrangian shape functions.
  \item It can only be used with control volume shape functions that are available, of which only P1CV are considered reliable. 
\end{enumerate}

\section{Solution of linear systems}\label{sec:Solve}
\index{linear solvers!options}

\subsection{Iterative Method}
\index{GMRES}
\index{conjugate gradient}
\index{multigrid}
\index{PETSc}
As described in Section \ref{ND_Linear_solvers}, for the solution of large sparse linear systems, the so called iterative methods are usually employed. These methods avoid having to explicitly construct the inverse of the matrix, which is generally dense and therefore costly to compute (both in memory and computer time). FLUIDITY is linked to PETSc: a suite of data structures and routines for the scalable (parallel) solution of scientific applications modelled by partial differential equations.  It employs the MPI standard for parallelism. FLUIDITY therefore supports any iterative method provided by the PETSc library (http://www-unix.mcs.anl.gov/petsc/petsc-2/snapshots/petsc-dev/docs/manualpages/KSP/KSPType.html --- available methods may depend on the PETSc library installed on your system). Examples include Conjugate Gradient (CG), GMRES and FGMRES (Flexible GMRES). Some options are explicitly listed under \option{solver/iterative\_method}, for example CG: \option{solver/iterative\_method::cg}, whereas others can be selected entering the name of the chosen scheme in \option{solver/iterative\_method}.

\subsection{Preconditioner}
\index{linear solvers!preconditioners}

The requirement for a suitable preconditioner is described in Section \ref{ND_Preconditioners}. In a manner analogous to the selection of the iterative method, some common preconditioning options are explicitly listed under \option{solver/preconditioner}, for example MG: \option{solver/preconditioner::mg}, whereas others can be selected by entering the name of the chosen scheme in \option{solver/preconditioner}. 

\subsubsection{Direct Solve}

Note that the option to solve a system exactly is available in FLUIDITY. For this, \option{solver/iterative\_method::preonly} must be selected (preonly: preconditioner only) and the preconditioner must be set to \option{solver/preconditioner::LU}. A full LU decomposition of the system is then carried out.

\subsection{Relative Error}
\index{linear solvers!convergence criteria}

The solver finishes if the preconditioned error becomes smaller than the original preconditioned error times this value. 

\subsection{Absolute Error}

The solver finishes if the preconditioned error becomes smaller than this value.

\subsection{Max Iterations}

The maximum number of iterations allowed for the linear solver before quitting.

\subsection{Start from Zero}

Switch on to start a solve with a zero vector and not a guess from a previous solve. Note that some solves always start at zero in which case this switch will have no effect (to check this, the user should refer to the log output). 

\subsection{Remove Null Space}

As documented in Section \ref{Nullspaceremove}, this option removes the null space.

\subsection{Solver Failures}
\index{errors!linear solver}

Three options are available here:

\begin{enumerate}
\item Never ignore solver failures: Solver failures are always treated as fatal errors. The model stops at the end of the time step in order to allow for the latest output to be written. 
\item Ignore non-convergence during spin-up: Allow for an initial period in which solver failures caused by non-convergence in the maximum number of iterations are ignored. 
\item Ignore all solver failures: Ignore all solver failures. This is a dangerous option that should only be used in exceptional cases. 
\end{enumerate}

It is recommended that users use the first option: Never ignore solver failures, however, on occasions (e.g. challenging initial conditions) the second might also be applicable. 

\subsection{Reordering RCM}

A bandwidth reduction algorithm --- reverse Cuthill-McKee reordering --- is used to improve cache performance.

\subsection{Solver Diagnostics}

This subsection includes a series of extra diagnostic options to help debug solver problems. 

\subsubsection{Print norms}
Print out the norm of vectors and matrices before the solve, and that of the solution vector afterwards. Norms are printed at verbosity level 2, so run \fluidity\ with -v2 or -v3.

\subsubsection{Monitors}
Options to give extra information for each iteration of the the solve. Note that some of those may really slow down your computation. 


\section{Equation of State (EoS)}\label{sec:ConfigEOS}
\index{equation of state!options}

The equation of state is a relation between state 
variables. For incompressible flows it is used to derive the density
from other variables such as temperature and salinity (cf. section \ref{sec:IncompressibleFlow}). For compressible
flows it can be a more general relation between the state variables
including density and pressure.

The following EOS are available:

\begin{description}
\item\option{\ldots/equation\_of\_state/fluids/linear} 
Is a simple linear equation of state,
where density is a function of temperature and salinity.

\item\option{\ldots/equation\_of\_state/fluids/ocean\_pade\_approximation} Is a complex EOS for ocean modelling where density is a function of temperature, salinity and pressure.
\item\option{\ldots/equation\_of\_state/compressible/miegrunneisen} Is a simple compressible material EOS.
\end{description}

\subsubsection{Linear fluid EOS}
\index{equation of state!linear}
The density is a linear function of temperature and salinity:
\begin{equation}
  \rho=\rho_0 \left(1-\alpha(T-T_0)+\beta (S-S_0)\right),
\end{equation}
where $\rho_0, \alpha, T_0, \beta$ and $S_0$ are set by the following 
options:
\begin{description}
\item \option{\ldots/linear/reference\_density} sets $\rho_0$
\item \option{\ldots/linear/temperature\_dependency/thermal\_expansion\_coefficient} sets $\alpha$
\item \option{\ldots/linear/temperature\_dependency/reference\_temperature} sets $T_0$
\item \option{\ldots/linear/salinity\_dependency/salinity\_contraction\_coefficient} sets $\beta$
\item \option{\ldots/linear/salinity\_dependency/reference\_salinity} sets $S_0$
\end{description}
Note that for Boussinesq the reference density does not 
influence any of the terms in the 
momentum equation (see \eqref{boussinesq}). It may influence the outcome
of diagnostic fields depending on density.

The option \option{subtract\_out\_hydrostatic\_level} only changes 
the buoyancy term. For LinearMomentum it changes to 
$g(\rho-\rho_0)$ and does not affect the density in the $Du/Dt$ term. For
Boussinesq it changes to 
$g\rho'=g(\rho-\rho_0)/\rho_0$ (again see \eqref{boussinesq}), 
and this option should always be used.
In both cases the diagnostic
``Density'' field and all other diagnostic fields depending on density
still represent the full density.

\subsubsection{Pade ocean EOS}
\index{equation of state!Pade approximation}
This EOS is described in section~\ref{sec:PadeDescription}.
This option uses mean hydrostatic pressure based on depth to calculate the
pressure (hence why you need to provide the value of z on the top surface).
For this option, the temp field represents potential temperature \emph{not} in
situ temperature - so beware (see \citet{mcdougall2003} for a formula for converting
from in-situ to potential). The units are degrees Centigrade for potential
temperature, \PSU{} for salt, \kgmm{} for density. The reference density is
\kgmm[1000] and the momentum equation is Boussinesq using this reference density.

\subsubsection{Compressible EOS}\label{sec:Multi-material compressible EOS}
\index{equation of state!stiffened gas}
\option{\ldots/equation\_of\_state/compressible/miegrunneisen} defines a simple compressible equation of state that can be used to describe gases, liquids and solids, known as the stiffened gas EOS. %(see section~\ref{sec:StiffenedGas}).

\begin{description}
\item\option{\ldots/miegrunneisen/reference\_density} Specifies the reference density of the material in SI units.
\item\option{\ldots/miegrunneisen/ratio\_specific\_heats} Specifies the ratio of specific heats of the gas minus 1 $(c_p/c_V-1)$ in the perfect gas EOS and the Gruneisen parameter in the stiffened gas equation of state. Not activating this option simplifies the compressible EOS to that of a compressible liquid.
\item\option{\ldots/miegrunneisen/bulk\_sound\_speed\_squared} Specifies the bulk sound speed squared for the material $c_B^2$. Not activating this option simplifies the compressible EOS to that of a perfect gas.
\end{description}

\section{Sub-grid Scale Parameterisations}

\fluidity\ contains a number of sub-grid scale parameterisations which model physical process below the resolution of the mesh.

\subsection{GLS}

This option enables the model described in section \ref{sec:GLS}. There are a few different 
sub-options to configure. First, you must choose which GLS method to use 
from $k-\epsilon$, $k-kl$, $k-\omega$ and $gen$. Next, the stability functions
can be chosen. CanutoA or CanutoB are recommended. If you are running a 3D model, then switching on  
\option{\ldots/calculate\_boundaries} is recommended in order for the boundary conditions to be set correctly. 
Finally, you can enable a number of optional diagnostic fields.

The user can also choose to relax the diffusivity and viscosity calculated by switching on the\linebreak
\option{\ldots/relax\_diffusivity}. The value specified must be between 0 and 1.0. A value of 0 indicates
no relaxation, 1.0 would indicate no changes to be made. If this option is activated, the diagnostic fields
\option{GLSTurbulentVerticalDiffusivity} and \option{GLSTurbulentVerticalViscosity} must also
be activated. In addition, if adaptivity is enabled, these two fields must have an interpolation
method set, e.g. \option{\ldots/GLSVerticalViscosity/diagnostic/consistent\_interpolation}.

For each field that will be effected by the subgrid scale parameterisations, 
you must enable the correct diffusivity. This
is done by specifying \option{\ldots/subgridscale\_parameterisation} in the
field to \option{GLS}. Normally, this would be the temperature, salinity and any biology fields active.

Finally, fields that are altered by the GLS model, such as the Viscosity, need to be switched
to a \option{diagnostic/algorithm::Internal}. The list of fields to switch is:
\begin{enumerate}
\item \option{GLSTurbulentKineticEnergy/Diffusivity}
\item \option{GLSTurbulentKineticEnergy/Source}
\item \option{GLSTurbulentKineticEnergy/Absorption}
\item \option{GLSGenericSecondQuantity/Diffusivity}
\item \option{GLSGenericSecondQuantity/Source}
\item \option{GLSGenericSecondQuantity/Absorption}
\item \option{Velocity/Viscosity}
\end{enumerate}

If these fields are not set correctly, a user error will occur.

\subsection{k-$\epsilon$ Turbulence Model}\label{sec:kepsilon_usage}
\index{turbulence model}
\index{k-$\epsilon$ model}

This option enables the turbulence model described in \ref{sec:kepsilon}. It must not be confused with the
$k-\epsilon$ option in the GLS model (see \ref{sec:GLS}) which is only for oceans like problems.
The user must select either implicit or explicit source and absorption terms via \option{\ldots/option}.
If \option{explicit} is chosen, the source and absorption terms are as described in \ref{sec:kepsilon}.
If \option{implicit} is chosen, the source and absorption terms are calculated as follows:
\begin{align*}
\textrm{source} &= -\min(0.0, \textrm{diss}-\textrm{prod}), \\
\textrm{absorption} &= max(0.0, \textrm{diss}-\textrm{prod}), 
\end{align*}
where `$\textrm{source}$' is the explicitly calculated source term and `$\textrm{absorption}$' is the explicitly calculated absorption term. 

In \fluidity\ the $k$ field is called \option{TurbulentKineticEnergy} and the $\epsilon$ field \option{TurbulentDissipation}.
The model works well with the following spatial discretisation options for $k$ and $\epsilon$: \linebreak
\option{\ldots/control\_volumes/face\_value::FiniteElement/limit\_face\_value/limiter::Sweby} \linebreak
with \option{/control\_volumes/diffusion\_scheme::ElementGradient}.
This discretisation is significantly speeded up by selecting
\option{/project\_upwind\_value\_from\_point/} \linebreak
\option{store\_upwind\_elements\_store\_upwind\_quadrature}.

Fully implicit or Crank-Nicolson temporal discretisation is recommended.
If using the above spatial discretisation the
\option{control\_volume} discretisation option should be selected, with \linebreak
\option{number\_advection\_iterations} = 3.

Fields that are altered by the k-epsilon model need to be switched
to \linebreak \option{diagnostic/algorithm::Internal}. The list of fields to switch is:
\begin{enumerate}
\item \option{Velocity/Viscosity}
\item \option{TurbulentKineticEnergy/Diffusivity}
\item \option{TurbulentKineticEnergy/Source}
\item \option{TurbulentKineticEnergy/Absorption}
\item \option{TurbulentDissipation/Diffusivity}
\item \option{TurbulentDissipation/Source}
\item \option{TurbulentDissipation/Absorption}
\end{enumerate}

If these fields are not set correctly, a user error will occur. The eddy viscosity is available as a diagnostic
tensor field and as a diagnostic scalar field. However, the molecular (or laminar) viscosity must still be prescribed under \linebreak
\option{\ldots/k-epsilon/tensor\_field::BackgroundViscosity}.

If using additional scalar fields such as temperature, salinity etc, an option is available under \linebreak
\option{\ldots/subgridscale\_parameterisation::k-epsilon} to use the eddy diffusivity scaled by a user-specified Prandtl number.

Three optional diagnostic scalar fields are available within the model: LengthScale, TKEOverEpsilon and EpsilonOverTKE. The first is the integral length scale of the turbulence (see \eqref{lengthscale}), the second is the ratio of the $k$ and $\epsilon$ fields, and the third is it the reciprocal, also known as omega or the specific dissipation.

\subsubsection{Initial and Boundary Conditions}

The model is sensitive to the initial conditions specified for the $k$ and $\epsilon$ fields. It is recommended to use the special boundary condition type, \option{\ldots/k\_epsilon} on any surface of interest for these fields. Different wall functions are available for low- and high-Reynolds-number flows. The cutoff between high and low Reynolds number is at the user's discretion but is usually of order $10^4$.

In the low Reynolds number case, \eqref{epsbc1} are implemented by selecting \option{\ldots/boundary\_conditions/k\_epsilon/low\_Re}. In the high Reynolds number case, \eqref{kbc2} and \eqref{epsbc2} are implemented by selecting \option{\ldots/boundary\_conditions/k\_epsilon/high\_Re}. The velocity condition, \eqref{ubc2}, can be selected under \linebreak
\option{\ldots/Velocity/prognostic/boundary\_conditions/type::log\_law\_of\_wall}.
However, if using a sufficiently fine near-wall mesh, roughly the correct velocity profile can be obtained with a no-slip Dirichlet BC.

If using Dirichlet conditions, it is recommended that $k$ and $\epsilon$ be set to small values, chosen such that the eddy viscosity on the boundaries is of order $O(\nu)$ (background viscosity), and both fields perhaps of order $O(1/Re)$.

\subsection{Large Eddy Simulation Models}

LES models are available as options under \option{\ldots/Velocity/prognostic/spatial\_discretisation/continuous\_galerkin/les\_model}. See \ref{sec:LES} for details of the various LES models available. These models require a prescribed viscosity (\ldots/Velocity/prognostic/tensor\_field::Viscosity/prescribed), to which an eddy viscosity is added to account for subgrid-scale turbulence. The LES models are currently restricted to use in incompressible flow cases, where the discrete velocity is divergence-free and the eddy viscosity tensor is traceless.

\subsubsection{Second-Order Smagorinsky}

The modified second-order Smagorinsky model of \citet{bentham2003} is available under \option{\ldots/les\_model/second\_order}. The Smagorinsky coefficient (\option{\ldots/second\_order/smagorinsky\_coefficient}) must be set; its value should be that suggested by the literature for a particular flow type. A reasonable all-round figure is 0.1. The eddy viscosity is available as an optional diagnostic field (\option{\ldots/second\_order/tensor\_field::EddyViscosity}).

\subsubsection{Fourth-Order Smagorinsky}

The fourth-order Smagorinsky model of \citet{bentham2003} is available under \option{\ldots/les\_model/fourth\_order}. The Smagorinsky coefficient (\option{\ldots/second\_order/smagorinsky\_coefficient}) must be set; 0.1 is recommended. A fine mesh is required to get good results from this model.

\subsubsection{WALE}

The wall-adapted local eddy viscosity (WALE) model is available under \option{\ldots/les\_model/wale}. The Smagorinsky coefficient (\option{\ldots/second\_order/smagorinsky\_coefficient}) must be set; 0.1 is recommended.

\subsubsection{Dynamic LES}

The Germano dynamic LES model is available under \option{\ldots/les\_model/dynamic\_les}. The following options have to be set: first, the filter width ratio $\alpha$ (\option{\ldots/dynamic\_les/alpha}); 2 is recommended. Second, the solver options (\option{\ldots/dynamic\_les/solver}) are for solving the inverse Helmholtz equation for the test-filtered velocity; cg/SOR is recommended.

Optional options:
\begin{itemize}
\item \option{\ldots/dynamic\_les/enable\_lilly}: use the Lilly modification to the Germano model. It is recommended.
\item \option{\ldots/dynamic\_les/enable\_backscatter}: allows negative eddy viscosity, which may result in more realistic turbulent flow if the mesh resolution is fine enough.
\end{itemize}

Several diagnostic fields are available if desired:

\begin{itemize}
\item \option{\ldots/dynamic\_les/vector\_field::FilteredVelocity}: the velocity field filtered with the test filter.
\item \option{\ldots/dynamic\_les/tensor\_field::FilterWidth}: the mesh size tensor
\item \option{\ldots/dynamic\_les/tensor\_field::StrainRate}: the strain rate $\overline S_{ij}$.
\item \option{\ldots/dynamic\_les/tensor\_field::FilteredStrainRate}: the filtered strain rate $\widetilde{\overline S}_{ij}$.
\item \option{\ldots/dynamic\_les/tensor\_field::EddyViscosity}: the eddy viscosity $\nu_T$.
\end{itemize}

\section{Boundary conditions}\label{Sec:BCs_configure}

\index{boundary conditions}

The simulated system requires suitable boundary conditions for full closure.
An example could be the amount of sunlight at the ocean surface, a specified value of
temperature heating material from below, or a momentum stress in the form of wind for velocity.
It is also possible to leave boundary conditions undefined, in which case "stress-free" conditions are
applied. See section \ref{sec:BCs} for further details.

\subsection{Adding a boundary condition}\label{sec:BCs:adding}

Boundary conditions are set for each field contained in state under \option{\ldots/boundary\_conditions}. 
Multiple boundary conditions can be set for each field, such that the sides, surface and bottom can 
have different conditions. A boundary conditions is added by clicking the "+" symbol
in the appropriate field

\subsection{Selecting surfaces}\label{sec:BCs:selecting}
\index{surface ID}
To each boundary condition a set of domain surfaces is assigned on which it is applied to. The surfaces are identified by a surface ID specified during the mesh generation procedure (see section \ref{sec:surface_ids}). For example if the top and bottom of your mesh is defined as surface
1, then simply add a 1 to \option{\ldots/boundary\_conditions/surface\_ids}. Multiple surfaces 
can be added, separated by a space.

\subsection{Boundary condition types}\label{sec:BCs:types}
\index{boundary conditions!setting}
\fluidity\ supports a wide range of boundary conditions which will be introduced in the next sections.

\subsubsection{Dirichlet}
\index{boundary conditions!Dirichlet}

A Dirichlet condition sets the value of the field ($c$) at each location over the surface $\partial\Omega$:
\begin{equation*}
c(\bmx) = f(\bmx) \quad \textrm{on}\; \partial\Omega.
\end{equation*}

Dirichlet boundary conditions can also be applied weakly by selecting the \option{\ldots/apply\_weakly}
option. Unlike the strong form of the Dirichlet conditions, weak Dirichlet
conditions do not force the solution on the boundary to be pointwise equal
to the boundary condition. 

\subsubsection{Neumann}
\index{boundary conditions!Neumann}

A Neumann boundary condition sets a flux term $q$ to the normal ($\vec n$) of the surface $\partial\Omega$:
\begin{equation*}
\int_{\partial\Omega} \phi (\kaptens\nabla c)\cdot\bmn \;d\Gamma,
\end{equation*}
where $\phi$ is a test function (see section \ref{chap:numerical_discretisation}).
The Neumann condition is specified by assigning a value to the $q$, where
\begin{equation*}
q = (\kaptens\nabla c)\cdot\bmn,\quad \textrm{on}\quad \partial\Omega.
\end{equation*}

\subsubsection{Bulk formulae}\label{sec:bulk_formulae}

These boundary conditions can be used on:
\begin{itemize}
\item Salinity
\item Temperature
\item Velocity
\item PhotosyntheticRadiation
\end{itemize}

They use meteorological data and convert it into a Neumann or Dirichlet boundary condition
as appropriate for the fields above. You do not need to have all the above fields; only 
velocity and temperature are required. More information can be found in section \ref{sec:BCs:special:oceans}.

\subsubsection{Zero flux}
\index{boundary conditions!zero flux}

For control volume discretisations only, this option prevents the field fluxing from the boundary.

\subsubsection{Flux}
\index{boundary conditions!flux}

For control volume discretisations only, this option allows a given flux $h$ of field $c$ through the boundary. In other words, we have
\begin{equation*}
   \frac{\partial c}{\partial t} = h
\end{equation*}

\subsubsection{Free surface}\label{subsec:free_surface_bc}
\index{boundary conditions!free surface}
\index{free surface!boundary condition}

The \option{\ldots/free\_surface} option allows the height of upper surface to vary according
to the pressure and velocity fields. This boundary condition is available on the velocity field only. It is
recommended you activate a diagnostic Free Surface field also.

By default, the mesh geometry is not influenced by the free-surface calculation, however \fluidity\ can deform the mesh according to the free-surface elevation. 
This option is available at \option{/mesh\_adaptivity/mesh\_movement/free\_surface}.


\subsubsection{Wetting and drying}\label{subsec:wetting_drying_bc}
\index{boundary conditions!wetting and drying}

In order to use wetting and drying, first switch on the mesh deformation as described in \ref{subsec:free_surface_bc}.

Secondly, if the mesh is extruded within fluidity, the extrusion parameters have to be changed such that areas above sea level are included.
For example if a bathymetry map file is used for the extrusion, the option \option{/geometry/mesh/from\_mesh/extrude/regions/bottom\_depth/from\_map/surface\_height}
can be used to shift down the domain such that the whole bathymetry is below zero.
A non-zero initial pressure together with the relationship between pressure and free-surface elevation $p = \rho \eta$ can be used to shift the initial free-surface down accordingly as well.

Finally, wetting and drying is activated under \option{/mesh\_adaptivity/mesh\_movement/free\_surface/wetting\_and\_drying}.
The only required parameter is the wetting and drying threshold value $d_0$, which specifies the minimum layer-thickness that is retained in dry areas. 
Following equation can be used to determine the threshold value:
\begin{equation*}
\d_0 = \frac{l\Delta x}{r},
\end{equation*}
where $\Delta x$ and $l$ are the maximum horizontal element size and number of mesh layers in the dry areas, respectively and $r$ is the maximum aspect ratio. A typical value for latter is between $500-1000$.


\subsubsection{Drag}
\index{boundary conditions!drag}

This option applies a quadratic or linear drag to the Velocity field. Both the value and the type of drag need to be set. A Manning-Strickler drag can be used by activating \option{\ldots/quadratic\_drag/manning\_strickler}

\subsubsection{Wind forcing}\label{sec:wind_forcing}
\index{boundary conditions!wind stress}
\index{wind forcing}

A wind forcing can be applied to the Velocity field as either a stress or
velocity. For stress values, the physical units should match those of the
simulation, so for example, if you use the non-dimensional value of $\rho$
as 1.0, your stresses (in \unit{kgm\ensuremath{^{-1}}s\ensuremath{^{-2}}})
should be divided by the reference density.  If using wind velocity
(at 10m height) the density of the air needs to be specified in the same
units, i.e. $\rho_{\textrm{air}} = 1.3\times10^{-3}$.

Alternatively
\option{\ldots/Velocity/boundary\_conditions/wind\_forcing/wind\_stress}
sets the value of wind forcing from a NETCDF file. The NETCDF file must
contain East-West and North-South components, along with times locations
(latitude/longitude) for the values. In addition, one must set
\option{/timestepping/current\_time/time\_units} in order for the simulated
time to be matched to the NETCDF data.

\subsubsection{No normal flow}
\index{boundary conditions!no normal flow}

When using \option{\ldots/control\_volumes} under Pressure \option{\ldots/spatial\_discretisation} or when using 
\option{\ldots/integrate\_continuity\_by\_parts} with CG Pressure and Velocity this boundary condition type 
imposes a weak no normal flow boundary condition on the surfaces specified.

\subsubsection{Near-wall treatment}

This option implements a penalty function for the near wall region, negating the need to use fine meshes
near walls \citep{bazilevs2007}. This option should be used in conjunction with a 
\option{\ldots/no\_normal\_flow} boundary on the same surface.

\subsubsection{Log-law of wall}

This option sets the velocity to proportional to the logarithm of the distance from the boundary. 
A surface roughness needs to be specified which is the thickness of laminar sublayer.

\subsection{Special input date for boundary conditions}\label{sec:BCs:specialised}

When running free surface simulations the surface elevation at the boundary is specified by applying a pressure Dirichlet condition. Since the free surface elevation is often measured data, there are some special possibilities to specify a pressure Dirichlet condition: 

\option{\ldots/from\_file} allows the specification of a single file
containing something useful. This option is available on the Pressure (Free
Surface) field. Tidal boundary conditions can be applied by setting this option
and referencing a relevant NetCDF file containing appropriate amplitude and phase data for the desired
tidal constituent(s). The file is referenced under:
\begin{itemize}
\item \option{\ldots/tidal/file\_name},
\end{itemize}
with the amplitude and phase names (as specified in the NetCDF file) set under:
\begin{itemize}
\item \option{\ldots/tidal/variable\_name\_amplitude},
\item \option{\ldots/tidal/variable\_name\_phase}
\end{itemize}
respectively. Finally, the constituent should be selected from the list under:
\begin{itemize}
\item \option{\ldots/tidal/name}.
\end{itemize}
A separate tidal boundary condition needs to be set for each constituent.

\index{boundary conditions!NEMO data}
\option{\ldots/NEMO\_data} will set the field according to a specified NEMO
input file. This option is available for the Pressure (Free Surface) field.
In order to use this option a prescribed field containing NEMO pressure
field data must first be created. See section \ref{sec:setting_from_nemo}
for information on setting prescribed fields from NEMO data. Then, under
\option{\ldots/NEMO\_data/field\_name}, set the string to that of the prescribed
field containing the NEMO pressure data to enable this option.

\index{boundary conditions!synthetic eddy method}
\option{\ldots/synthetic\_eddy\_method} Available for velocity.
This generates statistically realistic turbulent flow at an inflow using a
statistical method (for a full explanation see \cite{jarrin_06}.
The user specifies a mean velocity (e.g. python profile),
turbulence lengthscale, Reynolds stress profile and number of samples.
This is useful for high-Reynolds-number industrial CFD flow, and/or if using an LES model.

\subsection{Special cases}\label{sec:BCs:special}

There are a few special cases of boundary conditions that are not applied
using the methods described above.  These include ocean surface forcing and
the boundary conditions on the General Length Scale (GLS) turbulence model.

\subsubsection{Ocean surface forcing}\label{sec:BCs:special:oceans}
\index{boundary conditions!ocean}

Ocean surface forcing takes parameters from ERA40 datasets, passes them
through bulk formulae and gives a boundary condition for the salinity,
temperature, photosynthetic radiation and velocity fields. The settings for
these options are in \option{/ocean\_forcing/bulk\_formulae}. However, you must also set up
\option{/timestepping/current\_time/time\_units}.

Under \option{/ocean\_forcing/bulk\_formulae} an input file must be defined. The fields on 
which bulk formulae are to be imposed should have their upper surface set to the correct
boundary condition type (\option{bulk\_formulae}).
The input file must contain the following ERA40 parameters for the
duration of the simulated time:
\begin{itemize}
 \item 10 metre U wind component (\ms)
 \item 10 metre V wind component (\ms)
 \item \m[2] temperature (\K)
 \item Surface solar radiation downward (\unit{Wm\ensuremath{^{-2}}s})
 \item Surface thermal radiation downward (\unit{Wm\ensuremath{^{-2}}s})
 \item Total precipitation (\unit{ms})
 \item Run off (\unit{ms})
 \item \m[2] dew point temperature (\K)
 \item Mean sea-level pressure (\Pa)
\end{itemize}

These variables are surface variables as defined by data files from the ERA40 website. Note that some parameters are accumulated values
and as such are required to be divided by the ERA40 temporal resolution - \fluidity { } assumes 6 hour temporal resolution. 
These parameters are used as input to the default bulk forcing formulae of \citet{large2004} included in \fluidity. Other
formulae are available: COARE 3.0 \citep{fairall2003} and those of \citet{kara2005} which are based on the COARE data.

Other options under ocean surface forcing include specifying a latitude and longitude, and using a single position for the
forcing data. These options are only really useful when simulating pseudo-1D columns (see the gls-StationPapa test for an example
of a pseudo-1D column). Enabling the \option{position} option allows the user to specify a latitude and longitude as
two real numbers (e.g. 50.0 -145.0 for 50$^\circ$ N and 145$^\circ$ W). These co-ordinates are translated into cartesian
co-ordinates, which are then added to the positions of the surface of the mesh. This allows the use of simple mesh geometries
and co-ordinates, whilst still specifying where the forcing data should originate. Moreover, the \option{single\_location}
option forces \emph{all} surface nodes to receive the same forcing.

Finally, it is possible to output the fluxes that are imposed on the ocean surface, by enabling the
\option{output\_fluxes\_diagnostic} option. Here, the user can enable diagnostic fields for momentum, heat, salinity and
photosynthetic radiation downwards. The fluxes will then be included in the output as normal scalars or vectors, but with values
confined to the upper surface.

\subsubsection{GLS sub-grid scale parameterisation}\label{sec:BCs:special:gls}
\index{generic length scale model!boundary conditions}
\index{boundary conditions!generic length scale model}

The GLS model (see section \ref{sec:GLS}) requires that Neumann boundary
conditions are set for stability, however, the boundary conditions on the
Generic Second Quantity ($\Psi$) depend on other modelled variables. In
order for the boundary conditions to be set correctly, enable the \linebreak
\option{\ldots/subgridscale\_parameterisations/GLS/calculate\_boundaries}
option.

\subsubsection{k-epsilon sub-grid scale parameterisation}\label{sec:BCs:special:kepsilon}
\index{k-$\epsilon$ model!boundary conditions}
\index{boundary conditions!k-$\epsilon$ model}

The k-epsilon turbulence model (see section \ref{sec:kepsilon}) should apply zero Dirichlet boundary
conditions to the TurbulentKineticEnergy ($k$) field. The TurbulentDissipation ($\epsilon$) field
should use the special type of Dirichlet condition called \option{k\_epsilon} which is calculated in the
k-epsilon module. To enable calculation of the boundary conditions on both fields, set the \linebreak
\option{\ldots/subgridscale\_parameterisations/k-epsilon/calculate\_boundaries}
option.

\section{Astronomical tidal forcing}
\label{config:tides}
\index{tides}

Astronomical tidal forcing can be switched on for 11 different constituents
under:
\begin{itemize}
\item \option{/ocean\_forcing/tidal\_forcing}, 
\end{itemize}
(see \citealp{Wells2008} for descriptions of
the different constituents). These can be switched either
individually or in combination. In addition, a body tide correction can be stipulated
under:
\begin{itemize}
\item \option{\ldots/tidal\_forcing/love\_number},
\end{itemize}
for which the suggested value is 0.3 (assuming 
Love numbers of $k$=0.3 and $h$=0.61; see section \ref{astronomical}).   

Note that for many cases, specifically those involving open boundaries, it is often
desirable to combine astronomical tidal forcing with a co-oscillating boundary tide condition
(see section \ref{sec:BCs:specialised}).

\section{Ocean biology}
\index{biology}

Enabling this turns on the ocean biology model. In addition you also need to add several scalar fields in the first material phase:
\begin{itemize}
\item Phytoplankton
\item Zooplankton
\item Nutrient
\item Detritus
\item Primary production
\end{itemize}

There are several items that need configuring before biology can be used.
First a relationship between sources and sinks needs encoding. This is best
done by importing fluidity.ocean\_biology into
\option{/ocean\_biology/pznd/source\_and\_sink\_algorithm} and calling the
models from there. An example is given below.

\begin{example}
  \begin{lstlisting}[language=Python]
import fluidity.ocean_biology as biology

day=1./(3600*24)

p={}
p["alpha"]=0.015*day
p["beta"]=0.75
p["gamma"]=0.5
p["g"]=1*day
p["k_N"]=0.5
p["k"]=0.5
p["mu_P"]=0.1*day
p["mu_Z"]=0.2*day
p["mu_D"]=0.05*day
p["p_P"]=0.75
p["v"]=1.5*day

biology.pznd(state, p)  
  \end{lstlisting}
  \caption{A Python function that imports the biology module and sets the algorithm to use.}
\end{example}

The final thing to change is to add absorption coefficients in the photosynthetic radiation field for water and plankton concentration.

\section{Sediment model}
\label{config:sediments}
\index{sediments}

<<<<<<< HEAD
\fluidity\ contains a basic sediment model in which sediment is treated as a
tracer with a settling velocity and the amount of sediment falling through
the bottom boundary is recorded. Enabling sediments creates two template
fields: one for sediment concentration in the fluid and one for the flux of
sediment over the bottom boundary. These can be found at
\option{\ldots/sediment/scalar\_field::SedimentTemplate} and
\option{\ldots/sediment/scalar\_field::SedimentDepositionTemplate} respectively.
It is also possible to specify multiple sediment classes, each of which can
contain a different settling velocity and hence when coupled with the
density, represent different sediment grain sizes. At least one class must
be present.

The sediment classes can use either the template initial concentration or set their own.

Note: To use sediment, a linear equation of state must also be enabled \option{\ldots/equation\_of\_state/fluids/linear}
=======
\fluidity\ contains a sediment model in which sediment is treated as a
tracer with a settling velocity. 
It is possible to specify multiple sediment fields to represent a distrbution of sediment
characteristics.
Sediment that falls out of the domain due to settling can be recorded using a
Bedload field

Note: To use sediment, a linear equation of state must also be enabled
\option{\ldots/equation\_of\_state/fluids/linear}
>>>>>>> ec6d150e

\section{Large scale low aspect ratio ocean simulations}
\label{section:large-scale-ocean}

This section contains advice for running a large scale ocean simulation with a large aspect ratio. This section is split into options that must be used and options that are recommended.

\subsection{Options that must be switched on}
These options are almost always recommended for large scale ocean problems.

\subsubsection{Meshes}

The mesh that you use must be a two plus one mesh which is unstructured in the horizontal and structured in the vertical.  It can either be constructed in gmsh and read into fluidity, or a two-dimensional mesh can be made in gmsh and extruded within fluidity (see \ref{sec:extruded_meshes}). In addition, these mesh settings are recommended:
\begin{itemize}
\item The Velocity mesh must be discontinuous gelerkin polynomial order one, so set \\* \option{\ldots/geometry/mesh(VelocityMesh)/from\_mesh/mesh\_shape/mesh\_continuity} to discontinuous.  
\item The Pressure mesh must be of polynomial order two, so set 
\\* \option{\ldots/geometry/mesh(PressureMesh)/from\_mesh/mesh\_shape/polynomial\_degree}  to $2$.  
\item The temperature and salinity are solved on a continuous galerkin, polynomial order one mesh (no special mesh options).
\item Also under geometry, the \option{\ldots/geometry/ocean\_boundaries} option mush be switched on, with the surface id's specified.
\end{itemize}

\subsubsection{Time stepping}
\begin{itemize}
\item \option{\ldots/timestepping/nonlinear\_iterations} option must be more than $1$, normally $2$ is a good choice.
\item \option{\ldots/material\_phase/equation\_of\_state/subtract\_out\_hydrostatic\_level} must be on.
\end{itemize}

\subsubsection{Velocity options}
The velocity is discontinuous galerkin.  The required options are listed below.

\begin{itemize}
\item \option{\ldots/equation} must be set to Boussinesq
\item \option{\ldots/spatial\_discretisation} must be discontinuous galerkin
\item \option{\ldots/spatial\_discretisation/advection} is upwind
\item \option{\ldots/spatial\_discretisation/advestion/integrate\_advection\_by\_parts} is twice
\end{itemize}

\subsubsection{Advected scalar fields (temperature, salinity etc)}
The temperature and salinity are continuous galerkin. 

\begin{itemize}
\item \option{\ldots/spatial\_discretisation} must be Continuous Galerkin
\end{itemize}

\subsubsection{Pressure options}

This is continuous Galerkin discretisation, with a mesh of polynomial order two (already specified above).

\begin{itemize}
\item \option{\ldots/spatial\_discretisation} must be Continuous Galerkin
\item \option{\ldots/solver/vertical\_lumping} must be on
\end{itemize}

\subsection{Recommended or optional settings}
These settings may be recommended, but this section is not intended to be a list of instructions.

\subsubsection{Meshes}

The quadrature degree is usually four in these cases.

\subsubsection{Velocity options}

\begin{itemize}
\item \option{\ldots/spatial\_discretisation/discontinuous\_galerkin/lump\_mass\_matrix} is \textbf{off}
\item \option{\ldots/spatial\_discretisation/viscosity\_scheme} can be Bassi Rebay or compact discontinuous galerkin
\item \option{\ldots/spatial\_discretisation/advection/conservative\_advection} is set to $0.0$
\item \option{\ldots/temporal\_discretisation/theta} is $0.5$ (Crank-Nicolson), or $1$ if the advection term is switched off (e.g. during spinning up)
\item \option{\ldots/temporal\_discretisation/conservative\_advection} is set to $0.0$
\item \option{\ldots/solvers} normally gmres - or cg if the advection term is switched off (e.g. during spinning up)
\item \option{\ldots/solvers/preconditioner} eisenstat - or try mg if using compact discontinuous Galerkin vorticity
\end{itemize}


You might want to create a Viscosity field under Velocity and set it to the required value. 

An Absorption field may need to be added under Velocity to allow larger time steps to be taken, otherwise your time steps will be limited by the scale of the baroclinic waves.  This term should have a vertical component equal to  ${\frac{1}{\rho_0}} {\theta} {\Delta} {t} {g} {\frac{\partial \rho}{\partial z}}$ and the other components are zero. $\rho_0$ is the reference density, $\theta$ is the value set under \\* \option{\ldots/Velocity/temporal\_discretisation/theta}, ${\Delta} {t} $ is the timestep, $g$ is the acceleration due to gravity and $\frac{\partial \rho}{\partial z}$ is the background density stratification.  The absorption term can be a constant if the background stratification is constant. Otherwise, set it with a python function.  Also turn on the \\* \option{\ldots/Absorption/include\_pressure\_correction} option.

\subsubsection{Free Surface Field}
This can be added if required.  You should also select a free surface boundary condition under Velocity.

\subsubsection{Pressure options}
\begin{itemize}
\item \option{\ldots/spatial\_discretisation/remove\_stabilitation\_term} is switched on
\item \option{\ldots/spatial\_discretisation/integrate\_continuity\_by\_parts} is switched on
\item \option{\ldots/scheme/poisson\_pressure\_solution} is only first time step
\item \option{\ldots/scheme/use\_projection\_method} is  on
\item \option{\ldots/solver} is normally cg or gmres
\item \option{\ldots/solver/preconditioner} is normally mg
\end{itemize}

%%%%%%%%%%%%%%%%%%%%%%%%%%%%%%%%%%%%%%%%%%%%%
%%%%%%%%%%%%%% GFD problems %%%%%%%%%%%%%%%%%
%%%%%%%%%%%%%%%%%%%%%%%%%%%%%%%%%%%%%%%%%%%%%

\section{Geophysical fluid dynamics problems}

This section contains advice for running Geophysical Fluid Dynamics (GFD) problems, such as laboratory-scale flows e.g. the lock-exchange and the annulus or smaller-scale ocean problems e.g. a gravity current on an incline. This section is arranged by options for the different levels of the options tree. Both continuous-Galerkin (P1-P1) and discontinuous-Galerkin (P1DG-P2) discretisations may be used, chapter \ref{chap:numerical_discretisation}, and different options choices are distinguished where necessary.

\subsection{Problem type}

The \option{\ldots/problem\_type} option should be set to \option{fluids} or \option{ocean}.

\subsection{Geometry}
\label{sec:GFD_config_geometry}

For both P1-P1 and P1DG-P2 \option{\ldots/geometry/mesh::CoordinateMesh} is required. For P1-P1 this can then be used for both the velocity and pressure fields so \option{\ldots/geometry/mesh::VelocityMesh} and \option{\ldots/geometry/mesh::PressureMesh} do not need to be set.

For P1DG-P2 the velocity mesh requires discontinuous Galerkin to be selected for continuity and the pressure mesh must have polynomial order two. To do this set:
\begin{itemize}
\item \option{\ldots/geometry/mesh::VelocityMesh/from\_mesh/mesh::CoordinateMesh}
\item \option{\ldots/geometry/mesh::VelocityMesh/from\_mesh/mesh\_continuity} to \option{discontinuous}
\item \option{\ldots/geometry/mesh::PressureMesh/from\_mesh/mesh::CoordinateMesh}
\item \option{\ldots/geometry/mesh::PressureMesh/from\_mesh/mesh\_shape/polynomial\_degree} to 2
\end{itemize}

If \option{\ldots/scalar\_field::GeostrophicPressure} is to be included, cf. \ref{sec:config_geostrophic_balance}, \ref{sec:GFD_config_geopressure}, then a further mesh needs to be added. This must have polynomial degree one order greater than the mesh used for the velocity field. To demonstrate let us call this mesh `GeostrophicPressureMesh', derive this mesh from the \option{CoordinateMesh} and assume the mesh used for the velocity field has polynomial order 1, then to include this option:
\begin{itemize}
\item select a new \option{\ldots/geometry/mesh} and set the \option{name} attribute as \option{GeostrophicPressureMesh}
\item select \option{\ldots/from\_mesh::CoordinateMesh}
\item set \option{\ldots/from\_mesh::CoordinateMesh/mesh\_shape/polynomial\_degree} to 2
\end{itemize}

\subsection{Timestepping}

2 non-linear iterations are recommended and can be specified by setting \option{\ldots/timestepping/nonlinear\_iterations} to 2.

\subsection{Material/phase}


\subsubsection{Equation of state}

For most problems the linear equation of state is appropriate, cf. \ref{sec:equation_of_state}. This is selected with \option{\ldots/equation\_of\_state/fluids/linear} and other values such as the thermal contraction coefficient can be set in the options that appear below. 

It is generally recommended to subtract out the hydrostatic pressure level from the equation of state by setting the option \option{\ldots/equation\_of\_state/fluids/linear/subtract\_out\_hydrostatic\_level}. This will allow increased accuracy for lower-order element pairs, cf. \ref{sec:balance_pressure}.

\subsubsection{Pressure}

The specified mesh should be \option{CoordinateMesh} for P1-P1 and \option{PressureMesh} for P1DG-P2. 

\begin{itemize}
\item \option{\ldots/spatial\_discretisation/continuous\_galerkin} is recommended for the spatial discretisation. 
\item \option{\ldots/scheme/poisson\_pressure\_solution} can be chosen as either \option{never} or \option{only\_first\_timestep}, cf. \ref{sec:poisson_pressure_solution}.
\end{itemize}

Note, if the normal component of the velocity is imposed on all boundaries, then either \option{\ldots/prognostic/reference\_node} or \option{\ldots/solver/remove\_null\_space} need to be set, cf. \ref{Nullspaceremove}.

\subsubsection{Velocity}

The specified mesh should be \option{CoordinateMesh} for P1-P1 and \option{PressureMesh} for P1DG-P2. 

The equation used to solve for Velocity is set under \option{\ldots/equation}, cf. \ref{sec:ND_momentum_equation}. For GFD problems that require the Boussinesq approximation selecting \option{\ldots/equation::Boussinesq} will ensure that this correct formulation used, cf, \ref{sec:boussinesq_approximation}, \ref{sec:typical_ICOM_equations}, \ref{sec:ND_momentum_equation}.

A Crank-Nicolson temporal discretisation with a non-linear relaxation is recommended for the temporal discretisation cf. \ref{sec:ND_time_loop}, \ref{sec:ND_time_disct_adv_diff}. This is selected by setting:
\begin{itemize}
\item \option{\ldots/temporal\_discretisation/theta} to 0.5
\item \option{\ldots/temporal\_discretisation/relaxation} to 0.5
\end{itemize}

If using P1-P1, the following are recommended for the spatial discretisation:
\begin{itemize}
\item \option{\ldots/spatial\_discretisation/continuous\_galerkin/stabilisation/no\_stabilisation}, cf. \ref{sec:ND_advective_stabilisation_CG}
\item \option{\ldots/spatial\_discretisation/continuous\_galerkin/mass\_terms/lump\_mass\_matrix}, cf. \ref{sec:ND_cg_mass_lumping}
\item \option{\ldots/spatial\_discretisation/conservative\_advection} set to 0 (non-conservative), \ref{sec:Spatial discretisations}
\end{itemize}

If using P1DG-P2, the following are recommended for the spatial discretisation:
\begin{itemize}
\item \option{\ldots/spatial\_discretisation/discontinuous\_galerkin/viscosity\_scheme/compact\_discontinuous\_galerkin}, cf. \ref{sec:NM_DG_diffusion}
\item \option{\ldots/spatial\_discretisation/discontinuous\_galerkin/advection\_scheme/upwind}, cf. \ref{sec:ND_discontinuous_galerkin_advection}
\item \option{\ldots/spatial\_discretisation/discontinuous\_galerkin/advection\_scheme/integrate\_advection\_by\_parts/twice}, cf. \ref{sec:ND_discontinuous_galerkin_advection}
\item \option{\ldots/spatial\_discretisation/conservative\_advection} set to 0 (non-conservative), \ref{sec:Spatial discretisations}
\end{itemize}

\subsubsection{Advected scalar fields}
The recommended options for scalar fields are considered for P1-P1 and P1DG-P2 separately. \\ \\
{\bf \Poo} \\ \\
The mesh used should be the \option{CoordinateMesh} and the equation type \option{AdvectionDiffusion}, cf. \ref{sec:ND_advection_diffusion_discretisation}. 

For the spatial discretisation a control-volumes discretisation with a finite-element face value discretisation and Sweby limiter are recommended which are selected with the options, cf. \ref{sec:CVs}:
\begin{itemize}
\item \option{\ldots/spatial\_discretisation/control\_volumes/face\_value::FiniteElement}
\item \option{\ldots/prognostic/spatial\_discretisation/control\_volumes/face\_value::FiniteElement/limit\_face\_value/limiter::Sweby}
\end{itemize}
To help increase speed it is possible to store upwind elements so they do not have to be recalculated every time step (only after adapts). To do this activate the option:
\begin{itemize}
\item{\option{\ldots/prognostic/spatial\_discretisation/control\_volumes/face\_value::FiniteElement/limit\_face\_value/limiter::Sweby/project\_upwind\_value\_from\_point/store\_upwind\_elements}}
\end{itemize}
An Element Gradient diffusion scheme is also generally recommended, selected under \option{\ldots/spatial\_discretisation/control\_volumes/diffusion\_scheme::ElementGradient}

For the temporal discretisation a Crank-Nicolson scheme is recommended, with the control volume options of 3 advection iterations and limit theta, cf. \ref{sec:CVs}. These are set with the options:
\begin{itemize}
\item{\option{\ldots/temporal\_discretisation/theta} set to 0.5}
\item{\option{\ldots/temporal\_discretisation/control\_volumes/number\_advection\_iterations}}
\item{\option{\ldots/prognostic/temporal\_discretisation/control\_volumes/limit\_theta}}
\end{itemize}

{\bf \PoDGPt} \\

The mesh used should be the \option{VelocityMesh} and the equation type \option{AdvectionDiffusion}, cf. \ref{sec:ND_advection_diffusion_discretisation}. 

For the spatial discretisation a discontinuous-Galerkin discretisation
is recommended with a Lax-Friedrichs advection scheme, velocity
projected to continuous space, advection integrated by parts once and
a compact-discontinuous-Galerkin diffusion scheme with a vertex-based
slope limiter. These options are selected with:
\begin{itemize}
\item{\option{\ldots/spatial\_discretisation/discontinuous\_galerkin/advection\_scheme/lax\_friedrichs}, cf. \ref{sec:ND_discontinuous_galerkin_advection}}
\item{\option{\ldots/spatial\_discretisation/discontinuous\_galerkin/advection\_scheme/project\_velocity\_to\_continuous/mesh::CoordinateMesh}}
\item{\option{\ldots/spatial\_discretisation/discontinuous\_galerkin/advection\_scheme/integrate\_advection\_by\_parts/once}, cf. \ref{sec:ND_discontinuous_galerkin_advection}}
\item{\option{\ldots/spatial\_discretisation/discontinuous\_galerkin/diffusion\_scheme/compact\_discontinuous\_galerkin}, cf. \ref{sec:NM_DG_diffusion}}
\item{\option{\ldots/spatial\_discretisation/discontinuous\_galerkin/slope\_limiter::Vertex\_Based}, cf. \ref{sec:ND_DG_slope_limiters}.}
\end{itemize}

For the temporal discretisation a Crank-Nicolson scheme with subcycling is recommended. This can be set with:
\begin{itemize}
\item{\option{\ldots/temporal\_discretisation/theta} set to 0.5}
\item{\option{\ldots/temporal\_discretisation/discontinuous\_galerkin/maximum\_courant\_number\_per\_subcycle} set to an appropriate value.}
\end{itemize}


\subsubsection{Geostrophic Pressure}
\label{sec:GFD_config_geopressure}
If enabled a `geopressure' solver is used, \ref{sec:config_geostrophic_balance}. 
\begin{itemize}
\item The specified mesh should be the \option{GeostrophicPressureMesh}, cf. \ref{sec:GFD_config_geometry}. 
\item The terms included in the right-hand side of the geopressure solver are selected under: \\
\option{\ldots/spatial\_discretisation/geostrophic\_pressure\_option}.
\item A reference node must be set as geopressure uses Neumann boundary conditions on all boundaries (cf. \ref{Nullspaceremove}), for example:
\option{\ldots/reference\_node::node\_1}
\end{itemize}

\section{Mesh adaptivity} \label{sec:config_adapt}

The configuration on mesh adaptivity occurs in two places: under \option{mesh\_adaptivity} where 
the overall adaptive settings are configured, and on a per-field basis where both the interpolation
method is set and if that field should be considered when creating the error metric. See chapter 
\ref{chap:Adaptivity} for the background to adaptivity and more detailled information.

\subsection{Field settings}

For each field present in the simulation there are up to two options that should be set. The first
is the interpolation method that should be used to transfer the values of a field from the old to the new mesh, section \ref{sec:interpolation_algorithms}.
Second, in order to form the error metric by which the mesh is adapted, section \ref{sec:norm_choice}, the user must set which fields
should form the error metric and how the error for that field should be calculated.

\subsubsection{Interpolation method} \label{sec:config_adapt_interp}

For each prognostic field in the current state, an interpolation type, section \ref{sec:interpolation_algorithms}, must be set. These can be set by selecting an
option \option{\ldots/prognostic/<interpolation type>} where \texttt{<interpolation type>} is one of:
\begin{itemize}
\item Consistent interpolation - the default and quick interpolation method, but is non-conservative and dissipative.
\item Pseudo-consistent interpolation - not recommended at present.
\item Galerkin interpolation - Conservative and non-dissipative, but requires the construction of a supermesh \citep{farrell2009a,farrell2010a}
\item Grandy interpolation - Conservative, but highly diffusive. See \citet{grandy1999}.
\end{itemize}

For some fields, such as Pressure and Velocity other interpolation methods are available.

For diagnostic and prescribed fields an interpolation method is not required. However, if an output dump
occurs immediately following a mesh adapt, diagnostic fields may not have correct values depending
on the method by which they are calculated. In these instances, it is worth setting an interpolation type
for these fields which will ensure that the values are set correctly before an output dump occurs.

The Galerkin projection also requires some further settings depending on the mesh type. For discontinuous
meshes there are no other required settings.  For continuous meshes a solver is required in order
to perform the supermesh projection. The solver settings are configured as with any other solver, see
section \ref{sec:Solve} for more details.

With piecewise linear continuous fields additional options are available to bound the result following a Galerkin projection:\\
\option{\ldots/galerkin\_projection/continuous/bounded::Diffuse}\\
and\\
\option{\ldots/galerkin\_projection/continuous/bounded::Algencan}\\
The latter uses the algencan optimisation library to bound the field and requires \fluidity\ to be configured with \lstinline[language=bash]+--enable-algencan+.  The \option{Diffuse} bounding algorithm is internal to \fluidity\ and the most frequently used.

To use the \option{Diffuse} bounding algorithm \citep{farrell2009a} the number of iterations the algorithm is allowed to take must be specified.  Additionally an optional tolerance can be specified to terminate this iteration loop early.  Furthermore if the bounds on the field are known in advance then these can be specified through:\\
\option{\ldots/bounded::Diffuse/bounds/upper\_bound}\\
and\\
\option{\ldots/bounded::Diffuse/bounds/lower\_bound}.\\
If the diffusion bounding algorithm fails to locally redistribute the unboundedness then a conservative but non-local redistribution can be activated using:\\
\option{\ldots/bounded::Diffuse/repair\_deviations}\\
again with an optional tolerance:\\
\option{\ldots/bounded::Diffuse/repair\_deviations/tolerance}.

\subsubsection{Creating an error metric}
\label{sec:configuring_fluidity_error_metric}

The second step for configuring adaptivity is to set up the fields that are to form the error metric used
to adapt the mesh. For each field that should be considered when forming the metric the option
\option{\ldots/adaptivity\_options} needs to be enabled. The type or error norm on which the metric is based (absolute or relative) is set with \option{\ldots/adaptivity\_options/absolute\_measure} or \option{\ldots/adaptivity\_options/relative\_measure}. For a $p$--norm \option{\ldots/adaptivity\_options/absolute\_measure} should be selected and the value of $p$ set with the option \option{\ldots/adaptivity\_options/absolute\_measure/p\_norm} ($p=2$ is recommended).

The InterpolationErrorBound field must be set and as with any other prescribed field can take a constant value or vary in space and time (by prescribing a python function for example). The error bound is set as separate fields within 
state, so for Temperature, for example, the acceptable error is stored an a field called 
TemperatureInterpolationErrorBound. This field is output as any other field too.

For relative interpolation error bounds a tolerance value also has to be set under \newline
\option{\ldots/adaptivity\_options/relative\_measure/tolerance}. This value prevents division by zero
and should be set to a small enough number that the field can effectively be considered zero at this value.

For discussion of the different metrics and error norms see section \ref{sec:norm_choice}.

\subsection{General adaptivity options}
\label{sec:configuring_fluidity_adaptivity_options}
\index{adaptivity options}

These are found under \option{mesh\_adaptivity}. Here the user can specify whether to use mesh movement methods, 
prescribed adaptivity (serial only) or hr adaptivity. hr adaptivity is the normal method for most applications.

Under \option{/mesh\_adaptivity/hr\_adaptivity} there are a number of mandatory options, which are:
\begin{itemize}
\item \option{period} - how often should the mesh be adapted. This can be set in number of simulation seconds, 
or in number of timesteps. It is recommended that adapt happen every 10-20 timesteps.
\item \option{maximum\_number\_of\_nodes} - sets the maximum possible number of nodes in the domain. In parallel this is the
global maximum number, but can be altered to be the number per process. If the maximum number of nodes is reached the mesh is coarsened everywhere until this is acheived.
\item \option{enable\_gradation} - is on by default and set to a value of 1.5. This constrains the jump in desired edge lengths along an edge and therefore controls how fast the mesh size may change.
\item \option{tensor\_field::MinimumEdgeLengths} - a tensor specifying the minimum edge length of an element.
\item \option{tensor\_field::MaximumEdgeLengths} - a tensor specifying the maximum edge length of an element.
\end{itemize}

In addition to these mandatory settings, there are a number of other configuration options.
\begin{itemize}
\item \option{cpu\_period} - sets the time interval for the mesh adapt in cpu time.
\item \option{minimum\_number\_of\_nodes} - sets the minimum possible number of nodes in the domain. In parallel this is the
global minimum number. The mesh is refined until this is acheived.
\item \option{adaptive\_timestep\_at\_adapt} - used in conjuction with adaptive timestep (see section \ref{section:config_adaptive_timestep}), this
option resets the timestep back to the minumum value under \option{\ldots/adaptive\_timestep/minimum\_timestep} immediately following
a mesh adapt.
\item \option{maximum\_node\_increase} - the maximum ratio by which the number of nodes is allowed to increase. A value of 1.1
indicates the number of nodes can increase by at most 10\%.
\item \option{node\_locking} - allows the locking of nodes via a python function that cannot be moved by adaptivity.
\item \option{functional\_tolerance} - specifies the minimum element functional value for which elements are considered for adaptivity, section \ref{sec:adaptive_remeshing_technology}. Default value is $0.15$.
\item \option{geometric\_constraints} - this applies geometric constraints to the metric formation which aims to prevent the metric demanding edge length that are inappropriately large in comparison to the resolution required to preserve the geometric accuracy of the boundaries. If you get `knife elements' near the boundaries try turning this option on. This only works in 3D. 
\item \option{bounding\_box\_factor} - this option bounds the edge lengths requested by the metric by bounding box of the domain, multiplied by the specified factor. The default value is $2$.
\item \option{reference\_mesh} - supply a reference mesh which supplies the minimum or maximum edge length to the metric.
\item \option{aspect\_ratio\_bound} -  maximum aspect ration of elements in the adapted mesh.
\item adapt at first timestep - perform mesh adaptivity before the first timestep occurs. This can occur a specified number of times.
\item \option{preserve\_mesh\_regions} - ensures that regions in your mesh, specified by region IDs, are preserved through adaptivity.
is adapted, then the mesh is extruded using the adaptivity metric in the 3rd dimension. You must use an extruded mesh with this option, section \ref{sec:extruded_meshes}.
\item \option{adaptivity\_library} - choose which adaptivity library to use. In 2D you are restricted to libmba2d. In 3D you can choose either libmba3D or libadaptivity (default).
\item \option{adapt\_iterations} - this options controls the number of intermediate adapt iteration during parallel adaptive simulations, section \ref{sec:parallel_adaptivity}. The default value is 3. Higher values may give you 
better meshes, especially when the number of elements per process is low.
\item \option{debug} - options for output that is useful for debugging adaptivity.
\end{itemize}

\subsubsection{Vertically structured and 2+1D adaptivity}
\label{sec:vertically_structured_adaptivity}
For some problems it can be advantageous to apply adaptivity in the horizontal
and vertical as separate steps. This means a horizontal (surface) mesh is
adapted first after which a column of nodes is created under each surface node.
The resolution in the vertical columns is either specified under the extrusion
options, or determined via a vertical adaptivity step. This functionality is switched
on using the \option{vertically\_structured\_adaptivity} option. An extruded
initial mesh is required for this option (see section \ref{sec:extruded_meshes},
and section \ref{sec:extruded} for its configuration). The horizontal adaptivity
stage is then applied to the horizontal input mesh, and the
\option{bottom\_depth} and \option{sizing\_function} extrusion options are
 reapplied for the creation of the vertical columns.
If an extruded initial mesh is
provided \emph{without} \option{vertically\_structured\_adaptivity}, the extruded 
mesh is simply adapted in all directions, resulting in a fully unstructured mesh
and the extrusion options are no longer applicable. Further options under
\option{vertically\_structured\_adaptivity} are:
\begin{itemize}
\item \option{inhomogenous\_vertical\_resolution} -
This option switches on vertical adaptivity. This means it will no longer create
layers based on the \option{sizing\_function} option. Instead, the distance
between the nodes in the vertical columns is based on the vertical component of
the error metric. The vertical resolution will therefore vary over the depth and 
in each column independently. With the combination of
\option{vertically\_structured\_adaptivity} and
\option{inhomogenous\_vertical\_resolution}, adaptivity can thus focus resolution
in both horizontal and vertical, while maintaining a columnar nodal structure.
This combination is refered to as 2+1D adaptivity.
\begin{itemize}
\item \option{adapt\_in\_vertical\_only} - With this option vertical adaptivity is
applied, but the horizontal mesh is kept fixed.
\end{itemize}
\item \option{split\_gradation} - Instead of applying gradation to the full metric
before splitting into a horizontal and vertical metric, with this option the
gradation is applied after the split. Thus in particular when specifying
anisotropic gradation, the gradation in the horizontal and vertical is applied
completely independently.
\item \option{vertically\_align\_metric} or \option{use\_full\_metric} -
The metric applied in the horizontal adaptivity stage is assembled by merging
the 3D metric in each column and then projecting to the horizontal plane. 
Typically the 3D metric for large aspect ratio problems already decomposes 
in an (almost) vertical eigenvector and 2 horizontal ones. 
However, even the slightest tilt causes vertical error bounds 
to be ``leaked'' into the merged horizontal metric, leading to unexpected small
horizontal edge lengths. Therefore for large aspect ratio problems the option
\option{vertically\_align\_metric}, which decomposes the metric \emph{before}
merging in the horizontal, is recommended.
\item \option{include\_bottom\_metric} - When constructing the horizontal metric
incorporate the components of the full metric tangential to the bottom boundary.
For example, this is useful when horizontal contours of a field intersect the
bathymetry and this information is not automatically incorporated into the
horizontal metric leading to the contact point being underresolved.
\end{itemize}

\subsubsection{Zoltan options}
\label{sec:configuring_fluidity_zoltan_options}
\index{adaptivity options}
\index{zoltan}

There are a number of options available for controlling Zoltan's behaviour when re-partitioning the mesh during
and after adaptivity, which can be found under \option{mesh\_adaptivity/zoltan\_options}. The options are:
\begin{itemize}
\item partitioner - this is the partitioner used in the intermediate adapt iterations. It can be one of Scotch, ParMetis, Zoltan, or Zoltan Hypergraph. Default is Zoltan.
\item final partitioner - the partitioner used for the final adapt iteration where load balancing is important. Same choices as above. Default is ParMetis. 
\item element quality cutoff - at what value of element quality is an element deemed ``bad''. Default is 0.6.
\item load imbalance tolerance - a value of 1 means each processor will have exactly the same numebr of elements. However, smaller numbers here mean that the intermediate adapts may
not be able to move the mesh sufficiently to get a good quality mesh from adaptivity.
\item additional adapt iterations - increases the number of intermediate adapt iterations during parallel adaptive simulations.
\item zoltan debug - debugging options.
\end{itemize}

For more information on the approach to parallel adaptivity adopted in \fluidity\ see section \ref{sec:parallel_adaptivity}.
\subsubsection{Metric advection}
\label{sec:configuring_fluidity_metric_advection}
Metric advection advects the metric along with the flow, ensuring the resolution can be pushed ahead of any flow, rather than lagging behind, section \ref{section:metric_advection_general}. The advection equation is discretised with a control volume method,  section \ref{sec:ND_control_volume_advection}. For spatial discretisation a first order upwind scheme for calculation the face values (the default) and non--conservative form are generally recommended. These are selected with options
\begin{itemize}
\item \option{/mesh\_adaptivity/hr\_adaptivity/metric\_advection/spatial\_discretisation/control\_volumes/face\_value::FirstOrderUpwind}
\item \option{/mesh\_adaptivity/hr\_adaptivity/metric\_advection/spatial\_discretisation/conservative\_advection} $=0.0$
\end{itemize}
For temporal discretisation a semi--implicit discretisation in time is recommended, section \ref{sec:ND_time_disct_adv_diff}, with option
\begin{itemize}
\item \option{/mesh\_adaptivity/hr\_adaptivity/metric\_advection/temporal\_discretisation/theta} $=0.5$
\end{itemize}
The time step is controlled by the choice of CFL number, specified in \option{/mesh\_adaptivity/hr\_adaptivity/metric\_advection/temporal\_discretisation/maximum\_courant\_number\_per\_subcycle}. The metric is advected over the time period between the current and the next adapt. This time period can be scaled with the option \option{/mesh\_adaptivity/hr\_adaptivity/metric\_advection/temporal\_discretisation/scale\_advection\_time} which has a default value of $1.1$.

\section{Multiple material/phase models} \label{sec:config_multimatph}

This section contains advice on setting up simulations with multiple material\_phase options.  This enables related fields to be grouped together into related materials or phases.  For example a prognostic scalar field in one material\_phase will be advected using the Velocity field from that material\_phase, while a prognostic scalar field in another material\_phase will be advected according to the Velocity field in its material\_phase.

We refer to two typical scenarios: a \emph{multiple material} model and a \emph{multiple phase} model. A multiple phase model is one in which the Velocity field in each material\_phase is in some way independent of the velocities in the other material\_phases.  This means that scalar fields (for example phase volume fractions) in each material\_phase are advected independently.  A multiple material model is one in which the Velocity field is shared between all material\_phases so that all scalar fields are advected similarly.

\subsection{Multiple material models}

Models with a single prognostic velocity field that is shared between material\_phases (using the \option{aliased} field type) are referred to as multiple material models.  These are generally used to describe systems of nearly immiscible materials with different material properties contained within the same domain.  This section focusses on this type of multiple material\_phase simulation.

In a multiple material simulation each material\_phase requires:
\begin{itemize}
\item an equation of state, and
\item a MaterialVolumeFraction scalar field.
\end{itemize}

The equation of state provides the density properties of the material described in the current material\_phase.  For incompressible simulations a linear equation of state is used, which only requires a reference density:\\
\option{\ldots/equation\_of\_state/fluids/linear/reference\_density}\\
to be set.  For Boussinesq multimaterial simulations, where a material's density depends on temperature and/or salinity, then the same dependencies exist between the equation of state and these fields as in single material simulations.  For example a Temperature field must be present in the material\_phase where it is needed (although it may be aliased between material\_phases).  If the \option{subtract\_out\_hydrostatic\_level} option is selected, it must only be select in a single material\_phase.  Fully compressible multimaterial simulations are not supported.

The MaterialVolumeFraction field describes the location of the material, varying from $1$ in regions where the cells are entirely the current material to $0$ where none of this material is present.  As the materials are generally treated as being nearly immiscible, the prognostic MaterialVolumeFraction field should be discretised using a control volume spatial discretisation with one of the face value schemes designed for advecting step functions:
\begin{itemize}
\item \option{\ldots/spatial\_discretisation/control\_volumes/face\_value::HyperC}
\item \option{\ldots/spatial\_discretisation/control\_volumes/face\_value::UltraC}
\item \option{\ldots/spatial\_discretisation/control\_volumes/face\_value::PotentialUltraC}
\end{itemize}
as described in sections \ref{sec:hyperc}--\ref{sec:potultrac}.  These schemes are only guaranteed to be bounded for explicit advection so the implicitness factor, $\theta$:\\
\option{\ldots/temporal\_discretisation/theta}\\
and the pivot implicitness factor, $\theta_p$:\\
\option{\ldots/temporal\_discretisation/control\_volumes/pivot\_theta}\\
should be set to zero and, for high Courant number flows, advection subcycling should be used:\\
\option{\ldots/temporal\_discretisation/control\_volumes/maximum\_courant\_number\_per\_subcycle}\\
or\\
\option{\ldots/temporal\_discretisation/control\_volumes/number\_advection\_subcycles}.

For an $N$ material problem, $N$ material\_phases are required and hence $N$ MaterialVolumeFractions, $c^i, i =1, \ldots, N$, and $N$ equations of state.  However, only $N-1$ of the MaterialVolumeFraction fields, $c^i, i =1, \ldots, N-1$, need be prognostic.  The final volume fraction field, $c^N$, should always be set to \option{diagnostic}, as it can be recovered using the internal algorithm:
\begin{equation} \label{eq:config_diagvfrac}
c^N = 1 - \sum_{i=1}^{N-1}c^i\textrm{.}
\end{equation}
So, for example, in the case when $N=2$ there need only be a single prognostic MaterialVolumeFraction field and a single diagnostic MaterialVolumeFraction field.  In this case it makes no difference which material\_phase contains the prognostic volume fraction and which contains the diagnostic field.  In more complicated scenarios with $N>2$ a coupled control volume discretisation (see section \ref{sec:coupledlimiter}) becomes necessary to ensure that not only each of the $N-1$ prognostic MaterialVolumeFractions remain bounded but also that their sum, $\sum_{i=1}^{N-1}c^i$, is bounded.  This ensures, through equation \ref{eq:config_diagvfrac}, that the final diagnostic MaterialVolumeFraction is also bounded.  As discussed in section \ref{sec:coupledlimiter} this process requires a priority ordering for the fields, which must be specified at:\\
\option{\ldots/scalar\_field::MaterialVolumeFraction/prognostic/priority}.\\
The diagnostic field is always treated as the lowest priority volume fraction so in this case the choice of priority ordering and diagnostic field may affect the results if the interfaces between the materials are in the vicinity of one another.  Priority ordering and coupled limiting do not affect the advection process if the material interfaces are separated from each other.

If adaptive remeshing is being used then the bounded and minimally dissipative behaviour of the above advection must be preserved through the interpolation between successive meshes.  As discussed in section \ref{sec:config_adapt} several interpolation algorithms are available.  We discuss them again here in terms of their suitability for multiple material modelling.  Consistent interpolation on piecewise linear parent meshes guarantees boundedness of the interpolated volume fraction field and of the sum of the volume fractions.  However it tends to introduce excessive amounts of numerical diffusion and it is not conservative.  Galerkin projection guarantees conservation of the field and is not excessively dissipative.  However it does not guarantee boundedness.

To ensure minimal dissipation, conservation and boundedness it is necessary to use a bounding algorithm following the Galerkin projection.  The \option{Diffuse} bounding algorithm (see section \ref{sec:config_adapt_interp}) is generally used.  This redistributes unbounded values in the field locally, guaranteeing boundedness of each volume fraction individually.  It does not however guarantee boundedness of the sum of the volume fractions and this must be enforced by coupling each MaterialVolumeFraction field together through the interpolation with the option:\\
\option{\ldots/bounded::Diffuse/bounds/upper\_bound/coupled}\\
under all $N-1$ prognostic MaterialVolumeFractions.  As with coupled control volume advection this uses the priority numbering of the fields to determine the order in which they are bounded.  The local bounds enforced on successive fields are then modified to ensure boundedness of their sum.  This redistribution of materials during the bounding procedure introduces some relative movement between materials, which, by equation \ref{eq:config_diagvfrac}, is filled in by the diagnostic MaterialVolumeFraction.  Despite this problem bounded Galerkin projection is recommended to transfer field data during mesh adaptivity.

The advected (and interpolated) volume fractions describe volume averaged the locations of the materials.  In combination with the equation of state they can therefore be used to define global bulk values for the density using:
\begin{equation}
\rho = \sum_{i=1}^N\rho^ic^i
\end{equation}
where $\rho$ is the bulk density and $\rho^i$ are the individual material densities, given by their respective equations of state.  This bulk density can be seen in the diagnostic Density field in whichever material\_phase has the prognostic Velocity field in it.

In addition to the density the volume fractions may be used to specify a bulk Viscosity that varies between the materials according to:
\begin{equation}
\tensor{\mu} = \sum_{i=1}^N\tensor{\mu}^ic^i
\end{equation}
where $\tensor{\mu}$ is the bulk viscosity and $\tensor{\mu}^i$ is the individual material's viscosity.  To use this it is necessary to activate a MaterialViscosity field in every material\_phase with a nonzero viscosity.  Additionally the Viscosity field underneath the prognostic Velocity must be activated and set to the \option{bulk\_viscosity} diagnostic algorithm.

\subsection{Multiple phase models}
Models with one prognostic velocity field per \option{material\_phase} are referred to as multiple phase models. The use of these multiple velocity fields permits the inter-penetration and interaction between different phases.

\subsubsection{Simulation requirements}
In a multi-phase simulation, each \option{material\_phase} requires:
\begin{itemize}
 \item an equation of state, and
 \item a PhaseVolumeFraction scalar field.
\end{itemize}

As per multi-material simulations, the equation of state provides the density properties of the phase described in the current \option{material\_phase}. For incompressible simulations a linear equation of state is used, which only requires a reference density:\\
\option{\ldots/equation\_of\_state/fluids/linear/reference\_density}\\
to be set.

For an $N$ phase problem, $N$ material\_phases are required and hence $N$ PhaseVolumeFractions, $\alpha_i, i = 1, \ldots, N$, and $N$ equations of state. Just as in multi-material simulations, only $N-1$ of the PhaseVolumeFraction fields, $\alpha_i, i = 1, \ldots, N-1$, need be prognostic. The final PhaseVolumeFraction field, $\alpha_N$, should always be set to \option{diagnostic}, as it can be recovered using the internal algorithm:
\begin{equation}
\alpha_N = 1 - \sum_{i=1}^{N-1}\alpha_i\textrm{.}
\end{equation}

\subsubsection{Inter-phase interactions}
Inter-phase interactions can be included under \option{../multiphase\_properties} in Diamond. Currently, \fluidity\ only supports fluid-particle drag between the continuous phase and dispersed phase(s), given by:
\begin{equation}\label{eq:multiphase_drag_term}
\mathbf{F}_D = \frac{3\ \alpha_p\ C_D\ \alpha_f\ \rho_f\ |\mathbf{u}_f-\mathbf{u}_p|\ (\mathbf{u}_f-\mathbf{u}_p)}{4\ d},
\end{equation}
where $f$ and $p$ denote the fluid (i.e. continuous) and particle (i.e. dispersed) phases respectively, and $d$ is the diameter of a single particle in the dispersed phase. The drag coefficient $C_D$ is defined as:
\begin{equation}\label{eq:drag_coefficient}
C_D = \frac{24}{\mathrm{Re}},
\end{equation}
with
\begin{equation}\label{eq:particle_reynolds_number}
\mathrm{Re} = \frac{\alpha_f\ \rho_f\ d\ |\mathbf{u}_f-\mathbf{u}_p|}{\mu_f}.
\end{equation}
Note that $\mu_f$ denotes the isotropic viscosity of the fluid (i.e. continuous) phase.

Within a dispersed phase, entering a value for $d$ in the \option{../multiphase\_properties/particle\_diameter} option enables fluid-particle interaction between itself and the continuous phase.

\subsubsection{Current limitations}
\begin{itemize}
 \item Boussinesq and fully compressible multi-phase simulations are not yet supported.
 \item The momentum equation for each \option{material\_phase} can only be discretised in non-conservative form.
 \item The stress term must be in tensor form, and only works with an isotropic viscosity.
 \item \option{bassi\_rebay} and \option{compact\_discontinuous\_galerkin} are currently the only DG viscosity schemes available for multi-phase flow simulations.
 \item Discontinuous \option{PhaseVolumeFraction} fields are not yet supported.
 \item The Pressure field only supports \option{continuous\_galerkin} and \option{control\_volume} discretisations.
 \item Prescribed velocity fields cannot yet be used in multi-phase simulations.
 \item Fluid-particle drag can currently only support one continuous (i.e. fluid) phase.
\end{itemize}


\section{Compressible fluid model}
\index{compressible fluid model}

Enabling \option{\ldots/material\_phase/equation\_of\_state/compressible} allows the compressible equations described in sections 
\ref{sec:compressible_conservative} and \ref{sec:compressible_nonconservative} to be solved. At the moment there is one available option for the required 
compressible equation of state: Mie-Grunneisen (see section \ref{sec:Multi-material compressible EOS}).  Compressible functionality is not yet fully supported and this is intended as a stub upon which further developments will be described.

This section contains advice for running a compressible simulation, by describing the necessary options to set up the problem. The options required for prognostic fields are:

\subsection{Pressure options}
\begin{itemize}
\item The value for the atmospheric pressure can be added by switching on \option{\ldots/atmospheric\_pressure}, otherwise a default of zero is used.
\item A Poisson pressure equation should not be used to calculate a first guess, therefore \\* \option{\ldots/scheme/poisson\_pressure\_solution} should be set to $never$.
\item \option{\ldots/scheme/use\_compressible\_projection\_method} should be selected, so the calculated pressure satisfies the continuity equation and the EOS.
\end{itemize}

\subsection{Density options}
\option{\ldots/prognostic/equation} and \option{\ldots/prognostic/solver} do not need to be enabled. If the equation type is not turned on, the density will make 
use of the pressure solve, so no solver options are needed either. By having an equation type turned on, the density is not only incorporated into the pressure solve 
but also an Advection-Diffusion equation is solved (and solver options need to be specified).

\subsection{Velocity options}
\begin{itemize}
\item for continuous velocities \option{\ldots/spatial\_discretisation/\ldots/lump\_mass\_matrix} should be turned on.
\item in the presence of viscosity \option{\ldots/spatial\_discretisation/continuous\_galerkin/stress\_terms/stress\_form} is required and all components of the anisotropic symmetric Viscosity tensor should be filled out.  This functionality is only available with continuous Galerkin velocities.
\end{itemize}

\subsection{Restrictions: discretisation options and element pairs}
Either continuous Galerkin or control volumes can be used as discretisation options for pressure and density (both fields need to have the same option). When using control volumes pressure and density have to be on the same order of parent mesh.
<|MERGE_RESOLUTION|>--- conflicted
+++ resolved
@@ -1774,23 +1774,6 @@
 \label{config:sediments}
 \index{sediments}
 
-<<<<<<< HEAD
-\fluidity\ contains a basic sediment model in which sediment is treated as a
-tracer with a settling velocity and the amount of sediment falling through
-the bottom boundary is recorded. Enabling sediments creates two template
-fields: one for sediment concentration in the fluid and one for the flux of
-sediment over the bottom boundary. These can be found at
-\option{\ldots/sediment/scalar\_field::SedimentTemplate} and
-\option{\ldots/sediment/scalar\_field::SedimentDepositionTemplate} respectively.
-It is also possible to specify multiple sediment classes, each of which can
-contain a different settling velocity and hence when coupled with the
-density, represent different sediment grain sizes. At least one class must
-be present.
-
-The sediment classes can use either the template initial concentration or set their own.
-
-Note: To use sediment, a linear equation of state must also be enabled \option{\ldots/equation\_of\_state/fluids/linear}
-=======
 \fluidity\ contains a sediment model in which sediment is treated as a
 tracer with a settling velocity. 
 It is possible to specify multiple sediment fields to represent a distrbution of sediment
@@ -1800,7 +1783,6 @@
 
 Note: To use sediment, a linear equation of state must also be enabled
 \option{\ldots/equation\_of\_state/fluids/linear}
->>>>>>> ec6d150e
 
 \section{Large scale low aspect ratio ocean simulations}
 \label{section:large-scale-ocean}
