--- conflicted
+++ resolved
@@ -188,8 +188,6 @@
   \mathrm{De}_D=\mu_D D.
 \end{equation}
 
-<<<<<<< HEAD
-=======
 \subsection{Six-component model}
 \label{sec:bio-6-component}
 
@@ -346,7 +344,6 @@
 \end{equation}
 
 
->>>>>>> 9e30bc46
 \subsection{Photosynthetically active radiation (PAR)}\label{sec:I}
 
 Phytoplankton depends on the levels of light in the water column at the
