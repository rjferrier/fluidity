--- conflicted
+++ resolved
@@ -400,11 +400,7 @@
  + \frac{\partial}{\partial x_j} \left [ (\nu + \nu_\tau) \left ( \frac{\partial \tilde u_i}{\partial x_j} + \frac{\partial \tilde u_j}{\partial x_i} \right ) \right ],
 \end{equation}
 
-<<<<<<< HEAD
-Four LES models are available in \fluidity. They are restricted to use in incompressible flow cases, where the discrete velocity is divergence-free and the eddy viscosity tensor is traceless.
-=======
 Three LES models are available in \fluidity.
->>>>>>> fd1be3b0
 
 \subsection{Second-Order Dissipation}
 \label{ssect:second_order_diss_LES}
@@ -419,69 +415,21 @@
 \begin{equation}
 \nu_{jk} = 4C_S^2 \left | \mathcal{\tilde S} \right | \mathcal{M}^{-1},
 \end{equation}
-<<<<<<< HEAD
-where $\mathcal{M}$ is the length-scale metric from the adaptivity process (see \citet{pain2001}), used here to relate eddy viscosity to the local grid size. The factor 4 comes from the choice of filter width $\bigtriangleup = 2(h_{\zeta}, h_{\eta}, h_{\xi})$ which provides a better resolution of the resolved scales \citep{pope}. $C_S \approx 0.1$ is the Smagorinsky coefficient, and $\left | \mathcal{\tilde S} \right |$ is the local strain rate:
-=======
 where $\mathcal{M}$ is the length-scale metric from the adaptivity process (see \citet{pain2001}),
 used here to relate eddy viscosity to the local grid size. The factor of 4 arises because the filter
 width separating resolved and unresolved scales is twice the local element size, which is squared in
 the viscosity model. $C_S \approx 0.1$ is the Smagorinsky coefficient, and
 $\left | \mathcal{\tilde S} \right |$ is the local strain rate (the second invariant of the strain-rate
 tesor defined in equation \eqref{eqn:defin_strain_rate_tensor}):
->>>>>>> fd1be3b0
 
 \begin{equation}
 \left | \mathcal{\tilde S} \right | = (2 \tilde S_{ij} \tilde S_{ij})^{1/2},
 \end{equation}
-
-<<<<<<< HEAD
-\begin{equation}\label{strainrate}
-\tilde S_{ij} = \frac 1 2 \left ( \frac{\partial \tilde u_i}{\partial x_j} + \frac{\partial \tilde u_j}{\partial x_i} \right ).
-=======
 
 \subsection{Fourth-Order Dissipation}
 \label{ssect:fourth_order_diss_LES}
 
 The fourth-order method is designed as an improvement to the second-order eddy viscosity method, which can be too dissipative \citep{adam}. The fourth-order term is taken as the difference of two second-order eddy viscosity discretisations, where one is larger than the other. Usually a smaller time-step and finer grid are necessary to make fourth-order worthwhile.
-
-\subsection{Dynamic Smagorinsky model}
-
-The most important disadvantage of Smagorinsky-type models such as discussed in sections \ref{ssect:second_order_diss_LES} and \ref{ssect:fourth_order_diss_LES} is the behaviour of the eddy viscosity near walls and non-turbulent regions. As shown in \citet{pope2000}, in a fully developed channel flow the sub-grid eddy viscosity $\nu_\tau$ should diminish as $\nu_\tau \propto z^3$, $z$ the wall-normal coordinate. Conversely, it is shown in \citet{nicoud1999} that the Smagorinsky model gives $\sqrt{2 \tilde{S}_{ij} \tilde{S}_{ij}} \sim O(1)$ near walls leading to an incorrect subgrid-scale viscosity. In addition, the Smagorinsky model is absolutelly dissipative: energy transfer is olny allowed from resolved scales to subgrid scales. The opposite (commonly termed as backscatter), commonly occurs in transitional flows, and absolutelly dissipative models have been shown in \citet{piomelli1990} to under-predict the growth rate of perturbations in the flow, leading to delayed transition to turbulence.%check
-\par
-Dynamical models were designed to overcome the disadvantages of Smagorinsky type models by using arguments with better physical grounding as a starting point towards the evaluation of the subgrid viscosity. In particular, at the core of dymamical Smagorinsky type models lies the idea of scale similarity \citep{bardina1980}, which states that in the inertial subrange, the statistical properties of the fluctuations at a given wave-number are similar to the statistical properties of fluctuations of near-by wavenumbers.
-
-\section{Ice shelf parameterisation}
-Exchange of heat and salt between the ice and ocean drives the circulation.
-The temperature $T_b$ and salinity $S_b$ at the ice-ocean interface are determined by the balance of heat and salt fluxes between the ice and ocean \cite[e.g.][]{mcpheebook,jenkins95}:
-\begin{equation}
-mL + mc_I(T_b-T_I)=c_0 \gamma_T |u| (T-T_b); \quad mS_b=\gamma_S |u| (S-S_b),
-\label{three}
-\end{equation}
-where $c_o=3974~J~kg^{-1}~^\circ C^{-1}$ and $c_I=2009~J~kg^{-1}~^\circ C^{-1}$ are the specific heat capacity of seawater and ice, respectively. The variable $m$ and $L=3.35 \times 10^{5}~J~kg^{-1}$ represent the melt rate and the latent heat of ice fusion.
-We assume the temperature of ice to be $T_I=-25~^\circ C $. The velocity, temperature, and salinity of the ocean are $u$, $T$, and $S$, respectively.These two flux balances are linked with constraining the interface to be at the local freezing temperature:
-\begin{equation}
-T_b = aS_b+b + cP,
-\label{last}
->>>>>>> fd1be3b0
-\end{equation}
-where $a=-0.0573 ^\circ C$, $b=0.0832 ^\circ C$ and $c=-7.53e^{-8}~^\circ C~Pa^{-1} $.
-The three unknows $T_b$, $S_b$, and $m$ are solved by the three equations (\ref{three})-(\ref{last}). 
-
-\subsection{Boundary condition at ice surface}
-At the ice surface, heat and salt fluxes to the ocean based on the melt rate are
-\begin{equation}
-F_H = c_0(\gamma_T |u|+ m)(T-T_b); \quad F_S = (\gamma_S|u|+ m)(S-S_b).
-\end{equation}
-
-These boundary conditions are applied to the surface field specified in the flml file.
-
-
-
-
-<<<<<<< HEAD
-The fourth-order method is designed as an improvement to the second-order eddy viscosity method, which can be too dissipative \citep{adam}. The fourth-order term is taken as the difference of two second-order eddy viscosity discretisations, where one is larger than the other. Usually a smaller time-step and finer grid are necessary to make fourth-order worthwhile.
-
-\subsection{WALE}
 
 \subsection{Dynamic LES}\label{dynamic}
 
@@ -569,5 +517,32 @@
 \end{equation}
 where $\alpha$ is the filter width ratio defined above. It is related to the local mesh size by $\alpha^2 = \overline \bigtriangleup^2/24$ \citep{pope}. In Fluidity it is constructed in weak finite element form with a strong Dirichlet boundary condition on the filtered field: $\overline \phi = \phi$.
 
-=======
->>>>>>> fd1be3b0
+\subsection{Dynamic Smagorinsky model}
+
+The most important disadvantage of Smagorinsky-type models such as discussed in sections \ref{ssect:second_order_diss_LES} and \ref{ssect:fourth_order_diss_LES} is the behaviour of the eddy viscosity near walls and non-turbulent regions. As shown in \citet{pope2000}, in a fully developed channel flow the sub-grid eddy viscosity $\nu_\tau$ should diminish as $\nu_\tau \propto z^3$, $z$ the wall-normal coordinate. Conversely, it is shown in \citet{nicoud1999} that the Smagorinsky model gives $\sqrt{2 \tilde{S}_{ij} \tilde{S}_{ij}} \sim O(1)$ near walls leading to an incorrect subgrid-scale viscosity. In addition, the Smagorinsky model is absolutelly dissipative: energy transfer is olny allowed from resolved scales to subgrid scales. The opposite (commonly termed as backscatter), commonly occurs in transitional flows, and absolutelly dissipative models have been shown in \citet{piomelli1990} to under-predict the growth rate of perturbations in the flow, leading to delayed transition to turbulence.%check
+\par
+Dynamical models were designed to overcome the disadvantages of Smagorinsky type models by using arguments with better physical grounding as a starting point towards the evaluation of the subgrid viscosity. In particular, at the core of dymamical Smagorinsky type models lies the idea of scale similarity \citep{bardina1980}, which states that in the inertial subrange, the statistical properties of the fluctuations at a given wave-number are similar to the statistical properties of fluctuations of near-by wavenumbers.
+
+\section{Ice shelf parameterisation}
+Exchange of heat and salt between the ice and ocean drives the circulation.
+The temperature $T_b$ and salinity $S_b$ at the ice-ocean interface are determined by the balance of heat and salt fluxes between the ice and ocean \cite[e.g.][]{mcpheebook,jenkins95}:
+\begin{equation}
+mL + mc_I(T_b-T_I)=c_0 \gamma_T |u| (T-T_b); \quad mS_b=\gamma_S |u| (S-S_b),
+\label{three}
+\end{equation}
+where $c_o=3974~J~kg^{-1}~^\circ C^{-1}$ and $c_I=2009~J~kg^{-1}~^\circ C^{-1}$ are the specific heat capacity of seawater and ice, respectively. The variable $m$ and $L=3.35 \times 10^{5}~J~kg^{-1}$ represent the melt rate and the latent heat of ice fusion.
+We assume the temperature of ice to be $T_I=-25~^\circ C $. The velocity, temperature, and salinity of the ocean are $u$, $T$, and $S$, respectively.These two flux balances are linked with constraining the interface to be at the local freezing temperature:
+\begin{equation}
+T_b = aS_b+b + cP,
+\label{last}
+\end{equation}
+where $a=-0.0573 ^\circ C$, $b=0.0832 ^\circ C$ and $c=-7.53e^{-8}~^\circ C~Pa^{-1} $.
+The three unknows $T_b$, $S_b$, and $m$ are solved by the three equations (\ref{three})-(\ref{last}). 
+
+\subsection{Boundary condition at ice surface}
+At the ice surface, heat and salt fluxes to the ocean based on the melt rate are
+\begin{equation}
+F_H = c_0(\gamma_T |u|+ m)(T-T_b); \quad F_S = (\gamma_S|u|+ m)(S-S_b).
+\end{equation}
+
+These boundary conditions are applied to the surface field specified in the flml file.