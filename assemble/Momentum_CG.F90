!    Copyright (C) 2006 Imperial College London and others.
!    
!    Please see the AUTHORS file in the main source directory for a full list
!    of copyright holders.
!
!    Prof. C Pain
!    Applied Modelling and Computation Group
!    Department of Earth Science and Engineering
!    Imperial College London
!
!    amcgsoftware@imperial.ac.uk
!    
!    This library is free software; you can redistribute it and/or
!    modify it under the terms of the GNU Lesser General Public
!    License as published by the Free Software Foundation,
!    version 2.1 of the License.
!
!    This library is distributed in the hope that it will be useful,
!    but WITHOUT ANY WARRANTY; without even the implied warranty of
!    MERCHANTABILITY or FITNESS FOR A PARTICULAR PURPOSE.  See the GNU
!    Lesser General Public License for more details.
!
!    You should have received a copy of the GNU Lesser General Public
!    License along with this library; if not, write to the Free Software
!    Foundation, Inc., 59 Temple Place, Suite 330, Boston, MA  02111-1307
!    USA

#include "fdebug.h"

  module momentum_cg

    use fields
    use state_module
    use spud
    use fldebug
    use sparse_tools
    use boundary_conditions
    use boundary_conditions_from_options
    use solvers
    use petsc_solve_state_module
    use sparse_tools_petsc
    use sparse_matrices_fields
    use field_options
    use halos
    use global_parameters, only: FIELD_NAME_LEN, OPTION_PATH_LEN, timestep, &
         COLOURING_CG1
    use elements
    use transform_elements, only: transform_to_physical
    use coriolis_module
    use vector_tools
    use fetools
    use upwind_stabilisation
    use les_module
    use smoothing_module
    use metric_tools
    use field_derivatives
    use state_fields_module
    use state_matrices_module
    use sparsity_patterns_meshes
    use fefields
    use rotated_boundary_conditions
    use Coordinates
    use multiphase_module
    use edge_length_module
    use physics_from_options
    use colouring
    use Profiler
#ifdef _OPENMP
    use omp_lib
#endif

    implicit none

    private
    public :: construct_momentum_cg, correct_masslumped_velocity, &
              correct_velocity_cg, assemble_masslumped_poisson_rhs, &
              add_kmk_matrix, add_kmk_rhs, assemble_kmk_matrix, &
              deallocate_cg_mass, assemble_poisson_rhs

    ! are we lumping the mass, absorption or source
    logical :: lump_mass, lump_absorption, lump_source
    ! is the pressure correction included in the absorption term?
    ! if so, lump_absorption gets set equal to lump_mass
    logical :: pressure_corrected_absorption
    ! do we have isotropic viscosity?
    logical :: isotropic_viscosity
    ! do we have diagonal viscosity?
    logical :: diagonal_viscosity
    ! are we using the stress form of the viscosity terms?
    logical :: stress_form
    logical :: partial_stress_form
    ! do we want to integrate the continuity matrix by parts?
    logical :: integrate_continuity_by_parts
    ! exclude the advection or mass terms from the equation
    logical :: exclude_advection, exclude_mass
    ! integrate the advection term by parts
    logical :: integrate_advection_by_parts
    ! do we need the inverse lumped mass to assemble a lumped cmc preconditioner
    logical :: cmc_lump_mass
    ! use the sub mesh to lump the mass
    logical :: vel_lump_on_submesh, cmc_lump_on_submesh, abs_lump_on_submesh
    ! integrate the surface tension by parts
    logical :: integrate_surfacetension_by_parts

    ! which terms do we have?
    logical :: have_source
    logical :: have_gravity
    logical :: have_absorption
    logical :: have_vertical_stabilization
    logical :: have_implicit_buoyancy
    logical :: have_vertical_velocity_relaxation
    logical :: have_swe_bottom_drag
    logical :: have_viscosity
    logical :: have_surfacetension
    logical :: have_coriolis
    logical :: have_geostrophic_pressure
    logical :: have_temperature_dependent_viscosity
    logical :: have_les
    logical :: have_surface_fs_stabilisation
    logical :: les_second_order, les_fourth_order, wale, dynamic_les, exact_sgs
    logical :: on_sphere
    
    logical :: move_mesh
    
    ! assemble mass or inverse lumped mass?
    logical :: assemble_mass_matrix
    logical :: assemble_inverse_masslump

    ! implicitness parameter, timestep, conservation parameter, nonlinear theta factor
    real :: theta, dt, beta, gravity_magnitude, itheta

    ! Boundary condition types for velocity, and pressure
    ! the ids have to correspond to the order of the arguments in
    ! the calls to get_entire_boundary_condition below
    integer, parameter :: BC_TYPE_WEAKDIRICHLET = 1, BC_TYPE_NO_NORMAL_FLOW=2, &
                          BC_TYPE_INTERNAL = 3, BC_TYPE_FREE_SURFACE = 4, &
                          BC_TYPE_FLUX = 5
    integer, parameter :: PRESSURE_BC_TYPE_WEAKDIRICHLET = 1, PRESSURE_BC_DIRICHLET = 2

    ! Stabilisation schemes.
    integer :: stabilisation_scheme
    integer, parameter :: STABILISATION_NONE=0
    integer, parameter :: STABILISATION_STREAMLINE_UPWIND=1, &
      & STABILISATION_SUPG=2
    integer :: nu_bar_scheme
    real :: nu_bar_scale = 1.0
    
    ! LES coefficients and options
    real :: smagorinsky_coefficient
    character(len=OPTION_PATH_LEN) :: length_scale_type
    logical :: have_eddy_visc, have_filter_width, have_coeff, have_sgs_tensor

    ! Temperature dependent viscosity coefficients:
    real :: reference_viscosity
    real :: activation_energy

    ! wetting and drying switch
    logical :: have_wd_abs

    ! If .true., the pressure and density fields will be split up into hydrostatic
    ! and perturbed components. The hydrostatic components will be subtracted 
    ! from the pressure and density used in the pressure gradient and buoyancy terms
    ! in the momentum equation. This helps to maintain hydrostatic balance and prevent
    ! spurious oscillations in the pressure field when using unbalanced finite element pairs.
    logical :: subtract_out_reference_profile

    ! scale factor for the absorption
    real :: vvr_sf 
    ! scale factor for the free surface stabilisation
    real :: fs_sf
    ! min vertical density gradient for implicit buoyancy
    real :: ib_min_grad

    ! Are we running a multi-phase flow simulation?
    logical :: multiphase

  contains

    subroutine construct_momentum_cg(u, p, density, x, &
                                     big_m, rhs, ct_m, ct_rhs, mass, inverse_masslump, &
                                     state, assemble_ct_matrix_here, include_pressure_and_continuity_bcs)
      !!< Assembles the momentum matrix and rhs for the LinearMomentum,
      !!< Boussinesq and Drainage equation types such that
      !!< big_m*u = rhs + ct_m*p
      !!<
      !!< This subroutine is intended to replace assnav and all new code added to it
      !!< should be in new format and be compatible with both 2 and 3 dimensions.
      !!<
      !!< For clarity big_m is assumed to always be a dim x dim block_csr_matrix even 
      !!< when velocities aren't coupled

      ! velocity and coordinate
      type(vector_field), intent(inout) :: u, x
      ! pressure and density
      type(scalar_field), intent(inout) :: p, density
      ! the lhs matrix
      type(petsc_csr_matrix), intent(inout) :: big_m
      
      ! the mass matrix
      ! NOTE: see the logical assemble_mass below to see when this is actually assembled
      type(petsc_csr_matrix), intent(inout) :: mass
      ! the lumped mass matrix (may vary per component as absorption could be included)
      ! NOTE: see the logical assemble_inverse_masslump below to see when this is actually assembled
      type(vector_field), intent(inout) :: inverse_masslump
      ! NOTE: you have to call deallocate_cg_mass after you're done
      ! with mass and inverse_masslump
      
      ! the pressure gradient matrix (might be null if assemble_ct_matrix_here=.false.)
      type(block_csr_matrix), pointer :: ct_m
      ! the pressure gradient rhs
      type(scalar_field), intent(inout) :: ct_rhs
      ! the rhs
      type(vector_field), intent(inout) :: rhs
      ! bucket full of fields
      type(state_type), intent(inout) :: state
      ! do we need to assemble the pressure gradient/divergence matrix ct_m
      ! this is not necessarily the same as assemble_ct_m in Momentum_equation.F90
      ! if we have a cv pressure it is assembled elsewhere
      logical, intent(in) :: assemble_ct_matrix_here
      ! whether include the pressure bc integrals on the rhs of the momentum
      ! equation (containing the prescribed value of the dirichlet bc)
      ! and add dirichlet bcs for the continuity equation to ct_rhs
      logical, intent(in):: include_pressure_and_continuity_bcs

      type(scalar_field), pointer :: buoyancy
      type(scalar_field), pointer :: gp
      type(vector_field), pointer :: gravity
      type(vector_field), pointer :: oldu, nu, ug, source, absorption
      type(tensor_field), pointer :: viscosity
      type(tensor_field), pointer :: surfacetension
      type(vector_field), pointer :: x_old, x_new

      ! dummy fields in case state doesn't contain the above fields
      type(scalar_field), pointer :: dummyscalar
      type(vector_field), pointer :: dummyvector
      type(tensor_field), pointer :: dummytensor

      ! single component of lumped mass
      type(scalar_field) :: masslump_component        
      ! sparsity for mass matrices
      type(csr_sparsity), pointer :: u_sparsity

      ! bc arrays
      type(vector_field) :: velocity_bc
      type(scalar_field) :: pressure_bc
      integer, dimension(:,:), allocatable :: velocity_bc_type 
      integer, dimension(:), allocatable :: pressure_bc_type

      ! fields for the assembly of absorption when
      ! lumping on the submesh
      type(vector_field) :: abslump
      type(scalar_field) :: absdensity, abslump_component, abs_component
      ! for swe bottom drag
      type(scalar_field), pointer :: swe_bottom_drag, old_pressure

      ! for all LES models:
      character(len=OPTION_PATH_LEN) :: les_option_path
      ! For 4th order:
      type(tensor_field):: grad_u
      ! For Germano Dynamic LES and exact SGS models:
      type(vector_field), pointer :: fnu, tnu
      type(tensor_field), pointer :: leonard, strainprod, exactsgs
      real                        :: alpha, gamma

      ! for temperature dependent viscosity :
      type(scalar_field), pointer :: temperature

      ! Fields for the subtract_out_reference_profile option under the Velocity field
      type(scalar_field), pointer :: hb_density, hb_pressure

      integer :: stat, dim, ele, sele

      ! Fields for vertical velocity relaxation
      type(scalar_field), pointer :: dtt, dtb
      type(scalar_field) :: depth
      integer :: node

      !! Wetting and drying
      type(vector_field) :: Abs_wd
      type(scalar_field), pointer :: wettingdrying_alpha
      type(scalar_field) :: alpha_u_field
      real, dimension(u%dim) :: abs_wd_const

      ! Volume fraction fields for multi-phase flow simulation
      type(scalar_field), pointer :: vfrac
      type(scalar_field) :: nvfrac ! Non-linear version

      !! Coloring  data structures for OpenMP parallization
      type(integer_set), dimension(:), pointer :: colours
      integer :: clr, nnid, len, i
      integer :: num_threads, thread_num
#ifdef _OPENMP
      !! Did we successfully prepopulate the transform_to_physical_cache?
      logical :: cache_valid
#endif


      type(element_type), dimension(:), allocatable :: supg_element

      ewrite(1,*) 'Entering construct_momentum_cg'
    
      assert(continuity(u)>=0)

      nu=>extract_vector_field(state, "NonlinearVelocity")
      oldu=>extract_vector_field(state, "OldVelocity")

      allocate(dummyscalar)
      call allocate(dummyscalar, u%mesh, "DummyScalar", field_type=FIELD_TYPE_CONSTANT)
      call zero(dummyscalar)
      dummyscalar%option_path=""

      allocate(dummyvector)
      call allocate(dummyvector, u%dim, u%mesh, "DummyVector", field_type=FIELD_TYPE_CONSTANT)
      call zero(dummyvector)
      dummyvector%option_path=""

      allocate(dummytensor)
      call allocate(dummytensor, u%mesh, "DummyTensor", field_type=FIELD_TYPE_CONSTANT)
      call zero(dummytensor)
      dummytensor%option_path=""

      source=>extract_vector_field(state, "VelocitySource", stat)
      have_source = stat == 0
      if(.not. have_source) source=>dummyvector
      ewrite_minmax(source)

      absorption=>extract_vector_field(state, "VelocityAbsorption", stat)
      have_absorption = stat == 0
      if(.not. have_absorption) absorption=>dummyvector
      ewrite_minmax(absorption)

      have_wd_abs=have_option("/mesh_adaptivity/mesh_movement/free_surface/wetting_and_drying/dry_absorption")
      ! Absorption term in dry zones for wetting and drying
      if (have_wd_abs) then
       call allocate(abs_wd, u%dim, u%mesh, "VelocityAbsorption_WettingDrying", FIELD_TYPE_CONSTANT)
       call get_option("/mesh_adaptivity/mesh_movement/free_surface/wetting_and_drying/dry_absorption", abs_wd_const)
       call set(abs_wd, abs_wd_const)
      end if

      ! Check if we have either implicit absorption term
      have_vertical_stabilization=have_option(trim(u%option_path)//"/prognostic/vertical_stabilization/vertical_velocity_relaxation").or. &
                                  have_option(trim(u%option_path)//"/prognostic/vertical_stabilization/implicit_buoyancy")

      ! If we have vertical velocity relaxation set then grab the required fields
      ! sigma = n_z*g*dt*_rho_o/depth
      have_vertical_velocity_relaxation=have_option(trim(u%option_path)//"/prognostic/vertical_stabilization/vertical_velocity_relaxation")
      if (have_vertical_velocity_relaxation) then
        call get_option(trim(u%option_path)//"/prognostic/vertical_stabilization/vertical_velocity_relaxation/scale_factor", vvr_sf)
        ewrite(2,*) "vertical velocity relaxation scale_factor= ", vvr_sf
        dtt => extract_scalar_field(state, "DistanceToTop")
        dtb => extract_scalar_field(state, "DistanceToBottom")
        call allocate(depth, dtt%mesh, "Depth")
        do node=1,node_count(dtt)
          call set(depth, node, node_val(dtt, node)+node_val(dtb, node))
        end do
      endif

      ! Implicit buoyancy (theta*g*dt*drho/dr)
      have_implicit_buoyancy=have_option(trim(u%option_path)//"/prognostic/vertical_stabilization/implicit_buoyancy")
      if (have_implicit_buoyancy) then
        call get_option(trim(u%option_path)//"/prognostic/vertical_stabilization/implicit_buoyancy/min_gradient", &
                        ib_min_grad, default=0.0)
      end if

      have_swe_bottom_drag = have_option(trim(u%option_path)//'/prognostic/equation::ShallowWater/bottom_drag')
      if (have_swe_bottom_drag) then
        swe_bottom_drag => extract_scalar_field(state, "BottomDragCoefficient")
        assert(.not. have_vertical_velocity_relaxation)
        depth = extract_scalar_field(state, "BottomDepth") ! we reuse the field that's already passed for VVR
        old_pressure => extract_scalar_field(state, "OldPressure")
      else
        ! just to be sure, nullify these pointer instead of passing them undefined:
        nullify(swe_bottom_drag)
        nullify(old_pressure)
      end if

      call get_option("/physical_parameters/gravity/magnitude", gravity_magnitude, &
          stat=stat)
      have_gravity = stat == 0
      if (have_option(trim(u%option_path)//'/prognostic/equation::ShallowWater')) then
        ! for the swe there's no buoyancy term
        have_gravity = .false.
        buoyancy=>dummyscalar
        gravity=>dummyvector
        ! but we do need gravity_magnitude to convert pressure to free surface elevation
      else if(have_gravity) then
        buoyancy=>extract_scalar_field(state, "VelocityBuoyancyDensity")
        gravity=>extract_vector_field(state, "GravityDirection", stat)
      else
        buoyancy=>dummyscalar
        gravity=>dummyvector
        gravity_magnitude = 0.0
      end if
      ewrite_minmax(buoyancy)

      ! Splits up the Density and Pressure fields into a hydrostatic component (') and a perturbed component (''). 
      ! The hydrostatic components, denoted p' and rho', should satisfy the balance: grad(p') = rho'*g
      ! We subtract the hydrostatic component from the density used in the buoyancy term of the momentum equation.
      if (have_option(trim(state%option_path)//'/equation_of_state/compressible/subtract_out_reference_profile')) then
         subtract_out_reference_profile = .true.
         hb_density => extract_scalar_field(state, "HydrostaticReferenceDensity", stat)
         if(stat /= 0) then
            FLExit("When using the subtract_out_reference_profile option, please set a (prescribed) HydrostaticReferenceDensity field.")
            ewrite(-1,*) 'The HydrostaticReferenceDensity field, defining the hydrostatic component of the density field, needs to be set.'
         end if
      else
         subtract_out_reference_profile = .false.
         hb_density => dummyscalar
      end if

      viscosity=>extract_tensor_field(state, "Viscosity", stat)
      have_viscosity = stat == 0
      if(.not. have_viscosity) then
         viscosity=>dummytensor
      else
        ewrite_minmax(viscosity)
      end if
      
      surfacetension=>extract_tensor_field(state, "VelocitySurfaceTension", stat)
      have_surfacetension = stat == 0
      if(.not. have_surfacetension) then
         surfacetension=>dummytensor
      else
        ewrite_minmax(surfacetension)
      end if
      
      have_coriolis = have_option("/physical_parameters/coriolis")
      have_les = have_option(trim(u%option_path)//"/prognostic/spatial_discretisation"//&
         &"/continuous_galerkin/les_model")
      if (have_les) then
         ! Set everything to false initially, then set to true if present
<<<<<<< HEAD
         les_second_order=.false.; les_fourth_order=.false.; wale=.false.; dynamic_les=.false.; exact_sgs=.false.
         have_eddy_visc=.false.; have_filter_width=.false.; have_coeff=.false.; have_sgs_tensor=.false.

         ! Point to dummy fields, then point to actual fields if required
         fnu => dummyvector; tnu => dummyvector; leonard => dummytensor; strainprod => dummytensor; exactsgs => dummytensor
=======
         les_second_order=.false.; les_fourth_order=.false.; wale=.false.; dynamic_les=.false.
         have_eddy_visc=.false.; have_filter_width=.false.; have_coeff=.false.
>>>>>>> a6fd9508

         ! Point to dummy fields, then point to actual fields if required
         fnu => dummyvector; tnu => dummyvector; leonard => dummytensor; strainprod => dummytensor

         les_option_path=(trim(u%option_path)//"/prognostic/spatial_discretisation"//&
                 &"/continuous_galerkin/les_model")
         les_second_order=have_option(trim(les_option_path)//"/second_order")
         les_fourth_order=have_option(trim(les_option_path)//"/fourth_order")
         wale=have_option(trim(les_option_path)//"/wale")
         dynamic_les=have_option(trim(les_option_path)//"/dynamic_les")
         exact_sgs=have_option(trim(les_option_path)//"/exact_sgs")
         if (les_second_order) then
            call get_option(trim(les_option_path)//"/second_order/smagorinsky_coefficient", &
                 smagorinsky_coefficient)
               
            call get_option(trim(les_option_path)//"/second_order/length_scale_type", length_scale_type)

            have_eddy_visc = have_option(trim(les_option_path)//"/second_order/tensor_field::EddyViscosity")
            if(have_eddy_visc) then
               ! Initialise the eddy viscosity field. Calling this subroutine works because
               ! you can't have 2 different types of LES model for the same material phase.
               call les_init_diagnostic_fields(state, have_eddy_visc, .false., .false., .false.)
            end if
         end if
         if (les_fourth_order) then
            call get_option(trim(les_option_path)//"/fourth_order/smagorinsky_coefficient", &
                 smagorinsky_coefficient)
            call allocate( grad_u, u%mesh, "VelocityGradient")
            call differentiate_field_lumped( nu, x, grad_u)
         end if
         if (wale) then
            call get_option(trim(les_option_path)//"/wale/smagorinsky_coefficient", &
                 smagorinsky_coefficient)
         end if
         if(dynamic_les) then
            ! Initialise optional diagnostic fields
            have_eddy_visc = have_option(trim(les_option_path)//"/dynamic_les/tensor_field::EddyViscosity")
            have_filter_width = have_option(trim(les_option_path)//"/dynamic_les/tensor_field::FilterWidth")
            have_coeff = have_option(trim(les_option_path)//"/dynamic_les/scalar_field::SmagorinskyCoefficient")
<<<<<<< HEAD
            call les_init_diagnostic_fields(state, have_eddy_visc, have_filter_width, have_coeff, .false.)

            ! Initialise necessary local fields.
            ewrite(2,*) "Initialising compulsory dynamic LES fields"
            allocate(leonard)
            call allocate(leonard, u%mesh, "LeonardTensor")
            call zero(leonard)
            allocate(strainprod)
            call allocate(strainprod, u%mesh, "StrainProduct")
=======
            call les_init_diagnostic_fields(state, have_eddy_visc, have_filter_width, have_coeff)

            ! Initialise necessary local fields.
            ewrite(2,*) "Initialising compulsory dynamic LES fields"

            if(have_option(trim(les_option_path)//"/dynamic_les/vector_field::FirstFilteredVelocity")) then
              fnu => extract_vector_field(state, "FirstFilteredVelocity")
            else
              allocate(fnu)
              call allocate(fnu, u%dim, u%mesh, "FirstFilteredVelocity")
            end if

            if(have_option(trim(les_option_path)//"/dynamic_les/vector_field::TestFilteredVelocity")) then
              tnu => extract_vector_field(state, "TestFilteredVelocity")
            else
              allocate(tnu)
              call allocate(tnu, u%dim, u%mesh, "TestFilteredVelocity")
            end if

            allocate(leonard)
            allocate(strainprod)
            call allocate(leonard, u%mesh, "LeonardTensor")
            call allocate(strainprod, u%mesh, "StrainProduct")

            call zero(fnu)
            call zero(tnu)
            call zero(leonard)
>>>>>>> a6fd9508
            call zero(strainprod)

            ! Get (first filter)/(mesh size) ratio alpha. Default value is 2.
            call get_option(trim(les_option_path)//"/dynamic_les/alpha", alpha, default=2.0)
            ! Get (test filter)/(first filter) size ratio alpha. Default value is 2.
            call get_option(trim(les_option_path)//"/dynamic_les/gamma", gamma, default=2.0)
            ! Scalar or tensor filter width
            call get_option(trim(les_option_path)//"/dynamic_les/length_scale_type", length_scale_type)

            ! Calculate test-filtered velocity field and Leonard tensor field.
            ewrite(2,*) "Calculating test-filtered velocity and Leonard tensor"
            call leonard_tensor(nu, x, fnu, tnu, leonard, strainprod, alpha, gamma, length_scale_type, les_option_path)

            ewrite_minmax(leonard)
            ewrite_minmax(strainprod)
<<<<<<< HEAD
         end if
         if (exact_sgs) then
           ! Get (first filter)/(mesh size) ratio alpha. Default value is 2.
           call get_option(trim(les_option_path)//"/exact_sgs/alpha", &
                alpha, default=2.0)
           ! Scalar or tensor filter width
           call get_option(trim(les_option_path)//"/exact_sgs/length_scale_type", length_scale_type)

           ! Initialise optional diagnostic field
           have_sgs_tensor = have_option(trim(les_option_path)//"/exact_sgs/tensor_field::SGSTensor")
           call les_init_diagnostic_fields(state, .false., .false., .false., have_sgs_tensor)

           ! Initialise necessary local fields.
           if(.not. have_option(trim(les_option_path)//"/exact_sgs/vector_field::FilteredVelocity")) then
             allocate(fnu)
             call allocate(fnu, u%dim, u%mesh, "FilteredVelocity")
           else
             fnu => extract_vector_field(state, "FilteredVelocity", stat)
           end if

           call zero(fnu)

           if(.not. have_sgs_tensor) then
             ewrite(2,*) "Initialising SGSTensor field"
             allocate(exactsgs)
             call allocate(exactsgs, u%mesh, "SGSTensor")
           else
             exactsgs => extract_tensor_field(state, "SGSTensor", stat)
           end if

           call zero(exactsgs)

           ! Calculate explicitly filtered velocity and exact SGS stress.
           ewrite(2,*) "Calculating exact SGS stress"
           call exact_sgs_stress(nu, x, fnu, exactsgs, alpha, length_scale_type, les_option_path)

           ewrite_minmax(exactsgs)
=======
>>>>>>> a6fd9508
         end if
      end if
      

      have_temperature_dependent_viscosity = have_option(trim(u%option_path)//"/prognostic"//&
         &"/spatial_discretisation/continuous_galerkin/temperature_dependent_viscosity")
      if (have_temperature_dependent_viscosity) then
         call get_option(trim(u%option_path)//"/prognostic/spatial_discretisation"//&
              &"/continuous_galerkin/temperature_dependent_viscosity/reference_viscosity", &
              &reference_viscosity)
         call get_option(trim(u%option_path)//"/prognostic/spatial_discretisation"//&
              &"/continuous_galerkin/temperature_dependent_viscosity/activation_energy", &
              activation_energy)
         ! Extract temperature field from state:
         temperature => extract_scalar_field(state,"Temperature")
      else
         temperature => dummyscalar
      end if

      have_geostrophic_pressure = has_scalar_field(state, "GeostrophicPressure")
      if(have_geostrophic_pressure) then
        gp => extract_scalar_field(state, "GeostrophicPressure")
        
        ewrite_minmax(gp)
      else
        gp => dummyscalar
      end if

      on_sphere = have_option('/geometry/spherical_earth')

#ifdef _OPENMP
    num_threads = omp_get_max_threads()
#else
    num_threads = 1
#endif

      allocate(supg_element(num_threads))

      call get_option("/timestepping/timestep", dt)
      call get_option(trim(u%option_path)//"/prognostic/temporal_discretisation/theta", &
                      theta)
      call get_option(trim(u%option_path)//"/prognostic/spatial_discretisation/&
           &conservative_advection", beta)
      call get_option(trim(u%option_path)//"/prognostic/temporal_discretisation/relaxation", &
                      itheta)

      lump_mass=have_option(trim(u%option_path)//&
          &"/prognostic/spatial_discretisation"//&
          &"/continuous_galerkin/mass_terms/lump_mass_matrix")
      lump_absorption=have_option(trim(u%option_path)//&
          &"/prognostic/vector_field::Absorption"//&
          &"/lump_absorption")
      abs_lump_on_submesh = have_option(trim(u%option_path)//&
          &"/prognostic/vector_field::Absorption"//&
          &"/lump_absorption/use_submesh")
      pressure_corrected_absorption=have_option(trim(u%option_path)//&
          &"/prognostic/vector_field::Absorption"//&
          &"/include_pressure_correction") .or. (have_vertical_stabilization)
      if (pressure_corrected_absorption) then
         ! as we add the absorption into the mass matrix
         ! lump_absorption needs to match lump_mass
         lump_absorption = lump_mass
      end if
      lump_source=have_option(trim(u%option_path)//&
          &"/prognostic/vector_field::Source"//&
          &"/lump_source")
      if(have_viscosity) then
         isotropic_viscosity = have_viscosity .and. &
           & isotropic_field(viscosity)
         diagonal_viscosity = have_viscosity .and. &
           & diagonal_field(viscosity)
         stress_form=have_option(trim(u%option_path)//&
             &"/prognostic/spatial_discretisation/continuous_galerkin"//&
             &"/stress_terms/stress_form")
         partial_stress_form=have_option(trim(u%option_path)//&
             &"/prognostic/spatial_discretisation/continuous_galerkin"//&
             &"/stress_terms/partial_stress_form")
      else
         isotropic_viscosity = .false.
         diagonal_viscosity = .false.
         stress_form = .false.
         partial_stress_form = .false.
      end if
      integrate_continuity_by_parts=have_option(trim(p%option_path)//&
          &"/prognostic/spatial_discretisation/continuous_galerkin"//&
          &"/integrate_continuity_by_parts")
      integrate_advection_by_parts = have_option(trim(u%option_path)//&
          &"/prognostic/spatial_discretisation"//&
          &"/continuous_galerkin/advection_terms/integrate_advection_by_parts")
      exclude_advection = have_option(trim(u%option_path)//&
          &"/prognostic/spatial_discretisation"//&
          &"/continuous_galerkin/advection_terms/exclude_advection_terms")
      exclude_mass = have_option(trim(u%option_path)//&
          &"/prognostic/spatial_discretisation"//&
          &"/continuous_galerkin/mass_terms/exclude_mass_terms")
      vel_lump_on_submesh = have_option(trim(u%option_path)//&
          &"/prognostic/spatial_discretisation"//&
          &"/continuous_galerkin/mass_terms"//&
          &"/lump_mass_matrix/use_submesh")
      if (pressure_corrected_absorption) then
         ! as we add the absorption into the mass matrix
         ! the meshes need to be the same
         abs_lump_on_submesh = vel_lump_on_submesh
      end if
      cmc_lump_mass = have_option(trim(p%option_path)//&
          &"/prognostic/scheme"//&
          &"/use_projection_method/full_schur_complement"//&
          &"/preconditioner_matrix::LumpedSchurComplement")
      cmc_lump_on_submesh = have_option(trim(p%option_path)//&
          &"/prognostic/scheme"//&
          &"/use_projection_method/full_schur_complement"//&
          &"/preconditioner_matrix[0]/lump_on_submesh")
      assemble_inverse_masslump = lump_mass .or. cmc_lump_mass
      assemble_mass_matrix = have_option(trim(p%option_path)//&
          &"/prognostic/scheme/use_projection_method"//&
          &"/full_schur_complement/inner_matrix::FullMassMatrix")
      if(have_option(trim(u%option_path)//"/prognostic/spatial_discretisation/continuous_galerkin/stabilisation/streamline_upwind")) then
        stabilisation_scheme = STABILISATION_STREAMLINE_UPWIND
        call get_upwind_options(trim(u%option_path) // "/prognostic/spatial_discretisation/continuous_galerkin/stabilisation/streamline_upwind", &
          & nu_bar_scheme, nu_bar_scale)
      else if(have_option(trim(u%option_path)//"/prognostic/spatial_discretisation/continuous_galerkin/stabilisation/streamline_upwind_petrov_galerkin")) then
        stabilisation_scheme = STABILISATION_SUPG
        call get_upwind_options(trim(u%option_path) // "/prognostic/spatial_discretisation/continuous_galerkin/stabilisation/streamline_upwind_petrov_galerkin", &
          & nu_bar_scheme, nu_bar_scale)
       !!    we need 1 supg_element per thread
        do i = 1, num_threads
           supg_element(i)=make_supg_element(ele_shape(u,1))
        enddo
      else
        stabilisation_scheme = STABILISATION_NONE
      end if
      integrate_surfacetension_by_parts = have_option(trim(u%option_path)//&
          &"/prognostic/tensor_field::SurfaceTension"//&
          &"/diagnostic/integrate_by_parts")
          
      ! Are we running a multi-phase simulation?
      if(option_count("/material_phase/vector_field::Velocity/prognostic") > 1) then
         multiphase = .true.

         vfrac => extract_scalar_field(state, "PhaseVolumeFraction")
         call allocate(nvfrac, vfrac%mesh, "NonlinearPhaseVolumeFraction")
         call zero(nvfrac)
         call get_nonlinear_volume_fraction(state, nvfrac)

         ewrite_minmax(nvfrac)
      else
         multiphase = .false.
         nullify(vfrac)
      end if


      if (assemble_inverse_masslump) then
        ! construct the inverse of the lumped mass matrix
        call allocate( inverse_masslump, u%dim, u%mesh, "InverseLumpedMass")
        call zero(inverse_masslump)
      end if
      if (assemble_mass_matrix) then
        ! construct mass matrix instead
        u_sparsity => get_csr_sparsity_firstorder(state, u%mesh, u%mesh)
        
        call allocate( mass, u_sparsity, (/ u%dim, u%dim /), &
            diagonal=.true., name="MassMatrix")
            
        call zero( mass )
      end if
      
      move_mesh = (have_option("/mesh_adaptivity/mesh_movement").and.(.not.exclude_mass))
      if(move_mesh) then
        ewrite(2,*) 'Moving mesh'
        x_old => extract_vector_field(state, "OldCoordinate")
        x_new => extract_vector_field(state, "IteratedCoordinate")
        ug=>extract_vector_field(state, "GridVelocity")
      else
        ewrite(2,*) 'Not moving mesh'
      end if

      if (on_sphere.and.pressure_corrected_absorption) then
          ewrite(-1,*) 'WARNING:: Absorption in spherical geometry cannot currently'
          ewrite(-1,*) '          be included in the pressure correction. This option'
          ewrite(-1,*) '          will be ignored.'           
      end if

      if (have_wd_abs .and. on_sphere) then
          FLExit("The wetting and drying absorption term does currently not work on the sphere.")
      end if

      if (have_wd_abs .and. .not. has_scalar_field(state, "WettingDryingAlpha")) then
          FLExit("The wetting and drying absorption needs the diagnostic field WettingDryingAlpha activated.")
      end if
      if (have_wd_abs) then
        ! The alpha fields lives on the pressure mesh, but we need it on the velocity, so let's remap it.
        wettingdrying_alpha => extract_scalar_field(state, "WettingDryingAlpha")
        call allocate(alpha_u_field, u%mesh, "alpha_u")
        call remap_field(wettingdrying_alpha, alpha_u_field)
      end if

      call get_mesh_colouring(state, u%mesh, COLOURING_CG1, colours)
      ! ----- Volume integrals over elements -------------
      
#ifdef _OPENMP
    cache_valid = prepopulate_transform_cache(x)
    assert(cache_valid)
    if (have_coriolis) then
       call set_coriolis_parameters
    end if
#endif

    !$OMP PARALLEL DEFAULT(SHARED) PRIVATE(clr, len, nnid, ele, thread_num)
#ifdef _OPENMP
    thread_num = omp_get_thread_num()
#else
    thread_num = 0
#endif
    colour_loop: do clr = 1, size(colours)
      len = key_count(colours(clr))
      !$OMP DO SCHEDULE(STATIC)
      element_loop: do nnid = 1, len
         ele = fetch(colours(clr), nnid)
         call construct_momentum_element_cg(state, ele, big_m, rhs, ct_m, mass, inverse_masslump, &
              x, x_old, x_new, u, oldu, nu, ug, &
              density, ct_rhs, &
              source, absorption, buoyancy, hb_density, gravity, &
              viscosity, grad_u, &
              fnu, tnu, leonard, strainprod, exactsgs, alpha, gamma, &
              gp, surfacetension, &
              swe_bottom_drag, old_pressure, p, &
              assemble_ct_matrix_here, depth, &
              alpha_u_field, abs_wd, temperature, nvfrac, &
              supg_element(thread_num+1))
      end do element_loop
      !$OMP END DO

    end do colour_loop
    !$OMP END PARALLEL

      if (have_wd_abs) then
        ! the remapped field is not needed anymore.
        call deallocate(alpha_u_field)
        call deallocate(Abs_wd)
      end if

      ! ----- Surface integrals over boundaries -----------
      
      if((integrate_advection_by_parts.and.(.not.exclude_advection)).or.&
           (integrate_continuity_by_parts)) then
         allocate(velocity_bc_type(u%dim, surface_element_count(u)))
         call get_entire_boundary_condition(u, &
           & (/ &
             "weakdirichlet ", &
             "no_normal_flow", &
             "internal      ", &
             "free_surface  ", &
             "flux          " &
           & /), velocity_bc, velocity_bc_type)

         allocate(pressure_bc_type(surface_element_count(p)))
         call get_entire_boundary_condition(p, &
           & (/ &
              "weakdirichlet", &
              "dirichlet    " /), &
              pressure_bc, pressure_bc_type)

         ! Check if we want free surface stabilisation (in development!)
         have_surface_fs_stabilisation=have_fs_stab(u)
         if (have_surface_fs_stabilisation) then
           fs_sf=get_surface_stab_scale_factor(u)
         end if

         if(subtract_out_reference_profile.and.integrate_continuity_by_parts.and.(assemble_ct_matrix_here .or. include_pressure_and_continuity_bcs)) then
            hb_pressure => extract_scalar_field(state, "HydrostaticReferencePressure", stat)
            if(stat /= 0) then
               FLExit("When using the subtract_out_reference_profile option, please set a (prescribed) HydrostaticReferencePressure field.")
               ewrite(-1,*) 'The HydrostaticReferencePressure field, defining the hydrostatic component of the pressure field, needs to be set.'
            end if
         else
            hb_pressure => dummyscalar
         end if

         surface_element_loop: do sele=1, surface_element_count(u)
            
            ! if no_normal flow and no other condition in the tangential directions, or if periodic
            ! but not if there's a pressure bc
            if(((velocity_bc_type(1,sele)==BC_TYPE_NO_NORMAL_FLOW &
                    .and. sum(velocity_bc_type(:,sele))==BC_TYPE_NO_NORMAL_FLOW) &
                 .or. any(velocity_bc_type(:,sele)==BC_TYPE_INTERNAL)) &
              .and. pressure_bc_type(sele)==0) cycle
            
            ele = face_ele(x, sele)
            
            call construct_momentum_surface_element_cg(sele, big_m, rhs, ct_m, ct_rhs, &
                 inverse_masslump, x, u, nu, ug, density, gravity, &
                 velocity_bc, velocity_bc_type, &
                 pressure_bc, pressure_bc_type, hb_pressure, &
                 assemble_ct_matrix_here, include_pressure_and_continuity_bcs, oldu, nvfrac)
            
         end do surface_element_loop

         call deallocate(velocity_bc)
         deallocate(velocity_bc_type)
         call deallocate(pressure_bc)
         deallocate(pressure_bc_type)
      end if
      
      if(abs_lump_on_submesh) then
        
        call allocate(abslump, inverse_masslump%dim, inverse_masslump%mesh, "LumpedAbsorption")
        call allocate(absdensity, absorption%mesh, "AbsorptionComponentTimesDensity")
        
        do dim = 1, inverse_masslump%dim
          call remap_field(density, absdensity)
          abs_component = extract_scalar_field(absorption, dim)
          call scale(absdensity, abs_component)
      
          abslump_component = extract_scalar_field(abslump, dim)              
          call compute_lumped_mass_on_submesh(state, abslump_component, density=absdensity)
        end do
        
        call deallocate(absdensity)
        
        if(assemble_inverse_masslump.and.pressure_corrected_absorption) then
          call addto(inverse_masslump, abslump, theta)
        end if

        call addto_diag(big_m, abslump, dt*theta)
        
        call scale(abslump, oldu)
        call addto(rhs, abslump, -1.0)
          
        call deallocate(abslump)
      end if

      if (assemble_inverse_masslump) then
        
        if(vel_lump_on_submesh .or. cmc_lump_on_submesh) then
          if(move_mesh) then
            FLExit("Can't move the mesh and lump on the submesh yet.")
          end if
          ! we still have to make the lumped mass if this is true
          masslump_component=extract_scalar_field(inverse_masslump, 1)

          if(multiphase) then
            call compute_lumped_mass_on_submesh(state, masslump_component, density=density, vfrac=nvfrac)
          else
            call compute_lumped_mass_on_submesh(state, masslump_component, density=density)
          end if

          ! copy over to other components
          do dim = 2, inverse_masslump%dim
            call set(inverse_masslump, dim, masslump_component)
          end do

          if(vel_lump_on_submesh) then
            call addto_diag(big_m, masslump_component)
          end if
        end if
        
        ! thus far we have just assembled the lumped mass in inverse_masslump
        ! now invert it:
        call invert(inverse_masslump)
        ! apply boundary conditions (zeroing out strong dirichl. rows)
        call apply_dirichlet_conditions_inverse_mass(inverse_masslump, u)
        ewrite_minmax(inverse_masslump)
      end if
      
      if (assemble_mass_matrix) then
        call apply_dirichlet_conditions(matrix=mass, field=u)
      end if
            
      ewrite_minmax(rhs)
      
      if(les_second_order .or. dynamic_les .or. exact_sgs) then
         call les_solve_diagnostic_fields(state, have_eddy_visc, have_filter_width, have_coeff, have_sgs_tensor)
      end if

      if (les_fourth_order) then
        call deallocate(grad_u)
      end if

      if (dynamic_les) then
        call deallocate(leonard); deallocate(leonard)
        call deallocate(strainprod); deallocate(strainprod)
      end if

      if (exact_sgs) then
        if(.not. have_sgs_tensor) then
          call deallocate(exactsgs); deallocate(exactsgs)
        end if
      end if

      call deallocate(dummytensor)
      deallocate(dummytensor)
      call deallocate(dummyvector)
      deallocate(dummyvector)
      call deallocate(dummyscalar)
      deallocate(dummyscalar)

      if(multiphase) then
         call deallocate(nvfrac)
      end if

      if (stabilisation_scheme == STABILISATION_SUPG) then
         do i = 1, num_threads
            call deallocate(supg_element(i))
         end do
      end if
      deallocate(supg_element)

      contains 

        logical function have_fs_stab(u)
            type(vector_field), intent(in) :: u
            character(len=OPTION_PATH_LEN) :: type
            character(len=OPTION_PATH_LEN) :: option_path
            integer :: n

            have_fs_stab=.false.
            do n=1,get_boundary_condition_count(u)
                call get_boundary_condition(u, n, type=type, option_path=option_path)
                if (have_option(trim(option_path)//"/type::free_surface/surface_stabilisation")) then
                    have_fs_stab=.true.
                    return
                end if
            end do
        end function have_fs_stab

        function get_surface_stab_scale_factor(u) result(scale_factor)
            type(vector_field), intent(in) :: u
            character(len=OPTION_PATH_LEN) :: type
            character(len=OPTION_PATH_LEN) :: option_path
            integer :: n
            real :: scale_factor

            do n=1,get_boundary_condition_count(u)
                call get_boundary_condition(u, n, type=type, option_path=option_path)
                if (have_option(trim(option_path)//"/type::free_surface/surface_stabilisation")) then
                    call get_option(trim(option_path)//"/type::free_surface/surface_stabilisation/scale_factor", scale_factor)
                end if
            end do

        end function get_surface_stab_scale_factor
   
    end subroutine construct_momentum_cg

    subroutine construct_momentum_surface_element_cg(sele, big_m, rhs, ct_m, ct_rhs, &
                                                     masslump, x, u, nu, ug, density, gravity, &
                                                     velocity_bc, velocity_bc_type, &
                                                     pressure_bc, pressure_bc_type, hb_pressure, &
                                                     assemble_ct_matrix_here, include_pressure_and_continuity_bcs,&
                                                     oldu, nvfrac)

      integer, intent(in) :: sele

      type(petsc_csr_matrix), intent(inout) :: big_m
      type(vector_field), intent(inout) :: rhs

      type(block_csr_matrix), pointer :: ct_m
      type(scalar_field), intent(inout) :: ct_rhs

      type(vector_field), intent(inout) :: masslump

      type(vector_field), intent(in) :: x, oldu
      type(vector_field), intent(in) :: u, nu
      type(vector_field), pointer :: ug
      type(scalar_field), intent(in) :: density
      type(vector_field), pointer, intent(in) :: gravity 

      type(vector_field), intent(in) :: velocity_bc
      integer, dimension(:,:), intent(in) :: velocity_bc_type

      type(scalar_field), intent(in) :: pressure_bc
      integer, dimension(:), intent(in) :: pressure_bc_type
      type(scalar_field), intent(in) :: hb_pressure
      
      logical, intent(in) :: assemble_ct_matrix_here, include_pressure_and_continuity_bcs

      ! Volume fraction field
      type(scalar_field), intent(in) :: nvfrac

      ! local
      integer :: dim, dim2, i

      integer, dimension(face_loc(u, sele)) :: u_nodes_bdy
      integer, dimension(face_loc(ct_rhs, sele)) :: p_nodes_bdy
      type(element_type), pointer :: u_shape, p_shape

      real, dimension(face_ngi(u, sele)) :: detwei_bdy
      real, dimension(u%dim, face_ngi(u, sele)) :: normal_bdy, upwards_gi
      real, dimension(u%dim, face_loc(ct_rhs, sele), face_loc(u, sele)) :: ct_mat_bdy
      real, dimension(u%dim, face_loc(u, sele), face_loc(u, sele)) :: fs_surfacestab
      real, dimension(u%dim, u%dim, face_loc(u, sele), face_loc(u, sele)) :: fs_surfacestab_sphere
      real, dimension(u%dim, u%dim, face_ngi(u, sele)) :: fs_stab_gi_sphere
      real, dimension(u%dim, face_loc(u, sele)) :: lumped_fs_surfacestab
      real, dimension(face_loc(u, sele), face_loc(u, sele)) :: adv_mat_bdy

      real, dimension(u%dim, face_ngi(u, sele)) :: relu_gi
      real, dimension(face_ngi(u, sele)) :: density_gi

      real, dimension(u%dim, face_loc(u, sele)) :: oldu_val
      real, dimension(u%dim, face_ngi(u, sele)) :: ndotk_k

      u_shape=> face_shape(u, sele)
      p_shape=> face_shape(ct_rhs, sele)

      u_nodes_bdy = face_global_nodes(u, sele)
      p_nodes_bdy = face_global_nodes(ct_rhs, sele)

      oldu_val = face_val(oldu, sele)

      call transform_facet_to_physical(X, sele, &
           detwei_f=detwei_bdy, normal=normal_bdy)
                                     
      ! Note that with SUPG the surface element test function is not modified
            
      ! first the advection (dirichlet) bcs:
      
      ! if no no_normal_flow
      if (velocity_bc_type(1,sele)/=BC_TYPE_NO_NORMAL_FLOW) then
         if(integrate_advection_by_parts.and.(.not.exclude_advection)) then
            
            relu_gi = face_val_at_quad(nu, sele)
            if(move_mesh) then
              relu_gi = relu_gi - face_val_at_quad(ug, sele)
            end if
            
            if(multiphase) then
               adv_mat_bdy = shape_shape(u_shape, u_shape, &
                  detwei_bdy*sum(relu_gi*normal_bdy,1)*&
                  face_val_at_quad(density, sele)*face_val_at_quad(nvfrac, sele))
            else
               adv_mat_bdy = shape_shape(u_shape, u_shape, &
                  detwei_bdy*sum(relu_gi*normal_bdy,1)*&
                  face_val_at_quad(density, sele))
            end if

            do dim = 1, u%dim
               
               if(velocity_bc_type(dim, sele)==BC_TYPE_WEAKDIRICHLET) then

                  call addto(rhs, dim, u_nodes_bdy, -matmul(adv_mat_bdy, &
                       ele_val(velocity_bc, dim, sele)))
               else

                  call addto(big_m, dim, dim, u_nodes_bdy, u_nodes_bdy, &
                       dt*theta*adv_mat_bdy)

                  call addto(rhs, dim, u_nodes_bdy, -matmul(adv_mat_bdy, face_val(oldu, dim, sele)))

               end if
            end do
         end if
      end if
      
      ! now do surface integrals for divergence/pressure gradient matrix
      if(integrate_continuity_by_parts.and. (assemble_ct_matrix_here .or. include_pressure_and_continuity_bcs)) then
         
        if (velocity_bc_type(1,sele)/=BC_TYPE_NO_NORMAL_FLOW .and. velocity_bc_type(1,sele)/=BC_TYPE_FREE_SURFACE) then

          if(multiphase) then
            ct_mat_bdy = shape_shape_vector(p_shape, u_shape, detwei_bdy*face_val_at_quad(nvfrac, sele), normal_bdy)
          else
            ct_mat_bdy = shape_shape_vector(p_shape, u_shape, detwei_bdy, normal_bdy)
          end if

          do dim = 1, u%dim
             if(include_pressure_and_continuity_bcs .and. velocity_bc_type(dim, sele)==1 )then
                call addto(ct_rhs, p_nodes_bdy, &
                     -matmul(ct_mat_bdy(dim,:,:), ele_val(velocity_bc, dim, sele)))
             else if (assemble_ct_matrix_here) then
                ! for open boundaries add in the boundary integral from integrating by parts - for 
                ! other bcs leaving this out enforces a dirichlet-type restriction in the normal direction
                call addto(ct_m, 1, dim, p_nodes_bdy, u_nodes_bdy, ct_mat_bdy(dim,:,:))
             end if
             if(pressure_bc_type(sele)>0) then
                ! for both weak and strong pressure dirichlet bcs:
                !      /
                ! add -|  N_i M_j \vec n p_j, where p_j are the prescribed bc values
                !      /
                if (subtract_out_reference_profile) then
                   ! Here we subtract the hydrostatic component from the pressure boundary condition used in the surface integral when
                   ! assembling ct_m. Hopefully this will be the same as the pressure boundary condition itself.
                   call addto(rhs, dim, u_nodes_bdy, -matmul(ele_val(pressure_bc, sele)-face_val(hb_pressure, sele), &
                                                            ct_mat_bdy(dim,:,:) ))
                else
                   call addto(rhs, dim, u_nodes_bdy, -matmul( ele_val(pressure_bc, sele), &
                                                            ct_mat_bdy(dim,:,:) ))
                end if
             end if
          end do
        end if
        
      end if

      ! Add free surface stabilisation.

      if (velocity_bc_type(1,sele)==BC_TYPE_FREE_SURFACE .and. have_surface_fs_stabilisation) then
        if (on_sphere) then
          upwards_gi=-sphere_inward_normal_at_quad_face(x, sele)
        else
          upwards_gi=-face_val_at_quad(gravity, sele)
        end if
        
        if (on_sphere) then
          ndotk_k=0.0
          do i=1,face_ngi(u,sele)
            ndotk_k(3,i)=fs_sf*dot_product(normal_bdy(:,i),upwards_gi(:,i))
          end do
        else
          do i=1,face_ngi(u,sele)
            ndotk_k(:,i)=fs_sf*dot_product(normal_bdy(:,i),upwards_gi(:,i))*upwards_gi(:,i)
          end do
        end if

        ! Rotate if on the sphere
        if (on_sphere) then
          fs_stab_gi_sphere=dt*gravity_magnitude*rotate_diagonal_to_sphere_face(x, sele, ndotk_k)
        endif

        density_gi=face_val_at_quad(density, sele)

        if (on_sphere) then
          fs_surfacestab_sphere = shape_shape_tensor(u_shape, u_shape, &
                           detwei_bdy*density_gi, fs_stab_gi_sphere)
        else
          fs_surfacestab = shape_shape_vector(u_shape, u_shape, &
                           detwei_bdy*density_gi, dt*gravity_magnitude*ndotk_k)
        end if

        if (on_sphere) then
          do dim = 1, u%dim
            do dim2 = 1, u%dim
              call addto(big_m, dim, dim2, u_nodes_bdy, u_nodes_bdy, dt*theta*fs_surfacestab_sphere(dim,dim2,:,:))
            end do
            call addto(rhs, dim, u_nodes_bdy, -matmul(fs_surfacestab_sphere(dim,dim,:,:), oldu_val(dim,:)))
            ! off block diagonal absorption terms
            do dim2 = 1, u%dim
              if (dim==dim2) cycle ! The dim=dim2 terms were done above
              call addto(rhs, dim, u_nodes_bdy, -matmul(fs_surfacestab_sphere(dim,dim2,:,:), oldu_val(dim2,:)))
            end do
          end do
        else        
          if (lump_mass) then
            lumped_fs_surfacestab = sum(fs_surfacestab, 3)
            do dim = 1, u%dim
              call addto_diag(big_m, dim, dim, u_nodes_bdy, dt*theta*lumped_fs_surfacestab(dim,:))
              call addto(rhs, dim, u_nodes_bdy, -lumped_fs_surfacestab(dim,:)*oldu_val(dim,:))
            end do
          else if (.not.pressure_corrected_absorption) then
            do dim = 1, u%dim
              call addto(big_m, dim, dim, u_nodes_bdy, u_nodes_bdy, dt*theta*fs_surfacestab(dim,:,:))
              call addto(rhs, dim, u_nodes_bdy, -matmul(fs_surfacestab(dim,:,:), oldu_val(dim,:)))
            end do
          else
            ewrite(-1,*) "Free surface stabilisation requires that mass is lumped or that"
            FLExit("absorption is not included in the pressure correction") 
          end if
          if (pressure_corrected_absorption) then
            if (assemble_inverse_masslump.and.(.not.(abs_lump_on_submesh))) then
              call addto(masslump, u_nodes_bdy, dt*theta*lumped_fs_surfacestab)
            else
              FLAbort("Error?") 
            end if
          end if
        end if

      end if

      if (any(velocity_bc_type(:,sele)==BC_TYPE_FLUX)) then
        do dim = 1, u%dim
          if(velocity_bc_type(dim,sele)==BC_TYPE_FLUX) then
            call addto(rhs, dim, u_nodes_bdy, shape_rhs(u_shape, ele_val_at_quad(velocity_bc, sele, dim)*detwei_bdy))
          end if
        end do
      end if


    end subroutine construct_momentum_surface_element_cg

    subroutine construct_momentum_element_cg(state, ele, big_m, rhs, ct_m, &
                                            mass, masslump, &
                                            x, x_old, x_new, u, oldu, nu, ug, &
                                            density, ct_rhs, &
                                            source, absorption, buoyancy, hb_density, gravity, &
                                            viscosity, grad_u, &
                                            fnu, tnu, leonard, strainprod, exactsgs, alpha, gamma, &
                                            gp, surfacetension, &
                                            swe_bottom_drag, old_pressure, p, &
                                            assemble_ct_matrix_here, depth, &
                                            alpha_u_field, abs_wd, temperature, nvfrac, supg_shape)

      !!< Assembles the local element matrix contributions and places them in big_m
      !!< and rhs for the continuous galerkin momentum equations

      ! Needed for dynamic LES unfortunately
      type(state_type), intent(inout) :: state

      ! current element
      integer, intent(in) :: ele
      type(petsc_csr_matrix), intent(inout) :: big_m
      type(vector_field), intent(inout) :: rhs
      type(block_csr_matrix), pointer :: ct_m
      type(petsc_csr_matrix), intent(inout) :: mass
      ! above we supply inverse_masslump, but we start assembling the non-inverted
      ! lumped mass matrix in it:
      type(vector_field), intent(inout) :: masslump

      type(vector_field), intent(in) :: x, u, oldu, nu 
      type(vector_field), pointer :: x_old, x_new, ug
      type(scalar_field), intent(in) :: density, buoyancy, ct_rhs
      type(vector_field), intent(in) :: source, absorption, gravity
      type(tensor_field), intent(in) :: viscosity, grad_u

      ! Fields for Germano Dynamic LES Model
      type(vector_field), intent(in)    :: fnu, tnu
      type(tensor_field), intent(in)    :: leonard, strainprod
      real, intent(in)                  :: alpha, gamma

      ! Field for exact SGS model
      type(tensor_field), intent(in)    :: exactsgs

      type(scalar_field), intent(in) :: gp
      type(tensor_field), intent(in) :: surfacetension

      ! only used with have_swe_bottom_drag - otherwised undefined pointers
      type(scalar_field), pointer :: swe_bottom_drag, old_pressure
      type(scalar_field), intent(in) :: p

      logical, intent(in) :: assemble_ct_matrix_here

      ! Wetting and Drying
      type(scalar_field), intent(in) :: depth
      type(scalar_field), intent(in) :: alpha_u_field
      type(vector_field), intent(in) :: abs_wd

      ! Temperature dependent viscosity:
      type(scalar_field), intent(in) :: temperature

      type(scalar_field), intent(in) :: hb_density

      ! Non-linear approximation of the volume fraction
      type(scalar_field), intent(in) :: nvfrac
      ! Pointer to the nvfrac field's shape function
      type(element_type), pointer :: nvfrac_shape
      ! Derivative of shape function for nvfrac field
      real, dimension(:, :, :), allocatable :: dnvfrac_t

      type(element_type), intent(inout) :: supg_shape

      integer, dimension(:), pointer :: u_ele, p_ele
      real, dimension(u%dim, ele_loc(u, ele)) :: oldu_val
      type(element_type), pointer :: u_shape, p_shape
      real, dimension(ele_ngi(u, ele)) :: detwei, detwei_old, detwei_new
      real, dimension(u%dim, u%dim, ele_ngi(u,ele)) :: J_mat, diff_q
      real, dimension(ele_loc(u, ele), ele_ngi(u, ele), u%dim) :: du_t
      real, dimension(ele_loc(u, ele), ele_ngi(u, ele), u%dim) :: dug_t
      real, dimension(ele_loc(ct_rhs, ele), ele_ngi(ct_rhs, ele), u%dim) :: dp_t

      real, dimension(u%dim, ele_ngi(u, ele)) :: relu_gi
      real, dimension(u%dim, ele_loc(ct_rhs, ele), ele_loc(u, ele)) :: grad_p_u_mat
      
      ! What we will be adding to the matrix and RHS - assemble these as we
      ! go, so that we only do the calculations we really need
      real, dimension(u%dim, ele_loc(u, ele)) :: big_m_diag_addto, rhs_addto
      real, dimension(u%dim, u%dim, ele_loc(u, ele), ele_loc(u, ele)) :: big_m_tensor_addto
      logical, dimension(u%dim, u%dim) :: block_mask ! control whether the off diagonal entries are used
      integer :: dim, i, j
      type(element_type) :: test_function

      if(move_mesh) then
        ! we've assumed the following in the declarations
        ! above so we better make sure they're true!
        assert(ele_loc(ug, ele)==ele_loc(u,ele))
        assert(ele_ngi(ug, ele)==ele_ngi(u,ele))
        assert(ug%dim==u%dim)
      end if
      
      big_m_diag_addto = 0.0
      big_m_tensor_addto = 0.0
      rhs_addto = 0.0
      ! we always want things added to the diagonal blocks
      ! but we must check if we have_coriolis to add things to the others
      if(have_coriolis.or.(have_viscosity.and.(stress_form.or.partial_stress_form))) then
        block_mask = .true.
      else
        block_mask = .false.
        do dim = 1, u%dim
          block_mask(dim, dim) = .true.
        end do
      end if

      u_ele=>ele_nodes(u, ele)
      u_shape=>ele_shape(u, ele)

      p_ele=>ele_nodes(ct_rhs, ele)
      p_shape=>ele_shape(ct_rhs, ele)

      oldu_val = ele_val(oldu, ele)
      ! Step 1: Transform

      ! transform the velocity derivatives into physical space
      ! (and get detwei)
      if(stabilisation_scheme==STABILISATION_NONE) then
        call transform_to_physical(X, ele, &
                                  u_shape, dshape=du_t, detwei=detwei)
      !  J_mat = 0.0
      else
        call transform_to_physical(x, ele, &
                                  u_shape, dshape=du_t, detwei=detwei, J=J_mat)
      end if

      if(assemble_ct_matrix_here .and.integrate_continuity_by_parts) then
        ! transform the pressure derivatives into physical space
        call transform_to_physical(x, ele, &
                                  p_shape, dshape=dp_t)
      end if
      
      if(move_mesh) then
        call transform_to_physical(x_old, ele, detwei=detwei_old)
        call transform_to_physical(x_new, ele, detwei=detwei_new)
        if(.not.exclude_advection.and..not.integrate_advection_by_parts) then
          call transform_to_physical(x, ele, &
                                    ele_shape(ug, ele), dshape=dug_t)
        end if
      end if

      if(multiphase) then
         ! If the PhaseVolumeFraction is on a different mesh to the Velocity,
         ! then allocate memory to hold the derivative of the nvfrac shape function
         allocate(dnvfrac_t(ele_loc(nvfrac, ele), ele_ngi(nvfrac, ele), u%dim))
      end if
      
      ! Step 2: Set up test function
    
      select case(stabilisation_scheme)
        case(STABILISATION_SUPG)
          relu_gi = ele_val_at_quad(nu, ele)
          if(move_mesh) then
            relu_gi = relu_gi - ele_val_at_quad(ug, ele)
          end if
          if(have_viscosity) then
             diff_q = ele_val_at_quad(viscosity, ele)

             ! for full and partial stress form we need to set the off diagonal terms of the viscosity tensor to zero
             ! to be able to invert it when calculating nu_bar
             do i=1,size(diff_q,1)
                do j=1,size(diff_q,2)
                   if(i.eq.j) cycle
                   diff_q(i,j,:) = 0.0
                end do
             end do

             call supg_test_function(supg_shape, u_shape, du_t, relu_gi, j_mat, diff_q = diff_q, &
                  & nu_bar_scheme = nu_bar_scheme, nu_bar_scale = nu_bar_scale)
          else
             call supg_test_function(supg_shape, u_shape, du_t, relu_gi, j_mat, &
                  & nu_bar_scheme = nu_bar_scheme, nu_bar_scale = nu_bar_scale)
          end if
          test_function = supg_shape
        case default
          test_function = u_shape
      end select
      ! Important note: the test function derivatives have not been modified -
      ! i.e. du_t is currently used everywhere. This is fine for P1, but is not
      ! consistent for P>1.

      if(assemble_ct_matrix_here) then

         if(integrate_continuity_by_parts) then
            if(multiphase) then
               grad_p_u_mat = -dshape_shape(dp_t, u_shape, detwei*ele_val_at_quad(nvfrac, ele))
            else
               grad_p_u_mat = -dshape_shape(dp_t, u_shape, detwei)
            end if
         else
            if(multiphase) then
               ! Split up the divergence term div(vfrac*u) = vfrac*div(u) + u*grad(vfrac)

               ! If the field and nvfrac meshes are different, then we need to
               ! compute the derivatives of the nvfrac shape functions.
               if(.not.(nvfrac%mesh == u%mesh)) then
                  nvfrac_shape => ele_shape(nvfrac%mesh, ele)
                  call transform_to_physical(x, ele, nvfrac_shape, dshape=dnvfrac_t)
               else
                  dnvfrac_t = du_t
               end if

               grad_p_u_mat =  shape_dshape(p_shape, du_t, detwei*ele_val_at_quad(nvfrac, ele)) + &
                              shape_shape_vector(p_shape, u_shape, detwei, ele_grad_at_quad(nvfrac, ele, dnvfrac_t))
            else
               grad_p_u_mat = shape_dshape(p_shape, du_t, detwei)
            end if
         end if
      end if

      ! Step 3: Assemble contributions

      ! Mass terms
      if(assemble_inverse_masslump .or. assemble_mass_matrix .or. &
        (.not. exclude_mass)) then
        call add_mass_element_cg(ele, test_function, u, oldu_val, density, nvfrac, detwei, detwei_old, detwei_new, big_m_diag_addto, big_m_tensor_addto, rhs_addto, mass, masslump)
      end if

      ! Advection terms
      if(.not. exclude_advection) then
        call add_advection_element_cg(ele, test_function, u, oldu_val, nu, ug, density, viscosity, nvfrac, du_t, dug_t, dnvfrac_t, detwei, J_mat, big_m_tensor_addto, rhs_addto)
      end if

      ! Source terms
      if(have_source) then
        call add_sources_element_cg(ele, test_function, u, density, source, detwei, rhs_addto)
      end if
      
      ! Buoyancy terms
      if(have_gravity) then
        call add_buoyancy_element_cg(x, ele, test_function, u, buoyancy, hb_density, gravity, nvfrac, detwei, rhs_addto)
      end if
      
      ! Surface tension
      if(have_surfacetension) then
        call add_surfacetension_element_cg(ele, test_function, u, surfacetension, du_t, detwei, rhs_addto)
      end if

      ! Absorption terms (sponges) and WettingDrying absorption
      if (have_absorption .or. have_vertical_stabilization .or. have_wd_abs .or. have_swe_bottom_drag) then
       call add_absorption_element_cg(x, ele, test_function, u, oldu_val, density, &
                                      absorption, detwei, big_m_diag_addto, big_m_tensor_addto, rhs_addto, &
                                      masslump, mass, depth, gravity, buoyancy, &
                                      swe_bottom_drag, old_pressure, p, nu, &
                                      alpha_u_field, abs_wd)
      end if

      ! Viscous terms
      if(have_viscosity .or. have_les) then
        call add_viscosity_element_cg(state, ele, test_function, u, oldu_val, nu, x, viscosity, grad_u, &
           fnu, tnu, leonard, strainprod, exactsgs, alpha, gamma, du_t, detwei, big_m_tensor_addto, rhs_addto, temperature, density, nvfrac)
      end if
      
      ! Coriolis terms
      if(have_coriolis) then
        call add_coriolis_element_cg(ele, test_function, x, u, oldu_val, density, detwei, big_m_tensor_addto, rhs_addto)
      end if
      
      ! Geostrophic pressure
      if(have_geostrophic_pressure) then
        call add_geostrophic_pressure_element_cg(ele, test_function, x, u, gp, detwei, rhs_addto)
      end if

      ! Step 4: Insertion

      ! add lumped terms to the diagonal of the matrix
      call add_diagonal_to_tensor(big_m_diag_addto, big_m_tensor_addto)
      ! add to the matrix
      call addto(big_m, u_ele, u_ele, big_m_tensor_addto, block_mask=block_mask)
      ! add to the rhs
      call addto(rhs, u_ele, rhs_addto)
      
      if(assemble_ct_matrix_here) then
        call addto(ct_m, p_ele, u_ele, spread(grad_p_u_mat, 1, 1))
      end if
      
      if(multiphase) then
         deallocate(dnvfrac_t)
      end if
      
    contains
    
      subroutine add_diagonal_to_tensor(big_m_diag_addto, big_m_tensor_addto)
        real, dimension(u%dim, ele_loc(u, ele)), intent(in) :: big_m_diag_addto
        real, dimension(u%dim, u%dim, ele_loc(u, ele), ele_loc(u, ele)), intent(inout) :: big_m_tensor_addto
        
        integer :: dim, loc
        
        forall(dim = 1:size(big_m_diag_addto, 1), loc = 1:size(big_m_diag_addto, 2))
          big_m_tensor_addto(dim, dim, loc, loc) = big_m_tensor_addto(dim, dim, loc, loc) + big_m_diag_addto(dim, loc)
        end forall
        
      end subroutine add_diagonal_to_tensor
             
    end subroutine construct_momentum_element_cg
    
    subroutine add_mass_element_cg(ele, test_function, u, oldu_val, density, nvfrac, detwei, detwei_old, detwei_new, big_m_diag_addto, big_m_tensor_addto, rhs_addto, mass, masslump)
      integer, intent(in) :: ele
      type(element_type), intent(in) :: test_function
      type(vector_field), intent(in) :: u
      real, dimension(:,:), intent(in) :: oldu_val
      type(scalar_field), intent(in) :: density
      type(scalar_field), intent(in) :: nvfrac
      real, dimension(ele_ngi(u, ele)), intent(in) :: detwei, detwei_old, detwei_new
      real, dimension(u%dim, ele_loc(u, ele)), intent(inout) :: big_m_diag_addto
      real, dimension(u%dim, u%dim, ele_loc(u, ele), ele_loc(u, ele)), intent(inout) :: big_m_tensor_addto
      real, dimension(u%dim, ele_loc(u, ele)), intent(inout) :: rhs_addto
      type(petsc_csr_matrix), intent(inout) :: mass
      type(vector_field), intent(inout) :: masslump
      
      integer :: dim
      integer, dimension(:), pointer :: u_ele
      logical:: compute_lumped_mass_here
      real, dimension(ele_loc(u, ele)) :: mass_lump
      real, dimension(ele_ngi(u, ele)) :: density_gi
      real, dimension(ele_ngi(u, ele)) :: nvfrac_gi
      real, dimension(ele_loc(u, ele), ele_loc(u, ele)) :: mass_mat
      type(element_type), pointer :: u_shape
      
      ! In case we have to multiply detwei by various coefficients (e.g. the density values at the Gauss points), 
      ! then place the result in here
      real, dimension(ele_ngi(u, ele)) :: coefficient_detwei

      u_shape => ele_shape(u, ele)
      u_ele=>ele_nodes(u, ele)
      
      density_gi=ele_val_at_quad(density, ele)

      if(multiphase) then
         nvfrac_gi = ele_val_at_quad(nvfrac, ele)
      end if
      
      ! element mass matrix
      !  /
      !  | N_A N_B rho dV
      !  /
      if(move_mesh) then
         mass_mat = shape_shape(test_function, u_shape, density_gi*detwei_new)
      else
         coefficient_detwei = density_gi*detwei
         if(multiphase) then
            coefficient_detwei = coefficient_detwei*nvfrac_gi
         end if
         mass_mat = shape_shape(test_function, u_shape, coefficient_detwei)
      end if
      mass_lump = sum(mass_mat, 2)
      
      ! if we're lumping on the submesh, this is done later:
      compute_lumped_mass_here=.not. (vel_lump_on_submesh .or. cmc_lump_on_submesh)
      
      if(.not.exclude_mass) then
        if(lump_mass) then
          if (compute_lumped_mass_here) then
            do dim = 1, u%dim
              big_m_diag_addto(dim, :) = big_m_diag_addto(dim, :) + mass_lump
            end do
          end if
        else
          do dim = 1, u%dim
            big_m_tensor_addto(dim, dim, :, :) = big_m_tensor_addto(dim, dim, :, :) + mass_mat
          end do
        end if
      end if
            
      if(assemble_inverse_masslump .and. compute_lumped_mass_here) then
        ! store the lumped mass as field, the same for each component
        do dim = 1, u%dim
           call addto(masslump, dim, u_ele, mass_lump)
        end do
      end if
      
      if(assemble_mass_matrix) then
         do dim=1, u%dim
            call addto(mass, dim, dim, u_ele, u_ele, mass_mat)
         end do
      end if
      
      if(move_mesh) then
        ! In the unaccelerated form we solve:
        !  /
        !  |  N^{n+1} u^{n+1}/dt - N^{n} u^n/dt + ... = f
        !  /
        ! so in accelerated form:
        !  /
        !  |  N^{n+1} du + (N^{n+1}- N^{n}) u^n/dt + ... = f
        !  /
        ! where du=(u^{n+1}-u^{n})/dt is the acceleration.
        ! Put the (N^{n+1}-N^{n}) u^n term on the rhs
        mass_mat = shape_shape(test_function, u_shape, (detwei_new-detwei_old)*density_gi)

        if(lump_mass) then
          if(compute_lumped_mass_here) then
            mass_lump = sum(mass_mat, 2)
            do dim = 1, u%dim
              rhs_addto(dim,:) = rhs_addto(dim,:) - mass_lump*oldu_val(dim,:)/dt
            end do
          end if
        else
          do dim = 1, u%dim
            rhs_addto(dim,:) = rhs_addto(dim,:) - matmul(mass_mat, oldu_val(dim,:))/dt
          end do
        end if
      end if
      
    end subroutine add_mass_element_cg
    
    subroutine add_advection_element_cg(ele, test_function, u, oldu_val, nu, ug,  density, viscosity, nvfrac, du_t, dug_t, dnvfrac_t, detwei, J_mat, big_m_tensor_addto, rhs_addto)
      integer, intent(in) :: ele
      type(element_type), intent(in) :: test_function
      type(vector_field), intent(in) :: u
      real, dimension(:,:), intent(in) :: oldu_val
      type(vector_field), intent(in) :: nu
      type(vector_field), pointer :: ug
      type(scalar_field), intent(in) :: density
      type(tensor_field), intent(in) :: viscosity
      type(scalar_field), intent(in) :: nvfrac
      real, dimension(ele_loc(u, ele), ele_ngi(u, ele), u%dim), intent(in) :: du_t
      real, dimension(ele_loc(u, ele), ele_ngi(u, ele), u%dim), intent(in) :: dug_t
      real, dimension(:, :, :), intent(in) :: dnvfrac_t
      real, dimension(ele_ngi(u, ele)), intent(in) :: detwei
      real, dimension(u%dim, u%dim, ele_ngi(u,ele)) :: J_mat, diff_q
      real, dimension(u%dim, u%dim, ele_loc(u, ele), ele_loc(u, ele)), intent(inout) :: big_m_tensor_addto
      real, dimension(u%dim, ele_loc(u, ele)), intent(inout) :: rhs_addto
    
      integer :: dim, i, j
      real, dimension(ele_ngi(u, ele)) :: density_gi, div_relu_gi
      real, dimension(ele_ngi(u, ele)) :: nvfrac_gi, relu_dot_grad_nvfrac_gi
      real, dimension(u%dim, ele_ngi(u, ele)) :: grad_nvfrac_gi
      real, dimension(ele_loc(u, ele), ele_loc(u, ele)) :: advection_mat
      real, dimension(u%dim, ele_ngi(u, ele)) :: relu_gi
      type(element_type), pointer :: u_shape
      
      ! In case we have to multiply detwei by various coefficients (e.g. the density values at the Gauss points), 
      ! then place the result in here
      real, dimension(ele_ngi(u, ele)) :: coefficient_detwei

      u_shape=>ele_shape(u, ele)
      
      density_gi=ele_val_at_quad(density, ele)
      relu_gi = ele_val_at_quad(nu, ele)
      if(move_mesh) then
        relu_gi = relu_gi - ele_val_at_quad(ug, ele)
      end if
      div_relu_gi = ele_div_at_quad(nu, ele, du_t)

      if(multiphase) then
         nvfrac_gi = ele_val_at_quad(nvfrac, ele)
         grad_nvfrac_gi = ele_grad_at_quad(nvfrac, ele, dnvfrac_t)
      end if

      if(integrate_advection_by_parts) then
        ! element advection matrix
        !    /                                            /
        !  - | (grad N_A dot nu) N_B rho dV - (1. - beta) | N_A ( div nu ) N_B rho dV
        !    /                                            /
        if(multiphase) then
            ! element advection matrix
            !    /                                                  /
            !  - | (grad N_A dot nu) N_B rho vfrac dV - (1. - beta) | N_A ( div(nu vfrac) ) N_B rho dV
            !    /                                                  /

            ! We need to compute \int{N_A div(nu vfrac) N_B},
            ! so split up the div using the product rule and compute
            ! \int{N_A vfrac div(nu) N_B} + \int{N_A nu grad(vfrac) N_B}
            do i = 1, ele_ngi(u, ele)
               relu_dot_grad_nvfrac_gi(i) = dot_product(relu_gi(:,i), grad_nvfrac_gi(:,i))
            end do
            advection_mat = -dshape_dot_vector_shape(du_t, relu_gi, u_shape, detwei*density_gi*nvfrac_gi)  &
                            -(1.-beta)*(shape_shape(test_function, u_shape, div_relu_gi*detwei*density_gi*nvfrac_gi) + &
                                       shape_shape(test_function, u_shape, detwei*density_gi*relu_dot_grad_nvfrac_gi))
        else
            advection_mat = -dshape_dot_vector_shape(du_t, relu_gi, u_shape, detwei*density_gi)  &
                           -(1.-beta)*shape_shape(test_function, u_shape, div_relu_gi*detwei*density_gi)
        end if
      else
        ! element advection matrix
        !  /                                     /
        !  | N_A (nu dot grad N_B) rho dV + beta | N_A ( div nu ) N_B rho dV
        !  /                                     /
        coefficient_detwei = density_gi*detwei
        if(multiphase) then
           coefficient_detwei = coefficient_detwei*nvfrac_gi
        end if
        advection_mat = shape_vector_dot_dshape(test_function, relu_gi, du_t, coefficient_detwei)  &
                      +beta*shape_shape(test_function, u_shape, div_relu_gi*detwei*density_gi)
        if(move_mesh) then
          advection_mat = advection_mat - shape_shape(test_function, u_shape, ele_div_at_quad(ug, ele, dug_t)*detwei*density_gi)
        end if
      end if
      
      select case(stabilisation_scheme)
      case(STABILISATION_STREAMLINE_UPWIND)
         if(have_viscosity) then
            diff_q = ele_val_at_quad(viscosity, ele)

            ! for full and partial stress form we need to set the off diagonal terms of the viscosity tensor to zero
            ! to be able to invert it when calculating nu_bar
            do i=1,size(diff_q,1)
               do j=1,size(diff_q,2)
                  if(i.eq.j) cycle
                  diff_q(i,j,:) = 0.0
               end do
            end do

            advection_mat = advection_mat + &
                 & element_upwind_stabilisation(u_shape, du_t, relu_gi, J_mat, detwei, &
                 & diff_q, nu_bar_scheme = nu_bar_scheme, nu_bar_scale = nu_bar_scale)
         else
            advection_mat = advection_mat + &
                 & element_upwind_stabilisation(u_shape, du_t, relu_gi, J_mat, detwei, &
                 & nu_bar_scheme = nu_bar_scheme, nu_bar_scale = nu_bar_scale)
         end if
      end select
      
      do dim = 1, u%dim
        big_m_tensor_addto(dim, dim, :, :) = big_m_tensor_addto(dim, dim, :, :) + dt*theta*advection_mat
        rhs_addto(dim, :) = rhs_addto(dim, :) - matmul(advection_mat, oldu_val(dim,:))
      end do
      
    end subroutine add_advection_element_cg
    
    subroutine add_sources_element_cg(ele, test_function, u, density, source, detwei, rhs_addto)
      integer, intent(in) :: ele
      type(element_type), intent(in) :: test_function
      type(vector_field), intent(in) :: u
      type(scalar_field), intent(in) :: density
      type(vector_field), intent(in) :: source
      real, dimension(ele_ngi(u, ele)), intent(in) :: detwei
      real, dimension(u%dim, ele_loc(u, ele)), intent(inout) :: rhs_addto
      
      integer :: dim
      real, dimension(ele_ngi(u, ele)) :: density_gi
      real, dimension(ele_loc(u, ele)) :: source_lump
      real, dimension(ele_loc(u, ele), ele_loc(source, ele)) :: source_mat
      
      density_gi=ele_val_at_quad(density, ele)

      ! element source matrix
      !  /
      !  | N_A N_B rho dV
      !  /
      source_mat = shape_shape(test_function, ele_shape(source, ele), detwei*density_gi)
      if(lump_source) then
        assert(ele_loc(source, ele)==ele_loc(u, ele))
        source_lump = sum(source_mat, 2)
        do dim = 1, u%dim
          ! lumped source
          rhs_addto(dim, :) = rhs_addto(dim, :) + source_lump*ele_val(source, dim, ele)
        end do
      else
        do dim = 1, u%dim
          rhs_addto(dim, :) = rhs_addto(dim, :) + matmul(source_mat, ele_val(source, dim, ele))
        end do
      end if
      
    end subroutine add_sources_element_cg
    
    subroutine add_buoyancy_element_cg(positions, ele, test_function, u, buoyancy, hb_density, gravity, nvfrac, detwei, rhs_addto)
      type(vector_field), intent(in) :: positions
      integer, intent(in) :: ele
      type(element_type), intent(in) :: test_function
      type(vector_field), intent(in) :: u
      type(scalar_field), intent(in) :: buoyancy, hb_density
      type(vector_field), intent(in) :: gravity
      type(scalar_field), intent(in) :: nvfrac
      real, dimension(ele_ngi(u, ele)), intent(in) :: detwei
      real, dimension(u%dim, ele_loc(u, ele)), intent(inout) :: rhs_addto
      
      real, dimension(ele_ngi(u, ele)) :: nvfrac_gi
      real, dimension(ele_ngi(u, ele)) :: coefficient_detwei
      
      if (subtract_out_reference_profile) then
        coefficient_detwei = gravity_magnitude*(ele_val_at_quad(buoyancy, ele)-ele_val_at_quad(hb_density, ele))*detwei
      else
        coefficient_detwei = gravity_magnitude*ele_val_at_quad(buoyancy, ele)*detwei
      end if

      if(multiphase) then
         nvfrac_gi = ele_val_at_quad(nvfrac, ele)
         coefficient_detwei = coefficient_detwei*nvfrac_gi
      end if

      if (on_sphere) then
      ! If we're on a spherical Earth evaluate the direction of the gravity vector
      ! exactly at quadrature points.
        rhs_addto = rhs_addto + &
                    shape_vector_rhs(test_function, &
                                     sphere_inward_normal_at_quad_ele(positions, ele), &
                                     coefficient_detwei)
      else
        rhs_addto = rhs_addto + &
                    shape_vector_rhs(test_function, &
                                     ele_val_at_quad(gravity, ele), &
                                     coefficient_detwei)
      endif
      
    end subroutine add_buoyancy_element_cg
    
    subroutine add_surfacetension_element_cg(ele, test_function, u, surfacetension, du_t, detwei, rhs_addto)
      integer, intent(in) :: ele
      type(element_type), intent(in) :: test_function
      type(vector_field), intent(in) :: u
      type(tensor_field), intent(in) :: surfacetension
      real, dimension(ele_loc(u, ele), ele_ngi(u, ele), u%dim), intent(in) :: du_t
      real, dimension(ele_ngi(u, ele)), intent(in) :: detwei
      real, dimension(u%dim, ele_loc(u, ele)), intent(inout) :: rhs_addto
      
      real, dimension(u%dim, ele_ngi(u, ele)) :: dtensiondj
      real, dimension(u%dim, u%dim, ele_ngi(u, ele)) :: tension
            
      if(integrate_surfacetension_by_parts) then
        tension = ele_val_at_quad(surfacetension, ele)
        
        rhs_addto = rhs_addto - dshape_dot_tensor_rhs(du_t, tension, detwei)
      else
        dtensiondj = ele_div_at_quad_tensor(surfacetension, ele, du_t)
        
        rhs_addto = rhs_addto + shape_vector_rhs(test_function,dtensiondj,detwei)
      end if
      
    end subroutine add_surfacetension_element_cg
    
    subroutine add_absorption_element_cg(positions, ele, test_function, u, oldu_val, &
                                         density, absorption, detwei, &
                                         big_m_diag_addto, big_m_tensor_addto, rhs_addto, &
                                         masslump, mass, depth, gravity, buoyancy, &
                                         swe_bottom_drag, old_pressure, p, nu, &
                                         alpha_u_field, abs_wd)
      type(vector_field), intent(in) :: positions
      integer, intent(in) :: ele
      type(element_type), intent(in) :: test_function
      type(vector_field), intent(in) :: u
      real, dimension(:,:), intent(in) :: oldu_val
      type(scalar_field), intent(in) :: density
      type(vector_field), intent(in) :: absorption
      real, dimension(ele_ngi(u, ele)), intent(in) :: detwei
      real, dimension(u%dim, ele_loc(u, ele)), intent(inout) :: big_m_diag_addto
      real, dimension(u%dim, u%dim, ele_loc(u, ele), ele_loc(u, ele)), intent(inout) :: big_m_tensor_addto
      real, dimension(u%dim, ele_loc(u, ele)), intent(inout) :: rhs_addto
      type(vector_field), intent(inout) :: masslump
      type(petsc_csr_matrix), intent(inout) :: mass
      type(scalar_field), intent(in) :: depth
      type(vector_field), intent(in) :: gravity
      type(scalar_field), intent(in) :: buoyancy
      ! fields used for swe bottom drag:
      type(scalar_field), pointer :: swe_bottom_drag, old_pressure ! these are undefined pointers if .not. have_swe_bottom_drag
      type(scalar_field), intent(in) :: p
      type(vector_field), intent(in) :: nu
      ! Wetting and drying parameters
      type(scalar_field), intent(in) :: alpha_u_field
      type(vector_field), intent(in) :: abs_wd
    
      integer :: dim, dim2, i
      real, dimension(ele_ngi(u, ele)) :: density_gi
      real, dimension(u%dim, ele_loc(u, ele)) :: absorption_lump
      real, dimension(u%dim, u%dim, ele_loc(u, ele)) :: absorption_lump_sphere
      real, dimension(u%dim, ele_ngi(u, ele)) :: absorption_gi
      real, dimension(u%dim, u%dim, ele_ngi(u, ele)) :: tensor_absorption_gi
      real, dimension(u%dim, ele_loc(u, ele), ele_loc(u, ele)) :: absorption_mat
      real, dimension(u%dim, u%dim, ele_loc(u, ele), ele_loc(u, ele)) :: absorption_mat_sphere

      ! Add vertical velocity relaxation to the absorption if present
      real, dimension(u%dim,u%dim,ele_ngi(u,ele)) :: vvr_abs
      real, dimension(u%dim,ele_ngi(u,ele)) :: vvr_abs_diag
      real, dimension(ele_ngi(u,ele)) :: depth_at_quads

      ! Add implicit buoyancy to the absorption if present
      real, dimension(u%dim,u%dim,ele_ngi(u,ele)) :: ib_abs
      real, dimension(u%dim,ele_ngi(u,ele)) :: ib_abs_diag
      real, dimension(ele_loc(u,ele),ele_ngi(u,ele),mesh_dim(u)) :: dt_rho
      real, dimension(U%dim,ele_ngi(u,ele)) :: grav_at_quads
      real, dimension(u%dim, ele_ngi(u,ele)) :: grad_rho
      real, dimension(ele_ngi(u,ele)) :: drho_dz

      real, dimension(ele_ngi(u,ele)) :: alpha_u_quad
      
      density_gi=ele_val_at_quad(density, ele)
      absorption_gi=0.0
      tensor_absorption_gi=0.0

      if (have_absorption) then
        absorption_gi = ele_val_at_quad(absorption, ele)
      end if

      if (on_sphere.and.have_absorption) then ! Rotate the absorption
        tensor_absorption_gi=rotate_diagonal_to_sphere_gi(positions, ele, absorption_gi)
      end if

      ! If we have any vertical stabilizing absorption terms, calculate them now
      if (have_vertical_stabilization) then
        ! zero the vertical stab absorptions
        vvr_abs_diag=0.0
        vvr_abs=0.0
        ib_abs=0.0
        ib_abs_diag=0.0

        if (have_vertical_velocity_relaxation) then
        
          assert(ele_ngi(u, ele)==ele_ngi(density, ele))
          assert(ele_ngi(density,ele)==ele_ngi(depth,ele))          
        
          ! Form the vertical velocity relaxation absorption term
          if (on_sphere) then
            assert(ele_ngi(u, ele)==ele_ngi(positions, ele))
          else
            assert(ele_ngi(u, ele)==ele_ngi(gravity, ele))
            grav_at_quads=ele_val_at_quad(gravity, ele)
          end if
          depth_at_quads=ele_val_at_quad(depth, ele)

          if (on_sphere) then
            do i=1,ele_ngi(u,ele)
              vvr_abs_diag(3,i)=-vvr_sf*gravity_magnitude*dt/depth_at_quads(i)
            end do
            vvr_abs=rotate_diagonal_to_sphere_gi(positions, ele, vvr_abs_diag)
          else
            do i=1,ele_ngi(u,ele)
              vvr_abs_diag(:,i)=vvr_sf*gravity_magnitude*dt*grav_at_quads(:,i)/depth_at_quads(i)
            end do
          end if
        end if

        if (have_implicit_buoyancy) then

          assert(ele_ngi(u, ele)==ele_ngi(buoyancy, ele))
        
          call transform_to_physical(positions, ele, ele_shape(buoyancy,ele), dshape=dt_rho)
          grad_rho=ele_grad_at_quad(buoyancy, ele, dt_rho)

          ! Calculate the gradient in the direction of gravity
          if (on_sphere) then
            grav_at_quads=sphere_inward_normal_at_quad_ele(positions, ele)
          else
            grav_at_quads=ele_val_at_quad(gravity, ele)
          end if

          do i=1,ele_ngi(U,ele)
            drho_dz(i)=dot_product(grad_rho(:,i),grav_at_quads(:,i)) ! Divide this by rho_0 for non-Boussinesq?
            if (drho_dz(i) < ib_min_grad) drho_dz(i)=ib_min_grad ! Default ib_min_grad=0.0
          end do

          ! Form the implicit buoyancy absorption terms
          if (on_sphere) then
            do i=1,ele_ngi(U,ele)
              ib_abs_diag(3,i)=-theta*dt*gravity_magnitude*drho_dz(i)
            end do
            ib_abs=rotate_diagonal_to_sphere_gi(positions, ele, ib_abs_diag)
          else
            do i=1,ele_ngi(U,ele)
                ib_abs_diag(:,i)=theta*dt*gravity_magnitude*drho_dz(i)*grav_at_quads(:,i)
            end do
          end if
        end if

        ! Add any vertical stabilization to the absorption term
        if (on_sphere) then
          tensor_absorption_gi=tensor_absorption_gi-vvr_abs-ib_abs
          absorption_gi=absorption_gi-vvr_abs_diag-ib_abs_diag
        else
          absorption_gi=absorption_gi-vvr_abs_diag-ib_abs_diag
        end if

      end if

      if (have_swe_bottom_drag) then
        ! first compute total water depth H
        depth_at_quads = ele_val_at_quad(depth, ele) + (itheta*ele_val_at_quad(p, ele) + (1.0-itheta)*ele_val_at_quad(old_pressure, ele))/gravity_magnitude
        ! now reuse depth_at_quads to be the absorption coefficient: C_D*|u|/H
        depth_at_quads = (ele_val_at_quad(swe_bottom_drag, ele)*sqrt(sum(ele_val_at_quad(nu, ele)**2, dim=1)))/depth_at_quads
        do i=1, u%dim
          absorption_gi(i,:) = absorption_gi(i,:) + depth_at_quads
        end do
      
      end if
      
      ! element absorption matrix
      !  /
      !  | N_A N_B abs rho dV
      !  /

      ! If on the sphere then use 'tensor' absorption. Note that using tensor absorption means that, currently,
      ! the absorption cannot be used in the pressure correction. 
      if (on_sphere) then

        absorption_mat_sphere = shape_shape_tensor(test_function, ele_shape(u, ele), detwei*density_gi, tensor_absorption_gi)

        if(lump_absorption) then

          if(.not.abs_lump_on_submesh) then
            absorption_lump_sphere = sum(absorption_mat_sphere, 4)
            
              do dim = 1, u%dim
                do dim2 = 1, u%dim
                  do i = 1, ele_loc(u, ele)
                    big_m_tensor_addto(dim, dim2, i, i) = big_m_tensor_addto(dim, dim2, i, i) + &
                      & dt*theta*absorption_lump_sphere(dim,dim2,i)
                  end do
                end do
                rhs_addto(dim, :) = rhs_addto(dim, :) - absorption_lump_sphere(dim,dim,:)*oldu_val(dim,:)
                ! off block diagonal absorption terms
                do dim2 = 1, u%dim
                  if (dim==dim2) cycle ! The dim=dim2 terms were done above
                  rhs_addto(dim, :) = rhs_addto(dim, :) - absorption_lump_sphere(dim,dim2,:)*oldu_val(dim2,:)
                end do
              end do

          end if

        else
          do dim = 1, u%dim
            do dim2 = 1, u%dim
              big_m_tensor_addto(dim, dim2, :, :) = big_m_tensor_addto(dim, dim2, :, :) + &
                & dt*theta*absorption_mat_sphere(dim,dim2,:,:)
            end do
            rhs_addto(dim, :) = rhs_addto(dim, :) - matmul(absorption_mat_sphere(dim,dim,:,:), oldu_val(dim,:))
            ! off block diagonal absorption terms
            do dim2 = 1, u%dim
              if (dim==dim2) cycle ! The dim=dim2 terms were done above
              rhs_addto(dim, :) = rhs_addto(dim, :) - matmul(absorption_mat_sphere(dim,dim2,:,:), oldu_val(dim2,:))
            end do
          end do
          absorption_lump_sphere = 0.0
        end if

        if (pressure_corrected_absorption) then
          ! ct_m and u will later be rotated in this case, thus use a 'vector' absorption at
          ! this stage.
          absorption_mat = shape_shape_vector(test_function, ele_shape(u, ele), detwei*density_gi, absorption_gi)
          absorption_lump = sum(absorption_mat, 3)
          if (assemble_inverse_masslump.and.(.not.(abs_lump_on_submesh))) then
            call addto(masslump, ele_nodes(u, ele), dt*theta*absorption_lump)
          end if
          if (assemble_mass_matrix) then
            do dim = 1, u%dim
              call addto(mass, dim, dim, ele_nodes(u, ele), ele_nodes(u,ele), &
                 dt*theta*absorption_mat(dim,:,:))
            end do
          end if
        end if

      else

        absorption_mat = shape_shape_vector(test_function, ele_shape(u, ele), detwei*density_gi, absorption_gi)

        if (have_wd_abs) then
           alpha_u_quad=ele_val_at_quad(alpha_u_field, ele) !! Wetting and drying absorption becomes active when water level reaches d_0
           absorption_mat =  absorption_mat + &
            &                shape_shape_vector(test_function, ele_shape(u, ele), alpha_u_quad*detwei*density_gi, &
            &                                 ele_val_at_quad(abs_wd,ele))
        end if

        if(lump_absorption) then
          if(.not.abs_lump_on_submesh) then
            absorption_lump = sum(absorption_mat, 3)
            do dim = 1, u%dim
              big_m_diag_addto(dim, :) = big_m_diag_addto(dim, :) + dt*theta*absorption_lump(dim,:)
              rhs_addto(dim, :) = rhs_addto(dim, :) - absorption_lump(dim,:)*oldu_val(dim,:)
            end do
          end if
        else
          do dim = 1, u%dim
            big_m_tensor_addto(dim, dim, :, :) = big_m_tensor_addto(dim, dim, :, :) + &
              & dt*theta*absorption_mat(dim,:,:)
            rhs_addto(dim, :) = rhs_addto(dim, :) - matmul(absorption_mat(dim,:,:), oldu_val(dim,:))
          end do
          absorption_lump = 0.0
        end if
        if (pressure_corrected_absorption) then
          if (assemble_inverse_masslump.and.(.not.(abs_lump_on_submesh))) then
            call addto(masslump, ele_nodes(u, ele), dt*theta*absorption_lump)
          end if
          if (assemble_mass_matrix) then
            do dim = 1, u%dim
              call addto(mass, dim, dim, ele_nodes(u, ele), ele_nodes(u,ele), &
                 dt*theta*absorption_mat(dim,:,:))
            end do
          end if
        end if

      end if
      
    end subroutine add_absorption_element_cg
      
    subroutine add_viscosity_element_cg(state, ele, test_function, u, oldu_val, nu, x, viscosity, grad_u, &
        fnu, tnu, leonard, strainprod, exactsgs, alpha, gamma, &
         du_t, detwei, big_m_tensor_addto, rhs_addto, temperature, density, nvfrac)
      type(state_type), intent(inout) :: state
      integer, intent(in) :: ele
      type(element_type), intent(in) :: test_function
      type(vector_field), intent(in) :: u, nu
      real, dimension(:,:), intent(in) :: oldu_val
      type(vector_field), intent(in) :: x
      type(tensor_field), intent(in) :: viscosity
      type(tensor_field), intent(in) :: grad_u

      ! Fields for Germano Dynamic LES Model
      type(vector_field), intent(in)    :: fnu, tnu
      type(tensor_field), intent(in)    :: leonard, strainprod
      real, intent(in)                  :: alpha, gamma

      ! Field for exact SGS model
      type(tensor_field), intent(in)    :: exactsgs

      ! Local quantities specific to Germano Dynamic LES Model
      real, dimension(x%dim, x%dim, ele_ngi(u,ele))  :: strain_gi, t_strain_gi, strainprod_gi
      real, dimension(x%dim, x%dim, ele_ngi(u,ele))  :: mesh_size_gi, leonard_gi
      real, dimension(x%dim, x%dim, ele_ngi(u,ele))  :: f_tensor, t_tensor
      real, dimension(x%dim, x%dim)                  :: mij
      real, dimension(ele_ngi(u, ele))               :: strain_mod, t_strain_mod
      real, dimension(ele_ngi(u, ele))               :: f_scalar, t_scalar
      type(element_type)                             :: shape_nu
      integer, dimension(:), pointer                 :: nodes_nu

      ! Temperature dependent viscosity:
      type(scalar_field), intent(in) :: temperature
      ! Density field
      type(scalar_field), intent(in) :: density
      ! Non-linear PhaseVolumeFraction
      type(scalar_field), intent(in) :: nvfrac

      integer                                                                        :: dim, dimj, gi, iloc
      real, dimension(u%dim, ele_loc(u, ele))                                        :: nu_ele
      real, dimension(u%dim, u%dim, ele_ngi(u, ele))                                 :: viscosity_gi
      real, dimension(u%dim, u%dim, ele_loc(u, ele), ele_loc(u, ele))                :: viscosity_mat
      real, dimension(x%dim, x%dim, ele_ngi(u, ele))                                 :: les_tensor_gi
      real, dimension(ele_ngi(u, ele))                                               :: les_scalar_gi
      real, dimension(ele_ngi(u, ele))                                               :: les_coef_gi, wale_coef_gi, density_gi
      real, dimension(x%dim, ele_loc(u,ele), ele_loc(u,ele))                         :: div_les_viscosity
      real, dimension(x%dim, x%dim, ele_loc(u,ele))                                  :: grad_u_nodes
      real, dimension(ele_loc(u, ele), ele_ngi(u, ele), u%dim), intent(in)           :: du_t
      real, dimension(ele_ngi(u, ele)), intent(in)                                   :: detwei
      real, dimension(u%dim, u%dim, ele_loc(u, ele), ele_loc(u, ele)), intent(inout) :: big_m_tensor_addto
      real, dimension(u%dim, ele_loc(u, ele)), intent(inout)                         :: rhs_addto
      real                                                                           :: denom

      if (have_viscosity .AND. .not.(have_temperature_dependent_viscosity)) then
         viscosity_gi = ele_val_at_quad(viscosity, ele)
      else
         ! if we don't have viscosity but maybe LES
         viscosity_gi = 0.0
      end if

      ! Account for temperature dependence, if requested:
      if(have_temperature_dependent_viscosity) then
         viscosity_gi = 0.0
         if(stress_form.or.partial_stress_form) then
            do dim=1, u%dim
               do dimj = 1, u%dim
                  viscosity_gi(dim,dimj,:) = reference_viscosity * &
                   exp(-activation_energy*(ele_val_at_quad(temperature,ele)))
               end do
            end do
         end if
      end if

      ! add in LES viscosity
      if (have_les) then
         shape_nu = ele_shape(nu, ele)
         nu_ele = ele_val(nu, ele)
         les_tensor_gi = 0.0
         les_scalar_gi = 0.0

         ! WALE model
         if (wale) then
            les_tensor_gi=length_scale_tensor(du_t, ele_shape(u, ele))
            les_coef_gi=les_viscosity_strength(du_t, nu_ele)
            wale_coef_gi=wale_viscosity_strength(du_t, nu_ele)
            do gi=1, size(les_coef_gi)
               les_tensor_gi(:,:,gi)=4.*les_tensor_gi(:,:,gi)* &
                    wale_coef_gi(gi)**3 * smagorinsky_coefficient**2 / &
                    max(les_coef_gi(gi)**5 + wale_coef_gi(gi)**2.5, 1.e-10)
            end do
         ! Second order Smagorinsky model
         else if(les_second_order) then           
            les_coef_gi = les_viscosity_strength(du_t, nu_ele)
            ! In Boussinesq simulations this density will be set to unity.
            ! It's included here for LinearMomentum flow simulations.
            density_gi = ele_val_at_quad(density, ele)
            
            select case(length_scale_type)
               case("scalar")
                  ! Length scale is the cube root of the element's volume in 3D.
                  ! In 2D, it is the square root of the element's area.
                  les_scalar_gi = length_scale_scalar(x, ele)
                  do gi = 1, size(les_coef_gi)
                     ! The factor of 4 arises here because the filter width separating resolved 
                     ! and unresolved scales is assumed to be twice the local element size, 
                     ! which is squared in the viscosity model.
                     les_tensor_gi(:,:,gi) = 4.0*les_scalar_gi(gi)*&
                        density_gi(gi)*les_coef_gi(gi)*(smagorinsky_coefficient**2)
                  end do
               case("tensor")
                  ! This uses a tensor length scale metric from the adaptivity process
                  ! to better handle anisotropic elements.
                  les_tensor_gi = length_scale_tensor(du_t, ele_shape(u, ele))
                  do gi = 1, size(les_coef_gi)
                     ! The factor of 4 arises here because the filter width separating resolved 
                     ! and unresolved scales is assumed to be twice the local element size, 
                     ! which is squared in the viscosity model.
                     les_tensor_gi(:,:,gi) = 4.0*les_tensor_gi(:,:,gi)*&
                        density_gi(gi)*les_coef_gi(gi)*(smagorinsky_coefficient**2)
                  end do
               case default
                  FLExit("Unknown length scale type")
            end select
            
            ! Eddy viscosity tensor field. Calling this subroutine works because
            ! you can't have 2 different types of LES model for the same material_phase.
            if(have_eddy_visc) then
              call les_assemble_diagnostic_fields(state, u, ele, detwei, &
                   les_tensor_gi, les_tensor_gi, les_coef_gi, &
                 have_eddy_visc, .false., .false.)
            end if

         ! Fourth order Smagorinsky model
         else if (les_fourth_order) then
            les_tensor_gi=length_scale_tensor(du_t, ele_shape(u, ele))
            les_coef_gi=les_viscosity_strength(du_t, nu_ele)
            div_les_viscosity=dshape_dot_tensor_shape(du_t, les_tensor_gi, ele_shape(u, ele), detwei)
            grad_u_nodes=ele_val(grad_u, ele)
            do dim=1, u%dim
               do iloc=1, ele_loc(u, ele)
                  rhs_addto(dim,iloc)=rhs_addto(dim,iloc)+ &
                       sum(div_les_viscosity(:,:,iloc)*grad_u_nodes(:,dim,:))
               end do
            end do
         ! Germano dynamic model
         else if (dynamic_les) then
            nodes_nu => ele_nodes(nu, ele)
            les_tensor_gi=0.0

            ! Get strain S1 for first-filtered velocity
            strain_gi = les_strain_rate(du_t, ele_val(fnu, ele))
            ! Get strain S2 for test-filtered velocity
            t_strain_gi = les_strain_rate(du_t, ele_val(tnu, ele))
            ! Mesh size (units length^2)
            mesh_size_gi = length_scale_tensor(du_t, ele_shape(u, ele))
            ! Leonard tensor and strain product at Gauss points
            leonard_gi = ele_val_at_quad(leonard, ele)
            strainprod_gi = ele_val_at_quad(strainprod, ele)

            do gi=1, ele_ngi(nu, ele)
               ! Get strain modulus |S1| for first-filtered velocity
               strain_mod(gi) = sqrt( 2*sum(strain_gi(:,:,gi)*strain_gi(:,:,gi) ) )
               ! Get strain modulus |S2| for test-filtered velocity
               t_strain_mod(gi) = sqrt( 2*sum(t_strain_gi(:,:,gi)*t_strain_gi(:,:,gi) ) )
            end do

            select case(length_scale_type)
               case("scalar")
                  ! Scalar first filter width G1 = alpha^2*meshsize (units length^2)
                  f_scalar = alpha**2*length_scale_scalar(x, ele)
                  ! Combined width G2 = (1+gamma^2)*G1
                  t_scalar = (1.0+gamma**2)*f_scalar
                  do gi=1, ele_ngi(nu, ele)
                    ! Tensor M_ij = (|S2|*S2)G2 - ((|S1|S1)^f2)G1
                    mij = t_strain_mod(gi)*t_strain_gi(:,:,gi)*t_scalar(gi) - strainprod_gi(:,:,gi)*f_scalar(gi)
                    denom = sum(mij*mij)
                    ! Model coeff C_S = -(L_ij M_ij) / 2(M_ij M_ij)
                    if (denom > 0) then
                       les_coef_gi(gi) = -0.5*sum(leonard_gi(:,:,gi)*mij) / denom
                    else
                       les_coef_gi(gi) = 0.0
                    endif

                    ! Constrain C_S to be between 0 and 0.04.
                    les_coef_gi(gi) = min(max(les_coef_gi(gi),0.0), 0.04)

                    ! Isotropic tensor dynamic eddy viscosity = -2C_S|S1|.alpha^2.G1
                    les_tensor_gi(:,:,gi) = 2*alpha**2*les_coef_gi(gi)*strain_mod(gi)*f_scalar(gi)
                  end do
               case("tensor")
                  ! First filter width G1 = alpha^2*mesh size (units length^2)
                  f_tensor = alpha**2*mesh_size_gi
                  ! Combined width G2 = (1+gamma^2)*G1
                  t_tensor = (1.0+gamma**2)*f_tensor
                  do gi=1, ele_ngi(nu, ele)
                    ! Tensor M_ij = (|S2|*S2).G2 - ((|S1|S1)^f2).G1
                    mij = t_strain_mod(gi)*t_strain_gi(:,:,gi)*t_tensor(:,:,gi) - strainprod_gi(:,:,gi)*f_tensor(:,:,gi)
                    denom = sum(mij*mij)
                    ! Model coeff C_S = -(L_ij M_ij) / 2(M_ij M_ij)
                    if (denom > 0) then
                       les_coef_gi(gi) = -0.5*sum(leonard_gi(:,:,gi)*mij) / denom
                    else
                       les_coef_gi(gi) = 0.0
                    endif

                    ! Constrain C_S to be between 0 and 0.04.
                    les_coef_gi(gi) = min(max(les_coef_gi(gi),0.0), 0.04)

                    ! Anisotropic tensor dynamic eddy viscosity m_ij = -2C_S|S1|.alpha^2.G1
                    les_tensor_gi(:,:,gi) = 2*alpha**2*les_coef_gi(gi)*strain_mod(gi)*f_tensor(:,:,gi)
                  end do
            end select

            ! Assemble diagnostic fields
            call les_assemble_diagnostic_fields(state, nu, ele, detwei, &
                 mesh_size_gi, les_tensor_gi, les_coef_gi, &
                 have_eddy_visc, have_filter_width, have_coeff)

         ! do not add stress tensor to viscosity if using exact SGS model
         else if(exact_sgs) then
            les_tensor_gi = 0.0
         else
            FLAbort("Unknown LES model")
         end if
         
         viscosity_gi=viscosity_gi+les_tensor_gi
         
      end if
      ! element viscosity matrix - tensor form
      !  /
      !  | gradN_A^T viscosity gradN_B dV
      !  /
      ! only valid when incompressible and viscosity tensor is isotropic
      viscosity_mat = 0.0

      if(stress_form.or.partial_stress_form) then
        ! add in the stress form entries of the element viscosity matrix
        !  /
        !  | B_A^T C B_B dV
        !  /
        if(multiphase) then
           viscosity_mat = stiffness_matrix(du_t, viscosity_gi, du_t, detwei*ele_val_at_quad(nvfrac, ele))
        else
           viscosity_mat = stiffness_matrix(du_t, viscosity_gi, du_t, detwei)
        end if
      else
        if(isotropic_viscosity .and. .not. have_les) then
          assert(u%dim > 0)

          if(multiphase) then
             ! We need to compute \int{grad(N_A) vfrac viscosity grad(N_B)}
             viscosity_mat(1, 1, :, :) = dshape_dot_dshape(du_t, du_t, detwei*viscosity_gi(1, 1, :)*&
                                         ele_val_at_quad(nvfrac, ele))
          else
             viscosity_mat(1, 1, :, :) = dshape_dot_dshape(du_t, du_t, detwei * viscosity_gi(1, 1, :))
          end if

          do dim = 2, u%dim
            viscosity_mat(dim, dim, :, :) = viscosity_mat(1, 1, :, :)
          end do
        else if(diagonal_viscosity .and. .not. have_les) then
          assert(u%dim > 0)
          
          if(multiphase) then
             viscosity_mat(1, 1, :, :) = dshape_diagtensor_dshape(du_t, viscosity_gi, du_t, detwei*&
                                         ele_val_at_quad(nvfrac, ele))
          else
             viscosity_mat(1, 1, :, :) = dshape_diagtensor_dshape(du_t, viscosity_gi, du_t, detwei)
          end if

          do dim = 2, u%dim
            viscosity_mat(dim, dim, :, :) = viscosity_mat(1, 1, :, :)
          end do
        else
          do dim = 1, u%dim
            if(multiphase) then
               viscosity_mat(dim, dim, :, :) = dshape_tensor_dshape(du_t, viscosity_gi, du_t, detwei*&
                                               ele_val_at_quad(nvfrac, ele))
            else
               viscosity_mat(dim, dim, :, :) = dshape_tensor_dshape(du_t, viscosity_gi, du_t, detwei)

               ! If using exact SGS model, add stress tensor directly to matrix
               if(exact_sgs) then
                 viscosity_mat = viscosity_mat + shape_shape_tensor(shape_nu, shape_nu, detwei*density_gi, ele_val_at_quad(exactsgs,ele))
               end if
            end if
          end do
        end if
      end if
      
      big_m_tensor_addto = big_m_tensor_addto + dt*theta*viscosity_mat
      
      do dim = 1, u%dim
        rhs_addto(dim, :) = rhs_addto(dim, :) - matmul(viscosity_mat(dim,dim,:,:), oldu_val(dim,:))
      
        ! off block diagonal viscosity terms
        if(stress_form.or.partial_stress_form) then
          do dimj = 1, u%dim

            if (dim==dimj) cycle ! already done this

            rhs_addto(dim, :) = rhs_addto(dim, :) - matmul(viscosity_mat(dim,dimj,:,:), oldu_val(dimj,:))
          end do
        end if
      end do
      
    end subroutine add_viscosity_element_cg

    subroutine add_coriolis_element_cg(ele, test_function, x, u, oldu_val, density, detwei, big_m_tensor_addto, rhs_addto)
      integer, intent(in) :: ele
      type(element_type), intent(in) :: test_function
      type(vector_field), intent(in) :: x
      type(vector_field), intent(in) :: u
      real, dimension(:,:), intent(in) :: oldu_val
      type(scalar_field), intent(in) :: density
      real, dimension(ele_ngi(u, ele)), intent(in) :: detwei
      real, dimension(u%dim, u%dim, ele_loc(u, ele), ele_loc(u, ele)), intent(inout) :: big_m_tensor_addto
      real, dimension(u%dim, ele_loc(u, ele)), intent(inout) :: rhs_addto
      
      real, dimension(ele_ngi(u, ele)) :: coriolis_gi, density_gi
      real, dimension(ele_loc(u, ele), ele_loc(u, ele)) :: coriolis_mat
      
      density_gi = ele_val_at_quad(density, ele)
      
      ! element coriolis matrix
      !  /
      !  | N_A N_B rho omega dV
      !  /
      !
      ! scaling factor (omega, or f_0+\beta y, etc. depending on options):
      coriolis_gi=coriolis(ele_val_at_quad(x,ele))
      coriolis_mat = shape_shape(test_function, ele_shape(u, ele), density_gi*coriolis_gi*detwei)
      
      ! cross terms in U_ and V_ for coriolis
      big_m_tensor_addto(U_, V_, :, :) = big_m_tensor_addto(U_, V_, :, :) - dt*theta*coriolis_mat
      big_m_tensor_addto(V_, U_, :, :) = big_m_tensor_addto(V_, U_, :, :) + dt*theta*coriolis_mat
      
      rhs_addto(U_, :) = rhs_addto(U_, :) + matmul(coriolis_mat, oldu_val(V_,:))
      rhs_addto(V_, :) = rhs_addto(V_, :) - matmul(coriolis_mat, oldu_val(U_,:))
      
    end subroutine add_coriolis_element_cg
    
    subroutine add_geostrophic_pressure_element_cg(ele, test_function, x, u, gp,  detwei, rhs_addto)
      integer, intent(in) :: ele
      type(element_type), intent(in) :: test_function
      type(vector_field), intent(in) :: x
      type(vector_field), intent(in) :: u
      type(scalar_field), intent(in) :: gp
      real, dimension(ele_ngi(u, ele)), intent(in) :: detwei
      real, dimension(u%dim, ele_loc(u, ele)), intent(inout) :: rhs_addto
            
      real, dimension(ele_loc(gp, ele), ele_ngi(gp, ele), mesh_dim(gp)) :: dgp_t
      
      ! We assume here that gp is usually on a different mesh to u or p
      call transform_to_physical(x, ele, ele_shape(gp, ele), &
        & dshape = dgp_t)
        
      rhs_addto = rhs_addto - shape_vector_rhs(test_function, ele_grad_at_quad(gp, ele, dgp_t), detwei)
      
    end subroutine add_geostrophic_pressure_element_cg
    
    function stiffness_matrix(dshape1, tensor, dshape2, detwei) result (matrix)
      !!< Calculates the stiffness matrix.
      !!< 
      !!<          /
      !!< matrix = | b_a^T c b_b dV
      !!<          /
      !!<
      !!< where
      !!< b_a = / N_a,x   0     0   \   c = /  4/3*mu_xx  -2/3*mu_xy -2/3*mu_xz  0    0    0   \
      !!<       |  0    N_a,y   0   |       | -2/3*mu_yx   4/3*mu_yy -2/3*mu_yz  0    0    0   |
      !!<       |   0     0   N_a,z |       | -2/3*mu_zx  -2/3*mu_zy  4/3*mu_zz  0    0    0   |
      !!<       | N_a,y N_a,x   0   |       |     0           0          0     mu_xy  0    0   |
      !!<       | N_a,z   0   N_a,x |       |     0           0          0       0  mu_xz  0   |
      !!<       \   0   N_a,z N_a,y /       \     0           0          0       0    0  mu_yz /
      !!< which results in:
      !!< b_a^T c b_b - I gradN_a^T diag(mu) gradN_b =
      !!<               /  N_a,x*N_b,x*mu_xx - 2/3*N_a,x*N_b,x*mu_xx + (N_a,x*N_b,x*mu_xx + N_a,y*N_b,y*mu_xy + N_a,z*N_b,z*mu_xz)
      !!<              |   N_a,x*N_b,y*mu_xy - 2/3*N_a,y*N_b,x*mu_yx   ...
      !!<              \   N_a,x*N_b,z*mu_xz - 2/3*N_a,z*N_b,x*mu_zx
      !!<
      !!<                  N_a,y*N_b,x*mu_xy - 2/3*N_a,x*N_b,y*mu_xy
      !!<              ... N_a,y*N_b,y*mu_yy - 2/3*N_a,y*N_b,y*mu_yy + (N_a,x*N_b,x*mu_xy + N_a,y*N_b,y*mu_yy + N_a,z*N_b,z*mu_yz) ...
      !!<                  N_a,y*N_b,z*mu_yz - 2/3*N_a,z*N_b,y*mu_zy
      !!<
      !!<                  N_a,z*N_b,x*mu_xz - 2/3*N_a,x*N_b,z*mu_xz                                                               \
      !!<              ... N_a,z*N_b,y*mu_yz - 2/3*N_a,y*N_b,z*mu_yz                                                               |
      !!<                  N_a,z*N_b,z*mu_zz - 2/3*N_a,z*N_b,z*mu_zz + (N_a,x*N_b,x*mu_xz + N_a,y*N_b,y*mu_yz + N_a,z*N_b,z*mu_zz) /
      !!< where the terms in brackets correspond to the tensor form entries I gradN_a^T row(symm(mu)) gradN_b (see below).
      real, dimension(:,:,:), intent(in) :: dshape1, dshape2
      real, dimension(size(dshape1,3),size(dshape1,3),size(dshape1,2)), intent(in) :: tensor
      real, dimension(size(dshape1,2)), intent(in) :: detwei

      real, dimension(size(dshape1,3),size(dshape1,3),size(dshape1,1),size(dshape2,1)) :: matrix

      real, dimension(size(dshape1,3),size(dshape1,2)) :: tensor_diag, tensor_entries

      integer :: iloc,jloc, gi, i, j
      integer :: loc1, loc2, ngi, dim

      loc1=size(dshape1,1)
      loc2=size(dshape2,1)
      ngi=size(dshape1,2)
      dim=size(dshape1,3)

      assert(loc1==loc2)

      tensor_diag = 0.0
      tensor_entries = 0.0

      matrix=0.0
      !            /
      ! matrix = I| gradN_a^T row(symm(mu)) gradN_b dV
      !           /
      do i=1,dim
        ! extract the relevent tensor entries into a vector
        do j = 1, i-1
          tensor_entries(j,:) = tensor(j,i,:)
        end do
        do j = i, dim
          tensor_entries(j,:) = tensor(i,j,:)
        end do
        matrix(i,i,:,:) = dshape_vector_dshape(dshape1, tensor_entries, dshape2, detwei)
      end do

      if(partial_stress_form) then
        ! matrix = matrix + b_a^T c b_b - I gradN_a^T row(symm(mu)) gradN_b
        !        = matrix +  /  N_a,x*N_b,x*mu_xx
        !                    |   N_a,x*N_b,y*mu_xy  ...
        !                    \   N_a,x*N_b,z*mu_xz
        !
        !                        N_a,y*N_b,x*mu_xy
        !                    ... N_a,y*N_b,y*mu_yy   ...
        !                        N_a,y*N_b,z*mu_yz
        !
        !                        N_a,z*N_b,x*mu_xz   \
        !                    ... N_a,z*N_b,y*mu_yz   |
        !                        N_a,z*N_b,z*mu_zz   /
        do gi=1,ngi
          forall(iloc=1:loc1,jloc=1:loc2)
              matrix(:,:,iloc,jloc) = matrix(:,:,iloc,jloc) &
                                      +(spread(dshape1(iloc,gi,:), 1, dim) &
                                       *spread(dshape2(jloc,gi,:), 2, dim) &
                                       *tensor(:,:,gi)) &
                                      *detwei(gi)
          end forall
        end do
      else
        ! matrix = matrix + b_a^T c b_b - I gradN_a^T row(symm(mu)) gradN_b
        !        = matrix +  /  N_a,x*N_b,x*mu_xx - 2/3*N_a,x*N_b,x*mu_xx
        !                    |   N_a,x*N_b,y*mu_xy - 2/3*N_a,y*N_b,x*mu_yx   ...
        !                    \   N_a,x*N_b,z*mu_xz - 2/3*N_a,z*N_b,x*mu_zx
        !
        !                        N_a,y*N_b,x*mu_xy - 2/3*N_a,x*N_b,y*mu_xy
        !                    ... N_a,y*N_b,y*mu_yy - 2/3*N_a,y*N_b,y*mu_yy   ...
        !                        N_a,y*N_b,z*mu_yz - 2/3*N_a,z*N_b,y*mu_zy
        !
        !                        N_a,z*N_b,x*mu_xz - 2/3*N_a,x*N_b,z*mu_xz   \
        !                    ... N_a,z*N_b,y*mu_yz - 2/3*N_a,y*N_b,z*mu_yz   |
        !                        N_a,z*N_b,z*mu_zz - 2/3*N_a,z*N_b,z*mu_zz  /
        do gi=1,ngi
          forall(iloc=1:loc1,jloc=1:loc2)
              matrix(:,:,iloc,jloc) = matrix(:,:,iloc,jloc) &
                                      +(spread(dshape1(iloc,gi,:), 1, dim) &
                                       *spread(dshape2(jloc,gi,:), 2, dim) &
                                       *tensor(:,:,gi) &
                                       -spread(dshape1(iloc,gi,:), 2, dim) &
                                       *spread(dshape2(jloc,gi,:), 1, dim) &
                                       *(2./3.)*tensor(:,:,gi)) &
                                      *detwei(gi)
          end forall
        end do
      end if

    end function stiffness_matrix
    
    subroutine deallocate_cg_mass(mass, inverse_masslump)
      !!< Deallocates mass and/or inverse_masslump
      !!< if they are assembled in construct_momentum_cg()
      type(petsc_csr_matrix), intent(inout):: mass
      type(vector_field), intent(inout):: inverse_masslump
      
      if (assemble_mass_matrix) then
        call deallocate(mass)
      end if
      if (assemble_inverse_masslump) then
        call deallocate(inverse_masslump)
      end if
      
    end subroutine deallocate_cg_mass

    subroutine correct_masslumped_velocity(u, inverse_masslump, ct_m, delta_p)
      !!< Given the pressure correction delta_p, correct the velocity.
      !!<
      !!< U_new = U_old + M_l^{-1} * C * delta_P
      type(vector_field), intent(inout) :: u
      type(vector_field), intent(inout) :: inverse_masslump
      type(block_csr_matrix), intent(in) :: ct_m
      type(scalar_field), intent(in) :: delta_p

      ! Correction to u one dimension at a time.
      type(scalar_field) :: delta_u, inverse_masslump_component

      integer :: dim

      ewrite(1,*) 'correct_masslumped_velocity'

      call allocate(delta_u, u%mesh, "Delta_U")

      do dim=1,u%dim
        call mult_t(delta_u, block(ct_m,1,dim), delta_p)
        inverse_masslump_component = extract_scalar_field(inverse_masslump, dim)

        call scale(delta_u, inverse_masslump_component)
        call addto(u, dim, delta_u)
      end do

      call halo_update(u)
      ewrite_minmax(u)

      call deallocate(delta_u)

    end subroutine correct_masslumped_velocity

    subroutine correct_velocity_cg(u, mass, ct_m, delta_p, state)
      !!< Given the pressure correction delta_p, correct the velocity.
      !!<
      !!< U_new = U_old + M_l^{-1} * C * delta_P
      type(vector_field), intent(inout) :: u
      type(petsc_csr_matrix), intent(inout) :: mass
      type(block_csr_matrix), intent(in) :: ct_m
      type(scalar_field), intent(in) :: delta_p
      type(state_type), intent(in) :: state

      ! Correction to u one dimension at a time.
      type(vector_field) :: delta_u1, delta_u2

      ewrite(1,*) 'correct_velocity_cg'

      call allocate(delta_u1, u%dim, u%mesh, "Delta_U1")
      call allocate(delta_u2, u%dim, u%mesh, "Delta_U2")
      delta_u2%option_path = trim(delta_p%option_path)//&
                                  &"/prognostic/scheme/use_projection_method"//&
                                  &"/full_schur_complement/inner_matrix[0]"
      
      ! compute delta_u1=grad delta_p
      call mult_t(delta_u1, ct_m, delta_p)
      
      ! compute M^{-1} delta_u1
      call zero(delta_u2)
      call petsc_solve(delta_u2, mass, delta_u1, state)
      
      call addto(u, delta_u2)
      
      call halo_update(u)
      ewrite_minmax(u)

      call deallocate(delta_U1)
      call deallocate(delta_U2)

    end subroutine correct_velocity_cg

    subroutine assemble_poisson_rhs(poisson_rhs, &
      ctp_m, mom_rhs, ct_rhs, big_m, velocity, dt, theta_pg)

      type(scalar_field), intent(inout) :: poisson_rhs
      type(block_csr_matrix), intent(in) :: ctp_m
      type(vector_field), intent(in) :: mom_rhs
      type(scalar_field), intent(in) :: ct_rhs
      type(petsc_csr_matrix), intent(inout) :: big_m
      type(vector_field), intent(in) :: velocity
      real, intent(in) :: dt, theta_pg

      type(vector_field) :: l_mom_rhs

      ewrite(1,*) 'Entering assemble_poisson_rhs'

      call allocate(l_mom_rhs, mom_rhs%dim, mom_rhs%mesh, name="AssemblePoissonMomRHS")
      
      ! poisson_rhs = ct_rhs/dt - C^T ( M^-1 mom_rhs + velocity/dt )
      
      ! compute M^-1 mom_rhs + velocity/dt
      call zero(l_mom_rhs)
      l_mom_rhs%option_path=velocity%option_path
      call petsc_solve(l_mom_rhs, big_m, mom_rhs)
      call addto(l_mom_rhs, velocity, scale=1.0/dt/theta_pg)
      
      ! need to update before the mult, as halo of mom_rhs may not be valid
      ! (although it probably is in halo 1 - let's be safe anyway)
      call halo_update(l_mom_rhs)

      call mult(poisson_rhs, ctp_m, l_mom_rhs)
      call scale(poisson_rhs, -1.0)

      call addto(poisson_rhs, ct_rhs, scale=1.0/dt/theta_pg)

      call deallocate(l_mom_rhs)

    end subroutine assemble_poisson_rhs
    
    subroutine assemble_masslumped_poisson_rhs(poisson_rhs, &
      ctp_m, mom_rhs, ct_rhs, inverse_masslump, velocity, dt, theta_pg)

      type(scalar_field), intent(inout) :: poisson_rhs
      type(block_csr_matrix), intent(in) :: ctp_m
      type(vector_field), intent(in) :: mom_rhs
      type(scalar_field), intent(in) :: ct_rhs
      type(vector_field), intent(in) :: inverse_masslump
      type(vector_field), intent(in) :: velocity
      real, intent(in) :: dt, theta_pg

      type(vector_field) :: l_mom_rhs

      ewrite(1,*) 'Entering assemble_masslumped_poisson_rhs'

      call allocate(l_mom_rhs, mom_rhs%dim, mom_rhs%mesh, name="AssemblePoissonMomRHS")
      
      ! poisson_rhs = ct_rhs/dt - C^T ( M_L^-1 mom_rhs + velocity/dt )
      
      ! compute M_L^-1 mom_rhs + velocity/dt
      call set(l_mom_rhs, mom_rhs)
      call scale(l_mom_rhs, inverse_masslump)
      call addto(l_mom_rhs, velocity, scale=1.0/dt/theta_pg)
      
      ! need to update before the mult, as halo of mom_rhs may not be valid
      ! (although it probably is in halo 1 - let's be safe anyway)
      call halo_update(l_mom_rhs)

      call mult(poisson_rhs, ctp_m, l_mom_rhs)
      call scale(poisson_rhs, -1.0)

      call addto(poisson_rhs, ct_rhs, scale=1.0/dt/theta_pg)

      call deallocate(l_mom_rhs)

    end subroutine assemble_masslumped_poisson_rhs

    subroutine assemble_kmk_matrix(state, pressure_mesh, coordinates, &
      theta_pg)
    ! Assemble P1-P1 stabilisation term in the pressure matrix.
      type(state_type), intent(inout) :: state
      type(mesh_type), intent(inout) :: pressure_mesh
      type(vector_field), intent(in) :: coordinates
      ! the required term is K^T M^-1 K (theta dt dp), the variable we're
      ! solving for in the pressure equation however is theta**2 dt dp
      ! thus we have to divide kmk by theta
      real, intent(in) :: theta_pg

      type(csr_matrix), pointer :: kmk  
      type(csr_sparsity), pointer :: p_sparsity

      integer :: ele
      type(csr_matrix) :: kt
      real, dimension(mesh_dim(pressure_mesh), mesh_dim(pressure_mesh), ele_ngi(pressure_mesh, 1)) :: h_bar
      type(element_type), pointer :: p_shape
      real, dimension(ele_ngi(pressure_mesh, 1)) :: detwei
      real, dimension(ele_loc(pressure_mesh, 1), ele_ngi(pressure_mesh, 1), coordinates%dim) :: dp_t
      real, dimension(ele_loc(pressure_mesh, 1), ele_loc(pressure_mesh, 1)) :: little_stiff_matrix
      type(scalar_field) :: scaled_p_masslump
      type(scalar_field), pointer :: p_masslump

      p_shape => ele_shape(pressure_mesh, 1)

      kmk => get_pressure_stabilisation_matrix(state)
      
      p_sparsity => get_csr_sparsity_firstorder(state, pressure_mesh, pressure_mesh)
      call allocate(kt, p_sparsity, name="PressureDiffusionMatrix")
      call zero(kt)
      p_masslump => get_lumped_mass(state, pressure_mesh)

      ! Assemble the pressure diffusion matrix k. The diffusion parameter is
      ! given by a tensor describing the element length scales in physical space
      ! (h_bar). Simplex_tensor gives the metric that would make that element
      ! the ideal element.
      do ele=1,ele_count(pressure_mesh)
        call transform_to_physical(coordinates, ele, p_shape, dshape=dp_t, detwei=detwei)
        call get_edge_lengths(pressure_mesh, coordinates, ele, h_bar)
        little_stiff_matrix = dshape_tensor_dshape(dp_t, h_bar, dp_t, detwei)
        call addto(kt, ele_nodes(pressure_mesh, ele), ele_nodes(pressure_mesh, ele), 0.5 * little_stiff_matrix)
      end do
        
      ! by scaling masslump with theta, we divide kmk by theta
      if(abs(theta_pg - 1.0) < epsilon(0.0)) then
        call mult_div_invscalar_div_T(kmk, kt, p_masslump, kt)
      else
        call allocate(scaled_p_masslump, p_masslump%mesh, trim(p_masslump%name) // "Scaled")
        call set(scaled_p_masslump, p_masslump)
        call scale(scaled_p_masslump, theta_pg)
      
        ! Compute kmk, the stabilisation term.
        call mult_div_invscalar_div_T(kmk, kt, scaled_p_masslump, kt)
        
        call deallocate(scaled_p_masslump)
      end if
      call deallocate(kt)
      
    end subroutine assemble_kmk_matrix

    subroutine add_kmk_matrix(state, cmc_m)
    ! Add kmk (P1-P1 stabilisation term in the pressure matrix) to cmc_m.
      type(state_type), intent(inout) :: state
      type(csr_matrix), intent(inout) :: cmc_m
      type(csr_matrix), pointer :: kmk

      kmk => get_pressure_stabilisation_matrix(state)
      call addto(cmc_m, kmk)

    end subroutine add_kmk_matrix

    subroutine add_kmk_rhs(state, rhs, pressure, dt)
      type(state_type), intent(inout) :: state
      type(scalar_field), intent(inout) :: rhs
      type(scalar_field), intent(in) :: pressure
      real, intent(in) :: dt

      type(csr_matrix), pointer :: kmk

      kmk => get_pressure_stabilisation_matrix(state)
      call mult(rhs, kmk, pressure)
      call scale(rhs, dt)
    end subroutine add_kmk_rhs

  end module momentum_cg<|MERGE_RESOLUTION|>--- conflicted
+++ resolved
@@ -429,16 +429,11 @@
          &"/continuous_galerkin/les_model")
       if (have_les) then
          ! Set everything to false initially, then set to true if present
-<<<<<<< HEAD
          les_second_order=.false.; les_fourth_order=.false.; wale=.false.; dynamic_les=.false.; exact_sgs=.false.
          have_eddy_visc=.false.; have_filter_width=.false.; have_coeff=.false.; have_sgs_tensor=.false.
 
          ! Point to dummy fields, then point to actual fields if required
          fnu => dummyvector; tnu => dummyvector; leonard => dummytensor; strainprod => dummytensor; exactsgs => dummytensor
-=======
-         les_second_order=.false.; les_fourth_order=.false.; wale=.false.; dynamic_les=.false.
-         have_eddy_visc=.false.; have_filter_width=.false.; have_coeff=.false.
->>>>>>> a6fd9508
 
          ! Point to dummy fields, then point to actual fields if required
          fnu => dummyvector; tnu => dummyvector; leonard => dummytensor; strainprod => dummytensor
@@ -478,7 +473,6 @@
             have_eddy_visc = have_option(trim(les_option_path)//"/dynamic_les/tensor_field::EddyViscosity")
             have_filter_width = have_option(trim(les_option_path)//"/dynamic_les/tensor_field::FilterWidth")
             have_coeff = have_option(trim(les_option_path)//"/dynamic_les/scalar_field::SmagorinskyCoefficient")
-<<<<<<< HEAD
             call les_init_diagnostic_fields(state, have_eddy_visc, have_filter_width, have_coeff, .false.)
 
             ! Initialise necessary local fields.
@@ -488,35 +482,6 @@
             call zero(leonard)
             allocate(strainprod)
             call allocate(strainprod, u%mesh, "StrainProduct")
-=======
-            call les_init_diagnostic_fields(state, have_eddy_visc, have_filter_width, have_coeff)
-
-            ! Initialise necessary local fields.
-            ewrite(2,*) "Initialising compulsory dynamic LES fields"
-
-            if(have_option(trim(les_option_path)//"/dynamic_les/vector_field::FirstFilteredVelocity")) then
-              fnu => extract_vector_field(state, "FirstFilteredVelocity")
-            else
-              allocate(fnu)
-              call allocate(fnu, u%dim, u%mesh, "FirstFilteredVelocity")
-            end if
-
-            if(have_option(trim(les_option_path)//"/dynamic_les/vector_field::TestFilteredVelocity")) then
-              tnu => extract_vector_field(state, "TestFilteredVelocity")
-            else
-              allocate(tnu)
-              call allocate(tnu, u%dim, u%mesh, "TestFilteredVelocity")
-            end if
-
-            allocate(leonard)
-            allocate(strainprod)
-            call allocate(leonard, u%mesh, "LeonardTensor")
-            call allocate(strainprod, u%mesh, "StrainProduct")
-
-            call zero(fnu)
-            call zero(tnu)
-            call zero(leonard)
->>>>>>> a6fd9508
             call zero(strainprod)
 
             ! Get (first filter)/(mesh size) ratio alpha. Default value is 2.
@@ -532,7 +497,6 @@
 
             ewrite_minmax(leonard)
             ewrite_minmax(strainprod)
-<<<<<<< HEAD
          end if
          if (exact_sgs) then
            ! Get (first filter)/(mesh size) ratio alpha. Default value is 2.
@@ -570,8 +534,6 @@
            call exact_sgs_stress(nu, x, fnu, exactsgs, alpha, length_scale_type, les_option_path)
 
            ewrite_minmax(exactsgs)
-=======
->>>>>>> a6fd9508
          end if
       end if
       
