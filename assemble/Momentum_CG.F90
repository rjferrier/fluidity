--- conflicted
+++ resolved
@@ -51,7 +51,6 @@
     use fetools
     use upwind_stabilisation
     use les_viscosity_module
-    use subgrid_kinetic_energy
     use smoothing_module
     use metric_tools
     use field_derivatives
@@ -117,7 +116,6 @@
     logical :: have_geostrophic_pressure
     logical :: have_temperature_dependent_viscosity
     logical :: have_les
-    logical :: have_sgs_tke
     logical :: have_surface_fs_stabilisation
     logical :: les_second_order, les_fourth_order, wale, dynamic_les
     logical :: on_sphere
@@ -373,15 +371,10 @@
       have_coriolis = have_option("/physical_parameters/coriolis")
       have_les = have_option(trim(u%option_path)//"/prognostic/spatial_discretisation"//&
          &"/continuous_galerkin/les_model")
-      have_sgs_tke = have_option(trim(state%option_path)//"/subgridscale_parameterisations/subgrid_tke")
       have_anisotropy=.false.
 
       ! Large Eddy Simulation options
       if (have_les) then
-         ! Set everything to false initially, then set to true if present
-         have_lilly=.false.; have_eddy_visc=.false.; backscatter=.false.
-         have_strain=.false.; have_filtered_strain=.false.; have_filter_width=.false.
-
          les_option_path=(trim(u%option_path)//"/prognostic/spatial_discretisation"//&
                  &"/continuous_galerkin/les_model")
          les_second_order=have_option(trim(les_option_path)//"/second_order")
@@ -395,18 +388,8 @@
          if (les_second_order) then
             call get_option(trim(les_option_path)//"/second_order/smagorinsky_coefficient", &
                  smagorinsky_coefficient)
-<<<<<<< HEAD
            ! Do we want anisotropic eddy viscosity?
            have_anisotropy = have_option(trim(les_option_path)//"/second_order/anisotropic_viscosity")
-=======
-
-            have_eddy_visc = have_option(trim(les_option_path)//"/second_order/tensor_field::EddyViscosity")
-            if(have_eddy_visc) then
-               ! Initialise the eddy viscosity field. Calling this subroutine works because
-               ! you can't have 2 different types of LES model for the same material phase.
-               call les_init_diagnostic_tensor_fields(state, have_eddy_visc, .false., .false., .false.)
-            end if
->>>>>>> 74169b72
          end if
          if (les_fourth_order) then
             call get_option(trim(les_option_path)//"/fourth_order/smagorinsky_coefficient", &
@@ -441,15 +424,6 @@
            ewrite(2,*) "Calculating test-filtered velocity, Leonard tensor and strain product"
            call dynamic_les_filtered_fields(state, u, nu, x, nu_f1, nu_f2, lnd, stp, alpha, gamma, les_option_path, have_anisotropy)
 
-           ! Compute SGS TKE if required
-           if(have_sgs_tke) then
-              call compute_subgrid_tke(state, alpha, have_anisotropy)
-           end if
-
-<<<<<<< HEAD
-=======
-           ewrite_minmax(leonard)
->>>>>>> 74169b72
          end if
       else
          les_second_order=.false.; les_fourth_order=.false.; wale=.false.; dynamic_les=.false.
@@ -1203,7 +1177,7 @@
       real, dimension(u%dim, ele_loc(u, ele)) :: oldu_val
       type(element_type), pointer :: u_shape, p_shape
       real, dimension(ele_ngi(u, ele)) :: detwei, detwei_old, detwei_new
-      real, dimension(u%dim, u%dim, ele_ngi(u,ele)) :: J_mat, invJ_mat
+      real, dimension(u%dim, u%dim, ele_ngi(u,ele)) :: J_mat
       real, dimension(ele_loc(u, ele), ele_ngi(u, ele), u%dim) :: du_t
       real, dimension(ele_loc(u, ele), ele_ngi(u, ele), u%dim) :: dug_t
       real, dimension(ele_loc(p, ele), ele_ngi(p, ele), u%dim) :: dp_t
@@ -1258,7 +1232,7 @@
       !  J_mat = 0.0
       else
         call transform_to_physical(x, ele, &
-                                  u_shape, dshape=du_t, detwei=detwei, J=J_mat, invJ=invJ_mat)
+                                  u_shape, dshape=du_t, detwei=detwei, J=J_mat)
       end if
 
       if(assemble_ct_matrix_here .and.integrate_continuity_by_parts) then
@@ -2195,7 +2169,7 @@
             ! Set diagnostic fields
             call les_set_diagnostic_fields(state, nu, density, ele, detwei, eddy_visc_gi=les_tensor_gi, &
                  visc_gi=viscosity_gi, strain1_gi=strain1_gi, strain2_gi=strain2_gi, les_coef_gi=les_coef_gi, &
-                 t1_width_gi=leonard_gi, s1_width_gi=f1_mod, t2_width_gi=tensor_gi, s2_width_gi=f2_mod)
+                 t1_width_gi=f1_gi, s1_width_gi=f1_mod, t2_width_gi=f2_gi, s2_width_gi=f2_mod)
 
          else
             FLAbort("Unknown LES model")
