!    Copyright (C) 2006 Imperial College London and others.
!    
!    Please see the AUTHORS file in the main source directory for a full list
!    of copyright holders.
!
!    Prof. C Pain
!    Applied Modelling and Computation Group
!    Department of Earth Science and Engineering
!    Imperial College London
!
!    amcgsoftware@imperial.ac.uk
!    
!    This library is free software; you can redistribute it and/or
!    modify it under the terms of the GNU Lesser General Public
!    License as published by the Free Software Foundation,
!    version 2.1 of the License.
!
!    This library is distributed in the hope that it will be useful,
!    but WITHOUT ANY WARRANTY; without even the implied warranty of
!    MERCHANTABILITY or FITNESS FOR A PARTICULAR PURPOSE.  See the GNU
!    Lesser General Public License for more details.
!
!    You should have received a copy of the GNU Lesser General Public
!    License along with this library; if not, write to the Free Software
!    Foundation, Inc., 59 Temple Place, Suite 330, Boston, MA  02111-1307
!    USA

#include "fdebug.h"

  module momentum_cg

    use fields
    use state_module
    use spud
    use fldebug
    use sparse_tools
    use boundary_conditions
    use boundary_conditions_from_options
    use solvers
    use petsc_solve_state_module
    use sparse_tools_petsc
    use sparse_matrices_fields
    use field_options
    use halos
    use global_parameters, only: FIELD_NAME_LEN, OPTION_PATH_LEN, timestep, &
         COLOURING_CG1
    use elements
    use transform_elements, only: transform_to_physical
    use coriolis_module
    use vector_tools
    use fetools
    use upwind_stabilisation
    use les_viscosity_module
    use smoothing_module
    use metric_tools
    use field_derivatives
    use state_fields_module
    use state_matrices_module
    use sparsity_patterns_meshes
    use fefields
    use rotated_boundary_conditions
    use Coordinates
    use multiphase_module
    use edge_length_module
    use colouring
    use Profiler
#ifdef _OPENMP
    use omp_lib
#endif

    implicit none

    private
    public :: construct_momentum_cg, correct_masslumped_velocity, &
              correct_velocity_cg, assemble_masslumped_poisson_rhs, &
              add_kmk_matrix, add_kmk_rhs, assemble_kmk_matrix, &
              deallocate_cg_mass, assemble_poisson_rhs

    ! are we lumping the mass, absorption or source
    logical :: lump_mass, lump_absorption, lump_source
    ! is the pressure correction included in the absorption term?
    ! if so, lump_absorption gets set equal to lump_mass
    logical :: pressure_corrected_absorption
    ! do we have isotropic viscosity?
    logical :: isotropic_viscosity
    ! do we have diagonal viscosity?
    logical :: diagonal_viscosity
    ! are we using the stress form of the viscosity terms?
    logical :: stress_form
    logical :: partial_stress_form
    ! do we want to integrate the continuity matrix by parts?
    logical :: integrate_continuity_by_parts
    ! exclude the advection or mass terms from the equation
    logical :: exclude_advection, exclude_mass
    ! integrate the advection term by parts
    logical :: integrate_advection_by_parts
    ! do we need the inverse lumped mass to assemble a lumped cmc preconditioner
    logical :: cmc_lump_mass
    ! use the sub mesh to lump the mass
    logical :: vel_lump_on_submesh, cmc_lump_on_submesh, abs_lump_on_submesh
    ! integrate the surface tension by parts
    logical :: integrate_surfacetension_by_parts
    ! add viscous terms to inverse_masslump for low Re which is only used for pressure correction
    logical :: low_re_p_correction_fix

    ! which terms do we have?
    logical :: have_source
    logical :: have_gravity
    logical :: have_absorption
    logical :: have_vertical_stabilization
    logical :: have_implicit_buoyancy
    logical :: have_vertical_velocity_relaxation
    logical :: have_viscosity
    logical :: have_eddyviscosity
    logical :: have_surfacetension
    logical :: have_coriolis
    logical :: have_geostrophic_pressure
    logical :: have_temperature_dependent_viscosity
    logical :: have_les
    logical :: have_surface_fs_stabilisation
    logical :: les_second_order, les_fourth_order, wale, dynamic_les
    logical :: on_sphere
    
    logical :: move_mesh
    
    ! assemble mass or inverse lumped mass?
    logical :: assemble_mass_matrix
    logical :: assemble_inverse_masslump

    ! implicitness parameter, timestep, conservation parameter
    real :: theta, dt, beta, gravity_magnitude

    ! Stabilisation schemes.
    integer :: stabilisation_scheme
    integer, parameter :: STABILISATION_NONE=0
    integer, parameter :: STABILISATION_STREAMLINE_UPWIND=1, &
      & STABILISATION_SUPG=2
    integer :: nu_bar_scheme
    real :: nu_bar_scale = 1.0
    
    ! LES coefficients and options
    real :: smagorinsky_coefficient
    logical :: have_anisotropy

    ! Temperature dependent viscosity coefficients:
    real :: reference_viscosity
    real :: activation_energy

    ! wetting and drying switch
    logical :: have_wd_abs

    ! scale factor for the absorption
    real :: vvr_sf 
    ! scale factor for the free surface stabilisation
    real :: fs_sf
    ! min vertical density gradient for implicit buoyancy
    real :: ib_min_grad

    ! Are we running a multi-phase flow simulation?
    logical :: multiphase

  contains

    subroutine construct_momentum_cg(u, p, density, x, &
                                     big_m, rhs, ct_m, ct_rhs, mass, inverse_masslump, visc_inverse_masslump, &
                                     state, assemble_ct_matrix_here, include_pressure_and_continuity_bcs)
      !!< Assembles the momentum matrix and rhs for the LinearMomentum,
      !!< Boussinesq and Drainage equation types such that
      !!< big_m*u = rhs + ct_m*p
      !!<
      !!< This subroutine is intended to replace assnav and all new code added to it
      !!< should be in new format and be compatible with both 2 and 3 dimensions.
      !!<
      !!< For clarity big_m is assumed to always be a dim x dim block_csr_matrix even 
      !!< when velocities aren't coupled

      ! velocity and coordinate
      type(vector_field), intent(inout) :: u, x
      ! pressure and density
      type(scalar_field), intent(inout) :: p, density
      ! the lhs matrix
      type(petsc_csr_matrix), intent(inout) :: big_m
      
      ! the mass matrix
      ! NOTE: see the logical assemble_mass below to see when this is actually assembled
      type(petsc_csr_matrix), intent(inout) :: mass
      ! the lumped mass matrix (may vary per component as absorption could be included)
      ! NOTE: see the logical assemble_inverse_masslump below to see when this is actually assembled
      type(vector_field), intent(inout) :: inverse_masslump, visc_inverse_masslump
      ! NOTE: you have to call deallocate_cg_mass after you're done
      ! with mass and inverse_masslump
      
      ! the pressure gradient matrix (might be null if assemble_ct_matrix_here=.false.)
      type(block_csr_matrix), pointer :: ct_m
      ! the pressure gradient rhs
      type(scalar_field), intent(inout) :: ct_rhs
      ! the rhs
      type(vector_field), intent(inout) :: rhs
      ! bucket full of fields
      type(state_type), intent(inout) :: state
      ! do we need to assemble the pressure gradient/divergence matrix ct_m
      ! this is not necessarily the same as assemble_ct_m in Momentum_equation.F90
      ! if we have a cv pressure it is assembled elsewhere
      logical, intent(in) :: assemble_ct_matrix_here
      ! whether include the pressure bc integrals on the rhs of the momentum
      ! equation (containing the prescribed value of the dirichlet bc)
      ! and add dirichlet bcs for the continuity equation to ct_rhs
      logical, intent(in):: include_pressure_and_continuity_bcs

      type(scalar_field), pointer :: buoyancy
      type(scalar_field), pointer :: gp
      type(vector_field), pointer :: gravity
      type(vector_field), pointer :: oldu, nu, ug, source, absorption
      type(tensor_field), pointer :: viscosity, eddyviscosity
      type(tensor_field), pointer :: surfacetension
      type(vector_field), pointer :: x_old, x_new

      ! dummy fields in case state doesn't contain the above fields
      type(scalar_field), pointer :: dummyscalar
      type(vector_field), pointer :: dummyvector
      type(tensor_field), pointer :: dummytensor

      ! single component of lumped mass
      type(scalar_field) :: masslump_component        
      ! sparsity for mass matrices
      type(csr_sparsity), pointer :: u_sparsity

      ! bc arrays
      type(vector_field) :: velocity_bc
      type(scalar_field) :: pressure_bc
      integer, dimension(:,:), allocatable :: velocity_bc_type, velocity_bc_number
      integer, dimension(:), allocatable :: pressure_bc_type

      ! fields for the assembly of absorption when
      ! lumping on the submesh
      type(vector_field) :: abslump
      type(scalar_field) :: absdensity, abslump_component, abs_component

      ! for all LES models:
      character(len=OPTION_PATH_LEN) :: les_option_path
      ! For 4th order:
      type(tensor_field):: grad_u
      ! Filtered fields for Germano Dynamic LES (short names to keep variable lists manageable):
      type(vector_field), pointer :: nu_f1, nu_f2
      type(tensor_field), pointer :: lnd, stp, tfield
      real                        :: alpha, gamma

      ! for temperature dependent viscosity :
      type(scalar_field), pointer :: temperature

      integer :: stat, dim, ele, sele

      ! Fields for vertical velocity relaxation
      type(scalar_field), pointer :: dtt, dtb
      type(scalar_field) :: depth
      integer :: node

      !! Wetting and drying
      type(vector_field) :: Abs_wd
      type(scalar_field), pointer :: wettingdrying_alpha
      type(scalar_field) :: alpha_u_field
      real, dimension(u%dim) :: abs_wd_const

      ! Volume fraction fields for multi-phase flow simulation
      type(scalar_field), pointer :: vfrac
      type(scalar_field) :: nvfrac ! Non-linear version

      !! Coloring  data structures for OpenMP parallization
      type(integer_set), dimension(:), pointer :: colours
      integer :: clr, nnid, len, i
      integer :: num_threads, thread_num
      !! Did we successfully prepopulate the transform_to_physical_cache?
      logical :: cache_valid


      type(element_type), dimension(:), allocatable :: supg_element

      ewrite(1,*) 'Entering construct_momentum_cg'
    
      assert(continuity(u)>=0)

      nu=>extract_vector_field(state, "NonlinearVelocity")
      oldu=>extract_vector_field(state, "OldVelocity")

      allocate(dummyscalar)
      call allocate(dummyscalar, u%mesh, "DummyScalar", field_type=FIELD_TYPE_CONSTANT)
      call zero(dummyscalar)
      dummyscalar%option_path=""

      allocate(dummyvector)
      call allocate(dummyvector, u%dim, u%mesh, "DummyVector", field_type=FIELD_TYPE_CONSTANT)
      call zero(dummyvector)
      dummyvector%option_path=""

      allocate(dummytensor)
      call allocate(dummytensor, u%mesh, "DummyTensor", field_type=FIELD_TYPE_CONSTANT)
      call zero(dummytensor)
      dummytensor%option_path=""

      source=>extract_vector_field(state, "VelocitySource", stat)
      have_source = stat == 0
      if(.not. have_source) source=>dummyvector
      ewrite_minmax(source)

      absorption=>extract_vector_field(state, "VelocityAbsorption", stat)
      have_absorption = stat == 0
      if(.not. have_absorption) absorption=>dummyvector
      ewrite_minmax(absorption)

      have_wd_abs=have_option("/mesh_adaptivity/mesh_movement/free_surface/wetting_and_drying/dry_absorption")
      ! Absorption term in dry zones for wetting and drying
      if (have_wd_abs) then
       call allocate(abs_wd, u%dim, u%mesh, "VelocityAbsorption_WettingDrying", FIELD_TYPE_CONSTANT)
       call get_option("/mesh_adaptivity/mesh_movement/free_surface/wetting_and_drying/dry_absorption", abs_wd_const)
       call set(abs_wd, abs_wd_const)
      end if

      ! Check if we have either implicit absorption term
      have_vertical_stabilization=have_option(trim(u%option_path)//"/prognostic/vertical_stabilization/vertical_velocity_relaxation").or. &
                                  have_option(trim(u%option_path)//"/prognostic/vertical_stabilization/implicit_buoyancy")

      ! If we have vertical velocity relaxation set then grab the required fields
      ! sigma = n_z*g*dt*_rho_o/depth
      have_vertical_velocity_relaxation=have_option(trim(u%option_path)//"/prognostic/vertical_stabilization/vertical_velocity_relaxation")
      if (have_vertical_velocity_relaxation) then
        call get_option(trim(u%option_path)//"/prognostic/vertical_stabilization/vertical_velocity_relaxation/scale_factor", vvr_sf)
        ewrite(2,*) "vertical velocity relaxation scale_factor= ", vvr_sf
        dtt => extract_scalar_field(state, "DistanceToTop")
        dtb => extract_scalar_field(state, "DistanceToBottom")
        call allocate(depth, dtt%mesh, "Depth")
        do node=1,node_count(dtt)
          call set(depth, node, node_val(dtt, node)+node_val(dtb, node))
        end do
      endif

      ! Implicit buoyancy (theta*g*dt*drho/dr)
      have_implicit_buoyancy=have_option(trim(u%option_path)//"/prognostic/vertical_stabilization/implicit_buoyancy")
      if (have_implicit_buoyancy) then
        call get_option(trim(u%option_path)//"/prognostic/vertical_stabilization/implicit_buoyancy/min_gradient", &
                        ib_min_grad, default=0.0)
      end if

      call get_option("/physical_parameters/gravity/magnitude", gravity_magnitude, &
          stat=stat)
      have_gravity = stat == 0
      if(have_gravity) then
        buoyancy=>extract_scalar_field(state, "VelocityBuoyancyDensity")
        gravity=>extract_vector_field(state, "GravityDirection", stat)
      else
        buoyancy=>dummyscalar
        gravity=>dummyvector
        gravity_magnitude = 0.0
      end if
      ewrite_minmax(buoyancy)

      viscosity=>extract_tensor_field(state, "Viscosity", stat)
      have_viscosity = stat == 0
      if(.not. have_viscosity) then
         viscosity=>dummytensor
      else
        ewrite_minmax(viscosity)
      end if
      
      eddyviscosity=>extract_tensor_field(state, "EddyViscosity", stat)
      have_eddyviscosity = stat == 0
      if(.not. have_eddyviscosity) then
         eddyviscosity=>dummytensor
      else
        ewrite_minmax(eddyviscosity)
      end if

      surfacetension=>extract_tensor_field(state, "VelocitySurfaceTension", stat)
      have_surfacetension = stat == 0
      if(.not. have_surfacetension) then
         surfacetension=>dummytensor
      else
        ewrite_minmax(surfacetension)
      end if
      
      have_coriolis = have_option("/physical_parameters/coriolis")
      have_les = have_option(trim(u%option_path)//"/prognostic/spatial_discretisation"//&
         &"/continuous_galerkin/les_model")
      have_anisotropy=.false.

      ! Large Eddy Simulation options
      if (have_les) then
         les_option_path=(trim(u%option_path)//"/prognostic/spatial_discretisation"//&
                 &"/continuous_galerkin/les_model")
         les_second_order=have_option(trim(les_option_path)//"/second_order")
         les_fourth_order=have_option(trim(les_option_path)//"/fourth_order")
         wale=have_option(trim(les_option_path)//"/wale")
         dynamic_les=have_option(trim(les_option_path)//"/dynamic_les")

         ! zero the diagnostic fields.
         call les_zero_diagnostic_fields(state)

         if (les_second_order) then
            call get_option(trim(les_option_path)//"/second_order/smagorinsky_coefficient", &
                 smagorinsky_coefficient)
           ! Do we want anisotropic eddy viscosity?
           have_anisotropy = have_option(trim(les_option_path)//"/second_order/anisotropic_viscosity")
         end if
         if (les_fourth_order) then
            call get_option(trim(les_option_path)//"/fourth_order/smagorinsky_coefficient", &
                 smagorinsky_coefficient)
            call allocate( grad_u, u%mesh, "VelocityGradient")
            call differentiate_field_lumped( nu, x, grad_u)
         end if
         if (wale) then
            call get_option(trim(les_option_path)//"/wale/smagorinsky_coefficient", &
                 smagorinsky_coefficient)
         end if
         if(dynamic_les) then
           ! Do we want anisotropic eddy viscosity?
           have_anisotropy = have_option(trim(les_option_path)//"/dynamic_les/anisotropic_viscosity")

           ! Option to cap the Smagorinsky coefficient.
           if(have_option(trim(les_option_path)//"/dynamic_les/limit_coefficient")) then
             call get_option(trim(les_option_path)//"/dynamic_les/limit_coefficient", smagorinsky_coefficient)
           else
             smagorinsky_coefficient = infinity
           end if 
           
           ! Initialise optional diagnostic fields
           ewrite(2,*) "Initialising LES diagnostic fields"
           call dynamic_les_init_fields(state, nu, nu_f1, nu_f2, lnd, stp)

           ! Get filter1/mesh size ratio alpha and filter2/filter1 size ratio gamma. Default values are both 2.
           call get_option(trim(les_option_path)//"/dynamic_les/alpha", alpha, default=2.0)
           call get_option(trim(les_option_path)//"/dynamic_les/gamma", gamma, default=2.0)

           ! Calculate test-filtered velocity, Leonard tensor and filtered strain product fields.
           ewrite(2,*) "Calculating test-filtered velocity, Leonard tensor and strain product"
           call dynamic_les_filtered_fields(state, u, nu, x, nu_f1, nu_f2, lnd, stp, alpha, gamma, les_option_path, have_anisotropy)

<<<<<<< HEAD
=======
           ewrite_minmax(leonard)
         else
            tnu => dummyvector
            leonard => dummytensor
>>>>>>> d5130160
         end if
      else
         les_second_order=.false.; les_fourth_order=.false.; wale=.false.; dynamic_les=.false.
         nu_f1 => dummyvector; nu_f2 => dummyvector
         lnd => dummytensor; stp => dummytensor
      end if
      
      have_temperature_dependent_viscosity = have_option(trim(u%option_path)//"/prognostic"//&
         &"/spatial_discretisation/continuous_galerkin/temperature_dependent_viscosity")
      if (have_temperature_dependent_viscosity) then
         call get_option(trim(u%option_path)//"/prognostic/spatial_discretisation"//&
              &"/continuous_galerkin/temperature_dependent_viscosity/reference_viscosity", &
              &reference_viscosity)
         call get_option(trim(u%option_path)//"/prognostic/spatial_discretisation"//&
              &"/continuous_galerkin/temperature_dependent_viscosity/activation_energy", &
              activation_energy)
         ! Extract temperature field from state:
         temperature => extract_scalar_field(state,"Temperature")
      else
         temperature => dummyscalar
      end if

      have_geostrophic_pressure = has_scalar_field(state, "GeostrophicPressure")
      if(have_geostrophic_pressure) then
        gp => extract_scalar_field(state, "GeostrophicPressure")
        
        ewrite_minmax(gp)
      else
        gp => dummyscalar
      end if

      on_sphere = have_option('/geometry/spherical_earth/')

#ifdef _OPENMP
    num_threads = omp_get_max_threads()
#else
    num_threads = 1
#endif

      allocate(supg_element(num_threads))

      call get_option("/timestepping/timestep", dt)
      call get_option(trim(u%option_path)//"/prognostic/temporal_discretisation/theta", &
                      theta)
      call get_option(trim(u%option_path)//"/prognostic/spatial_discretisation/&
           &conservative_advection", beta)

      lump_mass=have_option(trim(u%option_path)//&
          &"/prognostic/spatial_discretisation"//&
          &"/continuous_galerkin/mass_terms/lump_mass_matrix")
      lump_absorption=have_option(trim(u%option_path)//&
          &"/prognostic/vector_field::Absorption"//&
          &"/lump_absorption")
      abs_lump_on_submesh = have_option(trim(u%option_path)//&
          &"/prognostic/vector_field::Absorption"//&
          &"/lump_absorption/use_submesh")
      pressure_corrected_absorption=have_option(trim(u%option_path)//&
          &"/prognostic/vector_field::Absorption"//&
          &"/include_pressure_correction") .or. (have_vertical_stabilization)
      if (pressure_corrected_absorption) then
         ! as we add the absorption into the mass matrix
         ! lump_absorption needs to match lump_mass
         lump_absorption = lump_mass
      end if
      lump_source=have_option(trim(u%option_path)//&
          &"/prognostic/vector_field::Source"//&
          &"/lump_source")
      if(have_viscosity) then
         isotropic_viscosity = have_viscosity .and. &
           & isotropic_field(viscosity)
         diagonal_viscosity = have_viscosity .and. &
           & diagonal_field(viscosity)
         stress_form=have_option(trim(u%option_path)//&
             &"/prognostic/spatial_discretisation/continuous_galerkin"//&
             &"/stress_terms/stress_form")
         partial_stress_form=have_option(trim(u%option_path)//&
             &"/prognostic/spatial_discretisation/continuous_galerkin"//&
             &"/stress_terms/partial_stress_form")
      else
         isotropic_viscosity = .false.
         diagonal_viscosity = .false.
         stress_form = .false.
         partial_stress_form = .false.
      end if
      integrate_continuity_by_parts=have_option(trim(p%option_path)//&
          &"/prognostic/spatial_discretisation/continuous_galerkin"//&
          &"/integrate_continuity_by_parts")
      low_re_p_correction_fix=have_option(trim(p%option_path)//&
          &"/prognostic/spatial_discretisation/continuous_galerkin"//&
          &"/low_re_p_correction_fix")
      integrate_advection_by_parts = have_option(trim(u%option_path)//&
          &"/prognostic/spatial_discretisation"//&
          &"/continuous_galerkin/advection_terms/integrate_advection_by_parts")
      exclude_advection = have_option(trim(u%option_path)//&
          &"/prognostic/spatial_discretisation"//&
          &"/continuous_galerkin/advection_terms/exclude_advection_terms")
      exclude_mass = have_option(trim(u%option_path)//&
          &"/prognostic/spatial_discretisation"//&
          &"/continuous_galerkin/mass_terms/exclude_mass_terms")
      vel_lump_on_submesh = have_option(trim(u%option_path)//&
          &"/prognostic/spatial_discretisation"//&
          &"/continuous_galerkin/mass_terms"//&
          &"/lump_mass_matrix/use_submesh")
      if (pressure_corrected_absorption) then
         ! as we add the absorption into the mass matrix
         ! the meshes need to be the same
         abs_lump_on_submesh = vel_lump_on_submesh
      end if
      cmc_lump_mass = have_option(trim(p%option_path)//&
          &"/prognostic/scheme"//&
          &"/use_projection_method/full_schur_complement"//&
          &"/preconditioner_matrix::LumpedSchurComplement")
      cmc_lump_on_submesh = have_option(trim(p%option_path)//&
          &"/prognostic/scheme"//&
          &"/use_projection_method/full_schur_complement"//&
          &"/preconditioner_matrix[0]/lump_on_submesh")
      assemble_inverse_masslump = lump_mass .or. cmc_lump_mass
      assemble_mass_matrix = have_option(trim(p%option_path)//&
          &"/prognostic/scheme/use_projection_method"//&
          &"/full_schur_complement/inner_matrix::FullMassMatrix")
      if(have_option(trim(u%option_path)//"/prognostic/spatial_discretisation/continuous_galerkin/stabilisation/streamline_upwind")) then
        stabilisation_scheme = STABILISATION_STREAMLINE_UPWIND
        call get_upwind_options(trim(u%option_path) // "/prognostic/spatial_discretisation/continuous_galerkin/stabilisation/streamline_upwind", &
          & nu_bar_scheme, nu_bar_scale)
      else if(have_option(trim(u%option_path)//"/prognostic/spatial_discretisation/continuous_galerkin/stabilisation/streamline_upwind_petrov_galerkin")) then
        stabilisation_scheme = STABILISATION_SUPG
        call get_upwind_options(trim(u%option_path) // "/prognostic/spatial_discretisation/continuous_galerkin/stabilisation/streamline_upwind_petrov_galerkin", &
          & nu_bar_scheme, nu_bar_scale)
       !!    we need 1 supg_element per thread
        do i = 1, num_threads
           supg_element(i)=make_supg_element(ele_shape(u,1))
        enddo
      else
        stabilisation_scheme = STABILISATION_NONE
      end if
      integrate_surfacetension_by_parts = have_option(trim(u%option_path)//&
          &"/prognostic/tensor_field::SurfaceTension"//&
          &"/diagnostic/integrate_by_parts")
          
      ! Are we running a multi-phase simulation?
      if(option_count("/material_phase/vector_field::Velocity/prognostic") > 1) then
         multiphase = .true.

         vfrac => extract_scalar_field(state, "PhaseVolumeFraction")
         call allocate(nvfrac, vfrac%mesh, "NonlinearPhaseVolumeFraction")
         call zero(nvfrac)
         call get_nonlinear_volume_fraction(state, nvfrac)

         ewrite_minmax(nvfrac)
      else
         multiphase = .false.
         nullify(vfrac)
      end if


      if (assemble_inverse_masslump) then
        ! construct the inverse of the lumped mass matrix
        call allocate( inverse_masslump, u%dim, u%mesh, "InverseLumpedMass")
        call zero(inverse_masslump)
      end if
      if (assemble_mass_matrix) then
        ! construct mass matrix instead
        u_sparsity => get_csr_sparsity_firstorder(state, u%mesh, u%mesh)
        
        call allocate( mass, u_sparsity, (/ u%dim, u%dim /), &
            diagonal=.true., name="MassMatrix")
            
        call zero( mass )
      end if
      
      move_mesh = (have_option("/mesh_adaptivity/mesh_movement").and.(.not.exclude_mass))
      if(move_mesh) then
        ewrite(2,*) 'Moving mesh'
        x_old => extract_vector_field(state, "OldCoordinate")
        x_new => extract_vector_field(state, "IteratedCoordinate")
        ug=>extract_vector_field(state, "GridVelocity")
      else
        ewrite(2,*) 'Not moving mesh'
      end if

      if (on_sphere.and.pressure_corrected_absorption) then
          ewrite(-1,*) 'WARNING:: Absorption in spherical geometry cannot currently'
          ewrite(-1,*) '          be included in the pressure correction. This option'
          ewrite(-1,*) '          will be ignored.'           
      end if

      if (have_wd_abs .and. on_sphere) then
          FLExit("The wetting and drying absorption term does currently not work on the sphere.")
      end if

      if (have_wd_abs .and. .not. has_scalar_field(state, "WettingDryingAlpha")) then
          FLExit("The wetting and drying absorption needs the diagnostic field WettingDryingAlpha activated.")
      end if
      if (have_wd_abs) then
        ! The alpha fields lives on the pressure mesh, but we need it on the velocity, so let's remap it.
        wettingdrying_alpha => extract_scalar_field(state, "WettingDryingAlpha")
        call allocate(alpha_u_field, u%mesh, "alpha_u")
        call remap_field(wettingdrying_alpha, alpha_u_field)
      end if
      
      ! For Low Reynolds number fix
      if (low_re_p_correction_fix) then
        ! construct the inverse of the lumped mass matrix
        call allocate( visc_inverse_masslump, u%dim, u%mesh, "ViscousInverseLumpedMass")
        call zero(visc_inverse_masslump)
      end if

      call get_mesh_colouring(state, u%mesh, COLOURING_CG1, colours)
      ! ----- Volume integrals over elements -------------
      
#ifdef _OPENMP
    cache_valid = prepopulate_transform_cache(x)
    assert(cache_valid)
    if (have_coriolis) then
       call set_coriolis_parameters
    end if
#endif

    !$OMP PARALLEL DEFAULT(SHARED) PRIVATE(clr, len, nnid, ele, thread_num)
#ifdef _OPENMP
    thread_num = omp_get_thread_num()
#else
    thread_num = 0
#endif
    colour_loop: do clr = 1, size(colours)
      len = key_count(colours(clr))
      !$OMP DO SCHEDULE(STATIC)
      element_loop: do nnid = 1, len
         ele = fetch(colours(clr), nnid)
         call construct_momentum_element_cg(state, ele, big_m, rhs, ct_m, mass, inverse_masslump, visc_inverse_masslump, &
              x, x_old, x_new, u, oldu, nu, ug, &
              density, p, &
              source, absorption, buoyancy, gravity, &
              viscosity, grad_u, &
              nu_f1, nu_f2, lnd, stp, alpha, gamma, &
              gp, surfacetension, &
              assemble_ct_matrix_here, on_sphere, depth, &
              alpha_u_field, abs_wd, temperature, nvfrac, &
              supg_element(thread_num+1))
      end do element_loop
      !$OMP END DO

    end do colour_loop
    !$OMP END PARALLEL

      if (have_wd_abs) then
        ! the remapped field is not needed anymore.
        call deallocate(alpha_u_field)
        call deallocate(Abs_wd)
      end if

      ! ----- Surface integrals over boundaries -----------
      
      if((integrate_advection_by_parts.and.(.not.exclude_advection)).or.&
           (integrate_continuity_by_parts)) then
         allocate(velocity_bc_type(u%dim, surface_element_count(u)))
         allocate(velocity_bc_number(u%dim, surface_element_count(u)))
         call get_entire_boundary_condition(u, &
           & (/ &
             "weakdirichlet      ", &
             "no_normal_flow     ", &
             "internal           ", &
             "free_surface       " &
           & /), velocity_bc, velocity_bc_type, velocity_bc_number)
           
         allocate(pressure_bc_type(surface_element_count(p)))
         call get_entire_boundary_condition(p, &
           & (/ &
              "weakdirichlet", &
              "dirichlet    " /), &
              pressure_bc, pressure_bc_type)

         ! Check if we want free surface stabilisation (in development!)
         have_surface_fs_stabilisation=have_fs_stab(u)
         if (have_surface_fs_stabilisation) then
           fs_sf=get_surface_stab_scale_factor(u)
         end if

         surface_element_loop: do sele=1, surface_element_count(u)
            
            ! if no_normal flow and no other condition in the tangential directions, or if periodic
            ! but not if there's a pressure bc
            if(((velocity_bc_type(1,sele)==2 .and. sum(velocity_bc_type(:,sele))==2) &
                 .or. any(velocity_bc_type(:,sele)==3)) &
                 .and. pressure_bc_type(sele)==0) cycle
            
            ele = face_ele(x, sele)
            
            call construct_momentum_surface_element_cg(sele, big_m, rhs, ct_m, ct_rhs, &
                 inverse_masslump, x, u, nu, ug, density, p, gravity, &
                 velocity_bc, velocity_bc_type, &
                 pressure_bc, pressure_bc_type, &
                 assemble_ct_matrix_here, include_pressure_and_continuity_bcs, oldu, nvfrac)
            
         end do surface_element_loop

         call deallocate(velocity_bc)
         deallocate(velocity_bc_type)
         call deallocate(pressure_bc)
         deallocate(pressure_bc_type)
      end if
      
      if(abs_lump_on_submesh) then
        
        call allocate(abslump, inverse_masslump%dim, inverse_masslump%mesh, "LumpedAbsorption")
        call allocate(absdensity, absorption%mesh, "AbsorptionComponentTimesDensity")
        
        do dim = 1, inverse_masslump%dim
          call remap_field(density, absdensity)
          abs_component = extract_scalar_field(absorption, dim)
          call scale(absdensity, abs_component)
      
          abslump_component = extract_scalar_field(abslump, dim)              
          call compute_lumped_mass_on_submesh(state, abslump_component, density=absdensity)
        end do
        
        call deallocate(absdensity)
        
        if(assemble_inverse_masslump.and.pressure_corrected_absorption) then
          call addto(inverse_masslump, abslump, theta)
        end if

        call addto_diag(big_m, abslump, dt*theta)
        
        call scale(abslump, oldu)
        call addto(rhs, abslump, -1.0)
          
        call deallocate(abslump)
      end if

      if (assemble_inverse_masslump) then
        
        if(vel_lump_on_submesh .or. cmc_lump_on_submesh) then
          if(move_mesh) then
            FLExit("Can't move the mesh and lump on the submesh yet.")
          end if
          ! we still have to make the lumped mass if this is true
          masslump_component=extract_scalar_field(inverse_masslump, 1)

          if(multiphase) then
            call compute_lumped_mass_on_submesh(state, masslump_component, density=density, vfrac=nvfrac)
          else
            call compute_lumped_mass_on_submesh(state, masslump_component, density=density)
          end if

          ! copy over to other components
          do dim = 2, inverse_masslump%dim
            call set(inverse_masslump, dim, masslump_component)
          end do

          if(vel_lump_on_submesh) then
            call addto_diag(big_m, masslump_component)
          end if
        end if
        
        if (low_re_p_correction_fix .and. timestep/=1) then
          ewrite(2,*) "****************************************"
          ewrite(2,*) "Using low_re_p_correction_fix"
          ewrite(2,*) "In Momentum_CG, construct_momentum_cg"
          ! Add viscous terms (stored in visc_inverse_masslump)
          ! to inverse_masslump (and store it in visc_inverse_masslump):
          ewrite(2,*) "The viscous_terms are:"
          ewrite_minmax(visc_inverse_masslump)
          ! Add the viscous terms to the lumped mass matrix
          call addto(visc_inverse_masslump, inverse_masslump)
          ewrite(2,*) "For comparison only:"
          ewrite(2,*) "The orig inverse_masslump is:"
          ewrite_minmax(inverse_masslump)
          ewrite(2,*) "The new visc_inverse_masslump is:"
          ewrite_minmax(visc_inverse_masslump)
          ! invert the visc_inverse_masslump:
          call invert(visc_inverse_masslump)
          ! apply boundary conditions (zeroing out strong dirichl. rows)
          call apply_dirichlet_conditions_inverse_mass(visc_inverse_masslump, u)
          
          ewrite(2,*) "Inverted new visc_inverse_masslump and boundary conditions is:"
          ewrite_minmax(visc_inverse_masslump)
          
          ! Now invert the original inverse_masslump, apply dirichlet conditions:
          call invert(inverse_masslump)
          call apply_dirichlet_conditions_inverse_mass(inverse_masslump, u)
          ewrite_minmax(inverse_masslump)
          ewrite(2,*) "****************************************"
        else 
          ! thus far we have just assembled the lumped mass in inverse_masslump
          ! now invert it:
          call invert(inverse_masslump)
          ! apply boundary conditions (zeroing out strong dirichl. rows)
          call apply_dirichlet_conditions_inverse_mass(inverse_masslump, u)
          ewrite_minmax(inverse_masslump)
        endif
      end if
      
      if (assemble_mass_matrix) then
        call apply_dirichlet_conditions(matrix=mass, field=u)
      end if
            
      ewrite_minmax(rhs)

      call deallocate(dummytensor)
      deallocate(dummytensor)
      call deallocate(dummyvector)
      deallocate(dummyvector)
      call deallocate(dummyscalar)
      deallocate(dummyscalar)

      if (les_fourth_order) then
        call deallocate(grad_u)
      end if

      if(dynamic_les) then
        ewrite_minmax(stp)
        ewrite_minmax(lnd)
        ewrite_minmax(nu_f1)
        ewrite_minmax(nu_f2)
        call deallocate(lnd); deallocate(lnd)
        call deallocate(stp); deallocate(stp)
        if(.not. have_option(trim(les_option_path)//"/dynamic_les/vector_field::FirstFilteredVelocity")) then
          call deallocate(nu_f1); deallocate(nu_f1)
        end if
        if(.not. have_option(trim(les_option_path)//"/dynamic_les/vector_field::SecondFilteredVelocity")) then
          call deallocate(nu_f2); deallocate(nu_f2)
        end if
      end if

      if(multiphase) then
         call deallocate(nvfrac)
      end if

      if (stabilisation_scheme == STABILISATION_SUPG) then
         do i = 1, num_threads
            call deallocate(supg_element(i))
         end do
      end if
      deallocate(supg_element)

      contains 

        logical function have_fs_stab(u)
            type(vector_field), intent(in) :: u
            character(len=OPTION_PATH_LEN) :: type
            character(len=OPTION_PATH_LEN) :: option_path
            integer :: n

            have_fs_stab=.false.
            do n=1,get_boundary_condition_count(u)
                call get_boundary_condition(u, n, type=type, option_path=option_path)
                if (have_option(trim(option_path)//"/type::free_surface/surface_stabilisation")) then
                    have_fs_stab=.true.
                    return
                end if
            end do
        end function have_fs_stab

        function get_surface_stab_scale_factor(u) result(scale_factor)
            type(vector_field), intent(in) :: u
            character(len=OPTION_PATH_LEN) :: type
            character(len=OPTION_PATH_LEN) :: option_path
            integer :: n
            real :: scale_factor

            do n=1,get_boundary_condition_count(u)
                call get_boundary_condition(u, n, type=type, option_path=option_path)
                if (have_option(trim(option_path)//"/type::free_surface/surface_stabilisation")) then
                    call get_option(trim(option_path)//"/type::free_surface/surface_stabilisation/scale_factor", scale_factor)
                end if
            end do

        end function get_surface_stab_scale_factor
   
    end subroutine construct_momentum_cg

    subroutine construct_momentum_surface_element_cg(sele, big_m, rhs, ct_m, ct_rhs, &
                                                     masslump, x, u, nu, ug, density, p, gravity, &
                                                     velocity_bc, velocity_bc_type, &
                                                     pressure_bc, pressure_bc_type, &
                                                     assemble_ct_matrix_here, include_pressure_and_continuity_bcs,&
                                                     oldu, nvfrac)

      integer, intent(in) :: sele

      type(petsc_csr_matrix), intent(inout) :: big_m
      type(vector_field), intent(inout) :: rhs

      type(block_csr_matrix), pointer :: ct_m
      type(scalar_field), intent(inout) :: ct_rhs

      type(vector_field), intent(inout) :: masslump

      type(vector_field), intent(in) :: x, oldu
      type(vector_field), intent(in) :: u, nu
      type(vector_field), pointer :: ug
      type(scalar_field), intent(in) :: density, p
      type(vector_field), pointer, intent(in) :: gravity 

      type(vector_field), intent(in) :: velocity_bc
      integer, dimension(:,:), intent(in) :: velocity_bc_type

      type(scalar_field), intent(in) :: pressure_bc
      integer, dimension(:), intent(in) :: pressure_bc_type
      
      logical, intent(in) :: assemble_ct_matrix_here, include_pressure_and_continuity_bcs

      ! Volume fraction field
      type(scalar_field), intent(in) :: nvfrac

      ! local
      integer :: dim, dim2, i

      integer, dimension(face_loc(u, sele)) :: u_nodes_bdy
      integer, dimension(face_loc(p, sele)) :: p_nodes_bdy
      type(element_type), pointer :: u_shape, p_shape

      real, dimension(face_ngi(u, sele)) :: detwei_bdy
      real, dimension(u%dim, face_ngi(u, sele)) :: normal_bdy, upwards_gi
      real, dimension(u%dim, face_loc(p, sele), face_loc(u, sele)) :: ct_mat_bdy
      real, dimension(u%dim, face_loc(u, sele), face_loc(u, sele)) :: fs_surfacestab
      real, dimension(u%dim, u%dim, face_loc(u, sele), face_loc(u, sele)) :: fs_surfacestab_sphere
      real, dimension(u%dim, u%dim, face_ngi(u, sele)) :: fs_stab_gi_sphere
      real, dimension(u%dim, face_loc(u, sele)) :: lumped_fs_surfacestab
      real, dimension(face_loc(u, sele), face_loc(u, sele)) :: adv_mat_bdy

      real, dimension(u%dim, face_ngi(u, sele)) :: relu_gi
      real, dimension(face_ngi(u, sele)) :: density_gi

      real, dimension(u%dim, face_loc(u, sele)) :: oldu_val
      real, dimension(u%dim, face_ngi(u, sele)) :: ndotk_k

      u_shape=> face_shape(u, sele)
      p_shape=> face_shape(p, sele)

      u_nodes_bdy = face_global_nodes(u, sele)
      p_nodes_bdy = face_global_nodes(p, sele)

      oldu_val = face_val(oldu, sele)

      call transform_facet_to_physical(X, sele, &
           detwei_f=detwei_bdy, normal=normal_bdy)
                                     
      ! Note that with SUPG the surface element test function is not modified
            
      ! first the advection (dirichlet) bcs:
      
      ! if no no_normal_flow or free_surface
      if (velocity_bc_type(1,sele)/=2) then
         if(integrate_advection_by_parts.and.(.not.exclude_advection)) then
            
            relu_gi = face_val_at_quad(nu, sele)
            if(move_mesh) then
              relu_gi = relu_gi - face_val_at_quad(ug, sele)
            end if
            
            if(multiphase) then
               adv_mat_bdy = shape_shape(u_shape, u_shape, &
                  detwei_bdy*sum(relu_gi*normal_bdy,1)*&
                  face_val_at_quad(density, sele)*face_val_at_quad(nvfrac, sele))
            else
               adv_mat_bdy = shape_shape(u_shape, u_shape, &
                  detwei_bdy*sum(relu_gi*normal_bdy,1)*&
                  face_val_at_quad(density, sele))
            end if

            do dim = 1, u%dim
               
               if(velocity_bc_type(dim, sele)==1) then

                  call addto(rhs, dim, u_nodes_bdy, -matmul(adv_mat_bdy, &
                       ele_val(velocity_bc, dim, sele)))
               else

                  call addto(big_m, dim, dim, u_nodes_bdy, u_nodes_bdy, &
                       dt*theta*adv_mat_bdy)

                  call addto(rhs, dim, u_nodes_bdy, -matmul(adv_mat_bdy, face_val(oldu, dim, sele)))

               end if
            end do
         end if
      end if
      
      ! now do surface integrals for divergence/pressure gradient matrix
      if(integrate_continuity_by_parts.and. (assemble_ct_matrix_here .or. include_pressure_and_continuity_bcs)) then
         
        if (velocity_bc_type(1,sele)/=2 .and. velocity_bc_type(1,sele)/=4) then

          if(multiphase) then
            ct_mat_bdy = shape_shape_vector(p_shape, u_shape, detwei_bdy*face_val_at_quad(nvfrac, sele), normal_bdy)
          else
            ct_mat_bdy = shape_shape_vector(p_shape, u_shape, detwei_bdy, normal_bdy)
          end if

          do dim = 1, u%dim
             if(include_pressure_and_continuity_bcs .and. velocity_bc_type(dim, sele)==1 )then
                call addto(ct_rhs, p_nodes_bdy, &
                     -matmul(ct_mat_bdy(dim,:,:), ele_val(velocity_bc, dim, sele)))
             else if (assemble_ct_matrix_here) then
                call addto(ct_m, 1, dim, p_nodes_bdy, u_nodes_bdy, ct_mat_bdy(dim,:,:))
             end if
             if(pressure_bc_type(sele)>0) then
                ! for both weak and strong pressure dirichlet bcs:
                !      /
                ! add -|  N_i M_j \vec n p_j, where p_j are the prescribed bc values
                !      /
                call addto(rhs, dim, u_nodes_bdy, -matmul( ele_val(pressure_bc, sele), &
                                                            ct_mat_bdy(dim,:,:) ))
             end if
          end do
        end if
        
      end if

      ! Add free surface stabilisation.

      if (velocity_bc_type(1,sele)==4 .and. have_surface_fs_stabilisation) then
        if (on_sphere) then
          upwards_gi=-sphere_inward_normal_at_quad_face(x, sele)
        else
          upwards_gi=-face_val_at_quad(gravity, sele)
        end if
        
        if (on_sphere) then
          ndotk_k=0.0
          do i=1,face_ngi(u,sele)
            ndotk_k(3,i)=fs_sf*dot_product(normal_bdy(:,i),upwards_gi(:,i))
          end do
        else
          do i=1,face_ngi(u,sele)
            ndotk_k(:,i)=fs_sf*dot_product(normal_bdy(:,i),upwards_gi(:,i))*upwards_gi(:,i)
          end do
        end if

        ! Rotate if on the sphere
        if (on_sphere) then
          fs_stab_gi_sphere=dt*gravity_magnitude*rotate_diagonal_to_sphere_face(x, sele, ndotk_k)
        endif

        density_gi=face_val_at_quad(density, sele)

        if (on_sphere) then
          fs_surfacestab_sphere = shape_shape_tensor(u_shape, u_shape, &
                           detwei_bdy*density_gi, fs_stab_gi_sphere)
        else
          fs_surfacestab = shape_shape_vector(u_shape, u_shape, &
                           detwei_bdy*density_gi, dt*gravity_magnitude*ndotk_k)
        end if

        if (on_sphere) then
          do dim = 1, u%dim
            do dim2 = 1, u%dim
              call addto(big_m, dim, dim2, u_nodes_bdy, u_nodes_bdy, dt*theta*fs_surfacestab_sphere(dim,dim2,:,:))
            end do
            call addto(rhs, dim, u_nodes_bdy, -matmul(fs_surfacestab_sphere(dim,dim,:,:), oldu_val(dim,:)))
            ! off block diagonal absorption terms
            do dim2 = 1, u%dim
              if (dim==dim2) cycle ! The dim=dim2 terms were done above
              call addto(rhs, dim, u_nodes_bdy, -matmul(fs_surfacestab_sphere(dim,dim2,:,:), oldu_val(dim2,:)))
            end do
          end do
        else        
          if (lump_mass) then
            lumped_fs_surfacestab = sum(fs_surfacestab, 3)
            do dim = 1, u%dim
              call addto_diag(big_m, dim, dim, u_nodes_bdy, dt*theta*lumped_fs_surfacestab(dim,:))
              call addto(rhs, dim, u_nodes_bdy, -lumped_fs_surfacestab(dim,:)*oldu_val(dim,:))
            end do
          else if (.not.pressure_corrected_absorption) then
            do dim = 1, u%dim
              call addto(big_m, dim, dim, u_nodes_bdy, u_nodes_bdy, dt*theta*fs_surfacestab(dim,:,:))
              call addto(rhs, dim, u_nodes_bdy, -matmul(fs_surfacestab(dim,:,:), oldu_val(dim,:)))
            end do
          else
            ewrite(-1,*) "Free surface stabilisation requires that mass is lumped or that"
            FLExit("absorption is not included in the pressure correction") 
          end if
          if (pressure_corrected_absorption) then
            if (assemble_inverse_masslump.and.(.not.(abs_lump_on_submesh))) then
              call addto(masslump, u_nodes_bdy, dt*theta*lumped_fs_surfacestab)
            else
              FLExit("Error?") 
            end if
          end if
        end if

      end if

    end subroutine construct_momentum_surface_element_cg

    subroutine construct_momentum_element_cg(state, ele, big_m, rhs, ct_m, &
                                            mass, masslump, visc_masslump, &
                                            x, x_old, x_new, u, oldu, nu, ug, &
                                            density, p, &
                                            source, absorption, buoyancy, gravity, &
                                            viscosity, grad_u, &
                                            nu_f1, nu_f2, lnd, stp, alpha, gamma, &
                                            gp, surfacetension, &
                                            assemble_ct_matrix_here, on_sphere, depth, &
                                            alpha_u_field, abs_wd, temperature, nvfrac, supg_shape)

      !!< Assembles the local element matrix contributions and places them in big_m
      !!< and rhs for the continuous galerkin momentum equations

      ! Needed for dynamic LES unfortunately
      type(state_type), intent(inout) :: state

      ! current element
      integer, intent(in) :: ele
      type(petsc_csr_matrix), intent(inout) :: big_m
      type(vector_field), intent(inout) :: rhs
      type(block_csr_matrix), pointer :: ct_m
      type(petsc_csr_matrix), intent(inout) :: mass
      ! above we supply inverse_masslump, but we start assembling the non-inverted
      ! lumped mass matrix in it:
      type(vector_field), intent(inout) :: masslump
      ! low Re fix for pressure correction:
      type(vector_field), intent(inout) :: visc_masslump

      type(vector_field), intent(in) :: x, u, oldu
      type(vector_field), intent(inout) :: nu
      type(vector_field), pointer :: x_old, x_new, ug
      type(scalar_field), intent(in) :: density, p, buoyancy
      type(vector_field), intent(in) :: source, absorption, gravity
      type(tensor_field), intent(in) :: viscosity, grad_u

      ! Fields for Germano Dynamic LES Model
      type(vector_field), intent(in)    :: nu_f1, nu_f2
      type(tensor_field), intent(in)    :: lnd, stp
      real, intent(in)                  :: alpha, gamma

      type(scalar_field), intent(in) :: gp
      type(tensor_field), intent(in) :: surfacetension

      logical, intent(in) :: assemble_ct_matrix_here, on_sphere

      ! Wetting and Drying
      type(scalar_field), intent(in) :: depth
      type(scalar_field), intent(in) :: alpha_u_field
      type(vector_field), intent(in) :: abs_wd

      ! Temperature dependent viscosity:
      type(scalar_field), intent(in) :: temperature

      ! Non-linear approximation of the volume fraction
      type(scalar_field), intent(in) :: nvfrac
      ! Pointer to the nvfrac field's shape function
      type(element_type), pointer :: nvfrac_shape
      ! Derivative of shape function for nvfrac field
      real, dimension(:, :, :), allocatable :: dnvfrac_t

      type(element_type), intent(inout) :: supg_shape

      integer, dimension(:), pointer :: u_ele, p_ele
      real, dimension(u%dim, ele_loc(u, ele)) :: oldu_val
      type(element_type), pointer :: u_shape, p_shape
      real, dimension(ele_ngi(u, ele)) :: detwei, detwei_old, detwei_new
      real, dimension(u%dim, u%dim, ele_ngi(u,ele)) :: J_mat, diff_q
      real, dimension(ele_loc(u, ele), ele_ngi(u, ele), u%dim) :: du_t
      real, dimension(ele_loc(u, ele), ele_ngi(u, ele), u%dim) :: dug_t
      real, dimension(ele_loc(p, ele), ele_ngi(p, ele), u%dim) :: dp_t

      real, dimension(u%dim, ele_ngi(u, ele)) :: relu_gi
      real, dimension(u%dim, ele_loc(p, ele), ele_loc(u, ele)) :: grad_p_u_mat
      
      ! What we will be adding to the matrix and RHS - assemble these as we
      ! go, so that we only do the calculations we really need
      real, dimension(u%dim, ele_loc(u, ele)) :: big_m_diag_addto, rhs_addto
      real, dimension(u%dim, u%dim, ele_loc(u, ele), ele_loc(u, ele)) :: big_m_tensor_addto
      logical, dimension(u%dim, u%dim) :: block_mask ! control whether the off diagonal entries are used
      integer :: dim, i, j
      type(element_type) :: test_function

      if(move_mesh) then
        ! we've assumed the following in the declarations
        ! above so we better make sure they're true!
        assert(ele_loc(ug, ele)==ele_loc(u,ele))
        assert(ele_ngi(ug, ele)==ele_ngi(u,ele))
        assert(ug%dim==u%dim)
      end if
      
      big_m_diag_addto = 0.0
      big_m_tensor_addto = 0.0
      rhs_addto = 0.0
      ! we always want things added to the diagonal blocks
      ! but we must check if we have_coriolis to add things to the others
      if(have_coriolis.or.(have_viscosity.and.(stress_form.or.partial_stress_form))) then
        block_mask = .true.
      else
        block_mask = .false.
        do dim = 1, u%dim
          block_mask(dim, dim) = .true.
        end do
      end if

      u_ele=>ele_nodes(u, ele)
      u_shape=>ele_shape(u, ele)

      p_ele=>ele_nodes(p, ele)
      p_shape=>ele_shape(p, ele)

      oldu_val = ele_val(oldu, ele)
      ! Step 1: Transform

      ! transform the velocity derivatives into physical space
      ! (and get detwei)
      if(stabilisation_scheme==STABILISATION_NONE) then
        call transform_to_physical(X, ele, &
                                  u_shape, dshape=du_t, detwei=detwei)
      !  J_mat = 0.0
      else
        call transform_to_physical(x, ele, &
                                  u_shape, dshape=du_t, detwei=detwei, J=J_mat)
      end if

      if(assemble_ct_matrix_here .and.integrate_continuity_by_parts) then
        ! transform the pressure derivatives into physical space
        call transform_to_physical(x, ele, &
                                  p_shape, dshape=dp_t)
      end if
      
      if(move_mesh) then
        call transform_to_physical(x_old, ele, detwei=detwei_old)
        call transform_to_physical(x_new, ele, detwei=detwei_new)
        if(.not.exclude_advection.and..not.integrate_advection_by_parts) then
          call transform_to_physical(x, ele, &
                                    ele_shape(ug, ele), dshape=dug_t)
        end if
      end if

      if(multiphase) then
         ! If the PhaseVolumeFraction is on a different mesh to the Velocity,
         ! then allocate memory to hold the derivative of the nvfrac shape function
         allocate(dnvfrac_t(ele_loc(nvfrac, ele), ele_ngi(nvfrac, ele), u%dim))
      end if
      
      ! Step 2: Set up test function
    
      select case(stabilisation_scheme)
        case(STABILISATION_SUPG)
          relu_gi = ele_val_at_quad(nu, ele)
          if(move_mesh) then
            relu_gi = relu_gi - ele_val_at_quad(ug, ele)
          end if
          if(have_viscosity) then
             diff_q = ele_val_at_quad(viscosity, ele)

             ! for full and partial stress form we need to set the off diagonal terms of the viscosity tensor to zero
             ! to be able to invert it when calculating nu_bar
             do i=1,size(diff_q,1)
                do j=1,size(diff_q,2)
                   if(i.eq.j) cycle
                   diff_q(i,j,:) = 0.0
                end do
             end do

             call supg_test_function(supg_shape, u_shape, du_t, relu_gi, j_mat, diff_q = diff_q, &
                  & nu_bar_scheme = nu_bar_scheme, nu_bar_scale = nu_bar_scale)
          else
             call supg_test_function(supg_shape, u_shape, du_t, relu_gi, j_mat, &
                  & nu_bar_scheme = nu_bar_scheme, nu_bar_scale = nu_bar_scale)
          end if
          test_function = supg_shape
        case default
          test_function = u_shape
      end select
      ! Important note: the test function derivatives have not been modified -
      ! i.e. du_t is currently used everywhere. This is fine for P1, but is not
      ! consistent for P>1.

      if(assemble_ct_matrix_here) then

         if(integrate_continuity_by_parts) then
            if(multiphase) then
               grad_p_u_mat = -dshape_shape(dp_t, u_shape, detwei*ele_val_at_quad(nvfrac, ele))
            else
               grad_p_u_mat = -dshape_shape(dp_t, u_shape, detwei)
            end if
         else
            if(multiphase) then
               ! Split up the divergence term div(vfrac*u) = vfrac*div(u) + u*grad(vfrac)

               ! If the field and nvfrac meshes are different, then we need to
               ! compute the derivatives of the nvfrac shape functions.
               if(.not.(nvfrac%mesh == u%mesh)) then
                  nvfrac_shape => ele_shape(nvfrac%mesh, ele)
                  call transform_to_physical(x, ele, nvfrac_shape, dshape=dnvfrac_t)
               else
                  dnvfrac_t = du_t
               end if

               grad_p_u_mat =  shape_dshape(p_shape, du_t, detwei*ele_val_at_quad(nvfrac, ele)) + &
                              shape_shape_vector(p_shape, u_shape, detwei, ele_grad_at_quad(nvfrac, ele, dnvfrac_t))
            else
               grad_p_u_mat = shape_dshape(p_shape, du_t, detwei)
            end if
         end if
      end if

      ! Step 3: Assemble contributions

      ! Mass terms
      if(assemble_inverse_masslump .or. assemble_mass_matrix .or. &
        (.not. exclude_mass)) then
        call add_mass_element_cg(ele, test_function, u, oldu_val, density, nvfrac, detwei, detwei_old, detwei_new, big_m_diag_addto, big_m_tensor_addto, rhs_addto, mass, masslump)
      end if

      ! Advection terms
      if(.not. exclude_advection) then
        call add_advection_element_cg(ele, test_function, u, oldu_val, nu, ug, density, viscosity, nvfrac, du_t, dug_t, dnvfrac_t, detwei, J_mat, big_m_tensor_addto, rhs_addto)
      end if

      ! Source terms
      if(have_source) then
        call add_sources_element_cg(ele, test_function, u, density, source, detwei, rhs_addto)
      end if
      
      ! Buoyancy terms
      if(have_gravity) then
        call add_buoyancy_element_cg(x, ele, test_function, u, buoyancy, gravity, nvfrac, on_sphere, detwei, rhs_addto)
      end if
      
      ! Surface tension
      if(have_surfacetension) then
        call add_surfacetension_element_cg(ele, test_function, u, surfacetension, du_t, detwei, rhs_addto)
      end if

      ! Absorption terms (sponges) and WettingDrying absorption
      if (have_absorption .or. have_vertical_stabilization .or. have_wd_abs) then
       call add_absorption_element_cg(x, ele, test_function, u, oldu_val, density, &
                                      absorption, detwei, big_m_diag_addto, big_m_tensor_addto, rhs_addto, &
                                      masslump, mass, depth, gravity, buoyancy, &
                                      alpha_u_field, abs_wd)
      end if

      ! Viscous terms
      if(have_viscosity .or. have_les) then
        call add_viscosity_element_cg(state, ele, test_function, u, oldu_val, nu, x, density, viscosity, grad_u, &
           nu_f1, nu_f2, lnd, stp, alpha, gamma, &
           du_t, detwei, big_m_tensor_addto, rhs_addto, temperature, nvfrac)
      end if
      
      ! Get only the viscous terms
      if(low_re_p_correction_fix .and. assemble_inverse_masslump .and. (have_viscosity .or. have_les) .and. timestep/=1) then
        call get_viscous_terms_element_cg(ele, u, nu, x, viscosity, &
         du_t, detwei, visc_masslump)
      end if
      
      ! Coriolis terms
      if(have_coriolis) then
        call add_coriolis_element_cg(ele, test_function, x, u, oldu_val, density, detwei, big_m_tensor_addto, rhs_addto)
      end if
      
      ! Geostrophic pressure
      if(have_geostrophic_pressure) then
        call add_geostrophic_pressure_element_cg(ele, test_function, x, u, gp, detwei, rhs_addto)
      end if

      ! Step 4: Insertion

      ! add lumped terms to the diagonal of the matrix
      call add_diagonal_to_tensor(big_m_diag_addto, big_m_tensor_addto)
      ! add to the matrix
      call addto(big_m, u_ele, u_ele, big_m_tensor_addto, block_mask=block_mask)
      ! add to the rhs
      call addto(rhs, u_ele, rhs_addto)
      
      if(assemble_ct_matrix_here) then
        call addto(ct_m, p_ele, u_ele, spread(grad_p_u_mat, 1, 1))
      end if
      
      if(multiphase) then
         deallocate(dnvfrac_t)
      end if
      
    contains
    
      subroutine add_diagonal_to_tensor(big_m_diag_addto, big_m_tensor_addto)
        real, dimension(u%dim, ele_loc(u, ele)), intent(in) :: big_m_diag_addto
        real, dimension(u%dim, u%dim, ele_loc(u, ele), ele_loc(u, ele)), intent(inout) :: big_m_tensor_addto
        
        integer :: dim, loc
        
        forall(dim = 1:size(big_m_diag_addto, 1), loc = 1:size(big_m_diag_addto, 2))
          big_m_tensor_addto(dim, dim, loc, loc) = big_m_tensor_addto(dim, dim, loc, loc) + big_m_diag_addto(dim, loc)
        end forall
        
      end subroutine add_diagonal_to_tensor
             
    end subroutine construct_momentum_element_cg
    
    subroutine add_mass_element_cg(ele, test_function, u, oldu_val, density, nvfrac, detwei, detwei_old, detwei_new, big_m_diag_addto, big_m_tensor_addto, rhs_addto, mass, masslump)
      integer, intent(in) :: ele
      type(element_type), intent(in) :: test_function
      type(vector_field), intent(in) :: u
      real, dimension(:,:), intent(in) :: oldu_val
      type(scalar_field), intent(in) :: density
      type(scalar_field), intent(in) :: nvfrac
      real, dimension(ele_ngi(u, ele)), intent(in) :: detwei, detwei_old, detwei_new
      real, dimension(u%dim, ele_loc(u, ele)), intent(inout) :: big_m_diag_addto
      real, dimension(u%dim, u%dim, ele_loc(u, ele), ele_loc(u, ele)), intent(inout) :: big_m_tensor_addto
      real, dimension(u%dim, ele_loc(u, ele)), intent(inout) :: rhs_addto
      type(petsc_csr_matrix), intent(inout) :: mass
      type(vector_field), intent(inout) :: masslump
      
      integer :: dim
      integer, dimension(:), pointer :: u_ele
      logical:: compute_lumped_mass_here
      real, dimension(ele_loc(u, ele)) :: mass_lump
      real, dimension(ele_ngi(u, ele)) :: density_gi
      real, dimension(ele_ngi(u, ele)) :: nvfrac_gi
      real, dimension(ele_loc(u, ele), ele_loc(u, ele)) :: mass_mat
      type(element_type), pointer :: u_shape
      
      ! In case we have to multiply detwei by various coefficients (e.g. the density values at the Gauss points), 
      ! then place the result in here
      real, dimension(ele_ngi(u, ele)) :: coefficient_detwei

      u_shape => ele_shape(u, ele)
      u_ele=>ele_nodes(u, ele)
      
      density_gi=ele_val_at_quad(density, ele)

      if(multiphase) then
         nvfrac_gi = ele_val_at_quad(nvfrac, ele)
      end if
      
      ! element mass matrix
      !  /
      !  | N_A N_B rho dV
      !  /
      if(move_mesh) then
         mass_mat = shape_shape(test_function, u_shape, density_gi*detwei_new)
      else
         coefficient_detwei = density_gi*detwei
         if(multiphase) then
            coefficient_detwei = coefficient_detwei*nvfrac_gi
         end if
         mass_mat = shape_shape(test_function, u_shape, coefficient_detwei)
      end if
      mass_lump = sum(mass_mat, 2)
      
      ! if we're lumping on the submesh, this is done later:
      compute_lumped_mass_here=.not. (vel_lump_on_submesh .or. cmc_lump_on_submesh)
      
      if(.not.exclude_mass) then
        if(lump_mass) then
          if (compute_lumped_mass_here) then
            do dim = 1, u%dim
              big_m_diag_addto(dim, :) = big_m_diag_addto(dim, :) + mass_lump
            end do
          end if
        else
          do dim = 1, u%dim
            big_m_tensor_addto(dim, dim, :, :) = big_m_tensor_addto(dim, dim, :, :) + mass_mat
          end do
        end if
      end if
            
      if(assemble_inverse_masslump .and. compute_lumped_mass_here) then
        ! store the lumped mass as field, the same for each component
        do dim = 1, u%dim
           call addto(masslump, dim, u_ele, mass_lump)
        end do
      end if
      
      if(assemble_mass_matrix) then
         do dim=1, u%dim
            call addto(mass, dim, dim, u_ele, u_ele, mass_mat)
         end do
      end if
      
      if(move_mesh) then
        ! In the unaccelerated form we solve:
        !  /
        !  |  N^{n+1} u^{n+1}/dt - N^{n} u^n/dt + ... = f
        !  /
        ! so in accelerated form:
        !  /
        !  |  N^{n+1} du + (N^{n+1}- N^{n}) u^n/dt + ... = f
        !  /
        ! where du=(u^{n+1}-u^{n})/dt is the acceleration.
        ! Put the (N^{n+1}-N^{n}) u^n term on the rhs
        mass_mat = shape_shape(test_function, u_shape, (detwei_new-detwei_old)*density_gi)

        if(lump_mass) then
          if(compute_lumped_mass_here) then
            mass_lump = sum(mass_mat, 2)
            do dim = 1, u%dim
              rhs_addto(dim,:) = rhs_addto(dim,:) - mass_lump*oldu_val(dim,:)/dt
            end do
          end if
        else
          do dim = 1, u%dim
            rhs_addto(dim,:) = rhs_addto(dim,:) - matmul(mass_mat, oldu_val(dim,:))/dt
          end do
        end if
      end if
      
    end subroutine add_mass_element_cg
    
    subroutine add_advection_element_cg(ele, test_function, u, oldu_val, nu, ug,  density, viscosity, nvfrac, du_t, dug_t, dnvfrac_t, detwei, J_mat, big_m_tensor_addto, rhs_addto)
      integer, intent(in) :: ele
      type(element_type), intent(in) :: test_function
      type(vector_field), intent(in) :: u
      real, dimension(:,:), intent(in) :: oldu_val
      type(vector_field), intent(in) :: nu
      type(vector_field), pointer :: ug
      type(scalar_field), intent(in) :: density
      type(tensor_field), intent(in) :: viscosity
      type(scalar_field), intent(in) :: nvfrac
      real, dimension(ele_loc(u, ele), ele_ngi(u, ele), u%dim), intent(in) :: du_t
      real, dimension(ele_loc(u, ele), ele_ngi(u, ele), u%dim), intent(in) :: dug_t
      real, dimension(:, :, :), intent(in) :: dnvfrac_t
      real, dimension(ele_ngi(u, ele)), intent(in) :: detwei
      real, dimension(u%dim, u%dim, ele_ngi(u,ele)) :: J_mat, diff_q
      real, dimension(u%dim, u%dim, ele_loc(u, ele), ele_loc(u, ele)), intent(inout) :: big_m_tensor_addto
      real, dimension(u%dim, ele_loc(u, ele)), intent(inout) :: rhs_addto
    
      integer :: dim, i, j
      real, dimension(ele_ngi(u, ele)) :: density_gi, div_relu_gi
      real, dimension(ele_ngi(u, ele)) :: nvfrac_gi, relu_dot_grad_nvfrac_gi
      real, dimension(u%dim, ele_ngi(u, ele)) :: grad_nvfrac_gi
      real, dimension(ele_loc(u, ele), ele_loc(u, ele)) :: advection_mat
      real, dimension(u%dim, ele_ngi(u, ele)) :: relu_gi
      type(element_type), pointer :: u_shape
      
      ! In case we have to multiply detwei by various coefficients (e.g. the density values at the Gauss points), 
      ! then place the result in here
      real, dimension(ele_ngi(u, ele)) :: coefficient_detwei

      u_shape=>ele_shape(u, ele)
      
      density_gi=ele_val_at_quad(density, ele)
      relu_gi = ele_val_at_quad(nu, ele)
      if(move_mesh) then
        relu_gi = relu_gi - ele_val_at_quad(ug, ele)
      end if
      div_relu_gi = ele_div_at_quad(nu, ele, du_t)

      if(multiphase) then
         nvfrac_gi = ele_val_at_quad(nvfrac, ele)
         grad_nvfrac_gi = ele_grad_at_quad(nvfrac, ele, dnvfrac_t)
      end if

      if(integrate_advection_by_parts) then
        ! element advection matrix
        !    /                                            /
        !  - | (grad N_A dot nu) N_B rho dV - (1. - beta) | N_A ( div nu ) N_B rho dV
        !    /                                            /
        if(multiphase) then
            ! element advection matrix
            !    /                                                  /
            !  - | (grad N_A dot nu) N_B rho vfrac dV - (1. - beta) | N_A ( div(nu vfrac) ) N_B rho dV
            !    /                                                  /

            ! We need to compute \int{N_A div(nu vfrac) N_B},
            ! so split up the div using the product rule and compute
            ! \int{N_A vfrac div(nu) N_B} + \int{N_A nu grad(vfrac) N_B}
            do i = 1, ele_ngi(u, ele)
               relu_dot_grad_nvfrac_gi(i) = dot_product(relu_gi(:,i), grad_nvfrac_gi(:,i))
            end do
            advection_mat = -dshape_dot_vector_shape(du_t, relu_gi, u_shape, detwei*density_gi*nvfrac_gi)  &
                            -(1.-beta)*(shape_shape(test_function, u_shape, div_relu_gi*detwei*density_gi*nvfrac_gi) + &
                                       shape_shape(test_function, u_shape, detwei*density_gi*relu_dot_grad_nvfrac_gi))
        else
            advection_mat = -dshape_dot_vector_shape(du_t, relu_gi, u_shape, detwei*density_gi)  &
                           -(1.-beta)*shape_shape(test_function, u_shape, div_relu_gi*detwei*density_gi)
        end if
      else
        ! element advection matrix
        !  /                                     /
        !  | N_A (nu dot grad N_B) rho dV + beta | N_A ( div nu ) N_B rho dV
        !  /                                     /
        coefficient_detwei = density_gi*detwei
        if(multiphase) then
           coefficient_detwei = coefficient_detwei*nvfrac_gi
        end if
        advection_mat = shape_vector_dot_dshape(test_function, relu_gi, du_t, coefficient_detwei)  &
                      +beta*shape_shape(test_function, u_shape, div_relu_gi*detwei*density_gi)
        if(move_mesh) then
          advection_mat = advection_mat - shape_shape(test_function, u_shape, ele_div_at_quad(ug, ele, dug_t)*detwei*density_gi)
        end if
      end if
      
      select case(stabilisation_scheme)
      case(STABILISATION_STREAMLINE_UPWIND)
         if(have_viscosity) then
            diff_q = ele_val_at_quad(viscosity, ele)

            ! for full and partial stress form we need to set the off diagonal terms of the viscosity tensor to zero
            ! to be able to invert it when calculating nu_bar
            do i=1,size(diff_q,1)
               do j=1,size(diff_q,2)
                  if(i.eq.j) cycle
                  diff_q(i,j,:) = 0.0
               end do
            end do

            advection_mat = advection_mat + &
                 & element_upwind_stabilisation(u_shape, du_t, relu_gi, J_mat, detwei, &
                 & diff_q, nu_bar_scheme = nu_bar_scheme, nu_bar_scale = nu_bar_scale)
         else
            advection_mat = advection_mat + &
                 & element_upwind_stabilisation(u_shape, du_t, relu_gi, J_mat, detwei, &
                 & nu_bar_scheme = nu_bar_scheme, nu_bar_scale = nu_bar_scale)
         end if
      end select
      
      do dim = 1, u%dim
        big_m_tensor_addto(dim, dim, :, :) = big_m_tensor_addto(dim, dim, :, :) + dt*theta*advection_mat
        rhs_addto(dim, :) = rhs_addto(dim, :) - matmul(advection_mat, oldu_val(dim,:))
      end do
      
    end subroutine add_advection_element_cg
    
    subroutine add_sources_element_cg(ele, test_function, u, density, source, detwei, rhs_addto)
      integer, intent(in) :: ele
      type(element_type), intent(in) :: test_function
      type(vector_field), intent(in) :: u
      type(scalar_field), intent(in) :: density
      type(vector_field), intent(in) :: source
      real, dimension(ele_ngi(u, ele)), intent(in) :: detwei
      real, dimension(u%dim, ele_loc(u, ele)), intent(inout) :: rhs_addto
      
      integer :: dim
      real, dimension(ele_ngi(u, ele)) :: density_gi
      real, dimension(ele_loc(u, ele)) :: source_lump
      real, dimension(ele_loc(u, ele), ele_loc(source, ele)) :: source_mat
      
      density_gi=ele_val_at_quad(density, ele)

      ! element source matrix
      !  /
      !  | N_A N_B rho dV
      !  /
      source_mat = shape_shape(test_function, ele_shape(source, ele), detwei*density_gi)
      if(lump_source) then
        assert(ele_loc(source, ele)==ele_loc(u, ele))
        source_lump = sum(source_mat, 2)
        do dim = 1, u%dim
          ! lumped source
          rhs_addto(dim, :) = rhs_addto(dim, :) + source_lump*ele_val(source, dim, ele)
        end do
      else
        do dim = 1, u%dim
          rhs_addto(dim, :) = rhs_addto(dim, :) + matmul(source_mat, ele_val(source, dim, ele))
        end do
      end if
      
    end subroutine add_sources_element_cg
    
    subroutine add_buoyancy_element_cg(positions, ele, test_function, u, buoyancy, gravity, nvfrac, on_sphere, detwei, rhs_addto)
      type(vector_field), intent(in) :: positions
      integer, intent(in) :: ele
      type(element_type), intent(in) :: test_function
      type(vector_field), intent(in) :: u
      type(scalar_field), intent(in) :: buoyancy
      type(vector_field), intent(in) :: gravity
      type(scalar_field), intent(in) :: nvfrac
      real, dimension(ele_ngi(u, ele)), intent(in) :: detwei
      real, dimension(u%dim, ele_loc(u, ele)), intent(inout) :: rhs_addto
      logical, intent(in) :: on_sphere
      
      real, dimension(ele_ngi(u, ele)) :: nvfrac_gi
      real, dimension(ele_ngi(u, ele)) :: coefficient_detwei
      
      if(multiphase) then
         nvfrac_gi = ele_val_at_quad(nvfrac, ele)
      end if

      coefficient_detwei = gravity_magnitude*ele_val_at_quad(buoyancy, ele)*detwei
      if(multiphase) then
         coefficient_detwei = coefficient_detwei*nvfrac_gi
      end if

      if (on_sphere) then
      ! If we're on a spherical Earth evaluate the direction of the gravity vector
      ! exactly at quadrature points.
        rhs_addto = rhs_addto + &
                    shape_vector_rhs(test_function, &
                                     sphere_inward_normal_at_quad_ele(positions, ele), &
                                     coefficient_detwei)
      else
        rhs_addto = rhs_addto + &
                    shape_vector_rhs(test_function, &
                                     ele_val_at_quad(gravity, ele), &
                                     coefficient_detwei)
      endif
      
    end subroutine add_buoyancy_element_cg
    
    subroutine add_surfacetension_element_cg(ele, test_function, u, surfacetension, du_t, detwei, rhs_addto)
      integer, intent(in) :: ele
      type(element_type), intent(in) :: test_function
      type(vector_field), intent(in) :: u
      type(tensor_field), intent(in) :: surfacetension
      real, dimension(ele_loc(u, ele), ele_ngi(u, ele), u%dim), intent(in) :: du_t
      real, dimension(ele_ngi(u, ele)), intent(in) :: detwei
      real, dimension(u%dim, ele_loc(u, ele)), intent(inout) :: rhs_addto
      
      real, dimension(u%dim, ele_ngi(u, ele)) :: dtensiondj
      real, dimension(u%dim, u%dim, ele_ngi(u, ele)) :: tension
            
      if(integrate_surfacetension_by_parts) then
        tension = ele_val_at_quad(surfacetension, ele)
        
        rhs_addto = rhs_addto - dshape_dot_tensor_rhs(du_t, tension, detwei)
      else
        dtensiondj = ele_div_at_quad_tensor(surfacetension, ele, du_t)
        
        rhs_addto = rhs_addto + shape_vector_rhs(test_function,dtensiondj,detwei)
      end if
      
    end subroutine add_surfacetension_element_cg
    
    subroutine add_absorption_element_cg(positions, ele, test_function, u, oldu_val, &
                                         density, absorption, detwei, &
                                         big_m_diag_addto, big_m_tensor_addto, rhs_addto, &
                                         masslump, mass, depth, gravity, buoyancy, &
                                         alpha_u_field, abs_wd)
      type(vector_field), intent(in) :: positions
      integer, intent(in) :: ele
      type(element_type), intent(in) :: test_function
      type(vector_field), intent(in) :: u
      real, dimension(:,:), intent(in) :: oldu_val
      type(scalar_field), intent(in) :: density
      type(vector_field), intent(in) :: absorption
      real, dimension(ele_ngi(u, ele)), intent(in) :: detwei
      real, dimension(u%dim, ele_loc(u, ele)), intent(inout) :: big_m_diag_addto
      real, dimension(u%dim, u%dim, ele_loc(u, ele), ele_loc(u, ele)), intent(inout) :: big_m_tensor_addto
      real, dimension(u%dim, ele_loc(u, ele)), intent(inout) :: rhs_addto
      type(vector_field), intent(inout) :: masslump
      type(petsc_csr_matrix), intent(inout) :: mass
      type(scalar_field), intent(in) :: depth
      type(vector_field), intent(in) :: gravity
      type(scalar_field), intent(in) :: buoyancy
      ! Wetting and drying parameters
      type(scalar_field), intent(in) :: alpha_u_field
      type(vector_field), intent(in) :: abs_wd
    
      integer :: dim, dim2, i
      real, dimension(ele_ngi(u, ele)) :: density_gi
      real, dimension(u%dim, ele_loc(u, ele)) :: absorption_lump
      real, dimension(u%dim, u%dim, ele_loc(u, ele)) :: absorption_lump_sphere
      real, dimension(u%dim, ele_ngi(u, ele)) :: absorption_gi
      real, dimension(u%dim, u%dim, ele_ngi(u, ele)) :: tensor_absorption_gi
      real, dimension(u%dim, ele_loc(u, ele), ele_loc(u, ele)) :: absorption_mat
      real, dimension(u%dim, u%dim, ele_loc(u, ele), ele_loc(u, ele)) :: absorption_mat_sphere

      ! Add vertical velocity relaxation to the absorption if present
      real, dimension(u%dim,u%dim,ele_ngi(u,ele)) :: vvr_abs
      real, dimension(u%dim,ele_ngi(u,ele)) :: vvr_abs_diag
      real, dimension(ele_ngi(u,ele)) :: depth_at_quads

      ! Add implicit buoyancy to the absorption if present
      real, dimension(u%dim,u%dim,ele_ngi(u,ele)) :: ib_abs
      real, dimension(u%dim,ele_ngi(u,ele)) :: ib_abs_diag
      real, dimension(ele_loc(u,ele),ele_ngi(u,ele),mesh_dim(u)) :: dt_rho
      real, dimension(U%dim,ele_ngi(u,ele)) :: grav_at_quads
      real, dimension(u%dim, ele_ngi(u,ele)) :: grad_rho
      real, dimension(ele_ngi(u,ele)) :: drho_dz

      real, dimension(ele_ngi(u,ele)) :: alpha_u_quad
      
      density_gi=ele_val_at_quad(density, ele)
      absorption_gi=0.0
      tensor_absorption_gi=0.0

      if (have_absorption) then
        absorption_gi = ele_val_at_quad(absorption, ele)
      end if

      if (on_sphere.and.have_absorption) then ! Rotate the absorption
        tensor_absorption_gi=rotate_diagonal_to_sphere_gi(positions, ele, absorption_gi)
      end if

      ! If we have any vertical stabilizing absorption terms, calculate them now
      if (have_vertical_stabilization) then
        ! zero the vertical stab absorptions
        vvr_abs_diag=0.0
        vvr_abs=0.0
        ib_abs=0.0
        ib_abs_diag=0.0

        if (have_vertical_velocity_relaxation) then
        
          assert(ele_ngi(u, ele)==ele_ngi(density, ele))
          assert(ele_ngi(density,ele)==ele_ngi(depth,ele))          
        
          ! Form the vertical velocity relaxation absorption term
          if (on_sphere) then
            assert(ele_ngi(u, ele)==ele_ngi(positions, ele))
          else
            assert(ele_ngi(u, ele)==ele_ngi(gravity, ele))
            grav_at_quads=ele_val_at_quad(gravity, ele)
          end if
          depth_at_quads=ele_val_at_quad(depth, ele)

          if (on_sphere) then
            do i=1,ele_ngi(u,ele)
              vvr_abs_diag(3,i)=-vvr_sf*gravity_magnitude*dt/depth_at_quads(i)
            end do
            vvr_abs=rotate_diagonal_to_sphere_gi(positions, ele, vvr_abs_diag)
          else
            do i=1,ele_ngi(u,ele)
              vvr_abs_diag(:,i)=vvr_sf*gravity_magnitude*dt*grav_at_quads(:,i)/depth_at_quads(i)
            end do
          end if
        end if

        if (have_implicit_buoyancy) then

          assert(ele_ngi(u, ele)==ele_ngi(buoyancy, ele))
        
          call transform_to_physical(positions, ele, ele_shape(buoyancy,ele), dshape=dt_rho)
          grad_rho=ele_grad_at_quad(buoyancy, ele, dt_rho)

          ! Calculate the gradient in the direction of gravity
          if (on_sphere) then
            grav_at_quads=sphere_inward_normal_at_quad_ele(positions, ele)
          else
            grav_at_quads=ele_val_at_quad(gravity, ele)
          end if

          do i=1,ele_ngi(U,ele)
            drho_dz(i)=dot_product(grad_rho(:,i),grav_at_quads(:,i)) ! Divide this by rho_0 for non-Boussinesq?
            if (drho_dz(i) < ib_min_grad) drho_dz(i)=ib_min_grad ! Default ib_min_grad=0.0
          end do

          ! Form the implicit buoyancy absorption terms
          if (on_sphere) then
            do i=1,ele_ngi(U,ele)
              ib_abs_diag(3,i)=-theta*dt*gravity_magnitude*drho_dz(i)
            end do
            ib_abs=rotate_diagonal_to_sphere_gi(positions, ele, ib_abs_diag)
          else
            do i=1,ele_ngi(U,ele)
                ib_abs_diag(:,i)=theta*dt*gravity_magnitude*drho_dz(i)*grav_at_quads(:,i)
            end do
          end if
        end if

        ! Add any vertical stabilization to the absorption term
        if (on_sphere) then
          tensor_absorption_gi=tensor_absorption_gi-vvr_abs-ib_abs
          absorption_gi=absorption_gi-vvr_abs_diag-ib_abs_diag
        else
          absorption_gi=absorption_gi-vvr_abs_diag-ib_abs_diag
        end if

      end if
      
      ! element absorption matrix
      !  /
      !  | N_A N_B abs rho dV
      !  /

      ! If on the sphere then use 'tensor' absorption. Note that using tensor absorption means that, currently,
      ! the absorption cannot be used in the pressure correction. 
      if (on_sphere) then

        absorption_mat_sphere = shape_shape_tensor(test_function, ele_shape(u, ele), detwei*density_gi, tensor_absorption_gi)

        if(lump_absorption) then

          if(.not.abs_lump_on_submesh) then
            absorption_lump_sphere = sum(absorption_mat_sphere, 4)
            
              do dim = 1, u%dim
                do dim2 = 1, u%dim
                  do i = 1, ele_loc(u, ele)
                    big_m_tensor_addto(dim, dim2, i, i) = big_m_tensor_addto(dim, dim2, i, i) + &
                      & dt*theta*absorption_lump_sphere(dim,dim2,i)
                  end do
                end do
                rhs_addto(dim, :) = rhs_addto(dim, :) - absorption_lump_sphere(dim,dim,:)*oldu_val(dim,:)
                ! off block diagonal absorption terms
                do dim2 = 1, u%dim
                  if (dim==dim2) cycle ! The dim=dim2 terms were done above
                  rhs_addto(dim, :) = rhs_addto(dim, :) - absorption_lump_sphere(dim,dim2,:)*oldu_val(dim2,:)
                end do
              end do

          end if

        else
          do dim = 1, u%dim
            do dim2 = 1, u%dim
              big_m_tensor_addto(dim, dim2, :, :) = big_m_tensor_addto(dim, dim2, :, :) + &
                & dt*theta*absorption_mat_sphere(dim,dim2,:,:)
            end do
            rhs_addto(dim, :) = rhs_addto(dim, :) - matmul(absorption_mat_sphere(dim,dim,:,:), oldu_val(dim,:))
            ! off block diagonal absorption terms
            do dim2 = 1, u%dim
              if (dim==dim2) cycle ! The dim=dim2 terms were done above
              rhs_addto(dim, :) = rhs_addto(dim, :) - matmul(absorption_mat_sphere(dim,dim2,:,:), oldu_val(dim2,:))
            end do
          end do
          absorption_lump_sphere = 0.0
        end if

        if (pressure_corrected_absorption) then
          ! ct_m and u will later be rotated in this case, thus use a 'vector' absorption at
          ! this stage.
          absorption_mat = shape_shape_vector(test_function, ele_shape(u, ele), detwei*density_gi, absorption_gi)
          absorption_lump = sum(absorption_mat, 3)
          if (assemble_inverse_masslump.and.(.not.(abs_lump_on_submesh))) then
            call addto(masslump, ele_nodes(u, ele), dt*theta*absorption_lump)
          end if
          if (assemble_mass_matrix) then
            do dim = 1, u%dim
              call addto(mass, dim, dim, ele_nodes(u, ele), ele_nodes(u,ele), &
                 dt*theta*absorption_mat(dim,:,:))
            end do
          end if
        end if

      else

        absorption_mat = shape_shape_vector(test_function, ele_shape(u, ele), detwei*density_gi, absorption_gi)

        if (have_wd_abs) then
           alpha_u_quad=ele_val_at_quad(alpha_u_field, ele) !! Wetting and drying absorption becomes active when water level reaches d_0
           absorption_mat =  absorption_mat + &
            &                shape_shape_vector(test_function, ele_shape(u, ele), alpha_u_quad*detwei*density_gi, &
            &                                 ele_val_at_quad(abs_wd,ele))
        end if

        if(lump_absorption) then
          if(.not.abs_lump_on_submesh) then
            absorption_lump = sum(absorption_mat, 3)
            do dim = 1, u%dim
              big_m_diag_addto(dim, :) = big_m_diag_addto(dim, :) + dt*theta*absorption_lump(dim,:)
              rhs_addto(dim, :) = rhs_addto(dim, :) - absorption_lump(dim,:)*oldu_val(dim,:)
            end do
          end if
        else
          do dim = 1, u%dim
            big_m_tensor_addto(dim, dim, :, :) = big_m_tensor_addto(dim, dim, :, :) + &
              & dt*theta*absorption_mat(dim,:,:)
            rhs_addto(dim, :) = rhs_addto(dim, :) - matmul(absorption_mat(dim,:,:), oldu_val(dim,:))
          end do
          absorption_lump = 0.0
        end if
        if (pressure_corrected_absorption) then
          if (assemble_inverse_masslump.and.(.not.(abs_lump_on_submesh))) then
            call addto(masslump, ele_nodes(u, ele), dt*theta*absorption_lump)
          end if
          if (assemble_mass_matrix) then
            do dim = 1, u%dim
              call addto(mass, dim, dim, ele_nodes(u, ele), ele_nodes(u,ele), &
                 dt*theta*absorption_mat(dim,:,:))
            end do
          end if
        end if

      end if
      
    end subroutine add_absorption_element_cg
      
    subroutine add_viscosity_element_cg(state, ele, test_function, u, oldu_val, nu, x, density, viscosity, grad_u, &
        nu_f1, nu_f2, lnd, stp, alpha, gamma, &
         du_t, detwei, big_m_tensor_addto, rhs_addto, temperature, nvfrac)
      type(state_type), intent(inout) :: state
      integer, intent(in) :: ele
      type(element_type), intent(in) :: test_function
      type(vector_field), intent(in) :: u
      type(vector_field), intent(inout) :: nu
      real, dimension(:,:), intent(in) :: oldu_val
      type(vector_field), intent(in) :: x
      type(scalar_field), intent(in) :: density
      type(tensor_field), intent(in) :: viscosity
      type(tensor_field), intent(in) :: grad_u

      ! Fields for Germano Dynamic LES Model
      type(vector_field), intent(in)    :: nu_f1, nu_f2
      type(tensor_field), intent(in)    :: lnd, stp
      real, intent(in)                  :: alpha, gamma
      real, dimension(u%dim, u%dim) :: v1
      real, dimension(u%dim) :: a1

      ! Local quantities specific to Germano Dynamic LES Model
      real, dimension(x%dim, x%dim, ele_ngi(u,ele))  :: strain1_gi, strain2_gi, strain_prod_gi
      real, dimension(x%dim, x%dim, ele_ngi(u,ele))  :: f1_gi, leonard_gi, tensor_gi, f2_gi
      real, dimension(ele_ngi(u, ele))               :: strain1_mod, strain2_mod, f1_mod, f2_mod
      type(element_type)                             :: shape_nu
      integer, dimension(:), pointer                 :: nodes_nu

      ! Temperature dependent viscosity:
      type(scalar_field), intent(in) :: temperature
    
      ! Non-linear PhaseVolumeFraction
      type(scalar_field), intent(in) :: nvfrac

      integer                                                                        :: dim, dimj, gi, iloc, i, j
      real, dimension(u%dim, ele_loc(u, ele))                                        :: nu_ele, nu_f1_ele, nu_f2_ele
      real, dimension(u%dim, u%dim, ele_ngi(u, ele))                                 :: viscosity_gi
      real, dimension(u%dim, u%dim, ele_loc(u, ele), ele_loc(u, ele))                :: viscosity_mat
      real, dimension(x%dim, x%dim, ele_ngi(u, ele))                                 :: les_tensor_gi
      real, dimension(ele_ngi(u, ele))                                               :: les_coef_gi, wale_coef_gi, les_scalar_gi
      real, dimension(x%dim, ele_loc(u,ele), ele_loc(u,ele))                         :: div_les_viscosity
      real, dimension(x%dim, x%dim, ele_loc(u,ele))                                  :: grad_u_nodes
      real, dimension(ele_loc(u, ele), ele_ngi(u, ele), u%dim), intent(in)           :: du_t
      real, dimension(ele_ngi(u, ele)), intent(in)                                   :: detwei
      real, dimension(u%dim, u%dim, ele_loc(u, ele), ele_loc(u, ele)), intent(inout) :: big_m_tensor_addto
      real, dimension(u%dim, ele_loc(u, ele)), intent(inout)                         :: rhs_addto

      if (have_viscosity .AND. .not.(have_temperature_dependent_viscosity)) then
         viscosity_gi = ele_val_at_quad(viscosity, ele)
      else
         ! if we don't have viscosity but maybe LES
         viscosity_gi = 0.0
      end if

      ! Account for temperature dependence, if requested:
      if(have_temperature_dependent_viscosity) then
         viscosity_gi = 0.0
         if(stress_form.or.partial_stress_form) then
            do dim=1, u%dim
               do dimj = 1, u%dim
                  viscosity_gi(dim,dimj,:) = reference_viscosity * &
                   exp(-activation_energy*(ele_val_at_quad(temperature,ele)))
               end do
            end do
         end if
      end if

      ! add in LES viscosity
      if (have_les) then
         nu_ele = ele_val(nu, ele)

         ! WALE model
         if (wale) then
            les_tensor_gi=length_scale_tensor(du_t, ele_shape(u, ele))
            les_coef_gi=les_viscosity_strength(du_t, nu_ele)
            wale_coef_gi=wale_viscosity_strength(du_t, nu_ele)
            do gi=1, size(les_coef_gi)
               les_tensor_gi(:,:,gi)=4.*les_tensor_gi(:,:,gi)* &
                    wale_coef_gi(gi)**3 * smagorinsky_coefficient**2 / &
                    max(les_coef_gi(gi)**5 + wale_coef_gi(gi)**2.5, 1.e-10)
            end do
            ! Eddy viscosity tensor field. Calling this subroutine works because
            ! you can't have 2 different types of LES model for the same material phase.
            call les_set_diagnostic_fields(state, nu, density, ele, detwei, eddy_visc_gi=les_tensor_gi)

         ! 2nd order Smagorinsky model
         else if(les_second_order) then
            les_coef_gi=les_viscosity_strength(du_t, nu_ele)
            if(.not. have_anisotropy) then
              ! Isotropic filter/viscosity case
              f1_gi = 4.*length_scale_tensor_isotropic(du_t, ele_shape(nu, ele))
              do gi=1, size(les_coef_gi)
                ! Scalar eddy viscosity is eigenvalue of isotropic tensor viscosity
                call eigendecomposition_symmetric(f1_gi(:,:,gi), v1, a1)
                f1_mod(gi) = a1(1)
                les_tensor_gi(:,:,gi) = les_coef_gi(gi)*f1_gi(:,:,gi)*smagorinsky_coefficient**2
              end do
            else
              ! Anisotropic filter/viscosity case
              f1_gi = 4.*length_scale_tensor(du_t, ele_shape(u, ele))
              do gi=1, size(les_coef_gi)
                ! Normalise tensor filter width so that volume equals that of scalar filter width definition
                !f1_gi(:,:,gi) = f1_gi(:,:,gi)*f1_mod(gi)/norm2(f1_gi(:,:,gi))
                les_tensor_gi(:,:,gi) = les_coef_gi(gi)*f1_gi(:,:,gi)*smagorinsky_coefficient**2
                ! Scalar eddy viscosity is average of eigenvalues of tensor viscosity
                call eigendecomposition_symmetric(f1_gi(:,:,gi), v1, a1)
                f1_mod(gi) = equivalent_radius_ellipsoid(u%dim, a1)
              end do
            end if
            call les_set_diagnostic_fields(state, nu, density, ele, detwei, eddy_visc_gi=les_tensor_gi, &
                 t1_width_gi=f1_gi, s1_width_gi=f1_mod)

         ! 4th order Smagorinsky model
         else if (les_fourth_order) then
            les_tensor_gi=length_scale_tensor(du_t, ele_shape(u, ele))
            les_coef_gi=les_viscosity_strength(du_t, nu_ele)
            div_les_viscosity=dshape_dot_tensor_shape(du_t, les_tensor_gi, ele_shape(u, ele), detwei)
            grad_u_nodes=ele_val(grad_u, ele)
            do dim=1, u%dim
               do iloc=1, ele_loc(u, ele)
                  rhs_addto(dim,iloc)=rhs_addto(dim,iloc)+ &
                       sum(div_les_viscosity(:,:,iloc)*grad_u_nodes(:,dim,:))
               end do
            end do
            call les_set_diagnostic_fields(state, nu, density, ele, detwei, eddy_visc_gi=les_tensor_gi)

         ! Germano dynamic model
         else if (dynamic_les) then
            shape_nu = ele_shape(nu, ele)
            nodes_nu => ele_nodes(nu, ele)
            nu_f1_ele = ele_val(nu_f1, ele)
            nu_f2_ele = ele_val(nu_f2, ele)
            les_tensor_gi=0.0

            ! Second-filtered strain product (|S1|*S1)^f2 (dim,dim,ngi)
            strain_prod_gi = ele_val_at_quad(stp,ele)
            ! Leonard tensor L at gi
            leonard_gi = ele_val_at_quad(lnd, ele)
            ! strain S1 for first-filtered velocity (dim,dim,ngi)
            strain1_gi = les_strain_rate(du_t, nu_f1_ele)
            ! strain S2 for test-filtered velocity (dim,dim,ngi)
            strain2_gi = les_strain_rate(du_t, nu_f2_ele)
            ! strain modulus |S1| for first-filtered velocity (ngi)
            strain1_mod = les_viscosity_strength(du_t, nu_f1_ele)
            ! strain modulus |S2| for second-filtered velocity (ngi)
            strain2_mod = les_viscosity_strength(du_t, nu_f2_ele)

            ! If sum of strain components = 0, don't use dynamic LES model
            !if(abs(sum(strain1_gi(:,:,:))) < epsilon(0.0)) then
            !  les_tensor_gi = 0.0
            !else
              ! Isotropic filter/viscosity case
              if(.not. have_anisotropy) then
                ! First filter width G1=alpha^2*mesh size (units length^2)
                f1_gi = alpha**2*length_scale_tensor_isotropic(du_t, ele_shape(nu, ele))
                ! Combined width G2=(1+gamma^2)*G1
                f2_gi = (1.0+gamma**2)*f1_gi

                do gi=1, ele_ngi(nu, ele)
                  call eigendecomposition_symmetric(f1_gi(:,:,gi), v1, a1)
                  f1_mod(gi) = a1(1)
                  f2_mod(gi) = (1.0+gamma**2)*f1_mod(gi)
                  ! Tensor M_ij = (|S2|*S2)G2 - ((|S1|S1)^f2)G1
                  !tensor_gi(:,:,gi) = strain2_mod(gi)*strain2_gi(:,:,gi)*f2_mod(gi) - strain_prod_gi(:,:,gi)*f1_mod(gi)
                  tensor_gi(:,:,gi) = strain2_mod(gi)*strain2_gi(:,:,gi)*f2_gi(:,:,gi) - strain_prod_gi(:,:,gi)*f1_gi(:,:,gi)

                  ! Model coeff C = -(L_ij M_ij) / 2(M_ij M_ij)
                  les_coef_gi(gi) = -0.5*sum(leonard_gi(:,:,gi)*tensor_gi(:,:,gi)) / sum(tensor_gi(:,:,gi)*tensor_gi(:,:,gi))

                  ! Clip at zero and (optional) maxval.
                  les_coef_gi(gi) = min(max(les_coef_gi(gi),0.0), smagorinsky_coefficient)

                  ! Isotropic tensor dynamic eddy viscosity m_ij = -2C|S1|.alpha^2.G1
                  !les_tensor_gi(:,:,gi) = 2*alpha**2*les_coef_gi(gi)*strain1_mod(gi)*f1_gi(gi)
                  les_tensor_gi(:,:,gi) = 2*alpha**2*les_coef_gi(gi)*strain1_mod(gi)*f1_gi(:,:,gi)
                end do
              else
              ! Anisotropic filter/viscosity case
                ! First filter width G1=alpha^2*mesh size (units length^2)
                f1_gi = alpha**2*length_scale_tensor(du_t, ele_shape(nu, ele))
                ! Combined width G2=(1+gamma^2)*G1
                f2_gi = (1.0+gamma**2)*f1_gi
                do gi=1, ele_ngi(nu, ele)
                  call eigendecomposition_symmetric(f1_gi(:,:,gi), v1, a1)
                  f1_mod(gi) = equivalent_radius_ellipsoid(u%dim, a1)
                  f2_mod(gi) = (1.0+gamma**2)*f1_mod(gi)
                  ! Normalise tensor filter width so that volume equals that of scalar filter width definition
                  !f1_gi(:,:,gi) = f1_gi(:,:,gi)*f1_mod(gi)/norm2(f1_gi(:,:,gi))
                  !f2_gi(:,:,gi) = f2_gi(:,:,gi)*f2_mod(gi)/norm2(f2_gi(:,:,gi))

                  ! Tensor M_ij = (|S2|*S2).G2 - ((|S1|S1)^f2).G1
                  tensor_gi(:,:,gi) = strain2_mod(gi)*strain2_gi(:,:,gi)*f2_gi(:,:,gi) - strain_prod_gi(:,:,gi)*f1_gi(:,:,gi)

                  ! Model coeff C = -(L_ij M_ij) / 2(M_ij M_ij)
                  les_coef_gi(gi) = -0.5*sum(leonard_gi(:,:,gi)*tensor_gi(:,:,gi)) / sum(tensor_gi(:,:,gi)*tensor_gi(:,:,gi))

                  ! Clip at zero and (optional) maxval.
                  les_coef_gi(gi) = min(max(les_coef_gi(gi),0.0), smagorinsky_coefficient)
!ONLY WORKS IF USING STRESS FORM?
                  ! Anisotropic tensor dynamic eddy viscosity m_ij = -2C|S1|.alpha^2.G1
                  les_tensor_gi(:,:,gi) = 2*alpha**2*les_coef_gi(gi)*strain1_mod(gi)*f1_gi(:,:,gi)
                end do
              end if
            !end if

            ! Set diagnostic fields
            call les_set_diagnostic_fields(state, nu, density, ele, detwei, eddy_visc_gi=les_tensor_gi, &
                 visc_gi=viscosity_gi, strain1_gi=strain1_gi, strain2_gi=strain2_gi, les_coef_gi=les_coef_gi, &
                 t1_width_gi=f1_gi, s1_width_gi=f1_mod, t2_width_gi=f2_gi, s2_width_gi=f2_mod)

         else
            FLAbort("Unknown LES model")
         end if
         viscosity_gi=viscosity_gi+les_tensor_gi
      end if
      ! element viscosity matrix - tensor form
      !  /
      !  | gradN_A^T viscosity gradN_B dV
      !  /
      ! only valid when incompressible and viscosity tensor is isotropic
      viscosity_mat = 0.0

      if(stress_form.or.partial_stress_form) then
        ! add in the stress form entries of the element viscosity matrix
        !  /
        !  | B_A^T C B_B dV
        !  /
        if(multiphase) then
           viscosity_mat = stiffness_matrix(du_t, viscosity_gi, du_t, detwei*ele_val_at_quad(nvfrac, ele))
        else
           viscosity_mat = stiffness_matrix(du_t, viscosity_gi, du_t, detwei)
        end if
      else
        if(isotropic_viscosity .and. .not. have_les) then
          assert(u%dim > 0)

          if(multiphase) then
             ! We need to compute \int{grad(N_A) vfrac viscosity grad(N_B)}
             viscosity_mat(1, 1, :, :) = dshape_dot_dshape(du_t, du_t, detwei*viscosity_gi(1, 1, :)*&
                                         ele_val_at_quad(nvfrac, ele))
          else
             viscosity_mat(1, 1, :, :) = dshape_dot_dshape(du_t, du_t, detwei * viscosity_gi(1, 1, :))
          end if

          do dim = 2, u%dim
            viscosity_mat(dim, dim, :, :) = viscosity_mat(1, 1, :, :)
          end do
        else if(diagonal_viscosity .and. .not. have_les) then
          assert(u%dim > 0)
          
          if(multiphase) then
             viscosity_mat(1, 1, :, :) = dshape_diagtensor_dshape(du_t, viscosity_gi, du_t, detwei*&
                                         ele_val_at_quad(nvfrac, ele))
          else
             viscosity_mat(1, 1, :, :) = dshape_diagtensor_dshape(du_t, viscosity_gi, du_t, detwei)
          end if

          do dim = 2, u%dim
            viscosity_mat(dim, dim, :, :) = viscosity_mat(1, 1, :, :)
          end do
        else
          do dim = 1, u%dim
            if(multiphase) then
               viscosity_mat(dim, dim, :, :) = dshape_tensor_dshape(du_t, viscosity_gi, du_t, detwei*&
                                               ele_val_at_quad(nvfrac, ele))
            else
               viscosity_mat(dim, dim, :, :) = dshape_tensor_dshape(du_t, viscosity_gi, du_t, detwei)
            end if
          end do
        end if
      end if

      big_m_tensor_addto = big_m_tensor_addto + dt*theta*viscosity_mat
      
      do dim = 1, u%dim
        rhs_addto(dim, :) = rhs_addto(dim, :) - matmul(viscosity_mat(dim,dim,:,:), oldu_val(dim,:))
      
        ! off block diagonal viscosity terms
        if(stress_form.or.partial_stress_form) then
          do dimj = 1, u%dim

            if (dim==dimj) cycle ! already done this

            rhs_addto(dim, :) = rhs_addto(dim, :) - matmul(viscosity_mat(dim,dimj,:,:), oldu_val(dimj,:))
          end do
        end if
      end do
      
      ewrite(2,*) 'viscosity_mat'
      ewrite(2,*) viscosity_mat(:,:,1,1)

    end subroutine add_viscosity_element_cg
    
    subroutine get_viscous_terms_element_cg(ele, u, nu, x, viscosity, &
         du_t, detwei, visc_inverse_masslump)
      integer, intent(in) :: ele
      type(vector_field), intent(in) :: u, nu
      type(vector_field), intent(in) :: x
      type(tensor_field), intent(in) :: viscosity
      real, dimension(ele_loc(u, ele), ele_ngi(u, ele), u%dim), intent(in) :: du_t
      real, dimension(ele_ngi(u, ele)), intent(in) :: detwei
      type(vector_field), intent(inout) :: visc_inverse_masslump
    
      integer :: i, dim, gi
      real, dimension(u%dim, u%dim, ele_ngi(u, ele)) :: viscosity_gi
      real, dimension(u%dim, u%dim, ele_loc(u, ele), ele_loc(u, ele)) :: viscosity_mat
      integer, dimension(:), pointer :: nodes
      real, dimension(x%dim, x%dim, ele_ngi(u,ele)) :: les_tensor_gi
      real, dimension(ele_ngi(u, ele)) :: les_coef_gi

      if (have_viscosity) then
         viscosity_gi = ele_val_at_quad(viscosity, ele)
      else
         ! if we don't have viscosity but maybe LES
         viscosity_gi = 0.0
      end if
      
      if (have_les) then
         ! add in LES viscosity
         les_tensor_gi=length_scale_tensor(du_t, ele_shape(u, ele))
         les_coef_gi=les_viscosity_strength(du_t, ele_val(nu, ele))
         do gi=1, size(les_coef_gi)
            les_tensor_gi(:,:,gi)=les_coef_gi(gi)*les_tensor_gi(:,:,gi)* &
                 smagorinsky_coefficient**2
         end do
         viscosity_gi=viscosity_gi+les_tensor_gi
      end if
      
      ! element viscosity matrix - tensor form
      !  /
      !  | gradN_A^T viscosity gradN_B dV
      !  /
      ! only valid when incompressible and viscosity tensor is isotropic
      viscosity_mat = 0.0
      if(stress_form.or.partial_stress_form) then
        ! add in the stress form entries of the element viscosity matrix
        !  /
        !  | B_A^T C B_B dV
        !  /
        viscosity_mat = stiffness_matrix(du_t, viscosity_gi, du_t, detwei)
      else
        if(isotropic_viscosity .and. .not. have_les) then
          assert(u%dim > 0)
          viscosity_mat(1, 1, :, :) = dshape_dot_dshape(du_t, du_t, detwei * viscosity_gi(1, 1, :))
          do dim = 2, u%dim
            viscosity_mat(dim, dim, :, :) = viscosity_mat(1, 1, :, :)
          end do
        else if(diagonal_viscosity .and. .not. have_les) then
          assert(u%dim > 0)
          viscosity_mat(1, 1, :, :) = dshape_diagtensor_dshape(du_t, viscosity_gi, du_t, detwei)
          do dim = 2, u%dim
            viscosity_mat(dim, dim, :, :) = viscosity_mat(1, 1, :, :)
          end do
        else
          do dim = 1, u%dim
            viscosity_mat(dim, dim, :, :) = &
                        dshape_tensor_dshape(du_t, viscosity_gi, du_t, detwei)
          end do
        end if
      end if

      nodes => ele_nodes(u,ele)
      do dim = 1, u%dim
        do i = 1, ele_loc(u,ele)
          call addto(visc_inverse_masslump, dim, nodes(i), dt*theta*viscosity_mat(dim,dim,i,i))
        end do
      end do

    end subroutine get_viscous_terms_element_cg
    
    subroutine add_coriolis_element_cg(ele, test_function, x, u, oldu_val, density, detwei, big_m_tensor_addto, rhs_addto)
      integer, intent(in) :: ele
      type(element_type), intent(in) :: test_function
      type(vector_field), intent(in) :: x
      type(vector_field), intent(in) :: u
      real, dimension(:,:), intent(in) :: oldu_val
      type(scalar_field), intent(in) :: density
      real, dimension(ele_ngi(u, ele)), intent(in) :: detwei
      real, dimension(u%dim, u%dim, ele_loc(u, ele), ele_loc(u, ele)), intent(inout) :: big_m_tensor_addto
      real, dimension(u%dim, ele_loc(u, ele)), intent(inout) :: rhs_addto
      
      real, dimension(ele_ngi(u, ele)) :: coriolis_gi, density_gi
      real, dimension(ele_loc(u, ele), ele_loc(u, ele)) :: coriolis_mat
      
      density_gi = ele_val_at_quad(density, ele)
      
      ! element coriolis matrix
      !  /
      !  | N_A N_B rho omega dV
      !  /
      !
      ! scaling factor (omega, or f_0+\beta y, etc. depending on options):
      coriolis_gi=coriolis(ele_val_at_quad(x,ele))
      coriolis_mat = shape_shape(test_function, ele_shape(u, ele), density_gi*coriolis_gi*detwei)
      
      ! cross terms in U_ and V_ for coriolis
      big_m_tensor_addto(U_, V_, :, :) = big_m_tensor_addto(U_, V_, :, :) - dt*theta*coriolis_mat
      big_m_tensor_addto(V_, U_, :, :) = big_m_tensor_addto(V_, U_, :, :) + dt*theta*coriolis_mat
      
      rhs_addto(U_, :) = rhs_addto(U_, :) + matmul(coriolis_mat, oldu_val(V_,:))
      rhs_addto(V_, :) = rhs_addto(V_, :) - matmul(coriolis_mat, oldu_val(U_,:))
      
    end subroutine add_coriolis_element_cg
    
    subroutine add_geostrophic_pressure_element_cg(ele, test_function, x, u, gp,  detwei, rhs_addto)
      integer, intent(in) :: ele
      type(element_type), intent(in) :: test_function
      type(vector_field), intent(in) :: x
      type(vector_field), intent(in) :: u
      type(scalar_field), intent(in) :: gp
      real, dimension(ele_ngi(u, ele)), intent(in) :: detwei
      real, dimension(u%dim, ele_loc(u, ele)), intent(inout) :: rhs_addto
            
      real, dimension(ele_loc(gp, ele), ele_ngi(gp, ele), mesh_dim(gp)) :: dgp_t
      
      ! We assume here that gp is usually on a different mesh to u or p
      call transform_to_physical(x, ele, ele_shape(gp, ele), &
        & dshape = dgp_t)
        
      rhs_addto = rhs_addto - shape_vector_rhs(test_function, ele_grad_at_quad(gp, ele, dgp_t), detwei)
      
    end subroutine add_geostrophic_pressure_element_cg
    
    function stiffness_matrix(dshape1, tensor, dshape2, detwei) result (matrix)
      !!< Calculates the stiffness matrix.
      !!< 
      !!<          /
      !!< matrix = | b_a^T c b_b dV
      !!<          /
      !!<
      !!< where
      !!< b_a = / N_a,x   0     0   \   c = /  4/3*mu_xx  -2/3*mu_xy -2/3*mu_xz  0    0    0   \
      !!<       |  0    N_a,y   0   |       | -2/3*mu_yx   4/3*mu_yy -2/3*mu_yz  0    0    0   |
      !!<       |   0     0   N_a,z |       | -2/3*mu_zx  -2/3*mu_zy  4/3*mu_zz  0    0    0   |
      !!<       | N_a,y N_a,x   0   |       |     0           0          0     mu_xy  0    0   |
      !!<       | N_a,z   0   N_a,x |       |     0           0          0       0  mu_xz  0   |
      !!<       \   0   N_a,z N_a,y /       \     0           0          0       0    0  mu_yz /
      !!< which results in:
      !!< b_a^T c b_b - I gradN_a^T diag(mu) gradN_b =
      !!<               /  N_a,x*N_b,x*mu_xx - 2/3*N_a,x*N_b,x*mu_xx + (N_a,x*N_b,x*mu_xx + N_a,y*N_b,y*mu_xy + N_a,z*N_b,z*mu_xz)
      !!<              |   N_a,x*N_b,y*mu_xy - 2/3*N_a,y*N_b,x*mu_yx   ...
      !!<              \   N_a,x*N_b,z*mu_xz - 2/3*N_a,z*N_b,x*mu_zx
      !!<
      !!<                  N_a,y*N_b,x*mu_xy - 2/3*N_a,x*N_b,y*mu_xy
      !!<              ... N_a,y*N_b,y*mu_yy - 2/3*N_a,y*N_b,y*mu_yy + (N_a,x*N_b,x*mu_xy + N_a,y*N_b,y*mu_yy + N_a,z*N_b,z*mu_yz) ...
      !!<                  N_a,y*N_b,z*mu_yz - 2/3*N_a,z*N_b,y*mu_zy
      !!<
      !!<                  N_a,z*N_b,x*mu_xz - 2/3*N_a,x*N_b,z*mu_xz                                                               \
      !!<              ... N_a,z*N_b,y*mu_yz - 2/3*N_a,y*N_b,z*mu_yz                                                               |
      !!<                  N_a,z*N_b,z*mu_zz - 2/3*N_a,z*N_b,z*mu_zz + (N_a,x*N_b,x*mu_xz + N_a,y*N_b,y*mu_yz + N_a,z*N_b,z*mu_zz) /
      !!< where the terms in brackets correspond to the tensor form entries I gradN_a^T row(symm(mu)) gradN_b (see below).
      real, dimension(:,:,:), intent(in) :: dshape1, dshape2
      real, dimension(size(dshape1,3),size(dshape1,3),size(dshape1,2)), intent(in) :: tensor
      real, dimension(size(dshape1,2)), intent(in) :: detwei

      real, dimension(size(dshape1,3),size(dshape1,3),size(dshape1,1),size(dshape2,1)) :: matrix

      real, dimension(size(dshape1,3),size(dshape1,2)) :: tensor_diag, tensor_entries

      integer :: iloc,jloc, gi, i, j
      integer :: loc1, loc2, ngi, dim

      loc1=size(dshape1,1)
      loc2=size(dshape2,1)
      ngi=size(dshape1,2)
      dim=size(dshape1,3)

      assert(loc1==loc2)

      tensor_diag = 0.0
      tensor_entries = 0.0

      matrix=0.0
      !            /
      ! matrix = I| gradN_a^T row(symm(mu)) gradN_b dV
      !           /
      do i=1,dim
        ! extract the relevent tensor entries into a vector
        do j = 1, i-1
          tensor_entries(j,:) = tensor(j,i,:)
        end do
        do j = i, dim
          tensor_entries(j,:) = tensor(i,j,:)
        end do
        matrix(i,i,:,:) = dshape_vector_dshape(dshape1, tensor_entries, dshape2, detwei)
      end do

      if(partial_stress_form) then
        ! matrix = matrix + b_a^T c b_b - I gradN_a^T row(symm(mu)) gradN_b
        !        = matrix +  /  N_a,x*N_b,x*mu_xx
        !                    |   N_a,x*N_b,y*mu_xy  ...
        !                    \   N_a,x*N_b,z*mu_xz
        !
        !                        N_a,y*N_b,x*mu_xy
        !                    ... N_a,y*N_b,y*mu_yy   ...
        !                        N_a,y*N_b,z*mu_yz
        !
        !                        N_a,z*N_b,x*mu_xz   \
        !                    ... N_a,z*N_b,y*mu_yz   |
        !                        N_a,z*N_b,z*mu_zz   /
        do gi=1,ngi
          forall(iloc=1:loc1,jloc=1:loc2)
              matrix(:,:,iloc,jloc) = matrix(:,:,iloc,jloc) &
                                      +(spread(dshape1(iloc,gi,:), 1, dim) &
                                       *spread(dshape2(jloc,gi,:), 2, dim) &
                                       *tensor(:,:,gi)) &
                                      *detwei(gi)
          end forall
        end do
      else
        ! matrix = matrix + b_a^T c b_b - I gradN_a^T row(symm(mu)) gradN_b
        !        = matrix +  /  N_a,x*N_b,x*mu_xx - 2/3*N_a,x*N_b,x*mu_xx
        !                    |   N_a,x*N_b,y*mu_xy - 2/3*N_a,y*N_b,x*mu_yx   ...
        !                    \   N_a,x*N_b,z*mu_xz - 2/3*N_a,z*N_b,x*mu_zx
        !
        !                        N_a,y*N_b,x*mu_xy - 2/3*N_a,x*N_b,y*mu_xy
        !                    ... N_a,y*N_b,y*mu_yy - 2/3*N_a,y*N_b,y*mu_yy   ...
        !                        N_a,y*N_b,z*mu_yz - 2/3*N_a,z*N_b,y*mu_zy
        !
        !                        N_a,z*N_b,x*mu_xz - 2/3*N_a,x*N_b,z*mu_xz   \
        !                    ... N_a,z*N_b,y*mu_yz - 2/3*N_a,y*N_b,z*mu_yz   |
        !                        N_a,z*N_b,z*mu_zz - 2/3*N_a,z*N_b,z*mu_zz  /
        do gi=1,ngi
          forall(iloc=1:loc1,jloc=1:loc2)
              matrix(:,:,iloc,jloc) = matrix(:,:,iloc,jloc) &
                                      +(spread(dshape1(iloc,gi,:), 1, dim) &
                                       *spread(dshape2(jloc,gi,:), 2, dim) &
                                       *tensor(:,:,gi) &
                                       -spread(dshape1(iloc,gi,:), 2, dim) &
                                       *spread(dshape2(jloc,gi,:), 1, dim) &
                                       *(2./3.)*tensor(:,:,gi)) &
                                      *detwei(gi)
          end forall
        end do
      end if

    end function stiffness_matrix
    
    subroutine deallocate_cg_mass(mass, inverse_masslump)
      !!< Deallocates mass and/or inverse_masslump
      !!< if they are assembled in construct_momentum_cg()
      type(petsc_csr_matrix), intent(inout):: mass
      type(vector_field), intent(inout):: inverse_masslump
      
      if (assemble_mass_matrix) then
        call deallocate(mass)
      end if
      if (assemble_inverse_masslump) then
        call deallocate(inverse_masslump)
      end if
      
    end subroutine deallocate_cg_mass

    subroutine correct_masslumped_velocity(u, inverse_masslump, ct_m, delta_p)
      !!< Given the pressure correction delta_p, correct the velocity.
      !!<
      !!< U_new = U_old + M_l^{-1} * C * delta_P
      type(vector_field), intent(inout) :: u
      type(vector_field), intent(inout) :: inverse_masslump
      type(block_csr_matrix), intent(in) :: ct_m
      type(scalar_field), intent(in) :: delta_p

      ! Correction to u one dimension at a time.
      type(scalar_field) :: delta_u, inverse_masslump_component

      integer :: dim

      ewrite(1,*) 'correct_masslumped_velocity'

      call allocate(delta_u, u%mesh, "Delta_U")

      do dim=1,u%dim
        call mult_t(delta_u, block(ct_m,1,dim), delta_p)
        inverse_masslump_component = extract_scalar_field(inverse_masslump, dim)

        call scale(delta_u, inverse_masslump_component)
        call addto(u, dim, delta_u)
      end do

      call halo_update(u)
      ewrite_minmax(u)

      call deallocate(delta_u)

    end subroutine correct_masslumped_velocity

    subroutine correct_velocity_cg(u, mass, ct_m, delta_p, state)
      !!< Given the pressure correction delta_p, correct the velocity.
      !!<
      !!< U_new = U_old + M_l^{-1} * C * delta_P
      type(vector_field), intent(inout) :: u
      type(petsc_csr_matrix), intent(inout) :: mass
      type(block_csr_matrix), intent(in) :: ct_m
      type(scalar_field), intent(in) :: delta_p
      type(state_type), intent(in) :: state

      ! Correction to u one dimension at a time.
      type(vector_field) :: delta_u1, delta_u2

      ewrite(1,*) 'correct_velocity_cg'

      call allocate(delta_u1, u%dim, u%mesh, "Delta_U1")
      call allocate(delta_u2, u%dim, u%mesh, "Delta_U2")
      delta_u2%option_path = trim(delta_p%option_path)//&
                                  &"/prognostic/scheme/use_projection_method"//&
                                  &"/full_schur_complement/inner_matrix[0]"
      
      ! compute delta_u1=grad delta_p
      call mult_t(delta_u1, ct_m, delta_p)
      
      ! compute M^{-1} delta_u1
      call zero(delta_u2)
      call petsc_solve(delta_u2, mass, delta_u1, state)
      
      call addto(u, delta_u2)
      
      call halo_update(u)
      ewrite_minmax(u)

      call deallocate(delta_U1)
      call deallocate(delta_U2)

    end subroutine correct_velocity_cg

    subroutine assemble_poisson_rhs(poisson_rhs, &
      ctp_m, mom_rhs, ct_rhs, big_m, velocity, dt, theta_pg)

      type(scalar_field), intent(inout) :: poisson_rhs
      type(block_csr_matrix), intent(in) :: ctp_m
      type(vector_field), intent(in) :: mom_rhs
      type(scalar_field), intent(in) :: ct_rhs
      type(petsc_csr_matrix), intent(inout) :: big_m
      type(vector_field), intent(in) :: velocity
      real, intent(in) :: dt, theta_pg

      type(vector_field) :: l_mom_rhs

      ewrite(1,*) 'Entering assemble_poisson_rhs'

      call allocate(l_mom_rhs, mom_rhs%dim, mom_rhs%mesh, name="AssemblePoissonMomRHS")
      
      ! poisson_rhs = ct_rhs/dt - C^T ( M^-1 mom_rhs + velocity/dt )
      
      ! compute M^-1 mom_rhs + velocity/dt
      call zero(l_mom_rhs)
      l_mom_rhs%option_path=velocity%option_path
      call petsc_solve(l_mom_rhs, big_m, mom_rhs)
      call addto(l_mom_rhs, velocity, scale=1.0/dt/theta_pg)
      
      ! need to update before the mult, as halo of mom_rhs may not be valid
      ! (although it probably is in halo 1 - let's be safe anyway)
      call halo_update(l_mom_rhs)

      call mult(poisson_rhs, ctp_m, l_mom_rhs)
      call scale(poisson_rhs, -1.0)

      call addto(poisson_rhs, ct_rhs, scale=1.0/dt/theta_pg)

      call deallocate(l_mom_rhs)

    end subroutine assemble_poisson_rhs
    
    subroutine assemble_masslumped_poisson_rhs(poisson_rhs, &
      ctp_m, mom_rhs, ct_rhs, inverse_masslump, velocity, dt, theta_pg)

      type(scalar_field), intent(inout) :: poisson_rhs
      type(block_csr_matrix), intent(in) :: ctp_m
      type(vector_field), intent(in) :: mom_rhs
      type(scalar_field), intent(in) :: ct_rhs
      type(vector_field), intent(in) :: inverse_masslump
      type(vector_field), intent(in) :: velocity
      real, intent(in) :: dt, theta_pg

      type(vector_field) :: l_mom_rhs

      ewrite(1,*) 'Entering assemble_masslumped_poisson_rhs'

      call allocate(l_mom_rhs, mom_rhs%dim, mom_rhs%mesh, name="AssemblePoissonMomRHS")
      
      ! poisson_rhs = ct_rhs/dt - C^T ( M_L^-1 mom_rhs + velocity/dt )
      
      ! compute M_L^-1 mom_rhs + velocity/dt
      call set(l_mom_rhs, mom_rhs)
      call scale(l_mom_rhs, inverse_masslump)
      call addto(l_mom_rhs, velocity, scale=1.0/dt/theta_pg)
      
      ! need to update before the mult, as halo of mom_rhs may not be valid
      ! (although it probably is in halo 1 - let's be safe anyway)
      call halo_update(l_mom_rhs)

      call mult(poisson_rhs, ctp_m, l_mom_rhs)
      call scale(poisson_rhs, -1.0)

      call addto(poisson_rhs, ct_rhs, scale=1.0/dt/theta_pg)

      call deallocate(l_mom_rhs)

    end subroutine assemble_masslumped_poisson_rhs

    subroutine assemble_kmk_matrix(state, pressure_mesh, coordinates, &
      theta_pg)
    ! Assemble P1-P1 stabilisation term in the pressure matrix.
      type(state_type), intent(inout) :: state
      type(mesh_type), intent(inout) :: pressure_mesh
      type(vector_field), intent(in) :: coordinates
      ! the required term is K^T M^-1 K (theta dt dp), the variable we're
      ! solving for in the pressure equation however is theta**2 dt dp
      ! thus we have to divide kmk by theta
      real, intent(in) :: theta_pg

      type(csr_matrix), pointer :: kmk  
      type(csr_sparsity), pointer :: p_sparsity

      integer :: ele
      type(csr_matrix) :: kt
      real, dimension(mesh_dim(pressure_mesh), mesh_dim(pressure_mesh), ele_ngi(pressure_mesh, 1)) :: h_bar
      type(element_type), pointer :: p_shape
      real, dimension(ele_ngi(pressure_mesh, 1)) :: detwei
      real, dimension(ele_loc(pressure_mesh, 1), ele_ngi(pressure_mesh, 1), coordinates%dim) :: dp_t
      real, dimension(ele_loc(pressure_mesh, 1), ele_loc(pressure_mesh, 1)) :: little_stiff_matrix
      type(scalar_field) :: scaled_p_masslump
      type(scalar_field), pointer :: p_masslump

      p_shape => ele_shape(pressure_mesh, 1)

      kmk => get_pressure_stabilisation_matrix(state)
      
      p_sparsity => get_csr_sparsity_firstorder(state, pressure_mesh, pressure_mesh)
      call allocate(kt, p_sparsity, name="PressureDiffusionMatrix")
      call zero(kt)
      p_masslump => get_lumped_mass(state, pressure_mesh)

      ! Assemble the pressure diffusion matrix k. The diffusion parameter is
      ! given by a tensor describing the element length scales in physical space
      ! (h_bar). Simplex_tensor gives the metric that would make that element
      ! the ideal element.
      do ele=1,ele_count(pressure_mesh)
        call transform_to_physical(coordinates, ele, p_shape, dshape=dp_t, detwei=detwei)
        call get_edge_lengths(pressure_mesh, coordinates, ele, h_bar)
        little_stiff_matrix = dshape_tensor_dshape(dp_t, h_bar, dp_t, detwei)
        call addto(kt, ele_nodes(pressure_mesh, ele), ele_nodes(pressure_mesh, ele), 0.5 * little_stiff_matrix)
      end do
        
      ! by scaling masslump with theta, we divide kmk by theta
      if(abs(theta_pg - 1.0) < epsilon(0.0)) then
        call mult_div_invscalar_div_T(kmk, kt, p_masslump, kt)
      else
        call allocate(scaled_p_masslump, p_masslump%mesh, trim(p_masslump%name) // "Scaled")
        call set(scaled_p_masslump, p_masslump)
        call scale(scaled_p_masslump, theta_pg)
      
        ! Compute kmk, the stabilisation term.
        call mult_div_invscalar_div_T(kmk, kt, scaled_p_masslump, kt)
        
        call deallocate(scaled_p_masslump)
      end if
      call deallocate(kt)
      
    end subroutine assemble_kmk_matrix

    subroutine add_kmk_matrix(state, cmc_m)
    ! Add kmk (P1-P1 stabilisation term in the pressure matrix) to cmc_m.
      type(state_type), intent(inout) :: state
      type(csr_matrix), intent(inout) :: cmc_m
      type(csr_matrix), pointer :: kmk

      kmk => get_pressure_stabilisation_matrix(state)
      call addto(cmc_m, kmk)

    end subroutine add_kmk_matrix

    subroutine add_kmk_rhs(state, rhs, pressure, dt)
      type(state_type), intent(inout) :: state
      type(scalar_field), intent(inout) :: rhs
      type(scalar_field), intent(in) :: pressure
      real, intent(in) :: dt

      type(csr_matrix), pointer :: kmk

      kmk => get_pressure_stabilisation_matrix(state)
      call mult(rhs, kmk, pressure)
      call scale(rhs, dt)
    end subroutine add_kmk_rhs

  end module momentum_cg<|MERGE_RESOLUTION|>--- conflicted
+++ resolved
@@ -433,13 +433,6 @@
            ewrite(2,*) "Calculating test-filtered velocity, Leonard tensor and strain product"
            call dynamic_les_filtered_fields(state, u, nu, x, nu_f1, nu_f2, lnd, stp, alpha, gamma, les_option_path, have_anisotropy)
 
-<<<<<<< HEAD
-=======
-           ewrite_minmax(leonard)
-         else
-            tnu => dummyvector
-            leonard => dummytensor
->>>>>>> d5130160
          end if
       else
          les_second_order=.false.; les_fourth_order=.false.; wale=.false.; dynamic_les=.false.
@@ -1274,7 +1267,7 @@
       end if
       
       ! Step 2: Set up test function
-    
+
       select case(stabilisation_scheme)
         case(STABILISATION_SUPG)
           relu_gi = ele_val_at_quad(nu, ele)
@@ -2196,7 +2189,7 @@
 
                   ! Clip at zero and (optional) maxval.
                   les_coef_gi(gi) = min(max(les_coef_gi(gi),0.0), smagorinsky_coefficient)
-!ONLY WORKS IF USING STRESS FORM?
+
                   ! Anisotropic tensor dynamic eddy viscosity m_ij = -2C|S1|.alpha^2.G1
                   les_tensor_gi(:,:,gi) = 2*alpha**2*les_coef_gi(gi)*strain1_mod(gi)*f1_gi(:,:,gi)
                 end do
@@ -2247,7 +2240,6 @@
           end do
         else if(diagonal_viscosity .and. .not. have_les) then
           assert(u%dim > 0)
-          
           if(multiphase) then
              viscosity_mat(1, 1, :, :) = dshape_diagtensor_dshape(du_t, viscosity_gi, du_t, detwei*&
                                          ele_val_at_quad(nvfrac, ele))
@@ -2260,12 +2252,8 @@
           end do
         else
           do dim = 1, u%dim
-            if(multiphase) then
-               viscosity_mat(dim, dim, :, :) = dshape_tensor_dshape(du_t, viscosity_gi, du_t, detwei*&
-                                               ele_val_at_quad(nvfrac, ele))
-            else
-               viscosity_mat(dim, dim, :, :) = dshape_tensor_dshape(du_t, viscosity_gi, du_t, detwei)
-            end if
+            viscosity_mat(dim, dim, :, :) = &
+                        dshape_tensor_dshape(du_t, viscosity_gi, du_t, detwei)
           end do
         end if
       end if
@@ -2286,8 +2274,8 @@
         end if
       end do
       
-      ewrite(2,*) 'viscosity_mat'
-      ewrite(2,*) viscosity_mat(:,:,1,1)
+      !ewrite(2,*) 'viscosity_mat'
+      !ewrite(2,*) viscosity_mat(:,:,1,1)
 
     end subroutine add_viscosity_element_cg
     
