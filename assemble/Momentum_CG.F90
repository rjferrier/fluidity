!    Copyright (C) 2006 Imperial College London and others.
!    
!    Please see the AUTHORS file in the main source directory for a full list
!    of copyright holders.
!
!    Prof. C Pain
!    Applied Modelling and Computation Group
!    Department of Earth Science and Engineering
!    Imperial College London
!
!    amcgsoftware@imperial.ac.uk
!    
!    This library is free software; you can redistribute it and/or
!    modify it under the terms of the GNU Lesser General Public
!    License as published by the Free Software Foundation,
!    version 2.1 of the License.
!
!    This library is distributed in the hope that it will be useful,
!    but WITHOUT ANY WARRANTY; without even the implied warranty of
!    MERCHANTABILITY or FITNESS FOR A PARTICULAR PURPOSE.  See the GNU
!    Lesser General Public License for more details.
!
!    You should have received a copy of the GNU Lesser General Public
!    License along with this library; if not, write to the Free Software
!    Foundation, Inc., 59 Temple Place, Suite 330, Boston, MA  02111-1307
!    USA

#include "fdebug.h"

  module momentum_cg

    use fields
    use state_module
    use spud
    use fldebug
    use sparse_tools
    use boundary_conditions
    use boundary_conditions_from_options
    use solvers
    use petsc_solve_state_module
    use sparse_tools_petsc
    use sparse_matrices_fields
    use field_options
    use halos
    use global_parameters, only: FIELD_NAME_LEN, OPTION_PATH_LEN, timestep, &
         COLOURING_CG1
    use elements
    use transform_elements, only: transform_to_physical
    use coriolis_module
    use vector_tools
    use fetools
    use upwind_stabilisation
    use les_module
    use smoothing_module
    use metric_tools
    use field_derivatives
    use state_fields_module
    use state_matrices_module
    use sparsity_patterns_meshes
    use fefields
    use rotated_boundary_conditions
    use Coordinates
    use multiphase_module
    use edge_length_module
    use physics_from_options
    use colouring
    use Profiler
#ifdef _OPENMP
    use omp_lib
#endif

    implicit none

    private
    public :: construct_momentum_cg, correct_masslumped_velocity, &
              correct_velocity_cg, assemble_masslumped_poisson_rhs, &
              add_kmk_matrix, add_kmk_rhs, assemble_kmk_matrix, &
              deallocate_cg_mass, assemble_poisson_rhs

    ! are we lumping the mass, absorption or source
    logical :: lump_mass, lump_absorption, lump_source
    ! is the pressure correction included in the absorption term?
    ! if so, lump_absorption gets set equal to lump_mass
    logical :: pressure_corrected_absorption
    ! do we have isotropic viscosity?
    logical :: isotropic_viscosity
    ! do we have diagonal viscosity?
    logical :: diagonal_viscosity
    ! are we using the stress form of the viscosity terms?
    logical :: stress_form
    logical :: partial_stress_form
    ! do we want to integrate the continuity matrix by parts?
    logical :: integrate_continuity_by_parts
    ! exclude the advection or mass terms from the equation
    logical :: exclude_advection, exclude_mass
    ! integrate the advection term by parts
    logical :: integrate_advection_by_parts
    ! do we need the inverse lumped mass to assemble a lumped cmc preconditioner
    logical :: cmc_lump_mass
    ! use the sub mesh to lump the mass
    logical :: vel_lump_on_submesh, cmc_lump_on_submesh, abs_lump_on_submesh
    ! integrate the surface tension by parts
    logical :: integrate_surfacetension_by_parts

    ! which terms do we have?
    logical :: have_source
    logical :: have_gravity
    logical :: have_absorption
    logical :: have_vertical_stabilization
    logical :: have_implicit_buoyancy
    logical :: have_vertical_velocity_relaxation
    logical :: have_viscosity
    logical :: have_surfacetension
    logical :: have_coriolis
    logical :: have_geostrophic_pressure
    logical :: have_temperature_dependent_viscosity
    logical :: have_les
    logical :: have_surface_fs_stabilisation
    logical :: les_second_order, les_fourth_order, wale, dynamic_les
    logical :: on_sphere
    
    logical :: move_mesh
    
    ! assemble mass or inverse lumped mass?
    logical :: assemble_mass_matrix
    logical :: assemble_inverse_masslump

    ! implicitness parameter, timestep, conservation parameter, nonlinear theta factor
    real :: theta, dt, beta, gravity_magnitude, itheta

    ! Boundary condition types for velocity, and pressure
    ! the ids have to correspond to the order of the arguments in
    ! the calls to get_entire_boundary_condition below
    integer, parameter :: BC_TYPE_WEAKDIRICHLET = 1, BC_TYPE_NO_NORMAL_FLOW=2, &
                          BC_TYPE_INTERNAL = 3, BC_TYPE_FREE_SURFACE = 4, &
                          BC_TYPE_FLUX = 5
    integer, parameter :: PRESSURE_BC_TYPE_WEAKDIRICHLET = 1, PRESSURE_BC_DIRICHLET = 2

    ! Stabilisation schemes.
    integer :: stabilisation_scheme
    integer, parameter :: STABILISATION_NONE=0
    integer, parameter :: STABILISATION_STREAMLINE_UPWIND=1, &
      & STABILISATION_SUPG=2
    integer :: nu_bar_scheme
    real :: nu_bar_scale = 1.0
    
    ! LES coefficients and options
    real :: smagorinsky_coefficient
    character(len=OPTION_PATH_LEN) :: length_scale_type
    logical :: have_lilly, have_eddy_visc, backscatter
    logical :: have_strain, have_filtered_strain, have_filter_width

    ! Temperature dependent viscosity coefficients:
    real :: reference_viscosity
    real :: activation_energy

    ! wetting and drying switch
    logical :: have_wd_abs

    ! scale factor for the absorption
    real :: vvr_sf
    ! scale factor for the free surface stabilisation
    real :: fs_sf
    ! min vertical density gradient for implicit buoyancy
    real :: ib_min_grad

    ! Are we running a multi-phase flow simulation?
    logical :: multiphase

  contains

    subroutine construct_momentum_cg(u, p, density, x, &
                                     big_m, rhs, ct_m, ct_rhs, mass, inverse_masslump, &
                                     state, assemble_ct_matrix_here, include_pressure_and_continuity_bcs)
      !!< Assembles the momentum matrix and rhs for the LinearMomentum,
      !!< Boussinesq and Drainage equation types such that
      !!< big_m*u = rhs + ct_m*p
      !!<
      !!< This subroutine is intended to replace assnav and all new code added to it
      !!< should be in new format and be compatible with both 2 and 3 dimensions.
      !!<
      !!< For clarity big_m is assumed to always be a dim x dim block_csr_matrix even 
      !!< when velocities aren't coupled

      ! velocity and coordinate
      type(vector_field), intent(inout) :: u, x
      ! pressure and density
      type(scalar_field), intent(inout) :: p, density
      ! the lhs matrix
      type(petsc_csr_matrix), intent(inout) :: big_m
      
      ! the mass matrix
      ! NOTE: see the logical assemble_mass below to see when this is actually assembled
      type(petsc_csr_matrix), intent(inout) :: mass
      ! the lumped mass matrix (may vary per component as absorption could be included)
      ! NOTE: see the logical assemble_inverse_masslump below to see when this is actually assembled
      type(vector_field), intent(inout) :: inverse_masslump
      ! NOTE: you have to call deallocate_cg_mass after you're done
      ! with mass and inverse_masslump
      
      ! the pressure gradient matrix (might be null if assemble_ct_matrix_here=.false.)
      type(block_csr_matrix), pointer :: ct_m
      ! the pressure gradient rhs
      type(scalar_field), intent(inout) :: ct_rhs
      ! the rhs
      type(vector_field), intent(inout) :: rhs
      ! bucket full of fields
      type(state_type), intent(inout) :: state
      ! do we need to assemble the pressure gradient/divergence matrix ct_m
      ! this is not necessarily the same as assemble_ct_m in Momentum_equation.F90
      ! if we have a cv pressure it is assembled elsewhere
      logical, intent(in) :: assemble_ct_matrix_here
      ! whether include the pressure bc integrals on the rhs of the momentum
      ! equation (containing the prescribed value of the dirichlet bc)
      ! and add dirichlet bcs for the continuity equation to ct_rhs
      logical, intent(in):: include_pressure_and_continuity_bcs

      type(scalar_field), pointer :: buoyancy
      type(scalar_field), pointer :: gp
      type(vector_field), pointer :: gravity
      type(vector_field), pointer :: oldu, nu, ug, source, absorption
      type(tensor_field), pointer :: viscosity
      type(tensor_field), pointer :: surfacetension
      type(vector_field), pointer :: x_old, x_new

      ! dummy fields in case state doesn't contain the above fields
      type(scalar_field), pointer :: dummyscalar
      type(vector_field), pointer :: dummyvector
      type(tensor_field), pointer :: dummytensor

      ! single component of lumped mass
      type(scalar_field) :: masslump_component
      ! sparsity for mass matrices
      type(csr_sparsity), pointer :: u_sparsity

      ! bc arrays
      type(vector_field) :: velocity_bc
      type(scalar_field) :: pressure_bc
      integer, dimension(:,:), allocatable :: velocity_bc_type 
      integer, dimension(:), allocatable :: pressure_bc_type

      ! fields for the assembly of absorption when
      ! lumping on the submesh
      type(vector_field) :: abslump
      type(scalar_field) :: absdensity, abslump_component, abs_component

      ! for all LES models:
      character(len=OPTION_PATH_LEN) :: les_option_path
      ! For 4th order:
      type(tensor_field):: grad_u
      ! For Germano Dynamic LES:
      type(vector_field), pointer :: tnu
      type(tensor_field), pointer :: leonard
      real                        :: alpha

      ! for temperature dependent viscosity :
      type(scalar_field), pointer :: temperature

      integer :: stat, dim, ele, sele

      ! Fields for vertical velocity relaxation
      type(scalar_field), pointer :: dtt, dtb
      type(scalar_field) :: depth
      integer :: node

      !! Wetting and drying
      type(vector_field) :: Abs_wd
      type(scalar_field), pointer :: wettingdrying_alpha
      type(scalar_field) :: alpha_u_field
      real, dimension(u%dim) :: abs_wd_const

      ! Volume fraction fields for multi-phase flow simulation
      type(scalar_field), pointer :: vfrac
      type(scalar_field) :: nvfrac ! Non-linear version

      !! Coloring  data structures for OpenMP parallization
      type(integer_set), dimension(:), pointer :: colours
      integer :: clr, nnid, len, i
      integer :: num_threads, thread_num
      !! Did we successfully prepopulate the transform_to_physical_cache?
      logical :: cache_valid


      type(element_type), dimension(:), allocatable :: supg_element

      ewrite(1,*) 'Entering construct_momentum_cg'
    
      assert(continuity(u)>=0)

      nu=>extract_vector_field(state, "NonlinearVelocity")
      oldu=>extract_vector_field(state, "Old"//trim(u%name))

      allocate(dummyscalar)
      call allocate(dummyscalar, u%mesh, "DummyScalar", field_type=FIELD_TYPE_CONSTANT)
      call zero(dummyscalar)
      dummyscalar%option_path=""

      allocate(dummyvector)
      call allocate(dummyvector, u%dim, u%mesh, "DummyVector", field_type=FIELD_TYPE_CONSTANT)
      call zero(dummyvector)
      dummyvector%option_path=""

      allocate(dummytensor)
      call allocate(dummytensor, u%mesh, "DummyTensor", field_type=FIELD_TYPE_CONSTANT)
      call zero(dummytensor)
      dummytensor%option_path=""

      source=>extract_vector_field(state, trim(u%name)//"Source", stat)
      have_source = stat == 0
      if(.not. have_source) source=>dummyvector
      ewrite_minmax(source)

      absorption=>extract_vector_field(state, trim(u%name)//"Absorption", stat)
      have_absorption = stat == 0
      if(.not. have_absorption) absorption=>dummyvector
      ewrite_minmax(absorption)

      have_wd_abs=have_option("/mesh_adaptivity/mesh_movement/free_surface/wetting_and_drying/dry_absorption")
      ! Absorption term in dry zones for wetting and drying
      if (have_wd_abs) then
       call allocate(abs_wd, u%dim, u%mesh, trim(u%name)//"Absorption_WettingDrying", FIELD_TYPE_CONSTANT)
       call get_option("/mesh_adaptivity/mesh_movement/free_surface/wetting_and_drying/dry_absorption", abs_wd_const)
       call set(abs_wd, abs_wd_const)
      end if

      ! Check if we have either implicit absorption term
      have_vertical_stabilization=have_option(trim(u%option_path)//"/prognostic/vertical_stabilization/vertical_velocity_relaxation").or. &
                                  have_option(trim(u%option_path)//"/prognostic/vertical_stabilization/implicit_buoyancy")

      ! If we have vertical velocity relaxation set then grab the required fields
      ! sigma = n_z*g*dt*_rho_o/depth
      have_vertical_velocity_relaxation=have_option(trim(u%option_path)//"/prognostic/vertical_stabilization/vertical_velocity_relaxation")
      if (have_vertical_velocity_relaxation) then
        call get_option(trim(u%option_path)//"/prognostic/vertical_stabilization/vertical_velocity_relaxation/scale_factor", vvr_sf)
        ewrite(2,*) "vertical velocity relaxation scale_factor= ", vvr_sf
        dtt => extract_scalar_field(state, "DistanceToTop")
        dtb => extract_scalar_field(state, "DistanceToBottom")
        call allocate(depth, dtt%mesh, "Depth")
        do node=1,node_count(dtt)
          call set(depth, node, node_val(dtt, node)+node_val(dtb, node))
        end do
      endif

      ! Implicit buoyancy (theta*g*dt*drho/dr)
      have_implicit_buoyancy=have_option(trim(u%option_path)//"/prognostic/vertical_stabilization/implicit_buoyancy")
      if (have_implicit_buoyancy) then
        call get_option(trim(u%option_path)//"/prognostic/vertical_stabilization/implicit_buoyancy/min_gradient", &
                        ib_min_grad, default=0.0)
      end if

      call get_option("/physical_parameters/gravity/magnitude", gravity_magnitude, &
          stat=stat)
      have_gravity = stat == 0
      if(have_gravity) then
        buoyancy=>extract_scalar_field(state, trim(u%name)//"BuoyancyDensity")
        gravity=>extract_vector_field(state, "GravityDirection", stat)
      else
        buoyancy=>dummyscalar
        gravity=>dummyvector
        gravity_magnitude = 0.0
      end if
      ewrite_minmax(buoyancy)

      viscosity=>extract_tensor_field(state, "Viscosity", stat)
      have_viscosity = stat == 0
      if(.not. have_viscosity) then
         viscosity=>dummytensor
      else
        ewrite_minmax(viscosity)
      end if
      
      surfacetension=>extract_tensor_field(state, trim(u%name)//"SurfaceTension", stat)
      have_surfacetension = stat == 0
      if(.not. have_surfacetension) then
         surfacetension=>dummytensor
      else
        ewrite_minmax(surfacetension)
      end if
      
      have_coriolis = have_option("/physical_parameters/coriolis")
      have_les = have_option(trim(u%option_path)//"/prognostic/spatial_discretisation"//&
         &"/continuous_galerkin/les_model")
      if (have_les) then
         ! Set everything to false initially, then set to true if present
         have_lilly=.false.; have_eddy_visc=.false.; backscatter=.false.
         have_strain=.false.; have_filtered_strain=.false.; have_filter_width=.false.

         les_option_path=(trim(u%option_path)//"/prognostic/spatial_discretisation"//&
                 &"/continuous_galerkin/les_model")
         les_second_order=have_option(trim(les_option_path)//"/second_order")
         les_fourth_order=have_option(trim(les_option_path)//"/fourth_order")
         wale=have_option(trim(les_option_path)//"/wale")
         dynamic_les=have_option(trim(les_option_path)//"/dynamic_les")
         if (les_second_order) then
            call get_option(trim(les_option_path)//"/second_order/smagorinsky_coefficient", &
                 smagorinsky_coefficient)
               
            call get_option(trim(les_option_path)//"/second_order/length_scale_type", length_scale_type)

            have_eddy_visc = have_option(trim(les_option_path)//"/second_order/tensor_field::EddyViscosity")
            if(have_eddy_visc) then
               ! Initialise the eddy viscosity field. Calling this subroutine works because
               ! you can't have 2 different types of LES model for the same material phase.
               call les_init_diagnostic_fields(state, have_eddy_visc, .false., .false., .false.)
            end if
         end if
         if (les_fourth_order) then
            call get_option(trim(les_option_path)//"/fourth_order/smagorinsky_coefficient", &
                 smagorinsky_coefficient)
            call allocate( grad_u, u%mesh, trim(u%name)//"Gradient")
            call differentiate_field_lumped( nu, x, grad_u)
         end if
         if (wale) then
            call get_option(trim(les_option_path)//"/wale/smagorinsky_coefficient", &
                 smagorinsky_coefficient)
         end if
         if(dynamic_les) then
           ! Are we using the Lilly (1991) modification?
           have_lilly = have_option(trim(les_option_path)//"/dynamic_les/enable_lilly")

           ! Whether or not to allow backscatter (negative eddy viscosity)
           backscatter = have_option(trim(les_option_path)//"/dynamic_les/enable_backscatter")

           ! Initialise optional diagnostic fields
           have_eddy_visc = have_option(trim(les_option_path)//"/dynamic_les/tensor_field::EddyViscosity")
           have_strain = have_option(trim(les_option_path)//"/dynamic_les/tensor_field::StrainRate")
           have_filtered_strain = have_option(trim(les_option_path)//"/dynamic_les/tensor_field::FilteredStrainRate")
           have_filter_width = have_option(trim(les_option_path)//"/dynamic_les/tensor_field::FilterWidth")
           call les_init_diagnostic_fields(state, have_eddy_visc, have_strain, have_filtered_strain, have_filter_width)

           ! Initialise necessary local fields.
           ewrite(2,*) "Initialising compulsory dynamic LES fields"
           if(have_option(trim(les_option_path)//"/dynamic_les/vector_field::FilteredVelocity")) then
             tnu => extract_vector_field(state, "FilteredVelocity")
           else
             allocate(tnu)
             call allocate(tnu, u%dim, u%mesh, "FilteredVelocity")
           end if
           call zero(tnu)
           allocate(leonard)
           call allocate(leonard, u%mesh, "LeonardTensor")
           call zero(leonard)

           ! Get (test filter)/(mesh filter) size ratio alpha. Default value is 2.
           call get_option(trim(les_option_path)//"/dynamic_les/alpha", alpha, default=2.0)

           ! Calculate test-filtered velocity field and Leonard tensor field.
           ewrite(2,*) "Calculating test-filtered velocity and Leonard tensor"
           call leonard_tensor(nu, x, tnu, leonard, alpha, les_option_path)

           ewrite_minmax(leonard)
         else
            tnu => dummyvector
            leonard => dummytensor
         end if
      else
         les_second_order=.false.; les_fourth_order=.false.; wale=.false.; dynamic_les=.false.
         tnu => dummyvector; leonard => dummytensor
      end if
      

      have_temperature_dependent_viscosity = have_option(trim(u%option_path)//"/prognostic"//&
         &"/spatial_discretisation/continuous_galerkin/temperature_dependent_viscosity")
      if (have_temperature_dependent_viscosity) then
         call get_option(trim(u%option_path)//"/prognostic/spatial_discretisation"//&
              &"/continuous_galerkin/temperature_dependent_viscosity/reference_viscosity", &
              &reference_viscosity)
         call get_option(trim(u%option_path)//"/prognostic/spatial_discretisation"//&
              &"/continuous_galerkin/temperature_dependent_viscosity/activation_energy", &
              activation_energy)
         ! Extract temperature field from state:
         temperature => extract_scalar_field(state,"Temperature")
      else
         temperature => dummyscalar
      end if

      have_geostrophic_pressure = has_scalar_field(state, "GeostrophicPressure")
      if(have_geostrophic_pressure) then
        gp => extract_scalar_field(state, "GeostrophicPressure")
        
        ewrite_minmax(gp)
      else
        gp => dummyscalar
      end if

      on_sphere = have_option('/geometry/spherical_earth')

#ifdef _OPENMP
    num_threads = omp_get_max_threads()
#else
    num_threads = 1
#endif

      allocate(supg_element(num_threads))

      call get_option("/timestepping/timestep", dt)
      call get_option(trim(u%option_path)//"/prognostic/temporal_discretisation/theta", &
                      theta)
      call get_option(trim(u%option_path)//"/prognostic/spatial_discretisation/&
           &conservative_advection", beta)
      call get_option(trim(u%option_path)//"/prognostic/temporal_discretisation/relaxation", &
                      itheta)

      lump_mass=have_option(trim(u%option_path)//&
          &"/prognostic/spatial_discretisation"//&
          &"/continuous_galerkin/mass_terms/lump_mass_matrix")
      lump_absorption=have_option(trim(u%option_path)//&
          &"/prognostic/vector_field::Absorption"//&
          &"/lump_absorption")
      abs_lump_on_submesh = have_option(trim(u%option_path)//&
          &"/prognostic/vector_field::Absorption"//&
          &"/lump_absorption/use_submesh")
      pressure_corrected_absorption=have_option(trim(u%option_path)//&
          &"/prognostic/vector_field::Absorption"//&
          &"/include_pressure_correction") .or. (have_vertical_stabilization)
      if (pressure_corrected_absorption) then
         ! as we add the absorption into the mass matrix
         ! lump_absorption needs to match lump_mass
         lump_absorption = lump_mass
      end if
      lump_source=have_option(trim(u%option_path)//&
          &"/prognostic/vector_field::Source"//&
          &"/lump_source")
      if(have_viscosity) then
         isotropic_viscosity = have_viscosity .and. &
           & isotropic_field(viscosity)
         diagonal_viscosity = have_viscosity .and. &
           & diagonal_field(viscosity)
         stress_form=have_option(trim(u%option_path)//&
             &"/prognostic/spatial_discretisation/continuous_galerkin"//&
             &"/stress_terms/stress_form")
         partial_stress_form=have_option(trim(u%option_path)//&
             &"/prognostic/spatial_discretisation/continuous_galerkin"//&
             &"/stress_terms/partial_stress_form")
      else
         isotropic_viscosity = .false.
         diagonal_viscosity = .false.
         stress_form = .false.
         partial_stress_form = .false.
      end if
      integrate_continuity_by_parts=have_option(trim(p%option_path)//&
          &"/prognostic/spatial_discretisation/continuous_galerkin"//&
          &"/integrate_continuity_by_parts")
      integrate_advection_by_parts = have_option(trim(u%option_path)//&
          &"/prognostic/spatial_discretisation"//&
          &"/continuous_galerkin/advection_terms/integrate_advection_by_parts")
      exclude_advection = have_option(trim(u%option_path)//&
          &"/prognostic/spatial_discretisation"//&
          &"/continuous_galerkin/advection_terms/exclude_advection_terms")
      exclude_mass = have_option(trim(u%option_path)//&
          &"/prognostic/spatial_discretisation"//&
          &"/continuous_galerkin/mass_terms/exclude_mass_terms")
      vel_lump_on_submesh = have_option(trim(u%option_path)//&
          &"/prognostic/spatial_discretisation"//&
          &"/continuous_galerkin/mass_terms"//&
          &"/lump_mass_matrix/use_submesh")
      if (pressure_corrected_absorption) then
         ! as we add the absorption into the mass matrix
         ! the meshes need to be the same
         abs_lump_on_submesh = vel_lump_on_submesh
      end if
      cmc_lump_mass = have_option(trim(p%option_path)//&
          &"/prognostic/scheme"//&
          &"/use_projection_method/full_schur_complement"//&
          &"/preconditioner_matrix::LumpedSchurComplement")
      cmc_lump_on_submesh = have_option(trim(p%option_path)//&
          &"/prognostic/scheme"//&
          &"/use_projection_method/full_schur_complement"//&
          &"/preconditioner_matrix[0]/lump_on_submesh")
      assemble_inverse_masslump = lump_mass .or. cmc_lump_mass
      assemble_mass_matrix = have_option(trim(p%option_path)//&
          &"/prognostic/scheme/use_projection_method"//&
          &"/full_schur_complement/inner_matrix::FullMassMatrix")
      if(have_option(trim(u%option_path)//"/prognostic/spatial_discretisation/continuous_galerkin/stabilisation/streamline_upwind")) then
        stabilisation_scheme = STABILISATION_STREAMLINE_UPWIND
        call get_upwind_options(trim(u%option_path) // "/prognostic/spatial_discretisation/continuous_galerkin/stabilisation/streamline_upwind", &
          & nu_bar_scheme, nu_bar_scale)
      else if(have_option(trim(u%option_path)//"/prognostic/spatial_discretisation/continuous_galerkin/stabilisation/streamline_upwind_petrov_galerkin")) then
        stabilisation_scheme = STABILISATION_SUPG
        call get_upwind_options(trim(u%option_path) // "/prognostic/spatial_discretisation/continuous_galerkin/stabilisation/streamline_upwind_petrov_galerkin", &
          & nu_bar_scheme, nu_bar_scale)
       !!    we need 1 supg_element per thread
        do i = 1, num_threads
           supg_element(i)=make_supg_element(ele_shape(u,1))
        enddo
      else
        stabilisation_scheme = STABILISATION_NONE
      end if
      integrate_surfacetension_by_parts = have_option(trim(u%option_path)//&
          &"/prognostic/tensor_field::SurfaceTension"//&
          &"/diagnostic/integrate_by_parts")
          
      ! Are we running a multi-phase simulation?
      multiphase = (option_count("/material_phase/vector_field::Velocity/prognostic") > 1) &
         .or. (option_count("/material_phase/vector_field::Momentum/prognostic") > 1)
      if (multiphase) then

         vfrac => extract_scalar_field(state, "PhaseVolumeFraction")
         call allocate(nvfrac, vfrac%mesh, "NonlinearPhaseVolumeFraction")
         call zero(nvfrac)
         call get_nonlinear_volume_fraction(state, nvfrac)

         ewrite_minmax(nvfrac)
      else
         nullify(vfrac)
      end if


      if (assemble_inverse_masslump) then
        ! construct the inverse of the lumped mass matrix
        call allocate( inverse_masslump, u%dim, u%mesh, "InverseLumpedMass")
        call zero(inverse_masslump)
      end if
      if (assemble_mass_matrix) then
        ! construct mass matrix instead
        u_sparsity => get_csr_sparsity_firstorder(state, u%mesh, u%mesh)
        
        call allocate( mass, u_sparsity, (/ u%dim, u%dim /), &
            diagonal=.true., name="MassMatrix")
            
        call zero( mass )
      end if
      
      move_mesh = (have_option("/mesh_adaptivity/mesh_movement").and.(.not.exclude_mass))
      if(move_mesh) then
        ewrite(2,*) 'Moving mesh'
        x_old => extract_vector_field(state, "OldCoordinate")
        x_new => extract_vector_field(state, "IteratedCoordinate")
        ug=>extract_vector_field(state, "GridVelocity")
      else
        ewrite(2,*) 'Not moving mesh'
      end if

      if (on_sphere.and.pressure_corrected_absorption) then
          ewrite(-1,*) 'WARNING:: Absorption in spherical geometry cannot currently'
          ewrite(-1,*) '          be included in the pressure correction. This option'
          ewrite(-1,*) '          will be ignored.'           
      end if

      if (have_wd_abs .and. on_sphere) then
          FLExit("The wetting and drying absorption term does currently not work on the sphere.")
      end if

      if (have_wd_abs .and. .not. has_scalar_field(state, "WettingDryingAlpha")) then
          FLExit("The wetting and drying absorption needs the diagnostic field WettingDryingAlpha activated.")
      end if
      if (have_wd_abs) then
        ! The alpha fields lives on the pressure mesh, but we need it on the velocity, so let's remap it.
        wettingdrying_alpha => extract_scalar_field(state, "WettingDryingAlpha")
        call allocate(alpha_u_field, u%mesh, "alpha_u")
        call remap_field(wettingdrying_alpha, alpha_u_field)
      end if

      call get_mesh_colouring(state, u%mesh, COLOURING_CG1, colours)
      ! ----- Volume integrals over elements -------------
      
#ifdef _OPENMP
    cache_valid = prepopulate_transform_cache(x)
    assert(cache_valid)
    if (have_coriolis) then
       call set_coriolis_parameters
    end if
#endif

    !$OMP PARALLEL DEFAULT(SHARED) PRIVATE(clr, len, nnid, ele, thread_num)
#ifdef _OPENMP
    thread_num = omp_get_thread_num()
#else
    thread_num = 0
#endif
    colour_loop: do clr = 1, size(colours)
      len = key_count(colours(clr))
      !$OMP DO SCHEDULE(STATIC)
      element_loop: do nnid = 1, len
         ele = fetch(colours(clr), nnid)
         call construct_momentum_element_cg(state, ele, big_m, rhs, ct_m, mass, inverse_masslump, &
              x, x_old, x_new, u, oldu, nu, ug, &
              density, ct_rhs, &
              source, absorption, buoyancy, gravity, &
              viscosity, grad_u, &
              tnu, leonard, alpha, &
              gp, surfacetension, &
              assemble_ct_matrix_here, depth, &
              alpha_u_field, abs_wd, temperature, nvfrac, &
              supg_element(thread_num+1))
      end do element_loop
      !$OMP END DO

    end do colour_loop
    !$OMP END PARALLEL

      if (have_wd_abs) then
        ! the remapped field is not needed anymore.
        call deallocate(alpha_u_field)
        call deallocate(Abs_wd)
      end if

      ! ----- Surface integrals over boundaries -----------
      
      if((integrate_advection_by_parts.and.(.not.exclude_advection)).or.&
           (integrate_continuity_by_parts)) then
         allocate(velocity_bc_type(u%dim, surface_element_count(u)))
         call get_entire_boundary_condition(u, &
           & (/ &
             "weakdirichlet ", &
             "no_normal_flow", &
             "internal      ", &
             "free_surface  ", &
             "flux          " &
           & /), velocity_bc, velocity_bc_type)

         allocate(pressure_bc_type(surface_element_count(p)))
         call get_entire_boundary_condition(p, &
           & (/ &
              "weakdirichlet", &
              "dirichlet    " /), &
              pressure_bc, pressure_bc_type)

         ! Check if we want free surface stabilisation (in development!)
         have_surface_fs_stabilisation=have_fs_stab(u)
         if (have_surface_fs_stabilisation) then
           fs_sf=get_surface_stab_scale_factor(u)
         end if

         surface_element_loop: do sele=1, surface_element_count(u)
            
            ! if no_normal flow and no other condition in the tangential directions, or if periodic
            ! but not if there's a pressure bc
            if(((velocity_bc_type(1,sele)==BC_TYPE_NO_NORMAL_FLOW &
                    .and. sum(velocity_bc_type(:,sele))==BC_TYPE_NO_NORMAL_FLOW) &
                 .or. any(velocity_bc_type(:,sele)==BC_TYPE_INTERNAL)) &
              .and. pressure_bc_type(sele)==0) cycle
            
            ele = face_ele(x, sele)
            
            call construct_momentum_surface_element_cg(sele, big_m, rhs, ct_m, ct_rhs, &
                 inverse_masslump, x, u, nu, ug, density, gravity, &
                 velocity_bc, velocity_bc_type, &
                 pressure_bc, pressure_bc_type, &
                 assemble_ct_matrix_here, include_pressure_and_continuity_bcs, oldu, nvfrac)
            
         end do surface_element_loop

         call deallocate(velocity_bc)
         deallocate(velocity_bc_type)
         call deallocate(pressure_bc)
         deallocate(pressure_bc_type)
      end if
      
      if(abs_lump_on_submesh) then
        
        call allocate(abslump, inverse_masslump%dim, inverse_masslump%mesh, "LumpedAbsorption")
        call allocate(absdensity, absorption%mesh, "AbsorptionComponentTimesDensity")
        
        do dim = 1, inverse_masslump%dim
          call remap_field(density, absdensity)
          abs_component = extract_scalar_field(absorption, dim)
          call scale(absdensity, abs_component)
      
          abslump_component = extract_scalar_field(abslump, dim)              
          call compute_lumped_mass_on_submesh(state, abslump_component, density=absdensity)
        end do
        
        call deallocate(absdensity)
        
        if(assemble_inverse_masslump.and.pressure_corrected_absorption) then
          call addto(inverse_masslump, abslump, theta)
        end if

        call addto_diag(big_m, abslump, dt*theta)
        
        call scale(abslump, oldu)
        call addto(rhs, abslump, -1.0)

        call deallocate(abslump)
      end if

      if (assemble_inverse_masslump) then
        
        if(vel_lump_on_submesh .or. cmc_lump_on_submesh) then
          if(move_mesh) then
            FLExit("Can't move the mesh and lump on the submesh yet.")
          end if
          ! we still have to make the lumped mass if this is true
          masslump_component=extract_scalar_field(inverse_masslump, 1)

          if(multiphase) then
            call compute_lumped_mass_on_submesh(state, masslump_component, density=density, vfrac=nvfrac)
          else
            call compute_lumped_mass_on_submesh(state, masslump_component, density=density)
          end if

          ! copy over to other components
          do dim = 2, inverse_masslump%dim
            call set(inverse_masslump, dim, masslump_component)
          end do

          if(vel_lump_on_submesh) then
            call addto_diag(big_m, masslump_component)
          end if
        end if
        
        ! thus far we have just assembled the lumped mass in inverse_masslump
        ! now invert it:
        call invert(inverse_masslump)
        ! apply boundary conditions (zeroing out strong dirichl. rows)
        call apply_dirichlet_conditions_inverse_mass(inverse_masslump, u)
        ewrite_minmax(inverse_masslump)
      end if
      
      if (assemble_mass_matrix) then
        call apply_dirichlet_conditions(matrix=mass, field=u)
      end if
            
      ewrite_minmax(rhs)
      
      if(les_second_order .or. dynamic_les) then
         call les_solve_diagnostic_fields(state, have_eddy_visc, have_strain, have_filtered_strain, have_filter_width)
      end if

      if (les_fourth_order) then
        call deallocate(grad_u)
      end if

      if (dynamic_les) then
        if(.not. have_option(trim(les_option_path)//"/dynamic_les/vector_field::FilteredVelocity")) then
          call deallocate(tnu); deallocate(tnu)
        end if
        call deallocate(leonard); deallocate(leonard)
      end if

      call deallocate(dummytensor)
      deallocate(dummytensor)
      call deallocate(dummyvector)
      deallocate(dummyvector)
      call deallocate(dummyscalar)
      deallocate(dummyscalar)

      if(multiphase) then
         call deallocate(nvfrac)
      end if

      if (stabilisation_scheme == STABILISATION_SUPG) then
         do i = 1, num_threads
            call deallocate(supg_element(i))
         end do
      end if
      deallocate(supg_element)

      contains 

        logical function have_fs_stab(u)
            type(vector_field), intent(in) :: u
            character(len=OPTION_PATH_LEN) :: type
            character(len=OPTION_PATH_LEN) :: option_path
            integer :: n

            have_fs_stab=.false.
            do n=1,get_boundary_condition_count(u)
                call get_boundary_condition(u, n, type=type, option_path=option_path)
                if (have_option(trim(option_path)//"/type::free_surface/surface_stabilisation")) then
                    have_fs_stab=.true.
                    return
                end if
            end do
        end function have_fs_stab

        function get_surface_stab_scale_factor(u) result(scale_factor)
            type(vector_field), intent(in) :: u
            character(len=OPTION_PATH_LEN) :: type
            character(len=OPTION_PATH_LEN) :: option_path
            integer :: n
            real :: scale_factor

            do n=1,get_boundary_condition_count(u)
                call get_boundary_condition(u, n, type=type, option_path=option_path)
                if (have_option(trim(option_path)//"/type::free_surface/surface_stabilisation")) then
                    call get_option(trim(option_path)//"/type::free_surface/surface_stabilisation/scale_factor", scale_factor)
                end if
            end do

        end function get_surface_stab_scale_factor
   
    end subroutine construct_momentum_cg

    subroutine construct_momentum_surface_element_cg(sele, big_m, rhs, ct_m, ct_rhs, &
                                                     masslump, x, u, nu, ug, density, gravity, &
                                                     velocity_bc, velocity_bc_type, &
                                                     pressure_bc, pressure_bc_type, &
                                                     assemble_ct_matrix_here, include_pressure_and_continuity_bcs,&
                                                     oldu, nvfrac)

      integer, intent(in) :: sele

      type(petsc_csr_matrix), intent(inout) :: big_m
      type(vector_field), intent(inout) :: rhs

      type(block_csr_matrix), pointer :: ct_m
      type(scalar_field), intent(inout) :: ct_rhs

      type(vector_field), intent(inout) :: masslump

      type(vector_field), intent(in) :: x, oldu
      type(vector_field), intent(in) :: u, nu
      type(vector_field), pointer :: ug
<<<<<<< HEAD
      type(scalar_field), intent(in) :: density
      type(vector_field), pointer, intent(in) :: gravity 
=======
      type(scalar_field), intent(in) :: density, p
      type(vector_field), pointer, intent(in) :: gravity
>>>>>>> 0951b31b

      type(vector_field), intent(in) :: velocity_bc
      integer, dimension(:,:), intent(in) :: velocity_bc_type

      type(scalar_field), intent(in) :: pressure_bc
      integer, dimension(:), intent(in) :: pressure_bc_type
      
      logical, intent(in) :: assemble_ct_matrix_here, include_pressure_and_continuity_bcs

      ! Volume fraction field
      type(scalar_field), intent(in) :: nvfrac

      ! local
      integer :: dim, dim2, i

      integer, dimension(face_loc(u, sele)) :: u_nodes_bdy
      integer, dimension(face_loc(ct_rhs, sele)) :: p_nodes_bdy
      type(element_type), pointer :: u_shape, p_shape

      real, dimension(face_ngi(u, sele)) :: detwei_bdy
      real, dimension(u%dim, face_ngi(u, sele)) :: normal_bdy, upwards_gi
      real, dimension(u%dim, face_loc(ct_rhs, sele), face_loc(u, sele)) :: ct_mat_bdy
      real, dimension(u%dim, face_loc(u, sele), face_loc(u, sele)) :: fs_surfacestab
      real, dimension(u%dim, u%dim, face_loc(u, sele), face_loc(u, sele)) :: fs_surfacestab_sphere
      real, dimension(u%dim, u%dim, face_ngi(u, sele)) :: fs_stab_gi_sphere
      real, dimension(u%dim, face_loc(u, sele)) :: lumped_fs_surfacestab
      real, dimension(face_loc(u, sele), face_loc(u, sele)) :: adv_mat_bdy

      real, dimension(u%dim, face_ngi(u, sele)) :: relu_gi
      real, dimension(face_ngi(u, sele)) :: density_gi

      real, dimension(u%dim, face_loc(u, sele)) :: oldu_val
      real, dimension(u%dim, face_ngi(u, sele)) :: ndotk_k

      u_shape=> face_shape(u, sele)
      p_shape=> face_shape(ct_rhs, sele)

      u_nodes_bdy = face_global_nodes(u, sele)
      p_nodes_bdy = face_global_nodes(ct_rhs, sele)

      oldu_val = face_val(oldu, sele)

      call transform_facet_to_physical(X, sele, &
           detwei_f=detwei_bdy, normal=normal_bdy)

      ! Note that with SUPG the surface element test function is not modified

      ! first the advection (dirichlet) bcs:
<<<<<<< HEAD
      
      ! if no no_normal_flow
      if (velocity_bc_type(1,sele)/=BC_TYPE_NO_NORMAL_FLOW) then
=======

      ! if no no_normal_flow or free_surface
      if (velocity_bc_type(1,sele)/=2) then
>>>>>>> 0951b31b
         if(integrate_advection_by_parts.and.(.not.exclude_advection)) then
            
            relu_gi = face_val_at_quad(nu, sele)
            if(move_mesh) then
              relu_gi = relu_gi - face_val_at_quad(ug, sele)
            end if
            
            if(multiphase) then
               adv_mat_bdy = shape_shape(u_shape, u_shape, &
                  detwei_bdy*sum(relu_gi*normal_bdy,1)*&
                  face_val_at_quad(density, sele)*face_val_at_quad(nvfrac, sele))
            else
               adv_mat_bdy = shape_shape(u_shape, u_shape, &
                  detwei_bdy*sum(relu_gi*normal_bdy,1)*&
                  face_val_at_quad(density, sele))
            end if

            do dim = 1, u%dim
               
               if(velocity_bc_type(dim, sele)==BC_TYPE_WEAKDIRICHLET) then

                  call addto(rhs, dim, u_nodes_bdy, -matmul(adv_mat_bdy, &
                       ele_val(velocity_bc, dim, sele)))
               else

                  call addto(big_m, dim, dim, u_nodes_bdy, u_nodes_bdy, &
                       dt*theta*adv_mat_bdy)

                  call addto(rhs, dim, u_nodes_bdy, -matmul(adv_mat_bdy, face_val(oldu, dim, sele)))

               end if
            end do
         end if
      end if
      
      ! now do surface integrals for divergence/pressure gradient matrix
      if(integrate_continuity_by_parts.and. (assemble_ct_matrix_here .or. include_pressure_and_continuity_bcs)) then
         
        if (velocity_bc_type(1,sele)/=BC_TYPE_NO_NORMAL_FLOW .and. velocity_bc_type(1,sele)/=BC_TYPE_FREE_SURFACE) then

          if(multiphase) then
            ct_mat_bdy = shape_shape_vector(p_shape, u_shape, detwei_bdy*face_val_at_quad(nvfrac, sele), normal_bdy)
          else
            ct_mat_bdy = shape_shape_vector(p_shape, u_shape, detwei_bdy, normal_bdy)
          end if

          do dim = 1, u%dim
             if(include_pressure_and_continuity_bcs .and. velocity_bc_type(dim, sele)==1 )then
                call addto(ct_rhs, p_nodes_bdy, &
                     -matmul(ct_mat_bdy(dim,:,:), ele_val(velocity_bc, dim, sele)))
             else if (assemble_ct_matrix_here) then
                ! for open boundaries add in the boundary integral from integrating by parts - for 
                ! other bcs leaving this out enforces a dirichlet-type restriction in the normal direction
                call addto(ct_m, 1, dim, p_nodes_bdy, u_nodes_bdy, ct_mat_bdy(dim,:,:))
             end if
             if(pressure_bc_type(sele)>0) then
                ! for both weak and strong pressure dirichlet bcs:
                !      /
                ! add -|  N_i M_j \vec n p_j, where p_j are the prescribed bc values
                !      /
                call addto(rhs, dim, u_nodes_bdy, -matmul( ele_val(pressure_bc, sele), &
                                                            ct_mat_bdy(dim,:,:) ))
             end if
          end do
        end if
        
      end if

      ! Add free surface stabilisation.

      if (velocity_bc_type(1,sele)==BC_TYPE_FREE_SURFACE .and. have_surface_fs_stabilisation) then
        if (on_sphere) then
          upwards_gi=-sphere_inward_normal_at_quad_face(x, sele)
        else
          upwards_gi=-face_val_at_quad(gravity, sele)
        end if
        
        if (on_sphere) then
          ndotk_k=0.0
          do i=1,face_ngi(u,sele)
            ndotk_k(3,i)=fs_sf*dot_product(normal_bdy(:,i),upwards_gi(:,i))
          end do
        else
          do i=1,face_ngi(u,sele)
            ndotk_k(:,i)=fs_sf*dot_product(normal_bdy(:,i),upwards_gi(:,i))*upwards_gi(:,i)
          end do
        end if

        ! Rotate if on the sphere
        if (on_sphere) then
          fs_stab_gi_sphere=dt*gravity_magnitude*rotate_diagonal_to_sphere_face(x, sele, ndotk_k)
        endif

        density_gi=face_val_at_quad(density, sele)

        if (on_sphere) then
          fs_surfacestab_sphere = shape_shape_tensor(u_shape, u_shape, &
                           detwei_bdy*density_gi, fs_stab_gi_sphere)
        else
          fs_surfacestab = shape_shape_vector(u_shape, u_shape, &
                           detwei_bdy*density_gi, dt*gravity_magnitude*ndotk_k)
        end if

        if (on_sphere) then
          do dim = 1, u%dim
            do dim2 = 1, u%dim
              call addto(big_m, dim, dim2, u_nodes_bdy, u_nodes_bdy, dt*theta*fs_surfacestab_sphere(dim,dim2,:,:))
            end do
            call addto(rhs, dim, u_nodes_bdy, -matmul(fs_surfacestab_sphere(dim,dim,:,:), oldu_val(dim,:)))
            ! off block diagonal absorption terms
            do dim2 = 1, u%dim
              if (dim==dim2) cycle ! The dim=dim2 terms were done above
              call addto(rhs, dim, u_nodes_bdy, -matmul(fs_surfacestab_sphere(dim,dim2,:,:), oldu_val(dim2,:)))
            end do
          end do
        else        
          if (lump_mass) then
            lumped_fs_surfacestab = sum(fs_surfacestab, 3)
            do dim = 1, u%dim
              call addto_diag(big_m, dim, dim, u_nodes_bdy, dt*theta*lumped_fs_surfacestab(dim,:))
              call addto(rhs, dim, u_nodes_bdy, -lumped_fs_surfacestab(dim,:)*oldu_val(dim,:))
            end do
          else if (.not.pressure_corrected_absorption) then
            do dim = 1, u%dim
              call addto(big_m, dim, dim, u_nodes_bdy, u_nodes_bdy, dt*theta*fs_surfacestab(dim,:,:))
              call addto(rhs, dim, u_nodes_bdy, -matmul(fs_surfacestab(dim,:,:), oldu_val(dim,:)))
            end do
          else
            ewrite(-1,*) "Free surface stabilisation requires that mass is lumped or that"
            FLExit("absorption is not included in the pressure correction") 
          end if
          if (pressure_corrected_absorption) then
            if (assemble_inverse_masslump.and.(.not.(abs_lump_on_submesh))) then
              call addto(masslump, u_nodes_bdy, dt*theta*lumped_fs_surfacestab)
            else
<<<<<<< HEAD
              FLAbort("Error?") 
=======
              FLExit("Error?")
>>>>>>> 0951b31b
            end if
          end if
        end if

      end if

      if (any(velocity_bc_type(:,sele)==BC_TYPE_FLUX)) then
        do dim = 1, u%dim
          if(velocity_bc_type(dim,sele)==BC_TYPE_FLUX) then
            call addto(rhs, dim, u_nodes_bdy, shape_rhs(u_shape, ele_val_at_quad(velocity_bc, sele, dim)*detwei_bdy))
          end if
        end do
      end if


    end subroutine construct_momentum_surface_element_cg

    subroutine construct_momentum_element_cg(state, ele, big_m, rhs, ct_m, &
                                            mass, masslump, &
                                            x, x_old, x_new, u, oldu, nu, ug, &
                                            density, ct_rhs, &
                                            source, absorption, buoyancy, gravity, &
                                            viscosity, grad_u, &
                                            tnu, leonard, alpha, &
                                            gp, surfacetension, &
                                            assemble_ct_matrix_here, depth, &
                                            alpha_u_field, abs_wd, temperature, nvfrac, supg_shape)

      !!< Assembles the local element matrix contributions and places them in big_m
      !!< and rhs for the continuous galerkin momentum equations

      ! Needed for dynamic LES unfortunately
      type(state_type), intent(inout) :: state

      ! current element
      integer, intent(in) :: ele
      type(petsc_csr_matrix), intent(inout) :: big_m
      type(vector_field), intent(inout) :: rhs
      type(block_csr_matrix), pointer :: ct_m
      type(petsc_csr_matrix), intent(inout) :: mass
      ! above we supply inverse_masslump, but we start assembling the non-inverted
      ! lumped mass matrix in it:
      type(vector_field), intent(inout) :: masslump

      type(vector_field), intent(in) :: x, u, oldu, nu 
      type(vector_field), pointer :: x_old, x_new, ug
      type(scalar_field), intent(in) :: density, buoyancy, ct_rhs
      type(vector_field), intent(in) :: source, absorption, gravity
      type(tensor_field), intent(in) :: viscosity, grad_u

      ! Fields for Germano Dynamic LES Model
      type(vector_field), intent(in)    :: tnu
      type(tensor_field), intent(in)    :: leonard
      real, intent(in)                  :: alpha

      type(scalar_field), intent(in) :: gp
      type(tensor_field), intent(in) :: surfacetension

      logical, intent(in) :: assemble_ct_matrix_here

      ! Wetting and Drying
      type(scalar_field), intent(in) :: depth
      type(scalar_field), intent(in) :: alpha_u_field
      type(vector_field), intent(in) :: abs_wd

      ! Temperature dependent viscosity:
      type(scalar_field), intent(in) :: temperature

      ! Non-linear approximation of the volume fraction
      type(scalar_field), intent(in) :: nvfrac
      ! Pointer to the nvfrac field's shape function
      type(element_type), pointer :: nvfrac_shape
      ! Derivative of shape function for nvfrac field
      real, dimension(:, :, :), allocatable :: dnvfrac_t

      type(element_type), intent(inout) :: supg_shape

      integer, dimension(:), pointer :: u_ele, p_ele
      real, dimension(u%dim, ele_loc(u, ele)) :: oldu_val
      type(element_type), pointer :: u_shape, p_shape
      real, dimension(ele_ngi(u, ele)) :: detwei, detwei_old, detwei_new
      real, dimension(u%dim, u%dim, ele_ngi(u,ele)) :: J_mat, diff_q
      real, dimension(ele_loc(u, ele), ele_ngi(u, ele), u%dim) :: du_t
      real, dimension(ele_loc(u, ele), ele_ngi(u, ele), u%dim) :: dug_t
      real, dimension(ele_loc(ct_rhs, ele), ele_ngi(ct_rhs, ele), u%dim) :: dp_t

      real, dimension(u%dim, ele_ngi(u, ele)) :: relu_gi
      real, dimension(u%dim, ele_loc(ct_rhs, ele), ele_loc(u, ele)) :: grad_p_u_mat
      
      ! What we will be adding to the matrix and RHS - assemble these as we
      ! go, so that we only do the calculations we really need
      real, dimension(u%dim, ele_loc(u, ele)) :: big_m_diag_addto, rhs_addto
      real, dimension(u%dim, u%dim, ele_loc(u, ele), ele_loc(u, ele)) :: big_m_tensor_addto
      logical, dimension(u%dim, u%dim) :: block_mask ! control whether the off diagonal entries are used
      integer :: dim, i, j
      type(element_type) :: test_function

      if(move_mesh) then
        ! we've assumed the following in the declarations
        ! above so we better make sure they're true!
        assert(ele_loc(ug, ele)==ele_loc(u,ele))
        assert(ele_ngi(ug, ele)==ele_ngi(u,ele))
        assert(ug%dim==u%dim)
      end if
      
      big_m_diag_addto = 0.0
      big_m_tensor_addto = 0.0
      rhs_addto = 0.0
      ! we always want things added to the diagonal blocks
      ! but we must check if we have_coriolis to add things to the others
      if(have_coriolis.or.(have_viscosity.and.(stress_form.or.partial_stress_form))) then
        block_mask = .true.
      else
        block_mask = .false.
        do dim = 1, u%dim
          block_mask(dim, dim) = .true.
        end do
      end if

      u_ele=>ele_nodes(u, ele)
      u_shape=>ele_shape(u, ele)

      p_ele=>ele_nodes(ct_rhs, ele)
      p_shape=>ele_shape(ct_rhs, ele)

      oldu_val = ele_val(oldu, ele)
      ! Step 1: Transform

      ! transform the velocity derivatives into physical space
      ! (and get detwei)
      if(stabilisation_scheme==STABILISATION_NONE) then
        call transform_to_physical(X, ele, &
                                  u_shape, dshape=du_t, detwei=detwei)
      !  J_mat = 0.0
      else
        call transform_to_physical(x, ele, &
                                  u_shape, dshape=du_t, detwei=detwei, J=J_mat)
      end if

      if(assemble_ct_matrix_here .and.integrate_continuity_by_parts) then
        ! transform the pressure derivatives into physical space
        call transform_to_physical(x, ele, &
                                  p_shape, dshape=dp_t)
      end if
      
      if(move_mesh) then
        call transform_to_physical(x_old, ele, detwei=detwei_old)
        call transform_to_physical(x_new, ele, detwei=detwei_new)
        if(.not.exclude_advection.and..not.integrate_advection_by_parts) then
          call transform_to_physical(x, ele, &
                                    ele_shape(ug, ele), dshape=dug_t)
        end if
      end if

      if(multiphase) then
         ! If the PhaseVolumeFraction is on a different mesh to the Velocity,
         ! then allocate memory to hold the derivative of the nvfrac shape function
         allocate(dnvfrac_t(ele_loc(nvfrac, ele), ele_ngi(nvfrac, ele), u%dim))
      end if
      
      ! Step 2: Set up test function
    
      select case(stabilisation_scheme)
        case(STABILISATION_SUPG)
          relu_gi = ele_val_at_quad(nu, ele)
          if(move_mesh) then
            relu_gi = relu_gi - ele_val_at_quad(ug, ele)
          end if
          if(have_viscosity) then
             diff_q = ele_val_at_quad(viscosity, ele)

             ! for full and partial stress form we need to set the off diagonal terms of the viscosity tensor to zero
             ! to be able to invert it when calculating nu_bar
             do i=1,size(diff_q,1)
                do j=1,size(diff_q,2)
                   if(i.eq.j) cycle
                   diff_q(i,j,:) = 0.0
                end do
             end do

             call supg_test_function(supg_shape, u_shape, du_t, relu_gi, j_mat, diff_q = diff_q, &
                  & nu_bar_scheme = nu_bar_scheme, nu_bar_scale = nu_bar_scale)
          else
             call supg_test_function(supg_shape, u_shape, du_t, relu_gi, j_mat, &
                  & nu_bar_scheme = nu_bar_scheme, nu_bar_scale = nu_bar_scale)
          end if
          test_function = supg_shape
        case default
          test_function = u_shape
      end select
      ! Important note: the test function derivatives have not been modified -
      ! i.e. du_t is currently used everywhere. This is fine for P1, but is not
      ! consistent for P>1.

      if(assemble_ct_matrix_here) then

         if(integrate_continuity_by_parts) then
            if(multiphase) then
               grad_p_u_mat = -dshape_shape(dp_t, u_shape, detwei*ele_val_at_quad(nvfrac, ele))
            else
               grad_p_u_mat = -dshape_shape(dp_t, u_shape, detwei)
            end if
         else
            if(multiphase) then
               ! Split up the divergence term div(vfrac*u) = vfrac*div(u) + u*grad(vfrac)

               ! If the field and nvfrac meshes are different, then we need to
               ! compute the derivatives of the nvfrac shape functions.
               if(.not.(nvfrac%mesh == u%mesh)) then
                  nvfrac_shape => ele_shape(nvfrac%mesh, ele)
                  call transform_to_physical(x, ele, nvfrac_shape, dshape=dnvfrac_t)
               else
                  dnvfrac_t = du_t
               end if

               grad_p_u_mat =  shape_dshape(p_shape, du_t, detwei*ele_val_at_quad(nvfrac, ele)) + &
                              shape_shape_vector(p_shape, u_shape, detwei, ele_grad_at_quad(nvfrac, ele, dnvfrac_t))
            else
               grad_p_u_mat = shape_dshape(p_shape, du_t, detwei)
            end if
         end if
      end if

      ! Step 3: Assemble contributions

      ! Mass terms
      if(assemble_inverse_masslump .or. assemble_mass_matrix .or. &
        (.not. exclude_mass)) then
        call add_mass_element_cg(ele, test_function, u, oldu_val, density, nvfrac, detwei, detwei_old, detwei_new, big_m_diag_addto, big_m_tensor_addto, rhs_addto, mass, masslump)
      end if

      ! Advection terms
      if(.not. exclude_advection) then
        call add_advection_element_cg(ele, test_function, u, oldu_val, nu, ug, density, viscosity, nvfrac, du_t, dug_t, dnvfrac_t, detwei, J_mat, big_m_tensor_addto, rhs_addto)
      end if

      ! Source terms
      if(have_source) then
        call add_sources_element_cg(ele, test_function, u, density, source, detwei, rhs_addto)
      end if
      
      ! Buoyancy terms
      if(have_gravity) then
        call add_buoyancy_element_cg(x, ele, test_function, u, buoyancy, gravity, nvfrac, detwei, rhs_addto)
      end if
      
      ! Surface tension
      if(have_surfacetension) then
        call add_surfacetension_element_cg(ele, test_function, u, surfacetension, du_t, detwei, rhs_addto)
      end if

      ! Absorption terms (sponges) and WettingDrying absorption
      if (have_absorption .or. have_vertical_stabilization .or. have_wd_abs) then
       call add_absorption_element_cg(x, ele, test_function, u, oldu_val, density, &
                                      absorption, detwei, big_m_diag_addto, big_m_tensor_addto, rhs_addto, &
                                      masslump, mass, depth, gravity, buoyancy, &
                                      alpha_u_field, abs_wd)
      end if

      ! Viscous terms
      if(have_viscosity .or. have_les) then
        call add_viscosity_element_cg(state, ele, test_function, u, oldu_val, nu, x, viscosity, grad_u, &
           tnu, leonard, alpha, du_t, detwei, big_m_tensor_addto, rhs_addto, temperature, density, nvfrac)
      end if
      
      ! Coriolis terms
      if(have_coriolis) then
        call add_coriolis_element_cg(ele, test_function, x, u, oldu_val, density, detwei, big_m_tensor_addto, rhs_addto)
      end if
      
      ! Geostrophic pressure
      if(have_geostrophic_pressure) then
        call add_geostrophic_pressure_element_cg(ele, test_function, x, u, gp, detwei, rhs_addto)
      end if

      ! Step 4: Insertion

      ! add lumped terms to the diagonal of the matrix
      call add_diagonal_to_tensor(big_m_diag_addto, big_m_tensor_addto)
      ! add to the matrix
      call addto(big_m, u_ele, u_ele, big_m_tensor_addto, block_mask=block_mask)
      ! add to the rhs
      call addto(rhs, u_ele, rhs_addto)
      
      if(assemble_ct_matrix_here) then
        call addto(ct_m, p_ele, u_ele, spread(grad_p_u_mat, 1, 1))
      end if
      
      if(multiphase) then
         deallocate(dnvfrac_t)
      end if
      
    contains
    
      subroutine add_diagonal_to_tensor(big_m_diag_addto, big_m_tensor_addto)
        real, dimension(u%dim, ele_loc(u, ele)), intent(in) :: big_m_diag_addto
        real, dimension(u%dim, u%dim, ele_loc(u, ele), ele_loc(u, ele)), intent(inout) :: big_m_tensor_addto
        
        integer :: dim, loc
        
        forall(dim = 1:size(big_m_diag_addto, 1), loc = 1:size(big_m_diag_addto, 2))
          big_m_tensor_addto(dim, dim, loc, loc) = big_m_tensor_addto(dim, dim, loc, loc) + big_m_diag_addto(dim, loc)
        end forall
        
      end subroutine add_diagonal_to_tensor
             
    end subroutine construct_momentum_element_cg
    
    subroutine add_mass_element_cg(ele, test_function, u, oldu_val, density, nvfrac, detwei, detwei_old, detwei_new, big_m_diag_addto, big_m_tensor_addto, rhs_addto, mass, masslump)
      integer, intent(in) :: ele
      type(element_type), intent(in) :: test_function
      type(vector_field), intent(in) :: u
      real, dimension(:,:), intent(in) :: oldu_val
      type(scalar_field), intent(in) :: density
      type(scalar_field), intent(in) :: nvfrac
      real, dimension(ele_ngi(u, ele)), intent(in) :: detwei, detwei_old, detwei_new
      real, dimension(u%dim, ele_loc(u, ele)), intent(inout) :: big_m_diag_addto
      real, dimension(u%dim, u%dim, ele_loc(u, ele), ele_loc(u, ele)), intent(inout) :: big_m_tensor_addto
      real, dimension(u%dim, ele_loc(u, ele)), intent(inout) :: rhs_addto
      type(petsc_csr_matrix), intent(inout) :: mass
      type(vector_field), intent(inout) :: masslump
      
      integer :: dim
      integer, dimension(:), pointer :: u_ele
      logical:: compute_lumped_mass_here
      real, dimension(ele_loc(u, ele)) :: mass_lump
      real, dimension(ele_ngi(u, ele)) :: density_gi
      real, dimension(ele_ngi(u, ele)) :: nvfrac_gi
      real, dimension(ele_loc(u, ele), ele_loc(u, ele)) :: mass_mat
      type(element_type), pointer :: u_shape
      
      ! In case we have to multiply detwei by various coefficients (e.g. the density values at the Gauss points), 
      ! then place the result in here
      real, dimension(ele_ngi(u, ele)) :: coefficient_detwei

      u_shape => ele_shape(u, ele)
      u_ele=>ele_nodes(u, ele)
      
      density_gi=ele_val_at_quad(density, ele)

      if(multiphase) then
         nvfrac_gi = ele_val_at_quad(nvfrac, ele)
      end if
      
      ! element mass matrix
      !  /
      !  | N_A N_B rho dV
      !  /
      if(move_mesh) then
         mass_mat = shape_shape(test_function, u_shape, density_gi*detwei_new)
      else
         coefficient_detwei = density_gi*detwei
         if(multiphase) then
            coefficient_detwei = coefficient_detwei*nvfrac_gi
         end if
         mass_mat = shape_shape(test_function, u_shape, coefficient_detwei)
      end if
      mass_lump = sum(mass_mat, 2)
      
      ! if we're lumping on the submesh, this is done later:
      compute_lumped_mass_here=.not. (vel_lump_on_submesh .or. cmc_lump_on_submesh)
      
      if(.not.exclude_mass) then
        if(lump_mass) then
          if (compute_lumped_mass_here) then
            do dim = 1, u%dim
              big_m_diag_addto(dim, :) = big_m_diag_addto(dim, :) + mass_lump
            end do
          end if
        else
          do dim = 1, u%dim
            big_m_tensor_addto(dim, dim, :, :) = big_m_tensor_addto(dim, dim, :, :) + mass_mat
          end do
        end if
      end if
            
      if(assemble_inverse_masslump .and. compute_lumped_mass_here) then
        ! store the lumped mass as field, the same for each component
        do dim = 1, u%dim
           call addto(masslump, dim, u_ele, mass_lump)
        end do
      end if
      
      if(assemble_mass_matrix) then
         do dim=1, u%dim
            call addto(mass, dim, dim, u_ele, u_ele, mass_mat)
         end do
      end if
      
      if(move_mesh) then
        ! In the unaccelerated form we solve:
        !  /
        !  |  N^{n+1} u^{n+1}/dt - N^{n} u^n/dt + ... = f
        !  /
        ! so in accelerated form:
        !  /
        !  |  N^{n+1} du + (N^{n+1}- N^{n}) u^n/dt + ... = f
        !  /
        ! where du=(u^{n+1}-u^{n})/dt is the acceleration.
        ! Put the (N^{n+1}-N^{n}) u^n term on the rhs
        mass_mat = shape_shape(test_function, u_shape, (detwei_new-detwei_old)*density_gi)

        if(lump_mass) then
          if(compute_lumped_mass_here) then
            mass_lump = sum(mass_mat, 2)
            do dim = 1, u%dim
              rhs_addto(dim,:) = rhs_addto(dim,:) - mass_lump*oldu_val(dim,:)/dt
            end do
          end if
        else
          do dim = 1, u%dim
            rhs_addto(dim,:) = rhs_addto(dim,:) - matmul(mass_mat, oldu_val(dim,:))/dt
          end do
        end if
      end if
      
    end subroutine add_mass_element_cg
    
    subroutine add_advection_element_cg(ele, test_function, u, oldu_val, nu, ug,  density, viscosity, nvfrac, du_t, dug_t, dnvfrac_t, detwei, J_mat, big_m_tensor_addto, rhs_addto)
      integer, intent(in) :: ele
      type(element_type), intent(in) :: test_function
      type(vector_field), intent(in) :: u
      real, dimension(:,:), intent(in) :: oldu_val
      type(vector_field), intent(in) :: nu
      type(vector_field), pointer :: ug
      type(scalar_field), intent(in) :: density
      type(tensor_field), intent(in) :: viscosity
      type(scalar_field), intent(in) :: nvfrac
      real, dimension(ele_loc(u, ele), ele_ngi(u, ele), u%dim), intent(in) :: du_t
      real, dimension(ele_loc(u, ele), ele_ngi(u, ele), u%dim), intent(in) :: dug_t
      real, dimension(:, :, :), intent(in) :: dnvfrac_t
      real, dimension(ele_ngi(u, ele)), intent(in) :: detwei
      real, dimension(u%dim, u%dim, ele_ngi(u,ele)) :: J_mat, diff_q
      real, dimension(u%dim, u%dim, ele_loc(u, ele), ele_loc(u, ele)), intent(inout) :: big_m_tensor_addto
      real, dimension(u%dim, ele_loc(u, ele)), intent(inout) :: rhs_addto
    
      integer :: dim, i, j
      real, dimension(ele_ngi(u, ele)) :: density_gi, div_relu_gi
      real, dimension(ele_ngi(u, ele)) :: nvfrac_gi, relu_dot_grad_nvfrac_gi
      real, dimension(u%dim, ele_ngi(u, ele)) :: grad_nvfrac_gi
      real, dimension(ele_loc(u, ele), ele_loc(u, ele)) :: advection_mat
      real, dimension(u%dim, ele_ngi(u, ele)) :: relu_gi
      type(element_type), pointer :: u_shape
      
      ! In case we have to multiply detwei by various coefficients (e.g. the density values at the Gauss points), 
      ! then place the result in here
      real, dimension(ele_ngi(u, ele)) :: coefficient_detwei

      u_shape=>ele_shape(u, ele)
      
      density_gi=ele_val_at_quad(density, ele)
      relu_gi = ele_val_at_quad(nu, ele)
      if(move_mesh) then
        relu_gi = relu_gi - ele_val_at_quad(ug, ele)
      end if
      div_relu_gi = ele_div_at_quad(nu, ele, du_t)

      if(multiphase) then
         nvfrac_gi = ele_val_at_quad(nvfrac, ele)
         grad_nvfrac_gi = ele_grad_at_quad(nvfrac, ele, dnvfrac_t)
      end if

      if(integrate_advection_by_parts) then
        ! element advection matrix
        !    /                                            /
        !  - | (grad N_A dot nu) N_B rho dV - (1. - beta) | N_A ( div nu ) N_B rho dV
        !    /                                            /
        if(multiphase) then
            ! element advection matrix
            !    /                                                  /
            !  - | (grad N_A dot nu) N_B rho vfrac dV - (1. - beta) | N_A ( div(nu vfrac) ) N_B rho dV
            !    /                                                  /

            ! We need to compute \int{N_A div(nu vfrac) N_B},
            ! so split up the div using the product rule and compute
            ! \int{N_A vfrac div(nu) N_B} + \int{N_A nu grad(vfrac) N_B}
            do i = 1, ele_ngi(u, ele)
               relu_dot_grad_nvfrac_gi(i) = dot_product(relu_gi(:,i), grad_nvfrac_gi(:,i))
            end do
            advection_mat = -dshape_dot_vector_shape(du_t, relu_gi, u_shape, detwei*density_gi*nvfrac_gi)  &
                            -(1.-beta)*(shape_shape(test_function, u_shape, div_relu_gi*detwei*density_gi*nvfrac_gi) + &
                                       shape_shape(test_function, u_shape, detwei*density_gi*relu_dot_grad_nvfrac_gi))
        else
            advection_mat = -dshape_dot_vector_shape(du_t, relu_gi, u_shape, detwei*density_gi)  &
                           -(1.-beta)*shape_shape(test_function, u_shape, div_relu_gi*detwei*density_gi)
        end if
      else
        ! element advection matrix
        !  /                                     /
        !  | N_A (nu dot grad N_B) rho dV + beta | N_A ( div nu ) N_B rho dV
        !  /                                     /
        coefficient_detwei = density_gi*detwei
        if(multiphase) then
           coefficient_detwei = coefficient_detwei*nvfrac_gi
        end if
        advection_mat = shape_vector_dot_dshape(test_function, relu_gi, du_t, coefficient_detwei)  &
                      +beta*shape_shape(test_function, u_shape, div_relu_gi*detwei*density_gi)
        if(move_mesh) then
          advection_mat = advection_mat - shape_shape(test_function, u_shape, ele_div_at_quad(ug, ele, dug_t)*detwei*density_gi)
        end if
      end if
      
      select case(stabilisation_scheme)
      case(STABILISATION_STREAMLINE_UPWIND)
         if(have_viscosity) then
            diff_q = ele_val_at_quad(viscosity, ele)

            ! for full and partial stress form we need to set the off diagonal terms of the viscosity tensor to zero
            ! to be able to invert it when calculating nu_bar
            do i=1,size(diff_q,1)
               do j=1,size(diff_q,2)
                  if(i.eq.j) cycle
                  diff_q(i,j,:) = 0.0
               end do
            end do

            advection_mat = advection_mat + &
                 & element_upwind_stabilisation(u_shape, du_t, relu_gi, J_mat, detwei, &
                 & diff_q, nu_bar_scheme = nu_bar_scheme, nu_bar_scale = nu_bar_scale)
         else
            advection_mat = advection_mat + &
                 & element_upwind_stabilisation(u_shape, du_t, relu_gi, J_mat, detwei, &
                 & nu_bar_scheme = nu_bar_scheme, nu_bar_scale = nu_bar_scale)
         end if
      end select
      
      do dim = 1, u%dim
        big_m_tensor_addto(dim, dim, :, :) = big_m_tensor_addto(dim, dim, :, :) + dt*theta*advection_mat
        rhs_addto(dim, :) = rhs_addto(dim, :) - matmul(advection_mat, oldu_val(dim,:))
      end do
      
    end subroutine add_advection_element_cg
    
    subroutine add_sources_element_cg(ele, test_function, u, density, source, detwei, rhs_addto)
      integer, intent(in) :: ele
      type(element_type), intent(in) :: test_function
      type(vector_field), intent(in) :: u
      type(scalar_field), intent(in) :: density
      type(vector_field), intent(in) :: source
      real, dimension(ele_ngi(u, ele)), intent(in) :: detwei
      real, dimension(u%dim, ele_loc(u, ele)), intent(inout) :: rhs_addto
      
      integer :: dim
      real, dimension(ele_ngi(u, ele)) :: density_gi
      real, dimension(ele_loc(u, ele)) :: source_lump
      real, dimension(ele_loc(u, ele), ele_loc(source, ele)) :: source_mat
      
      density_gi=ele_val_at_quad(density, ele)

      ! element source matrix
      !  /
      !  | N_A N_B rho dV
      !  /
      source_mat = shape_shape(test_function, ele_shape(source, ele), detwei*density_gi)
      if(lump_source) then
        assert(ele_loc(source, ele)==ele_loc(u, ele))
        source_lump = sum(source_mat, 2)
        do dim = 1, u%dim
          ! lumped source
          rhs_addto(dim, :) = rhs_addto(dim, :) + source_lump*ele_val(source, dim, ele)
        end do
      else
        do dim = 1, u%dim
          rhs_addto(dim, :) = rhs_addto(dim, :) + matmul(source_mat, ele_val(source, dim, ele))
        end do
      end if
      
    end subroutine add_sources_element_cg
    
    subroutine add_buoyancy_element_cg(positions, ele, test_function, u, buoyancy, gravity, nvfrac, detwei, rhs_addto)
      type(vector_field), intent(in) :: positions
      integer, intent(in) :: ele
      type(element_type), intent(in) :: test_function
      type(vector_field), intent(in) :: u
      type(scalar_field), intent(in) :: buoyancy
      type(vector_field), intent(in) :: gravity
      type(scalar_field), intent(in) :: nvfrac
      real, dimension(ele_ngi(u, ele)), intent(in) :: detwei
      real, dimension(u%dim, ele_loc(u, ele)), intent(inout) :: rhs_addto
      
      real, dimension(ele_ngi(u, ele)) :: nvfrac_gi
      real, dimension(ele_ngi(u, ele)) :: coefficient_detwei
      
      if(multiphase) then
         nvfrac_gi = ele_val_at_quad(nvfrac, ele)
      end if

      coefficient_detwei = gravity_magnitude*ele_val_at_quad(buoyancy, ele)*detwei
      if(multiphase) then
         coefficient_detwei = coefficient_detwei*nvfrac_gi
      end if

      if (on_sphere) then
      ! If we're on a spherical Earth evaluate the direction of the gravity vector
      ! exactly at quadrature points.
        rhs_addto = rhs_addto + &
                    shape_vector_rhs(test_function, &
                                     sphere_inward_normal_at_quad_ele(positions, ele), &
                                     coefficient_detwei)
      else
        rhs_addto = rhs_addto + &
                    shape_vector_rhs(test_function, &
                                     ele_val_at_quad(gravity, ele), &
                                     coefficient_detwei)
      endif
      
    end subroutine add_buoyancy_element_cg
    
    subroutine add_surfacetension_element_cg(ele, test_function, u, surfacetension, du_t, detwei, rhs_addto)
      integer, intent(in) :: ele
      type(element_type), intent(in) :: test_function
      type(vector_field), intent(in) :: u
      type(tensor_field), intent(in) :: surfacetension
      real, dimension(ele_loc(u, ele), ele_ngi(u, ele), u%dim), intent(in) :: du_t
      real, dimension(ele_ngi(u, ele)), intent(in) :: detwei
      real, dimension(u%dim, ele_loc(u, ele)), intent(inout) :: rhs_addto
      
      real, dimension(u%dim, ele_ngi(u, ele)) :: dtensiondj
      real, dimension(u%dim, u%dim, ele_ngi(u, ele)) :: tension
            
      if(integrate_surfacetension_by_parts) then
        tension = ele_val_at_quad(surfacetension, ele)
        
        rhs_addto = rhs_addto - dshape_dot_tensor_rhs(du_t, tension, detwei)
      else
        dtensiondj = ele_div_at_quad_tensor(surfacetension, ele, du_t)
        
        rhs_addto = rhs_addto + shape_vector_rhs(test_function,dtensiondj,detwei)
      end if
      
    end subroutine add_surfacetension_element_cg
    
    subroutine add_absorption_element_cg(positions, ele, test_function, u, oldu_val, &
                                         density, absorption, detwei, &
                                         big_m_diag_addto, big_m_tensor_addto, rhs_addto, &
                                         masslump, mass, depth, gravity, buoyancy, &
                                         alpha_u_field, abs_wd)
      type(vector_field), intent(in) :: positions
      integer, intent(in) :: ele
      type(element_type), intent(in) :: test_function
      type(vector_field), intent(in) :: u
      real, dimension(:,:), intent(in) :: oldu_val
      type(scalar_field), intent(in) :: density
      type(vector_field), intent(in) :: absorption
      real, dimension(ele_ngi(u, ele)), intent(in) :: detwei
      real, dimension(u%dim, ele_loc(u, ele)), intent(inout) :: big_m_diag_addto
      real, dimension(u%dim, u%dim, ele_loc(u, ele), ele_loc(u, ele)), intent(inout) :: big_m_tensor_addto
      real, dimension(u%dim, ele_loc(u, ele)), intent(inout) :: rhs_addto
      type(vector_field), intent(inout) :: masslump
      type(petsc_csr_matrix), intent(inout) :: mass
      type(scalar_field), intent(in) :: depth
      type(vector_field), intent(in) :: gravity
      type(scalar_field), intent(in) :: buoyancy
      ! Wetting and drying parameters
      type(scalar_field), intent(in) :: alpha_u_field
      type(vector_field), intent(in) :: abs_wd
    
      integer :: dim, dim2, i
      real, dimension(ele_ngi(u, ele)) :: density_gi
      real, dimension(u%dim, ele_loc(u, ele)) :: absorption_lump
      real, dimension(u%dim, u%dim, ele_loc(u, ele)) :: absorption_lump_sphere
      real, dimension(u%dim, ele_ngi(u, ele)) :: absorption_gi
      real, dimension(u%dim, u%dim, ele_ngi(u, ele)) :: tensor_absorption_gi
      real, dimension(u%dim, ele_loc(u, ele), ele_loc(u, ele)) :: absorption_mat
      real, dimension(u%dim, u%dim, ele_loc(u, ele), ele_loc(u, ele)) :: absorption_mat_sphere

      ! Add vertical velocity relaxation to the absorption if present
      real, dimension(u%dim,u%dim,ele_ngi(u,ele)) :: vvr_abs
      real, dimension(u%dim,ele_ngi(u,ele)) :: vvr_abs_diag
      real, dimension(ele_ngi(u,ele)) :: depth_at_quads

      ! Add implicit buoyancy to the absorption if present
      real, dimension(u%dim,u%dim,ele_ngi(u,ele)) :: ib_abs
      real, dimension(u%dim,ele_ngi(u,ele)) :: ib_abs_diag
      real, dimension(ele_loc(u,ele),ele_ngi(u,ele),mesh_dim(u)) :: dt_rho
      real, dimension(U%dim,ele_ngi(u,ele)) :: grav_at_quads
      real, dimension(u%dim, ele_ngi(u,ele)) :: grad_rho
      real, dimension(ele_ngi(u,ele)) :: drho_dz

      real, dimension(ele_ngi(u,ele)) :: alpha_u_quad
      
      density_gi=ele_val_at_quad(density, ele)
      absorption_gi=0.0
      tensor_absorption_gi=0.0

      if (have_absorption) then
        absorption_gi = ele_val_at_quad(absorption, ele)
      end if

      if (on_sphere.and.have_absorption) then ! Rotate the absorption
        tensor_absorption_gi=rotate_diagonal_to_sphere_gi(positions, ele, absorption_gi)
      end if

      ! If we have any vertical stabilizing absorption terms, calculate them now
      if (have_vertical_stabilization) then
        ! zero the vertical stab absorptions
        vvr_abs_diag=0.0
        vvr_abs=0.0
        ib_abs=0.0
        ib_abs_diag=0.0

        if (have_vertical_velocity_relaxation) then
        
          assert(ele_ngi(u, ele)==ele_ngi(density, ele))
          assert(ele_ngi(density,ele)==ele_ngi(depth,ele))          
        
          ! Form the vertical velocity relaxation absorption term
          if (on_sphere) then
            assert(ele_ngi(u, ele)==ele_ngi(positions, ele))
          else
            assert(ele_ngi(u, ele)==ele_ngi(gravity, ele))
            grav_at_quads=ele_val_at_quad(gravity, ele)
          end if
          depth_at_quads=ele_val_at_quad(depth, ele)

          if (on_sphere) then
            do i=1,ele_ngi(u,ele)
              vvr_abs_diag(3,i)=-vvr_sf*gravity_magnitude*dt/depth_at_quads(i)
            end do
            vvr_abs=rotate_diagonal_to_sphere_gi(positions, ele, vvr_abs_diag)
          else
            do i=1,ele_ngi(u,ele)
              vvr_abs_diag(:,i)=vvr_sf*gravity_magnitude*dt*grav_at_quads(:,i)/depth_at_quads(i)
            end do
          end if
        end if

        if (have_implicit_buoyancy) then

          assert(ele_ngi(u, ele)==ele_ngi(buoyancy, ele))
        
          call transform_to_physical(positions, ele, ele_shape(buoyancy,ele), dshape=dt_rho)
          grad_rho=ele_grad_at_quad(buoyancy, ele, dt_rho)

          ! Calculate the gradient in the direction of gravity
          if (on_sphere) then
            grav_at_quads=sphere_inward_normal_at_quad_ele(positions, ele)
          else
            grav_at_quads=ele_val_at_quad(gravity, ele)
          end if

          do i=1,ele_ngi(U,ele)
            drho_dz(i)=dot_product(grad_rho(:,i),grav_at_quads(:,i)) ! Divide this by rho_0 for non-Boussinesq?
            if (drho_dz(i) < ib_min_grad) drho_dz(i)=ib_min_grad ! Default ib_min_grad=0.0
          end do

          ! Form the implicit buoyancy absorption terms
          if (on_sphere) then
            do i=1,ele_ngi(U,ele)
              ib_abs_diag(3,i)=-theta*dt*gravity_magnitude*drho_dz(i)
            end do
            ib_abs=rotate_diagonal_to_sphere_gi(positions, ele, ib_abs_diag)
          else
            do i=1,ele_ngi(U,ele)
                ib_abs_diag(:,i)=theta*dt*gravity_magnitude*drho_dz(i)*grav_at_quads(:,i)
            end do
          end if
        end if

        ! Add any vertical stabilization to the absorption term
        if (on_sphere) then
          tensor_absorption_gi=tensor_absorption_gi-vvr_abs-ib_abs
          absorption_gi=absorption_gi-vvr_abs_diag-ib_abs_diag
        else
          absorption_gi=absorption_gi-vvr_abs_diag-ib_abs_diag
        end if

      end if
      
      ! element absorption matrix
      !  /
      !  | N_A N_B abs rho dV
      !  /

      ! If on the sphere then use 'tensor' absorption. Note that using tensor absorption means that, currently,
      ! the absorption cannot be used in the pressure correction. 
      if (on_sphere) then

        absorption_mat_sphere = shape_shape_tensor(test_function, ele_shape(u, ele), detwei*density_gi, tensor_absorption_gi)

        if(lump_absorption) then

          if(.not.abs_lump_on_submesh) then
            absorption_lump_sphere = sum(absorption_mat_sphere, 4)
            
              do dim = 1, u%dim
                do dim2 = 1, u%dim
                  do i = 1, ele_loc(u, ele)
                    big_m_tensor_addto(dim, dim2, i, i) = big_m_tensor_addto(dim, dim2, i, i) + &
                      & dt*theta*absorption_lump_sphere(dim,dim2,i)
                  end do
                end do
                rhs_addto(dim, :) = rhs_addto(dim, :) - absorption_lump_sphere(dim,dim,:)*oldu_val(dim,:)
                ! off block diagonal absorption terms
                do dim2 = 1, u%dim
                  if (dim==dim2) cycle ! The dim=dim2 terms were done above
                  rhs_addto(dim, :) = rhs_addto(dim, :) - absorption_lump_sphere(dim,dim2,:)*oldu_val(dim2,:)
                end do
              end do

          end if

        else
          do dim = 1, u%dim
            do dim2 = 1, u%dim
              big_m_tensor_addto(dim, dim2, :, :) = big_m_tensor_addto(dim, dim2, :, :) + &
                & dt*theta*absorption_mat_sphere(dim,dim2,:,:)
            end do
            rhs_addto(dim, :) = rhs_addto(dim, :) - matmul(absorption_mat_sphere(dim,dim,:,:), oldu_val(dim,:))
            ! off block diagonal absorption terms
            do dim2 = 1, u%dim
              if (dim==dim2) cycle ! The dim=dim2 terms were done above
              rhs_addto(dim, :) = rhs_addto(dim, :) - matmul(absorption_mat_sphere(dim,dim2,:,:), oldu_val(dim2,:))
            end do
          end do
          absorption_lump_sphere = 0.0
        end if

        if (pressure_corrected_absorption) then
          ! ct_m and u will later be rotated in this case, thus use a 'vector' absorption at
          ! this stage.
          absorption_mat = shape_shape_vector(test_function, ele_shape(u, ele), detwei*density_gi, absorption_gi)
          absorption_lump = sum(absorption_mat, 3)
          if (assemble_inverse_masslump.and.(.not.(abs_lump_on_submesh))) then
            call addto(masslump, ele_nodes(u, ele), dt*theta*absorption_lump)
          end if
          if (assemble_mass_matrix) then
            do dim = 1, u%dim
              call addto(mass, dim, dim, ele_nodes(u, ele), ele_nodes(u,ele), &
                 dt*theta*absorption_mat(dim,:,:))
            end do
          end if
        end if

      else

        absorption_mat = shape_shape_vector(test_function, ele_shape(u, ele), detwei*density_gi, absorption_gi)

        if (have_wd_abs) then
           alpha_u_quad=ele_val_at_quad(alpha_u_field, ele) !! Wetting and drying absorption becomes active when water level reaches d_0
           absorption_mat =  absorption_mat + &
            &                shape_shape_vector(test_function, ele_shape(u, ele), alpha_u_quad*detwei*density_gi, &
            &                                 ele_val_at_quad(abs_wd,ele))
        end if

        if(lump_absorption) then
          if(.not.abs_lump_on_submesh) then
            absorption_lump = sum(absorption_mat, 3)
            do dim = 1, u%dim
              big_m_diag_addto(dim, :) = big_m_diag_addto(dim, :) + dt*theta*absorption_lump(dim,:)
              rhs_addto(dim, :) = rhs_addto(dim, :) - absorption_lump(dim,:)*oldu_val(dim,:)
            end do
          end if
        else
          do dim = 1, u%dim
            big_m_tensor_addto(dim, dim, :, :) = big_m_tensor_addto(dim, dim, :, :) + &
              & dt*theta*absorption_mat(dim,:,:)
            rhs_addto(dim, :) = rhs_addto(dim, :) - matmul(absorption_mat(dim,:,:), oldu_val(dim,:))
          end do
          absorption_lump = 0.0
        end if
        if (pressure_corrected_absorption) then
          if (assemble_inverse_masslump.and.(.not.(abs_lump_on_submesh))) then
            call addto(masslump, ele_nodes(u, ele), dt*theta*absorption_lump)
          end if
          if (assemble_mass_matrix) then
            do dim = 1, u%dim
              call addto(mass, dim, dim, ele_nodes(u, ele), ele_nodes(u,ele), &
                 dt*theta*absorption_mat(dim,:,:))
            end do
          end if
        end if

      end if
      
    end subroutine add_absorption_element_cg
      
    subroutine add_viscosity_element_cg(state, ele, test_function, u, oldu_val, nu, x, viscosity, grad_u, &
        tnu, leonard, alpha, &
         du_t, detwei, big_m_tensor_addto, rhs_addto, temperature, density, nvfrac)
      type(state_type), intent(inout) :: state
      integer, intent(in) :: ele
      type(element_type), intent(in) :: test_function
      type(vector_field), intent(in) :: u, nu
      real, dimension(:,:), intent(in) :: oldu_val
      type(vector_field), intent(in) :: x
      type(tensor_field), intent(in) :: viscosity
      type(tensor_field), intent(in) :: grad_u

      ! Fields for Germano Dynamic LES Model
      type(vector_field), intent(in)    :: tnu
      type(tensor_field), intent(in)    :: leonard
      real, intent(in)                  :: alpha

      ! Local quantities specific to Germano Dynamic LES Model
      real                                           :: numerator, denominator
      real, dimension(x%dim, x%dim, ele_ngi(u,ele))  :: strain_gi, t_strain_gi
      real, dimension(x%dim, x%dim, ele_ngi(u,ele))  :: mesh_size_gi, leonard_gi
      real, dimension(ele_ngi(u, ele))               :: strain_mod, t_strain_mod
      type(element_type)                             :: shape_nu
      integer, dimension(:), pointer                 :: nodes_nu

      ! Temperature dependent viscosity:
      type(scalar_field), intent(in) :: temperature
      ! Density field
      type(scalar_field), intent(in) :: density
      ! Non-linear PhaseVolumeFraction
      type(scalar_field), intent(in) :: nvfrac

      integer                                                                        :: dim, dimj, gi, iloc
      real, dimension(u%dim, ele_loc(u, ele))                                        :: nu_ele
      real, dimension(u%dim, u%dim, ele_ngi(u, ele))                                 :: viscosity_gi
      real, dimension(u%dim, u%dim, ele_loc(u, ele), ele_loc(u, ele))                :: viscosity_mat
      real, dimension(x%dim, x%dim, ele_ngi(u, ele))                                 :: les_tensor_gi
      real, dimension(ele_ngi(u, ele))                                               :: les_scalar_gi
      real, dimension(ele_ngi(u, ele))                                               :: les_coef_gi, wale_coef_gi, density_gi
      real, dimension(x%dim, ele_loc(u,ele), ele_loc(u,ele))                         :: div_les_viscosity
      real, dimension(x%dim, x%dim, ele_loc(u,ele))                                  :: grad_u_nodes
      real, dimension(ele_loc(u, ele), ele_ngi(u, ele), u%dim), intent(in)           :: du_t
      real, dimension(ele_ngi(u, ele)), intent(in)                                   :: detwei
      real, dimension(u%dim, u%dim, ele_loc(u, ele), ele_loc(u, ele)), intent(inout) :: big_m_tensor_addto
      real, dimension(u%dim, ele_loc(u, ele)), intent(inout)                         :: rhs_addto


      if (have_viscosity .AND. .not.(have_temperature_dependent_viscosity)) then
         viscosity_gi = ele_val_at_quad(viscosity, ele)
      else
         ! if we don't have viscosity but maybe LES
         viscosity_gi = 0.0
      end if

      ! Account for temperature dependence, if requested:
      if(have_temperature_dependent_viscosity) then
         viscosity_gi = 0.0
         if(stress_form.or.partial_stress_form) then
            do dim=1, u%dim
               do dimj = 1, u%dim
                  viscosity_gi(dim,dimj,:) = reference_viscosity * &
                   exp(-activation_energy*(ele_val_at_quad(temperature,ele)))
               end do
            end do
         end if
      end if

      ! add in LES viscosity
      if (have_les) then
         nu_ele = ele_val(nu, ele)
         les_tensor_gi = 0.0
         les_scalar_gi = 0.0

         ! WALE model
         if (wale) then
            les_tensor_gi=length_scale_tensor(du_t, ele_shape(u, ele))
            les_coef_gi=les_viscosity_strength(du_t, nu_ele)
            wale_coef_gi=wale_viscosity_strength(du_t, nu_ele)
            do gi=1, size(les_coef_gi)
               les_tensor_gi(:,:,gi)=4.*les_tensor_gi(:,:,gi)* &
                    wale_coef_gi(gi)**3 * smagorinsky_coefficient**2 / &
                    max(les_coef_gi(gi)**5 + wale_coef_gi(gi)**2.5, 1.e-10)
            end do
         ! Second order Smagorinsky model
         else if(les_second_order) then           
            les_coef_gi = les_viscosity_strength(du_t, nu_ele)
            ! In Boussinesq simulations this density will be set to unity.
            ! It's included here for LinearMomentum flow simulations.
            density_gi = ele_val_at_quad(density, ele)
            
            select case(length_scale_type)
               case("scalar")
                  ! Length scale is the cube root of the element's volume in 3D.
                  ! In 2D, it is the square root of the element's area.
                  les_scalar_gi = length_scale_scalar(x, ele)
                  do gi = 1, size(les_coef_gi)
                     ! The factor of 4 arises here because the filter width separating resolved 
                     ! and unresolved scales is assumed to be twice the local element size, 
                     ! which is squared in the viscosity model.
                     les_tensor_gi(:,:,gi) = 4.0*les_scalar_gi(gi)*&
                        density_gi(gi)*les_coef_gi(gi)*(smagorinsky_coefficient**2)
                  end do
               case("tensor")
                  ! This uses a tensor length scale metric from the adaptivity process
                  ! to better handle anisotropic elements.
                  les_tensor_gi = length_scale_tensor(du_t, ele_shape(u, ele))
                  do gi = 1, size(les_coef_gi)
                     ! The factor of 4 arises here because the filter width separating resolved 
                     ! and unresolved scales is assumed to be twice the local element size, 
                     ! which is squared in the viscosity model.
                     les_tensor_gi(:,:,gi) = 4.0*les_tensor_gi(:,:,gi)*&
                        density_gi(gi)*les_coef_gi(gi)*(smagorinsky_coefficient**2)
                  end do
               case default
                  FLExit("Unknown length scale type")
            end select
            
            ! Eddy viscosity tensor field. Calling this subroutine works because
            ! you can't have 2 different types of LES model for the same material_phase.
            if(have_eddy_visc) then
              call les_assemble_diagnostic_fields(state, u, ele, detwei, &
                   les_tensor_gi, les_tensor_gi, les_tensor_gi, les_tensor_gi, &
                 have_eddy_visc, .false., .false., .false.)
            end if

         ! Fourth order Smagorinsky model
         else if (les_fourth_order) then
            les_tensor_gi=length_scale_tensor(du_t, ele_shape(u, ele))
            les_coef_gi=les_viscosity_strength(du_t, nu_ele)
            div_les_viscosity=dshape_dot_tensor_shape(du_t, les_tensor_gi, ele_shape(u, ele), detwei)
            grad_u_nodes=ele_val(grad_u, ele)
            do dim=1, u%dim
               do iloc=1, ele_loc(u, ele)
                  rhs_addto(dim,iloc)=rhs_addto(dim,iloc)+ &
                       sum(div_les_viscosity(:,:,iloc)*grad_u_nodes(:,dim,:))
               end do
            end do
         ! Germano dynamic model
         else if (dynamic_les) then
            shape_nu = ele_shape(nu, ele)
            nodes_nu => ele_nodes(nu, ele)
            les_tensor_gi=0.0

            ! Get strain S1 for unfiltered velocity (dim,dim,ngi)
            strain_gi = les_strain_rate(du_t, ele_val(nu, ele))
            ! Get strain S2 for test-filtered velocity (dim,dim,ngi)
            t_strain_gi = les_strain_rate(du_t, ele_val(tnu, ele))
            ! Filter width G1 associated with mesh size (units length^2)
            mesh_size_gi = length_scale_tensor(du_t, ele_shape(u, ele))
            ! Leonard tensor L at gi
            leonard_gi = ele_val_at_quad(leonard, ele)

            do gi=1, ele_ngi(nu, ele)
              ! Get strain modulus |S1| for unfiltered velocity (ngi)
              strain_mod(gi) = sqrt( 2*sum(strain_gi(:,:,gi)*strain_gi(:,:,gi) ) )
              ! Get strain modulus |S2| for test-filtered velocity (ngi)
              t_strain_mod(gi) = sqrt( 2*sum(t_strain_gi(:,:,gi)*t_strain_gi(:,:,gi) ) )
            end do

            ! If sum of strain components = 0, don't use dynamic LES model
            if(abs(sum(strain_gi(:,:,:))) < epsilon(0.0)) then
              les_tensor_gi = 0.0
              t_strain_mod = 0.0
            else
              ! Choose original Germano model or Lilly's (1991) modification from options
              if(.not. have_lilly) then
                do gi=1, ele_ngi(nu, ele)
                  ! |S1|*L.S1
                  numerator = sum( leonard_gi(:,:,gi)*strain_gi(:,:,gi) )*strain_mod(gi)

                  ! alpha^2*|S2|*S2.S1
                  ! This term is WRONG until I find a way of filtering the strain rate product. The difference may be quite small though.
                  denominator = -alpha**2*t_strain_mod(gi)*sum(t_strain_gi(:,:,gi)*strain_gi(:,:,gi))

                  ! Dynamic eddy viscosity m_ij = C*S1
                  les_tensor_gi(:,:,gi) = numerator/denominator

                  ! Whether or not to allow negative eddy viscosity (backscattering)
                  ! but do not allow (viscosity+eddy_viscosity) < 0.
                  if(any(les_tensor_gi(:,:,gi) < 0.0)) then
                    if(backscatter) then
                      les_tensor_gi(:,:,gi) = max(les_tensor_gi(:,:,gi), epsilon(0.0) - viscosity_gi(:,:,gi))
                    else
                      les_tensor_gi(:,:,gi) = max(les_tensor_gi(:,:,gi),0.0)
                    end if
                  end if
                end do
              else if(have_lilly) then
                do gi=1, ele_ngi(nu, ele)
                  ! |S1|*L.S1
                  numerator = sum(leonard_gi(:,:,gi)*t_strain_gi(:,:,gi))*strain_mod(gi)
                  ! alpha^2*|S2|^2*S2.S2
                  ! This term is WRONG until I find a way of filtering the strain rate product. The difference may be quite small though.
                  denominator = -alpha**2*(t_strain_mod(gi))**2*sum(t_strain_gi(:,:,gi)*t_strain_gi(:,:,gi))
                  ! Dynamic eddy viscosity m_ij
                  les_tensor_gi(:,:,gi) = numerator/denominator

                  ! Whether or not to allow negative eddy viscosity (backscattering)
                  ! but do not allow (viscosity+eddy_viscosity) < 0.
                  if(any(les_tensor_gi(:,:,gi) < 0.0)) then
                    if(backscatter) then
                      les_tensor_gi(:,:,gi) = max(les_tensor_gi(:,:,gi), epsilon(0.0) - viscosity_gi(:,:,gi))
                    else
                      les_tensor_gi(:,:,gi) = max(les_tensor_gi(:,:,gi),0.0)
                    end if
                  end if
                end do
              end if
            end if

            ! Assemble diagnostic fields
            call les_assemble_diagnostic_fields(state, nu, ele, detwei, &
                 mesh_size_gi, strain_gi, t_strain_gi, les_tensor_gi, &
                 have_eddy_visc, have_strain, have_filtered_strain, have_filter_width)

         else
            FLAbort("Unknown LES model")
         end if
         
         viscosity_gi=viscosity_gi+les_tensor_gi
         
      end if
      ! element viscosity matrix - tensor form
      !  /
      !  | gradN_A^T viscosity gradN_B dV
      !  /
      ! only valid when incompressible and viscosity tensor is isotropic
      viscosity_mat = 0.0

      if(stress_form.or.partial_stress_form) then
        ! add in the stress form entries of the element viscosity matrix
        !  /
        !  | B_A^T C B_B dV
        !  /
        if(multiphase) then
           viscosity_mat = stiffness_matrix(du_t, viscosity_gi, du_t, detwei*ele_val_at_quad(nvfrac, ele))
        else
           viscosity_mat = stiffness_matrix(du_t, viscosity_gi, du_t, detwei)
        end if
      else
        if(isotropic_viscosity .and. .not. have_les) then
          assert(u%dim > 0)

          if(multiphase) then
             ! We need to compute \int{grad(N_A) vfrac viscosity grad(N_B)}
             viscosity_mat(1, 1, :, :) = dshape_dot_dshape(du_t, du_t, detwei*viscosity_gi(1, 1, :)*&
                                         ele_val_at_quad(nvfrac, ele))
          else
             viscosity_mat(1, 1, :, :) = dshape_dot_dshape(du_t, du_t, detwei * viscosity_gi(1, 1, :))
          end if

          do dim = 2, u%dim
            viscosity_mat(dim, dim, :, :) = viscosity_mat(1, 1, :, :)
          end do
        else if(diagonal_viscosity .and. .not. have_les) then
          assert(u%dim > 0)
          
          if(multiphase) then
             viscosity_mat(1, 1, :, :) = dshape_diagtensor_dshape(du_t, viscosity_gi, du_t, detwei*&
                                         ele_val_at_quad(nvfrac, ele))
          else
             viscosity_mat(1, 1, :, :) = dshape_diagtensor_dshape(du_t, viscosity_gi, du_t, detwei)
          end if

          do dim = 2, u%dim
            viscosity_mat(dim, dim, :, :) = viscosity_mat(1, 1, :, :)
          end do
        else
          do dim = 1, u%dim
            if(multiphase) then
               viscosity_mat(dim, dim, :, :) = dshape_tensor_dshape(du_t, viscosity_gi, du_t, detwei*&
                                               ele_val_at_quad(nvfrac, ele))
            else
               viscosity_mat(dim, dim, :, :) = dshape_tensor_dshape(du_t, viscosity_gi, du_t, detwei)
            end if
          end do
        end if
      end if
      
      big_m_tensor_addto = big_m_tensor_addto + dt*theta*viscosity_mat
      
      do dim = 1, u%dim
        rhs_addto(dim, :) = rhs_addto(dim, :) - matmul(viscosity_mat(dim,dim,:,:), oldu_val(dim,:))
      
        ! off block diagonal viscosity terms
        if(stress_form.or.partial_stress_form) then
          do dimj = 1, u%dim

            if (dim==dimj) cycle ! already done this

            rhs_addto(dim, :) = rhs_addto(dim, :) - matmul(viscosity_mat(dim,dimj,:,:), oldu_val(dimj,:))
          end do
        end if
      end do
      
    end subroutine add_viscosity_element_cg

    subroutine add_coriolis_element_cg(ele, test_function, x, u, oldu_val, density, detwei, big_m_tensor_addto, rhs_addto)
      integer, intent(in) :: ele
      type(element_type), intent(in) :: test_function
      type(vector_field), intent(in) :: x
      type(vector_field), intent(in) :: u
      real, dimension(:,:), intent(in) :: oldu_val
      type(scalar_field), intent(in) :: density
      real, dimension(ele_ngi(u, ele)), intent(in) :: detwei
      real, dimension(u%dim, u%dim, ele_loc(u, ele), ele_loc(u, ele)), intent(inout) :: big_m_tensor_addto
      real, dimension(u%dim, ele_loc(u, ele)), intent(inout) :: rhs_addto
      
      real, dimension(ele_ngi(u, ele)) :: coriolis_gi, density_gi
      real, dimension(ele_loc(u, ele), ele_loc(u, ele)) :: coriolis_mat
      
      density_gi = ele_val_at_quad(density, ele)
      
      ! element coriolis matrix
      !  /
      !  | N_A N_B rho omega dV
      !  /
      !
      ! scaling factor (omega, or f_0+\beta y, etc. depending on options):
      coriolis_gi=coriolis(ele_val_at_quad(x,ele))
      coriolis_mat = shape_shape(test_function, ele_shape(u, ele), density_gi*coriolis_gi*detwei)
      
      ! cross terms in U_ and V_ for coriolis
      big_m_tensor_addto(U_, V_, :, :) = big_m_tensor_addto(U_, V_, :, :) - dt*theta*coriolis_mat
      big_m_tensor_addto(V_, U_, :, :) = big_m_tensor_addto(V_, U_, :, :) + dt*theta*coriolis_mat
      
      rhs_addto(U_, :) = rhs_addto(U_, :) + matmul(coriolis_mat, oldu_val(V_,:))
      rhs_addto(V_, :) = rhs_addto(V_, :) - matmul(coriolis_mat, oldu_val(U_,:))
      
    end subroutine add_coriolis_element_cg
    
    subroutine add_geostrophic_pressure_element_cg(ele, test_function, x, u, gp,  detwei, rhs_addto)
      integer, intent(in) :: ele
      type(element_type), intent(in) :: test_function
      type(vector_field), intent(in) :: x
      type(vector_field), intent(in) :: u
      type(scalar_field), intent(in) :: gp
      real, dimension(ele_ngi(u, ele)), intent(in) :: detwei
      real, dimension(u%dim, ele_loc(u, ele)), intent(inout) :: rhs_addto
            
      real, dimension(ele_loc(gp, ele), ele_ngi(gp, ele), mesh_dim(gp)) :: dgp_t
      
      ! We assume here that gp is usually on a different mesh to u or p
      call transform_to_physical(x, ele, ele_shape(gp, ele), &
        & dshape = dgp_t)
        
      rhs_addto = rhs_addto - shape_vector_rhs(test_function, ele_grad_at_quad(gp, ele, dgp_t), detwei)
      
    end subroutine add_geostrophic_pressure_element_cg
    
    function stiffness_matrix(dshape1, tensor, dshape2, detwei) result (matrix)
      !!< Calculates the stiffness matrix.
      !!< 
      !!<          /
      !!< matrix = | b_a^T c b_b dV
      !!<          /
      !!<
      !!< where
      !!< b_a = / N_a,x   0     0   \   c = /  4/3*mu_xx  -2/3*mu_xy -2/3*mu_xz  0    0    0   \
      !!<       |  0    N_a,y   0   |       | -2/3*mu_yx   4/3*mu_yy -2/3*mu_yz  0    0    0   |
      !!<       |   0     0   N_a,z |       | -2/3*mu_zx  -2/3*mu_zy  4/3*mu_zz  0    0    0   |
      !!<       | N_a,y N_a,x   0   |       |     0           0          0     mu_xy  0    0   |
      !!<       | N_a,z   0   N_a,x |       |     0           0          0       0  mu_xz  0   |
      !!<       \   0   N_a,z N_a,y /       \     0           0          0       0    0  mu_yz /
      !!< which results in:
      !!< b_a^T c b_b - I gradN_a^T diag(mu) gradN_b =
      !!<               /  N_a,x*N_b,x*mu_xx - 2/3*N_a,x*N_b,x*mu_xx + (N_a,x*N_b,x*mu_xx + N_a,y*N_b,y*mu_xy + N_a,z*N_b,z*mu_xz)
      !!<              |   N_a,x*N_b,y*mu_xy - 2/3*N_a,y*N_b,x*mu_yx   ...
      !!<              \   N_a,x*N_b,z*mu_xz - 2/3*N_a,z*N_b,x*mu_zx
      !!<
      !!<                  N_a,y*N_b,x*mu_xy - 2/3*N_a,x*N_b,y*mu_xy
      !!<              ... N_a,y*N_b,y*mu_yy - 2/3*N_a,y*N_b,y*mu_yy + (N_a,x*N_b,x*mu_xy + N_a,y*N_b,y*mu_yy + N_a,z*N_b,z*mu_yz) ...
      !!<                  N_a,y*N_b,z*mu_yz - 2/3*N_a,z*N_b,y*mu_zy
      !!<
      !!<                  N_a,z*N_b,x*mu_xz - 2/3*N_a,x*N_b,z*mu_xz                                                               \
      !!<              ... N_a,z*N_b,y*mu_yz - 2/3*N_a,y*N_b,z*mu_yz                                                               |
      !!<                  N_a,z*N_b,z*mu_zz - 2/3*N_a,z*N_b,z*mu_zz + (N_a,x*N_b,x*mu_xz + N_a,y*N_b,y*mu_yz + N_a,z*N_b,z*mu_zz) /
      !!< where the terms in brackets correspond to the tensor form entries I gradN_a^T row(symm(mu)) gradN_b (see below).
      real, dimension(:,:,:), intent(in) :: dshape1, dshape2
      real, dimension(size(dshape1,3),size(dshape1,3),size(dshape1,2)), intent(in) :: tensor
      real, dimension(size(dshape1,2)), intent(in) :: detwei

      real, dimension(size(dshape1,3),size(dshape1,3),size(dshape1,1),size(dshape2,1)) :: matrix

      real, dimension(size(dshape1,3),size(dshape1,2)) :: tensor_diag, tensor_entries

      integer :: iloc,jloc, gi, i, j
      integer :: loc1, loc2, ngi, dim

      loc1=size(dshape1,1)
      loc2=size(dshape2,1)
      ngi=size(dshape1,2)
      dim=size(dshape1,3)

      assert(loc1==loc2)

      tensor_diag = 0.0
      tensor_entries = 0.0

      matrix=0.0
      !            /
      ! matrix = I| gradN_a^T row(symm(mu)) gradN_b dV
      !           /
      do i=1,dim
        ! extract the relevent tensor entries into a vector
        do j = 1, i-1
          tensor_entries(j,:) = tensor(j,i,:)
        end do
        do j = i, dim
          tensor_entries(j,:) = tensor(i,j,:)
        end do
        matrix(i,i,:,:) = dshape_vector_dshape(dshape1, tensor_entries, dshape2, detwei)
      end do

      if(partial_stress_form) then
        ! matrix = matrix + b_a^T c b_b - I gradN_a^T row(symm(mu)) gradN_b
        !        = matrix +  /  N_a,x*N_b,x*mu_xx
        !                    |   N_a,x*N_b,y*mu_xy  ...
        !                    \   N_a,x*N_b,z*mu_xz
        !
        !                        N_a,y*N_b,x*mu_xy
        !                    ... N_a,y*N_b,y*mu_yy   ...
        !                        N_a,y*N_b,z*mu_yz
        !
        !                        N_a,z*N_b,x*mu_xz   \
        !                    ... N_a,z*N_b,y*mu_yz   |
        !                        N_a,z*N_b,z*mu_zz   /
        do gi=1,ngi
          forall(iloc=1:loc1,jloc=1:loc2)
              matrix(:,:,iloc,jloc) = matrix(:,:,iloc,jloc) &
                                      +(spread(dshape1(iloc,gi,:), 1, dim) &
                                       *spread(dshape2(jloc,gi,:), 2, dim) &
                                       *tensor(:,:,gi)) &
                                      *detwei(gi)
          end forall
        end do
      else
        ! matrix = matrix + b_a^T c b_b - I gradN_a^T row(symm(mu)) gradN_b
        !        = matrix +  /  N_a,x*N_b,x*mu_xx - 2/3*N_a,x*N_b,x*mu_xx
        !                    |   N_a,x*N_b,y*mu_xy - 2/3*N_a,y*N_b,x*mu_yx   ...
        !                    \   N_a,x*N_b,z*mu_xz - 2/3*N_a,z*N_b,x*mu_zx
        !
        !                        N_a,y*N_b,x*mu_xy - 2/3*N_a,x*N_b,y*mu_xy
        !                    ... N_a,y*N_b,y*mu_yy - 2/3*N_a,y*N_b,y*mu_yy   ...
        !                        N_a,y*N_b,z*mu_yz - 2/3*N_a,z*N_b,y*mu_zy
        !
        !                        N_a,z*N_b,x*mu_xz - 2/3*N_a,x*N_b,z*mu_xz   \
        !                    ... N_a,z*N_b,y*mu_yz - 2/3*N_a,y*N_b,z*mu_yz   |
        !                        N_a,z*N_b,z*mu_zz - 2/3*N_a,z*N_b,z*mu_zz  /
        do gi=1,ngi
          forall(iloc=1:loc1,jloc=1:loc2)
              matrix(:,:,iloc,jloc) = matrix(:,:,iloc,jloc) &
                                      +(spread(dshape1(iloc,gi,:), 1, dim) &
                                       *spread(dshape2(jloc,gi,:), 2, dim) &
                                       *tensor(:,:,gi) &
                                       -spread(dshape1(iloc,gi,:), 2, dim) &
                                       *spread(dshape2(jloc,gi,:), 1, dim) &
                                       *(2./3.)*tensor(:,:,gi)) &
                                      *detwei(gi)
          end forall
        end do
      end if

    end function stiffness_matrix
    
    subroutine deallocate_cg_mass(mass, inverse_masslump)
      !!< Deallocates mass and/or inverse_masslump
      !!< if they are assembled in construct_momentum_cg()
      type(petsc_csr_matrix), intent(inout):: mass
      type(vector_field), intent(inout):: inverse_masslump
      
      if (assemble_mass_matrix) then
        call deallocate(mass)
      end if
      if (assemble_inverse_masslump) then
        call deallocate(inverse_masslump)
      end if
      
    end subroutine deallocate_cg_mass

    subroutine correct_masslumped_velocity(u, inverse_masslump, ct_m, delta_p)
      !!< Given the pressure correction delta_p, correct the velocity.
      !!<
      !!< U_new = U_old + M_l^{-1} * C * delta_P
      type(vector_field), intent(inout) :: u
      type(vector_field), intent(inout) :: inverse_masslump
      type(block_csr_matrix), intent(in) :: ct_m
      type(scalar_field), intent(in) :: delta_p

      ! Correction to u one dimension at a time.
      type(scalar_field) :: delta_u, inverse_masslump_component

      integer :: dim

      ewrite(1,*) 'correct_masslumped_velocity'

      call allocate(delta_u, u%mesh, "Delta_U")

      do dim=1,u%dim
        call mult_t(delta_u, block(ct_m,1,dim), delta_p)
        inverse_masslump_component = extract_scalar_field(inverse_masslump, dim)

        call scale(delta_u, inverse_masslump_component)
        call addto(u, dim, delta_u)
      end do

      call halo_update(u)
      ewrite_minmax(u)

      call deallocate(delta_u)

    end subroutine correct_masslumped_velocity

    subroutine correct_velocity_cg(u, mass, ct_m, delta_p, state)
      !!< Given the pressure correction delta_p, correct the velocity.
      !!<
      !!< U_new = U_old + M_l^{-1} * C * delta_P
      type(vector_field), intent(inout) :: u
      type(petsc_csr_matrix), intent(inout) :: mass
      type(block_csr_matrix), intent(in) :: ct_m
      type(scalar_field), intent(in) :: delta_p
      type(state_type), intent(in) :: state

      ! Correction to u one dimension at a time.
      type(vector_field) :: delta_u1, delta_u2

      ewrite(1,*) 'correct_velocity_cg'

      call allocate(delta_u1, u%dim, u%mesh, "Delta_U1")
      call allocate(delta_u2, u%dim, u%mesh, "Delta_U2")
      delta_u2%option_path = trim(delta_p%option_path)//&
                                  &"/prognostic/scheme/use_projection_method"//&
                                  &"/full_schur_complement/inner_matrix[0]"
      
      ! compute delta_u1=grad delta_p
      call mult_t(delta_u1, ct_m, delta_p)
      
      ! compute M^{-1} delta_u1
      call zero(delta_u2)
      call petsc_solve(delta_u2, mass, delta_u1, state)
      
      call addto(u, delta_u2)
      
      call halo_update(u)
      ewrite_minmax(u)

      call deallocate(delta_U1)
      call deallocate(delta_U2)

    end subroutine correct_velocity_cg

    subroutine assemble_poisson_rhs(poisson_rhs, &
      ctp_m, mom_rhs, ct_rhs, big_m, velocity, dt, theta_pg)

      type(scalar_field), intent(inout) :: poisson_rhs
      type(block_csr_matrix), intent(in) :: ctp_m
      type(vector_field), intent(in) :: mom_rhs
      type(scalar_field), intent(in) :: ct_rhs
      type(petsc_csr_matrix), intent(inout) :: big_m
      type(vector_field), intent(in) :: velocity
      real, intent(in) :: dt, theta_pg

      type(vector_field) :: l_mom_rhs

      ewrite(1,*) 'Entering assemble_poisson_rhs'

      call allocate(l_mom_rhs, mom_rhs%dim, mom_rhs%mesh, name="AssemblePoissonMomRHS")
      
      ! poisson_rhs = ct_rhs/dt - C^T ( M^-1 mom_rhs + velocity/dt )
      
      ! compute M^-1 mom_rhs + velocity/dt
      call zero(l_mom_rhs)
      l_mom_rhs%option_path=velocity%option_path
      call petsc_solve(l_mom_rhs, big_m, mom_rhs)
      call addto(l_mom_rhs, velocity, scale=1.0/dt/theta_pg)
      
      ! need to update before the mult, as halo of mom_rhs may not be valid
      ! (although it probably is in halo 1 - let's be safe anyway)
      call halo_update(l_mom_rhs)

      call mult(poisson_rhs, ctp_m, l_mom_rhs)
      call scale(poisson_rhs, -1.0)

      call addto(poisson_rhs, ct_rhs, scale=1.0/dt/theta_pg)

      call deallocate(l_mom_rhs)

    end subroutine assemble_poisson_rhs
    
    subroutine assemble_masslumped_poisson_rhs(poisson_rhs, &
      ctp_m, mom_rhs, ct_rhs, inverse_masslump, velocity, dt, theta_pg)

      type(scalar_field), intent(inout) :: poisson_rhs
      type(block_csr_matrix), intent(in) :: ctp_m
      type(vector_field), intent(in) :: mom_rhs
      type(scalar_field), intent(in) :: ct_rhs
      type(vector_field), intent(in) :: inverse_masslump
      type(vector_field), intent(in) :: velocity
      real, intent(in) :: dt, theta_pg

      type(vector_field) :: l_mom_rhs

      ewrite(1,*) 'Entering assemble_masslumped_poisson_rhs'

      call allocate(l_mom_rhs, mom_rhs%dim, mom_rhs%mesh, name="AssemblePoissonMomRHS")
      
      ! poisson_rhs = ct_rhs/dt - C^T ( M_L^-1 mom_rhs + velocity/dt )
      
      ! compute M_L^-1 mom_rhs + velocity/dt
      call set(l_mom_rhs, mom_rhs)
      call scale(l_mom_rhs, inverse_masslump)
      call addto(l_mom_rhs, velocity, scale=1.0/dt/theta_pg)
      
      ! need to update before the mult, as halo of mom_rhs may not be valid
      ! (although it probably is in halo 1 - let's be safe anyway)
      call halo_update(l_mom_rhs)

      call mult(poisson_rhs, ctp_m, l_mom_rhs)
      call scale(poisson_rhs, -1.0)

      call addto(poisson_rhs, ct_rhs, scale=1.0/dt/theta_pg)

      call deallocate(l_mom_rhs)

    end subroutine assemble_masslumped_poisson_rhs

    subroutine assemble_kmk_matrix(state, pressure_mesh, coordinates, &
      theta_pg)
    ! Assemble P1-P1 stabilisation term in the pressure matrix.
      type(state_type), intent(inout) :: state
      type(mesh_type), intent(inout) :: pressure_mesh
      type(vector_field), intent(in) :: coordinates
      ! the required term is K^T M^-1 K (theta dt dp), the variable we're
      ! solving for in the pressure equation however is theta**2 dt dp
      ! thus we have to divide kmk by theta
      real, intent(in) :: theta_pg

      type(csr_matrix), pointer :: kmk  
      type(csr_sparsity), pointer :: p_sparsity

      integer :: ele
      type(csr_matrix) :: kt
      real, dimension(mesh_dim(pressure_mesh), mesh_dim(pressure_mesh), ele_ngi(pressure_mesh, 1)) :: h_bar
      type(element_type), pointer :: p_shape
      real, dimension(ele_ngi(pressure_mesh, 1)) :: detwei
      real, dimension(ele_loc(pressure_mesh, 1), ele_ngi(pressure_mesh, 1), coordinates%dim) :: dp_t
      real, dimension(ele_loc(pressure_mesh, 1), ele_loc(pressure_mesh, 1)) :: little_stiff_matrix
      type(scalar_field) :: scaled_p_masslump
      type(scalar_field), pointer :: p_masslump

      p_shape => ele_shape(pressure_mesh, 1)

      kmk => get_pressure_stabilisation_matrix(state)
      
      p_sparsity => get_csr_sparsity_firstorder(state, pressure_mesh, pressure_mesh)
      call allocate(kt, p_sparsity, name="PressureDiffusionMatrix")
      call zero(kt)
      p_masslump => get_lumped_mass(state, pressure_mesh)

      ! Assemble the pressure diffusion matrix k. The diffusion parameter is
      ! given by a tensor describing the element length scales in physical space
      ! (h_bar). Simplex_tensor gives the metric that would make that element
      ! the ideal element.
      do ele=1,ele_count(pressure_mesh)
        call transform_to_physical(coordinates, ele, p_shape, dshape=dp_t, detwei=detwei)
        call get_edge_lengths(pressure_mesh, coordinates, ele, h_bar)
        little_stiff_matrix = dshape_tensor_dshape(dp_t, h_bar, dp_t, detwei)
        call addto(kt, ele_nodes(pressure_mesh, ele), ele_nodes(pressure_mesh, ele), 0.5 * little_stiff_matrix)
      end do
        
      ! by scaling masslump with theta, we divide kmk by theta
      if(abs(theta_pg - 1.0) < epsilon(0.0)) then
        call mult_div_invscalar_div_T(kmk, kt, p_masslump, kt)
      else
        call allocate(scaled_p_masslump, p_masslump%mesh, trim(p_masslump%name) // "Scaled")
        call set(scaled_p_masslump, p_masslump)
        call scale(scaled_p_masslump, theta_pg)
      
        ! Compute kmk, the stabilisation term.
        call mult_div_invscalar_div_T(kmk, kt, scaled_p_masslump, kt)
        
        call deallocate(scaled_p_masslump)
      end if
      call deallocate(kt)
      
    end subroutine assemble_kmk_matrix

    subroutine add_kmk_matrix(state, cmc_m)
    ! Add kmk (P1-P1 stabilisation term in the pressure matrix) to cmc_m.
      type(state_type), intent(inout) :: state
      type(csr_matrix), intent(inout) :: cmc_m
      type(csr_matrix), pointer :: kmk

      kmk => get_pressure_stabilisation_matrix(state)
      call addto(cmc_m, kmk)

    end subroutine add_kmk_matrix

    subroutine add_kmk_rhs(state, rhs, pressure, dt)
      type(state_type), intent(inout) :: state
      type(scalar_field), intent(inout) :: rhs
      type(scalar_field), intent(in) :: pressure
      real, intent(in) :: dt

      type(csr_matrix), pointer :: kmk

      kmk => get_pressure_stabilisation_matrix(state)
      call mult(rhs, kmk, pressure)
      call scale(rhs, dt)
    end subroutine add_kmk_rhs

  end module momentum_cg<|MERGE_RESOLUTION|>--- conflicted
+++ resolved
@@ -903,13 +903,8 @@
       type(vector_field), intent(in) :: x, oldu
       type(vector_field), intent(in) :: u, nu
       type(vector_field), pointer :: ug
-<<<<<<< HEAD
       type(scalar_field), intent(in) :: density
       type(vector_field), pointer, intent(in) :: gravity 
-=======
-      type(scalar_field), intent(in) :: density, p
-      type(vector_field), pointer, intent(in) :: gravity
->>>>>>> 0951b31b
 
       type(vector_field), intent(in) :: velocity_bc
       integer, dimension(:,:), intent(in) :: velocity_bc_type
@@ -958,15 +953,10 @@
       ! Note that with SUPG the surface element test function is not modified
 
       ! first the advection (dirichlet) bcs:
-<<<<<<< HEAD
       
       ! if no no_normal_flow
       if (velocity_bc_type(1,sele)/=BC_TYPE_NO_NORMAL_FLOW) then
-=======
-
-      ! if no no_normal_flow or free_surface
-      if (velocity_bc_type(1,sele)/=2) then
->>>>>>> 0951b31b
+
          if(integrate_advection_by_parts.and.(.not.exclude_advection)) then
             
             relu_gi = face_val_at_quad(nu, sele)
@@ -1102,11 +1092,7 @@
             if (assemble_inverse_masslump.and.(.not.(abs_lump_on_submesh))) then
               call addto(masslump, u_nodes_bdy, dt*theta*lumped_fs_surfacestab)
             else
-<<<<<<< HEAD
               FLAbort("Error?") 
-=======
-              FLExit("Error?")
->>>>>>> 0951b31b
             end if
           end if
         end if
