!    Copyright (C) 2006 Imperial College London and others.
!    
!    Please see the AUTHORS file in the main source directory for a full list
!    of copyright holders.
!
!    Prof. C Pain
!    Applied Modelling and Computation Group
!    Department of Earth Science and Engineering
!    Imperial College London
!
!    amcgsoftware@imperial.ac.uk
!    
!    This library is free software; you can redistribute it and/or
!    modify it under the terms of the GNU Lesser General Public
!    License as published by the Free Software Foundation,
!    version 2.1 of the License.
!
!    This library is distributed in the hope that it will be useful,
!    but WITHOUT ANY WARRANTY; without even the implied warranty of
!    MERCHANTABILITY or FITNESS FOR A PARTICULAR PURPOSE.  See the GNU
!    Lesser General Public License for more details.
!
!    You should have received a copy of the GNU Lesser General Public
!    License along with this library; if not, write to the Free Software
!    Foundation, Inc., 59 Temple Place, Suite 330, Boston, MA  02111-1307
!    USA

#include "fdebug.h"

  module momentum_cg

    use fields
    use state_module
    use spud
    use fldebug
    use sparse_tools
    use boundary_conditions
    use boundary_conditions_from_options
    use solvers
    use petsc_solve_state_module
    use sparse_tools_petsc
    use sparse_matrices_fields
    use field_options
    use halos
    use global_parameters, only: FIELD_NAME_LEN, OPTION_PATH_LEN, timestep, &
         COLOURING_CG1
    use elements
    use transform_elements, only: transform_to_physical
    use coriolis_module
    use vector_tools
    use fetools
    use upwind_stabilisation
    use les_viscosity_module
    use smoothing_module
    use metric_tools
    use field_derivatives
    use state_fields_module
    use state_matrices_module
    use sparsity_patterns_meshes
    use fefields
    use rotated_boundary_conditions
    use Coordinates
    use multiphase_module
    use edge_length_module
    use colouring
    use Profiler
#ifdef _OPENMP
    use omp_lib
#endif

    implicit none

    private
    public :: construct_momentum_cg, correct_masslumped_velocity, &
              correct_velocity_cg, assemble_masslumped_poisson_rhs, &
              add_kmk_matrix, add_kmk_rhs, assemble_kmk_matrix, &
              deallocate_cg_mass, assemble_poisson_rhs

    ! are we lumping the mass, absorption or source
    logical :: lump_mass, lump_absorption, lump_source
    ! is the pressure correction included in the absorption term?
    ! if so, lump_absorption gets set equal to lump_mass
    logical :: pressure_corrected_absorption
    ! do we have isotropic viscosity?
    logical :: isotropic_viscosity
    ! do we have diagonal viscosity?
    logical :: diagonal_viscosity
    ! are we using the stress form of the viscosity terms?
    logical :: stress_form
    logical :: partial_stress_form
    ! do we want to integrate the continuity matrix by parts?
    logical :: integrate_continuity_by_parts
    ! exclude the advection or mass terms from the equation
    logical :: exclude_advection, exclude_mass
    ! integrate the advection term by parts
    logical :: integrate_advection_by_parts
    ! do we need the inverse lumped mass to assemble a lumped cmc preconditioner
    logical :: cmc_lump_mass
    ! use the sub mesh to lump the mass
    logical :: vel_lump_on_submesh, cmc_lump_on_submesh, abs_lump_on_submesh
    ! integrate the surface tension by parts
    logical :: integrate_surfacetension_by_parts
    ! add viscous terms to inverse_masslump for low Re which is only used for pressure correction
    logical :: low_re_p_correction_fix

    ! which terms do we have?
    logical :: have_source
    logical :: have_gravity
    logical :: have_absorption
    logical :: have_vertical_stabilization
    logical :: have_implicit_buoyancy
    logical :: have_vertical_velocity_relaxation
    logical :: have_viscosity
    logical :: have_surfacetension
    logical :: have_coriolis
    logical :: have_geostrophic_pressure
    logical :: have_temperature_dependent_viscosity
    logical :: have_les
    logical :: have_surface_fs_stabilisation
    logical :: les_second_order, les_fourth_order, wale, dynamic_les
    logical :: on_sphere
    
    logical :: move_mesh
    
    ! assemble mass or inverse lumped mass?
    logical :: assemble_mass_matrix
    logical :: assemble_inverse_masslump

    ! implicitness parameter, timestep, conservation parameter
    real :: theta, dt, beta, gravity_magnitude

    ! Stabilisation schemes.
    integer :: stabilisation_scheme
    integer, parameter :: STABILISATION_NONE=0
    integer, parameter :: STABILISATION_STREAMLINE_UPWIND=1, &
      & STABILISATION_SUPG=2
    integer :: nu_bar_scheme
    real :: nu_bar_scale = 1.0
    
    ! LES coefficients and options
    real :: smagorinsky_coefficient
    logical :: have_lilly, have_eddy_visc, backscatter
    logical :: have_strain, have_filtered_strain, have_filter_width

    ! Temperature dependent viscosity coefficients:
    real :: reference_viscosity
    real :: activation_energy

    ! wetting and drying switch
    logical :: have_wd_abs

    ! scale factor for the absorption
    real :: vvr_sf 
    ! scale factor for the free surface stabilisation
    real :: fs_sf
    ! min vertical density gradient for implicit buoyancy
    real :: ib_min_grad

    ! Are we running a multi-phase flow simulation?
    logical :: multiphase

    ! Are we doing local assembly?
    logical :: local_assembly

  contains

    subroutine construct_momentum_cg(u, p, density, x, &
                                     big_m, rhs, ct_m, ct_rhs, mass, inverse_masslump, visc_inverse_masslump, &
                                     state, assemble_ct_matrix_here, include_pressure_and_continuity_bcs)
      !!< Assembles the momentum matrix and rhs for the LinearMomentum,
      !!< Boussinesq and Drainage equation types such that
      !!< big_m*u = rhs + ct_m*p
      !!<
      !!< This subroutine is intended to replace assnav and all new code added to it
      !!< should be in new format and be compatible with both 2 and 3 dimensions.
      !!<
      !!< For clarity big_m is assumed to always be a dim x dim block_csr_matrix even 
      !!< when velocities aren't coupled

      ! velocity and coordinate
      type(vector_field), intent(inout) :: u, x
      ! pressure and density
      type(scalar_field), intent(inout) :: p, density
      ! the lhs matrix
      type(petsc_csr_matrix), intent(inout) :: big_m
      
      ! the mass matrix
      ! NOTE: see the logical assemble_mass below to see when this is actually assembled
      type(petsc_csr_matrix), intent(inout) :: mass
      ! the lumped mass matrix (may vary per component as absorption could be included)
      ! NOTE: see the logical assemble_inverse_masslump below to see when this is actually assembled
      type(vector_field), intent(inout) :: inverse_masslump, visc_inverse_masslump
      ! NOTE: you have to call deallocate_cg_mass after you're done
      ! with mass and inverse_masslump
      
      ! the pressure gradient matrix (might be null if assemble_ct_matrix_here=.false.)
      type(block_csr_matrix), pointer :: ct_m
      ! the pressure gradient rhs
      type(scalar_field), intent(inout) :: ct_rhs
      ! the rhs
      type(vector_field), intent(inout) :: rhs
      ! bucket full of fields
      type(state_type), intent(inout) :: state
      ! do we need to assemble the pressure gradient/divergence matrix ct_m
      ! this is not necessarily the same as assemble_ct_m in Momentum_equation.F90
      ! if we have a cv pressure it is assembled elsewhere
      logical, intent(in) :: assemble_ct_matrix_here
      ! whether include the pressure bc integrals on the rhs of the momentum
      ! equation (containing the prescribed value of the dirichlet bc)
      ! and add dirichlet bcs for the continuity equation to ct_rhs
      logical, intent(in):: include_pressure_and_continuity_bcs

      type(scalar_field), pointer :: buoyancy
      type(scalar_field), pointer :: gp
      type(vector_field), pointer :: gravity
      type(vector_field), pointer :: oldu, nu, ug, source, absorption
      type(tensor_field), pointer :: viscosity
      type(tensor_field), pointer :: surfacetension
      type(vector_field), pointer :: x_old, x_new

      ! dummy fields in case state doesn't contain the above fields
      type(scalar_field), pointer :: dummyscalar
      type(vector_field), pointer :: dummyvector
      type(tensor_field), pointer :: dummytensor

      ! single component of lumped mass
      type(scalar_field) :: masslump_component        
      ! sparsity for mass matrices
      type(csr_sparsity), pointer :: u_sparsity

      ! bc arrays
      type(vector_field) :: velocity_bc
      type(scalar_field) :: pressure_bc
      integer, dimension(:,:), allocatable :: velocity_bc_type, velocity_bc_number
      integer, dimension(:), allocatable :: pressure_bc_type

      ! fields for the assembly of absorption when
      ! lumping on the submesh
      type(vector_field) :: abslump
      type(scalar_field) :: absdensity, abslump_component, abs_component

      ! for all LES models:
      character(len=OPTION_PATH_LEN) :: les_option_path
      ! For 4th order:
      type(tensor_field):: grad_u
      ! For Germano Dynamic LES:
      type(vector_field), pointer :: tnu
      type(tensor_field), pointer :: leonard
      real                        :: alpha

      ! for temperature dependent viscosity :
      type(scalar_field), pointer :: temperature

      integer :: stat, dim, ele, sele

      ! Fields for vertical velocity relaxation
      type(scalar_field), pointer :: dtt, dtb
      type(scalar_field) :: depth
      integer :: node

      !! Wetting and drying
      type(vector_field) :: Abs_wd
      type(scalar_field), pointer :: wettingdrying_alpha
      type(scalar_field) :: alpha_u_field
      real, dimension(u%dim) :: abs_wd_const

      ! Volume fraction fields for multi-phase flow simulation
      type(scalar_field), pointer :: vfrac
      type(scalar_field) :: nvfrac ! Non-linear version

      !! Coloring  data structures for OpenMP parallization
      type(integer_set), dimension(:), pointer :: colours
      integer :: clr, nnid, len, i
      integer :: num_threads, thread_num
      !! Did we successfully prepopulate the transform_to_physical_cache?
      logical :: cache_valid


      type(element_type), dimension(:), allocatable :: supg_element

      ewrite(1,*) 'Entering construct_momentum_cg'
    
      assert(continuity(u)>=0)

      nu=>extract_vector_field(state, "NonlinearVelocity")
      oldu=>extract_vector_field(state, "OldVelocity")

      allocate(dummyscalar)
      call allocate(dummyscalar, u%mesh, "DummyScalar", field_type=FIELD_TYPE_CONSTANT)
      call zero(dummyscalar)
      dummyscalar%option_path=""

      allocate(dummyvector)
      call allocate(dummyvector, u%dim, u%mesh, "DummyVector", field_type=FIELD_TYPE_CONSTANT)
      call zero(dummyvector)
      dummyvector%option_path=""

      allocate(dummytensor)
      call allocate(dummytensor, u%mesh, "DummyTensor", field_type=FIELD_TYPE_CONSTANT)
      call zero(dummytensor)
      dummytensor%option_path=""

      source=>extract_vector_field(state, "VelocitySource", stat)
      have_source = stat == 0
      if(.not. have_source) source=>dummyvector
      ewrite_minmax(source)

      absorption=>extract_vector_field(state, "VelocityAbsorption", stat)
      have_absorption = stat == 0
      if(.not. have_absorption) absorption=>dummyvector
      ewrite_minmax(absorption)

      have_wd_abs=have_option("/mesh_adaptivity/mesh_movement/free_surface/wetting_and_drying/dry_absorption")
      ! Absorption term in dry zones for wetting and drying
      if (have_wd_abs) then
       call allocate(abs_wd, u%dim, u%mesh, "VelocityAbsorption_WettingDrying", FIELD_TYPE_CONSTANT)
       call get_option("/mesh_adaptivity/mesh_movement/free_surface/wetting_and_drying/dry_absorption", abs_wd_const)
       call set(abs_wd, abs_wd_const)
      end if

      ! Check if we have either implicit absorption term
      have_vertical_stabilization=have_option(trim(u%option_path)//"/prognostic/vertical_stabilization/vertical_velocity_relaxation").or. &
                                  have_option(trim(u%option_path)//"/prognostic/vertical_stabilization/implicit_buoyancy")

      ! If we have vertical velocity relaxation set then grab the required fields
      ! sigma = n_z*g*dt*_rho_o/depth
      have_vertical_velocity_relaxation=have_option(trim(u%option_path)//"/prognostic/vertical_stabilization/vertical_velocity_relaxation")
      if (have_vertical_velocity_relaxation) then
        call get_option(trim(u%option_path)//"/prognostic/vertical_stabilization/vertical_velocity_relaxation/scale_factor", vvr_sf)
        ewrite(2,*) "vertical velocity relaxation scale_factor= ", vvr_sf
        dtt => extract_scalar_field(state, "DistanceToTop")
        dtb => extract_scalar_field(state, "DistanceToBottom")
        call allocate(depth, dtt%mesh, "Depth")
        do node=1,node_count(dtt)
          call set(depth, node, node_val(dtt, node)+node_val(dtb, node))
        end do
      endif

      ! Implicit buoyancy (theta*g*dt*drho/dr)
      have_implicit_buoyancy=have_option(trim(u%option_path)//"/prognostic/vertical_stabilization/implicit_buoyancy")
      if (have_implicit_buoyancy) then
        call get_option(trim(u%option_path)//"/prognostic/vertical_stabilization/implicit_buoyancy/min_gradient", &
                        ib_min_grad, default=0.0)
      end if

      call get_option("/physical_parameters/gravity/magnitude", gravity_magnitude, &
          stat=stat)
      have_gravity = stat == 0
      if(have_gravity) then
        buoyancy=>extract_scalar_field(state, "VelocityBuoyancyDensity")
        gravity=>extract_vector_field(state, "GravityDirection", stat)
      else
        buoyancy=>dummyscalar
        gravity=>dummyvector
        gravity_magnitude = 0.0
      end if
      ewrite_minmax(buoyancy)

      viscosity=>extract_tensor_field(state, "Viscosity", stat)
      have_viscosity = stat == 0
      if(.not. have_viscosity) then
         viscosity=>dummytensor
      else
        ewrite_minmax(viscosity)
      end if
      
      surfacetension=>extract_tensor_field(state, "VelocitySurfaceTension", stat)
      have_surfacetension = stat == 0
      if(.not. have_surfacetension) then
         surfacetension=>dummytensor
      else
        ewrite_minmax(surfacetension)
      end if
      
      have_coriolis = have_option("/physical_parameters/coriolis")
      have_les = have_option(trim(u%option_path)//"/prognostic/spatial_discretisation"//&
         &"/continuous_galerkin/les_model")
      if (have_les) then
         les_option_path=(trim(u%option_path)//"/prognostic/spatial_discretisation"//&
                 &"/continuous_galerkin/les_model")
         les_second_order=have_option(trim(les_option_path)//"/second_order")
         les_fourth_order=have_option(trim(les_option_path)//"/fourth_order")
         wale=have_option(trim(les_option_path)//"/wale")
         dynamic_les=have_option(trim(les_option_path)//"/dynamic_les")
         if (les_second_order) then
            call get_option(trim(les_option_path)//"/second_order/smagorinsky_coefficient", &
                 smagorinsky_coefficient)

            have_eddy_visc = have_option(trim(les_option_path)//"/second_order/tensor_field::EddyViscosity")
            if(have_eddy_visc) then
               ! Initialise the eddy viscosity field. Calling this subroutine works because
               ! you can't have 2 different types of LES model for the same material phase.
               call les_init_diagnostic_tensor_fields(state, have_eddy_visc, .false., .false., .false.)
            end if
         else
            have_eddy_visc=.false.
         end if
         if (les_fourth_order) then
            call get_option(trim(les_option_path)//"/fourth_order/smagorinsky_coefficient", &
                 smagorinsky_coefficient)
            call allocate( grad_u, u%mesh, "VelocityGradient")
            call differentiate_field_lumped( nu, x, grad_u)
         end if
         if (wale) then
            call get_option(trim(les_option_path)//"/wale/smagorinsky_coefficient", &
                 smagorinsky_coefficient)
         end if
         if(dynamic_les) then
           ! Are we using the Lilly (1991) modification?
           have_lilly = have_option(trim(les_option_path)//"/dynamic_les/enable_lilly")

           ! Whether or not to allow backscatter (negative eddy viscosity)
           backscatter = have_option(trim(les_option_path)//"/dynamic_les/enable_backscatter")

           ! Initialise optional diagnostic fields
           have_eddy_visc = have_option(trim(les_option_path)//"/dynamic_les/tensor_field::EddyViscosity")
           have_strain = have_option(trim(les_option_path)//"/dynamic_les/tensor_field::StrainRate")
           have_filtered_strain = have_option(trim(les_option_path)//"/dynamic_les/tensor_field::FilteredStrainRate")
           have_filter_width = have_option(trim(les_option_path)//"/dynamic_les/tensor_field::FilterWidth")
           call les_init_diagnostic_tensor_fields(state, have_eddy_visc, have_strain, have_filtered_strain, have_filter_width)

           ! Initialise necessary local fields.
           ewrite(2,*) "Initialising compulsory dynamic LES fields"
           if(have_option(trim(les_option_path)//"/dynamic_les/vector_field::FilteredVelocity")) then
             tnu => extract_vector_field(state, "FilteredVelocity")
           else
             allocate(tnu)
             call allocate(tnu, u%dim, u%mesh, "FilteredVelocity")
           end if
           call zero(tnu)
           allocate(leonard)
           call allocate(leonard, u%mesh, "LeonardTensor")
           call zero(leonard)

           ! Get (test filter)/(mesh filter) size ratio alpha. Default value is 2.
           call get_option(trim(les_option_path)//"/dynamic_les/alpha", alpha, default=2.0)

           ! Calculate test-filtered velocity field and Leonard tensor field.
           ewrite(2,*) "Calculating test-filtered velocity and Leonard tensor"
           call leonard_tensor(nu, x, tnu, leonard, alpha, les_option_path)

           ewrite_minmax(leonard)
         else
           have_lilly=.false.; have_eddy_visc=.false.; backscatter=.false.
           have_strain=.false.; have_filtered_strain=.false.; have_filter_width=.false.
         end if
      else
         les_second_order=.false.; les_fourth_order=.false.; wale=.false.; dynamic_les=.false.
         tnu => dummyvector; leonard => dummytensor
      end if
      

      have_temperature_dependent_viscosity = have_option(trim(u%option_path)//"/prognostic"//&
         &"/spatial_discretisation/continuous_galerkin/temperature_dependent_viscosity")
      if (have_temperature_dependent_viscosity) then
         call get_option(trim(u%option_path)//"/prognostic/spatial_discretisation"//&
              &"/continuous_galerkin/temperature_dependent_viscosity/reference_viscosity", &
              &reference_viscosity)
         call get_option(trim(u%option_path)//"/prognostic/spatial_discretisation"//&
              &"/continuous_galerkin/temperature_dependent_viscosity/activation_energy", &
              activation_energy)
         ! Extract temperature field from state:
         temperature => extract_scalar_field(state,"Temperature")
      else
         temperature => dummyscalar
      end if

      have_geostrophic_pressure = has_scalar_field(state, "GeostrophicPressure")
      if(have_geostrophic_pressure) then
        gp => extract_scalar_field(state, "GeostrophicPressure")
        
        ewrite_minmax(gp)
      else
        gp => dummyscalar
      end if

      on_sphere = have_option('/geometry/spherical_earth/')

#ifdef _OPENMP
    num_threads = omp_get_max_threads()
#else
    num_threads = 1
#endif

      allocate(supg_element(num_threads))

      call get_option("/timestepping/timestep", dt)
      call get_option(trim(u%option_path)//"/prognostic/temporal_discretisation/theta", &
                      theta)
      call get_option(trim(u%option_path)//"/prognostic/spatial_discretisation/&
           &conservative_advection", beta)

      lump_mass=have_option(trim(u%option_path)//&
          &"/prognostic/spatial_discretisation"//&
          &"/continuous_galerkin/mass_terms/lump_mass_matrix")
      lump_absorption=have_option(trim(u%option_path)//&
          &"/prognostic/vector_field::Absorption"//&
          &"/lump_absorption")
      abs_lump_on_submesh = have_option(trim(u%option_path)//&
          &"/prognostic/vector_field::Absorption"//&
          &"/lump_absorption/use_submesh")
      pressure_corrected_absorption=have_option(trim(u%option_path)//&
          &"/prognostic/vector_field::Absorption"//&
          &"/include_pressure_correction") .or. (have_vertical_stabilization)
      if (pressure_corrected_absorption) then
         ! as we add the absorption into the mass matrix
         ! lump_absorption needs to match lump_mass
         lump_absorption = lump_mass
      end if
      lump_source=have_option(trim(u%option_path)//&
          &"/prognostic/vector_field::Source"//&
          &"/lump_source")
      if(have_viscosity) then
         isotropic_viscosity = have_viscosity .and. &
           & isotropic_field(viscosity)
         diagonal_viscosity = have_viscosity .and. &
           & diagonal_field(viscosity)
         stress_form=have_option(trim(u%option_path)//&
             &"/prognostic/spatial_discretisation/continuous_galerkin"//&
             &"/stress_terms/stress_form")
         partial_stress_form=have_option(trim(u%option_path)//&
             &"/prognostic/spatial_discretisation/continuous_galerkin"//&
             &"/stress_terms/partial_stress_form")
      else
         isotropic_viscosity = .false.
         diagonal_viscosity = .false.
         stress_form = .false.
         partial_stress_form = .false.
      end if
      integrate_continuity_by_parts=have_option(trim(p%option_path)//&
          &"/prognostic/spatial_discretisation/continuous_galerkin"//&
          &"/integrate_continuity_by_parts")
      low_re_p_correction_fix=have_option(trim(p%option_path)//&
          &"/prognostic/spatial_discretisation/continuous_galerkin"//&
          &"/low_re_p_correction_fix")
      integrate_advection_by_parts = have_option(trim(u%option_path)//&
          &"/prognostic/spatial_discretisation"//&
          &"/continuous_galerkin/advection_terms/integrate_advection_by_parts")
      exclude_advection = have_option(trim(u%option_path)//&
          &"/prognostic/spatial_discretisation"//&
          &"/continuous_galerkin/advection_terms/exclude_advection_terms")
      exclude_mass = have_option(trim(u%option_path)//&
          &"/prognostic/spatial_discretisation"//&
          &"/continuous_galerkin/mass_terms/exclude_mass_terms")
      vel_lump_on_submesh = have_option(trim(u%option_path)//&
          &"/prognostic/spatial_discretisation"//&
          &"/continuous_galerkin/mass_terms"//&
          &"/lump_mass_matrix/use_submesh")
      if (pressure_corrected_absorption) then
         ! as we add the absorption into the mass matrix
         ! the meshes need to be the same
         abs_lump_on_submesh = vel_lump_on_submesh
      end if
      cmc_lump_mass = have_option(trim(p%option_path)//&
          &"/prognostic/scheme"//&
          &"/use_projection_method/full_schur_complement"//&
          &"/preconditioner_matrix::LumpedSchurComplement")
      cmc_lump_on_submesh = have_option(trim(p%option_path)//&
          &"/prognostic/scheme"//&
          &"/use_projection_method/full_schur_complement"//&
          &"/preconditioner_matrix[0]/lump_on_submesh")
      assemble_inverse_masslump = lump_mass .or. cmc_lump_mass
      assemble_mass_matrix = have_option(trim(p%option_path)//&
          &"/prognostic/scheme/use_projection_method"//&
          &"/full_schur_complement/inner_matrix::FullMassMatrix")
      if(have_option(trim(u%option_path)//"/prognostic/spatial_discretisation/continuous_galerkin/stabilisation/streamline_upwind")) then
        stabilisation_scheme = STABILISATION_STREAMLINE_UPWIND
        call get_upwind_options(trim(u%option_path) // "/prognostic/spatial_discretisation/continuous_galerkin/stabilisation/streamline_upwind", &
          & nu_bar_scheme, nu_bar_scale)
      else if(have_option(trim(u%option_path)//"/prognostic/spatial_discretisation/continuous_galerkin/stabilisation/streamline_upwind_petrov_galerkin")) then
        stabilisation_scheme = STABILISATION_SUPG
        call get_upwind_options(trim(u%option_path) // "/prognostic/spatial_discretisation/continuous_galerkin/stabilisation/streamline_upwind_petrov_galerkin", &
          & nu_bar_scheme, nu_bar_scale)
       !!    we need 1 supg_element per thread
        do i = 1, num_threads
           supg_element(i)=make_supg_element(ele_shape(u,1))
        enddo
      else
        stabilisation_scheme = STABILISATION_NONE
      end if
      integrate_surfacetension_by_parts = have_option(trim(u%option_path)//&
          &"/prognostic/tensor_field::SurfaceTension"//&
          &"/diagnostic/integrate_by_parts")
          
      ! Are we running a multi-phase simulation?
      if(option_count("/material_phase/vector_field::Velocity/prognostic") > 1) then
         multiphase = .true.

         vfrac => extract_scalar_field(state, "PhaseVolumeFraction")
         call allocate(nvfrac, vfrac%mesh, "NonlinearPhaseVolumeFraction")
         call zero(nvfrac)
         call get_nonlinear_volume_fraction(state, nvfrac)

         ewrite_minmax(nvfrac)
      else
         multiphase = .false.
         nullify(vfrac)
      end if


      if (assemble_inverse_masslump) then
        ! construct the inverse of the lumped mass matrix
        call allocate( inverse_masslump, u%dim, u%mesh, "InverseLumpedMass")
        call zero(inverse_masslump)
      end if
      if (assemble_mass_matrix) then
        ! construct mass matrix instead
        u_sparsity => get_csr_sparsity_firstorder(state, u%mesh, u%mesh)
        
        call allocate( mass, u_sparsity, (/ u%dim, u%dim /), &
            diagonal=.true., name="MassMatrix")
            
        call zero( mass )
      end if
      
      move_mesh = (have_option("/mesh_adaptivity/mesh_movement").and.(.not.exclude_mass))
      if(move_mesh) then
        ewrite(2,*) 'Moving mesh'
        x_old => extract_vector_field(state, "OldCoordinate")
        x_new => extract_vector_field(state, "IteratedCoordinate")
        ug=>extract_vector_field(state, "GridVelocity")
      else
        ewrite(2,*) 'Not moving mesh'
      end if

      if (on_sphere.and.pressure_corrected_absorption) then
          ewrite(-1,*) 'WARNING:: Absorption in spherical geometry cannot currently'
          ewrite(-1,*) '          be included in the pressure correction. This option'
          ewrite(-1,*) '          will be ignored.'           
      end if

      if (have_wd_abs .and. on_sphere) then
          FLExit("The wetting and drying absorption term does currently not work on the sphere.")
      end if

      if (have_wd_abs .and. .not. has_scalar_field(state, "WettingDryingAlpha")) then
          FLExit("The wetting and drying absorption needs the diagnostic field WettingDryingAlpha activated.")
      end if
      if (have_wd_abs) then
        ! The alpha fields lives on the pressure mesh, but we need it on the velocity, so let's remap it.
        wettingdrying_alpha => extract_scalar_field(state, "WettingDryingAlpha")
        call allocate(alpha_u_field, u%mesh, "alpha_u")
        call remap_field(wettingdrying_alpha, alpha_u_field)
      end if
      
      ! For Low Reynolds number fix
      if (low_re_p_correction_fix) then
        ! construct the inverse of the lumped mass matrix
        call allocate( visc_inverse_masslump, u%dim, u%mesh, "ViscousInverseLumpedMass")
        call zero(visc_inverse_masslump)
      end if

      local_assembly = have_option("/local_assembly")
      if (local_assembly) then
         ewrite(2, *)'Using local assembly routines in construct_momentum_cg'
      end if

      call set_local_assembly(big_m, local_assembly)

      call get_mesh_colouring(state, u%mesh, COLOURING_CG1, colours)
      ! ----- Volume integrals over elements -------------
      
#ifdef _OPENMP
    cache_valid = prepopulate_transform_cache(x)
    assert(cache_valid)
#endif

    !$OMP PARALLEL DEFAULT(SHARED) PRIVATE(clr, len, nnid, ele, thread_num)
#ifdef _OPENMP
    thread_num = omp_get_thread_num()
#else
    thread_num = 0
#endif
    colour_loop: do clr = 1, size(colours)
      len = key_count(colours(clr))
      !$OMP DO SCHEDULE(STATIC)
      element_loop: do nnid = 1, len
         ele = fetch(colours(clr), nnid)
         call construct_momentum_element_cg(state, ele, big_m, rhs, ct_m, mass, inverse_masslump, visc_inverse_masslump, &
              x, x_old, x_new, u, oldu, nu, ug, &
              density, p, &
              source, absorption, buoyancy, gravity, &
              viscosity, grad_u, &
              tnu, leonard, alpha, &
              gp, surfacetension, &
              assemble_ct_matrix_here, on_sphere, depth, &
              alpha_u_field, abs_wd, temperature, nvfrac, &
              supg_element(thread_num+1))
      end do element_loop
      !$OMP END DO
      !$OMP BARRIER
    end do colour_loop
    !$OMP END PARALLEL

      if (have_wd_abs) then
        ! the remapped field is not needed anymore.
        call deallocate(alpha_u_field)
        call deallocate(Abs_wd)
      end if

      ! ----- Surface integrals over boundaries -----------
      
      if((integrate_advection_by_parts.and.(.not.exclude_advection)).or.&
           (integrate_continuity_by_parts)) then
         allocate(velocity_bc_type(u%dim, surface_element_count(u)))
         allocate(velocity_bc_number(u%dim, surface_element_count(u)))
         call get_entire_boundary_condition(u, &
           & (/ &
             "weakdirichlet      ", &
             "no_normal_flow     ", &
             "internal           ", &
             "free_surface       " &
           & /), velocity_bc, velocity_bc_type, velocity_bc_number)
           
         allocate(pressure_bc_type(surface_element_count(p)))
         call get_entire_boundary_condition(p, &
           & (/ &
              "weakdirichlet", &
              "dirichlet    " /), &
              pressure_bc, pressure_bc_type)

         ! Check if we want free surface stabilisation (in development!)
         have_surface_fs_stabilisation=have_fs_stab(u)
         if (have_surface_fs_stabilisation) then
           fs_sf=get_surface_stab_scale_factor(u)
         end if

         surface_element_loop: do sele=1, surface_element_count(u)
            
            ! if no_normal flow and no other condition in the tangential directions, or if periodic
            ! but not if there's a pressure bc
            if(((velocity_bc_type(1,sele)==2 .and. sum(velocity_bc_type(:,sele))==2) &
                 .or. any(velocity_bc_type(:,sele)==3)) &
                 .and. pressure_bc_type(sele)==0) cycle
            
            ele = face_ele(x, sele)
            
            call construct_momentum_surface_element_cg(sele, big_m, rhs, ct_m, ct_rhs, &
                 inverse_masslump, x, u, nu, ug, density, p, gravity, &
                 velocity_bc, velocity_bc_type, &
                 pressure_bc, pressure_bc_type, &
                 assemble_ct_matrix_here, include_pressure_and_continuity_bcs, oldu, nvfrac)
            
         end do surface_element_loop

         call deallocate(velocity_bc)
         deallocate(velocity_bc_type)
         call deallocate(pressure_bc)
         deallocate(pressure_bc_type)
      end if
      
      if(abs_lump_on_submesh) then
        
        call allocate(abslump, inverse_masslump%dim, inverse_masslump%mesh, "LumpedAbsorption")
        call allocate(absdensity, absorption%mesh, "AbsorptionComponentTimesDensity")
        
        do dim = 1, inverse_masslump%dim
          call remap_field(density, absdensity)
          abs_component = extract_scalar_field(absorption, dim)
          call scale(absdensity, abs_component)
      
          abslump_component = extract_scalar_field(abslump, dim)              
          call compute_lumped_mass_on_submesh(state, abslump_component, density=absdensity)
        end do
        
        call deallocate(absdensity)
        
        if(assemble_inverse_masslump.and.pressure_corrected_absorption) then
          call addto(inverse_masslump, abslump, theta)
        end if

        call addto_diag(big_m, abslump, dt*theta)
        
        call scale(abslump, oldu)
        call addto(rhs, abslump, -1.0)
          
        call deallocate(abslump)
      end if

      if (assemble_inverse_masslump) then
        
        if(vel_lump_on_submesh .or. cmc_lump_on_submesh) then
          if(move_mesh) then
            FLExit("Can't move the mesh and lump on the submesh yet.")
          end if
          ! we still have to make the lumped mass if this is true
          masslump_component=extract_scalar_field(inverse_masslump, 1)

          if(multiphase) then
            call compute_lumped_mass_on_submesh(state, masslump_component, density=density, vfrac=nvfrac)
          else
            call compute_lumped_mass_on_submesh(state, masslump_component, density=density)
          end if

          ! copy over to other components
          do dim = 2, inverse_masslump%dim
            call set(inverse_masslump, dim, masslump_component)
          end do

          if(vel_lump_on_submesh) then
            call addto_diag(big_m, masslump_component)
          end if
        end if
        
        if (low_re_p_correction_fix .and. timestep/=1) then
          ewrite(2,*) "****************************************"
          ewrite(2,*) "Using low_re_p_correction_fix"
          ewrite(2,*) "In Momentum_CG, construct_momentum_cg"
          ! Add viscous terms (stored in visc_inverse_masslump)
          ! to inverse_masslump (and store it in visc_inverse_masslump):
          ewrite(2,*) "The viscous_terms are:"
          ewrite_minmax(visc_inverse_masslump)
          ! Add the viscous terms to the lumped mass matrix
          call addto(visc_inverse_masslump, inverse_masslump)
          ewrite(2,*) "For comparison only:"
          ewrite(2,*) "The orig inverse_masslump is:"
          ewrite_minmax(inverse_masslump)
          ewrite(2,*) "The new visc_inverse_masslump is:"
          ewrite_minmax(visc_inverse_masslump)
          ! invert the visc_inverse_masslump:
          call invert(visc_inverse_masslump)
          ! apply boundary conditions (zeroing out strong dirichl. rows)
          call apply_dirichlet_conditions_inverse_mass(visc_inverse_masslump, u)
          
          ewrite(2,*) "Inverted new visc_inverse_masslump and boundary conditions is:"
          ewrite_minmax(visc_inverse_masslump)
          
          ! Now invert the original inverse_masslump, apply dirichlet conditions:
          call invert(inverse_masslump)
          call apply_dirichlet_conditions_inverse_mass(inverse_masslump, u)
          ewrite_minmax(inverse_masslump)
          ewrite(2,*) "****************************************"
        else 
          ! thus far we have just assembled the lumped mass in inverse_masslump
          ! now invert it:
          call invert(inverse_masslump)
          ! apply boundary conditions (zeroing out strong dirichl. rows)
          call apply_dirichlet_conditions_inverse_mass(inverse_masslump, u)
          ewrite_minmax(inverse_masslump)
        endif
      end if
      
      if (assemble_mass_matrix) then
        call apply_dirichlet_conditions(matrix=mass, field=u)
      end if
            
      ewrite_minmax(rhs)

      if (les_fourth_order) then
        call deallocate(grad_u)
      end if

      if (dynamic_les) then
        if(.not. have_option(trim(les_option_path)//"/dynamic_les/vector_field::FilteredVelocity")) then
          call deallocate(tnu); deallocate(tnu)
        end if
        call deallocate(leonard); deallocate(leonard)
      end if

      call deallocate(dummytensor)
      deallocate(dummytensor)
      call deallocate(dummyvector)
      deallocate(dummyvector)
      call deallocate(dummyscalar)
      deallocate(dummyscalar)

      if(multiphase) then
         call deallocate(nvfrac)
      end if

      if (stabilisation_scheme == STABILISATION_SUPG) then
         do i = 1, num_threads
            call deallocate(supg_element(i))
         end do
      end if
      deallocate(supg_element)

      contains 

        logical function have_fs_stab(u)
            type(vector_field), intent(in) :: u
            character(len=OPTION_PATH_LEN) :: type
            character(len=OPTION_PATH_LEN) :: option_path
            integer :: n

            have_fs_stab=.false.
            do n=1,get_boundary_condition_count(u)
                call get_boundary_condition(u, n, type=type, option_path=option_path)
                if (have_option(trim(option_path)//"/type::free_surface/surface_stabilisation")) then
                    have_fs_stab=.true.
                    return
                end if
            end do
        end function have_fs_stab

        function get_surface_stab_scale_factor(u) result(scale_factor)
            type(vector_field), intent(in) :: u
            character(len=OPTION_PATH_LEN) :: type
            character(len=OPTION_PATH_LEN) :: option_path
            integer :: n
            real :: scale_factor

            do n=1,get_boundary_condition_count(u)
                call get_boundary_condition(u, n, type=type, option_path=option_path)
                if (have_option(trim(option_path)//"/type::free_surface/surface_stabilisation")) then
                    call get_option(trim(option_path)//"/type::free_surface/surface_stabilisation/scale_factor", scale_factor)
                end if
            end do

        end function get_surface_stab_scale_factor
   
    end subroutine construct_momentum_cg

    subroutine construct_momentum_surface_element_cg(sele, big_m, rhs, ct_m, ct_rhs, &
                                                     masslump, x, u, nu, ug, density, p, gravity, &
                                                     velocity_bc, velocity_bc_type, &
                                                     pressure_bc, pressure_bc_type, &
                                                     assemble_ct_matrix_here, include_pressure_and_continuity_bcs,&
                                                     oldu, nvfrac)

      integer, intent(in) :: sele

      type(petsc_csr_matrix), intent(inout) :: big_m
      type(vector_field), intent(inout) :: rhs

      type(block_csr_matrix), pointer :: ct_m
      type(scalar_field), intent(inout) :: ct_rhs

      type(vector_field), intent(inout) :: masslump

      type(vector_field), intent(in) :: x, oldu
      type(vector_field), intent(in) :: u, nu
      type(vector_field), pointer :: ug
      type(scalar_field), intent(in) :: density, p
      type(vector_field), pointer, intent(in) :: gravity 

      type(vector_field), intent(in) :: velocity_bc
      integer, dimension(:,:), intent(in) :: velocity_bc_type

      type(scalar_field), intent(in) :: pressure_bc
      integer, dimension(:), intent(in) :: pressure_bc_type
      
      logical, intent(in) :: assemble_ct_matrix_here, include_pressure_and_continuity_bcs

      ! Volume fraction field
      type(scalar_field), intent(in) :: nvfrac

      ! local
      integer :: dim, dim2, i

      integer, dimension(face_loc(u, sele)) :: u_nodes_bdy
      integer, dimension(face_loc(p, sele)) :: p_nodes_bdy
      type(element_type), pointer :: u_shape, p_shape

      real, dimension(face_ngi(u, sele)) :: detwei_bdy
      real, dimension(u%dim, face_ngi(u, sele)) :: normal_bdy, upwards_gi
      real, dimension(u%dim, face_loc(p, sele), face_loc(u, sele)) :: ct_mat_bdy
      real, dimension(u%dim, face_loc(u, sele), face_loc(u, sele)) :: fs_surfacestab
      real, dimension(u%dim, u%dim, face_loc(u, sele), face_loc(u, sele)) :: fs_surfacestab_sphere
      real, dimension(u%dim, u%dim, face_ngi(u, sele)) :: fs_stab_gi_sphere
      real, dimension(u%dim, face_loc(u, sele)) :: lumped_fs_surfacestab
      real, dimension(face_loc(u, sele), face_loc(u, sele)) :: adv_mat_bdy

      real, dimension(u%dim, face_ngi(u, sele)) :: relu_gi
      real, dimension(face_ngi(u, sele)) :: density_gi

      real, dimension(u%dim, face_loc(u, sele)) :: oldu_val
      real, dimension(u%dim, face_ngi(u, sele)) :: ndotk_k

      u_shape=> face_shape(u, sele)
      p_shape=> face_shape(p, sele)

      u_nodes_bdy = face_global_nodes(u, sele)
      p_nodes_bdy = face_global_nodes(p, sele)

      oldu_val = face_val(oldu, sele)

      call transform_facet_to_physical(X, sele, &
           detwei_f=detwei_bdy, normal=normal_bdy)
                                     
      ! Note that with SUPG the surface element test function is not modified
            
      ! first the advection (dirichlet) bcs:
      
      ! if no no_normal_flow or free_surface
      if (velocity_bc_type(1,sele)/=2) then
         if(integrate_advection_by_parts.and.(.not.exclude_advection)) then
            
            relu_gi = face_val_at_quad(nu, sele)
            if(move_mesh) then
              relu_gi = relu_gi - face_val_at_quad(ug, sele)
            end if
            
            if(multiphase) then
               adv_mat_bdy = shape_shape(u_shape, u_shape, &
                  detwei_bdy*sum(relu_gi*normal_bdy,1)*&
                  face_val_at_quad(density, sele)*face_val_at_quad(nvfrac, sele))
            else
               adv_mat_bdy = shape_shape(u_shape, u_shape, &
                  detwei_bdy*sum(relu_gi*normal_bdy,1)*&
                  face_val_at_quad(density, sele))
            end if

            do dim = 1, u%dim
               
               if(velocity_bc_type(dim, sele)==1) then

                  call addto(rhs, dim, u_nodes_bdy, -matmul(adv_mat_bdy, &
                       ele_val(velocity_bc, dim, sele)))
               else

                  call addto(big_m, dim, dim, u_nodes_bdy, u_nodes_bdy, &
                       dt*theta*adv_mat_bdy)

                  call addto(rhs, dim, u_nodes_bdy, -matmul(adv_mat_bdy, face_val(oldu, dim, sele)))

               end if
            end do
         end if
      end if
      
      ! now do surface integrals for divergence/pressure gradient matrix
      if(integrate_continuity_by_parts.and. (assemble_ct_matrix_here .or. include_pressure_and_continuity_bcs)) then
         
        if (velocity_bc_type(1,sele)/=2 .and. velocity_bc_type(1,sele)/=4) then

          if(multiphase) then
            ct_mat_bdy = shape_shape_vector(p_shape, u_shape, detwei_bdy*face_val_at_quad(nvfrac, sele), normal_bdy)
          else
            ct_mat_bdy = shape_shape_vector(p_shape, u_shape, detwei_bdy, normal_bdy)
          end if

          do dim = 1, u%dim
             if(include_pressure_and_continuity_bcs .and. velocity_bc_type(dim, sele)==1 )then
                call addto(ct_rhs, p_nodes_bdy, &
                     -matmul(ct_mat_bdy(dim,:,:), ele_val(velocity_bc, dim, sele)))
             else if (assemble_ct_matrix_here) then
                call addto(ct_m, 1, dim, p_nodes_bdy, u_nodes_bdy, ct_mat_bdy(dim,:,:))
             end if
             if(pressure_bc_type(sele)>0) then
                ! for both weak and strong pressure dirichlet bcs:
                !      /
                ! add -|  N_i M_j \vec n p_j, where p_j are the prescribed bc values
                !      /
                call addto(rhs, dim, u_nodes_bdy, -matmul( ele_val(pressure_bc, sele), &
                                                            ct_mat_bdy(dim,:,:) ))
             end if
          end do
        end if
        
      end if

      ! Add free surface stabilisation.

      if (velocity_bc_type(1,sele)==4 .and. have_surface_fs_stabilisation) then
        if (on_sphere) then
          upwards_gi=-sphere_inward_normal_at_quad_face(x, sele)
        else
          upwards_gi=-face_val_at_quad(gravity, sele)
        end if
        
        if (on_sphere) then
          ndotk_k=0.0
          do i=1,face_ngi(u,sele)
            ndotk_k(3,i)=fs_sf*dot_product(normal_bdy(:,i),upwards_gi(:,i))
          end do
        else
          do i=1,face_ngi(u,sele)
            ndotk_k(:,i)=fs_sf*dot_product(normal_bdy(:,i),upwards_gi(:,i))*upwards_gi(:,i)
          end do
        end if

        ! Rotate if on the sphere
        if (on_sphere) then
          fs_stab_gi_sphere=dt*gravity_magnitude*rotate_diagonal_to_sphere_face(x, sele, ndotk_k)
        endif

        density_gi=face_val_at_quad(density, sele)

        if (on_sphere) then
          fs_surfacestab_sphere = shape_shape_tensor(u_shape, u_shape, &
                           detwei_bdy*density_gi, fs_stab_gi_sphere)
        else
          fs_surfacestab = shape_shape_vector(u_shape, u_shape, &
                           detwei_bdy*density_gi, dt*gravity_magnitude*ndotk_k)
        end if

        if (on_sphere) then
          do dim = 1, u%dim
            do dim2 = 1, u%dim
              call addto(big_m, dim, dim2, u_nodes_bdy, u_nodes_bdy, dt*theta*fs_surfacestab_sphere(dim,dim2,:,:))
            end do
            call addto(rhs, dim, u_nodes_bdy, -matmul(fs_surfacestab_sphere(dim,dim,:,:), oldu_val(dim,:)))
            ! off block diagonal absorption terms
            do dim2 = 1, u%dim
              if (dim==dim2) cycle ! The dim=dim2 terms were done above
              call addto(rhs, dim, u_nodes_bdy, -matmul(fs_surfacestab_sphere(dim,dim2,:,:), oldu_val(dim2,:)))
            end do
          end do
        else        
          if (lump_mass) then
            lumped_fs_surfacestab = sum(fs_surfacestab, 3)
            do dim = 1, u%dim
              call addto_diag(big_m, dim, dim, u_nodes_bdy, dt*theta*lumped_fs_surfacestab(dim,:))
              call addto(rhs, dim, u_nodes_bdy, -lumped_fs_surfacestab(dim,:)*oldu_val(dim,:))
            end do
          else if (.not.pressure_corrected_absorption) then
            do dim = 1, u%dim
              call addto(big_m, dim, dim, u_nodes_bdy, u_nodes_bdy, dt*theta*fs_surfacestab(dim,:,:))
              call addto(rhs, dim, u_nodes_bdy, -matmul(fs_surfacestab(dim,:,:), oldu_val(dim,:)))
            end do
          else
            ewrite(-1,*) "Free surface stabilisation requires that mass is lumped or that"
            FLExit("absorption is not included in the pressure correction") 
          end if
          if (pressure_corrected_absorption) then
            if (assemble_inverse_masslump.and.(.not.(abs_lump_on_submesh))) then
              call addto(masslump, u_nodes_bdy, dt*theta*lumped_fs_surfacestab)
            else
              FLExit("Error?") 
            end if
          end if
        end if

      end if

    end subroutine construct_momentum_surface_element_cg

    subroutine construct_momentum_element_cg(state, ele, big_m, rhs, ct_m, &
                                            mass, masslump, visc_masslump, &
                                            x, x_old, x_new, u, oldu, nu, ug, &
                                            density, p, &
                                            source, absorption, buoyancy, gravity, &
                                            viscosity, grad_u, &
                                            tnu, leonard, alpha, &
                                            gp, surfacetension, &
                                            assemble_ct_matrix_here, on_sphere, depth, &
                                            alpha_u_field, abs_wd, temperature, nvfrac, supg_shape)

      !!< Assembles the local element matrix contributions and places them in big_m
      !!< and rhs for the continuous galerkin momentum equations

      ! Needed for dynamic LES unfortunately
      type(state_type), intent(inout) :: state

      ! current element
      integer, intent(in) :: ele
      type(petsc_csr_matrix), intent(inout) :: big_m
      type(vector_field), intent(inout) :: rhs
      type(block_csr_matrix), pointer :: ct_m
      type(petsc_csr_matrix), intent(inout) :: mass
      ! above we supply inverse_masslump, but we start assembling the non-inverted
      ! lumped mass matrix in it:
      type(vector_field), intent(inout) :: masslump
      ! low Re fix for pressure correction:
      type(vector_field), intent(inout) :: visc_masslump

      type(vector_field), intent(in) :: x, u, oldu, nu 
      type(vector_field), pointer :: x_old, x_new, ug
      type(scalar_field), intent(in) :: density, p, buoyancy
      type(vector_field), intent(in) :: source, absorption, gravity
      type(tensor_field), intent(in) :: viscosity, grad_u

      ! Fields for Germano Dynamic LES Model
      type(vector_field), intent(in)    :: tnu
      type(tensor_field), intent(in)    :: leonard
      real, intent(in)                  :: alpha

      type(scalar_field), intent(in) :: gp
      type(tensor_field), intent(in) :: surfacetension

      logical, intent(in) :: assemble_ct_matrix_here, on_sphere

      ! Wetting and Drying
      type(scalar_field), intent(in) :: depth
      type(scalar_field), intent(in) :: alpha_u_field
      type(vector_field), intent(in) :: abs_wd

      ! Temperature dependent viscosity:
      type(scalar_field), intent(in) :: temperature

      ! Non-linear approximation of the volume fraction
      type(scalar_field), intent(in) :: nvfrac
      ! Pointer to the nvfrac field's shape function
      type(element_type), pointer :: nvfrac_shape
      ! Derivative of shape function for nvfrac field
      real, dimension(:, :, :), allocatable :: dnvfrac_t

      type(element_type), intent(inout) :: supg_shape

      integer, dimension(:), pointer :: u_ele, p_ele
      real, dimension(u%dim, ele_loc(u, ele)) :: oldu_val
      type(element_type), pointer :: u_shape, p_shape
      real, dimension(ele_ngi(u, ele)) :: detwei, detwei_old, detwei_new
      real, dimension(u%dim, u%dim, ele_ngi(u,ele)) :: J_mat
      real, dimension(ele_loc(u, ele), ele_ngi(u, ele), u%dim) :: du_t
      real, dimension(ele_loc(u, ele), ele_ngi(u, ele), u%dim) :: dug_t
      real, dimension(ele_loc(p, ele), ele_ngi(p, ele), u%dim) :: dp_t

      real, dimension(u%dim, ele_ngi(u, ele)) :: relu_gi
      real, dimension(u%dim, ele_loc(p, ele), ele_loc(u, ele)) :: grad_p_u_mat
      
      ! What we will be adding to the matrix and RHS - assemble these as we
      ! go, so that we only do the calculations we really need
      real, dimension(u%dim, ele_loc(u, ele)) :: big_m_diag_addto, rhs_addto
      real, dimension(u%dim, u%dim, ele_loc(u, ele), ele_loc(u, ele)) :: big_m_tensor_addto
      logical, dimension(u%dim, u%dim) :: block_mask ! control whether the off diagonal entries are used
      integer :: dim
      type(element_type) :: test_function

      if(move_mesh) then
        ! we've assumed the following in the declarations
        ! above so we better make sure they're true!
        assert(ele_loc(ug, ele)==ele_loc(u,ele))
        assert(ele_ngi(ug, ele)==ele_ngi(u,ele))
        assert(ug%dim==u%dim)
      end if
      
      big_m_diag_addto = 0.0
      big_m_tensor_addto = 0.0
      rhs_addto = 0.0
      ! we always want things added to the diagonal blocks
      ! but we must check if we have_coriolis to add things to the others
      if(have_coriolis.or.(have_viscosity.and.(stress_form.or.partial_stress_form))) then
        block_mask = .true.
      else
        block_mask = .false.
        do dim = 1, u%dim
          block_mask(dim, dim) = .true.
        end do
      end if

      u_ele=>ele_nodes(u, ele)
      u_shape=>ele_shape(u, ele)

      p_ele=>ele_nodes(p, ele)
      p_shape=>ele_shape(p, ele)

      oldu_val = ele_val(oldu, ele)
      ! Step 1: Transform

      ! transform the velocity derivatives into physical space
      ! (and get detwei)
      if(stabilisation_scheme==STABILISATION_NONE) then
        call transform_to_physical(X, ele, &
                                  u_shape, dshape=du_t, detwei=detwei)
      !  J_mat = 0.0
      else
        call transform_to_physical(x, ele, &
                                  u_shape, dshape=du_t, detwei=detwei, J=J_mat)
      end if

      if(assemble_ct_matrix_here .and.integrate_continuity_by_parts) then
        ! transform the pressure derivatives into physical space
        call transform_to_physical(x, ele, &
                                  p_shape, dshape=dp_t)
      end if
      
      if(move_mesh) then
        call transform_to_physical(x_old, ele, detwei=detwei_old)
        call transform_to_physical(x_new, ele, detwei=detwei_new)
        if(.not.exclude_advection.and..not.integrate_advection_by_parts) then
          call transform_to_physical(x, ele, &
                                    ele_shape(ug, ele), dshape=dug_t)
        end if
      end if

      if(multiphase) then
         ! If the PhaseVolumeFraction is on a different mesh to the Velocity,
         ! then allocate memory to hold the derivative of the nvfrac shape function
         allocate(dnvfrac_t(ele_loc(nvfrac, ele), ele_ngi(nvfrac, ele), u%dim))
      end if
      
      ! Step 2: Set up test function
    
      select case(stabilisation_scheme)
        case(STABILISATION_SUPG)
          relu_gi = ele_val_at_quad(nu, ele)
          if(move_mesh) then
            relu_gi = relu_gi - ele_val_at_quad(ug, ele)
          end if
          if(have_viscosity) then
          call supg_test_function(supg_shape, u_shape, du_t, relu_gi, j_mat, diff_q = ele_val_at_quad(viscosity, ele), &
            & nu_bar_scheme = nu_bar_scheme, nu_bar_scale = nu_bar_scale)
          else
          call supg_test_function(supg_shape, u_shape, du_t, relu_gi, j_mat, &
            & nu_bar_scheme = nu_bar_scheme, nu_bar_scale = nu_bar_scale)
          end if
          test_function = supg_shape
        case default
          test_function = u_shape
      end select
      ! Important note: the test function derivatives have not been modified -
      ! i.e. du_t is currently used everywhere. This is fine for P1, but is not
      ! consistent for P>1.

      if(assemble_ct_matrix_here) then

         if(integrate_continuity_by_parts) then
            if(multiphase) then
               grad_p_u_mat = -dshape_shape(dp_t, u_shape, detwei*ele_val_at_quad(nvfrac, ele))
            else
               grad_p_u_mat = -dshape_shape(dp_t, u_shape, detwei)
            end if
         else
            if(multiphase) then
               ! Split up the divergence term div(vfrac*u) = vfrac*div(u) + u*grad(vfrac)

               ! If the field and nvfrac meshes are different, then we need to
               ! compute the derivatives of the nvfrac shape functions.
               if(.not.(nvfrac%mesh == u%mesh)) then
                  nvfrac_shape => ele_shape(nvfrac%mesh, ele)
                  call transform_to_physical(x, ele, nvfrac_shape, dshape=dnvfrac_t)
               else
                  dnvfrac_t = du_t
               end if

               grad_p_u_mat =  shape_dshape(p_shape, du_t, detwei*ele_val_at_quad(nvfrac, ele)) + &
                              shape_shape_vector(p_shape, u_shape, detwei, ele_grad_at_quad(nvfrac, ele, dnvfrac_t))
            else
               grad_p_u_mat = shape_dshape(p_shape, du_t, detwei)
            end if
         end if
      end if

      ! Step 3: Assemble contributions

      ! Mass terms
      if(assemble_inverse_masslump .or. assemble_mass_matrix .or. &
        (.not. exclude_mass)) then
        call add_mass_element_cg(ele, test_function, u, oldu_val, density, nvfrac, detwei, detwei_old, detwei_new, big_m_diag_addto, big_m_tensor_addto, rhs_addto, mass, masslump)
      end if

      ! Advection terms
      if(.not. exclude_advection) then
        call add_advection_element_cg(ele, test_function, u, oldu_val, nu, ug, density, viscosity, nvfrac, du_t, dug_t, dnvfrac_t, detwei, J_mat, big_m_tensor_addto, rhs_addto)
      end if

      ! Source terms
      if(have_source) then
        call add_sources_element_cg(ele, test_function, u, density, source, detwei, rhs_addto)
      end if
      
      ! Buoyancy terms
      if(have_gravity) then
        call add_buoyancy_element_cg(x, ele, test_function, u, buoyancy, gravity, nvfrac, on_sphere, detwei, rhs_addto)
      end if
      
      ! Surface tension
      if(have_surfacetension) then
        call add_surfacetension_element_cg(ele, test_function, u, surfacetension, du_t, detwei, rhs_addto)
      end if

      ! Absorption terms (sponges) and WettingDrying absorption
      if (have_absorption .or. have_vertical_stabilization .or. have_wd_abs) then
       call add_absorption_element_cg(x, ele, test_function, u, oldu_val, density, &
                                      absorption, detwei, big_m_diag_addto, big_m_tensor_addto, rhs_addto, &
                                      masslump, mass, depth, gravity, buoyancy, &
                                      alpha_u_field, abs_wd)
      end if

      ! Viscous terms
      if(have_viscosity .or. have_les) then
        call add_viscosity_element_cg(state, ele, test_function, u, oldu_val, nu, x, viscosity, grad_u, &
           tnu, leonard, alpha, &
           du_t, detwei, big_m_tensor_addto, rhs_addto, temperature, nvfrac)
      end if
      
      ! Get only the viscous terms
      if(low_re_p_correction_fix .and. assemble_inverse_masslump .and. (have_viscosity .or. have_les) .and. timestep/=1) then
        call get_viscous_terms_element_cg(ele, u, nu, x, viscosity, &
         du_t, detwei, visc_masslump)
      end if
      
      ! Coriolis terms
      if(have_coriolis) then
        call add_coriolis_element_cg(ele, test_function, x, u, oldu_val, density, detwei, big_m_tensor_addto, rhs_addto)
      end if
      
      ! Geostrophic pressure
      if(have_geostrophic_pressure) then
        call add_geostrophic_pressure_element_cg(ele, test_function, x, u, gp, detwei, rhs_addto)
      end if

      ! Step 4: Insertion

      ! add lumped terms to the diagonal of the matrix
      call add_diagonal_to_tensor(big_m_diag_addto, big_m_tensor_addto)
      ! add to the matrix
      call addto(big_m, u_ele, u_ele, big_m_tensor_addto, block_mask=block_mask)
      ! add to the rhs
      call addto(rhs, u_ele, rhs_addto)
      
      if(assemble_ct_matrix_here) then
        call addto(ct_m, p_ele, u_ele, spread(grad_p_u_mat, 1, 1))
      end if
      
<<<<<<< HEAD
=======
      call deallocate(test_function)

      if(multiphase) then
         deallocate(dnvfrac_t)
      end if
      
>>>>>>> 78fde9fb
    contains
    
      subroutine add_diagonal_to_tensor(big_m_diag_addto, big_m_tensor_addto)
        real, dimension(u%dim, ele_loc(u, ele)), intent(in) :: big_m_diag_addto
        real, dimension(u%dim, u%dim, ele_loc(u, ele), ele_loc(u, ele)), intent(inout) :: big_m_tensor_addto
        
        integer :: dim, loc
        
        forall(dim = 1:size(big_m_diag_addto, 1), loc = 1:size(big_m_diag_addto, 2))
          big_m_tensor_addto(dim, dim, loc, loc) = big_m_tensor_addto(dim, dim, loc, loc) + big_m_diag_addto(dim, loc)
        end forall
        
      end subroutine add_diagonal_to_tensor
             
    end subroutine construct_momentum_element_cg
    
    subroutine add_mass_element_cg(ele, test_function, u, oldu_val, density, nvfrac, detwei, detwei_old, detwei_new, big_m_diag_addto, big_m_tensor_addto, rhs_addto, mass, masslump)
      integer, intent(in) :: ele
      type(element_type), intent(in) :: test_function
      type(vector_field), intent(in) :: u
      real, dimension(:,:), intent(in) :: oldu_val
      type(scalar_field), intent(in) :: density
      type(scalar_field), intent(in) :: nvfrac
      real, dimension(ele_ngi(u, ele)), intent(in) :: detwei, detwei_old, detwei_new
      real, dimension(u%dim, ele_loc(u, ele)), intent(inout) :: big_m_diag_addto
      real, dimension(u%dim, u%dim, ele_loc(u, ele), ele_loc(u, ele)), intent(inout) :: big_m_tensor_addto
      real, dimension(u%dim, ele_loc(u, ele)), intent(inout) :: rhs_addto
      type(petsc_csr_matrix), intent(inout) :: mass
      type(vector_field), intent(inout) :: masslump
      
      integer :: dim
      integer, dimension(:), pointer :: u_ele
      logical:: compute_lumped_mass_here
      real, dimension(ele_loc(u, ele)) :: mass_lump
      real, dimension(ele_ngi(u, ele)) :: density_gi
      real, dimension(ele_ngi(u, ele)) :: nvfrac_gi
      real, dimension(ele_loc(u, ele), ele_loc(u, ele)) :: mass_mat
      type(element_type), pointer :: u_shape
      
      ! In case we have to multiply detwei by various coefficients (e.g. the density values at the Gauss points), 
      ! then place the result in here
      real, dimension(ele_ngi(u, ele)) :: coefficient_detwei

      u_shape => ele_shape(u, ele)
      u_ele=>ele_nodes(u, ele)
      
      density_gi=ele_val_at_quad(density, ele)

      if(multiphase) then
         nvfrac_gi = ele_val_at_quad(nvfrac, ele)
      end if
      
      ! element mass matrix
      !  /
      !  | N_A N_B rho dV
      !  /
      if(move_mesh) then
         mass_mat = shape_shape(test_function, u_shape, density_gi*detwei_new)
      else
         coefficient_detwei = density_gi*detwei
         if(multiphase) then
            coefficient_detwei = coefficient_detwei*nvfrac_gi
         end if
         mass_mat = shape_shape(test_function, u_shape, coefficient_detwei)
      end if
      mass_lump = sum(mass_mat, 2)
      
      ! if we're lumping on the submesh, this is done later:
      compute_lumped_mass_here=.not. (vel_lump_on_submesh .or. cmc_lump_on_submesh)
      
      if(.not.exclude_mass) then
        if(lump_mass) then
          if (compute_lumped_mass_here) then
            do dim = 1, u%dim
              big_m_diag_addto(dim, :) = big_m_diag_addto(dim, :) + mass_lump
            end do
          end if
        else
          do dim = 1, u%dim
            big_m_tensor_addto(dim, dim, :, :) = big_m_tensor_addto(dim, dim, :, :) + mass_mat
          end do
        end if
      end if
            
      if(assemble_inverse_masslump .and. compute_lumped_mass_here) then
        ! store the lumped mass as field, the same for each component
        do dim = 1, u%dim
           call addto(masslump, dim, u_ele, mass_lump)
        end do
      end if
      
      if(assemble_mass_matrix) then
         do dim=1, u%dim
            call addto(mass, dim, dim, u_ele, u_ele, mass_mat)
         end do
      end if
      
      if(move_mesh) then
        ! In the unaccelerated form we solve:
        !  /
        !  |  N^{n+1} u^{n+1}/dt - N^{n} u^n/dt + ... = f
        !  /
        ! so in accelerated form:
        !  /
        !  |  N^{n+1} du + (N^{n+1}- N^{n}) u^n/dt + ... = f
        !  /
        ! where du=(u^{n+1}-u^{n})/dt is the acceleration.
        ! Put the (N^{n+1}-N^{n}) u^n term on the rhs
        mass_mat = shape_shape(test_function, u_shape, (detwei_new-detwei_old)*density_gi)

        if(lump_mass) then
          if(compute_lumped_mass_here) then
            mass_lump = sum(mass_mat, 2)
            do dim = 1, u%dim
              rhs_addto(dim,:) = rhs_addto(dim,:) - mass_lump*oldu_val(dim,:)/dt
            end do
          end if
        else
          do dim = 1, u%dim
            rhs_addto(dim,:) = rhs_addto(dim,:) - matmul(mass_mat, oldu_val(dim,:))/dt
          end do
        end if
      end if
      
    end subroutine add_mass_element_cg
    
    subroutine add_advection_element_cg(ele, test_function, u, oldu_val, nu, ug,  density, viscosity, nvfrac, du_t, dug_t, dnvfrac_t, detwei, J_mat, big_m_tensor_addto, rhs_addto)
      integer, intent(in) :: ele
      type(element_type), intent(in) :: test_function
      type(vector_field), intent(in) :: u
      real, dimension(:,:), intent(in) :: oldu_val
      type(vector_field), intent(in) :: nu
      type(vector_field), pointer :: ug
      type(scalar_field), intent(in) :: density
      type(tensor_field), intent(in) :: viscosity
      type(scalar_field), intent(in) :: nvfrac
      real, dimension(ele_loc(u, ele), ele_ngi(u, ele), u%dim), intent(in) :: du_t
      real, dimension(ele_loc(u, ele), ele_ngi(u, ele), u%dim), intent(in) :: dug_t
      real, dimension(:, :, :), intent(in) :: dnvfrac_t
      real, dimension(ele_ngi(u, ele)), intent(in) :: detwei
      real, dimension(u%dim, u%dim, ele_ngi(u,ele)) :: J_mat
      real, dimension(u%dim, u%dim, ele_loc(u, ele), ele_loc(u, ele)), intent(inout) :: big_m_tensor_addto
      real, dimension(u%dim, ele_loc(u, ele)), intent(inout) :: rhs_addto
    
      integer :: dim, i
      real, dimension(ele_ngi(u, ele)) :: density_gi, div_relu_gi
      real, dimension(ele_ngi(u, ele)) :: nvfrac_gi, relu_dot_grad_nvfrac_gi
      real, dimension(u%dim, ele_ngi(u, ele)) :: grad_nvfrac_gi
      real, dimension(ele_loc(u, ele), ele_loc(u, ele)) :: advection_mat
      real, dimension(u%dim, ele_ngi(u, ele)) :: relu_gi
      type(element_type), pointer :: u_shape
      
      ! In case we have to multiply detwei by various coefficients (e.g. the density values at the Gauss points), 
      ! then place the result in here
      real, dimension(ele_ngi(u, ele)) :: coefficient_detwei

      u_shape=>ele_shape(u, ele)
      
      density_gi=ele_val_at_quad(density, ele)
      relu_gi = ele_val_at_quad(nu, ele)
      if(move_mesh) then
        relu_gi = relu_gi - ele_val_at_quad(ug, ele)
      end if
      div_relu_gi = ele_div_at_quad(nu, ele, du_t)

      if(multiphase) then
         nvfrac_gi = ele_val_at_quad(nvfrac, ele)
         grad_nvfrac_gi = ele_grad_at_quad(nvfrac, ele, dnvfrac_t)
      end if

      if(integrate_advection_by_parts) then
        ! element advection matrix
        !    /                                            /
        !  - | (grad N_A dot nu) N_B rho dV - (1. - beta) | N_A ( div nu ) N_B rho dV
        !    /                                            /
        if(multiphase) then
            ! element advection matrix
            !    /                                                  /
            !  - | (grad N_A dot nu) N_B rho vfrac dV - (1. - beta) | N_A ( div(nu vfrac) ) N_B rho dV
            !    /                                                  /

            ! We need to compute \int{N_A div(nu vfrac) N_B},
            ! so split up the div using the product rule and compute
            ! \int{N_A vfrac div(nu) N_B} + \int{N_A nu grad(vfrac) N_B}
            do i = 1, ele_ngi(u, ele)
               relu_dot_grad_nvfrac_gi(i) = dot_product(relu_gi(:,i), grad_nvfrac_gi(:,i))
            end do
            advection_mat = -dshape_dot_vector_shape(du_t, relu_gi, u_shape, detwei*density_gi*nvfrac_gi)  &
                            -(1.-beta)*(shape_shape(test_function, u_shape, div_relu_gi*detwei*density_gi*nvfrac_gi) + &
                                       shape_shape(test_function, u_shape, detwei*density_gi*relu_dot_grad_nvfrac_gi))
        else
            advection_mat = -dshape_dot_vector_shape(du_t, relu_gi, u_shape, detwei*density_gi)  &
                           -(1.-beta)*shape_shape(test_function, u_shape, div_relu_gi*detwei*density_gi)
        end if
      else
        ! element advection matrix
        !  /                                     /
        !  | N_A (nu dot grad N_B) rho dV + beta | N_A ( div nu ) N_B rho dV
        !  /                                     /
        coefficient_detwei = density_gi*detwei
        if(multiphase) then
           coefficient_detwei = coefficient_detwei*nvfrac_gi
        end if
        advection_mat = shape_vector_dot_dshape(test_function, relu_gi, du_t, coefficient_detwei)  &
                      +beta*shape_shape(test_function, u_shape, div_relu_gi*detwei*density_gi)
        if(move_mesh) then
          advection_mat = advection_mat - shape_shape(test_function, u_shape, ele_div_at_quad(ug, ele, dug_t)*detwei*density_gi)
        end if
      end if
      
      select case(stabilisation_scheme)
      case(STABILISATION_STREAMLINE_UPWIND)
        if(have_viscosity) then
          advection_mat = advection_mat + &
            & element_upwind_stabilisation(u_shape, du_t, relu_gi, J_mat, detwei, &
            & diff_q = ele_val_at_quad(viscosity, ele), nu_bar_scheme = nu_bar_scheme, nu_bar_scale = nu_bar_scale)
        else
           advection_mat = advection_mat + &
            & element_upwind_stabilisation(u_shape, du_t, relu_gi, J_mat, detwei, &
            & nu_bar_scheme = nu_bar_scheme, nu_bar_scale = nu_bar_scale)
        end if
      end select
      
      do dim = 1, u%dim
        big_m_tensor_addto(dim, dim, :, :) = big_m_tensor_addto(dim, dim, :, :) + dt*theta*advection_mat
        rhs_addto(dim, :) = rhs_addto(dim, :) - matmul(advection_mat, oldu_val(dim,:))
      end do
      
    end subroutine add_advection_element_cg
    
    subroutine add_sources_element_cg(ele, test_function, u, density, source, detwei, rhs_addto)
      integer, intent(in) :: ele
      type(element_type), intent(in) :: test_function
      type(vector_field), intent(in) :: u
      type(scalar_field), intent(in) :: density
      type(vector_field), intent(in) :: source
      real, dimension(ele_ngi(u, ele)), intent(in) :: detwei
      real, dimension(u%dim, ele_loc(u, ele)), intent(inout) :: rhs_addto
      
      integer :: dim
      real, dimension(ele_ngi(u, ele)) :: density_gi
      real, dimension(ele_loc(u, ele)) :: source_lump
      real, dimension(ele_loc(u, ele), ele_loc(source, ele)) :: source_mat
      
      density_gi=ele_val_at_quad(density, ele)

      ! element source matrix
      !  /
      !  | N_A N_B rho dV
      !  /
      source_mat = shape_shape(test_function, ele_shape(source, ele), detwei*density_gi)
      if(lump_source) then
        assert(ele_loc(source, ele)==ele_loc(u, ele))
        source_lump = sum(source_mat, 2)
        do dim = 1, u%dim
          ! lumped source
          rhs_addto(dim, :) = rhs_addto(dim, :) + source_lump*ele_val(source, dim, ele)
        end do
      else
        do dim = 1, u%dim
          rhs_addto(dim, :) = rhs_addto(dim, :) + matmul(source_mat, ele_val(source, dim, ele))
        end do
      end if
      
    end subroutine add_sources_element_cg
    
    subroutine add_buoyancy_element_cg(positions, ele, test_function, u, buoyancy, gravity, nvfrac, on_sphere, detwei, rhs_addto)
      type(vector_field), intent(in) :: positions
      integer, intent(in) :: ele
      type(element_type), intent(in) :: test_function
      type(vector_field), intent(in) :: u
      type(scalar_field), intent(in) :: buoyancy
      type(vector_field), intent(in) :: gravity
      type(scalar_field), intent(in) :: nvfrac
      real, dimension(ele_ngi(u, ele)), intent(in) :: detwei
      real, dimension(u%dim, ele_loc(u, ele)), intent(inout) :: rhs_addto
      logical, intent(in) :: on_sphere
      
      real, dimension(ele_ngi(u, ele)) :: nvfrac_gi
      real, dimension(ele_ngi(u, ele)) :: coefficient_detwei
      
      if(multiphase) then
         nvfrac_gi = ele_val_at_quad(nvfrac, ele)
      end if

      coefficient_detwei = gravity_magnitude*ele_val_at_quad(buoyancy, ele)*detwei
      if(multiphase) then
         coefficient_detwei = coefficient_detwei*nvfrac_gi
      end if

      if (on_sphere) then
      ! If we're on a spherical Earth evaluate the direction of the gravity vector
      ! exactly at quadrature points.
        rhs_addto = rhs_addto + &
                    shape_vector_rhs(test_function, &
                                     sphere_inward_normal_at_quad_ele(positions, ele), &
                                     coefficient_detwei)
      else
        rhs_addto = rhs_addto + &
                    shape_vector_rhs(test_function, &
                                     ele_val_at_quad(gravity, ele), &
                                     coefficient_detwei)
      endif
      
    end subroutine add_buoyancy_element_cg
    
    subroutine add_surfacetension_element_cg(ele, test_function, u, surfacetension, du_t, detwei, rhs_addto)
      integer, intent(in) :: ele
      type(element_type), intent(in) :: test_function
      type(vector_field), intent(in) :: u
      type(tensor_field), intent(in) :: surfacetension
      real, dimension(ele_loc(u, ele), ele_ngi(u, ele), u%dim), intent(in) :: du_t
      real, dimension(ele_ngi(u, ele)), intent(in) :: detwei
      real, dimension(u%dim, ele_loc(u, ele)), intent(inout) :: rhs_addto
      
      real, dimension(u%dim, ele_ngi(u, ele)) :: dtensiondj
      real, dimension(u%dim, u%dim, ele_ngi(u, ele)) :: tension
            
      if(integrate_surfacetension_by_parts) then
        tension = ele_val_at_quad(surfacetension, ele)
        
        rhs_addto = rhs_addto - dshape_dot_tensor_rhs(du_t, tension, detwei)
      else
        dtensiondj = ele_div_at_quad_tensor(surfacetension, ele, du_t)
        
        rhs_addto = rhs_addto + shape_vector_rhs(test_function,dtensiondj,detwei)
      end if
      
    end subroutine add_surfacetension_element_cg
    
    subroutine add_absorption_element_cg(positions, ele, test_function, u, oldu_val, &
                                         density, absorption, detwei, &
                                         big_m_diag_addto, big_m_tensor_addto, rhs_addto, &
                                         masslump, mass, depth, gravity, buoyancy, &
                                         alpha_u_field, abs_wd)
      type(vector_field), intent(in) :: positions
      integer, intent(in) :: ele
      type(element_type), intent(in) :: test_function
      type(vector_field), intent(in) :: u
      real, dimension(:,:), intent(in) :: oldu_val
      type(scalar_field), intent(in) :: density
      type(vector_field), intent(in) :: absorption
      real, dimension(ele_ngi(u, ele)), intent(in) :: detwei
      real, dimension(u%dim, ele_loc(u, ele)), intent(inout) :: big_m_diag_addto
      real, dimension(u%dim, u%dim, ele_loc(u, ele), ele_loc(u, ele)), intent(inout) :: big_m_tensor_addto
      real, dimension(u%dim, ele_loc(u, ele)), intent(inout) :: rhs_addto
      type(vector_field), intent(inout) :: masslump
      type(petsc_csr_matrix), intent(inout) :: mass
      type(scalar_field), intent(in) :: depth
      type(vector_field), intent(in) :: gravity
      type(scalar_field), intent(in) :: buoyancy
      ! Wetting and drying parameters
      type(scalar_field), intent(in) :: alpha_u_field
      type(vector_field), intent(in) :: abs_wd
    
      integer :: dim, dim2, i
      real, dimension(ele_ngi(u, ele)) :: density_gi
      real, dimension(u%dim, ele_loc(u, ele)) :: absorption_lump
      real, dimension(u%dim, u%dim, ele_loc(u, ele)) :: absorption_lump_sphere
      real, dimension(u%dim, ele_ngi(u, ele)) :: absorption_gi
      real, dimension(u%dim, u%dim, ele_ngi(u, ele)) :: tensor_absorption_gi
      real, dimension(u%dim, ele_loc(u, ele), ele_loc(u, ele)) :: absorption_mat
      real, dimension(u%dim, u%dim, ele_loc(u, ele), ele_loc(u, ele)) :: absorption_mat_sphere

      ! Add vertical velocity relaxation to the absorption if present
      real, dimension(u%dim,u%dim,ele_ngi(u,ele)) :: vvr_abs
      real, dimension(u%dim,ele_ngi(u,ele)) :: vvr_abs_diag
      real, dimension(ele_ngi(u,ele)) :: depth_at_quads

      ! Add implicit buoyancy to the absorption if present
      real, dimension(u%dim,u%dim,ele_ngi(u,ele)) :: ib_abs
      real, dimension(u%dim,ele_ngi(u,ele)) :: ib_abs_diag
      real, dimension(ele_loc(u,ele),ele_ngi(u,ele),mesh_dim(u)) :: dt_rho
      real, dimension(U%dim,ele_ngi(u,ele)) :: grav_at_quads
      real, dimension(u%dim, ele_ngi(u,ele)) :: grad_rho
      real, dimension(ele_ngi(u,ele)) :: drho_dz

      real, dimension(ele_ngi(u,ele)) :: alpha_u_quad
      
      density_gi=ele_val_at_quad(density, ele)
      absorption_gi=0.0
      tensor_absorption_gi=0.0

      if (have_absorption) then
        absorption_gi = ele_val_at_quad(absorption, ele)
      end if

      if (on_sphere.and.have_absorption) then ! Rotate the absorption
        tensor_absorption_gi=rotate_diagonal_to_sphere_gi(positions, ele, absorption_gi)
      end if

      ! If we have any vertical stabilizing absorption terms, calculate them now
      if (have_vertical_stabilization) then
        ! zero the vertical stab absorptions
        vvr_abs_diag=0.0
        vvr_abs=0.0
        ib_abs=0.0
        ib_abs_diag=0.0

        if (have_vertical_velocity_relaxation) then
        
          assert(ele_ngi(u, ele)==ele_ngi(density, ele))
          assert(ele_ngi(density,ele)==ele_ngi(depth,ele))          
        
          ! Form the vertical velocity relaxation absorption term
          if (on_sphere) then
            assert(ele_ngi(u, ele)==ele_ngi(positions, ele))
          else
            assert(ele_ngi(u, ele)==ele_ngi(gravity, ele))
            grav_at_quads=ele_val_at_quad(gravity, ele)
          end if
          depth_at_quads=ele_val_at_quad(depth, ele)

          if (on_sphere) then
            do i=1,ele_ngi(u,ele)
              vvr_abs_diag(3,i)=-vvr_sf*gravity_magnitude*dt/depth_at_quads(i)
            end do
            vvr_abs=rotate_diagonal_to_sphere_gi(positions, ele, vvr_abs_diag)
          else
            do i=1,ele_ngi(u,ele)
              vvr_abs_diag(:,i)=vvr_sf*gravity_magnitude*dt*grav_at_quads(:,i)/depth_at_quads(i)
            end do
          end if
        end if

        if (have_implicit_buoyancy) then

          assert(ele_ngi(u, ele)==ele_ngi(buoyancy, ele))
        
          call transform_to_physical(positions, ele, ele_shape(buoyancy,ele), dshape=dt_rho)
          grad_rho=ele_grad_at_quad(buoyancy, ele, dt_rho)

          ! Calculate the gradient in the direction of gravity
          if (on_sphere) then
            grav_at_quads=sphere_inward_normal_at_quad_ele(positions, ele)
          else
            grav_at_quads=ele_val_at_quad(gravity, ele)
          end if

          do i=1,ele_ngi(U,ele)
            drho_dz(i)=dot_product(grad_rho(:,i),grav_at_quads(:,i)) ! Divide this by rho_0 for non-Boussinesq?
            if (drho_dz(i) < ib_min_grad) drho_dz(i)=ib_min_grad ! Default ib_min_grad=0.0
          end do

          ! Form the implicit buoyancy absorption terms
          if (on_sphere) then
            do i=1,ele_ngi(U,ele)
              ib_abs_diag(3,i)=-theta*dt*gravity_magnitude*drho_dz(i)
            end do
            ib_abs=rotate_diagonal_to_sphere_gi(positions, ele, ib_abs_diag)
          else
            do i=1,ele_ngi(U,ele)
                ib_abs_diag(:,i)=theta*dt*gravity_magnitude*drho_dz(i)*grav_at_quads(:,i)
            end do
          end if
        end if

        ! Add any vertical stabilization to the absorption term
        if (on_sphere) then
          tensor_absorption_gi=tensor_absorption_gi-vvr_abs-ib_abs
          absorption_gi=absorption_gi-vvr_abs_diag-ib_abs_diag
        else
          absorption_gi=absorption_gi-vvr_abs_diag-ib_abs_diag
        end if

      end if
      
      ! element absorption matrix
      !  /
      !  | N_A N_B abs rho dV
      !  /

      ! If on the sphere then use 'tensor' absorption. Note that using tensor absorption means that, currently,
      ! the absorption cannot be used in the pressure correction. 
      if (on_sphere) then

        absorption_mat_sphere = shape_shape_tensor(test_function, ele_shape(u, ele), detwei*density_gi, tensor_absorption_gi)

        if(lump_absorption) then

          if(.not.abs_lump_on_submesh) then
            absorption_lump_sphere = sum(absorption_mat_sphere, 4)
            
              do dim = 1, u%dim
                do dim2 = 1, u%dim
                  do i = 1, ele_loc(u, ele)
                    big_m_tensor_addto(dim, dim2, i, i) = big_m_tensor_addto(dim, dim2, i, i) + &
                      & dt*theta*absorption_lump_sphere(dim,dim2,i)
                  end do
                end do
                rhs_addto(dim, :) = rhs_addto(dim, :) - absorption_lump_sphere(dim,dim,:)*oldu_val(dim,:)
                ! off block diagonal absorption terms
                do dim2 = 1, u%dim
                  if (dim==dim2) cycle ! The dim=dim2 terms were done above
                  rhs_addto(dim, :) = rhs_addto(dim, :) - absorption_lump_sphere(dim,dim2,:)*oldu_val(dim2,:)
                end do
              end do

          end if

        else
          do dim = 1, u%dim
            do dim2 = 1, u%dim
              big_m_tensor_addto(dim, dim2, :, :) = big_m_tensor_addto(dim, dim2, :, :) + &
                & dt*theta*absorption_mat_sphere(dim,dim2,:,:)
            end do
            rhs_addto(dim, :) = rhs_addto(dim, :) - matmul(absorption_mat_sphere(dim,dim,:,:), oldu_val(dim,:))
            ! off block diagonal absorption terms
            do dim2 = 1, u%dim
              if (dim==dim2) cycle ! The dim=dim2 terms were done above
              rhs_addto(dim, :) = rhs_addto(dim, :) - matmul(absorption_mat_sphere(dim,dim2,:,:), oldu_val(dim2,:))
            end do
          end do
          absorption_lump_sphere = 0.0
        end if

        if (pressure_corrected_absorption) then
          ! ct_m and u will later be rotated in this case, thus use a 'vector' absorption at
          ! this stage.
          absorption_mat = shape_shape_vector(test_function, ele_shape(u, ele), detwei*density_gi, absorption_gi)
          absorption_lump = sum(absorption_mat, 3)
          if (assemble_inverse_masslump.and.(.not.(abs_lump_on_submesh))) then
            call addto(masslump, ele_nodes(u, ele), dt*theta*absorption_lump)
          end if
          if (assemble_mass_matrix) then
            do dim = 1, u%dim
              call addto(mass, dim, dim, ele_nodes(u, ele), ele_nodes(u,ele), &
                 dt*theta*absorption_mat(dim,:,:))
            end do
          end if
        end if

      else

        absorption_mat = shape_shape_vector(test_function, ele_shape(u, ele), detwei*density_gi, absorption_gi)

        if (have_wd_abs) then
           alpha_u_quad=ele_val_at_quad(alpha_u_field, ele) !! Wetting and drying absorption becomes active when water level reaches d_0
           absorption_mat =  absorption_mat + &
            &                shape_shape_vector(test_function, ele_shape(u, ele), alpha_u_quad*detwei*density_gi, &
            &                                 ele_val_at_quad(abs_wd,ele))
        end if

        if(lump_absorption) then
          if(.not.abs_lump_on_submesh) then
            absorption_lump = sum(absorption_mat, 3)
            do dim = 1, u%dim
              big_m_diag_addto(dim, :) = big_m_diag_addto(dim, :) + dt*theta*absorption_lump(dim,:)
              rhs_addto(dim, :) = rhs_addto(dim, :) - absorption_lump(dim,:)*oldu_val(dim,:)
            end do
          end if
        else
          do dim = 1, u%dim
            big_m_tensor_addto(dim, dim, :, :) = big_m_tensor_addto(dim, dim, :, :) + &
              & dt*theta*absorption_mat(dim,:,:)
            rhs_addto(dim, :) = rhs_addto(dim, :) - matmul(absorption_mat(dim,:,:), oldu_val(dim,:))
          end do
          absorption_lump = 0.0
        end if
        if (pressure_corrected_absorption) then
          if (assemble_inverse_masslump.and.(.not.(abs_lump_on_submesh))) then
            call addto(masslump, ele_nodes(u, ele), dt*theta*absorption_lump)
          end if
          if (assemble_mass_matrix) then
            do dim = 1, u%dim
              call addto(mass, dim, dim, ele_nodes(u, ele), ele_nodes(u,ele), &
                 dt*theta*absorption_mat(dim,:,:))
            end do
          end if
        end if

      end if
      
    end subroutine add_absorption_element_cg
      
    subroutine add_viscosity_element_cg(state, ele, test_function, u, oldu_val, nu, x, viscosity, grad_u, &
        tnu, leonard, alpha, &
         du_t, detwei, big_m_tensor_addto, rhs_addto, temperature, nvfrac)
      type(state_type), intent(inout) :: state
      integer, intent(in) :: ele
      type(element_type), intent(in) :: test_function
      type(vector_field), intent(in) :: u, nu
      real, dimension(:,:), intent(in) :: oldu_val
      type(vector_field), intent(in) :: x
      type(tensor_field), intent(in) :: viscosity
      type(tensor_field), intent(in) :: grad_u

      ! Fields for Germano Dynamic LES Model
      type(vector_field), intent(in)    :: tnu
      type(tensor_field), intent(in)    :: leonard
      real, intent(in)                  :: alpha

      ! Local quantities specific to Germano Dynamic LES Model
      real                                           :: numerator, denominator
      real, dimension(x%dim, x%dim, ele_ngi(u,ele))  :: strain_gi, t_strain_gi
      real, dimension(x%dim, x%dim, ele_ngi(u,ele))  :: mesh_size_gi, leonard_gi
      real, dimension(ele_ngi(u, ele))               :: strain_mod, t_strain_mod
      type(element_type)                             :: shape_nu
      integer, dimension(:), pointer                 :: nodes_nu

      ! Temperature dependent viscosity:
      type(scalar_field), intent(in) :: temperature
    
      ! Non-linear PhaseVolumeFraction
      type(scalar_field), intent(in) :: nvfrac

      integer                                                                        :: dim, dimj, gi, iloc
      real, dimension(u%dim, ele_loc(u, ele))                                        :: nu_ele
      real, dimension(u%dim, u%dim, ele_ngi(u, ele))                                 :: viscosity_gi
      real, dimension(u%dim, u%dim, ele_loc(u, ele), ele_loc(u, ele))                :: viscosity_mat
      real, dimension(x%dim, x%dim, ele_ngi(u, ele))                                 :: les_tensor_gi
      real, dimension(ele_ngi(u, ele))                                               :: les_coef_gi, wale_coef_gi
      real, dimension(x%dim, ele_loc(u,ele), ele_loc(u,ele))                         :: div_les_viscosity
      real, dimension(x%dim, x%dim, ele_loc(u,ele))                                  :: grad_u_nodes
      real, dimension(ele_loc(u, ele), ele_ngi(u, ele), u%dim), intent(in)           :: du_t
      real, dimension(ele_ngi(u, ele)), intent(in)                                   :: detwei
      real, dimension(u%dim, u%dim, ele_loc(u, ele), ele_loc(u, ele)), intent(inout) :: big_m_tensor_addto
      real, dimension(u%dim, ele_loc(u, ele)), intent(inout)                         :: rhs_addto


      if (have_viscosity .AND. .not.(have_temperature_dependent_viscosity)) then
         viscosity_gi = ele_val_at_quad(viscosity, ele)
      else
         ! if we don't have viscosity but maybe LES
         viscosity_gi = 0.0
      end if

      ! Account for temperature dependence, if requested:
      if(have_temperature_dependent_viscosity) then
         viscosity_gi = 0.0
         if(stress_form.or.partial_stress_form) then
            do dim=1, u%dim
               do dimj = 1, u%dim
                  viscosity_gi(dim,dimj,:) = reference_viscosity * &
                   exp(-activation_energy*(ele_val_at_quad(temperature,ele)))
               end do
            end do
         end if
      end if

      ! add in LES viscosity
      if (have_les) then
         nu_ele = ele_val(nu, ele)

         ! WALE model
         if (wale) then
            les_tensor_gi=length_scale_tensor(du_t, ele_shape(u, ele))
            les_coef_gi=les_viscosity_strength(du_t, nu_ele)
            wale_coef_gi=wale_viscosity_strength(du_t, nu_ele)
            do gi=1, size(les_coef_gi)
               les_tensor_gi(:,:,gi)=4.*les_tensor_gi(:,:,gi)* &
                    wale_coef_gi(gi)**3 * smagorinsky_coefficient**2 / &
                    max(les_coef_gi(gi)**5 + wale_coef_gi(gi)**2.5, 1.e-10)
            end do
         ! 2nd order Smagorinsky model
         else if(les_second_order) then
            les_tensor_gi=length_scale_tensor(du_t, ele_shape(u, ele))
            les_coef_gi=les_viscosity_strength(du_t, nu_ele)
            do gi=1, size(les_coef_gi)
               les_tensor_gi(:,:,gi)=4.*les_coef_gi(gi)*les_tensor_gi(:,:,gi)* &
                    smagorinsky_coefficient**2
            end do
            ! Eddy viscosity tensor field. Calling this subroutine works because
            ! you can't have 2 different types of LES model for the same material phase.
            if(have_eddy_visc) then
              call les_set_diagnostic_tensor_fields(state, u, ele, detwei, &
                   les_tensor_gi, les_tensor_gi, les_tensor_gi, les_tensor_gi, &
                 have_eddy_visc, .false., .false., .false.)
            end if

         ! 4th order Smagorinsky model
         else if (les_fourth_order) then
            les_tensor_gi=length_scale_tensor(du_t, ele_shape(u, ele))
            les_coef_gi=les_viscosity_strength(du_t, nu_ele)
            div_les_viscosity=dshape_dot_tensor_shape(du_t, les_tensor_gi, ele_shape(u, ele), detwei)
            grad_u_nodes=ele_val(grad_u, ele)
            do dim=1, u%dim
               do iloc=1, ele_loc(u, ele)
                  rhs_addto(dim,iloc)=rhs_addto(dim,iloc)+ &
                       sum(div_les_viscosity(:,:,iloc)*grad_u_nodes(:,dim,:))
               end do
            end do
         ! Germano dynamic model
         else if (dynamic_les) then
            shape_nu = ele_shape(nu, ele)
            nodes_nu => ele_nodes(nu, ele)
            les_tensor_gi=0.0

            ! Get strain S1 for unfiltered velocity (dim,dim,ngi)
            strain_gi = les_strain_rate(du_t, ele_val(nu, ele))
            ! Get strain S2 for test-filtered velocity (dim,dim,ngi)
            t_strain_gi = les_strain_rate(du_t, ele_val(tnu, ele))
            ! Filter width G1 associated with mesh size (units length^2)
            mesh_size_gi = length_scale_tensor(du_t, ele_shape(u, ele))
            ! Leonard tensor L at gi
            leonard_gi =ele_val_at_quad(leonard, ele)

            do gi=1, ele_ngi(nu, ele)
              ! Get strain modulus |S1| for unfiltered velocity (ngi)
              strain_mod(gi) = sqrt( 2*sum(strain_gi(:,:,gi)*strain_gi(:,:,gi) ) )
              ! Get strain modulus |S2| for test-filtered velocity (ngi)
              t_strain_mod(gi) = sqrt( 2*sum(t_strain_gi(:,:,gi)*t_strain_gi(:,:,gi) ) )
            end do

            ! If sum of strain components = 0, don't use dynamic LES model
            if(abs(sum(strain_gi(:,:,:))) < epsilon(0.0)) then
              les_tensor_gi = 0.0
              t_strain_mod = 0.0
            else
              ! Choose original Germano model or Lilly's (1991) modification from options
              if(.not. have_lilly) then
                do gi=1, ele_ngi(nu, ele)
                  ! |S1|*L.S1
                  numerator = sum( leonard_gi(:,:,gi)*strain_gi(:,:,gi) )*strain_mod(gi)

                  ! alpha^2*|S2|*S2.S1
                  ! This term is WRONG until I find a way of filtering the strain rate product. The difference may be quite small though.
                  denominator = -alpha**2*t_strain_mod(gi)*sum(t_strain_gi(:,:,gi)*strain_gi(:,:,gi))

                  ! Dynamic eddy viscosity m_ij = C*S1
                  les_tensor_gi(:,:,gi) = numerator/denominator

                  ! Whether or not to allow negative eddy viscosity (backscattering)
                  ! but do not allow (viscosity+eddy_viscosity) < 0.
                  if(any(les_tensor_gi(:,:,gi) < 0.0)) then
                    if(backscatter) then
                      les_tensor_gi(:,:,gi) = max(les_tensor_gi(:,:,gi), epsilon(0.0) - viscosity_gi(:,:,gi))
                    else
                      les_tensor_gi(:,:,gi) = max(les_tensor_gi(:,:,gi),0.0)
                    end if
                  end if
                end do
              else if(have_lilly) then
                do gi=1, ele_ngi(nu, ele)
                  ! |S1|*L.S1
                  numerator = sum(leonard_gi(:,:,gi)*t_strain_gi(:,:,gi))*strain_mod(gi)
                  ! alpha^2*|S2|^2*S2.S2
                  ! This term is WRONG until I find a way of filtering the strain rate product. The difference may be quite small though.
                  denominator = -alpha**2*(t_strain_mod(gi))**2*sum(t_strain_gi(:,:,gi)*t_strain_gi(:,:,gi))
                  ! Dynamic eddy viscosity m_ij
                  les_tensor_gi(:,:,gi) = numerator/denominator

                  ! Whether or not to allow negative eddy viscosity (backscattering)
                  ! but do not allow (viscosity+eddy_viscosity) < 0.
                  if(any(les_tensor_gi(:,:,gi) < 0.0)) then
                    if(backscatter) then
                      les_tensor_gi(:,:,gi) = max(les_tensor_gi(:,:,gi), epsilon(0.0) - viscosity_gi(:,:,gi))
                    else
                      les_tensor_gi(:,:,gi) = max(les_tensor_gi(:,:,gi),0.0)
                    end if
                  end if
                end do
              end if
            end if

            ! Set diagnostic fields
            call les_set_diagnostic_tensor_fields(state, nu, ele, detwei, &
                 mesh_size_gi, strain_gi, t_strain_gi, les_tensor_gi, &
                 have_eddy_visc, have_strain, have_filtered_strain, have_filter_width)

         else
            FLAbort("Unknown LES model")
         end if
         viscosity_gi=viscosity_gi+les_tensor_gi
      end if
      ! element viscosity matrix - tensor form
      !  /
      !  | gradN_A^T viscosity gradN_B dV
      !  /
      ! only valid when incompressible and viscosity tensor is isotropic
      viscosity_mat = 0.0

      if(stress_form.or.partial_stress_form) then
        ! add in the stress form entries of the element viscosity matrix
        !  /
        !  | B_A^T C B_B dV
        !  /
        viscosity_mat = stiffness_matrix(du_t, viscosity_gi, du_t, detwei)
      else
        if(isotropic_viscosity .and. .not. have_les) then
          assert(u%dim > 0)

          if(multiphase) then
             ! We need to compute \int{grad(N_A) vfrac viscosity grad(N_B)}
             viscosity_mat(1, 1, :, :) = dshape_dot_dshape(du_t, du_t, detwei*viscosity_gi(1, 1, :)*&
                                         ele_val_at_quad(nvfrac, ele))
          else
             viscosity_mat(1, 1, :, :) = dshape_dot_dshape(du_t, du_t, detwei * viscosity_gi(1, 1, :))
          end if

          do dim = 2, u%dim
            viscosity_mat(dim, dim, :, :) = viscosity_mat(1, 1, :, :)
          end do
        else if(diagonal_viscosity .and. .not. have_les) then
          assert(u%dim > 0)
          viscosity_mat(1, 1, :, :) = dshape_diagtensor_dshape(du_t, viscosity_gi, du_t, detwei)

          do dim = 2, u%dim
            viscosity_mat(dim, dim, :, :) = viscosity_mat(1, 1, :, :)
          end do
        else
          do dim = 1, u%dim
            viscosity_mat(dim, dim, :, :) = &
                        dshape_tensor_dshape(du_t, viscosity_gi, du_t, detwei)
          end do
        end if
      end if
      
      big_m_tensor_addto = big_m_tensor_addto + dt*theta*viscosity_mat
      
      do dim = 1, u%dim
        rhs_addto(dim, :) = rhs_addto(dim, :) - matmul(viscosity_mat(dim,dim,:,:), oldu_val(dim,:))
      
        ! off block diagonal viscosity terms
        if(stress_form.or.partial_stress_form) then
          do dimj = 1, u%dim

            if (dim==dimj) cycle ! already done this

            rhs_addto(dim, :) = rhs_addto(dim, :) - matmul(viscosity_mat(dim,dimj,:,:), oldu_val(dimj,:))
          end do
        end if
      end do
      
    end subroutine add_viscosity_element_cg
    
    subroutine get_viscous_terms_element_cg(ele, u, nu, x, viscosity, &
         du_t, detwei, visc_inverse_masslump)
      integer, intent(in) :: ele
      type(vector_field), intent(in) :: u, nu
      type(vector_field), intent(in) :: x
      type(tensor_field), intent(in) :: viscosity
      real, dimension(ele_loc(u, ele), ele_ngi(u, ele), u%dim), intent(in) :: du_t
      real, dimension(ele_ngi(u, ele)), intent(in) :: detwei
      type(vector_field), intent(inout) :: visc_inverse_masslump
    
      integer :: i, dim, gi
      real, dimension(u%dim, u%dim, ele_ngi(u, ele)) :: viscosity_gi
      real, dimension(u%dim, u%dim, ele_loc(u, ele), ele_loc(u, ele)) :: viscosity_mat
      integer, dimension(:), pointer :: nodes
      real, dimension(x%dim, x%dim, ele_ngi(u,ele)) :: les_tensor_gi
      real, dimension(ele_ngi(u, ele)) :: les_coef_gi

      if (have_viscosity) then
         viscosity_gi = ele_val_at_quad(viscosity, ele)
      else
         ! if we don't have viscosity but maybe LES
         viscosity_gi = 0.0
      end if
      
      if (have_les) then
         ! add in LES viscosity
         les_tensor_gi=length_scale_tensor(du_t, ele_shape(u, ele))
         les_coef_gi=les_viscosity_strength(du_t, ele_val(nu, ele))
         do gi=1, size(les_coef_gi)
            les_tensor_gi(:,:,gi)=les_coef_gi(gi)*les_tensor_gi(:,:,gi)* &
                 smagorinsky_coefficient**2
         end do
         viscosity_gi=viscosity_gi+les_tensor_gi
      end if
      
      ! element viscosity matrix - tensor form
      !  /
      !  | gradN_A^T viscosity gradN_B dV
      !  /
      ! only valid when incompressible and viscosity tensor is isotropic
      viscosity_mat = 0.0
      if(stress_form.or.partial_stress_form) then
        ! add in the stress form entries of the element viscosity matrix
        !  /
        !  | B_A^T C B_B dV
        !  /
        viscosity_mat = stiffness_matrix(du_t, viscosity_gi, du_t, detwei)
      else
        if(isotropic_viscosity .and. .not. have_les) then
          assert(u%dim > 0)
          viscosity_mat(1, 1, :, :) = dshape_dot_dshape(du_t, du_t, detwei * viscosity_gi(1, 1, :))
          do dim = 2, u%dim
            viscosity_mat(dim, dim, :, :) = viscosity_mat(1, 1, :, :)
          end do
        else if(diagonal_viscosity .and. .not. have_les) then
          assert(u%dim > 0)
          viscosity_mat(1, 1, :, :) = dshape_diagtensor_dshape(du_t, viscosity_gi, du_t, detwei)
          do dim = 2, u%dim
            viscosity_mat(dim, dim, :, :) = viscosity_mat(1, 1, :, :)
          end do
        else
          do dim = 1, u%dim
            viscosity_mat(dim, dim, :, :) = &
                        dshape_tensor_dshape(du_t, viscosity_gi, du_t, detwei)
          end do
        end if
      end if

      nodes => ele_nodes(u,ele)
      do dim = 1, u%dim
        do i = 1, ele_loc(u,ele)
          call addto(visc_inverse_masslump, dim, nodes(i), dt*theta*viscosity_mat(dim,dim,i,i))
        end do
      end do

    end subroutine get_viscous_terms_element_cg
    
    subroutine add_coriolis_element_cg(ele, test_function, x, u, oldu_val, density, detwei, big_m_tensor_addto, rhs_addto)
      integer, intent(in) :: ele
      type(element_type), intent(in) :: test_function
      type(vector_field), intent(in) :: x
      type(vector_field), intent(in) :: u
      real, dimension(:,:), intent(in) :: oldu_val
      type(scalar_field), intent(in) :: density
      real, dimension(ele_ngi(u, ele)), intent(in) :: detwei
      real, dimension(u%dim, u%dim, ele_loc(u, ele), ele_loc(u, ele)), intent(inout) :: big_m_tensor_addto
      real, dimension(u%dim, ele_loc(u, ele)), intent(inout) :: rhs_addto
      
      real, dimension(ele_ngi(u, ele)) :: coriolis_gi, density_gi
      real, dimension(ele_loc(u, ele), ele_loc(u, ele)) :: coriolis_mat
      
      density_gi = ele_val_at_quad(density, ele)
      
      ! element coriolis matrix
      !  /
      !  | N_A N_B rho omega dV
      !  /
      !
      ! scaling factor (omega, or f_0+\beta y, etc. depending on options):
      coriolis_gi=coriolis(ele_val_at_quad(x,ele))
      coriolis_mat = shape_shape(test_function, ele_shape(u, ele), density_gi*coriolis_gi*detwei)
      
      ! cross terms in U_ and V_ for coriolis
      big_m_tensor_addto(U_, V_, :, :) = big_m_tensor_addto(U_, V_, :, :) - dt*theta*coriolis_mat
      big_m_tensor_addto(V_, U_, :, :) = big_m_tensor_addto(V_, U_, :, :) + dt*theta*coriolis_mat
      
      rhs_addto(U_, :) = rhs_addto(U_, :) + matmul(coriolis_mat, oldu_val(V_,:))
      rhs_addto(V_, :) = rhs_addto(V_, :) - matmul(coriolis_mat, oldu_val(U_,:))
      
    end subroutine add_coriolis_element_cg
    
    subroutine add_geostrophic_pressure_element_cg(ele, test_function, x, u, gp,  detwei, rhs_addto)
      integer, intent(in) :: ele
      type(element_type), intent(in) :: test_function
      type(vector_field), intent(in) :: x
      type(vector_field), intent(in) :: u
      type(scalar_field), intent(in) :: gp
      real, dimension(ele_ngi(u, ele)), intent(in) :: detwei
      real, dimension(u%dim, ele_loc(u, ele)), intent(inout) :: rhs_addto
            
      real, dimension(ele_loc(gp, ele), ele_ngi(gp, ele), mesh_dim(gp)) :: dgp_t
      
      ! We assume here that gp is usually on a different mesh to u or p
      call transform_to_physical(x, ele, ele_shape(gp, ele), &
        & dshape = dgp_t)
        
      rhs_addto = rhs_addto - shape_vector_rhs(test_function, ele_grad_at_quad(gp, ele, dgp_t), detwei)
      
    end subroutine add_geostrophic_pressure_element_cg
    
    function stiffness_matrix(dshape1, tensor, dshape2, detwei) result (matrix)
      !!< Calculates the stiffness matrix.
      !!< 
      !!<          /
      !!< matrix = | b_a^T c b_b dV
      !!<          /
      !!<
      !!< where
      !!< b_a = / N_a,x   0     0   \   c = /  4/3*mu_xx  -2/3*mu_xy -2/3*mu_xz  0    0    0   \
      !!<       |  0    N_a,y   0   |       | -2/3*mu_yx   4/3*mu_yy -2/3*mu_yz  0    0    0   |
      !!<       |   0     0   N_a,z |       | -2/3*mu_zx  -2/3*mu_zy  4/3*mu_zz  0    0    0   |
      !!<       | N_a,y N_a,x   0   |       |     0           0          0     mu_xy  0    0   |
      !!<       | N_a,z   0   N_a,x |       |     0           0          0       0  mu_xz  0   |
      !!<       \   0   N_a,z N_a,y /       \     0           0          0       0    0  mu_yz /
      !!< which results in:
      !!< b_a^T c b_b - I gradN_a^T diag(mu) gradN_b =
      !!<               /  N_a,x*N_b,x*mu_xx - 2/3*N_a,x*N_b,x*mu_xx + (N_a,x*N_b,x*mu_xx + N_a,y*N_b,y*mu_xy + N_a,z*N_b,z*mu_xz)
      !!<              |   N_a,x*N_b,y*mu_xy - 2/3*N_a,y*N_b,x*mu_yx   ...
      !!<              \   N_a,x*N_b,z*mu_xz - 2/3*N_a,z*N_b,x*mu_zx
      !!<
      !!<                  N_a,y*N_b,x*mu_xy - 2/3*N_a,x*N_b,y*mu_xy
      !!<              ... N_a,y*N_b,y*mu_yy - 2/3*N_a,y*N_b,y*mu_yy + (N_a,x*N_b,x*mu_xy + N_a,y*N_b,y*mu_yy + N_a,z*N_b,z*mu_yz) ...
      !!<                  N_a,y*N_b,z*mu_yz - 2/3*N_a,z*N_b,y*mu_zy
      !!<
      !!<                  N_a,z*N_b,x*mu_xz - 2/3*N_a,x*N_b,z*mu_xz                                                               \
      !!<              ... N_a,z*N_b,y*mu_yz - 2/3*N_a,y*N_b,z*mu_yz                                                               |
      !!<                  N_a,z*N_b,z*mu_zz - 2/3*N_a,z*N_b,z*mu_zz + (N_a,x*N_b,x*mu_xz + N_a,y*N_b,y*mu_yz + N_a,z*N_b,z*mu_zz) /
      !!< where the terms in brackets correspond to the tensor form entries I gradN_a^T row(symm(mu)) gradN_b (see below).
      real, dimension(:,:,:), intent(in) :: dshape1, dshape2
      real, dimension(size(dshape1,3),size(dshape1,3),size(dshape1,2)), intent(in) :: tensor
      real, dimension(size(dshape1,2)), intent(in) :: detwei

      real, dimension(size(dshape1,3),size(dshape1,3),size(dshape1,1),size(dshape2,1)) :: matrix

      real, dimension(size(dshape1,3),size(dshape1,2)) :: tensor_diag, tensor_entries

      integer :: iloc,jloc, gi, i, j
      integer :: loc1, loc2, ngi, dim

      loc1=size(dshape1,1)
      loc2=size(dshape2,1)
      ngi=size(dshape1,2)
      dim=size(dshape1,3)

      assert(loc1==loc2)

      tensor_diag = 0.0
      tensor_entries = 0.0

      matrix=0.0
      !            /
      ! matrix = I| gradN_a^T row(symm(mu)) gradN_b dV
      !           /
      do i=1,dim
        ! extract the relevent tensor entries into a vector
        do j = 1, i-1
          tensor_entries(j,:) = tensor(j,i,:)
        end do
        do j = i, dim
          tensor_entries(j,:) = tensor(i,j,:)
        end do
        matrix(i,i,:,:) = dshape_vector_dshape(dshape1, tensor_entries, dshape2, detwei)
      end do

      if(partial_stress_form) then
        ! matrix = matrix + b_a^T c b_b - I gradN_a^T row(symm(mu)) gradN_b
        !        = matrix +  /  N_a,x*N_b,x*mu_xx
        !                    |   N_a,x*N_b,y*mu_xy  ...
        !                    \   N_a,x*N_b,z*mu_xz
        !
        !                        N_a,y*N_b,x*mu_xy
        !                    ... N_a,y*N_b,y*mu_yy   ...
        !                        N_a,y*N_b,z*mu_yz
        !
        !                        N_a,z*N_b,x*mu_xz   \
        !                    ... N_a,z*N_b,y*mu_yz   |
        !                        N_a,z*N_b,z*mu_zz   /
        do gi=1,ngi
          forall(iloc=1:loc1,jloc=1:loc2)
              matrix(:,:,iloc,jloc) = matrix(:,:,iloc,jloc) &
                                      +(spread(dshape1(iloc,gi,:), 1, dim) &
                                       *spread(dshape2(jloc,gi,:), 2, dim) &
                                       *tensor(:,:,gi)) &
                                      *detwei(gi)
          end forall
        end do
      else
        ! matrix = matrix + b_a^T c b_b - I gradN_a^T row(symm(mu)) gradN_b
        !        = matrix +  /  N_a,x*N_b,x*mu_xx - 2/3*N_a,x*N_b,x*mu_xx
        !                    |   N_a,x*N_b,y*mu_xy - 2/3*N_a,y*N_b,x*mu_yx   ...
        !                    \   N_a,x*N_b,z*mu_xz - 2/3*N_a,z*N_b,x*mu_zx
        !
        !                        N_a,y*N_b,x*mu_xy - 2/3*N_a,x*N_b,y*mu_xy
        !                    ... N_a,y*N_b,y*mu_yy - 2/3*N_a,y*N_b,y*mu_yy   ...
        !                        N_a,y*N_b,z*mu_yz - 2/3*N_a,z*N_b,y*mu_zy
        !
        !                        N_a,z*N_b,x*mu_xz - 2/3*N_a,x*N_b,z*mu_xz   \
        !                    ... N_a,z*N_b,y*mu_yz - 2/3*N_a,y*N_b,z*mu_yz   |
        !                        N_a,z*N_b,z*mu_zz - 2/3*N_a,z*N_b,z*mu_zz  /
        do gi=1,ngi
          forall(iloc=1:loc1,jloc=1:loc2)
              matrix(:,:,iloc,jloc) = matrix(:,:,iloc,jloc) &
                                      +(spread(dshape1(iloc,gi,:), 1, dim) &
                                       *spread(dshape2(jloc,gi,:), 2, dim) &
                                       *tensor(:,:,gi) &
                                       -spread(dshape1(iloc,gi,:), 2, dim) &
                                       *spread(dshape2(jloc,gi,:), 1, dim) &
                                       *(2./3.)*tensor(:,:,gi)) &
                                      *detwei(gi)
          end forall
        end do
      end if

    end function stiffness_matrix
    
    subroutine deallocate_cg_mass(mass, inverse_masslump)
      !!< Deallocates mass and/or inverse_masslump
      !!< if they are assembled in construct_momentum_cg()
      type(petsc_csr_matrix), intent(inout):: mass
      type(vector_field), intent(inout):: inverse_masslump
      
      if (assemble_mass_matrix) then
        call deallocate(mass)
      end if
      if (assemble_inverse_masslump) then
        call deallocate(inverse_masslump)
      end if
      
    end subroutine deallocate_cg_mass

    subroutine correct_masslumped_velocity(u, inverse_masslump, ct_m, delta_p)
      !!< Given the pressure correction delta_p, correct the velocity.
      !!<
      !!< U_new = U_old + M_l^{-1} * C * delta_P
      type(vector_field), intent(inout) :: u
      type(vector_field), intent(inout) :: inverse_masslump
      type(block_csr_matrix), intent(in) :: ct_m
      type(scalar_field), intent(in) :: delta_p

      ! Correction to u one dimension at a time.
      type(scalar_field) :: delta_u, inverse_masslump_component

      integer :: dim

      ewrite(1,*) 'correct_masslumped_velocity'

      call allocate(delta_u, u%mesh, "Delta_U")

      do dim=1,u%dim
        call mult_t(delta_u, block(ct_m,1,dim), delta_p)
        inverse_masslump_component = extract_scalar_field(inverse_masslump, dim)

        call scale(delta_u, inverse_masslump_component)
        call addto(u, dim, delta_u)
      end do

      call halo_update(u)
      ewrite_minmax(u)

      call deallocate(delta_u)

    end subroutine correct_masslumped_velocity

    subroutine correct_velocity_cg(u, mass, ct_m, delta_p, state)
      !!< Given the pressure correction delta_p, correct the velocity.
      !!<
      !!< U_new = U_old + M_l^{-1} * C * delta_P
      type(vector_field), intent(inout) :: u
      type(petsc_csr_matrix), intent(inout) :: mass
      type(block_csr_matrix), intent(in) :: ct_m
      type(scalar_field), intent(in) :: delta_p
      type(state_type), intent(in) :: state

      ! Correction to u one dimension at a time.
      type(vector_field) :: delta_u1, delta_u2

      ewrite(1,*) 'correct_velocity_cg'

      call allocate(delta_u1, u%dim, u%mesh, "Delta_U1")
      call allocate(delta_u2, u%dim, u%mesh, "Delta_U2")
      delta_u2%option_path = trim(delta_p%option_path)//&
                                  &"/prognostic/scheme/use_projection_method"//&
                                  &"/full_schur_complement/inner_matrix[0]"
      
      ! compute delta_u1=grad delta_p
      call mult_t(delta_u1, ct_m, delta_p)
      
      ! compute M^{-1} delta_u1
      call zero(delta_u2)
      call petsc_solve(delta_u2, mass, delta_u1, state)
      
      call addto(u, delta_u2)
      
      call halo_update(u)
      ewrite_minmax(u)

      call deallocate(delta_U1)
      call deallocate(delta_U2)

    end subroutine correct_velocity_cg

    subroutine assemble_poisson_rhs(poisson_rhs, &
      ctp_m, mom_rhs, ct_rhs, big_m, velocity, dt, theta_pg)

      type(scalar_field), intent(inout) :: poisson_rhs
      type(block_csr_matrix), intent(in) :: ctp_m
      type(vector_field), intent(in) :: mom_rhs
      type(scalar_field), intent(in) :: ct_rhs
      type(petsc_csr_matrix), intent(inout) :: big_m
      type(vector_field), intent(in) :: velocity
      real, intent(in) :: dt, theta_pg

      type(vector_field) :: l_mom_rhs

      ewrite(1,*) 'Entering assemble_poisson_rhs'

      call allocate(l_mom_rhs, mom_rhs%dim, mom_rhs%mesh, name="AssemblePoissonMomRHS")
      
      ! poisson_rhs = ct_rhs/dt - C^T ( M^-1 mom_rhs + velocity/dt )
      
      ! compute M^-1 mom_rhs + velocity/dt
      call zero(l_mom_rhs)
      l_mom_rhs%option_path=velocity%option_path
      call petsc_solve(l_mom_rhs, big_m, mom_rhs)
      call addto(l_mom_rhs, velocity, scale=1.0/dt/theta_pg)
      
      ! need to update before the mult, as halo of mom_rhs may not be valid
      ! (although it probably is in halo 1 - let's be safe anyway)
      call halo_update(l_mom_rhs)

      call mult(poisson_rhs, ctp_m, l_mom_rhs)
      call scale(poisson_rhs, -1.0)

      call addto(poisson_rhs, ct_rhs, scale=1.0/dt/theta_pg)

      call deallocate(l_mom_rhs)

    end subroutine assemble_poisson_rhs
    
    subroutine assemble_masslumped_poisson_rhs(poisson_rhs, &
      ctp_m, mom_rhs, ct_rhs, inverse_masslump, velocity, dt, theta_pg)

      type(scalar_field), intent(inout) :: poisson_rhs
      type(block_csr_matrix), intent(in) :: ctp_m
      type(vector_field), intent(in) :: mom_rhs
      type(scalar_field), intent(in) :: ct_rhs
      type(vector_field), intent(in) :: inverse_masslump
      type(vector_field), intent(in) :: velocity
      real, intent(in) :: dt, theta_pg

      type(vector_field) :: l_mom_rhs

      ewrite(1,*) 'Entering assemble_masslumped_poisson_rhs'

      call allocate(l_mom_rhs, mom_rhs%dim, mom_rhs%mesh, name="AssemblePoissonMomRHS")
      
      ! poisson_rhs = ct_rhs/dt - C^T ( M_L^-1 mom_rhs + velocity/dt )
      
      ! compute M_L^-1 mom_rhs + velocity/dt
      call set(l_mom_rhs, mom_rhs)
      call scale(l_mom_rhs, inverse_masslump)
      call addto(l_mom_rhs, velocity, scale=1.0/dt/theta_pg)
      
      ! need to update before the mult, as halo of mom_rhs may not be valid
      ! (although it probably is in halo 1 - let's be safe anyway)
      call halo_update(l_mom_rhs)

      call mult(poisson_rhs, ctp_m, l_mom_rhs)
      call scale(poisson_rhs, -1.0)

      call addto(poisson_rhs, ct_rhs, scale=1.0/dt/theta_pg)

      call deallocate(l_mom_rhs)

    end subroutine assemble_masslumped_poisson_rhs

    subroutine assemble_kmk_matrix(state, pressure_mesh, coordinates, &
      theta_pg)
    ! Assemble P1-P1 stabilisation term in the pressure matrix.
      type(state_type), intent(inout) :: state
      type(mesh_type), intent(inout) :: pressure_mesh
      type(vector_field), intent(in) :: coordinates
      ! the required term is K^T M^-1 K (theta dt dp), the variable we're
      ! solving for in the pressure equation however is theta**2 dt dp
      ! thus we have to divide kmk by theta
      real, intent(in) :: theta_pg

      type(csr_matrix), pointer :: kmk  
      type(csr_sparsity), pointer :: p_sparsity

      integer :: ele
      type(csr_matrix) :: kt
      real, dimension(mesh_dim(pressure_mesh), mesh_dim(pressure_mesh), ele_ngi(pressure_mesh, 1)) :: h_bar
      type(element_type), pointer :: p_shape
      real, dimension(ele_ngi(pressure_mesh, 1)) :: detwei
      real, dimension(ele_loc(pressure_mesh, 1), ele_ngi(pressure_mesh, 1), coordinates%dim) :: dp_t
      real, dimension(ele_loc(pressure_mesh, 1), ele_loc(pressure_mesh, 1)) :: little_stiff_matrix
      type(scalar_field) :: scaled_p_masslump
      type(scalar_field), pointer :: p_masslump

      p_shape => ele_shape(pressure_mesh, 1)

      kmk => get_pressure_stabilisation_matrix(state)
      
      p_sparsity => get_csr_sparsity_firstorder(state, pressure_mesh, pressure_mesh)
      call allocate(kt, p_sparsity, name="PressureDiffusionMatrix")
      call zero(kt)
      p_masslump => get_lumped_mass(state, pressure_mesh)

      ! Assemble the pressure diffusion matrix k. The diffusion parameter is
      ! given by a tensor describing the element length scales in physical space
      ! (h_bar). Simplex_tensor gives the metric that would make that element
      ! the ideal element.
      do ele=1,ele_count(pressure_mesh)
        call transform_to_physical(coordinates, ele, p_shape, dshape=dp_t, detwei=detwei)
        call get_edge_lengths(pressure_mesh, coordinates, ele, h_bar)
        little_stiff_matrix = dshape_tensor_dshape(dp_t, h_bar, dp_t, detwei)
        call addto(kt, ele_nodes(pressure_mesh, ele), ele_nodes(pressure_mesh, ele), 0.5 * little_stiff_matrix)
      end do
        
      ! by scaling masslump with theta, we divide kmk by theta
      if(abs(theta_pg - 1.0) < epsilon(0.0)) then
        call mult_div_invscalar_div_T(kmk, kt, p_masslump, kt)
      else
        call allocate(scaled_p_masslump, p_masslump%mesh, trim(p_masslump%name) // "Scaled")
        call set(scaled_p_masslump, p_masslump)
        call scale(scaled_p_masslump, theta_pg)
      
        ! Compute kmk, the stabilisation term.
        call mult_div_invscalar_div_T(kmk, kt, scaled_p_masslump, kt)
        
        call deallocate(scaled_p_masslump)
      end if
      call deallocate(kt)
      
    end subroutine assemble_kmk_matrix

    subroutine add_kmk_matrix(state, cmc_m)
    ! Add kmk (P1-P1 stabilisation term in the pressure matrix) to cmc_m.
      type(state_type), intent(inout) :: state
      type(csr_matrix), intent(inout) :: cmc_m
      type(csr_matrix), pointer :: kmk

      kmk => get_pressure_stabilisation_matrix(state)
      call addto(cmc_m, kmk)

    end subroutine add_kmk_matrix

    subroutine add_kmk_rhs(state, rhs, pressure, dt)
      type(state_type), intent(inout) :: state
      type(scalar_field), intent(inout) :: rhs
      type(scalar_field), intent(in) :: pressure
      real, intent(in) :: dt

      type(csr_matrix), pointer :: kmk

      kmk => get_pressure_stabilisation_matrix(state)
      call mult(rhs, kmk, pressure)
      call scale(rhs, dt)
    end subroutine add_kmk_rhs

  end module momentum_cg<|MERGE_RESOLUTION|>--- conflicted
+++ resolved
@@ -1395,15 +1395,10 @@
         call addto(ct_m, p_ele, u_ele, spread(grad_p_u_mat, 1, 1))
       end if
       
-<<<<<<< HEAD
-=======
-      call deallocate(test_function)
-
       if(multiphase) then
          deallocate(dnvfrac_t)
       end if
       
->>>>>>> 78fde9fb
     contains
     
       subroutine add_diagonal_to_tensor(big_m_diag_addto, big_m_tensor_addto)
