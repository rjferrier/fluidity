!    Copyright (C) 2006 Imperial College London and others.
!    
!    Please see the AUTHORS file in the main source directory for a full list
!    of copyright holders.
!
!    Prof. C Pain
!    Applied Modelling and Computation Group
!    Department of Earth Science and Engineering
!    Imperial College London
!
!    amcgsoftware@imperial.ac.uk
!    
!    This library is free software; you can redistribute it and/or
!    modify it under the terms of the GNU Lesser General Public
!    License as published by the Free Software Foundation,
!    version 2.1 of the License.
!
!    This library is distributed in the hope that it will be useful,
!    but WITHOUT ANY WARRANTY; without even the implied warranty of
!    MERCHANTABILITY or FITNESS FOR A PARTICULAR PURPOSE.  See the GNU
!    Lesser General Public License for more details.
!
!    You should have received a copy of the GNU Lesser General Public
!    License along with this library; if not, write to the Free Software
!    Foundation, Inc., 59 Temple Place, Suite 330, Boston, MA  02111-1307
!    USA
#include "fdebug.h"

module divergence_matrix_cv
  use quadrature
  use fields
  use field_derivatives
  use state_module
  use futils
  use fetools
  use spud
  use cv_faces
  use cv_shape_functions
  use cvtools
  use cv_fields
  use cv_upwind_values
  use cv_face_values
  use cv_options
  use diagnostic_fields, only: calculate_diagnostic_variable
  use boundary_conditions
  use global_parameters, only: OPTION_PATH_LEN
  use field_options, only: get_coordinate_field
  use sparsity_patterns_meshes
  use multiphase_module
  implicit none

  private
  public :: assemble_divergence_matrix_cv, assemble_compressible_divergence_matrix_cv

contains

    !************************************************************************
    subroutine assemble_divergence_matrix_cv(CT_m, state, ct_rhs, & 
                                             test_mesh, field, &
                                             get_ct, exclude_boundaries)

      ! inputs/outputs
      ! bucket full of fields
      type(state_type), intent(inout) :: state

      ! the pressure gradient and compressible gradient matrices
      type(block_csr_matrix), intent(inout) :: CT_m

      type(scalar_field), intent(inout), optional :: ct_rhs

      type(mesh_type), intent(in) :: test_mesh

      type(vector_field), intent(inout) :: field
      
      logical, intent(in), optional :: get_ct
      logical, intent(in), optional :: exclude_boundaries

      ! local
      ! degree of quadrature over cv faces
      integer :: quaddegree

      real, dimension(:,:), allocatable :: x_ele, x_ele_bdy
      real, dimension(:,:), allocatable :: x_f
      real, dimension(:,:), allocatable :: normal, normal_bdy
      real, dimension(:), allocatable :: detwei, detwei_bdy
      real, dimension(:), allocatable :: normgi
      integer, dimension(:), pointer :: test_nodes, field_nodes, x_test_nodes
      integer, dimension(:), allocatable :: test_nodes_bdy, field_nodes_bdy

      logical, dimension(:), allocatable :: notvisited

      ! loop integers
      integer :: ele, sele, iloc, oloc, jloc, face, gi, ggi, dim

      ! information about cv faces
      type(cv_faces_type) :: cvfaces
      ! shape functions for region and surface
      type(element_type) :: x_cvshape, x_cvbdyshape
      type(element_type) :: test_cvshape, test_cvbdyshape
      type(element_type) :: field_cvshape, field_cvbdyshape
      ! pointer to coordinates
      type(vector_field), pointer :: x
      type(vector_field) :: x_test

      integer, dimension(:,:), allocatable :: field_bc_type
      real, dimension(:,:), allocatable :: field_bc_val
      type(vector_field) :: field_bc

      real, dimension(:,:,:), allocatable :: ct_mat_local, ct_mat_local_bdy
      real, dimension(:,:), allocatable :: ct_rhs_local

      logical :: l_get_ct

      !! Multiphase variables
      logical :: multiphase
      ! Volume fraction fields
      type(scalar_field), pointer :: vfrac
      type(scalar_field) :: nvfrac
      ! Values of nvfrac at the elements and faces
      real, dimension(:), allocatable :: nvfrac_gi, nvfrac_gi_f
      ! CV shape functions for nvfrac (computed only if the Coordinate and
      ! PhaseVolumeFraction meshes are different, otherwise they are
      ! assigned x_cvshape and x_cvbdyshape)
      type(element_type) :: nvfrac_cvshape, nvfrac_cvbdyshape

      ! Boundary condition types
      integer, parameter :: BC_TYPE_WEAKDIRICHLET = 1, BC_TYPE_NO_NORMAL_FLOW = 2, BC_TYPE_INTERNAL = 3, &
                            BC_TYPE_FREE_SURFACE = 4

      ! =============================================================
      ! Subroutine to construct the matrix CT_m (a.k.a. C1/2/3T).
      ! =============================================================

      ewrite(1,*) 'In assemble_divergence_matrix_cv'

      if(present(get_ct)) then
        l_get_ct = get_ct
      else
        l_get_ct = .true.
      end if

      x=>extract_vector_field(state, "Coordinate")
      allocate(x_ele(x%dim,x%mesh%shape%ndof))

      call get_option("/geometry/quadrature/controlvolume_surface_degree", &
                     quaddegree, default=1)

      ! Clear memory of arrays being designed
      if(present(ct_rhs)) call zero(ct_rhs)

      cvfaces=find_cv_faces(vertices=ele_vertices(test_mesh, 1), &
                            dimension=mesh_dim(test_mesh), &
                            polydegree=test_mesh%shape%degree, &
                            quaddegree=quaddegree)

      ! Check if we need to multiply through by the non-linear volume fraction
      if(option_count("/material_phase/vector_field::Velocity/prognostic") > 1) then
         multiphase = .true.

         vfrac => extract_scalar_field(state, "PhaseVolumeFraction")
         call allocate(nvfrac, vfrac%mesh, "NonlinearPhaseVolumeFraction")
         call zero(nvfrac)
         call get_nonlinear_volume_fraction(state, nvfrac)

         ewrite_minmax(nvfrac)

      else
         multiphase = .false.
         nullify(vfrac)
      end if

      if(l_get_ct) then
      
        call zero(CT_m)
      
        x_test=get_coordinate_field(state, test_mesh)
        
        x_cvshape=make_cv_element_shape(cvfaces, x%mesh%shape)
        test_cvshape=make_cv_element_shape(cvfaces, test_mesh%shape)
        field_cvshape=make_cv_element_shape(cvfaces, field%mesh%shape)

        if(multiphase) then
           ! If the Coordinate and PhaseVolumeFraction meshes are different, then we need to
           ! get the PhaseVolumeFraction CV shape functions.
           if(.not.(nvfrac%mesh == x%mesh)) then
              nvfrac_cvshape = make_cv_element_shape(cvfaces, nvfrac%mesh%shape)
           else
              nvfrac_cvshape = x_cvshape
              call incref(nvfrac_cvshape)
           end if

           allocate(nvfrac_gi(nvfrac_cvshape%ngi))
        end if

        allocate(x_f(x%dim, x_cvshape%ngi), &
                detwei(x_cvshape%ngi), &
                normal(x%dim, x_cvshape%ngi), &
                normgi(x%dim), &
                ct_mat_local(x%dim, test_mesh%shape%ndof, field%mesh%shape%ndof))                
  
        allocate(notvisited(x_cvshape%ngi))

        element_loop: do ele=1, element_count(test_mesh)
          x_ele=ele_val(x, ele)
          x_f=ele_val_at_quad(x, ele, x_cvshape)
          test_nodes=>ele_nodes(test_mesh, ele)
          field_nodes=>ele_nodes(field, ele)
          x_test_nodes=>ele_nodes(x_test, ele)

          if(multiphase) then
             nvfrac_gi = ele_val_at_quad(nvfrac, ele, nvfrac_cvshape)
          end if

          call transform_cvsurf_to_physical(x_ele, x_cvshape, &
                                            detwei, normal, cvfaces)
          notvisited=.true.
  
          ct_mat_local = 0.0
  
          nodal_loop_i: do iloc = 1, test_mesh%shape%ndof
  
            face_loop: do face = 1, cvfaces%faces
  
              if(cvfaces%neiloc(iloc, face) /= 0) then
                oloc = cvfaces%neiloc(iloc, face)
  
                quadrature_loop: do gi = 1, cvfaces%shape%ngi
  
                  ggi = (face-1)*cvfaces%shape%ngi + gi
  
                  if(notvisited(ggi)) then
                    notvisited(ggi)=.false.
  
                    normgi=orientate_cvsurf_normgi(node_val(x_test, x_test_nodes(iloc)),x_f(:,ggi),normal(:,ggi))
  
                    nodal_loop_j: do jloc = 1, field%mesh%shape%ndof
  
                      inner_dimension_loop: do dim = 1, size(normgi)
  
                        if(multiphase) then
                           ct_mat_local(dim, iloc, jloc) = ct_mat_local(dim, iloc, jloc) &
                                                         + field_cvshape%n(jloc, ggi)*detwei(ggi)*nvfrac_gi(ggi)*normgi(dim)
                           ct_mat_local(dim, oloc, jloc) = ct_mat_local(dim, oloc, jloc) &
                                                         + field_cvshape%n(jloc, ggi)*detwei(ggi)*nvfrac_gi(ggi)*(-normgi(dim)) ! notvisited
                        else
                           ct_mat_local(dim, iloc, jloc) = ct_mat_local(dim, iloc, jloc) &
                                                         + field_cvshape%n(jloc, ggi)*detwei(ggi)*normgi(dim)
                           ct_mat_local(dim, oloc, jloc) = ct_mat_local(dim, oloc, jloc) &
                                                         + field_cvshape%n(jloc, ggi)*detwei(ggi)*(-normgi(dim)) ! notvisited
                        end if
  
                      end do inner_dimension_loop
  
                    end do nodal_loop_j
  
                  end if ! notvisited
  
                end do quadrature_loop
  
              end if
  
            end do face_loop
  
          end do nodal_loop_i
  
          outer_dimension_loop: do dim = 1, size(normgi)
  
            call addto(CT_m, 1, dim, test_nodes, field_nodes, ct_mat_local(dim,:,:))
  
          end do outer_dimension_loop
  
        end do element_loop
      
        call deallocate(x_cvshape)
        call deallocate(test_cvshape)
        call deallocate(field_cvshape)
        deallocate(x_f, detwei, normal, normgi)
        deallocate(notvisited)
        call deallocate(x_test)
        if(multiphase) then
           deallocate(nvfrac_gi)
           call deallocate(nvfrac_cvshape)
        end if
      end if

      if(.not.present_and_true(exclude_boundaries)) then

        x_cvbdyshape=make_cvbdy_element_shape(cvfaces, x%mesh%faces%shape)
        test_cvbdyshape=make_cvbdy_element_shape(cvfaces, test_mesh%faces%shape)
        field_cvbdyshape=make_cvbdy_element_shape(cvfaces, field%mesh%faces%shape)

        if(multiphase) then
           ! If the Coordinate and PhaseVolumeFraction meshes are different, then we need to
           ! generate the PhaseVolumeFraction CV shape functions.
           if(.not.(nvfrac%mesh == x%mesh)) then
              nvfrac_cvbdyshape = make_cvbdy_element_shape(cvfaces, nvfrac%mesh%faces%shape)
           else
              nvfrac_cvbdyshape = x_cvbdyshape
              call incref(nvfrac_cvbdyshape)
           end if

           allocate(nvfrac_gi_f(nvfrac_cvbdyshape%ngi))
        end if
  
        assert(surface_element_count(test_mesh)==surface_element_count(field))
        allocate(field_bc_type(field%dim, surface_element_count(test_mesh)))
        call get_entire_boundary_condition(field, (/"weakdirichlet ", &
                                                    "no_normal_flow", &
                                                    "internal      ", &
                                                    "free_surface  "/), field_bc, field_bc_type)
  
        allocate(x_ele_bdy(x%dim,x%mesh%faces%shape%ndof), &
                detwei_bdy(x_cvbdyshape%ngi), &
                normal_bdy(x%dim, x_cvbdyshape%ngi), &
<<<<<<< HEAD
                field_bc_val(field_bc%dim, field_bc%mesh%shape%ndof))
        allocate(field_nodes_bdy(field%mesh%faces%shape%ndof))
        allocate(test_nodes_bdy(test_mesh%faces%shape%ndof))
        allocate(ct_mat_local_bdy(x%dim, test_mesh%faces%shape%ndof, field%mesh%faces%shape%ndof), &
                ct_rhs_local(test_mesh%faces%shape%ndof))
=======
                field_bc_val(field_bc%dim, field_bc%mesh%shape%loc))
        allocate(field_nodes_bdy(field%mesh%faces%shape%loc))
        allocate(test_nodes_bdy(test_mesh%faces%shape%loc))
        allocate(ct_mat_local_bdy(x%dim, test_mesh%faces%shape%loc, field%mesh%faces%shape%loc), &
                 ct_rhs_local(x%dim, test_mesh%faces%shape%loc))
>>>>>>> b1a1e4e6
  
        surface_element_loop: do sele = 1, surface_element_count(test_mesh)
  
          ! cycle if this is a no_normal_flow or a periodic or a free_surface boundary then cycle
          if(any(field_bc_type(:,sele)==BC_TYPE_NO_NORMAL_FLOW).or.any(field_bc_type(:,sele)==BC_TYPE_INTERNAL)&
             .or.any(field_bc_type(:,sele)==BC_TYPE_FREE_SURFACE)) cycle
          
          ! cycle if there's no rhs present or there's no weakdirichlet conditions or we're not
          ! assembling the matrix
          if(.not.(present(ct_rhs).and.any(field_bc_type(:,sele)==BC_TYPE_WEAKDIRICHLET)).and..not.l_get_ct) cycle
  
          ele = face_ele(x, sele)
          x_ele = ele_val(x, ele)
          x_ele_bdy = face_val(x, sele)
          test_nodes_bdy=face_global_nodes(test_mesh, sele)
          field_nodes_bdy=face_global_nodes(field, sele)
  
          if(any(field_bc_type(:, sele)==BC_TYPE_WEAKDIRICHLET)) then
            field_bc_val = ele_val(field_bc, sele)
          else
            field_bc_val = 0.0
          end if

          if(multiphase) then
             nvfrac_gi_f = face_val_at_quad(nvfrac, sele, nvfrac_cvbdyshape)
          end if
  
          call transform_cvsurf_facet_to_physical(x_ele, x_ele_bdy, &
                                x_cvbdyshape, normal_bdy, detwei_bdy)
  
          ct_mat_local_bdy = 0.0
          ct_rhs_local = 0.0
  
          surface_nodal_loop_i: do iloc = 1, test_mesh%faces%shape%ndof
  
            surface_face_loop: do face = 1, cvfaces%sfaces
              if(cvfaces%sneiloc(iloc,face)/=0) then
  
                surface_quadrature_loop: do gi = 1, cvfaces%shape%ngi
  
                  ggi = (face-1)*cvfaces%shape%ngi + gi
  
                  surface_nodal_loop_j: do jloc = 1, field%mesh%faces%shape%ndof
  
                    surface_inner_dimension_loop: do dim = 1, size(normal_bdy,1)
  
                      if((present(ct_rhs)).and.(field_bc_type(dim, sele)==BC_TYPE_WEAKDIRICHLET)) then
  
                        if(multiphase) then
                           ct_rhs_local(dim, iloc) = ct_rhs_local(dim, iloc) - &
                                 field_cvbdyshape%n(jloc,ggi)*detwei_bdy(ggi)*nvfrac_gi_f(ggi)*&
                                 normal_bdy(dim,ggi)*field_bc_val(dim, jloc)
                        else
                           ct_rhs_local(dim, iloc) = ct_rhs_local(dim, iloc) - &
                                 field_cvbdyshape%n(jloc,ggi)*detwei_bdy(ggi)*normal_bdy(dim,ggi)*&
                                 field_bc_val(dim, jloc)
                        end if
  
                      else

                        if(multiphase) then
                           ct_mat_local_bdy(dim, iloc, jloc) =  ct_mat_local_bdy(dim, iloc, jloc) + &
                                 field_cvbdyshape%n(jloc,ggi)*detwei_bdy(ggi)*nvfrac_gi_f(ggi)*normal_bdy(dim, ggi)
                        else
                           ct_mat_local_bdy(dim, iloc, jloc) =  ct_mat_local_bdy(dim, iloc, jloc) + &
                                 field_cvbdyshape%n(jloc,ggi)*detwei_bdy(ggi)*normal_bdy(dim, ggi)
                        end if
  
                      end if
  
                    end do surface_inner_dimension_loop
  
                  end do surface_nodal_loop_j
  
                end do surface_quadrature_loop
  
              end if
  
            end do surface_face_loop
  
          end do surface_nodal_loop_i
  
          surface_outer_dimension_loop: do dim = 1, size(normal_bdy,1)
  
            if((present(ct_rhs)).and.(field_bc_type(dim, sele)==BC_TYPE_WEAKDIRICHLET)) then
  
              call addto(ct_rhs, test_nodes_bdy, ct_rhs_local(dim,:))
  
            elseif(l_get_ct) then
  
              call addto(CT_m, 1, dim, test_nodes_bdy, field_nodes_bdy, ct_mat_local_bdy(dim,:,:))
  
            end if
  
          end do surface_outer_dimension_loop
  
        end do surface_element_loop
  
        call deallocate(field_bc)
        deallocate(field_bc_type)
        call deallocate(x_cvbdyshape)
        call deallocate(test_cvbdyshape)
        call deallocate(field_cvbdyshape)
        deallocate(x_ele_bdy, detwei_bdy, normal_bdy)
        deallocate(test_nodes_bdy, field_nodes_bdy)
        if(multiphase) then
           deallocate(nvfrac_gi_f)
           call deallocate(nvfrac_cvbdyshape)
        end if
        
      end if

      call deallocate(cvfaces)
      deallocate(x_ele)

      if(multiphase) then
         call deallocate(nvfrac)
      end if
      
    end subroutine assemble_divergence_matrix_cv
    !************************************************************************

    subroutine assemble_compressible_divergence_matrix_cv(CTP_m, state, ct_rhs)
      
      ! inputs/outputs
      ! bucket full of fields
      type(state_type), dimension(:), intent(inout) :: state

      ! the compressible gradient matrices
      type(block_csr_matrix), intent(inout) :: CTP_m

      type(scalar_field), intent(inout), optional :: ct_rhs

      if((size(state)==1).and.(.not.has_scalar_field(state(1), "MaterialVolumeFraction"))) then
      
        call assemble_1mat_compressible_divergence_matrix_cv(CTP_m, state(1), ct_rhs)
        
      else
      
        call assemble_mmat_compressible_divergence_matrix_cv(CTP_m, state)
        
      end if
    
    end subroutine assemble_compressible_divergence_matrix_cv

    subroutine assemble_1mat_compressible_divergence_matrix_cv(CTP_m, state, ct_rhs)

      ! inputs/outputs
      ! bucket full of fields
      type(state_type), intent(inout) :: state

      ! the pressure gradient and compressible gradient matrices
      type(block_csr_matrix), intent(inout) :: CTP_m
      
      type(scalar_field), intent(inout), optional :: ct_rhs

      ! local
      ! degree of quadrature over cv faces
      integer :: quaddegree

      real, dimension(:,:), allocatable :: x_ele, x_ele_bdy
      real, dimension(:,:), allocatable :: x_f, u_f, u_bdy_f
      real, dimension(:,:), allocatable :: normal, normal_bdy
      real, dimension(:), allocatable :: detwei, detwei_bdy
      real, dimension(:), allocatable :: normgi
      integer, dimension(:), pointer :: u_nodes, p_nodes, x_nodes
      integer, dimension(:), allocatable :: u_nodes_bdy, p_nodes_bdy
      real :: dens_theta_val
      real :: dens_face_val
      real :: olddens_face_val
      real, dimension(:), allocatable :: dens_ele, olddens_ele, &
                                         norm_ele
      real, dimension(:), allocatable :: dens_ele_bdy, olddens_ele_bdy, &
                                         norm_ele_bdy
      real, dimension(:), allocatable :: ghost_dens_ele_bdy, ghost_olddens_ele_bdy

      logical, dimension(:), allocatable :: notvisited

      ! loop integers
      integer :: ele, sele, iloc, oloc, jloc, face, gi, ggi, dim

      ! information about cv faces
      type(cv_faces_type) :: cvfaces
      ! shape functions for region and surface
      type(element_type) :: x_cvshape, x_cvbdyshape
      type(element_type) :: u_cvshape, u_cvbdyshape
      type(element_type) :: dens_cvshape, dens_cvbdyshape
      ! pointer to velocity
      type(vector_field), pointer :: u, ug, x
      type(vector_field) :: relu, x_p
      type(scalar_field), pointer :: p
      type(scalar_field) :: cfl_no

      type(csr_sparsity), pointer :: mesh_sparsity
      type(csr_matrix)  :: dens_upwind, olddens_upwind

      type(scalar_field), pointer :: dens, olddens

      real, dimension(:), allocatable :: cfl_ele

      real :: face_value

      integer, dimension(:), allocatable :: dens_bc_type
      type(scalar_field) :: dens_bc

      real :: udotn, income
      logical :: inflow
      real :: dt

      type(cv_options_type) :: dens_options

      type(scalar_field), pointer :: normalisation
      character(len=FIELD_NAME_LEN) :: normalisation_field
      integer :: norm_stat

      integer, dimension(:,:), allocatable :: velocity_bc_type
      real, dimension(:,:), allocatable :: velocity_bc_val
      type(vector_field) :: velocity_bc

      real, dimension(:,:,:), allocatable :: ctp_mat_local, ctp_mat_local_bdy
      real, dimension(:), allocatable :: ct_rhs_local
      
      ! temporary hack to get around compiler failure to construct arrays of characters
      character(len=OPTION_PATH_LEN), dimension(1) :: option_path_array

      ! =============================================================
      ! Subroutine to construct the matrix CTP_m (a.k.a. C1/2/3TP).
      ! =============================================================

      ewrite(2,*) 'In assemble_1mat_compressible_divergence_matrix_cv'

      x=>extract_vector_field(state, "Coordinate")
      
      call get_option("/timestepping/timestep", dt)
      call get_option("/geometry/quadrature/controlvolume_surface_degree", &
                     quaddegree, default=1)
      
      dens=>extract_scalar_field(state, "Density")
      olddens=>extract_scalar_field(state, "OldDensity")
      
      u=>extract_vector_field(state, "NonlinearVelocity") ! maybe this should be updated after the velocity solve?
      ug=>extract_vector_field(state, "GridVelocity")
      
      call allocate(relu, u%dim, u%mesh, "RelativeVelocity")
      call set(relu, u)
      call addto(relu, ug, -1.0)
      
      p=>extract_scalar_field(state, "Pressure")

      x_p = get_coordinate_field(state, p%mesh)
      

      cvfaces=find_cv_faces(vertices=ele_vertices(dens%mesh, 1), &
                            dimension=mesh_dim(dens%mesh), &
                            polydegree=dens%mesh%shape%degree, &
                            quaddegree=quaddegree)

      x_cvshape=make_cv_element_shape(cvfaces, x%mesh%shape)
      dens_cvshape=make_cv_element_shape(cvfaces, dens%mesh%shape)
      u_cvshape=make_cv_element_shape(cvfaces, u%mesh%shape)

      mesh_sparsity=>get_csr_sparsity_firstorder(state, dens%mesh, dens%mesh)
      call allocate(dens_upwind, mesh_sparsity, name="DensityUpwindValues")
      call allocate(olddens_upwind, mesh_sparsity, name="OldDensityUpwindValues")

      ! get all the relevent options for density
      ! handily wrapped in a new type...
      dens_options = get_cv_options(dens%option_path, dens%mesh%shape%numbering%family, mesh_dim(dens))

      if(need_upwind_values(dens_options)) then

        call find_upwind_values(state, x_p, dens, dens_upwind, &
                                olddens, olddens_upwind)

      else

        call zero(dens_upwind)
        call zero(olddens_upwind)

      end if

      call get_option(trim(p%option_path)//"/prognostic/scheme/use_compressible_projection_method/normalisation/name", &
                      normalisation_field, stat=norm_stat)

      ! get the normalisation field (if we need one)
      if(norm_stat==0) then
        normalisation=>extract_scalar_field(state, trim(normalisation_field))
      else
        allocate(normalisation)
        call allocate(normalisation, p%mesh, name="DummyNormalisation", field_type=FIELD_TYPE_CONSTANT)
        call set(normalisation, 1.0)
      end if

      ! find courant number (if needed)
      option_path_array(1) = trim(dens%option_path)  ! temporary hack for compiler failure
      call cv_disc_get_cfl_no(option_path_array, &
                      state, dens%mesh, cfl_no)

      ! Clear memory of arrays being designed
      call zero(CTP_m)
      if(present(ct_rhs)) call zero(ct_rhs)

      allocate(x_ele(x%dim,ele_loc(x,1)), &
               x_f(x%dim, x_cvshape%ngi), &
               u_f(u%dim, u_cvshape%ngi), &
               detwei(x_cvshape%ngi), &
               normal(x%dim, x_cvshape%ngi), &
               normgi(x%dim))
      allocate(cfl_ele(ele_loc(p,1)), &
               dens_ele(ele_loc(p,1)), &
               olddens_ele(ele_loc(p,1)), &
               norm_ele(ele_loc(normalisation,1)))
      allocate(notvisited(x_cvshape%ngi))
      allocate(ctp_mat_local(x%dim, p%mesh%shape%ndof, u_cvshape%ndof))

      element_loop: do ele=1, element_count(p)
        x_ele=ele_val(x, ele)
        x_f=ele_val_at_quad(x, ele, x_cvshape)
        u_f=ele_val_at_quad(relu, ele, u_cvshape)
        p_nodes=>ele_nodes(p, ele)
        u_nodes=>ele_nodes(u, ele)
        x_nodes=>ele_nodes(x_p, ele)

        call transform_cvsurf_to_physical(x_ele, x_cvshape, &
                                          detwei, normal, cvfaces)
        cfl_ele = ele_val(cfl_no, ele)

        dens_ele = ele_val(dens, ele)
        olddens_ele = ele_val(olddens, ele)

        norm_ele = ele_val(normalisation, ele)

        notvisited=.true.

        ctp_mat_local = 0.0

        nodal_loop_i: do iloc = 1, p%mesh%shape%ndof

          face_loop: do face = 1, cvfaces%faces

            if(cvfaces%neiloc(iloc, face) /= 0) then
              oloc = cvfaces%neiloc(iloc, face)

              quadrature_loop: do gi = 1, cvfaces%shape%ngi

                ggi = (face-1)*cvfaces%shape%ngi + gi

                if(notvisited(ggi)) then
                  notvisited(ggi)=.false.

                  normgi=orientate_cvsurf_normgi(node_val(x_p, x_nodes(iloc)),x_f(:,ggi),normal(:,ggi))

                  udotn=dot_product(u_f(:,ggi), normgi(:))

                  inflow = (udotn<=0.0)

                  income = merge(1.0,0.0,inflow)

                  call evaluate_face_val(dens_face_val, olddens_face_val, &
                                         iloc, oloc, ggi, x_nodes, &
                                         dens_cvshape,&
                                         dens_ele, olddens_ele, &
                                         dens_upwind, olddens_upwind, &
                                         inflow, cfl_ele, &
                                         dens_options)

                  dens_theta_val=theta_val(iloc, oloc, &
                                           dens_face_val, &
                                           olddens_face_val, &
                                           dens_options%theta, dt, udotn, &
                                           x_ele, dens_options%limit_theta, &
                                           dens_ele, olddens_ele)


                  nodal_loop_j: do jloc = 1, u_cvshape%ndof

                    face_value = u_cvshape%n(jloc, ggi)*detwei(ggi)*dens_theta_val

                    inner_dimension_loop: do dim = 1, size(normgi)

                      ctp_mat_local(dim, iloc, jloc) = ctp_mat_local(dim, iloc, jloc) &
                                                      + face_value*normgi(dim)/norm_ele(iloc)
                      ctp_mat_local(dim, oloc, jloc) = ctp_mat_local(dim, oloc, jloc) &
                                                      + face_value*(-normgi(dim))/norm_ele(oloc) ! notvisited

                    end do inner_dimension_loop

                  end do nodal_loop_j

                end if ! notvisited

              end do quadrature_loop

            end if
          end do face_loop
        end do nodal_loop_i

        outer_dimension_loop: do dim = 1, size(normgi)
            call addto(CTP_m, 1, dim, p_nodes, u_nodes, ctp_mat_local(dim,:,:))
        end do outer_dimension_loop

      end do element_loop

      x_cvbdyshape=make_cvbdy_element_shape(cvfaces, x%mesh%faces%shape)
      u_cvbdyshape=make_cvbdy_element_shape(cvfaces, u%mesh%faces%shape)
      dens_cvbdyshape=make_cvbdy_element_shape(cvfaces, dens%mesh%faces%shape)

      allocate(x_ele_bdy(x%dim,face_loc(x,1)), &
               detwei_bdy(x_cvbdyshape%ngi), &
               normal_bdy(x%dim, x_cvbdyshape%ngi), &
               u_bdy_f(u%dim, u_cvbdyshape%ngi), &
               dens_ele_bdy(face_loc(dens,1)), &
               olddens_ele_bdy(face_loc(dens,1)), &
               ghost_dens_ele_bdy(face_loc(dens,1)), &
               ghost_olddens_ele_bdy(face_loc(dens,1)), &
               norm_ele_bdy(face_loc(normalisation,1)))
      allocate(dens_bc_type(surface_element_count(dens)), &
               u_nodes_bdy(face_loc(u,1)), &
               p_nodes_bdy(face_loc(p,1)), &
               velocity_bc_type(u%dim, surface_element_count(u)), &
               velocity_bc_val(u%dim, u%mesh%faces%shape%ndof))
      allocate(ctp_mat_local_bdy(x%dim, p%mesh%faces%shape%ndof, u_cvbdyshape%ndof), &
               ct_rhs_local(p%mesh%faces%shape%ndof))

      call get_entire_boundary_condition(dens, &
                                         (/"weakdirichlet"/), &
                                         dens_bc, dens_bc_type)

      call get_entire_boundary_condition(u, (/"weakdirichlet ", &
                                              "no_normal_flow", &
                                              "internal      "/), &
                                             velocity_bc, velocity_bc_type)

      surface_element_loop: do sele = 1, surface_element_count(p)

        if(any(velocity_bc_type(:,sele)==2).or.any(velocity_bc_type(:,sele)==3)) cycle

        ele = face_ele(x, sele)
        x_ele = ele_val(x, ele)
        x_ele_bdy = face_val(x, sele)
        u_nodes_bdy=face_global_nodes(u, sele)
        p_nodes_bdy=face_global_nodes(p, sele)

        call transform_cvsurf_facet_to_physical(x_ele, x_ele_bdy, &
                              x_cvbdyshape, normal_bdy, detwei_bdy)

        u_bdy_f=face_val_at_quad(relu, sele, u_cvbdyshape)

        if(any(velocity_bc_type(:, sele)==1)) then
          velocity_bc_val = ele_val(velocity_bc, sele)
        else
          velocity_bc_val = 0.0
        end if

        if(dens_bc_type(sele)==1) then
          ghost_dens_ele_bdy=ele_val(dens_bc, sele)
        else
          ghost_dens_ele_bdy=face_val(dens, sele)
        end if

        if(dens_bc_type(sele)==1) then
          ghost_olddens_ele_bdy=ele_val(dens_bc, sele) ! not considering time varying bcs yet - unused
        else
          ghost_olddens_ele_bdy=face_val(olddens, sele) ! - unused
        end if

        dens_ele_bdy=face_val(dens, sele)
        olddens_ele_bdy=face_val(olddens, sele)

        norm_ele_bdy=face_val(normalisation, sele)

        ctp_mat_local_bdy = 0.0
        ct_rhs_local = 0.0

        surface_nodal_loop_i: do iloc = 1, p%mesh%faces%shape%ndof

          surface_face_loop: do face = 1, cvfaces%sfaces

            if(cvfaces%sneiloc(iloc,face)/=0) then

              surface_quadrature_loop: do gi = 1, cvfaces%shape%ngi

                ggi = (face-1)*cvfaces%shape%ngi + gi

                udotn=dot_product(u_bdy_f(:,ggi), normal_bdy(:,ggi))

                if(udotn>0) then
                  income=0.0
                else
                  income=1.0
                end if

                face_value = (income*ghost_dens_ele_bdy(iloc) + (1.-income)*dens_ele_bdy(iloc))/&
                              norm_ele_bdy(iloc)

                surface_nodal_loop_j: do jloc = 1, u_cvbdyshape%ndof

                  surface_inner_dimension_loop: do dim = 1, size(normal_bdy,1)
                  
                    if((present(ct_rhs)).and.(velocity_bc_type(dim, sele)==1)) then
                    
                      ct_rhs_local(iloc) = ct_rhs_local(iloc) + &
                                  face_value*u_cvbdyshape%n(jloc,ggi)*detwei_bdy(ggi)*normal_bdy(dim,ggi)*velocity_bc_val(dim,jloc)
                    
                    else

                      ctp_mat_local_bdy(dim, iloc, jloc) = ctp_mat_local_bdy(dim, iloc, jloc) &
                                  + face_value*u_cvbdyshape%n(jloc,ggi)*detwei_bdy(ggi)*normal_bdy(dim, ggi)
                    
                    end if

                  end do surface_inner_dimension_loop

                end do surface_nodal_loop_j

              end do surface_quadrature_loop

            end if ! sneiloc

          end do surface_face_loop

        end do surface_nodal_loop_i

        surface_outer_dimension_loop: do dim = 1, size(normal_bdy,1)

          if((present(ct_rhs)).and.(velocity_bc_type(dim, sele)==1)) then
          
            call addto(ct_rhs, p_nodes_bdy, ct_rhs_local)
          
          else

            call addto(CTP_m, 1, dim, p_nodes_bdy, u_nodes_bdy, ctp_mat_local_bdy(dim,:,:))
          
          end if

        end do surface_outer_dimension_loop

      end do surface_element_loop

      call deallocate(velocity_bc)
      deallocate(velocity_bc_type)

      call deallocate(x_cvbdyshape)
      call deallocate(u_cvbdyshape)
      call deallocate(dens_cvbdyshape)
      deallocate(x_ele_bdy, detwei_bdy, normal_bdy, u_bdy_f)
      deallocate(u_nodes_bdy, p_nodes_bdy)
      deallocate(dens_ele_bdy, olddens_ele_bdy, norm_ele_bdy)
      deallocate(ghost_dens_ele_bdy, ghost_olddens_ele_bdy)
      call deallocate(dens_bc)
      deallocate(dens_bc_type)
      deallocate(ctp_mat_local_bdy)

      call deallocate(x_cvshape)
      call deallocate(u_cvshape)
      call deallocate(dens_cvshape)
      call deallocate(cvfaces)
      call deallocate(relu)
      deallocate(x_ele, x_f, detwei, normal, normgi, u_f)
      deallocate(cfl_ele, dens_ele, olddens_ele, norm_ele)
      deallocate(notvisited)

      call deallocate(dens_upwind)
      call deallocate(olddens_upwind)
      call deallocate(cfl_no)
      if(norm_stat/=0) then
        call deallocate(normalisation)
        deallocate(normalisation)
      end if
      call deallocate(x_p)

    end subroutine assemble_1mat_compressible_divergence_matrix_cv
    !************************************************************************

    subroutine assemble_mmat_compressible_divergence_matrix_cv(CTP_m, state)

      ! inputs/outputs
      ! bucket full of fields
      type(state_type), dimension(:), intent(inout) :: state

      ! the pressure gradient and compressible gradient matrices
      type(block_csr_matrix), intent(inout) :: CTP_m

      ! local
      ! degree of quadrature over cv faces
      integer :: quaddegree

      real, dimension(:,:), allocatable :: x_ele, x_ele_bdy
      real, dimension(:,:), allocatable :: x_f, u_f, u_bdy_f
      real, dimension(:,:), allocatable :: normal, normal_bdy
      real, dimension(:), allocatable :: detwei, detwei_bdy
      real, dimension(:), allocatable :: normgi
      integer, dimension(:), pointer :: nodes, x_nodes
      integer, dimension(:), allocatable :: nodes_bdy
      real :: matvfrac_theta_val, matdens_theta_val
      real :: matvfrac_face_val, matdens_face_val
      real :: oldmatvfrac_face_val, oldmatdens_face_val
      real, dimension(:), allocatable :: matdens_ele, oldmatdens_ele, &
                                         matvfrac_ele, oldmatvfrac_ele, &
                                         norm_ele
      real, dimension(:), allocatable :: matdens_ele_bdy, oldmatdens_ele_bdy, &
                                         matvfrac_ele_bdy, oldmatvfrac_ele_bdy, &
                                         norm_ele_bdy
      real, dimension(:), allocatable :: ghost_matdens_ele_bdy, ghost_oldmatdens_ele_bdy, &
                                         ghost_matvfrac_ele_bdy, ghost_oldmatvfrac_ele_bdy

      integer, dimension(:), allocatable :: visited

      ! loop integers
      integer :: ele, sele, iloc, oloc, jloc, face, gi, ggi, dim, i

      ! information about cv faces
      type(cv_faces_type) :: cvfaces
      ! shape functions for region and surface
      type(element_type) :: x_cvshape, x_cvbdyshape
      type(element_type) :: u_cvshape, u_cvbdyshape
      type(element_type) :: p_cvshape, p_cvbdyshape
      ! pointer to velocity
      type(vector_field), pointer :: u, ug, x
      type(vector_field) :: relu, x_p
      type(scalar_field), pointer :: p
      type(scalar_field) :: cfl_no

      type(csr_sparsity), pointer :: mesh_sparsity
      type(csr_matrix)  :: matvfrac_upwind, &
            oldmatvfrac_upwind, matdens_upwind, oldmatdens_upwind, &
            summatvfrac_upwind, sumoldmatvfrac_upwind

      type(scalar_field), pointer :: matvfrac, oldmatvfrac, matdens, oldmatdens
      type(scalar_field), pointer :: dummyvfrac
      type(scalar_field) :: summatvfrac_bc
      integer, dimension(:), allocatable :: dummyvfrac_bc_type

      real, dimension(:), allocatable :: cfl_ele

      character(len=OPTION_PATH_LEN) :: vfrac_option_path
      integer :: nmatdens, dstat, vstat, stat
      real :: face_value
      character(len=FIELD_NAME_LEN) :: cfl_type

      integer, dimension(:), allocatable :: matvfrac_bc_type, matdens_bc_type
      type(scalar_field) :: matvfrac_bc, matdens_bc

      real :: udotn, income
      logical :: inflow
      real :: dt

      type(cv_options_type) :: matvfrac_options
      type(cv_options_type) :: matdens_options

      type(scalar_field), pointer :: normalisation, dummyones
      character(len=FIELD_NAME_LEN) :: normalisation_field
      integer :: norm_stat

      integer, dimension(:,:), allocatable :: velocity_bc_type
      type(vector_field) :: velocity_bc

      type(mesh_type), pointer :: bc_mesh

      real, dimension(:,:,:), allocatable :: ctp_mat_local, ctp_mat_local_bdy

      ! =============================================================
      ! Subroutine to construct the matrix CTP_m (a.k.a. C1/2/3TP).
      ! =============================================================

      ewrite(2,*) 'In assemble_mmat_compressible_divergence_matrix_cv'

      u=>extract_vector_field(state(1), "IteratedVelocity")
      ug=>extract_vector_field(state(1), "GridVelocity")
      p=>extract_scalar_field(state(1), "Pressure")
      x=>extract_vector_field(state(1), "Coordinate")
      x_p = get_coordinate_field(state(1), p%mesh)

      call allocate(relu, u%dim, u%mesh, "RelativeVelocity")

      call set(relu, u)
      call addto(relu, ug, scale=-1.0)

      mesh_sparsity=>get_csr_sparsity_firstorder(state, p%mesh, p%mesh)

      nmatdens=option_count("/material_phase/scalar_field::MaterialDensity")
      call get_option("/timestepping/timestep", dt)

      call get_option("/geometry/quadrature/controlvolume_surface_degree", &
                     quaddegree, default=1)

      cvfaces=find_cv_faces(vertices=ele_vertices(p, 1), &
                            dimension=mesh_dim(p), &
                            polydegree=p%mesh%shape%degree, &
                            quaddegree=quaddegree)

      x_cvshape=make_cv_element_shape(cvfaces, x%mesh%shape)
      u_cvshape=make_cv_element_shape(cvfaces, u%mesh%shape)
      p_cvshape=make_cv_element_shape(cvfaces, p%mesh%shape)

      allocate(x_ele(x%dim,ele_loc(x,1)), &
               x_f(x%dim, x_cvshape%ngi), &
               u_f(u%dim, u_cvshape%ngi), &
               detwei(x_cvshape%ngi), &
               normal(x%dim, x_cvshape%ngi), &
               normgi(x%dim))
      allocate(cfl_ele(ele_loc(p,1)), &
               matvfrac_ele(ele_loc(p,1)), &
               oldmatvfrac_ele(ele_loc(p,1)), &
               matdens_ele(ele_loc(p,1)), &
               oldmatdens_ele(ele_loc(p,1)), &
               norm_ele(ele_loc(x,1)))
      allocate(visited(x_cvshape%ngi))
      allocate(ctp_mat_local(x%dim, p%mesh%shape%ndof, u_cvshape%ndof))

      call allocate(summatvfrac_upwind, mesh_sparsity, name="SumMatVFracUpwindValues")
      call allocate(sumoldmatvfrac_upwind, mesh_sparsity, name="SumOldMatVFracUpwindValues")
      call allocate(matvfrac_upwind, mesh_sparsity, name="VFracUpwindValues")
      call allocate(oldmatvfrac_upwind, mesh_sparsity, name="OldVFracUpwindValues")
      call allocate(matdens_upwind, mesh_sparsity, name="MatDensUpwindValues")
      call allocate(oldmatdens_upwind, mesh_sparsity, name="OldMatDensUpwindValues")

      allocate(dummyvfrac)
      call allocate(dummyvfrac, p%mesh, name="DummyVFrac", field_type=FIELD_TYPE_CONSTANT)
      call set(dummyvfrac, 1.0)

      allocate(dummyones)
      call allocate(dummyones, p%mesh, name="DummyOnes", field_type=FIELD_TYPE_CONSTANT)
      call set(dummyones, 1.0)

      call get_option(trim(p%option_path)//"/prognostic/scheme/use_compressible_projection_method/normalisation/name", &
                      normalisation_field, stat=norm_stat)

      allocate(dummyvfrac_bc_type(surface_element_count(dummyvfrac)))
      bc_mesh=>get_dg_surface_mesh(p%mesh)
      call allocate(summatvfrac_bc, bc_mesh, name="SumVolumeFractionsBCs")

      call zero(summatvfrac_upwind)
      call zero(sumoldmatvfrac_upwind)
      call zero(summatvfrac_bc)
      dummyvfrac_bc_type=0

      vfrac_option_path = " "
      do i = 1, size(state)

        matvfrac=>extract_scalar_field(state(i), "MaterialVolumeFraction", stat=vstat)
        if(vstat==0) then
          if((.not.aliased(matvfrac)).and.(.not.have_option(trim(matvfrac%option_path)//"/diagnostic"))) then

            vfrac_option_path = trim(matvfrac%option_path)

            if(need_upwind_values(trim(matvfrac%option_path))) then
              oldmatvfrac=>extract_scalar_field(state(i), "OldMaterialVolumeFraction")

              call find_upwind_values(state, x_p, matvfrac, matvfrac_upwind, &
                                    oldmatvfrac, oldmatvfrac_upwind, defer_deletion=.true.)
              summatvfrac_upwind%val=summatvfrac_upwind%val+matvfrac_upwind%val

              sumoldmatvfrac_upwind%val=sumoldmatvfrac_upwind%val+oldmatvfrac_upwind%val
            end if

            allocate(matvfrac_bc_type(surface_element_count(matvfrac)))
            call get_entire_boundary_condition(matvfrac, (/"weakdirichlet"/), matvfrac_bc, matvfrac_bc_type)

            assert(all(summatvfrac_bc%mesh%ndglno==matvfrac_bc%mesh%ndglno))  ! make sure fields are on the same mesh

            summatvfrac_bc%val=summatvfrac_bc%val+matvfrac_bc%val
            dummyvfrac_bc_type=matvfrac_bc_type ! we assume the bcs are the same on all volume fractions

            call deallocate(matvfrac_bc)
            deallocate(matvfrac_bc_type)
          end if

        end if

      end do

      ! find courant number (if needed) - here we assume that the courant number is associated with
      ! the MaterialVolumeFraction field
      ! FIXME: this will not work with material specific measures of the courant number (like CVMaterialDensityCFLNumber)
      ! FIXME: don't make me assume I'm on the volume fraction
      call allocate(cfl_no, p%mesh, "CourantNumber")
      call get_option(trim(complete_cv_field_path(vfrac_option_path))//&
                             "/face_value[0]/courant_number[0]/name", &
                            cfl_type, stat)
      if (stat==0) then
         call calculate_diagnostic_variable(state(1), trim(cfl_type), cfl_no)
      else
         call set(cfl_no, 1.0)
      end if

      ! Clear memory of arrays being designed
      call zero(CTP_m)

      do i = 1, size(state)
        matdens=>extract_scalar_field(state(i), "MaterialDensity", stat=dstat)

        if(dstat==0) then
          oldmatdens=>extract_scalar_field(state(i), "OldMaterialDensity")

          if(need_upwind_values(trim(matdens%option_path))) then

            call find_upwind_values(state, x_p, matdens, matdens_upwind, &
                                    oldmatdens, oldmatdens_upwind, defer_deletion=.true.)

          else

            call zero(matdens_upwind)
            call zero(oldmatdens_upwind)

          end if

          ! get all the relevent options for material density
          ! handily wrapped in a new type...
          matdens_options = get_cv_options(matdens%option_path, matdens%mesh%shape%numbering%family, mesh_dim(matdens))

          matvfrac=>extract_scalar_field(state(i), "MaterialVolumeFraction", stat=vstat)
          if(vstat==0) then
            oldmatvfrac=>extract_scalar_field(state(i), "OldMaterialVolumeFraction")
          else
            if(nmatdens==1) then

              matvfrac=>dummyvfrac
              oldmatvfrac=>dummyvfrac

            else
              ewrite(-1,*) "Multiple MaterialDensities but at least "
              ewrite(-1,*) "one has no associated MaterialVolumeFraction"
              FLExit("This shouldn't happen")  ! move this to a multimaterials check options
            end if
          end if

          if(need_upwind_values(trim(matvfrac%option_path))) then

            call find_upwind_values(state, x_p, matvfrac, matvfrac_upwind, &
                                    oldmatvfrac, oldmatvfrac_upwind, defer_deletion=.true.)

            vfrac_option_path=trim(matvfrac%option_path)

          else

            matvfrac_upwind%val = 1.0 - summatvfrac_upwind%val
            oldmatvfrac_upwind%val = 1.0 - sumoldmatvfrac_upwind%val

          end if

          ! get all the relevent options for material volume fraction
          ! handily wrapped in a new type...
          if((size(state)>1)) then
            ! only possible if we have more than 1 state (since with 1 state the volume fraction won't
            ! be prognostic and won't have the relevant options)
            matvfrac_options = get_cv_options(vfrac_option_path, matvfrac%mesh%shape%numbering%family, mesh_dim(matvfrac))
          end if

          ! get the normalisation field (if we need one)
          if(norm_stat==0) then
            normalisation=>extract_scalar_field(state(i), trim(normalisation_field))
          else
            normalisation=>dummyones
          end if

          do ele=1, element_count(p)
            x_ele=ele_val(x, ele)
            x_f=ele_val_at_quad(x, ele, x_cvshape)
            u_f=ele_val_at_quad(relu, ele, u_cvshape)
            nodes=>ele_nodes(u, ele)
            x_nodes=>ele_nodes(x_p, ele)

            call transform_cvsurf_to_physical(x_ele, x_cvshape, &
                                              detwei, normal, cvfaces)
            cfl_ele = ele_val(cfl_no, ele)

            matvfrac_ele = ele_val(matvfrac, ele)
            oldmatvfrac_ele = ele_val(oldmatvfrac, ele)

            matdens_ele = ele_val(matdens, ele)
            oldmatdens_ele = ele_val(oldmatdens, ele)

            norm_ele = ele_val(normalisation, ele)

            visited=0

            ctp_mat_local = 0.0

            do iloc = 1, p%mesh%shape%ndof

              do face = 1, cvfaces%faces

                if(cvfaces%neiloc(iloc, face) /= 0) then
                  oloc = cvfaces%neiloc(iloc, face)

                  do gi = 1, cvfaces%shape%ngi

                    ggi = (face-1)*cvfaces%shape%ngi + gi

                    if(visited(ggi)==0) then
                      visited(ggi)=1

                      normgi=orientate_cvsurf_normgi(x_ele(:,iloc),x_f(:,ggi),normal(:,ggi))

                      udotn=dot_product(u_f(:,ggi), normgi(:))

                      inflow = (udotn<=0.0)

                      income = merge(1.0,0.0,inflow)

                     select case (matvfrac%field_type)
                     case(FIELD_TYPE_CONSTANT)

                        matvfrac_face_val = matvfrac_ele(iloc)
                        oldmatvfrac_face_val = oldmatvfrac_ele(iloc)

                     case default

                        if(size(state)>1) then
                          call evaluate_face_val(matvfrac_face_val, oldmatvfrac_face_val, & 
                                                  iloc, oloc, ggi, x_nodes, &
                                                  p_cvshape, &
                                                  matvfrac_ele, oldmatvfrac_ele, &
                                                  matvfrac_upwind, oldmatvfrac_upwind, &
                                                  inflow, cfl_ele, &
                                                  matvfrac_options)
                        else
                          matvfrac_face_val = matvfrac_ele(iloc)
                          oldmatvfrac_face_val = oldmatvfrac_ele(iloc)
                        end if

                      end select

                      call evaluate_face_val(matdens_face_val, oldmatdens_face_val, &
                                             iloc, oloc, ggi, x_nodes, &
                                             p_cvshape,&
                                             matdens_ele, oldmatdens_ele, &
                                             matdens_upwind, oldmatdens_upwind, &
                                             inflow, cfl_ele, &
                                             matdens_options)

                      if(size(state)>1) then
                        matvfrac_theta_val=theta_val(iloc, oloc, &
                                                      matvfrac_face_val, &
                                                      oldmatvfrac_face_val, &
                                                      matvfrac_options%theta, dt, udotn, &
                                                      x_ele, matvfrac_options%limit_theta, &
                                                      matvfrac_ele, oldmatvfrac_ele)
                      else
                        matvfrac_theta_val = matvfrac_face_val
                      end if
                      
                      matdens_theta_val=theta_val(iloc, oloc, &
                                                    matdens_face_val, &
                                                    oldmatdens_face_val, &
                                                    matdens_options%theta, dt, udotn, &
                                                    x_ele, matdens_options%limit_theta, &
                                                    matdens_ele, oldmatdens_ele)


                      do jloc = 1, u_cvshape%ndof

                        face_value = u_cvshape%n(jloc, ggi)*detwei(ggi)*matvfrac_theta_val*matdens_theta_val

                        do dim = 1, size(normgi)

                          ctp_mat_local(dim, iloc, jloc) = ctp_mat_local(dim, iloc, jloc) &
                                                         + face_value*normgi(dim)/norm_ele(iloc)
                          ctp_mat_local(dim, oloc, jloc) = ctp_mat_local(dim, oloc, jloc) &
                                                         + face_value*(-normgi(dim))/norm_ele(oloc) ! notvisited

                        end do

                      end do

                    end if ! visited

                  end do

                end if
              end do
            end do

            do dim = 1, size(normgi)
                call addto(CTP_m, 1, dim, nodes, nodes, ctp_mat_local(dim,:,:))
            end do

          end do

          x_cvbdyshape=make_cvbdy_element_shape(cvfaces, x%mesh%faces%shape)
          u_cvbdyshape=make_cvbdy_element_shape(cvfaces, u%mesh%faces%shape)
          p_cvbdyshape=make_cvbdy_element_shape(cvfaces, p%mesh%faces%shape)

          allocate(x_ele_bdy(x%dim,face_loc(x,1)), &
                  detwei_bdy(x_cvbdyshape%ngi), &
                  normal_bdy(x%dim, x_cvbdyshape%ngi), &
                  u_bdy_f(u%dim, u_cvbdyshape%ngi), &
                  matdens_ele_bdy(face_loc(p,1)), &
                  oldmatdens_ele_bdy(face_loc(p,1)), &
                  matvfrac_ele_bdy(face_loc(p,1)), &
                  oldmatvfrac_ele_bdy(face_loc(p,1)), &
                  ghost_matdens_ele_bdy(face_loc(p,1)), &
                  ghost_oldmatdens_ele_bdy(face_loc(p,1)), &
                  ghost_matvfrac_ele_bdy(face_loc(p,1)), &
                  ghost_oldmatvfrac_ele_bdy(face_loc(p,1)), &
                  norm_ele_bdy(face_loc(x,1)))
          allocate(matvfrac_bc_type(surface_element_count(matvfrac)), &
                    matdens_bc_type(surface_element_count(matdens)), &
                    nodes_bdy(face_loc(u,1)), &
                    velocity_bc_type(u%dim, surface_element_count(u)))
          allocate(ctp_mat_local_bdy(x%dim, p%mesh%faces%shape%ndof, u_cvbdyshape%ndof))

          if((.not.aliased(matvfrac)).and.(.not.have_option(trim(matvfrac%option_path)//"/diagnostic"))) then
            call get_entire_boundary_condition(matvfrac, (/"weakdirichlet"/), matvfrac_bc, matvfrac_bc_type)
          else
            call allocate(matvfrac_bc, summatvfrac_bc%mesh, "TemporaryMaterialVolumeFraction")
            matvfrac_bc%val = 1.0-summatvfrac_bc%val
            matvfrac_bc_type = dummyvfrac_bc_type
          end if
          call get_entire_boundary_condition(matdens, (/"weakdirichlet"/), matdens_bc, matdens_bc_type)

          call get_entire_boundary_condition(u, (/"weakdirichlet ", "no_normal_flow", "internal      "/), velocity_bc, velocity_bc_type)

          do sele = 1, surface_element_count(p)

            if(any(velocity_bc_type(:,sele)==2).or.any(velocity_bc_type(:,sele)==3)) cycle

            ele = face_ele(x, sele)
            x_ele = ele_val(x, ele)
            x_ele_bdy = face_val(x, sele)
            nodes_bdy=face_global_nodes(u, sele)

            call transform_cvsurf_facet_to_physical(x_ele, x_ele_bdy, &
                                  x_cvbdyshape, normal_bdy, detwei_bdy)

            u_bdy_f=face_val_at_quad(relu, sele, u_cvbdyshape)

            if(matvfrac_bc_type(sele)==1) then
              ghost_matvfrac_ele_bdy=ele_val(matvfrac_bc, sele)
            else
              ghost_matvfrac_ele_bdy=face_val(matvfrac, sele)
            end if

            if(matvfrac_bc_type(sele)==1) then
              ghost_oldmatvfrac_ele_bdy=ele_val(matvfrac_bc, sele) ! not considering time varying bcs yet - unused
            else
              ghost_oldmatvfrac_ele_bdy=face_val(oldmatvfrac, sele) ! - unused
            end if

            matvfrac_ele_bdy=face_val(matvfrac, sele)
            oldmatvfrac_ele_bdy=face_val(oldmatvfrac, sele)

            if(matdens_bc_type(sele)==1) then
              ghost_matdens_ele_bdy=ele_val(matdens_bc, sele)
            else
              ghost_matdens_ele_bdy=face_val(matdens, sele)
            end if

            if(matdens_bc_type(sele)==1) then
              ghost_oldmatdens_ele_bdy=ele_val(matdens_bc, sele) ! not considering time varying bcs yet - unused
            else
              ghost_oldmatdens_ele_bdy=face_val(oldmatdens, sele) ! - unused
            end if

            matdens_ele_bdy=face_val(matdens, sele)
            oldmatdens_ele_bdy=face_val(oldmatdens, sele)

            norm_ele_bdy=face_val(normalisation, sele)

            ctp_mat_local_bdy = 0.0

            do iloc = 1, p%mesh%faces%shape%ndof

              do face = 1, cvfaces%sfaces

                if(cvfaces%sneiloc(iloc,face)/=0) then

                  do gi = 1, cvfaces%shape%ngi

                    ggi = (face-1)*cvfaces%shape%ngi + gi

                    udotn=dot_product(u_bdy_f(:,ggi), normal_bdy(:,ggi))

                    if(udotn>0) then
                      income=0.0
                    else
                      income=1.0
                    end if

                    face_value = (income*ghost_matvfrac_ele_bdy(iloc) + (1.-income)*matvfrac_ele_bdy(iloc))* &
                                  (income*ghost_matdens_ele_bdy(iloc) + (1.-income)*matdens_ele_bdy(iloc))/&
                                  norm_ele_bdy(iloc)

                    do jloc = 1, u_cvbdyshape%ndof

                      do dim = 1, size(normal_bdy,1)

                        ctp_mat_local_bdy(dim, iloc, jloc) = ctp_mat_local_bdy(dim, iloc, jloc) &
                                    + face_value*u_cvbdyshape%n(jloc,ggi)*detwei_bdy(ggi)*normal_bdy(dim, ggi)

                      end do ! dim

                    end do ! jloc

                  end do ! gi

                end if ! sneiloc

              end do ! face

            end do ! iloc

            do dim = 1, size(normal_bdy,1)

              call addto(CTP_m, 1, dim, nodes_bdy, nodes_bdy, ctp_mat_local_bdy(dim,:,:))

            end do ! dim

          end do ! sele

          call deallocate(velocity_bc)
          deallocate(velocity_bc_type)

          call deallocate(x_cvbdyshape)
          call deallocate(u_cvbdyshape)
          call deallocate(p_cvbdyshape)
          deallocate(x_ele_bdy, detwei_bdy, normal_bdy, u_bdy_f)
          deallocate(nodes_bdy)
          deallocate(matdens_ele_bdy, oldmatdens_ele_bdy, matvfrac_ele_bdy, oldmatvfrac_ele_bdy, norm_ele_bdy)
          deallocate(ghost_matdens_ele_bdy, ghost_oldmatdens_ele_bdy, &
                      ghost_matvfrac_ele_bdy, ghost_oldmatvfrac_ele_bdy)
          call deallocate(matvfrac_bc)
          call deallocate(matdens_bc)
          deallocate(matvfrac_bc_type, matdens_bc_type)
          deallocate(ctp_mat_local_bdy)

        end if ! dstat==0

      end do ! i

      call deallocate(x_cvshape)
      call deallocate(u_cvshape)
      call deallocate(p_cvshape)
      call deallocate(cvfaces)
      call deallocate(relu)
      deallocate(x_ele, x_f, detwei, normal, normgi, u_f)
      deallocate(cfl_ele, matvfrac_ele, oldmatvfrac_ele, matdens_ele, oldmatdens_ele, norm_ele)
      deallocate(visited)

      call deallocate(matdens_upwind)
      call deallocate(oldmatdens_upwind)
      call deallocate(matvfrac_upwind)
      call deallocate(oldmatvfrac_upwind)
      call deallocate(summatvfrac_upwind)
      call deallocate(sumoldmatvfrac_upwind)
      call deallocate(summatvfrac_bc)
      call deallocate(cfl_no)
      call deallocate(dummyvfrac)
      deallocate(dummyvfrac)
      deallocate(dummyvfrac_bc_type)
      call deallocate(dummyones)
      deallocate(dummyones)
      call deallocate(x_p)

      call clean_deferred_deletion(state)

    end subroutine assemble_mmat_compressible_divergence_matrix_cv
    !************************************************************************

end module divergence_matrix_cv
<|MERGE_RESOLUTION|>--- conflicted
+++ resolved
@@ -107,7 +107,7 @@
       type(vector_field) :: field_bc
 
       real, dimension(:,:,:), allocatable :: ct_mat_local, ct_mat_local_bdy
-      real, dimension(:,:), allocatable :: ct_rhs_local
+      real, dimension(:), allocatable :: ct_rhs_local
 
       logical :: l_get_ct
 
@@ -312,19 +312,11 @@
         allocate(x_ele_bdy(x%dim,x%mesh%faces%shape%ndof), &
                 detwei_bdy(x_cvbdyshape%ngi), &
                 normal_bdy(x%dim, x_cvbdyshape%ngi), &
-<<<<<<< HEAD
                 field_bc_val(field_bc%dim, field_bc%mesh%shape%ndof))
         allocate(field_nodes_bdy(field%mesh%faces%shape%ndof))
         allocate(test_nodes_bdy(test_mesh%faces%shape%ndof))
         allocate(ct_mat_local_bdy(x%dim, test_mesh%faces%shape%ndof, field%mesh%faces%shape%ndof), &
                 ct_rhs_local(test_mesh%faces%shape%ndof))
-=======
-                field_bc_val(field_bc%dim, field_bc%mesh%shape%loc))
-        allocate(field_nodes_bdy(field%mesh%faces%shape%loc))
-        allocate(test_nodes_bdy(test_mesh%faces%shape%loc))
-        allocate(ct_mat_local_bdy(x%dim, test_mesh%faces%shape%loc, field%mesh%faces%shape%loc), &
-                 ct_rhs_local(x%dim, test_mesh%faces%shape%loc))
->>>>>>> b1a1e4e6
   
         surface_element_loop: do sele = 1, surface_element_count(test_mesh)
   
@@ -374,11 +366,11 @@
                       if((present(ct_rhs)).and.(field_bc_type(dim, sele)==BC_TYPE_WEAKDIRICHLET)) then
   
                         if(multiphase) then
-                           ct_rhs_local(dim, iloc) = ct_rhs_local(dim, iloc) - &
+                           ct_rhs_local(iloc) = ct_rhs_local(iloc) + &
                                  field_cvbdyshape%n(jloc,ggi)*detwei_bdy(ggi)*nvfrac_gi_f(ggi)*&
                                  normal_bdy(dim,ggi)*field_bc_val(dim, jloc)
                         else
-                           ct_rhs_local(dim, iloc) = ct_rhs_local(dim, iloc) - &
+                           ct_rhs_local(iloc) = ct_rhs_local(iloc) + &
                                  field_cvbdyshape%n(jloc,ggi)*detwei_bdy(ggi)*normal_bdy(dim,ggi)*&
                                  field_bc_val(dim, jloc)
                         end if
@@ -411,7 +403,7 @@
   
             if((present(ct_rhs)).and.(field_bc_type(dim, sele)==BC_TYPE_WEAKDIRICHLET)) then
   
-              call addto(ct_rhs, test_nodes_bdy, ct_rhs_local(dim,:))
+              call addto(ct_rhs, test_nodes_bdy, ct_rhs_local(:))
   
             elseif(l_get_ct) then
   
