--- conflicted
+++ resolved
@@ -109,12 +109,8 @@
     !Assemble matrices
     do ele = 1, ele_count(D)
        call assemble_hybridized_helmholtz_ele(D,f,U,X,down,ele, &
-<<<<<<< HEAD
             &g,dt,theta,D0,lambda_mat=lambda_mat,&
             &lambda_rhs=lambda_rhs,rhs=rhs)
-=======
-            g,dt,theta,D0,lambda_rhs,lambdamat=lambdamat,rhs=rhs)
->>>>>>> d057fdc4
     end do
 
     !Solve the equations
@@ -134,16 +130,12 @@
   end subroutine solve_hybridized_helmholtz
  
   subroutine assemble_hybridized_helmholtz_ele(D,f,U,X,down,ele, &
-<<<<<<< HEAD
        g,dt,theta,D0,lambda_mat,lambda_rhs,rhs,lambda)
     !subroutine to assemble hybridized helmholtz equation
     !(should provide lambda_mat, lambda_rhs and optionally rhs otherwise rhs is
     ! constructed from D and U)
     !lambda_rhs 
     !and also to reconstruct 
-=======
-       g,dt,theta,D0,lambda_rhs,lambdamat,rhs)
->>>>>>> d057fdc4
     implicit none
     type(scalar_field), intent(inout) :: D,f
     type(vector_field), intent(inout) :: U,X,down
@@ -313,7 +305,6 @@
     uloc = ele_loc(U,ele)
     dloc = ele_loc(d,ele)
     
-<<<<<<< HEAD
     u_shape=ele_shape(u, ele)
     D_shape=ele_shape(d, ele)
     D_ele => ele_nodes(D, ele)
@@ -467,73 +458,5 @@
     end if
 
   end function get_normal
-=======
-    subroutine get_continuity_face_mat(continuity_face_mat,face,&
-         U,lambda_rhs)
-      ! integral is done in local coordinates to avoid computing
-      ! dx/dxi on face (using properties of the Piola transform)
-      ! \int_f w.n\lambda dS
-      implicit none
-      integer, intent(in) :: face
-      type(scalar_field), intent(inout) :: lambda_rhs
-      type(vector_field), intent(inout) :: U
-      real, dimension(2,face_loc(U,face),face_loc(lambda_rhs,face)), intent(inout) :: continuity_face_mat
-      !
-      real, dimension(U%dim, face_ngi(U, face)) :: n1
-      real :: weight
-      type(element_type), pointer :: U_face_shape,lambda_face_shape
-      real, dimension(face_ngi(U,face)) :: detwei
-
-      U_face_shape=>face_shape(U, face)
-      lambda_face_shape=>face_shape(lambda_rhs, face)
-
-      !Get normal in local coordinates
-      n1=get_normal(U,local_face_number(U%mesh,face))
-
-      !Integral is taken on one of the edges of the local 2D element
-      !This edge must be transformed to the local 1D element
-      !to do numerical integration, with the following weight factors
-      if(local_face_number(U%mesh, face)==3) then
-         weight = sqrt(2.)
-      else
-         weight = 1.0
-      end if
-      detwei = weight*U_face_shape%quadrature%weight
-      
-      continuity_face_mat = shape_shape_vector(&
-           U_face_shape,lambda_face_shape,detwei,n1)
-     
-    end subroutine get_continuity_face_mat
-
-        function get_normal(U,face) result(norm)
-          !Function returns normal to face on local 2D element
-          implicit none
-          type(vector_field), intent(in) :: U
-          integer, intent(in) :: face
-          real, dimension(U%dim, face_ngi(U,face)) :: norm
-          
-          integer :: i
-          
-          if(U%dim==1) then
-             if(face==1) then
-                forall(i=1:face_ngi(U,face)) norm(1,i)=1.
-             else if(face==2) then
-                forall(i=1:face_ngi(U,face)) norm(1,i)=-1.
-             end if
-          else if(U%dim==2) then
-             if(face==1) then
-                forall(i=1:face_ngi(U,face)) norm(1:2,i)=(/-1.,0./)
-             else if(face==2) then
-                forall(i=1:face_ngi(U,face)) norm(1:2,i)=(/0.,-1./)
-             else if(face==3) then
-                forall(i=1:face_ngi(U,face)) norm(1:2,i)=(/1/sqrt(2.),1&
-                     &/sqrt(2.)/)
-             else
-                FLAbort('Oh dear oh dear')
-             end if
-          end if
-
-      end function get_normal
->>>>>>> d057fdc4
 
 end module hybridized_helmholtz