--- conflicted
+++ resolved
@@ -74,11 +74,8 @@
       use slope_limiters_dg
       use implicit_solids
       use multiphase_module
-<<<<<<< HEAD
       use hydrostatic_projection
-=======
       use pressure_dirichlet_bcs_cv
->>>>>>> d3a986db
 
       implicit none
 
@@ -760,9 +757,19 @@
                      call rotate_ct_m_sphere(state(istate), ctp_m(istate)%ptr, u)
                   end if
                end if
-<<<<<<< HEAD
                
-               if(use_hydrostatic_projection)then
+               ! Add mass source-absorption for implicit solids.
+               ! This needs to be done after ct_rhs has been formed
+               ! in the divergence routines as they zero the field.
+               ! This routine assumes the continuity is tested with 
+               ! FE basis functions, so is not correct for cv_pressure
+               ! or cg_pressure_cv_test_continuity.
+               if (have_option("/implicit_solids/two_way_coupling")) then
+                  call add_mass_source_absorption(ct_rhs(istate), state(istate))
+               end if
+
+               if (use_hydrostatic_projection) then
+
                  if (use_compressible_projection) then
                    ! need to do something with ctp_m a.o.
                    FLExit("Hydrostatic pressure does not yet work with compressible.")
@@ -777,17 +784,6 @@
                    ct_m(istate)%ptr, ct_rhs(istate))
                  
                  ctp_m(istate)%ptr => ct_m(istate)%ptr
-=======
-
-               ! Add mass source-absorption for implicit solids.
-               ! This needs to be done after ct_rhs has been formed
-               ! in the divergence routines as they zero the field.
-               ! This routine assumes the continuity is tested with 
-               ! FE basis functions, so is not correct for cv_pressure
-               ! or cg_pressure_cv_test_continuity.
-               if (have_option("/implicit_solids/two_way_coupling")) then
-                  call add_mass_source_absorption(ct_rhs(istate), state(istate))
->>>>>>> d3a986db
                end if
 
                ewrite_minmax(ctp_m(istate)%ptr)
