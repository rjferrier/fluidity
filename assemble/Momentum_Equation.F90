--- conflicted
+++ resolved
@@ -1293,18 +1293,10 @@
                      &/low_re_p_correction_fix")
 
          ! Are we getting the pressure gradient matrix using control volumes?
-<<<<<<< HEAD
-         cv_pressure = (have_option(trim(p%option_path)//&
-                           "/prognostic/spatial_discretisation/control_volumes"))
-         ! or using cg (we do this in every case of not having a control volume
-         ! option so that prescribed pressures will work as well)
-         cg_pressure = (.not.cv_pressure)
+         cv_pressure = have_option(trim(p%option_path)//&
+                           "/prognostic/spatial_discretisation/control_volumes")
          
          use_hydrostatic_projection = have_option(trim(p%option_path)//'/prognostic/scheme/hydrostatic_pressure')
-=======
-         cv_pressure = have_option(trim(p%option_path)//&
-                           "/prognostic/spatial_discretisation/control_volumes")
->>>>>>> 7ca6bf70
 
       end subroutine get_pressure_options
 
