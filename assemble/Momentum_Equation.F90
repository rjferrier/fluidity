--- conflicted
+++ resolved
@@ -506,13 +506,8 @@
                end select
             end if
 
-<<<<<<< HEAD
-            if (standard_fs .or. implicit_prognostic_fs .or. use_compressible_projection) then
+            if (standard_fs .or. implicit_prognostic_fs .or. compressible_eos) then
                ! this needs fixing for multiphase theta_pg could in principle be chosen
-=======
-            if (has_boundary_condition(u, "free_surface") .or. compressible_eos) then
-               ! This needs fixing for multiphase. theta_pg could in principle be chosen
->>>>>>> ee3baa71
                ! per phase but then we need an array and we'd have to include theta_pg
                ! in cmc_m, i.e. solve for theta_div*dt*dp instead of theta_div*theta_pg*dt*dp
                ! theta_div can only be set once, but where and what is the default?
@@ -520,14 +515,9 @@
                  FLExit("Multiphase does not work with a free surface.")
                end if
 
-<<<<<<< HEAD
-
                call get_option( trim(u%option_path)//'/prognostic/temporal_discretisation/theta', &
                      theta_u)
                ! With free surface or compressible-projection pressures are at integer
-=======
-               ! With free surface or compressible-projection, pressures are at integer
->>>>>>> ee3baa71
                ! time levels and we apply a theta-weighting to the pressure gradient term
                ! Also, obtain theta-weighting to be used in divergence term
                call get_option( trim(u%option_path)//'/prognostic/temporal_discretisation/theta_pressure_gradient', &
@@ -1685,15 +1675,9 @@
          call deallocate(kmk_rhs)
 
          cmc_m => extract_csr_matrix(state(istate), "PressurePoissonMatrix", stat)
-<<<<<<< HEAD
-
-         if(use_compressible_projection) then
-            call allocate(compress_projec_rhs, p_theta%mesh, "CompressibleProjectionRHS")
-=======
          
          if(compressible_eos .and. have_option(trim(state(istate)%option_path)//'/equation_of_state/compressible')) then
-            call allocate(compress_projec_rhs, p%mesh, "CompressibleProjectionRHS")
->>>>>>> ee3baa71
+            call allocate(compress_projec_rhs, p_theta%mesh, "CompressibleProjectionRHS")
 
             if(cv_pressure) then
                call assemble_compressible_projection_cv(state, cmc_m, compress_projec_rhs, dt, &
