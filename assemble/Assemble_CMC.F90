--- conflicted
+++ resolved
@@ -202,12 +202,6 @@
       ! Positions:
       positions => extract_vector_field(state, "Coordinate")
 
-<<<<<<< HEAD
-      ! Get the pressure field:
-      pressure=>extract_scalar_field(state, "Pressure")
-
-=======
->>>>>>> 0a208a74
       ! Extract viscosity tensor from state:
       viscosity => extract_tensor_field(state,'Viscosity')
 
@@ -220,14 +214,9 @@
                mu_gi(ele_ngi(viscosity_component, 1)))
  
       call zero(scaled_pressure_mass_matrix)
-<<<<<<< HEAD
-
-      do ele = 1, ele_count(pressure)
-        p_shape => ele_shape(pressure, ele)
-=======
+
       do ele = 1, ele_count(p_mesh)
         p_shape => ele_shape(p_mesh, ele)
->>>>>>> 0a208a74
         mu_gi = ele_val_at_quad(viscosity_component, ele)
         call transform_to_physical(positions, ele, detwei=detwei)
         mass_matrix = shape_shape(p_shape, p_shape, detwei/(mu_gi*dt))
