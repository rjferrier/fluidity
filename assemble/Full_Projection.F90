!  Copyright (C) 2006 Imperial College London and others.
!    
!    Please see the AUTHORS file in the main source directory for a full list
!    of copyright holders.
!
!    Prof. C Pain
!    Applied Modelling and Computation Group
!    Department of Earth Science and Engineering
!    Imperial College London
!
!    amcgsoftware@imperial.ac.uk
!    
!    This library is free software; you can redistribute it and/or
!    modify it under the terms of the GNU Lesser General Public
!    License as published by the Free Software Foundation; either
!    version 2.1 of the License, or (at your option) any later version.
!
!    This library is distributed in the hope that it will be useful,
!    but WITHOUT ANY WARRANTY; without even the implied warranty of
!    MERCHANTABILITY or FITNESS FOR A PARTICULAR PURPOSE.  See the GNU
!    Lesser General Public License for more details.
!
!    You should have received a copy of the GNU Lesser General Public
!    License along with this library; if not, write to the Free Software
!    Foundation, Inc., 59 Temple Place, Suite 330, Boston, MA  02111-1307
!    USA
#include "fdebug.h"

  module Full_Projection
    use FLDebug
    use elements
    use Petsc_tools
    use Solvers
    use Signal_Vars
    use Sparse_Tools
    use sparse_tools_petsc
    use Sparse_matrices_fields
    use Fields_Base
    use Global_Parameters
    use spud
    use halos
    use Multigrid
    use state_module
    use petsc_solve_state_module
    use boundary_conditions_from_options

#include "petscversion.h"
#ifdef HAVE_PETSC_MODULES
    use petsc
#endif

    implicit none
    ! Module to provide solvers, preconditioners etc... for full_projection Solver.
    ! Not this is currently tested for Full CMC solves and Stokes flow:
#ifdef HAVE_PETSC_MODULES
#include "finclude/petscdef.h"
#else
#include "finclude/petsc.h"
#endif
    
    private
    
    public petsc_solve_full_projection
    
  contains
    
!--------------------------------------------------------------------------------------------------------------------
    subroutine petsc_solve_full_projection(x,ctp_m,inner_m,ct_m,rhs,pmat,&
      state, inner_field, auxiliary_matrix)

!--------------------------------------------------------------------------------------------------------------------

      ! Solve Schur complement problem the nice way (using petsc) !!
      ! Arguments that come in:
      type(scalar_field), intent(inout) :: x ! Fluidity Solution vector 
      type(scalar_field), intent(inout)  :: rhs ! Fluidity RHS vector
      type(petsc_csr_matrix), intent(inout) :: inner_m ! Inner matrix of schur complement
      type(block_csr_matrix), intent(in) :: ctp_m, ct_m ! Fluidity Compressible / Incompressible Divergence matrices.
      ! Fluidity Preconditioner matrix. If preconditioner matrix is set as LumpedSchurComplement, this array comes in as
      ! CMC where M is the inverse_lumped mass (ideal for Full_CMC solve). However, if preconditioner matrix is specified 
      ! as DiagonalSchurComplement, this comes in as C(Big_m_id)C, where Big_M_id is the inverse diagonal of the full 
      ! momentum matrix. If preconditioner is set to ScaledPressureMassMatrix, this comes in as the pressure mass matrix,
      ! scaled by the inverse of viscosity.
      type(csr_matrix), intent(inout) :: pmat
      ! state, and inner_field are used to setup mg preconditioner of inner solve
      type(state_type), intent(in):: state
      type(vector_field), intent(in):: inner_field
      ! p1-p1 stabilization matrix or free surface terms:
      type(csr_matrix), optional, intent(in) :: auxiliary_matrix

      KSP ksp ! Object type for outer solve (i.e. A * delta_p = rhs)
      Mat A ! PETSc Schur complement matrix (i.e. G^t*m^-1*G) 
      Vec y, b ! PETSc solution vector (y), PETSc RHS (b)
      
      character(len=OPTION_PATH_LEN) solver_option_path, name
      integer literations
      type(petsc_numbering_type) petsc_numbering
      logical lstartfromzero
      
      ewrite(2,*) 'Entering Full Projection Solve:'
      ewrite(2,*) 'Inner matrix of Schur complement: ',inner_m%name 

      ! Start from zero? For now, always true.
      ewrite(2,*) 'Note: startfromzero hard-coded to .true.'
      ewrite(2,*) 'Ignoring setting from solver option.'
      lstartfromzero=.true.

      ! Convert matrices to PETSc format, setup PETSc object and PETSc numbering, then
      ! Build Schur complement and set KSP.
      ewrite(2,*) 'Entering PETSc setup for Full Projection Solve'
      call petsc_solve_setup_full_projection(y,A,b,ksp,petsc_numbering,name,solver_option_path, &
           lstartfromzero,inner_m,ctp_m,ct_m,x%option_path,pmat, &
           rhs, state, inner_field, auxiliary_matrix)

      ewrite(2,*) 'Create RHS and solution Vectors in PETSc Format'
      ! create PETSc vec for rhs using above numbering:
      call field2petsc(rhs, petsc_numbering, b)
      ewrite(1, *) 'RHS assembly completed.'
      if (.not. lstartfromzero) then
         ewrite(1, *) 'Assembling initial guess.'
         ! create PETSc vec for initial guess and result using above numbering:
         call field2petsc(x, petsc_numbering, y)
         ewrite(1, *) 'Initial guess assembly completed.'
      end if

      ewrite(2,*) 'Entering Core PETSc Solve'
      ! Solve Ay = b using KSP and PC. Also check convergence. We call this the inner solve.
      call petsc_solve_core(y, A, b, ksp, petsc_numbering, solver_option_path, lstartfromzero, &
           literations, sfield=x, x0=x%val, nomatrixdump=.true.)

      ewrite(2,*) 'Copying PETSc solution vector into designated Fluidity array'
      ! Copy back the result into the fluidity solution array (x) using the PETSc numbering:
      call petsc2field(y, petsc_numbering, x, rhs)
      
      ewrite(2,*) 'Destroying all PETSc objects'
      ! Destroy all PETSc objects and the petsc_numbering:
      call petsc_solve_destroy(y, A, b, ksp, petsc_numbering, solver_option_path)
      
      ewrite(2,*) 'Leaving PETSc_solve_full_projection'
      
    end subroutine petsc_solve_full_projection

!--------------------------------------------------------------------------------------------------------
    subroutine petsc_solve_setup_full_projection(y,A,b,ksp,petsc_numbering_p,name,solver_option_path, &
         lstartfromzero,inner_m,div_matrix_comp, div_matrix_incomp,option_path,preconditioner_matrix,rhs, &
         state, inner_field, auxiliary_matrix)
         
!--------------------------------------------------------------------------------------------------------

      !  Sets up things needed to call petsc_solve_core. The following arrays/arguments go out:
      !
      !  PETSc solution vector:
      Vec, intent(out) :: y
      !  PETSc Schur Complement Matrix:
      Mat, intent(out) :: A
      !  PETSc rhs vector:
      Vec, intent(out) :: b
      !  Solver object:
      Mat, intent(out) :: ksp
      ! Numbering from local to PETSc:
      type(petsc_numbering_type), intent(out) :: petsc_numbering_p
      ! Name of solve, to be printed on log output:
      character(len=*), intent(out) :: name
      ! Solver option paths:
      character(len=*), intent(out) :: solver_option_path

      ! Stuff that comes in:
      !
      ! Full matrix for CMC / Stokes solve:
      type(petsc_csr_matrix), intent(inout):: inner_m
      ! Divergence matrices:
      type(block_csr_matrix), intent(in):: div_matrix_comp
      type(block_csr_matrix), intent(in):: div_matrix_incomp
      ! Whether to start from zero initial guess (passed in):
      logical, intent(inout):: lstartfromzero
      ! Fluidity RHS:
      type(scalar_field), intent(inout) :: rhs
      ! Preconditioner matrix:
      type(csr_matrix), intent(inout) :: preconditioner_matrix
      ! Stabilization matrix:
      type(csr_matrix), optional, intent(in) :: auxiliary_matrix
      ! Option path:
      character(len=*), intent(in):: option_path
      ! state, and inner_field are used to setup mg preconditioner of inner solve
      type(state_type), intent(in):: state
      type(vector_field), intent(in):: inner_field
      ! Positions:
      type(vector_field), pointer :: positions, mesh_positions

      ! Additional arrays used internally:
      ! Additional numbering types:
      type(petsc_numbering_type) :: petsc_numbering_u
      type(petsc_numbering_type) :: petsc_numbering_aux

      integer, dimension(:), allocatable:: ghost_nodes, ghost_nodes_aux
      ! stuff for "mg" preconditioner
      type(petsc_csr_matrix), dimension(:), pointer:: prolongators
      integer, dimension(:), pointer:: surface_nodes

      PetscObject:: myPETSC_NULL_OBJECT
      PetscErrorCode ierr
      KSP ksp_schur ! ksp object for the inner solve in the Schur Complement
      Mat G_t_comp ! PETSc compressible divergence matrix
      Mat G_t_incomp ! PETSc incompressible divergence matrix
      Mat G ! PETSc Gradient matrix (transpose of G_t_incomp)
      Mat S ! PETSc Stabilization matrix (auxiliary_matrix)
      Mat pmat ! PETSc preconditioning matrix
      
      character(len=OPTION_PATH_LEN) :: inner_option_path, inner_solver_option_path
      
      integer reference_node, stat, i
      logical parallel, have_auxiliary_matrix, have_preconditioner_matrix

      logical :: apply_reference_node, apply_reference_node_from_coordinates, reference_node_owned

      Vec, dimension(:), allocatable :: null_space_array_u

      ! Sort option paths etc...
      solver_option_path=complete_solver_option_path(option_path)
      inner_option_path= trim(option_path)//&
              "/prognostic/scheme/use_projection_method&
              &/full_schur_complement/inner_matrix[0]"

      if (have_option(trim(option_path)//'/name')) then
         call get_option(trim(option_path)//'/name', name)
         ewrite(1,*) 'Inside petsc_solve_(block_)csr, solving for: ', trim(name)
      else
         ewrite(1,*) 'Inside petsc_solve_(block_)csr, solving using option_path: ', trim(option_path)
         name=option_path
      end if

      ! Are we applying a reference pressure node?
      apply_reference_node = have_option(trim(option_path)//&
                 '/prognostic/reference_node')
      apply_reference_node_from_coordinates = have_option(trim(option_path)//&
                 '/prognostic/reference_coordinates')

      ! If so, impose reference pressure node:
      if(apply_reference_node) then

         call get_option(trim(option_path)//&
              '/prognostic/reference_node', reference_node)
         if (GetProcNo()==1) then
            ewrite(2,*) 'Imposing_reference_pressure_node'        
            allocate(ghost_nodes(1:1))
            ghost_nodes(1) = reference_node
            call set(rhs,reference_node,0.0) ! Modify RHS accordingly
         else
            allocate(ghost_nodes(1:0))
         end if

      elseif(apply_reference_node_from_coordinates) then

         ewrite(1,*) 'Imposing_reference_pressure_node from user-specified coordinates'
         positions => extract_vector_field(state, "Coordinate")
         call find_reference_node_from_coordinates(positions,rhs%mesh,option_path,reference_node,reference_node_owned)
         if(IsParallel()) then
            if (reference_node_owned) then
               allocate(ghost_nodes(1:1))
               ghost_nodes(1) = reference_node
               call set(rhs,reference_node,0.0)
            else
               allocate(ghost_nodes(1:0))
            end if
         else
            allocate(ghost_nodes(1:1))
            ghost_nodes(1) = reference_node
            call set(rhs,reference_node,0.0)
         end if

      else

         allocate(ghost_nodes(1:0))

      end if

      ! Is auxiliary matrix present?
      have_auxiliary_matrix = present(auxiliary_matrix)
      ewrite(2,*) 'Are we using an auxiliary matrix: ', have_auxiliary_matrix

      ! set up numbering used in PETSc objects:
      call allocate(petsc_numbering_u, &
           nnodes=block_size(div_matrix_comp,2), nfields=blocks(div_matrix_comp,2), &
           halo=div_matrix_comp%sparsity%column_halo)
      call allocate(petsc_numbering_p, &
           nnodes=block_size(div_matrix_comp,1), nfields=1, &
           halo=preconditioner_matrix%sparsity%row_halo, ghost_nodes=ghost_nodes)

           ! - why is this using the row halo of the preconditioner matrix when there might be rows missing?
           ! - same question about the nnodes use of the rows of the block of the divergence matrix?
           ! - and how can ghost_nodes be appropriate for both this and the auxiliary_matrix?
           ! this definitely appears to be inappropriate for the auxiliary matrix (hence there's a new one added
           ! below) so two questions:
           ! 1. is it definitely appropriate for all its other used (the divergence matrix and the pressure vectors)?
           ! 2. can it be made appropriate for the auxiliary matrix at the same time as being appropriate for the current uses?

      ! Convert Divergence matrix (currently stored as block_csr matrix) to petsc format:   
      ! Create PETSc Div Matrix (comp & incomp) using this numbering:
      G_t_comp=block_csr2petsc(div_matrix_comp, petsc_numbering_p, petsc_numbering_u)
      G_t_incomp=block_csr2petsc(div_matrix_incomp, petsc_numbering_p, petsc_numbering_u)

      ! Scale G_t_comp to fit PETSc sign convention:
      call MatScale(G_t_comp,real(-1.0, kind = PetscScalar_kind),ierr)

      ! Determine transpose of G_t_incomp to form Gradient Matrix (G):
      call MatCreateTranspose(G_t_incomp,G,ierr)
      call MatSetOption(G, MAT_USE_INODES, PETSC_FALSE, ierr)

      ! Convert Stabilization matrix --> PETSc format if required:
      if(have_auxiliary_matrix) then
         ! set up numbering used in PETSc objects:
         ! NOTE: we use size(auxiliary_matrix,2) here as halo rows may be absent
         allocate(ghost_nodes_aux(1:0))
         call allocate(petsc_numbering_aux, &
              nnodes=size(auxiliary_matrix,2), nfields=1, &
              halo=auxiliary_matrix%sparsity%column_halo, &
              ghost_nodes=ghost_nodes_aux)
         
         S=csr2petsc(auxiliary_matrix, petsc_numbering_aux, petsc_numbering_aux)
         
         call deallocate(petsc_numbering_aux)
         deallocate(ghost_nodes_aux)
      end if
      
      ! Need to assemble the petsc matrix before we use it:
      call assemble(inner_M)

      ! Build Schur complement:
      ewrite(2,*) 'Building Schur complement'                
      if(have_auxiliary_matrix) then
         call MatCreateSchurComplement(inner_M%M,inner_M%M,G,G_t_comp,S,A,ierr)
      else
         myPETSC_NULL_OBJECT=PETSC_NULL_OBJECT
         call MatCreateSchurComplement(inner_M%M,inner_M%M,G,G_t_comp,PETSC_NULL_OBJECT,A,ierr)
         if (myPETSC_NULL_OBJECT/=PETSC_NULL_OBJECT) then
           FLAbort("PETSC_NULL_OBJECT has changed please report to skramer")
         end if
      end if
      
      ! Set ksp for M block solver inside the Schur Complement (the inner, inner solve!). 
      call MatSchurComplementGetKSP(A,ksp_schur,ierr)
      call petsc_solve_state_setup(inner_solver_option_path, prolongators, surface_nodes, &
<<<<<<< HEAD
        state, inner_mesh, blocks(div_matrix_comp,2), inner_option_path, matrix_has_solver_cache=.false., &
        mesh_positions=mesh_positions)
=======
        state, inner_field%mesh, blocks(div_matrix_comp,2), inner_option_path, .false.)

      call create_null_space_array(inner_solver_option_path, petsc_numbering_u, null_space_array_u, vfield=inner_field)

>>>>>>> 0a208a74
      if (associated(prolongators)) then
        if (associated(surface_nodes)) then
          FLExit("Internal smoothing not available for inner solve")
        end if
<<<<<<< HEAD
        if (associated(mesh_positions)) then
          call setup_ksp_from_options(ksp_schur, inner_M%M, inner_M%M, &
            inner_solver_option_path, petsc_numbering=petsc_numbering_u, startfromzero_in=.true., &
            prolongators=prolongators, positions=mesh_positions)
        else
          call setup_ksp_from_options(ksp_schur, inner_M%M, inner_M%M, &
            inner_solver_option_path, petsc_numbering=petsc_numbering_u, startfromzero_in=.true., &
            prolongators=prolongators)
        end if
=======
        call setup_ksp_from_options(ksp_schur, inner_M%M, inner_M%M, &
          inner_solver_option_path, petsc_numbering_u, startfromzero_in=.true., &
          prolongators=prolongators, null_space_array=null_space_array_u)
>>>>>>> 0a208a74
        do i=1, size(prolongators)
          call deallocate(prolongators(i))
        end do
        deallocate(prolongators)
      else if (associated(mesh_positions)) then
        call setup_ksp_from_options(ksp_schur, inner_M%M, inner_M%M, &
          inner_solver_option_path, petsc_numbering=petsc_numbering_u, startfromzero_in=.true., &
          positions=mesh_positions)
      else
        call setup_ksp_from_options(ksp_schur, inner_M%M, inner_M%M, &
<<<<<<< HEAD
          inner_solver_option_path, petsc_numbering=petsc_numbering_u, startfromzero_in=.true.)
=======
          inner_solver_option_path, petsc_numbering_u, startfromzero_in=.true.,&
          null_space_array=null_space_array_u)
>>>>>>> 0a208a74
      end if
      
      if (associated(mesh_positions)) then
        call deallocate(mesh_positions)
        deallocate(mesh_positions)
      end if
       
      ! leaving out petsc_numbering and mesh, so "iteration_vtus" monitor won't work!

      ! Assemble preconditioner matrix in petsc format (if required):
      have_preconditioner_matrix=.not.(have_option(trim(option_path)//&
              "/prognostic/scheme/use_projection_method&
              &/full_schur_complement/preconditioner_matrix::NoPreconditionerMatrix"))

      if(have_preconditioner_matrix) then
         pmat=csr2petsc(preconditioner_matrix, petsc_numbering_p, petsc_numbering_p)
      end if

      ! Set up RHS and Solution vectors (note these are loaded later):
      b = PetscNumberingCreateVec(petsc_numbering_p)
      call VecDuplicate(b,y,ierr) ! Duplicate vector b and form vector y

      ! Schur complement objects now fully set up. The next stage is to setup
      ! KSP and PC for the solution of Ay = b, where A = G_t*M^-1*G.

      parallel=IsParallel()

      if(have_preconditioner_matrix) then
         call SetupKSP(ksp,A,pmat,solver_option_path,parallel,petsc_numbering_p, lstartfromzero)
      else
         ! If preconditioner matrix is not required, send in A instead:
         call SetupKSP(ksp,A,A,solver_option_path,parallel,petsc_numbering_p, lstartfromzero)
      end if
      
      ! Destroy the matrices setup for the schur complement computation. While
      ! these matrices are destroyed here, they are still required for the inner solve,
      ! since the schur complement depends on them. As a result, even though they're destroyed
      ! here, the PETSc reference count ensures that they are not wiped from memory.
      ! In other words, references to these arrays remain intact. 

      call MatDestroy(G_t_comp,ierr) ! Destroy Compressible Divergence Operator.
      call MatDestroy(G_t_incomp, ierr) ! Destroy Incompressible Divergence Operator.
      call MatDestroy(G, ierr) ! Destroy Gradient Operator (i.e. transpose of incompressible div).
      if(have_preconditioner_matrix) call MatDestroy(pmat,ierr) ! Destroy preconditioning matrix.
      if(have_auxiliary_matrix) call MatDestroy(S,ierr) ! Destroy stabilization matrix

      do i = 1, size(null_space_array_u)
        call VecDestroy(null_space_array_u(i), ierr)
      end do
      deallocate(null_space_array_u)

      call deallocate( petsc_numbering_u )
      ! petsc_numbering_p is passed back and destroyed there      

    end subroutine petsc_solve_setup_full_projection

  end module Full_Projection
  <|MERGE_RESOLUTION|>--- conflicted
+++ resolved
@@ -66,8 +66,7 @@
     
 !--------------------------------------------------------------------------------------------------------------------
     subroutine petsc_solve_full_projection(x,ctp_m,inner_m,ct_m,rhs,pmat,&
-      state, inner_field, auxiliary_matrix)
-
+      state, inner_mesh, auxiliary_matrix)
 !--------------------------------------------------------------------------------------------------------------------
 
       ! Solve Schur complement problem the nice way (using petsc) !!
@@ -82,9 +81,9 @@
       ! momentum matrix. If preconditioner is set to ScaledPressureMassMatrix, this comes in as the pressure mass matrix,
       ! scaled by the inverse of viscosity.
       type(csr_matrix), intent(inout) :: pmat
-      ! state, and inner_field are used to setup mg preconditioner of inner solve
+      ! state, and inner_mesh are used to setup mg preconditioner of inner solve
       type(state_type), intent(in):: state
-      type(vector_field), intent(in):: inner_field
+      type(mesh_type), intent(in):: inner_mesh
       ! p1-p1 stabilization matrix or free surface terms:
       type(csr_matrix), optional, intent(in) :: auxiliary_matrix
 
@@ -110,7 +109,7 @@
       ewrite(2,*) 'Entering PETSc setup for Full Projection Solve'
       call petsc_solve_setup_full_projection(y,A,b,ksp,petsc_numbering,name,solver_option_path, &
            lstartfromzero,inner_m,ctp_m,ct_m,x%option_path,pmat, &
-           rhs, state, inner_field, auxiliary_matrix)
+           rhs, state, inner_mesh, auxiliary_matrix)
 
       ewrite(2,*) 'Create RHS and solution Vectors in PETSc Format'
       ! create PETSc vec for rhs using above numbering:
@@ -143,7 +142,7 @@
 !--------------------------------------------------------------------------------------------------------
     subroutine petsc_solve_setup_full_projection(y,A,b,ksp,petsc_numbering_p,name,solver_option_path, &
          lstartfromzero,inner_m,div_matrix_comp, div_matrix_incomp,option_path,preconditioner_matrix,rhs, &
-         state, inner_field, auxiliary_matrix)
+         state, inner_mesh, auxiliary_matrix)
          
 !--------------------------------------------------------------------------------------------------------
 
@@ -181,9 +180,9 @@
       type(csr_matrix), optional, intent(in) :: auxiliary_matrix
       ! Option path:
       character(len=*), intent(in):: option_path
-      ! state, and inner_field are used to setup mg preconditioner of inner solve
+      ! state, and inner_mesh are used to setup mg preconditioner of inner solve
       type(state_type), intent(in):: state
-      type(vector_field), intent(in):: inner_field
+      type(mesh_type), intent(in):: inner_mesh
       ! Positions:
       type(vector_field), pointer :: positions, mesh_positions
 
@@ -212,8 +211,6 @@
       logical parallel, have_auxiliary_matrix, have_preconditioner_matrix
 
       logical :: apply_reference_node, apply_reference_node_from_coordinates, reference_node_owned
-
-      Vec, dimension(:), allocatable :: null_space_array_u
 
       ! Sort option paths etc...
       solver_option_path=complete_solver_option_path(option_path)
@@ -340,20 +337,12 @@
       ! Set ksp for M block solver inside the Schur Complement (the inner, inner solve!). 
       call MatSchurComplementGetKSP(A,ksp_schur,ierr)
       call petsc_solve_state_setup(inner_solver_option_path, prolongators, surface_nodes, &
-<<<<<<< HEAD
         state, inner_mesh, blocks(div_matrix_comp,2), inner_option_path, matrix_has_solver_cache=.false., &
         mesh_positions=mesh_positions)
-=======
-        state, inner_field%mesh, blocks(div_matrix_comp,2), inner_option_path, .false.)
-
-      call create_null_space_array(inner_solver_option_path, petsc_numbering_u, null_space_array_u, vfield=inner_field)
-
->>>>>>> 0a208a74
       if (associated(prolongators)) then
         if (associated(surface_nodes)) then
           FLExit("Internal smoothing not available for inner solve")
         end if
-<<<<<<< HEAD
         if (associated(mesh_positions)) then
           call setup_ksp_from_options(ksp_schur, inner_M%M, inner_M%M, &
             inner_solver_option_path, petsc_numbering=petsc_numbering_u, startfromzero_in=.true., &
@@ -363,11 +352,6 @@
             inner_solver_option_path, petsc_numbering=petsc_numbering_u, startfromzero_in=.true., &
             prolongators=prolongators)
         end if
-=======
-        call setup_ksp_from_options(ksp_schur, inner_M%M, inner_M%M, &
-          inner_solver_option_path, petsc_numbering_u, startfromzero_in=.true., &
-          prolongators=prolongators, null_space_array=null_space_array_u)
->>>>>>> 0a208a74
         do i=1, size(prolongators)
           call deallocate(prolongators(i))
         end do
@@ -378,12 +362,7 @@
           positions=mesh_positions)
       else
         call setup_ksp_from_options(ksp_schur, inner_M%M, inner_M%M, &
-<<<<<<< HEAD
           inner_solver_option_path, petsc_numbering=petsc_numbering_u, startfromzero_in=.true.)
-=======
-          inner_solver_option_path, petsc_numbering_u, startfromzero_in=.true.,&
-          null_space_array=null_space_array_u)
->>>>>>> 0a208a74
       end if
       
       if (associated(mesh_positions)) then
@@ -429,12 +408,7 @@
       call MatDestroy(G, ierr) ! Destroy Gradient Operator (i.e. transpose of incompressible div).
       if(have_preconditioner_matrix) call MatDestroy(pmat,ierr) ! Destroy preconditioning matrix.
       if(have_auxiliary_matrix) call MatDestroy(S,ierr) ! Destroy stabilization matrix
-
-      do i = 1, size(null_space_array_u)
-        call VecDestroy(null_space_array_u(i), ierr)
-      end do
-      deallocate(null_space_array_u)
-
+      
       call deallocate( petsc_numbering_u )
       ! petsc_numbering_p is passed back and destroyed there      
 
