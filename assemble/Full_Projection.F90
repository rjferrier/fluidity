!  Copyright (C) 2006 Imperial College London and others.
!    
!    Please see the AUTHORS file in the main source directory for a full list
!    of copyright holders.
!
!    Prof. C Pain
!    Applied Modelling and Computation Group
!    Department of Earth Science and Engineering
!    Imperial College London
!
!    amcgsoftware@imperial.ac.uk
!    
!    This library is free software; you can redistribute it and/or
!    modify it under the terms of the GNU Lesser General Public
!    License as published by the Free Software Foundation; either
!    version 2.1 of the License, or (at your option) any later version.
!
!    This library is distributed in the hope that it will be useful,
!    but WITHOUT ANY WARRANTY; without even the implied warranty of
!    MERCHANTABILITY or FITNESS FOR A PARTICULAR PURPOSE.  See the GNU
!    Lesser General Public License for more details.
!
!    You should have received a copy of the GNU Lesser General Public
!    License along with this library; if not, write to the Free Software
!    Foundation, Inc., 59 Temple Place, Suite 330, Boston, MA  02111-1307
!    USA
#include "fdebug.h"

  module Full_Projection
    use FLDebug
    use elements
    use Petsc_tools
    use Solvers
    use Signal_Vars
    use Sparse_Tools
    use sparse_tools_petsc
    use Sparse_matrices_fields
    use Fields_Base
    use Global_Parameters
    use spud
    use halos
    use Multigrid
    use state_module
    use petsc_solve_state_module
    use boundary_conditions_from_options
    use data_structures
    use boundary_conditions

#include "petscversion.h"
#ifdef HAVE_PETSC_MODULES
    use petsc
#endif

    implicit none
    ! Module to provide solvers, preconditioners etc... for full_projection Solver.
    ! Not this is currently tested for Full CMC solves and Stokes flow:
#ifdef HAVE_PETSC_MODULES
#include "finclude/petscdef.h"
#else
#include "finclude/petsc.h"
#endif
    
    private
    
    public petsc_solve_full_projection
    
  contains
    
!--------------------------------------------------------------------------------------------------------------------
    subroutine petsc_solve_full_projection(x,ctp_m,inner_m,ct_m,rhs,pmat, velocity, &
      state, inner_mesh, auxiliary_matrix)
!--------------------------------------------------------------------------------------------------------------------

      ! Solve Schur complement problem the nice way (using petsc) !!
      ! Arguments that come in:
      type(scalar_field), intent(inout) :: x ! Fluidity Solution vector 
      type(scalar_field), intent(inout)  :: rhs ! Fluidity RHS vector
      type(petsc_csr_matrix), intent(inout) :: inner_m ! Inner matrix of schur complement
      type(block_csr_matrix), intent(in) :: ctp_m, ct_m ! Fluidity Compressible / Incompressible Divergence matrices.
      ! Fluidity Preconditioner matrix. If preconditioner matrix is set as LumpedSchurComplement, this array comes in as
      ! CMC where M is the inverse_lumped mass (ideal for Full_CMC solve). However, if preconditioner matrix is specified 
      ! as DiagonalSchurComplement, this comes in as C(Big_m_id)C, where Big_M_id is the inverse diagonal of the full 
      ! momentum matrix. If preconditioner is set to ScaledPressureMassMatrix, this comes in as the pressure mass matrix,
      ! scaled by the inverse of viscosity.
      type(csr_matrix), intent(inout) :: pmat
      type(vector_field), intent(in) :: velocity ! used to retrieve strong diricihlet bcs
      ! state, and inner_mesh are used to setup mg preconditioner of inner solve
      type(state_type), intent(in):: state
      type(mesh_type), intent(in):: inner_mesh
      ! p1-p1 stabilization matrix or free surface terms:
      type(csr_matrix), optional, intent(in) :: auxiliary_matrix

      KSP ksp ! Object type for outer solve (i.e. A * delta_p = rhs)
      Mat A ! PETSc Schur complement matrix (i.e. G^t*m^-1*G) 
      Vec y, b ! PETSc solution vector (y), PETSc RHS (b)
      
      character(len=OPTION_PATH_LEN) solver_option_path, name
      integer literations
      type(petsc_numbering_type) petsc_numbering
      logical lstartfromzero
      
      ewrite(2,*) 'Entering Full Projection Solve:'
      ewrite(2,*) 'Inner matrix of Schur complement: ',inner_m%name 

      ! Start from zero? For now, always true.
      ewrite(2,*) 'Note: startfromzero hard-coded to .true.'
      ewrite(2,*) 'Ignoring setting from solver option.'
      lstartfromzero=.true.

      ! Convert matrices to PETSc format, setup PETSc object and PETSc numbering, then
      ! Build Schur complement and set KSP.
      ewrite(2,*) 'Entering PETSc setup for Full Projection Solve'
      call petsc_solve_setup_full_projection(y,A,b,ksp,petsc_numbering,name,solver_option_path, &
           lstartfromzero,inner_m,ctp_m,ct_m,x%option_path,pmat, &
           rhs, velocity, state, inner_mesh, auxiliary_matrix)

      ewrite(2,*) 'Create RHS and solution Vectors in PETSc Format'
      ! create PETSc vec for rhs using above numbering:
      call field2petsc(rhs, petsc_numbering, b)
      ewrite(1, *) 'RHS assembly completed.'
      if (.not. lstartfromzero) then
         ewrite(1, *) 'Assembling initial guess.'
         ! create PETSc vec for initial guess and result using above numbering:
         call field2petsc(x, petsc_numbering, y)
         ewrite(1, *) 'Initial guess assembly completed.'
      end if

      ewrite(2,*) 'Entering Core PETSc Solve'
      ! Solve Ay = b using KSP and PC. Also check convergence. We call this the inner solve.
      call petsc_solve_core(y, A, b, ksp, petsc_numbering, solver_option_path, lstartfromzero, &
           literations, sfield=x, x0=x%val, nomatrixdump=.true.)

      ewrite(2,*) 'Copying PETSc solution vector into designated Fluidity array'
      ! Copy back the result into the fluidity solution array (x) using the PETSc numbering:
      call petsc2field(y, petsc_numbering, x, rhs)
      
      ewrite(2,*) 'Destroying all PETSc objects'
      ! Destroy all PETSc objects and the petsc_numbering:
      call petsc_solve_destroy(y, A, b, ksp, petsc_numbering, solver_option_path)
      
      ewrite(2,*) 'Leaving PETSc_solve_full_projection'
      
    end subroutine petsc_solve_full_projection

!--------------------------------------------------------------------------------------------------------
    subroutine petsc_solve_setup_full_projection(y,A,b,ksp,petsc_numbering_p,name,solver_option_path, &
         lstartfromzero,inner_m,div_matrix_comp, div_matrix_incomp,option_path,preconditioner_matrix,rhs, &
         velocity, state, inner_mesh, auxiliary_matrix)
         
!--------------------------------------------------------------------------------------------------------

      !  Sets up things needed to call petsc_solve_core. The following arrays/arguments go out:
      !
      !  PETSc solution vector:
      Vec, intent(out) :: y
      !  PETSc Schur Complement Matrix:
      Mat, intent(out) :: A
      !  PETSc rhs vector:
      Vec, intent(out) :: b
      !  Solver object:
      Mat, intent(out) :: ksp
      ! Numbering from local to PETSc:
      type(petsc_numbering_type), intent(out) :: petsc_numbering_p
      ! Name of solve, to be printed on log output:
      character(len=*), intent(out) :: name
      ! Solver option paths:
      character(len=*), intent(out) :: solver_option_path

      ! Stuff that comes in:
      !
      ! Full matrix for CMC / Stokes solve:
      type(petsc_csr_matrix), intent(inout):: inner_m
      ! Divergence matrices:
      type(block_csr_matrix), intent(in):: div_matrix_comp
      type(block_csr_matrix), intent(in):: div_matrix_incomp
      ! Whether to start from zero initial guess (passed in):
      logical, intent(inout):: lstartfromzero
      ! Fluidity RHS:
      type(scalar_field), intent(inout) :: rhs
      ! Preconditioner matrix:
      type(csr_matrix), intent(inout) :: preconditioner_matrix
      ! Stabilization matrix:
      type(csr_matrix), optional, intent(in) :: auxiliary_matrix
      ! Option path:
      character(len=*), intent(in):: option_path
      type(vector_field), intent(in) :: velocity ! used to retrieve strong diricihlet bcs
      ! state, and inner_mesh are used to setup mg preconditioner of inner solve
      type(state_type), intent(in):: state
      type(mesh_type), intent(in):: inner_mesh

      type(vector_field), pointer :: positions, mesh_positions
      type(petsc_csr_matrix), pointer:: rotation_matrix

      ! Additional arrays used internally:
      ! Additional numbering types:
      type(petsc_numbering_type) :: petsc_numbering_u
      type(petsc_numbering_type) :: petsc_numbering_aux

      integer, dimension(:), allocatable:: ghost_nodes, ghost_nodes_aux
      ! stuff for "mg" preconditioner
      type(petsc_csr_matrix), dimension(:), pointer:: prolongators
      integer, dimension(:), pointer:: surface_nodes

      PetscObject:: myPETSC_NULL_OBJECT
      PetscErrorCode ierr
      KSP ksp_schur ! ksp object for the inner solve in the Schur Complement
      Mat G_t_comp ! PETSc compressible divergence matrix
      Mat G_t_incomp ! PETSc incompressible divergence matrix
      Mat G ! PETSc Gradient matrix (transpose of G_t_incomp)
      Mat S ! PETSc Stabilization matrix (auxiliary_matrix)
      Mat pmat ! PETSc preconditioning matrix
      
      character(len=OPTION_PATH_LEN) :: inner_option_path, inner_solver_option_path
<<<<<<< HEAD
      integer, dimension(:,:), pointer :: save_gnn2unn
      type(integer_set), dimension(velocity%dim):: boundary_row_set      
      integer reference_node, stat, i
=======
      
      integer reference_node, stat, i, rotation_stat
>>>>>>> 78d6e8ad
      logical parallel, have_auxiliary_matrix, have_preconditioner_matrix

      logical :: apply_reference_node, apply_reference_node_from_coordinates, reference_node_owned

      ! Sort option paths etc...
      solver_option_path=complete_solver_option_path(option_path)
      inner_option_path= trim(option_path)//&
              "/prognostic/scheme/use_projection_method&
              &/full_schur_complement/inner_matrix[0]"

      if (have_option(trim(option_path)//'/name')) then
         call get_option(trim(option_path)//'/name', name)
         ewrite(1,*) 'Inside petsc_solve_(block_)csr, solving for: ', trim(name)
      else
         ewrite(1,*) 'Inside petsc_solve_(block_)csr, solving using option_path: ', trim(option_path)
         name=option_path
      end if

      ! Are we applying a reference pressure node?
      apply_reference_node = have_option(trim(option_path)//&
                 '/prognostic/reference_node')
      apply_reference_node_from_coordinates = have_option(trim(option_path)//&
                 '/prognostic/reference_coordinates')

      ! If so, impose reference pressure node:
      if(apply_reference_node) then

         call get_option(trim(option_path)//&
              '/prognostic/reference_node', reference_node)
         if (GetProcNo()==1) then
            ewrite(2,*) 'Imposing_reference_pressure_node'        
            allocate(ghost_nodes(1:1))
            ghost_nodes(1) = reference_node
            call set(rhs,reference_node,0.0) ! Modify RHS accordingly
         else
            allocate(ghost_nodes(1:0))
         end if

      elseif(apply_reference_node_from_coordinates) then

         ewrite(1,*) 'Imposing_reference_pressure_node from user-specified coordinates'
         positions => extract_vector_field(state, "Coordinate")
         call find_reference_node_from_coordinates(positions,rhs%mesh,option_path,reference_node,reference_node_owned)
         if(IsParallel()) then
            if (reference_node_owned) then
               allocate(ghost_nodes(1:1))
               ghost_nodes(1) = reference_node
               call set(rhs,reference_node,0.0)
            else
               allocate(ghost_nodes(1:0))
            end if
         else
            allocate(ghost_nodes(1:1))
            ghost_nodes(1) = reference_node
            call set(rhs,reference_node,0.0)
         end if

      else

         allocate(ghost_nodes(1:0))

      end if

      ! Is auxiliary matrix present?
      have_auxiliary_matrix = present(auxiliary_matrix)
      ewrite(2,*) 'Are we using an auxiliary matrix: ', have_auxiliary_matrix

      ! set up numbering used in PETSc objects:
      call allocate(petsc_numbering_u, &
           nnodes=block_size(div_matrix_comp,2), nfields=blocks(div_matrix_comp,2), &
           halo=div_matrix_comp%sparsity%column_halo)
      call allocate(petsc_numbering_p, &
           nnodes=block_size(div_matrix_comp,1), nfields=1, &
           halo=preconditioner_matrix%sparsity%row_halo, ghost_nodes=ghost_nodes)

           ! - why is this using the row halo of the preconditioner matrix when there might be rows missing?
           ! - same question about the nnodes use of the rows of the block of the divergence matrix?
           ! - and how can ghost_nodes be appropriate for both this and the auxiliary_matrix?
           ! this definitely appears to be inappropriate for the auxiliary matrix (hence there's a new one added
           ! below) so two questions:
           ! 1. is it definitely appropriate for all its other used (the divergence matrix and the pressure vectors)?
           ! 2. can it be made appropriate for the auxiliary matrix at the same time as being appropriate for the current uses?

      ! the rows of the gradient matrix (ct_m^T) and columns of ctp_m 
      ! corresponding to dirichlet bcs have not been zeroed
      ! This is because lifting the dirichlet bcs from the continuity
      ! equation into ct_rhs would require maintaining the lifted contributions.
      ! Typically, we reassemble ct_rhs every nl.it. but keeping ctp_m
      ! which means that we can't recompute those contributions as the columns 
      ! are already zeroed. Thus instead we only zero the corresponding rows and columns
      ! when copying into the div and grad matrices used in the Schur complement solve.
      ! The lifting of bc values in the continuity equation is already taken care of, as
      ! the projec_rhs contains the ctp_m u^* term, where u^* already satisfies the bcs
      ! and ctp_m does not have the corresponding columns zeroed out.

      ! in order to not copy over these entries we mark out the corresponding entries in petsc_nubering_u out with a -1
      ! but first we keep a copy of the original
      allocate(save_gnn2unn(1:size(petsc_numbering_u%gnn2unn,1),1:size(petsc_numbering_u%gnn2unn,2)))
      save_gnn2unn = petsc_numbering_u%gnn2unn
      ! find out which velocity indices are associated with strong bcs:
      call collect_vector_dirichlet_conditions(velocity, boundary_row_set)
      ! mark these out with -1
      do i=1, velocity%dim
        petsc_numbering_u%gnn2unn(set2vector(boundary_row_set(i)), i) = -1
        call deallocate(boundary_row_set(i))
      end do

      ! Convert Divergence matrix (currently stored as block_csr matrix) to petsc format:   
      ! Create PETSc Div Matrix (comp & incomp) using this numbering:
      G_t_comp=block_csr2petsc(div_matrix_comp, petsc_numbering_p, petsc_numbering_u)
      G_t_incomp=block_csr2petsc(div_matrix_incomp, petsc_numbering_p, petsc_numbering_u)

      ! restore petsc_numbering_u - since we have the only reference to petsc_numbering_u
      ! (as we've only just allocated it above) we can simply repoint %gnn2unn
      ! restoring is necessary for things like fieldsplit in setup_ksp_from_options() below
      deallocate(petsc_numbering_u%gnn2unn)
      petsc_numbering_u%gnn2unn => save_gnn2unn

      ! Scale G_t_comp to fit PETSc sign convention:
      call MatScale(G_t_comp,real(-1.0, kind = PetscScalar_kind),ierr)

      ! Determine transpose of G_t_incomp to form Gradient Matrix (G):
      call MatCreateTranspose(G_t_incomp,G,ierr)
      call MatSetOption(G, MAT_USE_INODES, PETSC_FALSE, ierr)

      ! Convert Stabilization matrix --> PETSc format if required:
      if(have_auxiliary_matrix) then
         ! set up numbering used in PETSc objects:
         ! NOTE: we use size(auxiliary_matrix,2) here as halo rows may be absent
         allocate(ghost_nodes_aux(1:0))
         call allocate(petsc_numbering_aux, &
              nnodes=size(auxiliary_matrix,2), nfields=1, &
              halo=auxiliary_matrix%sparsity%column_halo, &
              ghost_nodes=ghost_nodes_aux)
         
         S=csr2petsc(auxiliary_matrix, petsc_numbering_aux, petsc_numbering_aux)
         
         call deallocate(petsc_numbering_aux)
         deallocate(ghost_nodes_aux)
      end if
      
      ! Need to assemble the petsc matrix before we use it:
      call assemble(inner_M)

      ! Build Schur complement:
      ewrite(2,*) 'Building Schur complement'                
      if(have_auxiliary_matrix) then
         call MatCreateSchurComplement(inner_M%M,inner_M%M,G,G_t_comp,S,A,ierr)
      else
         myPETSC_NULL_OBJECT=PETSC_NULL_OBJECT
         call MatCreateSchurComplement(inner_M%M,inner_M%M,G,G_t_comp,PETSC_NULL_OBJECT,A,ierr)
         if (myPETSC_NULL_OBJECT/=PETSC_NULL_OBJECT) then
           FLAbort("PETSC_NULL_OBJECT has changed please report to skramer")
         end if
      end if
      
      ! Set ksp for M block solver inside the Schur Complement (the inner, inner solve!). 
      call MatSchurComplementGetKSP(A,ksp_schur,ierr)
      call petsc_solve_state_setup(inner_solver_option_path, prolongators, surface_nodes, &
        state, inner_mesh, blocks(div_matrix_comp,2), inner_option_path, matrix_has_solver_cache=.false., &
        mesh_positions=mesh_positions)
      rotation_matrix => extract_petsc_csr_matrix(state, "RotationMatrix", stat=rotation_stat)
      if (associated(prolongators)) then
        if (rotation_stat==0) then
          FLExit("Rotated boundary conditions do not work with mg prolongators")
        end if

        if (associated(surface_nodes)) then
          FLExit("Internal smoothing not available for inner solve")
        end if
        if (associated(mesh_positions)) then
          call setup_ksp_from_options(ksp_schur, inner_M%M, inner_M%M, &
            inner_solver_option_path, petsc_numbering=petsc_numbering_u, startfromzero_in=.true., &
            prolongators=prolongators, positions=mesh_positions)
        else
          call setup_ksp_from_options(ksp_schur, inner_M%M, inner_M%M, &
            inner_solver_option_path, petsc_numbering=petsc_numbering_u, startfromzero_in=.true., &
            prolongators=prolongators)
        end if
        do i=1, size(prolongators)
          call deallocate(prolongators(i))
        end do
        deallocate(prolongators)
      else if (associated(mesh_positions) .and. rotation_stat==0) then
        call setup_ksp_from_options(ksp_schur, inner_M%M, inner_M%M, &
          inner_solver_option_path, petsc_numbering=petsc_numbering_u, startfromzero_in=.true., &
          positions=mesh_positions, rotation_matrix=rotation_matrix%M)
      else if (associated(mesh_positions)) then
        call setup_ksp_from_options(ksp_schur, inner_M%M, inner_M%M, &
          inner_solver_option_path, petsc_numbering=petsc_numbering_u, startfromzero_in=.true., &
          positions=mesh_positions)
      else if (rotation_stat==0) then
        call setup_ksp_from_options(ksp_schur, inner_M%M, inner_M%M, &
          inner_solver_option_path, petsc_numbering=petsc_numbering_u, startfromzero_in=.true., &
          rotation_matrix=rotation_matrix%M)
      else
        call setup_ksp_from_options(ksp_schur, inner_M%M, inner_M%M, &
          inner_solver_option_path, petsc_numbering=petsc_numbering_u, startfromzero_in=.true.)
      end if
      
      if (associated(mesh_positions)) then
        call deallocate(mesh_positions)
        deallocate(mesh_positions)
      end if
       
      ! leaving out petsc_numbering and mesh, so "iteration_vtus" monitor won't work!

      ! Assemble preconditioner matrix in petsc format (if required):
      have_preconditioner_matrix=.not.(have_option(trim(option_path)//&
              "/prognostic/scheme/use_projection_method&
              &/full_schur_complement/preconditioner_matrix::NoPreconditionerMatrix"))

      if(have_preconditioner_matrix) then
         pmat=csr2petsc(preconditioner_matrix, petsc_numbering_p, petsc_numbering_p)
      end if

      ! Set up RHS and Solution vectors (note these are loaded later):
      b = PetscNumberingCreateVec(petsc_numbering_p)
      call VecDuplicate(b,y,ierr) ! Duplicate vector b and form vector y

      ! Schur complement objects now fully set up. The next stage is to setup
      ! KSP and PC for the solution of Ay = b, where A = G_t*M^-1*G.

      parallel=IsParallel()

      if(have_preconditioner_matrix) then
         call SetupKSP(ksp,A,pmat,solver_option_path,parallel,petsc_numbering_p, lstartfromzero)
      else
         ! If preconditioner matrix is not required, send in A instead:
         call SetupKSP(ksp,A,A,solver_option_path,parallel,petsc_numbering_p, lstartfromzero)
      end if
      
      ! Destroy the matrices setup for the schur complement computation. While
      ! these matrices are destroyed here, they are still required for the inner solve,
      ! since the schur complement depends on them. As a result, even though they're destroyed
      ! here, the PETSc reference count ensures that they are not wiped from memory.
      ! In other words, references to these arrays remain intact. 

      call MatDestroy(G_t_comp,ierr) ! Destroy Compressible Divergence Operator.
      call MatDestroy(G_t_incomp, ierr) ! Destroy Incompressible Divergence Operator.
      call MatDestroy(G, ierr) ! Destroy Gradient Operator (i.e. transpose of incompressible div).
      if(have_preconditioner_matrix) call MatDestroy(pmat,ierr) ! Destroy preconditioning matrix.
      if(have_auxiliary_matrix) call MatDestroy(S,ierr) ! Destroy stabilization matrix
      
      call deallocate( petsc_numbering_u )
      ! petsc_numbering_p is passed back and destroyed there      

    end subroutine petsc_solve_setup_full_projection

  end module Full_Projection
  <|MERGE_RESOLUTION|>--- conflicted
+++ resolved
@@ -211,14 +211,9 @@
       Mat pmat ! PETSc preconditioning matrix
       
       character(len=OPTION_PATH_LEN) :: inner_option_path, inner_solver_option_path
-<<<<<<< HEAD
       integer, dimension(:,:), pointer :: save_gnn2unn
       type(integer_set), dimension(velocity%dim):: boundary_row_set      
-      integer reference_node, stat, i
-=======
-      
       integer reference_node, stat, i, rotation_stat
->>>>>>> 78d6e8ad
       logical parallel, have_auxiliary_matrix, have_preconditioner_matrix
 
       logical :: apply_reference_node, apply_reference_node_from_coordinates, reference_node_owned
