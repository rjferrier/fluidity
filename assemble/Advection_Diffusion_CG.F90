!     Copyright (C) 2006 Imperial College London and others.
!     
!     Please see the AUTHORS file in the main source directory for a full list
!     of copyright holders.
!     
!     Prof. C Pain
!     Applied Modelling and Computation Group
!     Department of Earth Science and Engineering
!     Imperial College London
!     
!     amcgsoftware@imperial.ac.uk
!     
!     This library is free software; you can redistribute it and/or
!     modify it under the terms of the GNU Lesser General Public
!     License as published by the Free Software Foundation,
!     version 2.1 of the License.
!     
!     This library is distributed in the hope that it will be useful,
!     but WITHOUT ANY WARRANTY; without even the implied warranty of
!     MERCHANTABILITY or FITNESS FOR A PARTICULAR PURPOSE.  See the GNU
!     Lesser General Public License for more details.
!     
!     You should have received a copy of the GNU Lesser General Public
!     License along with this library; if not, write to the Free Software
!     Foundation, Inc., 59 Temple Place, Suite 330, Boston, MA  02111-1307
!     USA

#include "fdebug.h"

module advection_diffusion_cg
  
  ! keep in this order, please:
  use quadrature
  use elements
  use sparse_tools
  use fields
  !
  use boundary_conditions
  use boundary_conditions_from_options
  use field_options
  use fldebug
  use global_parameters, only : FIELD_NAME_LEN, OPTION_PATH_LEN, COLOURING_CG1
  use profiler
  use spud
  use petsc_solve_state_module
  use state_module
  use upwind_stabilisation
  use sparsity_patterns_meshes
<<<<<<< HEAD
  use sparse_tools_petsc
  use colouring
#ifdef _OPENMP
  use omp_lib
#endif

=======
  use porous_media
  
>>>>>>> b1a1e4e6
  implicit none
  
  private
  
  public :: solve_field_equation_cg, advection_diffusion_cg_check_options
  
  character(len = *), parameter, public :: advdif_cg_m_name = "AdvectionDiffusionCGMatrix"
  character(len = *), parameter, public :: advdif_cg_rhs_name = "AdvectionDiffusionCGRHS"
  character(len = *), parameter, public :: advdif_cg_delta_t_name = "AdvectionDiffusionCGChange"
  character(len = *), parameter, public :: advdif_cg_velocity_name = "AdvectionDiffusionCGVelocity"
  
  ! Stabilisation schemes
  integer, parameter :: STABILISATION_NONE = 0, &
    & STABILISATION_STREAMLINE_UPWIND = 1, STABILISATION_SUPG = 2
  
  ! Boundary condition types
  integer, parameter :: BC_TYPE_NEUMANN = 1, BC_TYPE_WEAKDIRICHLET = 2, BC_TYPE_INTERNAL = 3, &
                        BC_TYPE_ROBIN = 4
  
  ! Global variables, set by assemble_advection_diffusion_cg for use by
  ! assemble_advection_diffusion_element_cg and
  ! assemble_advection_diffusion_face_cg
  
  ! Local timestep
  real :: local_dt
  ! Implicitness/explicitness factor * timestep
  real :: dt_theta
  ! Implicitness/explicitness factor
  real :: theta
  ! Conservative/non-conservative discretisation factor
  real :: beta
  ! Stabilisation scheme
  integer :: stabilisation_scheme
  integer :: nu_bar_scheme
  real :: nu_bar_scale
  
  ! equation type
  integer :: equation_type
  ! Implicitness/explicitness factor for density
  real :: density_theta
  ! Which terms do we have?
  
  ! Mass term?
  logical :: have_mass
  ! Lump mass?
  logical :: lump_mass
  ! Advection?
  logical :: have_advection
  ! Integrate advection by parts?
  logical :: integrate_advection_by_parts
  ! Source?
  logical :: have_source
  ! Add source directly to the right hand side?
  logical :: add_src_directly_to_rhs
  ! Absorption?
  logical :: have_absorption
  ! Diffusivity?
  logical :: have_diffusivity
  ! Isotropic diffusivity?
  logical :: isotropic_diffusivity
  ! Is the mesh moving?
  logical :: move_mesh
<<<<<<< HEAD
  ! Are we doing local assembly?
  logical :: local_assembly
=======
  ! Include porosity?
  logical :: include_porosity
>>>>>>> b1a1e4e6

contains

  subroutine solve_field_equation_cg(field_name, state, dt, velocity_name, iterations_taken)
    !!< Construct and solve the advection-diffusion equation for the given
    !!< field using a continuous Galerkin discretisation. Based on
    !!< Advection_Diffusion_DG and Momentum_CG.
    
    character(len = *), intent(in) :: field_name
    type(state_type), intent(inout) :: state
    real, intent(in) :: dt
    character(len = *), optional, intent(in) :: velocity_name
    integer, intent(out), optional :: iterations_taken
    
    type(csr_matrix) :: matrix
    type(scalar_field) :: delta_t, rhs
    type(scalar_field), pointer :: t
    
    ewrite(1, *) "In solve_field_equation_cg"
    
    ewrite(2, *) "Solving advection-diffusion equation for field " // &
      & trim(field_name) // " in state " // trim(state%name)

    call initialise_advection_diffusion_cg(field_name, t, delta_t, matrix, rhs, state)
    
    call profiler_tic(t, "assembly")
    call assemble_advection_diffusion_cg(t, matrix, rhs, state, dt, velocity_name = velocity_name)    
    call profiler_toc(t, "assembly")

    call profiler_tic(t, "solve_total")
    call solve_advection_diffusion_cg(t, delta_t, matrix, rhs, state, &
                                      iterations_taken = iterations_taken)
    call profiler_toc(t, "solve_total")

    call profiler_tic(t, "assembly")
    call apply_advection_diffusion_cg_change(t, delta_t, dt)
    
    call finalise_advection_diffusion_cg(delta_t, matrix, rhs)
    call profiler_toc(t, "assembly")

    ewrite(1, *) "Exiting solve_field_equation_cg"
    
  end subroutine solve_field_equation_cg
  
  subroutine initialise_advection_diffusion_cg(field_name, t, delta_t, matrix, rhs, state)
    character(len = *), intent(in) :: field_name
    type(scalar_field), pointer :: t
    type(scalar_field), intent(out) :: delta_t
    type(csr_matrix), intent(out) :: matrix
    type(scalar_field), intent(out) :: rhs
    type(state_type), intent(inout) :: state
    
    integer :: stat
    type(csr_sparsity), pointer :: sparsity
    type(scalar_field), pointer :: t_old
        
    t => extract_scalar_field(state, field_name)
    if(t%mesh%continuity /= 0) then
      FLExit("CG advection-diffusion requires a continuous mesh")
    end if
        
    t_old => extract_scalar_field(state, "Old" // field_name, stat = stat)
    if(stat == 0) then
      assert(t_old%mesh == t%mesh)
      ! Reset t to value at the beginning of the timestep
      call set(t, t_old)
    end if
    
    sparsity => get_csr_sparsity_firstorder(state, t%mesh, t%mesh)
    
    call allocate(matrix, sparsity, name = advdif_cg_m_name)
    call allocate(rhs, t%mesh, name = advdif_cg_rhs_name)
    call allocate(delta_t, t%mesh, name = trim(field_name)//advdif_cg_delta_t_name)
    
    call set_advection_diffusion_cg_initial_guess(delta_t)
    
  end subroutine initialise_advection_diffusion_cg
  
  subroutine finalise_advection_diffusion_cg(delta_t, matrix, rhs)
    type(scalar_field), intent(inout) :: delta_t
    type(csr_matrix), intent(inout) :: matrix
    type(scalar_field), intent(inout) :: rhs
    
    call deallocate(matrix)
    call deallocate(rhs)
    call deallocate(delta_t)
    
  end subroutine finalise_advection_diffusion_cg
  
  subroutine set_advection_diffusion_cg_initial_guess(delta_t)
    type(scalar_field), intent(inout) :: delta_t
    
    call zero(delta_t)
    
  end subroutine set_advection_diffusion_cg_initial_guess
  
  subroutine assemble_advection_diffusion_cg(t, matrix, rhs, state, dt, velocity_name)
    type(scalar_field), intent(inout) :: t
    type(csr_matrix), intent(inout) :: matrix
    type(scalar_field), intent(inout) :: rhs
    type(state_type), intent(inout) :: state
    real, intent(in) :: dt
    character(len = *), optional, intent(in) :: velocity_name

    character(len = FIELD_NAME_LEN) :: lvelocity_name
    integer :: i, j, stat
    integer, dimension(:), allocatable :: t_bc_types
    type(scalar_field) :: t_bc, t_bc_2
    type(scalar_field), pointer :: absorption, sinking_velocity, source
    type(tensor_field), pointer :: diffusivity
    type(vector_field) :: velocity
    type(vector_field), pointer :: gravity_direction, velocity_ptr, grid_velocity
    type(vector_field), pointer :: positions, old_positions, new_positions
    type(scalar_field), target :: dummydensity
    type(scalar_field), pointer :: density, olddensity
    character(len = FIELD_NAME_LEN) :: density_name
    type(scalar_field), pointer :: pressure
        
    !! Coloring  data structures for OpenMP parallization
    type(integer_set), dimension(:), pointer :: colours
    integer :: clr, nnid, len, ele
    integer :: num_threads, thread_num
    !! Did we successfully prepopulate the transform_to_physical_cache?
    logical :: cache_valid
      
<<<<<<< HEAD
    type(element_type), dimension(:), allocatable :: supg_element

#ifdef HAVE_LIBNUMA
    !! number of minor and major faults
    integer :: minfaults_tic, minfaults_toc, majfaults_tic, majfaults_toc 
    integer :: thr
    !! Arrays to hold page faults per colour
    integer, dimension(:,:), allocatable :: minor_pagefaults
    integer, dimension (:), allocatable  :: minor_pagefaults_sum
#endif
=======
    type(element_type) :: supg_element
    
    ! Porosity field
    type(scalar_field) :: porosity_theta
>>>>>>> b1a1e4e6
  
    ewrite(1, *) "In assemble_advection_diffusion_cg"
    
    assert(mesh_dim(rhs) == mesh_dim(t))
    assert(ele_count(rhs) == ele_count(t))
    
    if(present(velocity_name)) then
      lvelocity_name = velocity_name
    else
      lvelocity_name = "NonlinearVelocity"
    end if

#ifdef _OPENMP
    num_threads = omp_get_max_threads()
#else
    num_threads = 1
#endif
    ! Step 1: Pull fields out of state
    
    ! Coordinate
    positions => extract_vector_field(state, "Coordinate")
    ewrite_minmax(positions)
    assert(positions%dim == mesh_dim(t))
    assert(ele_count(positions) == ele_count(t))
    
    ! Velocity    
    velocity_ptr => extract_vector_field(state, lvelocity_name, stat = stat)
    if(stat == 0) then
      assert(velocity_ptr%dim == mesh_dim(t))
      assert(ele_count(velocity_ptr) == ele_count(t))
      
      ewrite(2, *) "Velocity:"
      ewrite_minmax(velocity_ptr)

      if (have_option(trim(t%option_path) // &
        "/prognostic/spatial_discretisation/continuous_galerkin/advection_terms/only_sinking_velocity")) then
        ewrite(2, *) "No advection set for field"
        call allocate(velocity, mesh_dim(t), t%mesh, name = advdif_cg_velocity_name)
        call zero(velocity)
      else
        call allocate(velocity, velocity_ptr%dim, velocity_ptr%mesh, name = advdif_cg_velocity_name)
        call set(velocity, velocity_ptr)
      end if
    else
      ewrite(2, *) "No velocity"
      call allocate(velocity, mesh_dim(t), t%mesh, name = advdif_cg_velocity_name)
      call zero(velocity)
    end if
        
    ! Source
    source => extract_scalar_field(state, trim(t%name) // "Source", stat = stat)
    have_source = stat == 0
    if(have_source) then
      assert(mesh_dim(source) == mesh_dim(t))
      assert(ele_count(source) == ele_count(t))
      
      add_src_directly_to_rhs = have_option(trim(source%option_path)//'/diagnostic/add_directly_to_rhs')
      
      if (add_src_directly_to_rhs) then 
         ewrite(2, *) "Adding Source field directly to the right hand side"
         assert(node_count(source) == node_count(t))
      end if
      
      ewrite_minmax(source)
    else
      ewrite(2, *) "No source"
      
      add_src_directly_to_rhs = .false.
    end if
    
    ! Absorption
    absorption => extract_scalar_field(state, trim(t%name) // "Absorption", stat = stat)
    have_absorption = stat == 0
    if(have_absorption) then
      assert(mesh_dim(absorption) == mesh_dim(t))
      assert(ele_count(absorption) == ele_count(t))
    
      ewrite_minmax(absorption)
    else
      ewrite(2, *) "No absorption"
    end if

    ! Sinking velocity
    sinking_velocity => extract_scalar_field(state, trim(t%name) // "SinkingVelocity", stat = stat)
    if(stat == 0) then
      ewrite_minmax(sinking_velocity)
      
      gravity_direction => extract_vector_field(state, "GravityDirection")
      ! this may perform a "remap" internally from CoordinateMesh to VelocitMesh
      call addto(velocity, gravity_direction, scale = sinking_velocity)
      ewrite_minmax(velocity)
    else
      ewrite(2, *) "No sinking velocity"
    end if
    
    ! Diffusivity
    diffusivity => extract_tensor_field(state, trim(t%name) // "Diffusivity", stat = stat)
    have_diffusivity = stat == 0
    if(have_diffusivity) then
      assert(all(diffusivity%dim == mesh_dim(t)))
      assert(ele_count(diffusivity) == ele_count(t))
      
      isotropic_diffusivity = option_count(complete_field_path(diffusivity%option_path)) &
        & == option_count(trim(complete_field_path(diffusivity%option_path)) // "/value/isotropic")
        
      if(isotropic_diffusivity) then
        ewrite(2, *) "Isotropic diffusivity"
        assert(all(diffusivity%dim > 0))
        ewrite_minmax(diffusivity%val(1, 1, :))
      else
        ewrite_minmax(diffusivity)
      end if
    else
      isotropic_diffusivity = .false.
      ewrite(2, *) "No diffusivity"
    end if

    ! Porosity
    if (have_option(trim(complete_field_path(t%option_path))//'/porosity')) then
       include_porosity = .true.
       
       ! get the porosity theta averaged field - this will allocate it
       call form_porosity_theta(porosity_theta, state, option_path = trim(complete_field_path(t%option_path))//'/porosity')       
    else
       include_porosity = .false.
       call allocate(porosity_theta, t%mesh, field_type=FIELD_TYPE_CONSTANT)
       call set(porosity_theta, 1.0)
    end if
    
    ! Step 2: Pull options out of the options tree
    
    call get_option(trim(t%option_path) // "/prognostic/temporal_discretisation/theta", theta)
    assert(theta >= 0.0 .and. theta <= 1.0)
    ewrite(2, *) "Theta = ", theta
    dt_theta = dt * theta
    local_dt = dt
    
    call get_option(trim(t%option_path) // "/prognostic/spatial_discretisation/conservative_advection", beta)
    assert(beta >= 0.0 .and. beta <= 1.0)
    ewrite(2, *) "Beta = ", beta
    
    have_advection = .not. have_option(trim(t%option_path) // "/prognostic/spatial_discretisation/continuous_galerkin/advection_terms/exclude_advection_terms")
    if(have_advection) then
      ewrite(2, *) "Including advection"
      
      integrate_advection_by_parts = have_option(trim(t%option_path) // "/prognostic/spatial_discretisation/continuous_galerkin/advection_terms/integrate_advection_by_parts")
      if(integrate_advection_by_parts) then
        ewrite(2, *) "Integrating advection terms by parts"
      end if
    else
      integrate_advection_by_parts = .false.
      ewrite(2, *) "Excluding advection"
    end if
    
    have_mass = .not. have_option(trim(t%option_path) // "/prognostic/spatial_discretisation/continuous_galerkin/mass_terms/exclude_mass_terms")
    if(have_mass) then
      ewrite(2, *) "Including mass"
      
      lump_mass = have_option(trim(t%option_path) // "/prognostic/spatial_discretisation/continuous_galerkin/mass_terms/lump_mass_matrix")
      if(lump_mass) then
        ewrite(2, *) "Lumping mass"
      end if
    else
      lump_mass = .false.
      ewrite(2, *) "Excluding mass"
    end if
    
    ! are we moving the mesh?
    move_mesh = (have_option("/mesh_adaptivity/mesh_movement") .and. have_mass)
    if(move_mesh) then
      if (include_porosity) then
         FLExit('Cannot include porosity in CG advection diffusion of a field with a moving mesh')
      end if
      ewrite(2,*) "Moving the mesh"
      old_positions => extract_vector_field(state, "OldCoordinate")
      ewrite_minmax(old_positions)
      new_positions => extract_vector_field(state, "IteratedCoordinate")
      ewrite_minmax(new_positions)
      
      ! Grid velocity
      grid_velocity => extract_vector_field(state, "GridVelocity")
      assert(grid_velocity%dim == mesh_dim(t))
      assert(ele_count(grid_velocity) == ele_count(t))
      
      ewrite(2, *) "Grid velocity:"    
      ewrite_minmax(grid_velocity)
    else
      ewrite(2,*) "Not moving the mesh"
    end if
    
    allocate(supg_element(num_threads))
    if(have_option(trim(t%option_path) // "/prognostic/spatial_discretisation/continuous_galerkin/stabilisation/streamline_upwind")) then
      ewrite(2, *) "Streamline upwind stabilisation"
      stabilisation_scheme = STABILISATION_STREAMLINE_UPWIND
      call get_upwind_options(trim(t%option_path) // "/prognostic/spatial_discretisation/continuous_galerkin/stabilisation/streamline_upwind", &
          & nu_bar_scheme, nu_bar_scale)
      if(move_mesh) then
        FLExit("Haven't thought about how mesh movement works with stabilisation yet.")
      end if
    else if(have_option(trim(t%option_path) // "/prognostic/spatial_discretisation/continuous_galerkin/stabilisation/streamline_upwind_petrov_galerkin")) then
      ewrite(2, *) "SUPG stabilisation"
      stabilisation_scheme = STABILISATION_SUPG
      call get_upwind_options(trim(t%option_path) // "/prognostic/spatial_discretisation/continuous_galerkin/stabilisation/streamline_upwind_petrov_galerkin", &
          & nu_bar_scheme, nu_bar_scale)
      ! Note this is not mixed mesh safe (but then nothing really is)
      ! You need 1 supg_element per thread.
      do i = 1, num_threads
         supg_element(i)=make_supg_element(ele_shape(t,1))
      end do
      if(move_mesh) then
        FLExit("Haven't thought about how mesh movement works with stabilisation yet.")
      end if
    else
      ewrite(2, *) "No stabilisation"
      stabilisation_scheme = STABILISATION_NONE
    end if
    
    call allocate(dummydensity, t%mesh, "DummyDensity", field_type=FIELD_TYPE_CONSTANT)
    call set(dummydensity, 1.0)
    ! find out equation type and hence if density is needed or not
    equation_type=equation_type_index(trim(t%option_path))
    select case(equation_type)
    case(FIELD_EQUATION_ADVECTIONDIFFUSION)
      ewrite(2,*) "Solving advection-diffusion equation"
      ! density not needed so use a constant field for assembly
      density => dummydensity
      olddensity => dummydensity
      density_theta = 1.0
      pressure => dummydensity
    case(FIELD_EQUATION_INTERNALENERGY)
      ewrite(2,*) "Solving internal energy equation"
      if(move_mesh) then
        FLExit("Haven't implemented a moving mesh energy equation yet.")
      end if
      call get_option(trim(t%option_path)//'/prognostic/equation[0]/density[0]/name', &
                      density_name)
      density=>extract_scalar_field(state, trim(density_name))
      ewrite_minmax(density)
      
      olddensity=>extract_scalar_field(state, "Old"//trim(density_name))
      ewrite_minmax(olddensity)
      
      call get_option(trim(density%option_path)//"/prognostic/temporal_discretisation/theta", &
                      density_theta)
                      
      pressure=>extract_scalar_field(state, "Pressure")
      ewrite_minmax(pressure)
    case default
      FLExit("Unknown field equation type for cg advection diffusion.")
    end select
    
    local_assembly = have_option("/local_assembly")
    if (local_assembly) then
       ewrite(2, *)'Using local assembly routines in advection_diffusion_cg'
    end if

    ! Step 3: Assembly
    
    call zero(matrix)
    call zero(rhs)
    
<<<<<<< HEAD
    call profiler_tic(t, "advection_diffusion_loop_overhead")

#ifdef _OPENMP
    cache_valid = prepopulate_transform_cache(positions)
    assert(cache_valid)
#endif

    call get_mesh_colouring(state, t%mesh, COLOURING_CG1, colours)
    call profiler_toc(t, "advection_diffusion_loop_overhead")

#ifdef HAVE_LIBNUMA
    ! set array length to number of colours
    allocate(minor_pagefaults(size(colours),0:num_threads-1))
    allocate(minor_pagefaults_sum(size(colours)))
    write(20,*) "AD_CG element loop :: Minor page faults0"
    write(20,*) "Number of colours = ",size(colours)
#endif

    call profiler_tic(t, "advection_diffusion_loop")

    !$OMP PARALLEL DEFAULT(SHARED) &
#ifdef HAVE_LIBNUMA
    !$OMP PRIVATE(clr, len, nnid, ele, thread_num, minfaults_tic, minfaults_toc)
#else
    !$OMP PRIVATE(clr, len, nnid, ele, thread_num)
#endif

#ifdef _OPENMP    
    thread_num = omp_get_thread_num()
#else
    thread_num=0
#endif
    colour_loop: do clr = 1, size(colours)

#ifdef HAVE_LIBNUMA
    call profiler_minorpagefaults(minfaults_tic)
#endif

      len = key_count(colours(clr))
      !$OMP DO SCHEDULE(STATIC)
      element_loop: do nnid = 1, len
         ele = fetch(colours(clr), nnid)
         call assemble_advection_diffusion_element_cg(ele, t, matrix, rhs, &
              positions, old_positions, new_positions, &
              velocity, grid_velocity, &
              source, absorption, diffusivity, &
              density, olddensity, pressure, &
              supg_element(thread_num+1))
      end do element_loop
      !$OMP END DO
      !!we do need all the threads to finish before moving to the next colour
      !$OMP BARRIER

#ifdef HAVE_LIBNUMA
    call profiler_minorpagefaults(minfaults_toc)
    minor_pagefaults(clr,thread_num) = minfaults_toc - minfaults_tic
#endif

    end do colour_loop
    !$OMP END PARALLEL

    call profiler_toc(t, "advection_diffusion_loop")

#ifdef HAVE_LIBNUMA
    do clr = 1, size(colours) 
       minor_pagefaults_sum = 0
       do thr = 0, num_threads-1
          minor_pagefaults_sum(clr) = minor_pagefaults_sum(clr) &
               + minor_pagefaults(clr,thr)
       end do
       write(20,*) "Colour :: ", clr, " :: Sum of minor page faults = ", &
            minor_pagefaults_sum(clr)
       flush(20)
=======
    do i = 1, ele_count(t)
      call assemble_advection_diffusion_element_cg(i, t, matrix, rhs, &
                                        positions, old_positions, new_positions, &
                                        velocity, grid_velocity, &
                                        source, absorption, diffusivity, &
                                        density, olddensity, pressure, porosity_theta, &
                                        supg_element)
>>>>>>> b1a1e4e6
    end do
#endif

    ! Add the source directly to the rhs if required 
    ! which must be included before dirichlet BC's.
    if (add_src_directly_to_rhs) call addto(rhs, source)
    
    ! Step 4: Boundary conditions
    
    if( &
      & (integrate_advection_by_parts .and. have_advection) &
      & .or. have_diffusivity &
      & ) then
    
      allocate(t_bc_types(surface_element_count(t)))
      call get_entire_boundary_condition(t, &
                                         (/ "neumann      ", &
                                            "weakdirichlet", &
                                            "internal     ", &
                                            "robin        "/), &
                                          t_bc, &
                                          t_bc_types, &
                                          boundary_second_value = t_bc_2)

      if(any(t_bc_types /= 0)) then
        call ewrite_bc_counts(2, t_bc_types)
      end if
    
      do i = 1, surface_element_count(t)
        if(t_bc_types(i)==BC_TYPE_INTERNAL) cycle
        call assemble_advection_diffusion_face_cg(i, t_bc_types(i), t, t_bc, t_bc_2, &
                                                  matrix, rhs, &
                                                  positions, velocity, grid_velocity, &
                                                  density, olddensity)
      end do
    
      call deallocate(t_bc)
      call deallocate(t_bc_2)
      deallocate(t_bc_types)
    
    end if
    
    ewrite(2, *) "Applying strong Dirichlet boundary conditions"
    call apply_dirichlet_conditions(matrix, rhs, t, dt)
    
    ewrite_minmax(rhs)
    
    call deallocate(velocity)
    call deallocate(dummydensity)
<<<<<<< HEAD
    if (stabilisation_scheme == STABILISATION_SUPG) then
       do i = 1, num_threads
          call deallocate(supg_element(i))
       end do
    end if
    deallocate(supg_element)

=======
    if (stabilisation_scheme == STABILISATION_SUPG) &
         call deallocate(supg_element)
    call deallocate(porosity_theta)
    
>>>>>>> b1a1e4e6
    ewrite(1, *) "Exiting assemble_advection_diffusion_cg"
    
  end subroutine assemble_advection_diffusion_cg
  
  subroutine ewrite_bc_counts(debug_level, bc_types)
    !!< A simple subroutine to count and output the number of elements with
    !!< each boundary conditions (combines counts into a single surface
    !!< element loop).
    
    integer, intent(in) :: debug_level
    integer, dimension(:), intent(in) :: bc_types
    
    integer :: i, nneumann, nweak_dirichlet, ninternal, nrobin
    
    if(debug_level > current_debug_level) return
    
    nneumann = 0
    nweak_dirichlet = 0
    ninternal = 0
    nrobin = 0
    do i = 1, size(bc_types)
      select case(bc_types(i))
        case(BC_TYPE_NEUMANN)
          nneumann = nneumann + 1
        case(BC_TYPE_WEAKDIRICHLET)
          nweak_dirichlet = nweak_dirichlet + 1
        case(BC_TYPE_INTERNAL)
          ninternal = ninternal + 1
        case(BC_TYPE_ROBIN)
          nrobin = nrobin + 1
        case(0)
        case default
          ! this is a code error
          ewrite(-1, *) "For boundary condition type: ", bc_types(i)
          FLAbort("Unrecognised boundary condition type")
      end select
    end do
    
    ewrite(debug_level, *) "Surface elements with Neumann boundary condition: ", nneumann
    ewrite(debug_level, *) "Surface elements with weak Dirichlet boundary condition: ", nweak_dirichlet
    ewrite(debug_level, *) "Surface elements with internal or periodic boundary condition: ", ninternal
    ewrite(debug_level, *) "Surface elements with Robin boundary condition: ", nrobin
    
  end subroutine ewrite_bc_counts
  
  subroutine assemble_advection_diffusion_element_cg(ele, t, matrix, rhs, &
                                      positions, old_positions, new_positions, &
                                      velocity, grid_velocity, &
                                      source, absorption, diffusivity, &
                                      density, olddensity, pressure, porosity_theta, supg_shape)
    integer, intent(in) :: ele
    type(scalar_field), intent(in) :: t
    type(csr_matrix), intent(inout) :: matrix
    type(scalar_field), intent(inout) :: rhs
    type(vector_field), intent(in) :: positions
    type(vector_field), pointer :: old_positions, new_positions
    type(vector_field), intent(in) :: velocity
    type(vector_field), pointer :: grid_velocity
    type(scalar_field), intent(in) :: source
    type(scalar_field), intent(in) :: absorption
    type(tensor_field), intent(in) :: diffusivity
    type(scalar_field), intent(in) :: density
    type(scalar_field), intent(in) :: olddensity
    type(scalar_field), intent(in) :: pressure
    type(scalar_field), intent(in) :: porosity_theta
    type(element_type), intent(inout) :: supg_shape

    integer, dimension(:), pointer :: element_nodes
    real, dimension(ele_ngi(t, ele)) :: detwei, detwei_old, detwei_new
    real, dimension(ele_loc(t, ele), ele_ngi(t, ele), mesh_dim(t)) :: dt_t
    real, dimension(ele_loc(density, ele), ele_ngi(density, ele), mesh_dim(density)) :: drho_t
    real, dimension(ele_loc(velocity, ele), ele_ngi(velocity, ele), mesh_dim(t)) :: du_t 
    real, dimension(ele_loc(positions, ele), ele_ngi(velocity, ele), mesh_dim(t)) :: dug_t 
    real, dimension(mesh_dim(t), mesh_dim(t), ele_ngi(t, ele)) :: j_mat 
    type(element_type) :: test_function
    type(element_type), pointer :: t_shape
    
    ! What we will be adding to the matrix and RHS - assemble these as we
    ! go, so that we only do the calculations we really need
    real, dimension(ele_loc(t, ele)) :: rhs_addto
    real, dimension(ele_loc(t, ele), ele_loc(t, ele)) :: matrix_addto
    
#ifdef DDEBUG
    assert(ele_ngi(positions, ele) == ele_ngi(t, ele))
    assert(ele_ngi(velocity, ele) == ele_ngi(t, ele))
    if(have_diffusivity) then
      assert(ele_ngi(diffusivity, ele) == ele_ngi(t, ele))
    end if
    if(have_source) then
      assert(ele_ngi(source, ele) == ele_ngi(t, ele))
    end if
    if(have_absorption) then
      assert(ele_ngi(absorption, ele) == ele_ngi(t, ele))
    end if
    if(move_mesh) then
      ! the following has been assumed in the declarations above
      assert(ele_loc(grid_velocity, ele) == ele_loc(positions, ele))
      assert(ele_ngi(grid_velocity, ele) == ele_ngi(velocity, ele))
    end if
    if (include_porosity) then
      assert(ele_ngi(porosity_theta, ele) == ele_ngi(t, ele))    
    end if
#endif

    matrix_addto = 0.0
    rhs_addto = 0.0
    
    t_shape => ele_shape(t, ele)
      
    ! Step 1: Transform
    
    if(.not. have_advection .and. .not. have_diffusivity) then
      call transform_to_physical(positions, ele, detwei = detwei)
    else if(any(stabilisation_scheme == (/STABILISATION_STREAMLINE_UPWIND, STABILISATION_SUPG/))) then
      call transform_to_physical(positions, ele, t_shape, &
        & dshape = dt_t, detwei = detwei, j = j_mat)
    else
      call transform_to_physical(positions, ele, t_shape, &
        & dshape = dt_t, detwei = detwei)
    end if
    
    if(have_advection.or.(equation_type==FIELD_EQUATION_INTERNALENERGY)) then
      call transform_to_physical(positions, ele, &
           & ele_shape(velocity, ele), dshape = du_t)
    end if
    
    if(have_advection.and.move_mesh.and..not.integrate_advection_by_parts) then
      call transform_to_physical(positions, ele, &
          & ele_shape(grid_velocity, ele), dshape = dug_t)
    end if    
    
    if(move_mesh) then
      call transform_to_physical(old_positions, ele, detwei=detwei_old)
      call transform_to_physical(new_positions, ele, detwei=detwei_new)
    end if
    
    if(have_advection.and.(equation_type==FIELD_EQUATION_INTERNALENERGY)) then
      if(ele_shape(density, ele)==t_shape) then
        drho_t = dt_t
      else
        call transform_to_physical(positions, ele, &
          & ele_shape(density, ele), dshape = drho_t)
      end if
    end if
    
    ! Step 2: Set up test function
    
    select case(stabilisation_scheme)
      case(STABILISATION_SUPG)
        if(have_diffusivity) then
          call supg_test_function(supg_shape, t_shape, dt_t, ele_val_at_quad(velocity, ele), j_mat, diff_q = ele_val_at_quad(diffusivity, ele), &
            & nu_bar_scheme = nu_bar_scheme, nu_bar_scale = nu_bar_scale)
        else
          call supg_test_function(supg_shape, t_shape, dt_t, ele_val_at_quad(velocity, ele), j_mat, &
            & nu_bar_scheme = nu_bar_scheme, nu_bar_scale = nu_bar_scale)
        end if
        test_function = supg_shape
      case default
        test_function = t_shape
    end select
    ! Important note: with SUPG the test function derivatives have not been
    ! modified - i.e. dt_t is currently used everywhere. This is fine for P1,
    ! but is not consistent for P>1.

    ! Step 3: Assemble contributions
    
    ! Mass
    if(have_mass) call add_mass_element_cg(ele, test_function, t, density, olddensity, porosity_theta, detwei, detwei_old, detwei_new, matrix_addto, rhs_addto)
    
    ! Advection
    if(have_advection) call add_advection_element_cg(ele, test_function, t, &
                                        velocity, grid_velocity, diffusivity, &
                                        density, olddensity, &
                                        dt_t, du_t, dug_t, drho_t, detwei, j_mat, matrix_addto, rhs_addto)
        
    ! Absorption
    if(have_absorption) call add_absorption_element_cg(ele, test_function, t, absorption, detwei, matrix_addto, rhs_addto)
    
    ! Diffusivity
    if(have_diffusivity) call add_diffusivity_element_cg(ele, t, diffusivity, dt_t, detwei, matrix_addto, rhs_addto)
    
    ! Source
    if(have_source .and. (.not. add_src_directly_to_rhs)) then 
       call add_source_element_cg(ele, test_function, t, source, detwei, rhs_addto)
    end if
    
    ! Pressure
    if(equation_type==FIELD_EQUATION_INTERNALENERGY) call add_pressurediv_element_cg(ele, test_function, t, &
                                                                                  velocity, pressure, &
                                                                                  du_t, detwei, rhs_addto)
    
    ! Step 4: Insertion
            
    element_nodes => ele_nodes(t, ele)
    call addto(matrix, element_nodes, element_nodes, matrix_addto)
    call addto(rhs, element_nodes, rhs_addto)

  end subroutine assemble_advection_diffusion_element_cg
  
  subroutine add_mass_element_cg(ele, test_function, t, density, olddensity, porosity_theta, detwei, detwei_old, detwei_new, matrix_addto, rhs_addto)
    integer, intent(in) :: ele
    type(element_type), intent(in) :: test_function
    type(scalar_field), intent(in) :: t
    type(scalar_field), intent(in) :: density, olddensity
    type(scalar_field), intent(in) :: porosity_theta    
    real, dimension(ele_ngi(t, ele)), intent(in) :: detwei, detwei_old, detwei_new
    real, dimension(ele_loc(t, ele), ele_loc(t, ele)), intent(inout) :: matrix_addto
    real, dimension(ele_loc(t, ele)), intent(inout) :: rhs_addto
    
    integer :: i
    real, dimension(ele_loc(t, ele), ele_loc(t, ele)) :: mass_matrix
    
    real, dimension(ele_ngi(density,ele)) :: density_at_quad
    real, dimension(ele_ngi(porosity_theta,ele)) :: porosity_theta_at_quad
    
    assert(have_mass)
    
    if (include_porosity) porosity_theta_at_quad = ele_val_at_quad(porosity_theta, ele)
    
    select case(equation_type)
    case(FIELD_EQUATION_INTERNALENERGY)
      assert(ele_ngi(density, ele)==ele_ngi(olddensity, ele))
      
      density_at_quad = ele_val_at_quad(olddensity, ele)

      if(move_mesh) then
        ! needs to be evaluated at t+dt
        mass_matrix = shape_shape(test_function, ele_shape(t, ele), detwei_new*density_at_quad)
      else
        if (include_porosity) then
          mass_matrix = shape_shape(test_function, ele_shape(t, ele), detwei*density_at_quad*porosity_theta_at_quad)        
        else
          mass_matrix = shape_shape(test_function, ele_shape(t, ele), detwei*density_at_quad)
        end if
      end if
    case default
    
      if(move_mesh) then
        ! needs to be evaluated at t+dt
        mass_matrix = shape_shape(test_function, ele_shape(t, ele), detwei_new)
      else
        if (include_porosity) then
          mass_matrix = shape_shape(test_function, ele_shape(t, ele), detwei*porosity_theta_at_quad)
        else 
          mass_matrix = shape_shape(test_function, ele_shape(t, ele), detwei)
        end if
      end if
      
    end select
    
    if(lump_mass) then
      do i = 1, size(matrix_addto, 1)
        matrix_addto(i, i) = matrix_addto(i, i) + sum(mass_matrix(i, :))
      end do
    else
      matrix_addto = matrix_addto + mass_matrix
    end if
  
    if(move_mesh) then
      ! In the unaccelerated form we solve:
      !  /
      !  |  N^{n+1} T^{n+1}/dt - N^{n} T^n/dt + ... = f
      !  /
      ! so in accelerated form:
      !  /
      !  |  N^{n+1} dT + (N^{n+1}- N^{n}) T^n/dt + ... = f
      !  /
      ! where dT=(T^{n+1}-T^{n})/dt is the acceleration.
      ! Put the (N^{n+1}-N^{n}) T^n term on the rhs
      mass_matrix = shape_shape(test_function, ele_shape(t, ele), (detwei_new-detwei_old))
      if(lump_mass) then
        rhs_addto = rhs_addto - sum(mass_matrix, 2)*ele_val(t, ele)/local_dt
      else
        rhs_addto = rhs_addto - matmul(mass_matrix, ele_val(t, ele))/local_dt
      end if
    end if

  end subroutine add_mass_element_cg
  
  subroutine add_advection_element_cg(ele, test_function, t, &
                                velocity, grid_velocity, diffusivity, &
                                density, olddensity, &
                                dt_t, du_t, dug_t, drho_t, detwei, j_mat, matrix_addto, rhs_addto)
    integer, intent(in) :: ele
    type(element_type), intent(in) :: test_function
    type(scalar_field), intent(in) :: t
    type(vector_field), intent(in) :: velocity
    type(vector_field), pointer :: grid_velocity
    type(tensor_field), intent(in) :: diffusivity
    type(scalar_field), intent(in) :: density, olddensity
    real, dimension(ele_loc(t, ele), ele_ngi(t, ele), mesh_dim(t)), intent(in) :: dt_t
    real, dimension(ele_loc(velocity, ele), ele_ngi(velocity, ele), mesh_dim(t)) :: du_t
    real, dimension(:, :, :) :: dug_t
    real, dimension(ele_loc(density, ele), ele_ngi(density, ele), mesh_dim(density)), intent(in) :: drho_t
    real, dimension(ele_ngi(t, ele)), intent(in) :: detwei
    real, dimension(mesh_dim(t), mesh_dim(t), ele_ngi(t, ele)), intent(in) :: j_mat 
    real, dimension(ele_loc(t, ele), ele_loc(t, ele)), intent(inout) :: matrix_addto
    real, dimension(ele_loc(t, ele)), intent(inout) :: rhs_addto
    
    real, dimension(ele_loc(t, ele), ele_loc(t,ele)) :: advection_mat
    real, dimension(velocity%dim, ele_ngi(velocity, ele)) :: velocity_at_quad
    real, dimension(ele_ngi(velocity, ele)) :: velocity_div_at_quad
    type(element_type), pointer :: t_shape
    
    real, dimension(ele_ngi(density, ele)) :: density_at_quad
    real, dimension(velocity%dim, ele_ngi(density, ele)) :: densitygrad_at_quad
    real, dimension(ele_ngi(density, ele)) :: udotgradrho_at_quad
    
    assert(have_advection)
    
    t_shape => ele_shape(t, ele)
    
    velocity_at_quad = ele_val_at_quad(velocity, ele)
    if(move_mesh) then
      velocity_at_quad = velocity_at_quad - ele_val_at_quad(grid_velocity, ele)
    end if
    
    select case(equation_type)
    case(FIELD_EQUATION_INTERNALENERGY)
      assert(ele_ngi(density, ele)==ele_ngi(olddensity, ele))
      
      density_at_quad = density_theta*ele_val_at_quad(density, ele)&
                       +(1.-density_theta)*ele_val_at_quad(olddensity, ele)
      densitygrad_at_quad = density_theta*ele_grad_at_quad(density, ele, drho_t) &
                           +(1.-density_theta)*ele_grad_at_quad(olddensity, ele, drho_t)
      udotgradrho_at_quad = sum(densitygrad_at_quad*velocity_at_quad, 1)
    end select
                
    if(integrate_advection_by_parts) then
      ! element advection matrix
      !    /                                        /
      !  - | (grad N_A dot nu) N_B dV - (1. - beta) | N_A ( div nu ) N_B dV
      !    /                                        /
      select case(equation_type)
      case(FIELD_EQUATION_INTERNALENERGY)
        advection_mat = -dshape_dot_vector_shape(dt_t, velocity_at_quad, t_shape, detwei*density_at_quad)
        if(abs(1.0 - beta) > epsilon(0.0)) then
          velocity_div_at_quad = ele_div_at_quad(velocity, ele, du_t)
          advection_mat = advection_mat &
                    - (1.0-beta) * shape_shape(test_function, t_shape, (velocity_div_at_quad*density_at_quad &
                                                                      +udotgradrho_at_quad)* detwei)
        end if
      case default
        advection_mat = -dshape_dot_vector_shape(dt_t, velocity_at_quad, t_shape, detwei)
        if(abs(1.0 - beta) > epsilon(0.0)) then
          velocity_div_at_quad = ele_div_at_quad(velocity, ele, du_t)
          advection_mat = advection_mat &
                    - (1.0-beta)*shape_shape(test_function, t_shape, velocity_div_at_quad*detwei)
        end if
      end select
    else
      ! element advection matrix
      !  /                                 /
      !  | N_A (nu dot grad N_B) dV + beta | N_A ( div nu ) N_B dV
      !  /                                 /
      select case(equation_type)
      case(FIELD_EQUATION_INTERNALENERGY)
        advection_mat = shape_vector_dot_dshape(test_function, velocity_at_quad, dt_t, detwei*density_at_quad)
        if(abs(beta) > epsilon(0.0)) then
          velocity_div_at_quad = ele_div_at_quad(velocity, ele, du_t)
          advection_mat = advection_mat &
                    + beta*shape_shape(test_function, t_shape, (velocity_div_at_quad*density_at_quad &
                                                                +udotgradrho_at_quad)*detwei)
        end if
      case default
        advection_mat = shape_vector_dot_dshape(test_function, velocity_at_quad, dt_t, detwei)
        if(abs(beta) > epsilon(0.0)) then
          velocity_div_at_quad = ele_div_at_quad(velocity, ele, du_t)
          advection_mat = advection_mat &
                    + beta*shape_shape(test_function, t_shape, velocity_div_at_quad*detwei)
        end if
        if(move_mesh) then
          advection_mat = advection_mat &
                    - shape_shape(test_function, t_shape, ele_div_at_quad(grid_velocity, ele, dug_t)*detwei)
        end if
      end select
    end if
    
    ! Stabilisation
    select case(stabilisation_scheme)
      case(STABILISATION_STREAMLINE_UPWIND)
        if(have_diffusivity) then
          advection_mat = advection_mat + &
            & element_upwind_stabilisation(t_shape, dt_t, velocity_at_quad, j_mat, detwei, &
            & diff_q = ele_val_at_quad(diffusivity, ele), nu_bar_scheme = nu_bar_scheme, nu_bar_scale = nu_bar_scale)
        else
          advection_mat = advection_mat + &
            & element_upwind_stabilisation(t_shape, dt_t, velocity_at_quad, j_mat, detwei, &
            & nu_bar_scheme = nu_bar_scheme, nu_bar_scale = nu_bar_scale)
        end if
      case default
    end select
      
    if(abs(dt_theta) > epsilon(0.0)) then
      matrix_addto = matrix_addto + dt_theta * advection_mat
    end if
    
    rhs_addto = rhs_addto - matmul(advection_mat, ele_val(t, ele))
    
  end subroutine add_advection_element_cg
  
  subroutine add_source_element_cg(ele, test_function, t, source, detwei, rhs_addto)
    integer, intent(in) :: ele
    type(element_type), intent(in) :: test_function
    type(scalar_field), intent(in) :: t
    type(scalar_field), intent(in) :: source
    real, dimension(ele_ngi(t, ele)), intent(in) :: detwei
    real, dimension(ele_loc(t, ele)), intent(inout) :: rhs_addto
   
    assert(have_source)
   
    rhs_addto = rhs_addto + shape_rhs(test_function, detwei * ele_val_at_quad(source, ele))
    
  end subroutine add_source_element_cg
  
  subroutine add_absorption_element_cg(ele, test_function, t, absorption, detwei, matrix_addto, rhs_addto)
    integer, intent(in) :: ele
    type(element_type), intent(in) :: test_function
    type(scalar_field), intent(in) :: t
    type(scalar_field), intent(in) :: absorption
    real, dimension(ele_ngi(t, ele)), intent(in) :: detwei
    real, dimension(ele_loc(t, ele), ele_loc(t, ele)), intent(inout) :: matrix_addto
    real, dimension(ele_loc(t, ele)), intent(inout) :: rhs_addto
    
    real, dimension(ele_loc(t, ele), ele_loc(t, ele)) ::  absorption_mat
    
    assert(have_absorption)
    
    absorption_mat = shape_shape(test_function, ele_shape(t, ele), detwei * ele_val_at_quad(absorption, ele))
    
    if(abs(dt_theta) > epsilon(0.0)) matrix_addto = matrix_addto + dt_theta * absorption_mat
    
    rhs_addto = rhs_addto - matmul(absorption_mat, ele_val(t, ele))
    
  end subroutine add_absorption_element_cg
  
  subroutine add_diffusivity_element_cg(ele, t, diffusivity, dt_t, detwei, matrix_addto, rhs_addto)
    integer, intent(in) :: ele
    type(scalar_field), intent(in) :: t
    type(tensor_field), intent(in) :: diffusivity
    real, dimension(ele_loc(t, ele), ele_ngi(t, ele), mesh_dim(t)), intent(in) :: dt_t
    real, dimension(ele_ngi(t, ele)), intent(in) :: detwei
    real, dimension(ele_loc(t, ele), ele_loc(t, ele)), intent(inout) :: matrix_addto
    real, dimension(ele_loc(t, ele)), intent(inout) :: rhs_addto
    
    real, dimension(diffusivity%dim(1), diffusivity%dim(2), ele_ngi(diffusivity, ele)) :: diffusivity_gi
    real, dimension(ele_loc(t, ele), ele_loc(t, ele)) :: diffusivity_mat
    
    assert(have_diffusivity)
    
    diffusivity_gi = ele_val_at_quad(diffusivity, ele)
    if(isotropic_diffusivity) then
      assert(size(diffusivity_gi, 1) > 0)
      diffusivity_mat = dshape_dot_dshape(dt_t, dt_t, detwei * diffusivity_gi(1, 1, :))
    else
      diffusivity_mat = dshape_tensor_dshape(dt_t, diffusivity_gi, dt_t, detwei)
    end if
    
    if(abs(dt_theta) > epsilon(0.0)) matrix_addto = matrix_addto + dt_theta * diffusivity_mat
    
    rhs_addto = rhs_addto - matmul(diffusivity_mat, ele_val(t, ele))
    
  end subroutine add_diffusivity_element_cg
  
  subroutine add_pressurediv_element_cg(ele, test_function, t, velocity, pressure, du_t, detwei, rhs_addto)
  
    integer, intent(in) :: ele
    type(element_type), intent(in) :: test_function
    type(scalar_field), intent(in) :: t
    type(vector_field), intent(in) :: velocity
    type(scalar_field), intent(in) :: pressure
    real, dimension(ele_loc(velocity, ele), ele_ngi(velocity, ele), mesh_dim(t)) :: du_t
    real, dimension(ele_ngi(t, ele)), intent(in) :: detwei
    real, dimension(ele_loc(t, ele)), intent(inout) :: rhs_addto
    
    assert(equation_type==FIELD_EQUATION_INTERNALENERGY)
    assert(ele_ngi(pressure, ele)==ele_ngi(t, ele))
    
    rhs_addto = rhs_addto - &
                shape_rhs(test_function, ele_div_at_quad(velocity, ele, du_t) * ele_val_at_quad(pressure, ele) * detwei)
    
  end subroutine add_pressurediv_element_cg
  
  subroutine assemble_advection_diffusion_face_cg(face, bc_type, t, t_bc, t_bc_2, matrix, rhs, positions, velocity, grid_velocity, density, olddensity)
    integer, intent(in) :: face
    integer, intent(in) :: bc_type
    type(scalar_field), intent(in) :: t
    type(scalar_field), intent(in) :: t_bc
    type(scalar_field), intent(in) :: t_bc_2
    type(csr_matrix), intent(inout) :: matrix
    type(scalar_field), intent(inout) :: rhs
    type(vector_field), intent(in) :: positions
    type(vector_field), intent(in) :: velocity
    type(vector_field), pointer :: grid_velocity
    type(scalar_field), intent(in) :: density
    type(scalar_field), intent(in) :: olddensity
    
    integer, dimension(face_loc(t, face)) :: face_nodes
    real, dimension(face_ngi(t, face)) :: detwei
    real, dimension(mesh_dim(t), face_ngi(t, face)) :: normal
    
    ! What we will be adding to the matrix and RHS - assemble these as we
    ! go, so that we only do the calculations we really need
    real, dimension(face_loc(t, face)) :: rhs_addto
    real, dimension(face_loc(t, face), face_loc(t, face)) :: matrix_addto
    
    assert(any(bc_type == (/0, BC_TYPE_NEUMANN, BC_TYPE_WEAKDIRICHLET, BC_TYPE_ROBIN/)))
    assert(face_ngi(positions, face) == face_ngi(t, face))
    assert(face_ngi(velocity, face) == face_ngi(t, face))

    matrix_addto = 0.0
    rhs_addto = 0.0
    
    ! Step 1: Transform
    
    if(have_advection .and. integrate_advection_by_parts) then
      call transform_facet_to_physical(positions, face, &
        & detwei_f = detwei, normal = normal)
    else if(have_diffusivity.and.((bc_type == BC_TYPE_NEUMANN).or.(bc_type == BC_TYPE_ROBIN))) then
      call transform_facet_to_physical(positions, face, &
        & detwei_f = detwei)
    end if
    
    ! Note that with SUPG the surface element test function is not modified
          
    ! Step 2: Assemble contributions
    
    ! Advection
    if(have_advection .and. integrate_advection_by_parts) &
      call add_advection_face_cg(face, bc_type, t, t_bc, velocity, grid_velocity, density, olddensity, detwei, normal, matrix_addto, rhs_addto)
    
    ! Diffusivity
    if(have_diffusivity) call add_diffusivity_face_cg(face, bc_type, t, t_bc, t_bc_2, detwei, matrix_addto, rhs_addto)
    
    ! Step 3: Insertion
    
    face_nodes = face_global_nodes(t, face)
    call addto(matrix, face_nodes, face_nodes, matrix_addto)
    call addto(rhs, face_nodes, rhs_addto)
    
  end subroutine assemble_advection_diffusion_face_cg
  
  subroutine add_advection_face_cg(face, bc_type, t, t_bc, velocity, grid_velocity, density, olddensity, detwei, normal, matrix_addto, rhs_addto)
    integer, intent(in) :: face
    integer, intent(in) :: bc_type
    type(scalar_field), intent(in) :: t
    type(scalar_field), intent(in) :: t_bc
    type(vector_field), intent(in) :: velocity
    type(vector_field), pointer :: grid_velocity
    type(scalar_field), intent(in) :: density
    type(scalar_field), intent(in) :: olddensity
    real, dimension(face_ngi(t, face)), intent(in) :: detwei
    real, dimension(mesh_dim(t), face_ngi(t, face)), intent(in) :: normal
    real, dimension(face_loc(t, face), face_loc(t, face)), intent(inout) :: matrix_addto
    real, dimension(face_loc(t, face)), intent(inout) :: rhs_addto
    
    real, dimension(velocity%dim, face_ngi(velocity, face)) :: velocity_at_quad
    real, dimension(face_loc(t, face), face_loc(t,face)) :: advection_mat
    type(element_type), pointer :: t_shape
    
    real, dimension(face_ngi(density, face)) :: density_at_quad
    
    assert(have_advection)
    assert(integrate_advection_by_parts)
    
    t_shape => face_shape(t, face)
    
    velocity_at_quad = face_val_at_quad(velocity, face)
    if(move_mesh) then
      velocity_at_quad = velocity_at_quad - face_val_at_quad(grid_velocity, face)
    end if
    select case(equation_type)
    case(FIELD_EQUATION_INTERNALENERGY)
      density_at_quad = density_theta*face_val_at_quad(density, face) &
                       +(1.0-density_theta)*face_val_at_quad(olddensity, face)

      advection_mat = shape_shape(t_shape, t_shape, detwei * sum(velocity_at_quad * normal, 1) * density_at_quad)
    case default
      
      advection_mat = shape_shape(t_shape, t_shape, detwei * sum(velocity_at_quad * normal, 1))
      
    end select
    
    if(abs(dt_theta) > epsilon(0.0)) then
      if(bc_type == BC_TYPE_WEAKDIRICHLET) then
        rhs_addto = rhs_addto - theta * matmul(advection_mat, ele_val(t_bc, face) - face_val(t, face))
      else
        matrix_addto = matrix_addto + dt_theta * advection_mat
      end if
    end if
    
    rhs_addto = rhs_addto - matmul(advection_mat, face_val(t, face))

  end subroutine add_advection_face_cg
  
  subroutine add_diffusivity_face_cg(face, bc_type, t, t_bc, t_bc_2, detwei, matrix_addto, rhs_addto)
    integer, intent(in) :: face
    integer, intent(in) :: bc_type
    type(scalar_field), intent(in) :: t
    type(scalar_field), intent(in) :: t_bc
    type(scalar_field), intent(in) :: t_bc_2
    real, dimension(face_ngi(t, face)), intent(in) :: detwei
    real, dimension(face_loc(t, face), face_loc(t, face)), intent(inout) :: matrix_addto    
    real, dimension(face_loc(t, face)), intent(inout) :: rhs_addto
    
    real, dimension(face_loc(t, face), face_loc(t,face)) :: robin_mat
    type(element_type), pointer :: t_shape

    assert(have_diffusivity)

    t_shape => face_shape(t, face)

    if(bc_type == BC_TYPE_NEUMANN) then
      rhs_addto = rhs_addto + shape_rhs(t_shape, detwei * ele_val_at_quad(t_bc, face))
    else if(bc_type == BC_TYPE_ROBIN) then
      rhs_addto = rhs_addto + shape_rhs(t_shape, detwei * ele_val_at_quad(t_bc, face))
      robin_mat = shape_shape(t_shape, t_shape, detwei * ele_val_at_quad(t_bc_2, face))   
      if (abs(dt_theta) > epsilon(0.0)) then 
         matrix_addto = matrix_addto + dt_theta * robin_mat
      end if 
      ! this next term is due to solving the acceleration form of the equation
      rhs_addto = rhs_addto - matmul(robin_mat, face_val(t, face))      
    else if(bc_type == BC_TYPE_WEAKDIRICHLET) then
      ! Need to add stuff here once transform_to_physical can supply gradients
      ! on faces to ensure that weak bcs work
      FLExit("Weak Dirichlet boundary conditions with diffusivity are not supported by CG advection-diffusion")
    end if

  end subroutine add_diffusivity_face_cg
     
  subroutine solve_advection_diffusion_cg(t, delta_t, matrix, rhs, state, iterations_taken)
    type(scalar_field), intent(in) :: t
    type(scalar_field), intent(inout) :: delta_t
    type(csr_matrix), intent(in) :: matrix
    type(scalar_field), intent(in) :: rhs
    type(state_type), intent(in) :: state
    integer, intent(out), optional :: iterations_taken
    
    call petsc_solve(delta_t, matrix, rhs, state, option_path = t%option_path, &
                     iterations_taken = iterations_taken, &
                     local_assembly=local_assembly)
    
    ewrite_minmax(delta_t)
    
  end subroutine solve_advection_diffusion_cg
  
  subroutine apply_advection_diffusion_cg_change(t, delta_t, dt)
    type(scalar_field), intent(inout) :: t
    type(scalar_field), intent(in) :: delta_t
    real, intent(in) :: dt
    
    ewrite_minmax(t)
    
    call addto(t, delta_t, dt)
    
    ewrite_minmax(t)
    
  end subroutine apply_advection_diffusion_cg_change
    
  subroutine advection_diffusion_cg_check_options
    !!< Check CG advection-diffusion specific options
    
    character(len = FIELD_NAME_LEN) :: field_name, state_name
    character(len = OPTION_PATH_LEN) :: path
    integer :: i, j, stat
    real :: beta, l_theta
    
    if(option_count("/material_phase/scalar_field/prognostic/spatial_discretisation/continuous_galerkin") == 0) then
      ! Nothing to check
      return
    end if
    
    ewrite(2, *) "Checking CG advection-diffusion options"
            
    if(option_count("/material_phase/scalar_field::" // advdif_cg_rhs_name) > 0) then
      FLExit("The scalar field name " // advdif_cg_rhs_name // " is reserved")
    end if
    
    if(option_count("/material_phase/scalar_field::" // advdif_cg_delta_t_name) > 0) then
      FLExit("The scalar field name " // advdif_cg_delta_t_name // " is reserved")
    end if
    
    do i = 0, option_count("/material_phase") - 1
      path = "/material_phase[" // int2str(i) // "]"
      call get_option(trim(path) // "/name", state_name)
      
      do j = 0, option_count(trim(path) // "/scalar_field") - 1
        path = "/material_phase[" // int2str(i) // "]/scalar_field[" // int2str(j) // "]"
        call get_option(trim(path) // "/name", field_name)
        
        if(field_name /= "Pressure") then
        
          path = trim(path) // "/prognostic"
          
          if(have_option(trim(path) // "/spatial_discretisation/continuous_galerkin").and.&
             have_option(trim(path) // "/equation[0]")) then       
            call get_option(trim(path) // "/spatial_discretisation/conservative_advection", beta, stat)
            if(stat == SPUD_NO_ERROR) then
              if(beta < 0.0 .or. beta > 1.0) then
              
                call field_error(state_name, field_name, &
                  & "Conservative advection factor (beta) must be >= 0.0 and <= 1.0")
              end if
            else
              call field_error(state_name, field_name, &
                & "Conservative advection factor (beta) required")
            end if
            
            call get_option(trim(path) // "/temporal_discretisation/theta", l_theta, stat)
            if(stat == SPUD_NO_ERROR) then
              if(l_theta < 0. .or. l_theta > 1.0) then
                call field_error(state_name, field_name, &
                  &"Implicitness factor (theta) must be >= 0.0 and <= 1.0")
              end if
            else
              call field_error(state_name, field_name, &
                & "Implicitness factor (theta) required")
            end if
            if(have_option(trim(path) // "/spatial_discretisation/continuous_galerkin/mass_terms/exclude_mass_terms") .and. &
              & abs(l_theta - 1.0) > epsilon(0.0)) then
              call field_warning(state_name, field_name, &
                & "Implicitness factor (theta) should = 1.0 when excluding mass")
            end if
  
            if(have_option(trim(path) // "/spatial_discretisation/continuous_galerkin/stabilisation/streamline_upwind_petrov_galerkin") .and. &
              & have_option(trim(path) // "/spatial_discretisation/continuous_galerkin/advection_terms/integrate_advection_by_parts")) then
              call field_warning(state_name, field_name, &
                & "SUPG stabilisation should only be used with advection not integrated by parts")
            end if
  
            if(option_count(trim(path) // "/boundary_conditions/type::dirichlet/apply_weakly") > 0 &
              & .and. have_option(trim(path) // "/tensor_field::Diffusivity")) then
              call field_error(state_name, field_name, &
                & "Weak Dirichlet boundary conditions with diffusivity are not supported by CG advection-diffusion")
            end if
            
            if(have_option(trim(path) // "/spatial_discretisation/continuous_galerkin/advection_terms/exclude_advection_terms")) then
              if(have_option(trim(path) // "/scalar_field::SinkingVelocity")) then
                call field_warning(state_name, field_name, &
                  & "SinkingVelocity set, but advection terms have been excluded - SinkingVelocity will have no effect")
              end if
            end if
  
            if(option_count(trim(path) // "/boundary_conditions/type::neumann") > 0 &
              & .and. .not. (have_option(trim(path) // "/tensor_field::Diffusivity") &
              & .or. have_option(trim(path) // "/subgridscale_parameterisation::k-epsilon") &
              & .or. have_option(trim(path) // "/subgridscale_parameterisation::GLS"))) then
                call field_warning(state_name, field_name, &
                & "Neumann boundary condition set, but have no diffusivity - boundary condition will not be applied")
            end if
          end if
        end if
      end do
    end do
    
    ewrite(2, *) "Finished checking CG advection-diffusion options"
    
  contains
  
    subroutine field_warning(state_name, field_name, msg)
      character(len = *), intent(in) :: state_name
      character(len = *), intent(in) :: field_name
      character(len = *), intent(in) :: msg
      
      ewrite(0, *) "Warning: For field " // trim(field_name) // " in state " // trim(state_name)
      ewrite(0, *) trim(msg)
    
    end subroutine field_warning
  
    subroutine field_error(state_name, field_name, msg)
      character(len = *), intent(in) :: state_name
      character(len = *), intent(in) :: field_name
      character(len = *), intent(in) :: msg
      
      ewrite(-1, *) "For field " // trim(field_name) // " in state " // trim(state_name)
      FLExit(trim(msg))
    
    end subroutine field_error
  
  end subroutine advection_diffusion_cg_check_options

end module advection_diffusion_cg<|MERGE_RESOLUTION|>--- conflicted
+++ resolved
@@ -46,17 +46,13 @@
   use state_module
   use upwind_stabilisation
   use sparsity_patterns_meshes
-<<<<<<< HEAD
+  use porous_media
   use sparse_tools_petsc
   use colouring
 #ifdef _OPENMP
   use omp_lib
 #endif
-
-=======
-  use porous_media
-  
->>>>>>> b1a1e4e6
+  
   implicit none
   
   private
@@ -119,13 +115,10 @@
   logical :: isotropic_diffusivity
   ! Is the mesh moving?
   logical :: move_mesh
-<<<<<<< HEAD
+  ! Include porosity?
+  logical :: include_porosity
   ! Are we doing local assembly?
   logical :: local_assembly
-=======
-  ! Include porosity?
-  logical :: include_porosity
->>>>>>> b1a1e4e6
 
 contains
 
@@ -243,6 +236,8 @@
     type(scalar_field), pointer :: density, olddensity
     character(len = FIELD_NAME_LEN) :: density_name
     type(scalar_field), pointer :: pressure
+    ! Porosity field
+    type(scalar_field) :: porosity_theta
         
     !! Coloring  data structures for OpenMP parallization
     type(integer_set), dimension(:), pointer :: colours
@@ -250,8 +245,7 @@
     integer :: num_threads, thread_num
     !! Did we successfully prepopulate the transform_to_physical_cache?
     logical :: cache_valid
-      
-<<<<<<< HEAD
+
     type(element_type), dimension(:), allocatable :: supg_element
 
 #ifdef HAVE_LIBNUMA
@@ -262,12 +256,6 @@
     integer, dimension(:,:), allocatable :: minor_pagefaults
     integer, dimension (:), allocatable  :: minor_pagefaults_sum
 #endif
-=======
-    type(element_type) :: supg_element
-    
-    ! Porosity field
-    type(scalar_field) :: porosity_theta
->>>>>>> b1a1e4e6
   
     ewrite(1, *) "In assemble_advection_diffusion_cg"
     
@@ -529,7 +517,6 @@
     call zero(matrix)
     call zero(rhs)
     
-<<<<<<< HEAD
     call profiler_tic(t, "advection_diffusion_loop_overhead")
 
 #ifdef _OPENMP
@@ -576,7 +563,7 @@
               positions, old_positions, new_positions, &
               velocity, grid_velocity, &
               source, absorption, diffusivity, &
-              density, olddensity, pressure, &
+              density, olddensity, pressure, porosity_theta, &
               supg_element(thread_num+1))
       end do element_loop
       !$OMP END DO
@@ -603,15 +590,6 @@
        write(20,*) "Colour :: ", clr, " :: Sum of minor page faults = ", &
             minor_pagefaults_sum(clr)
        flush(20)
-=======
-    do i = 1, ele_count(t)
-      call assemble_advection_diffusion_element_cg(i, t, matrix, rhs, &
-                                        positions, old_positions, new_positions, &
-                                        velocity, grid_velocity, &
-                                        source, absorption, diffusivity, &
-                                        density, olddensity, pressure, porosity_theta, &
-                                        supg_element)
->>>>>>> b1a1e4e6
     end do
 #endif
 
@@ -661,7 +639,6 @@
     
     call deallocate(velocity)
     call deallocate(dummydensity)
-<<<<<<< HEAD
     if (stabilisation_scheme == STABILISATION_SUPG) then
        do i = 1, num_threads
           call deallocate(supg_element(i))
@@ -669,12 +646,8 @@
     end if
     deallocate(supg_element)
 
-=======
-    if (stabilisation_scheme == STABILISATION_SUPG) &
-         call deallocate(supg_element)
     call deallocate(porosity_theta)
     
->>>>>>> b1a1e4e6
     ewrite(1, *) "Exiting assemble_advection_diffusion_cg"
     
   end subroutine assemble_advection_diffusion_cg
