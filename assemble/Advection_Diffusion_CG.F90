!     Copyright (C) 2006 Imperial College London and others.
!     
!     Please see the AUTHORS file in the main source directory for a full list
!     of copyright holders.
!     
!     Prof. C Pain
!     Applied Modelling and Computation Group
!     Department of Earth Science and Engineering
!     Imperial College London
!     
!     amcgsoftware@imperial.ac.uk
!     
!     This library is free software; you can redistribute it and/or
!     modify it under the terms of the GNU Lesser General Public
!     License as published by the Free Software Foundation,
!     version 2.1 of the License.
!     
!     This library is distributed in the hope that it will be useful,
!     but WITHOUT ANY WARRANTY; without even the implied warranty of
!     MERCHANTABILITY or FITNESS FOR A PARTICULAR PURPOSE.  See the GNU
!     Lesser General Public License for more details.
!     
!     You should have received a copy of the GNU Lesser General Public
!     License along with this library; if not, write to the Free Software
!     Foundation, Inc., 59 Temple Place, Suite 330, Boston, MA  02111-1307
!     USA

#include "fdebug.h"

module advection_diffusion_cg
  
  ! keep in this order, please:
  use quadrature
  use elements
  use sparse_tools
  use fields
  !
  use boundary_conditions
  use boundary_conditions_from_options
  use field_options
  use fldebug
  use global_parameters, only : FIELD_NAME_LEN, OPTION_PATH_LEN
  use profiler
  use spud
  use petsc_solve_state_module
  use state_module
  use upwind_stabilisation
  use sparsity_patterns_meshes
  use sparse_tools_petsc
  use colouring
#ifdef _OPENMP
  use omp_lib
#endif

  implicit none
  
  private
  
  public :: solve_field_equation_cg, advection_diffusion_cg_check_options
  
  character(len = *), parameter, public :: advdif_cg_m_name = "AdvectionDiffusionCGMatrix"
  character(len = *), parameter, public :: advdif_cg_rhs_name = "AdvectionDiffusionCGRHS"
  character(len = *), parameter, public :: advdif_cg_delta_t_name = "AdvectionDiffusionCGChange"
  character(len = *), parameter, public :: advdif_cg_velocity_name = "AdvectionDiffusionCGVelocity"
  
  ! Stabilisation schemes
  integer, parameter :: STABILISATION_NONE = 0, &
    & STABILISATION_STREAMLINE_UPWIND = 1, STABILISATION_SUPG = 2
  
  ! Boundary condition types
  integer, parameter :: BC_TYPE_NEUMANN = 1, BC_TYPE_WEAKDIRICHLET = 2, BC_TYPE_INTERNAL = 3, &
                        BC_TYPE_ROBIN = 4
  
  ! Global variables, set by assemble_advection_diffusion_cg for use by
  ! assemble_advection_diffusion_element_cg and
  ! assemble_advection_diffusion_face_cg
  
  ! Local timestep
  real :: local_dt
  ! Implicitness/explicitness factor * timestep
  real :: dt_theta
  ! Implicitness/explicitness factor
  real :: theta
  ! Conservative/non-conservative discretisation factor
  real :: beta
  ! Stabilisation scheme
  integer :: stabilisation_scheme
  integer :: nu_bar_scheme
  real :: nu_bar_scale
  
  ! equation type
  integer :: equation_type
  ! Implicitness/explicitness factor for density
  real :: density_theta
  ! Which terms do we have?
  
  ! Mass term?
  logical :: have_mass
  ! Lump mass?
  logical :: lump_mass
  ! Advection?
  logical :: have_advection
  ! Integrate advection by parts?
  logical :: integrate_advection_by_parts
  ! Source?
  logical :: have_source
  ! Absorption?
  logical :: have_absorption
  ! Diffusivity?
  logical :: have_diffusivity
  ! Isotropic diffusivity?
  logical :: isotropic_diffusivity
  ! Is the mesh moving?
  logical :: move_mesh
  ! Are we doing local assembly?
  logical :: local_assembly

contains

  subroutine solve_field_equation_cg(field_name, state, dt, velocity_name, &
                                     extra_discretised_source, iterations_taken)
    !!< Construct and solve the advection-diffusion equation for the given
    !!< field using a continuous Galerkin discretisation. Based on
    !!< Advection_Diffusion_DG and Momentum_CG.
    
    character(len = *), intent(in) :: field_name
    type(state_type), intent(inout) :: state
    real, intent(in) :: dt
    character(len = *), optional, intent(in) :: velocity_name
    type(scalar_field), intent(in), optional :: extra_discretised_source
    integer, intent(out), optional :: iterations_taken
    
    type(csr_matrix) :: matrix
    type(scalar_field) :: delta_t, rhs
    type(scalar_field), pointer :: t
    
    ewrite(1, *) "In solve_field_equation_cg"
    
    ewrite(2, *) "Solving advection-diffusion equation for field " // &
      & trim(field_name) // " in state " // trim(state%name)

    call initialise_advection_diffusion_cg(field_name, t, delta_t, matrix, rhs, state)
    
    call profiler_tic(t, "assembly")
    call assemble_advection_diffusion_cg(t, matrix, rhs, state, dt, velocity_name = velocity_name, &
                                         extra_discretised_source = extra_discretised_source)    
    call profiler_toc(t, "assembly")

    call profiler_tic(t, "solve_total")
    call solve_advection_diffusion_cg(t, delta_t, matrix, rhs, state, &
                                      iterations_taken = iterations_taken)
    call profiler_toc(t, "solve_total")

    call profiler_tic(t, "assembly")
    call apply_advection_diffusion_cg_change(t, delta_t, dt)
    
    call finalise_advection_diffusion_cg(delta_t, matrix, rhs)
    call profiler_toc(t, "assembly")

    ewrite(1, *) "Exiting solve_field_equation_cg"
    
  end subroutine solve_field_equation_cg
  
  subroutine initialise_advection_diffusion_cg(field_name, t, delta_t, matrix, rhs, state)
    character(len = *), intent(in) :: field_name
    type(scalar_field), pointer :: t
    type(scalar_field), intent(out) :: delta_t
    type(csr_matrix), intent(out) :: matrix
    type(scalar_field), intent(out) :: rhs
    type(state_type), intent(inout) :: state
    
    integer :: stat
    type(csr_sparsity), pointer :: sparsity
    type(scalar_field), pointer :: t_old
        
    t => extract_scalar_field(state, field_name)
    if(t%mesh%continuity /= 0) then
      FLExit("CG advection-diffusion requires a continuous mesh")
    end if
        
    t_old => extract_scalar_field(state, "Old" // field_name, stat = stat)
    if(stat == 0) then
      assert(t_old%mesh == t%mesh)
      ! Reset t to value at the beginning of the timestep
      call set(t, t_old)
    end if
    
    sparsity => get_csr_sparsity_firstorder(state, t%mesh, t%mesh)
    
    call allocate(matrix, sparsity, name = advdif_cg_m_name)
    call allocate(rhs, t%mesh, name = advdif_cg_rhs_name)
    call allocate(delta_t, t%mesh, name = trim(field_name)//advdif_cg_delta_t_name)
    
    call set_advection_diffusion_cg_initial_guess(delta_t)
    
  end subroutine initialise_advection_diffusion_cg
  
  subroutine finalise_advection_diffusion_cg(delta_t, matrix, rhs)
    type(scalar_field), intent(inout) :: delta_t
    type(csr_matrix), intent(inout) :: matrix
    type(scalar_field), intent(inout) :: rhs
    
    call deallocate(matrix)
    call deallocate(rhs)
    call deallocate(delta_t)
    
  end subroutine finalise_advection_diffusion_cg
  
  subroutine set_advection_diffusion_cg_initial_guess(delta_t)
    type(scalar_field), intent(inout) :: delta_t
    
    call zero(delta_t)
    
  end subroutine set_advection_diffusion_cg_initial_guess
  
  subroutine assemble_advection_diffusion_cg(t, matrix, rhs, state, dt, velocity_name, &
                                             extra_discretised_source)
    type(scalar_field), intent(inout) :: t
    type(csr_matrix), intent(inout) :: matrix
    type(scalar_field), intent(inout) :: rhs
    type(state_type), intent(inout) :: state
    real, intent(in) :: dt
    character(len = *), optional, intent(in) :: velocity_name
    type(scalar_field), intent(in), optional :: extra_discretised_source

    character(len = FIELD_NAME_LEN) :: lvelocity_name
    integer :: i, j, stat
    integer, dimension(:), allocatable :: t_bc_types
    type(scalar_field) :: t_bc, t_bc_2
    type(scalar_field), pointer :: absorption, sinking_velocity, source
    type(tensor_field), pointer :: diffusivity
    type(vector_field) :: velocity
    type(vector_field), pointer :: gravity_direction, velocity_ptr, grid_velocity
    type(vector_field), pointer :: positions, old_positions, new_positions
    type(scalar_field), target :: dummydensity
    type(scalar_field), pointer :: density, olddensity
    character(len = FIELD_NAME_LEN) :: density_name
    type(scalar_field), pointer :: pressure
<<<<<<< HEAD
        
    !! Coloring  data structures for OpenMP parallization
    type(mesh_type) :: p0_mesh
    type(mesh_type), pointer :: vertex_mesh
    type(csr_sparsity), pointer :: ad_sparsity
    type(scalar_field) :: node_colour
    type(integer_set), dimension(:), allocatable :: clr_sets
    integer :: clr, nnid, no_colours, len, ele
    integer :: num_threads
    !! Did we successfully prepopulate the transform_to_physical_cache?
    logical :: cache_valid

=======
      
    type(element_type) :: supg_element
  
>>>>>>> 725bfcb1
    ewrite(1, *) "In assemble_advection_diffusion_cg"
    
    assert(mesh_dim(rhs) == mesh_dim(t))
    assert(ele_count(rhs) == ele_count(t))
    
    if(present(velocity_name)) then
      lvelocity_name = velocity_name
    else
      lvelocity_name = "NonlinearVelocity"
    end if
    
    ! Step 1: Pull fields out of state
    
    ! Coordinate
    positions => extract_vector_field(state, "Coordinate")
    ewrite_minmax(positions)
    assert(positions%dim == mesh_dim(t))
    assert(ele_count(positions) == ele_count(t))
    
    ! Velocity    
    velocity_ptr => extract_vector_field(state, lvelocity_name, stat = stat)
    if(stat == 0) then
      assert(velocity_ptr%dim == mesh_dim(t))
      assert(ele_count(velocity_ptr) == ele_count(t))
      
      ewrite(2, *) "Velocity:"
      ewrite_minmax(velocity_ptr)

      if (have_option(trim(t%option_path) // &
        "/prognostic/spatial_discretisation/continuous_galerkin/advection_terms/only_sinking_velocity")) then
        ewrite(2, *) "No advection set for field"
        call allocate(velocity, mesh_dim(t), t%mesh, name = advdif_cg_velocity_name)
        call zero(velocity)
      else
        call allocate(velocity, velocity_ptr%dim, velocity_ptr%mesh, name = advdif_cg_velocity_name)
        call set(velocity, velocity_ptr)
      end if
    else
      ewrite(2, *) "No velocity"
      call allocate(velocity, mesh_dim(t), t%mesh, name = advdif_cg_velocity_name)
      call zero(velocity)
    end if
        
    ! Source
    source => extract_scalar_field(state, trim(t%name) // "Source", stat = stat)
    have_source = stat == 0
    if(have_source) then
      assert(mesh_dim(source) == mesh_dim(t))
      assert(ele_count(source) == ele_count(t))
    
      ewrite_minmax(source)
    else
      ewrite(2, *) "No source"
    end if
    
    ! Absorption
    absorption => extract_scalar_field(state, trim(t%name) // "Absorption", stat = stat)
    have_absorption = stat == 0
    if(have_absorption) then
      assert(mesh_dim(absorption) == mesh_dim(t))
      assert(ele_count(absorption) == ele_count(t))
    
      ewrite_minmax(absorption)
    else
      ewrite(2, *) "No absorption"
    end if

    ! Sinking velocity
    sinking_velocity => extract_scalar_field(state, trim(t%name) // "SinkingVelocity", stat = stat)
    if(stat == 0) then
      ewrite_minmax(sinking_velocity)
      
      gravity_direction => extract_vector_field(state, "GravityDirection")
      ! this may perform a "remap" internally from CoordinateMesh to VelocitMesh
      call addto(velocity, gravity_direction, scale = sinking_velocity)
      ewrite_minmax(velocity)
    else
      ewrite(2, *) "No sinking velocity"
    end if
    
    ! Diffusivity
    diffusivity => extract_tensor_field(state, trim(t%name) // "Diffusivity", stat = stat)
    have_diffusivity = stat == 0
    if(have_diffusivity) then
      assert(all(diffusivity%dim == mesh_dim(t)))
      assert(ele_count(diffusivity) == ele_count(t))
      
      isotropic_diffusivity = option_count(complete_field_path(diffusivity%option_path)) &
        & == option_count(trim(complete_field_path(diffusivity%option_path)) // "/value/isotropic")
        
      if(isotropic_diffusivity) then
        ewrite(2, *) "Isotropic diffusivity"
        assert(all(diffusivity%dim > 0))
        ewrite_minmax(diffusivity%val(1, 1, :))
      else
        ewrite_minmax(diffusivity)
      end if
    else
      isotropic_diffusivity = .false.
      ewrite(2, *) "No diffusivity"
    end if
    
    ! Step 2: Pull options out of the options tree
    
    call get_option(trim(t%option_path) // "/prognostic/temporal_discretisation/theta", theta)
    assert(theta >= 0.0 .and. theta <= 1.0)
    ewrite(2, *) "Theta = ", theta
    dt_theta = dt * theta
    local_dt = dt
    
    call get_option(trim(t%option_path) // "/prognostic/spatial_discretisation/conservative_advection", beta)
    assert(beta >= 0.0 .and. beta <= 1.0)
    ewrite(2, *) "Beta = ", beta
    
    have_advection = .not. have_option(trim(t%option_path) // "/prognostic/spatial_discretisation/continuous_galerkin/advection_terms/exclude_advection_terms")
    if(have_advection) then
      ewrite(2, *) "Including advection"
      
      integrate_advection_by_parts = have_option(trim(t%option_path) // "/prognostic/spatial_discretisation/continuous_galerkin/advection_terms/integrate_advection_by_parts")
      if(integrate_advection_by_parts) then
        ewrite(2, *) "Integrating advection terms by parts"
      end if
    else
      integrate_advection_by_parts = .false.
      ewrite(2, *) "Excluding advection"
    end if
    
    have_mass = .not. have_option(trim(t%option_path) // "/prognostic/spatial_discretisation/continuous_galerkin/mass_terms/exclude_mass_terms")
    if(have_mass) then
      ewrite(2, *) "Including mass"
      
      lump_mass = have_option(trim(t%option_path) // "/prognostic/spatial_discretisation/continuous_galerkin/mass_terms/lump_mass_matrix")
      if(lump_mass) then
        ewrite(2, *) "Lumping mass"
      end if
    else
      lump_mass = .false.
      ewrite(2, *) "Excluding mass"
    end if
    
    ! are we moving the mesh?
    move_mesh = (have_option("/mesh_adaptivity/mesh_movement") .and. have_mass)
    if(move_mesh) then
      ewrite(2,*) "Moving the mesh"
      old_positions => extract_vector_field(state, "OldCoordinate")
      ewrite_minmax(old_positions)
      new_positions => extract_vector_field(state, "IteratedCoordinate")
      ewrite_minmax(new_positions)
      
      ! Grid velocity
      grid_velocity => extract_vector_field(state, "GridVelocity")
      assert(grid_velocity%dim == mesh_dim(t))
      assert(ele_count(grid_velocity) == ele_count(t))
      
      ewrite(2, *) "Grid velocity:"    
      ewrite_minmax(grid_velocity)
    else
      ewrite(2,*) "Not moving the mesh"
    end if
    
    if(have_option(trim(t%option_path) // "/prognostic/spatial_discretisation/continuous_galerkin/stabilisation/streamline_upwind")) then
      ewrite(2, *) "Streamline upwind stabilisation"
      stabilisation_scheme = STABILISATION_STREAMLINE_UPWIND
      call get_upwind_options(trim(t%option_path) // "/prognostic/spatial_discretisation/continuous_galerkin/stabilisation/streamline_upwind", &
          & nu_bar_scheme, nu_bar_scale)
      if(move_mesh) then
        FLExit("Haven't thought about how mesh movement works with stabilisation yet.")
      end if
    else if(have_option(trim(t%option_path) // "/prognostic/spatial_discretisation/continuous_galerkin/stabilisation/streamline_upwind_petrov_galerkin")) then
      ewrite(2, *) "SUPG stabilisation"
      stabilisation_scheme = STABILISATION_SUPG
      call get_upwind_options(trim(t%option_path) // "/prognostic/spatial_discretisation/continuous_galerkin/stabilisation/streamline_upwind_petrov_galerkin", &
          & nu_bar_scheme, nu_bar_scale)
      ! Note this is not mixed mesh safe (but then nothing really is)
      ! You actually need 1 supg_element per thread.
      supg_element=make_supg_element(ele_shape(t,1)) 
      if(move_mesh) then
        FLExit("Haven't thought about how mesh movement works with stabilisation yet.")
      end if
    else
      ewrite(2, *) "No stabilisation"
      stabilisation_scheme = STABILISATION_NONE
    end if
    
    call allocate(dummydensity, t%mesh, "DummyDensity", field_type=FIELD_TYPE_CONSTANT)
    call set(dummydensity, 1.0)
    ! find out equation type and hence if density is needed or not
    equation_type=equation_type_index(trim(t%option_path))
    select case(equation_type)
    case(FIELD_EQUATION_ADVECTIONDIFFUSION)
      ewrite(2,*) "Solving advection-diffusion equation"
      ! density not needed so use a constant field for assembly
      density => dummydensity
      olddensity => dummydensity
      density_theta = 1.0
      pressure => dummydensity
    case(FIELD_EQUATION_INTERNALENERGY)
      ewrite(2,*) "Solving internal energy equation"
      if(move_mesh) then
        FLExit("Haven't implemented a moving mesh energy equation yet.")
      end if
      call get_option(trim(t%option_path)//'/prognostic/equation[0]/density[0]/name', &
                      density_name)
      density=>extract_scalar_field(state, trim(density_name))
      ewrite_minmax(density)
      
      olddensity=>extract_scalar_field(state, "Old"//trim(density_name))
      ewrite_minmax(olddensity)
      
      call get_option(trim(density%option_path)//"/prognostic/temporal_discretisation/theta", &
                      density_theta)
                      
      pressure=>extract_scalar_field(state, "Pressure")
      ewrite_minmax(pressure)
    case default
      FLExit("Unknown field equation type for cg advection diffusion.")
    end select
    
    local_assembly = have_option("/local_assembly")
    if (local_assembly) then
       ewrite(2, *)'Using local assembly routines in advection_diffusion_cg'
    end if

    ! Step 3: Assembly
    
    call zero(matrix)
    call zero(rhs)
    
<<<<<<< HEAD
    call profiler_tic(t, "advection_diffusion_loop")

#ifdef _OPENMP
      num_threads = omp_get_max_threads()
#else
      num_threads=1
#endif

    if(num_threads>1) then
       call find_linear_parent_mesh(state, t%mesh, vertex_mesh, stat)
       if (stat .ne. 0) then
          FLAbort(" t CG parent mesh could not be found")
       endif

       p0_mesh = piecewise_constant_mesh(vertex_mesh, "P0Mesh")
       ad_sparsity => get_csr_sparsity_secondorder(state, p0_mesh, t%mesh)
       call colour_sparsity(ad_sparsity, p0_mesh, node_colour, no_colours)

       assert(verify_colour_sparsity(ad_sparsity, node_colour))

       allocate(clr_sets(no_colours))
       clr_sets=colour_sets(ad_sparsity, node_colour, no_colours)
       ewrite(3,*)'Colouring passed in AD-CG'
    else
       no_colours = 1
       allocate(clr_sets(no_colours))
       call allocate(clr_sets)
       do ELE=1,ele_count(t)
          call insert(clr_sets(1), ele)
       end do
    end if

#ifdef _OPENMP
    cache_valid = prepopulate_transform_cache(positions)
    assert(cache_valid)
#endif

    colour_loop: do clr = 1, no_colours
      len = key_count(clr_sets(clr))
      !$OMP PARALLEL DO DEFAULT(SHARED) &
      !$OMP SCHEDULE(STATIC) &
      !$OMP PRIVATE(nnid, ele)
      element_loop: do nnid = 1, len
         ele = fetch(clr_sets(clr), nnid)
         call assemble_advection_diffusion_element_cg(ele, t, matrix, rhs, &
              positions, old_positions, new_positions, &
              velocity, grid_velocity, &
              source, absorption, diffusivity, &
              density, olddensity, pressure)
      end do element_loop
      !$OMP END PARALLEL DO
    end do colour_loop

    call deallocate(clr_sets)
    deallocate(clr_sets)

    if(num_threads > 1) then
       call deallocate(node_colour)
       call deallocate(p0_mesh)
    endif
    call profiler_toc(t, "advection_diffusion_loop")
=======
    do i = 1, ele_count(t)
      call assemble_advection_diffusion_element_cg(i, t, matrix, rhs, &
                                        positions, old_positions, new_positions, &
                                        velocity, grid_velocity, &
                                        source, absorption, diffusivity, &
                                        density, olddensity, pressure,&
                                        supg_element)
    end do
>>>>>>> 725bfcb1

    ! as part of assembly include the already discretised optional source
    ! needed before applying direchlet boundary conditions
    call addto_rhs_extra_discretised_source(rhs, extra_discretised_source = extra_discretised_source)

    ! Step 4: Boundary conditions
    
    if( &
      & (integrate_advection_by_parts .and. have_advection) &
      & .or. have_diffusivity &
      & ) then
    
      allocate(t_bc_types(surface_element_count(t)))
      call get_entire_boundary_condition(t, &
                                         (/ "neumann      ", &
                                            "weakdirichlet", &
                                            "internal     ", &
                                            "robin        "/), &
                                          t_bc, &
                                          t_bc_types, &
                                          boundary_second_value = t_bc_2)

      if(any(t_bc_types /= 0)) then
        call ewrite_bc_counts(2, t_bc_types)
      end if
    
      do i = 1, surface_element_count(t)
        if(t_bc_types(i)==BC_TYPE_INTERNAL) cycle
        call assemble_advection_diffusion_face_cg(i, t_bc_types(i), t, t_bc, t_bc_2, &
                                                  matrix, rhs, &
                                                  positions, velocity, grid_velocity, &
                                                  density, olddensity)
      end do
    
      call deallocate(t_bc)
      call deallocate(t_bc_2)
      deallocate(t_bc_types)
    
    end if
    
    ewrite(2, *) "Applying strong Dirichlet boundary conditions"
    call apply_dirichlet_conditions(matrix, rhs, t, dt)
    
    ewrite_minmax(rhs)
    
    call deallocate(velocity)
    call deallocate(dummydensity)
    if (stabilisation_scheme == STABILISATION_SUPG) &
         call deallocate(supg_element)

    ewrite(1, *) "Exiting assemble_advection_diffusion_cg"
    
  end subroutine assemble_advection_diffusion_cg
  
  subroutine ewrite_bc_counts(debug_level, bc_types)
    !!< A simple subroutine to count and output the number of elements with
    !!< each boundary conditions (combines counts into a single surface
    !!< element loop).
    
    integer, intent(in) :: debug_level
    integer, dimension(:), intent(in) :: bc_types
    
    integer :: i, nneumann, nweak_dirichlet, ninternal, nrobin
    
    if(debug_level > current_debug_level) return
    
    nneumann = 0
    nweak_dirichlet = 0
    ninternal = 0
    nrobin = 0
    do i = 1, size(bc_types)
      select case(bc_types(i))
        case(BC_TYPE_NEUMANN)
          nneumann = nneumann + 1
        case(BC_TYPE_WEAKDIRICHLET)
          nweak_dirichlet = nweak_dirichlet + 1
        case(BC_TYPE_INTERNAL)
          ninternal = ninternal + 1
        case(BC_TYPE_ROBIN)
          nrobin = nrobin + 1
        case(0)
        case default
          ! this is a code error
          ewrite(-1, *) "For boundary condition type: ", bc_types(i)
          FLAbort("Unrecognised boundary condition type")
      end select
    end do
    
    ewrite(debug_level, *) "Surface elements with Neumann boundary condition: ", nneumann
    ewrite(debug_level, *) "Surface elements with weak Dirichlet boundary condition: ", nweak_dirichlet
    ewrite(debug_level, *) "Surface elements with internal or periodic boundary condition: ", ninternal
    ewrite(debug_level, *) "Surface elements with Robin boundary condition: ", nrobin
    
  end subroutine ewrite_bc_counts
  
  subroutine assemble_advection_diffusion_element_cg(ele, t, matrix, rhs, &
                                      positions, old_positions, new_positions, &
                                      velocity, grid_velocity, &
                                      source, absorption, diffusivity, &
                                      density, olddensity, pressure, supg_shape)
    integer, intent(in) :: ele
    type(scalar_field), intent(in) :: t
    type(csr_matrix), intent(inout) :: matrix
    type(scalar_field), intent(inout) :: rhs
    type(vector_field), intent(in) :: positions
    type(vector_field), pointer :: old_positions, new_positions
    type(vector_field), intent(in) :: velocity
    type(vector_field), pointer :: grid_velocity
    type(scalar_field), intent(in) :: source
    type(scalar_field), intent(in) :: absorption
    type(tensor_field), intent(in) :: diffusivity
    type(scalar_field), intent(in) :: density
    type(scalar_field), intent(in) :: olddensity
    type(scalar_field), intent(in) :: pressure
    type(element_type), intent(inout) :: supg_shape

    integer, dimension(:), pointer :: element_nodes
    real, dimension(ele_ngi(t, ele)) :: detwei, detwei_old, detwei_new
    real, dimension(ele_loc(t, ele), ele_ngi(t, ele), mesh_dim(t)) :: dt_t
    real, dimension(ele_loc(density, ele), ele_ngi(density, ele), mesh_dim(density)) :: drho_t
    real, dimension(ele_loc(velocity, ele), ele_ngi(velocity, ele), mesh_dim(t)) :: du_t 
    real, dimension(ele_loc(positions, ele), ele_ngi(velocity, ele), mesh_dim(t)) :: dug_t 
    real, dimension(mesh_dim(t), mesh_dim(t), ele_ngi(t, ele)) :: j_mat 
    type(element_type) :: test_function
    type(element_type), pointer :: t_shape
    
    ! What we will be adding to the matrix and RHS - assemble these as we
    ! go, so that we only do the calculations we really need
    real, dimension(ele_loc(t, ele)) :: rhs_addto
    real, dimension(ele_loc(t, ele), ele_loc(t, ele)) :: matrix_addto
    
#ifdef DDEBUG
    assert(ele_ngi(positions, ele) == ele_ngi(t, ele))
    assert(ele_ngi(velocity, ele) == ele_ngi(t, ele))
    if(have_diffusivity) then
      assert(ele_ngi(diffusivity, ele) == ele_ngi(t, ele))
    end if
    if(have_source) then
      assert(ele_ngi(source, ele) == ele_ngi(t, ele))
    end if
    if(have_absorption) then
      assert(ele_ngi(absorption, ele) == ele_ngi(t, ele))
    end if
    if(move_mesh) then
      ! the following has been assumed in the declarations above
      assert(ele_loc(grid_velocity, ele) == ele_loc(positions, ele))
      assert(ele_ngi(grid_velocity, ele) == ele_ngi(velocity, ele))
    end if
#endif

    matrix_addto = 0.0
    rhs_addto = 0.0
    
    t_shape => ele_shape(t, ele)
      
    ! Step 1: Transform
    
    if(.not. have_advection .and. .not. have_diffusivity) then
      call transform_to_physical(positions, ele, detwei = detwei)
    else if(any(stabilisation_scheme == (/STABILISATION_STREAMLINE_UPWIND, STABILISATION_SUPG/))) then
      call transform_to_physical(positions, ele, t_shape, &
        & dshape = dt_t, detwei = detwei, j = j_mat)
    else
      call transform_to_physical(positions, ele, t_shape, &
        & dshape = dt_t, detwei = detwei)
    end if
    
    if(have_advection.or.(equation_type==FIELD_EQUATION_INTERNALENERGY)) then
      call transform_to_physical(positions, ele, &
           & ele_shape(velocity, ele), dshape = du_t)
    end if
    
    if(have_advection.and.move_mesh.and..not.integrate_advection_by_parts) then
      call transform_to_physical(positions, ele, &
          & ele_shape(grid_velocity, ele), dshape = dug_t)
    end if    
    
    if(move_mesh) then
      call transform_to_physical(old_positions, ele, detwei=detwei_old)
      call transform_to_physical(new_positions, ele, detwei=detwei_new)
    end if
    
    if(have_advection.and.(equation_type==FIELD_EQUATION_INTERNALENERGY)) then
      if(ele_shape(density, ele)==t_shape) then
        drho_t = dt_t
      else
        call transform_to_physical(positions, ele, &
          & ele_shape(density, ele), dshape = drho_t)
      end if
    end if
    
    ! Step 2: Set up test function
    
    select case(stabilisation_scheme)
      case(STABILISATION_SUPG)
        if(have_diffusivity) then
          call supg_test_function(supg_shape, t_shape, dt_t, ele_val_at_quad(velocity, ele), j_mat, diff_q = ele_val_at_quad(diffusivity, ele), &
            & nu_bar_scheme = nu_bar_scheme, nu_bar_scale = nu_bar_scale)
          test_function = supg_shape
        else
          call supg_test_function(supg_shape, t_shape, dt_t, ele_val_at_quad(velocity, ele), j_mat, &
            & nu_bar_scheme = nu_bar_scheme, nu_bar_scale = nu_bar_scale)
        end if
        test_function = supg_shape
      case default
        test_function = t_shape
    end select
    ! Important note: with SUPG the test function derivatives have not been
    ! modified - i.e. dt_t is currently used everywhere. This is fine for P1,
    ! but is not consistent for P>1.

    ! Step 3: Assemble contributions
    
    ! Mass
    if(have_mass) call add_mass_element_cg(ele, test_function, t, density, olddensity, detwei, detwei_old, detwei_new, matrix_addto, rhs_addto)
    
    ! Advection
    if(have_advection) call add_advection_element_cg(ele, test_function, t, &
                                        velocity, grid_velocity, diffusivity, &
                                        density, olddensity, &
                                        dt_t, du_t, dug_t, drho_t, detwei, j_mat, matrix_addto, rhs_addto)
        
    ! Absorption
    if(have_absorption) call add_absorption_element_cg(ele, test_function, t, absorption, detwei, matrix_addto, rhs_addto)
    
    ! Diffusivity
    if(have_diffusivity) call add_diffusivity_element_cg(ele, t, diffusivity, dt_t, detwei, matrix_addto, rhs_addto)
    
    ! Source
    if(have_source) call add_source_element_cg(ele, test_function, t, source, detwei, rhs_addto)
    
    ! Pressure
    if(equation_type==FIELD_EQUATION_INTERNALENERGY) call add_pressurediv_element_cg(ele, test_function, t, &
                                                                                  velocity, pressure, &
                                                                                  du_t, detwei, rhs_addto)
    
    ! Step 4: Insertion
            
    element_nodes => ele_nodes(t, ele)
    call addto(matrix, element_nodes, element_nodes, matrix_addto)
    call addto(rhs, element_nodes, rhs_addto)

  end subroutine assemble_advection_diffusion_element_cg
  
  subroutine add_mass_element_cg(ele, test_function, t, density, olddensity, detwei, detwei_old, detwei_new, matrix_addto, rhs_addto)
    integer, intent(in) :: ele
    type(element_type), intent(in) :: test_function
    type(scalar_field), intent(in) :: t
    type(scalar_field), intent(in) :: density, olddensity
    real, dimension(ele_ngi(t, ele)), intent(in) :: detwei, detwei_old, detwei_new
    real, dimension(ele_loc(t, ele), ele_loc(t, ele)), intent(inout) :: matrix_addto
    real, dimension(ele_loc(t, ele)), intent(inout) :: rhs_addto
    
    integer :: i
    real, dimension(ele_loc(t, ele), ele_loc(t, ele)) :: mass_matrix
    
    real, dimension(ele_ngi(density,ele)) :: density_at_quad
    
    assert(have_mass)
    
    select case(equation_type)
    case(FIELD_EQUATION_INTERNALENERGY)
      assert(ele_ngi(density, ele)==ele_ngi(olddensity, ele))
      
      density_at_quad = ele_val_at_quad(olddensity, ele)

      if(move_mesh) then
        ! needs to be evaluated at t+dt
        mass_matrix = shape_shape(test_function, ele_shape(t, ele), detwei_new*density_at_quad)
      else
        mass_matrix = shape_shape(test_function, ele_shape(t, ele), detwei*density_at_quad)
      end if
    case default
    
      if(move_mesh) then
        ! needs to be evaluated at t+dt
        mass_matrix = shape_shape(test_function, ele_shape(t, ele), detwei_new)
      else
        mass_matrix = shape_shape(test_function, ele_shape(t, ele), detwei)
      end if
      
    end select
    
    if(lump_mass) then
      do i = 1, size(matrix_addto, 1)
        matrix_addto(i, i) = matrix_addto(i, i) + sum(mass_matrix(i, :))
      end do
    else
      matrix_addto = matrix_addto + mass_matrix
    end if
  
    if(move_mesh) then
      ! In the unaccelerated form we solve:
      !  /
      !  |  N^{n+1} T^{n+1}/dt - N^{n} T^n/dt + ... = f
      !  /
      ! so in accelerated form:
      !  /
      !  |  N^{n+1} dT + (N^{n+1}- N^{n}) T^n/dt + ... = f
      !  /
      ! where dT=(T^{n+1}-T^{n})/dt is the acceleration.
      ! Put the (N^{n+1}-N^{n}) T^n term on the rhs
      mass_matrix = shape_shape(test_function, ele_shape(t, ele), (detwei_new-detwei_old))
      if(lump_mass) then
        rhs_addto = rhs_addto - sum(mass_matrix, 2)*ele_val(t, ele)/local_dt
      else
        rhs_addto = rhs_addto - matmul(mass_matrix, ele_val(t, ele))/local_dt
      end if
    end if

  end subroutine add_mass_element_cg
  
  subroutine add_advection_element_cg(ele, test_function, t, &
                                velocity, grid_velocity, diffusivity, &
                                density, olddensity, &
                                dt_t, du_t, dug_t, drho_t, detwei, j_mat, matrix_addto, rhs_addto)
    integer, intent(in) :: ele
    type(element_type), intent(in) :: test_function
    type(scalar_field), intent(in) :: t
    type(vector_field), intent(in) :: velocity
    type(vector_field), pointer :: grid_velocity
    type(tensor_field), intent(in) :: diffusivity
    type(scalar_field), intent(in) :: density, olddensity
    real, dimension(ele_loc(t, ele), ele_ngi(t, ele), mesh_dim(t)), intent(in) :: dt_t
    real, dimension(ele_loc(velocity, ele), ele_ngi(velocity, ele), mesh_dim(t)) :: du_t
    real, dimension(:, :, :) :: dug_t
    real, dimension(ele_loc(density, ele), ele_ngi(density, ele), mesh_dim(density)), intent(in) :: drho_t
    real, dimension(ele_ngi(t, ele)), intent(in) :: detwei
    real, dimension(mesh_dim(t), mesh_dim(t), ele_ngi(t, ele)), intent(in) :: j_mat 
    real, dimension(ele_loc(t, ele), ele_loc(t, ele)), intent(inout) :: matrix_addto
    real, dimension(ele_loc(t, ele)), intent(inout) :: rhs_addto
    
    real, dimension(ele_loc(t, ele), ele_loc(t,ele)) :: advection_mat
    real, dimension(velocity%dim, ele_ngi(velocity, ele)) :: velocity_at_quad
    real, dimension(ele_ngi(velocity, ele)) :: velocity_div_at_quad
    type(element_type), pointer :: t_shape
    
    real, dimension(ele_ngi(density, ele)) :: density_at_quad
    real, dimension(velocity%dim, ele_ngi(density, ele)) :: densitygrad_at_quad
    real, dimension(ele_ngi(density, ele)) :: udotgradrho_at_quad
    
    assert(have_advection)
    
    t_shape => ele_shape(t, ele)
    
    velocity_at_quad = ele_val_at_quad(velocity, ele)
    if(move_mesh) then
      velocity_at_quad = velocity_at_quad - ele_val_at_quad(grid_velocity, ele)
    end if
    
    select case(equation_type)
    case(FIELD_EQUATION_INTERNALENERGY)
      assert(ele_ngi(density, ele)==ele_ngi(olddensity, ele))
      
      density_at_quad = density_theta*ele_val_at_quad(density, ele)&
                       +(1.-density_theta)*ele_val_at_quad(olddensity, ele)
      densitygrad_at_quad = density_theta*ele_grad_at_quad(density, ele, drho_t) &
                           +(1.-density_theta)*ele_grad_at_quad(olddensity, ele, drho_t)
      udotgradrho_at_quad = sum(densitygrad_at_quad*velocity_at_quad, 1)
    end select
                
    if(integrate_advection_by_parts) then
      ! element advection matrix
      !    /                                        /
      !  - | (grad N_A dot nu) N_B dV - (1. - beta) | N_A ( div nu ) N_B dV
      !    /                                        /
      select case(equation_type)
      case(FIELD_EQUATION_INTERNALENERGY)
        advection_mat = -dshape_dot_vector_shape(dt_t, velocity_at_quad, t_shape, detwei*density_at_quad)
        if(abs(1.0 - beta) > epsilon(0.0)) then
          velocity_div_at_quad = ele_div_at_quad(velocity, ele, du_t)
          advection_mat = advection_mat &
                    - (1.0-beta) * shape_shape(test_function, t_shape, (velocity_div_at_quad*density_at_quad &
                                                                      +udotgradrho_at_quad)* detwei)
        end if
      case default
        advection_mat = -dshape_dot_vector_shape(dt_t, velocity_at_quad, t_shape, detwei)
        if(abs(1.0 - beta) > epsilon(0.0)) then
          velocity_div_at_quad = ele_div_at_quad(velocity, ele, du_t)
          advection_mat = advection_mat &
                    - (1.0-beta)*shape_shape(test_function, t_shape, velocity_div_at_quad*detwei)
        end if
      end select
    else
      ! element advection matrix
      !  /                                 /
      !  | N_A (nu dot grad N_B) dV + beta | N_A ( div nu ) N_B dV
      !  /                                 /
      select case(equation_type)
      case(FIELD_EQUATION_INTERNALENERGY)
        advection_mat = shape_vector_dot_dshape(test_function, velocity_at_quad, dt_t, detwei*density_at_quad)
        if(abs(beta) > epsilon(0.0)) then
          velocity_div_at_quad = ele_div_at_quad(velocity, ele, du_t)
          advection_mat = advection_mat &
                    + beta*shape_shape(test_function, t_shape, (velocity_div_at_quad*density_at_quad &
                                                                +udotgradrho_at_quad)*detwei)
        end if
      case default
        advection_mat = shape_vector_dot_dshape(test_function, velocity_at_quad, dt_t, detwei)
        if(abs(beta) > epsilon(0.0)) then
          velocity_div_at_quad = ele_div_at_quad(velocity, ele, du_t)
          advection_mat = advection_mat &
                    + beta*shape_shape(test_function, t_shape, velocity_div_at_quad*detwei)
        end if
        if(move_mesh) then
          advection_mat = advection_mat &
                    - shape_shape(test_function, t_shape, ele_div_at_quad(grid_velocity, ele, dug_t)*detwei)
        end if
      end select
    end if
    
    ! Stabilisation
    select case(stabilisation_scheme)
      case(STABILISATION_STREAMLINE_UPWIND)
        if(have_diffusivity) then
          advection_mat = advection_mat + &
            & element_upwind_stabilisation(t_shape, dt_t, velocity_at_quad, j_mat, detwei, &
            & diff_q = ele_val_at_quad(diffusivity, ele), nu_bar_scheme = nu_bar_scheme, nu_bar_scale = nu_bar_scale)
        else
          advection_mat = advection_mat + &
            & element_upwind_stabilisation(t_shape, dt_t, velocity_at_quad, j_mat, detwei, &
            & nu_bar_scheme = nu_bar_scheme, nu_bar_scale = nu_bar_scale)
        end if
      case default
    end select
      
    if(abs(dt_theta) > epsilon(0.0)) then
      matrix_addto = matrix_addto + dt_theta * advection_mat
    end if
    
    rhs_addto = rhs_addto - matmul(advection_mat, ele_val(t, ele))
    
  end subroutine add_advection_element_cg
  
  subroutine add_source_element_cg(ele, test_function, t, source, detwei, rhs_addto)
    integer, intent(in) :: ele
    type(element_type), intent(in) :: test_function
    type(scalar_field), intent(in) :: t
    type(scalar_field), intent(in) :: source
    real, dimension(ele_ngi(t, ele)), intent(in) :: detwei
    real, dimension(ele_loc(t, ele)), intent(inout) :: rhs_addto
   
    assert(have_source)
   
    rhs_addto = rhs_addto + shape_rhs(test_function, detwei * ele_val_at_quad(source, ele))
    
  end subroutine add_source_element_cg
  
  subroutine add_absorption_element_cg(ele, test_function, t, absorption, detwei, matrix_addto, rhs_addto)
    integer, intent(in) :: ele
    type(element_type), intent(in) :: test_function
    type(scalar_field), intent(in) :: t
    type(scalar_field), intent(in) :: absorption
    real, dimension(ele_ngi(t, ele)), intent(in) :: detwei
    real, dimension(ele_loc(t, ele), ele_loc(t, ele)), intent(inout) :: matrix_addto
    real, dimension(ele_loc(t, ele)), intent(inout) :: rhs_addto
    
    real, dimension(ele_loc(t, ele), ele_loc(t, ele)) ::  absorption_mat
    
    assert(have_absorption)
    
    absorption_mat = shape_shape(test_function, ele_shape(t, ele), detwei * ele_val_at_quad(absorption, ele))
    
    if(abs(dt_theta) > epsilon(0.0)) matrix_addto = matrix_addto + dt_theta * absorption_mat
    
    rhs_addto = rhs_addto - matmul(absorption_mat, ele_val(t, ele))
    
  end subroutine add_absorption_element_cg
  
  subroutine add_diffusivity_element_cg(ele, t, diffusivity, dt_t, detwei, matrix_addto, rhs_addto)
    integer, intent(in) :: ele
    type(scalar_field), intent(in) :: t
    type(tensor_field), intent(in) :: diffusivity
    real, dimension(ele_loc(t, ele), ele_ngi(t, ele), mesh_dim(t)), intent(in) :: dt_t
    real, dimension(ele_ngi(t, ele)), intent(in) :: detwei
    real, dimension(ele_loc(t, ele), ele_loc(t, ele)), intent(inout) :: matrix_addto
    real, dimension(ele_loc(t, ele)), intent(inout) :: rhs_addto
    
    real, dimension(diffusivity%dim(1), diffusivity%dim(2), ele_ngi(diffusivity, ele)) :: diffusivity_gi
    real, dimension(ele_loc(t, ele), ele_loc(t, ele)) :: diffusivity_mat
    
    assert(have_diffusivity)
    
    diffusivity_gi = ele_val_at_quad(diffusivity, ele)
    if(isotropic_diffusivity) then
      assert(size(diffusivity_gi, 1) > 0)
      diffusivity_mat = dshape_dot_dshape(dt_t, dt_t, detwei * diffusivity_gi(1, 1, :))
    else
      diffusivity_mat = dshape_tensor_dshape(dt_t, diffusivity_gi, dt_t, detwei)
    end if
    
    if(abs(dt_theta) > epsilon(0.0)) matrix_addto = matrix_addto + dt_theta * diffusivity_mat
    
    rhs_addto = rhs_addto - matmul(diffusivity_mat, ele_val(t, ele))
    
  end subroutine add_diffusivity_element_cg
  
  subroutine add_pressurediv_element_cg(ele, test_function, t, velocity, pressure, du_t, detwei, rhs_addto)
  
    integer, intent(in) :: ele
    type(element_type), intent(in) :: test_function
    type(scalar_field), intent(in) :: t
    type(vector_field), intent(in) :: velocity
    type(scalar_field), intent(in) :: pressure
    real, dimension(ele_loc(velocity, ele), ele_ngi(velocity, ele), mesh_dim(t)) :: du_t
    real, dimension(ele_ngi(t, ele)), intent(in) :: detwei
    real, dimension(ele_loc(t, ele)), intent(inout) :: rhs_addto
    
    assert(equation_type==FIELD_EQUATION_INTERNALENERGY)
    assert(ele_ngi(pressure, ele)==ele_ngi(t, ele))
    
    rhs_addto = rhs_addto - &
                shape_rhs(test_function, ele_div_at_quad(velocity, ele, du_t) * ele_val_at_quad(pressure, ele) * detwei)
    
  end subroutine add_pressurediv_element_cg
  
  subroutine assemble_advection_diffusion_face_cg(face, bc_type, t, t_bc, t_bc_2, matrix, rhs, positions, velocity, grid_velocity, density, olddensity)
    integer, intent(in) :: face
    integer, intent(in) :: bc_type
    type(scalar_field), intent(in) :: t
    type(scalar_field), intent(in) :: t_bc
    type(scalar_field), intent(in) :: t_bc_2
    type(csr_matrix), intent(inout) :: matrix
    type(scalar_field), intent(inout) :: rhs
    type(vector_field), intent(in) :: positions
    type(vector_field), intent(in) :: velocity
    type(vector_field), pointer :: grid_velocity
    type(scalar_field), intent(in) :: density
    type(scalar_field), intent(in) :: olddensity
    
    integer, dimension(face_loc(t, face)) :: face_nodes
    real, dimension(face_ngi(t, face)) :: detwei
    real, dimension(mesh_dim(t), face_ngi(t, face)) :: normal
    
    ! What we will be adding to the matrix and RHS - assemble these as we
    ! go, so that we only do the calculations we really need
    real, dimension(face_loc(t, face)) :: rhs_addto
    real, dimension(face_loc(t, face), face_loc(t, face)) :: matrix_addto
    
    assert(any(bc_type == (/0, BC_TYPE_NEUMANN, BC_TYPE_WEAKDIRICHLET, BC_TYPE_ROBIN/)))
    assert(face_ngi(positions, face) == face_ngi(t, face))
    assert(face_ngi(velocity, face) == face_ngi(t, face))

    matrix_addto = 0.0
    rhs_addto = 0.0
    
    ! Step 1: Transform
    
    if(have_advection .and. integrate_advection_by_parts) then
      call transform_facet_to_physical(positions, face, &
        & detwei_f = detwei, normal = normal)
    else if(have_diffusivity.and.((bc_type == BC_TYPE_NEUMANN).or.(bc_type == BC_TYPE_ROBIN))) then
      call transform_facet_to_physical(positions, face, &
        & detwei_f = detwei)
    end if
    
    ! Note that with SUPG the surface element test function is not modified
          
    ! Step 2: Assemble contributions
    
    ! Advection
    if(have_advection .and. integrate_advection_by_parts) &
      call add_advection_face_cg(face, bc_type, t, t_bc, velocity, grid_velocity, density, olddensity, detwei, normal, matrix_addto, rhs_addto)
    
    ! Diffusivity
    if(have_diffusivity) call add_diffusivity_face_cg(face, bc_type, t, t_bc, t_bc_2, detwei, matrix_addto, rhs_addto)
    
    ! Step 3: Insertion
    
    face_nodes = face_global_nodes(t, face)
    call addto(matrix, face_nodes, face_nodes, matrix_addto)
    call addto(rhs, face_nodes, rhs_addto)
    
  end subroutine assemble_advection_diffusion_face_cg
  
  subroutine add_advection_face_cg(face, bc_type, t, t_bc, velocity, grid_velocity, density, olddensity, detwei, normal, matrix_addto, rhs_addto)
    integer, intent(in) :: face
    integer, intent(in) :: bc_type
    type(scalar_field), intent(in) :: t
    type(scalar_field), intent(in) :: t_bc
    type(vector_field), intent(in) :: velocity
    type(vector_field), pointer :: grid_velocity
    type(scalar_field), intent(in) :: density
    type(scalar_field), intent(in) :: olddensity
    real, dimension(face_ngi(t, face)), intent(in) :: detwei
    real, dimension(mesh_dim(t), face_ngi(t, face)), intent(in) :: normal
    real, dimension(face_loc(t, face), face_loc(t, face)), intent(inout) :: matrix_addto
    real, dimension(face_loc(t, face)), intent(inout) :: rhs_addto
    
    real, dimension(velocity%dim, face_ngi(velocity, face)) :: velocity_at_quad
    real, dimension(face_loc(t, face), face_loc(t,face)) :: advection_mat
    type(element_type), pointer :: t_shape
    
    real, dimension(face_ngi(density, face)) :: density_at_quad
    
    assert(have_advection)
    assert(integrate_advection_by_parts)
    
    t_shape => face_shape(t, face)
    
    velocity_at_quad = face_val_at_quad(velocity, face)
    if(move_mesh) then
      velocity_at_quad = velocity_at_quad - face_val_at_quad(grid_velocity, face)
    end if
    select case(equation_type)
    case(FIELD_EQUATION_INTERNALENERGY)
      density_at_quad = density_theta*face_val_at_quad(density, face) &
                       +(1.0-density_theta)*face_val_at_quad(olddensity, face)

      advection_mat = shape_shape(t_shape, t_shape, detwei * sum(velocity_at_quad * normal, 1) * density_at_quad)
    case default
      
      advection_mat = shape_shape(t_shape, t_shape, detwei * sum(velocity_at_quad * normal, 1))
      
    end select
    
    if(abs(dt_theta) > epsilon(0.0)) then
      if(bc_type == BC_TYPE_WEAKDIRICHLET) then
        rhs_addto = rhs_addto - theta * matmul(advection_mat, ele_val(t_bc, face) - face_val(t, face))
      else
        matrix_addto = matrix_addto + dt_theta * advection_mat
      end if
    end if
    
    rhs_addto = rhs_addto - matmul(advection_mat, face_val(t, face))

  end subroutine add_advection_face_cg
  
  subroutine add_diffusivity_face_cg(face, bc_type, t, t_bc, t_bc_2, detwei, matrix_addto, rhs_addto)
    integer, intent(in) :: face
    integer, intent(in) :: bc_type
    type(scalar_field), intent(in) :: t
    type(scalar_field), intent(in) :: t_bc
    type(scalar_field), intent(in) :: t_bc_2
    real, dimension(face_ngi(t, face)), intent(in) :: detwei
    real, dimension(face_loc(t, face), face_loc(t, face)), intent(inout) :: matrix_addto    
    real, dimension(face_loc(t, face)), intent(inout) :: rhs_addto
    
    real, dimension(face_loc(t, face), face_loc(t,face)) :: robin_mat
    type(element_type), pointer :: t_shape

    assert(have_diffusivity)

    t_shape => face_shape(t, face)

    if(bc_type == BC_TYPE_NEUMANN) then
      rhs_addto = rhs_addto + shape_rhs(t_shape, detwei * ele_val_at_quad(t_bc, face))
    else if(bc_type == BC_TYPE_ROBIN) then
      rhs_addto = rhs_addto + shape_rhs(t_shape, detwei * ele_val_at_quad(t_bc, face))
      robin_mat = shape_shape(t_shape, t_shape, detwei * ele_val_at_quad(t_bc_2, face))   
      if (abs(dt_theta) > epsilon(0.0)) then 
         matrix_addto = matrix_addto + dt_theta * robin_mat
      end if 
      ! this next term is due to solving the acceleration form of the equation
      rhs_addto = rhs_addto - matmul(robin_mat, face_val(t, face))      
    else if(bc_type == BC_TYPE_WEAKDIRICHLET) then
      ! Need to add stuff here once transform_to_physical can supply gradients
      ! on faces to ensure that weak bcs work
      FLExit("Weak Dirichlet boundary conditions with diffusivity are not supported by CG advection-diffusion")
    end if

  end subroutine add_diffusivity_face_cg

  subroutine addto_rhs_extra_discretised_source(rhs, extra_discretised_source)
     type(scalar_field), intent(inout) :: rhs
     type(scalar_field), intent(in),optional :: extra_discretised_source
     
     ! include the already discretised source into rhs
     add_extra_source: if (present(extra_discretised_source)) then 
         
        ! assert that the rhs and extra_discretised_source have the same mesh
        assert(trim(rhs%mesh%name) == trim(extra_discretised_source%mesh%name))
         
        call addto(rhs, extra_discretised_source)
      
     end if add_extra_source
  
  end subroutine  addto_rhs_extra_discretised_source
     
  subroutine solve_advection_diffusion_cg(t, delta_t, matrix, rhs, state, iterations_taken)
    type(scalar_field), intent(in) :: t
    type(scalar_field), intent(inout) :: delta_t
    type(csr_matrix), intent(in) :: matrix
    type(scalar_field), intent(in) :: rhs
    type(state_type), intent(in) :: state
    integer, intent(out), optional :: iterations_taken
    
    call petsc_solve(delta_t, matrix, rhs, state, option_path = t%option_path, &
                     iterations_taken = iterations_taken, &
                     local_assembly=local_assembly)
    
    ewrite_minmax(delta_t)
    
  end subroutine solve_advection_diffusion_cg
  
  subroutine apply_advection_diffusion_cg_change(t, delta_t, dt)
    type(scalar_field), intent(inout) :: t
    type(scalar_field), intent(in) :: delta_t
    real, intent(in) :: dt
    
    ewrite_minmax(t)
    
    call addto(t, delta_t, dt)
    
    ewrite_minmax(t)
    
  end subroutine apply_advection_diffusion_cg_change
    
  subroutine advection_diffusion_cg_check_options
    !!< Check CG advection-diffusion specific options
    
    character(len = FIELD_NAME_LEN) :: field_name, state_name
    character(len = OPTION_PATH_LEN) :: path
    integer :: i, j, stat
    real :: beta, l_theta
    
    if(option_count("/material_phase/scalar_field/prognostic/spatial_discretisation/continuous_galerkin") == 0) then
      ! Nothing to check
      return
    end if
    
    ewrite(2, *) "Checking CG advection-diffusion options"
            
    if(option_count("/material_phase/scalar_field::" // advdif_cg_rhs_name) > 0) then
      FLExit("The scalar field name " // advdif_cg_rhs_name // " is reserved")
    end if
    
    if(option_count("/material_phase/scalar_field::" // advdif_cg_delta_t_name) > 0) then
      FLExit("The scalar field name " // advdif_cg_delta_t_name // " is reserved")
    end if
    
    do i = 0, option_count("/material_phase") - 1
      path = "/material_phase[" // int2str(i) // "]"
      call get_option(trim(path) // "/name", state_name)
      
      do j = 0, option_count(trim(path) // "/scalar_field") - 1
        path = "/material_phase[" // int2str(i) // "]/scalar_field[" // int2str(j) // "]"
        call get_option(trim(path) // "/name", field_name)
        
        if(field_name /= "Pressure") then
        
          path = trim(path) // "/prognostic"
          
          if(have_option(trim(path) // "/spatial_discretisation/continuous_galerkin").and.&
             have_option(trim(path) // "/equation[0]")) then       
            call get_option(trim(path) // "/spatial_discretisation/conservative_advection", beta, stat)
            if(stat == SPUD_NO_ERROR) then
              if(beta < 0.0 .or. beta > 1.0) then
              
                call field_error(state_name, field_name, &
                  & "Conservative advection factor (beta) must be >= 0.0 and <= 1.0")
              end if
            else
              call field_error(state_name, field_name, &
                & "Conservative advection factor (beta) required")
            end if
            
            call get_option(trim(path) // "/temporal_discretisation/theta", l_theta, stat)
            if(stat == SPUD_NO_ERROR) then
              if(l_theta < 0. .or. l_theta > 1.0) then
                call field_error(state_name, field_name, &
                  &"Implicitness factor (theta) must be >= 0.0 and <= 1.0")
              end if
            else
              call field_error(state_name, field_name, &
                & "Implicitness factor (theta) required")
            end if
            if(have_option(trim(path) // "/spatial_discretisation/continuous_galerkin/mass_terms/exclude_mass_terms") .and. &
              & abs(l_theta - 1.0) > epsilon(0.0)) then
              call field_warning(state_name, field_name, &
                & "Implicitness factor (theta) should = 1.0 when excluding mass")
            end if
  
            if(have_option(trim(path) // "/spatial_discretisation/continuous_galerkin/stabilisation/streamline_upwind_petrov_galerkin") .and. &
              & have_option(trim(path) // "/spatial_discretisation/continuous_galerkin/advection_terms/integrate_advection_by_parts")) then
              call field_warning(state_name, field_name, &
                & "SUPG stabilisation should only be used with advection not integrated by parts")
            end if
  
            if(option_count(trim(path) // "/boundary_conditions/type::dirichlet/apply_weakly") > 0 &
              & .and. have_option(trim(path) // "/tensor_field::Diffusivity")) then
              call field_error(state_name, field_name, &
                & "Weak Dirichlet boundary conditions with diffusivity are not supported by CG advection-diffusion")
            end if
            
            if(have_option(trim(path) // "/spatial_discretisation/continuous_galerkin/advection_terms/exclude_advection_terms")) then
              if(have_option(trim(path) // "/scalar_field::SinkingVelocity")) then
                call field_warning(state_name, field_name, &
                  & "SinkingVelocity set, but advection terms have been excluded - SinkingVelocity will have no effect")
              end if
            end if
  
            if(option_count(trim(path) // "/boundary_conditions/type::neumann") > 0 &
              & .and. .not. (have_option(trim(path) // "/tensor_field::Diffusivity") &
              & .or. have_option(trim(path) // "/subgridscale_parameterisation::k-epsilon") &
              & .or. have_option(trim(path) // "/subgridscale_parameterisation::GLS"))) then
                call field_warning(state_name, field_name, &
                & "Neumann boundary condition set, but have no diffusivity - boundary condition will not be applied")
            end if
          end if
        end if
      end do
    end do
    
    ewrite(2, *) "Finished checking CG advection-diffusion options"
    
  contains
  
    subroutine field_warning(state_name, field_name, msg)
      character(len = *), intent(in) :: state_name
      character(len = *), intent(in) :: field_name
      character(len = *), intent(in) :: msg
      
      ewrite(0, *) "Warning: For field " // trim(field_name) // " in state " // trim(state_name)
      ewrite(0, *) trim(msg)
    
    end subroutine field_warning
  
    subroutine field_error(state_name, field_name, msg)
      character(len = *), intent(in) :: state_name
      character(len = *), intent(in) :: field_name
      character(len = *), intent(in) :: msg
      
      ewrite(-1, *) "For field " // trim(field_name) // " in state " // trim(state_name)
      FLExit(trim(msg))
    
    end subroutine field_error
  
  end subroutine advection_diffusion_cg_check_options

end module advection_diffusion_cg<|MERGE_RESOLUTION|>--- conflicted
+++ resolved
@@ -236,7 +236,6 @@
     type(scalar_field), pointer :: density, olddensity
     character(len = FIELD_NAME_LEN) :: density_name
     type(scalar_field), pointer :: pressure
-<<<<<<< HEAD
         
     !! Coloring  data structures for OpenMP parallization
     type(mesh_type) :: p0_mesh
@@ -245,15 +244,12 @@
     type(scalar_field) :: node_colour
     type(integer_set), dimension(:), allocatable :: clr_sets
     integer :: clr, nnid, no_colours, len, ele
-    integer :: num_threads
+    integer :: num_threads, thread_num
     !! Did we successfully prepopulate the transform_to_physical_cache?
     logical :: cache_valid
-
-=======
-      
-    type(element_type) :: supg_element
-  
->>>>>>> 725bfcb1
+      
+    type(element_type), dimension(:), allocatable :: supg_element
+  
     ewrite(1, *) "In assemble_advection_diffusion_cg"
     
     assert(mesh_dim(rhs) == mesh_dim(t))
@@ -264,7 +260,12 @@
     else
       lvelocity_name = "NonlinearVelocity"
     end if
-    
+
+#ifdef _OPENMP
+    num_threads = omp_get_max_threads()
+#else
+    num_threads = 1
+#endif
     ! Step 1: Pull fields out of state
     
     ! Coordinate
@@ -428,8 +429,11 @@
       call get_upwind_options(trim(t%option_path) // "/prognostic/spatial_discretisation/continuous_galerkin/stabilisation/streamline_upwind_petrov_galerkin", &
           & nu_bar_scheme, nu_bar_scale)
       ! Note this is not mixed mesh safe (but then nothing really is)
-      ! You actually need 1 supg_element per thread.
-      supg_element=make_supg_element(ele_shape(t,1)) 
+      ! You need 1 supg_element per thread.
+      allocate(supg_element(num_threads))
+      do i = 1, num_threads
+         supg_element(i)=make_supg_element(ele_shape(t,1))
+      end do
       if(move_mesh) then
         FLExit("Haven't thought about how mesh movement works with stabilisation yet.")
       end if
@@ -482,14 +486,7 @@
     call zero(matrix)
     call zero(rhs)
     
-<<<<<<< HEAD
     call profiler_tic(t, "advection_diffusion_loop")
-
-#ifdef _OPENMP
-      num_threads = omp_get_max_threads()
-#else
-      num_threads=1
-#endif
 
     if(num_threads>1) then
        call find_linear_parent_mesh(state, t%mesh, vertex_mesh, stat)
@@ -519,23 +516,23 @@
     cache_valid = prepopulate_transform_cache(positions)
     assert(cache_valid)
 #endif
-
+    !$OMP PARALLEL DEFAULT(SHARED) PRIVATE(clr, len, nnid, ele, thread_num)
+    thread_num = omp_get_thread_num()
     colour_loop: do clr = 1, no_colours
       len = key_count(clr_sets(clr))
-      !$OMP PARALLEL DO DEFAULT(SHARED) &
-      !$OMP SCHEDULE(STATIC) &
-      !$OMP PRIVATE(nnid, ele)
+      !$OMP DO SCHEDULE(STATIC)
       element_loop: do nnid = 1, len
          ele = fetch(clr_sets(clr), nnid)
          call assemble_advection_diffusion_element_cg(ele, t, matrix, rhs, &
               positions, old_positions, new_positions, &
               velocity, grid_velocity, &
               source, absorption, diffusivity, &
-              density, olddensity, pressure)
+              density, olddensity, pressure, &
+              supg_element(thread_num+1))
       end do element_loop
-      !$OMP END PARALLEL DO
+      !$OMP END DO
     end do colour_loop
-
+    !$OMP END PARALLEL
     call deallocate(clr_sets)
     deallocate(clr_sets)
 
@@ -544,16 +541,6 @@
        call deallocate(p0_mesh)
     endif
     call profiler_toc(t, "advection_diffusion_loop")
-=======
-    do i = 1, ele_count(t)
-      call assemble_advection_diffusion_element_cg(i, t, matrix, rhs, &
-                                        positions, old_positions, new_positions, &
-                                        velocity, grid_velocity, &
-                                        source, absorption, diffusivity, &
-                                        density, olddensity, pressure,&
-                                        supg_element)
-    end do
->>>>>>> 725bfcb1
 
     ! as part of assembly include the already discretised optional source
     ! needed before applying direchlet boundary conditions
@@ -601,8 +588,12 @@
     
     call deallocate(velocity)
     call deallocate(dummydensity)
-    if (stabilisation_scheme == STABILISATION_SUPG) &
-         call deallocate(supg_element)
+    if (stabilisation_scheme == STABILISATION_SUPG) then
+       do i = 1, num_threads
+          call deallocate(supg_element(i))
+       end do
+       deallocate(supg_element)
+    end if
 
     ewrite(1, *) "Exiting assemble_advection_diffusion_cg"
     
