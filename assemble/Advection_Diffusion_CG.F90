--- conflicted
+++ resolved
@@ -539,7 +539,6 @@
                       
       pressure=>extract_scalar_field(state, "Pressure")
       ewrite_minmax(pressure)
-<<<<<<< HEAD
       
       if(have_option(trim(t%option_path)//'/prognostic/equation[0]/density[0]/heat_flux_term')) then
          include_heatflux = .true.
@@ -548,8 +547,6 @@
       else
          include_heatflux = .false.
       end if
-      
-=======
 
     case(FIELD_EQUATION_KEPSILON)
       ewrite(2,*) "Solving k-epsilon equation"
@@ -579,7 +576,6 @@
       end select
       ewrite_minmax(density)
 
->>>>>>> 6c62e040
     case default
       FLExit("Unknown field equation type for cg advection diffusion.")
     end select
