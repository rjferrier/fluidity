!     Copyright (C) 2006 Imperial College London and others.
!     
!     Please see the AUTHORS file in the main source directory for a full list
!     of copyright holders.
!     
!     Prof. C Pain
!     Applied Modelling and Computation Group
!     Department of Earth Science and Engineering
!     Imperial College London
!     
!     amcgsoftware@imperial.ac.uk
!     
!     This library is free software; you can redistribute it and/or
!     modify it under the terms of the GNU Lesser General Public
!     License as published by the Free Software Foundation,
!     version 2.1 of the License.
!     
!     This library is distributed in the hope that it will be useful,
!     but WITHOUT ANY WARRANTY; without even the implied warranty of
!     MERCHANTABILITY or FITNESS FOR A PARTICULAR PURPOSE.  See the GNU
!     Lesser General Public License for more details.
!     
!     You should have received a copy of the GNU Lesser General Public
!     License along with this library; if not, write to the Free Software
!     Foundation, Inc., 59 Temple Place, Suite 330, Boston, MA  02111-1307
!     USA

#include "fdebug.h"

module advection_diffusion_cg
  
  ! keep in this order, please:
  use quadrature
  use elements
  use sparse_tools
  use fields
  !
  use boundary_conditions
  use boundary_conditions_from_options
  use field_options
  use fldebug
  use global_parameters, only : FIELD_NAME_LEN, OPTION_PATH_LEN, COLOURING_CG1
  use profiler
  use spud
  use petsc_solve_state_module
  use state_module
  use upwind_stabilisation
  use sparsity_patterns_meshes
  use porous_media
  use multiphase_module
  use sparse_tools_petsc
  use colouring
#ifdef _OPENMP
  use omp_lib
#endif
  
  implicit none
  
  private
  
  public :: solve_field_equation_cg, advection_diffusion_cg_check_options
  
  character(len = *), parameter, public :: advdif_cg_m_name = "AdvectionDiffusionCGMatrix"
  character(len = *), parameter, public :: advdif_cg_rhs_name = "AdvectionDiffusionCGRHS"
  character(len = *), parameter, public :: advdif_cg_delta_t_name = "AdvectionDiffusionCGChange"
  character(len = *), parameter, public :: advdif_cg_velocity_name = "AdvectionDiffusionCGVelocity"
  
  ! Stabilisation schemes
  integer, parameter :: STABILISATION_NONE = 0, &
    & STABILISATION_STREAMLINE_UPWIND = 1, STABILISATION_SUPG = 2
  
  ! Boundary condition types
  integer, parameter :: BC_TYPE_NEUMANN = 1, BC_TYPE_WEAKDIRICHLET = 2, BC_TYPE_INTERNAL = 3, &
                        BC_TYPE_ROBIN = 4
  
  ! Global variables, set by assemble_advection_diffusion_cg for use by
  ! assemble_advection_diffusion_element_cg and
  ! assemble_advection_diffusion_face_cg
  
  ! Local timestep
  real :: local_dt
  ! Implicitness/explicitness factor * timestep
  real :: dt_theta
  ! Implicitness/explicitness factor
  real :: theta
  ! Conservative/non-conservative discretisation factor
  real :: beta
  ! Stabilisation scheme
  integer :: stabilisation_scheme
  integer :: nu_bar_scheme
  real :: nu_bar_scale
  
  ! equation type
  integer :: equation_type
  ! Implicitness/explicitness factor for density
  real :: density_theta
  ! Which terms do we have?
  
  ! Mass term?
  logical :: have_mass
  ! Lump mass?
  logical :: lump_mass
  ! Advection?
  logical :: have_advection
  ! Integrate advection by parts?
  logical :: integrate_advection_by_parts
  ! Source?
  logical :: have_source
  ! Add source directly to the right hand side?
  logical :: add_src_directly_to_rhs
  ! Absorption?
  logical :: have_absorption
  ! Diffusivity?
  logical :: have_diffusivity
  ! Isotropic diffusivity?
  logical :: isotropic_diffusivity
  ! Is the mesh moving?
  logical :: move_mesh
  ! Include porosity?
  logical :: include_porosity
  ! Are we running a multiphase flow simulation?
  logical :: multiphase

contains

  subroutine solve_field_equation_cg(field_name, state, istate, dt, velocity_name, iterations_taken)
    !!< Construct and solve the advection-diffusion equation for the given
    !!< field using a continuous Galerkin discretisation. Based on
    !!< Advection_Diffusion_DG and Momentum_CG.
    
    character(len = *), intent(in) :: field_name
    type(state_type), dimension(:), intent(inout) :: state
    integer, intent(in) :: istate
    real, intent(in) :: dt
    character(len = *), optional, intent(in) :: velocity_name
    integer, intent(out), optional :: iterations_taken
    
    type(csr_matrix) :: matrix
    type(scalar_field) :: delta_t, rhs
    type(scalar_field), pointer :: t
    
    ewrite(1, *) "In solve_field_equation_cg"
    
    ewrite(2, *) "Solving advection-diffusion equation for field " // &
      & trim(field_name) // " in state " // trim(state(istate)%name)

    call initialise_advection_diffusion_cg(field_name, t, delta_t, matrix, rhs, state(istate))
    
    call profiler_tic(t, "assembly")
    call assemble_advection_diffusion_cg(t, matrix, rhs, state(istate), dt, velocity_name = velocity_name)    
    
    ! Note: the assembly of the heat transfer term is done here to avoid 
    ! passing in the whole state array to assemble_advection_diffusion_cg.
    if(have_option("/multiphase_interaction/heat_transfer")) then
       call add_heat_transfer(state, istate, t, matrix, rhs)
    end if
    call profiler_toc(t, "assembly")
    
    call profiler_tic(t, "solve_total")
    call solve_advection_diffusion_cg(t, delta_t, matrix, rhs, state(istate), &
                                      iterations_taken = iterations_taken)
    call profiler_toc(t, "solve_total")

    call profiler_tic(t, "assembly")
    call apply_advection_diffusion_cg_change(t, delta_t, dt)
    
    call finalise_advection_diffusion_cg(delta_t, matrix, rhs)
    call profiler_toc(t, "assembly")

    ewrite(1, *) "Exiting solve_field_equation_cg"
    
  end subroutine solve_field_equation_cg
  
  subroutine initialise_advection_diffusion_cg(field_name, t, delta_t, matrix, rhs, state)
    character(len = *), intent(in) :: field_name
    type(scalar_field), pointer :: t
    type(scalar_field), intent(out) :: delta_t
    type(csr_matrix), intent(out) :: matrix
    type(scalar_field), intent(out) :: rhs
    type(state_type), intent(inout) :: state
    
    integer :: stat
    type(csr_sparsity), pointer :: sparsity
    type(scalar_field), pointer :: t_old
        
    t => extract_scalar_field(state, field_name)
    if(t%mesh%continuity /= 0) then
      FLExit("CG advection-diffusion requires a continuous mesh")
    end if
        
    t_old => extract_scalar_field(state, "Old" // field_name, stat = stat)
    if(stat == 0) then
      assert(t_old%mesh == t%mesh)
      ! Reset t to value at the beginning of the timestep
      call set(t, t_old)
    end if
    
    sparsity => get_csr_sparsity_firstorder(state, t%mesh, t%mesh)
    
    call allocate(matrix, sparsity, name = advdif_cg_m_name)
    call allocate(rhs, t%mesh, name = advdif_cg_rhs_name)
    call allocate(delta_t, t%mesh, name = trim(field_name)//advdif_cg_delta_t_name)
    
    call set_advection_diffusion_cg_initial_guess(delta_t)
    
  end subroutine initialise_advection_diffusion_cg
  
  subroutine finalise_advection_diffusion_cg(delta_t, matrix, rhs)
    type(scalar_field), intent(inout) :: delta_t
    type(csr_matrix), intent(inout) :: matrix
    type(scalar_field), intent(inout) :: rhs
    
    call deallocate(matrix)
    call deallocate(rhs)
    call deallocate(delta_t)
    
  end subroutine finalise_advection_diffusion_cg
  
  subroutine set_advection_diffusion_cg_initial_guess(delta_t)
    type(scalar_field), intent(inout) :: delta_t
    
    call zero(delta_t)
    
  end subroutine set_advection_diffusion_cg_initial_guess
  
  subroutine assemble_advection_diffusion_cg(t, matrix, rhs, state, dt, velocity_name)
    type(scalar_field), intent(inout) :: t
    type(csr_matrix), intent(inout) :: matrix
    type(scalar_field), intent(inout) :: rhs
    type(state_type), intent(inout) :: state
    real, intent(in) :: dt
    character(len = *), optional, intent(in) :: velocity_name

    character(len = FIELD_NAME_LEN) :: lvelocity_name, velocity_equation_type
    integer :: i, j, stat
    integer, dimension(:), allocatable :: t_bc_types
    type(scalar_field) :: t_bc, t_bc_2
    type(scalar_field), pointer :: absorption, sinking_velocity, source
    type(tensor_field), pointer :: diffusivity
    type(vector_field) :: velocity
    type(vector_field), pointer :: gravity_direction, temp_velocity_ptr, velocity_ptr, grid_velocity
    type(vector_field), pointer :: positions, old_positions, new_positions
    type(scalar_field), target :: dummydensity
    type(scalar_field), pointer :: density, olddensity
    character(len = FIELD_NAME_LEN) :: density_name
    type(scalar_field), pointer :: pressure
    
    ! Volume fraction fields for multiphase flow simulation
    type(scalar_field), pointer :: vfrac
    type(scalar_field) :: nvfrac ! Non-linear version

    ! Porosity field
    type(scalar_field) :: porosity_theta
        
    !! Coloring  data structures for OpenMP parallization
    type(integer_set), dimension(:), pointer :: colours
    integer :: clr, nnid, len, ele
    integer :: num_threads, thread_num
    !! Did we successfully prepopulate the transform_to_physical_cache?
    logical :: cache_valid

    type(element_type), dimension(:), allocatable :: supg_element
  
    ewrite(1, *) "In assemble_advection_diffusion_cg"
    
    assert(mesh_dim(rhs) == mesh_dim(t))
    assert(ele_count(rhs) == ele_count(t))
    
    if(present(velocity_name)) then
      lvelocity_name = velocity_name
    else
      lvelocity_name = "NonlinearVelocity"
    end if

#ifdef _OPENMP
    num_threads = omp_get_max_threads()
#else
    num_threads = 1
#endif
    ! Step 1: Pull fields out of state
    
    ! Coordinate
    positions => extract_vector_field(state, "Coordinate")
    ewrite_minmax(positions)
    assert(positions%dim == mesh_dim(t))
    assert(ele_count(positions) == ele_count(t))
    
    ! Velocity    
    velocity_ptr => extract_vector_field(state, lvelocity_name, stat = stat)
    if(stat == 0) then
      assert(velocity_ptr%dim == mesh_dim(t))
      assert(ele_count(velocity_ptr) == ele_count(t))
      
      ewrite(2, *) "Velocity:"
      ewrite_minmax(velocity_ptr)

      if (have_option(trim(t%option_path) // &
        "/prognostic/spatial_discretisation/continuous_galerkin/advection_terms/only_sinking_velocity")) then
        ewrite(2, *) "No advection set for field"
        call allocate(velocity, mesh_dim(t), t%mesh, name = advdif_cg_velocity_name)
        call zero(velocity)
      else
        call allocate(velocity, velocity_ptr%dim, velocity_ptr%mesh, name = advdif_cg_velocity_name)
        call set(velocity, velocity_ptr)
      end if
    else
      ewrite(2, *) "No velocity"
      call allocate(velocity, mesh_dim(t), t%mesh, name = advdif_cg_velocity_name)
      call zero(velocity)
    end if
        
    ! Source
    source => extract_scalar_field(state, trim(t%name) // "Source", stat = stat)
    have_source = stat == 0
    if(have_source) then
      assert(mesh_dim(source) == mesh_dim(t))
      assert(ele_count(source) == ele_count(t))
      
      add_src_directly_to_rhs = have_option(trim(source%option_path)//'/diagnostic/add_directly_to_rhs')
      
      if (add_src_directly_to_rhs) then 
         ewrite(2, *) "Adding Source field directly to the right hand side"
         assert(node_count(source) == node_count(t))
      end if
      
      ewrite_minmax(source)
    else
      ewrite(2, *) "No source"
      
      add_src_directly_to_rhs = .false.
    end if
    
    ! Absorption
    absorption => extract_scalar_field(state, trim(t%name) // "Absorption", stat = stat)
    have_absorption = stat == 0
    if(have_absorption) then
      assert(mesh_dim(absorption) == mesh_dim(t))
      assert(ele_count(absorption) == ele_count(t))
    
      ewrite_minmax(absorption)
    else
      ewrite(2, *) "No absorption"
    end if

    ! Sinking velocity
    sinking_velocity => extract_scalar_field(state, trim(t%name) // "SinkingVelocity", stat = stat)
    if(stat == 0) then
      ewrite_minmax(sinking_velocity)
      
      gravity_direction => extract_vector_field(state, "GravityDirection")
      ! this may perform a "remap" internally from CoordinateMesh to VelocitMesh
      call addto(velocity, gravity_direction, scale = sinking_velocity)
      ewrite_minmax(velocity)
    else
      ewrite(2, *) "No sinking velocity"
    end if
    
    ! Diffusivity
    diffusivity => extract_tensor_field(state, trim(t%name) // "Diffusivity", stat = stat)
    have_diffusivity = stat == 0
    if(have_diffusivity) then
      assert(all(diffusivity%dim == mesh_dim(t)))
      assert(ele_count(diffusivity) == ele_count(t))
      
      isotropic_diffusivity = option_count(complete_field_path(diffusivity%option_path)) &
        & == option_count(trim(complete_field_path(diffusivity%option_path)) // "/value/isotropic")
        
      if(isotropic_diffusivity) then
        ewrite(2, *) "Isotropic diffusivity"
        assert(all(diffusivity%dim > 0))
        ewrite_minmax(diffusivity%val(1, 1, :))
      else
        ewrite_minmax(diffusivity)
      end if
    else
      isotropic_diffusivity = .false.
      ewrite(2, *) "No diffusivity"
    end if

    ! Porosity
    if (have_option(trim(complete_field_path(t%option_path))//'/porosity')) then
       include_porosity = .true.
       
       ! get the porosity theta averaged field - this will allocate it
       call form_porosity_theta(porosity_theta, state, option_path = trim(complete_field_path(t%option_path))//'/porosity')       
    else
       include_porosity = .false.
       call allocate(porosity_theta, t%mesh, field_type=FIELD_TYPE_CONSTANT)
       call set(porosity_theta, 1.0)
    end if

    
    ! Step 2: Pull options out of the options tree
    
    call get_option(trim(t%option_path) // "/prognostic/temporal_discretisation/theta", theta)
    assert(theta >= 0.0 .and. theta <= 1.0)
    ewrite(2, *) "Theta = ", theta
    dt_theta = dt * theta
    local_dt = dt
    
    call get_option(trim(t%option_path) // "/prognostic/spatial_discretisation/conservative_advection", beta)
    assert(beta >= 0.0 .and. beta <= 1.0)
    ewrite(2, *) "Beta = ", beta
    
    have_advection = .not. have_option(trim(t%option_path) // "/prognostic/spatial_discretisation/continuous_galerkin/advection_terms/exclude_advection_terms")
    if(have_advection) then
      ewrite(2, *) "Including advection"
      
      integrate_advection_by_parts = have_option(trim(t%option_path) // "/prognostic/spatial_discretisation/continuous_galerkin/advection_terms/integrate_advection_by_parts")
      if(integrate_advection_by_parts) then
        ewrite(2, *) "Integrating advection terms by parts"
      end if
    else
      integrate_advection_by_parts = .false.
      ewrite(2, *) "Excluding advection"
    end if
    
    have_mass = .not. have_option(trim(t%option_path) // "/prognostic/spatial_discretisation/continuous_galerkin/mass_terms/exclude_mass_terms")
    if(have_mass) then
      ewrite(2, *) "Including mass"
      
      lump_mass = have_option(trim(t%option_path) // "/prognostic/spatial_discretisation/continuous_galerkin/mass_terms/lump_mass_matrix")
      if(lump_mass) then
        ewrite(2, *) "Lumping mass"
      end if
    else
      lump_mass = .false.
      ewrite(2, *) "Excluding mass"
    end if
    
    ! are we moving the mesh?
    move_mesh = (have_option("/mesh_adaptivity/mesh_movement") .and. have_mass)
    if(move_mesh) then
      if (include_porosity) then
         FLExit('Cannot include porosity in CG advection diffusion of a field with a moving mesh')
      end if
      ewrite(2,*) "Moving the mesh"
      old_positions => extract_vector_field(state, "OldCoordinate")
      ewrite_minmax(old_positions)
      new_positions => extract_vector_field(state, "IteratedCoordinate")
      ewrite_minmax(new_positions)
      
      ! Grid velocity
      grid_velocity => extract_vector_field(state, "GridVelocity")
      assert(grid_velocity%dim == mesh_dim(t))
      assert(ele_count(grid_velocity) == ele_count(t))
      
      ewrite(2, *) "Grid velocity:"    
      ewrite_minmax(grid_velocity)
    else
      ewrite(2,*) "Not moving the mesh"
    end if
    
    allocate(supg_element(num_threads))
    if(have_option(trim(t%option_path) // "/prognostic/spatial_discretisation/continuous_galerkin/stabilisation/streamline_upwind")) then
      ewrite(2, *) "Streamline upwind stabilisation"
      stabilisation_scheme = STABILISATION_STREAMLINE_UPWIND
      call get_upwind_options(trim(t%option_path) // "/prognostic/spatial_discretisation/continuous_galerkin/stabilisation/streamline_upwind", &
          & nu_bar_scheme, nu_bar_scale)
      if(move_mesh) then
        FLExit("Haven't thought about how mesh movement works with stabilisation yet.")
      end if
    else if(have_option(trim(t%option_path) // "/prognostic/spatial_discretisation/continuous_galerkin/stabilisation/streamline_upwind_petrov_galerkin")) then
      ewrite(2, *) "SUPG stabilisation"
      stabilisation_scheme = STABILISATION_SUPG
      call get_upwind_options(trim(t%option_path) // "/prognostic/spatial_discretisation/continuous_galerkin/stabilisation/streamline_upwind_petrov_galerkin", &
          & nu_bar_scheme, nu_bar_scale)
      ! Note this is not mixed mesh safe (but then nothing really is)
      ! You need 1 supg_element per thread.
      do i = 1, num_threads
         supg_element(i)=make_supg_element(ele_shape(t,1))
      end do
      if(move_mesh) then
        FLExit("Haven't thought about how mesh movement works with stabilisation yet.")
      end if
    else
      ewrite(2, *) "No stabilisation"
      stabilisation_scheme = STABILISATION_NONE
    end if
    
    ! PhaseVolumeFraction for multiphase flow simulations
    if(option_count("/material_phase/vector_field::Velocity/prognostic") > 1) then
       multiphase = .true.
       vfrac => extract_scalar_field(state, "PhaseVolumeFraction")
       call allocate(nvfrac, vfrac%mesh, "NonlinearPhaseVolumeFraction")
       call zero(nvfrac)
       call get_nonlinear_volume_fraction(state, nvfrac)
      
       ewrite_minmax(nvfrac)
    else
       multiphase = .false.
       call allocate(nvfrac, t%mesh, "DummyNonlinearPhaseVolumeFraction", field_type=FIELD_TYPE_CONSTANT)
       call set(nvfrac, 1.0)
    end if
      
    call allocate(dummydensity, t%mesh, "DummyDensity", field_type=FIELD_TYPE_CONSTANT)
    call set(dummydensity, 1.0)
    ! find out equation type and hence if density is needed or not
    equation_type=equation_type_index(trim(t%option_path))
    select case(equation_type)
    case(FIELD_EQUATION_ADVECTIONDIFFUSION)
      ewrite(2,*) "Solving advection-diffusion equation"
      ! density not needed so use a constant field for assembly
      density => dummydensity
      olddensity => dummydensity
      density_theta = 1.0
      pressure => dummydensity
    case(FIELD_EQUATION_INTERNALENERGY)
      ewrite(2,*) "Solving internal energy equation"
      if(move_mesh) then
        FLExit("Haven't implemented a moving mesh energy equation yet.")
      end if
      
      ! Get old and current densities
      call get_option(trim(t%option_path)//'/prognostic/equation[0]/density[0]/name', &
                      density_name)
      density=>extract_scalar_field(state, trim(density_name))
      ewrite_minmax(density)
      olddensity=>extract_scalar_field(state, "Old"//trim(density_name))
      ewrite_minmax(olddensity)
      
      if(.not.multiphase .or. have_option('/material_phase::'//trim(state%name)//&
         &'/equation_of_state/compressible')) then         
         call get_option(trim(density%option_path)//"/prognostic/temporal_discretisation/theta", &
                        density_theta)
      else
         ! Since the particle phase is always incompressible then its Density
         ! will not be prognostic. Just use a fixed theta value of 1.0.
         density_theta = 1.0
      end if
                      
      pressure=>extract_scalar_field(state, "Pressure")
      ewrite_minmax(pressure)
<<<<<<< HEAD
    case(FIELD_EQUATION_KEPSILON)
      ewrite(2,*) "Solving k-epsilon equation"
      if(move_mesh) then
        FLExit("Haven't implemented a moving mesh k-epsilon equation yet.")
      end if
      
      ! Depending on the equation type, extract the density or set it to some dummy field allocated above
      temp_velocity_ptr => extract_vector_field(state, "Velocity")
      call get_option(trim(temp_velocity_ptr%option_path)//"/prognostic/equation[0]/name", velocity_equation_type)
      select case(velocity_equation_type)
         case("LinearMomentum")
            density=>extract_scalar_field(state, "Density")
            olddensity => dummydensity
            density_theta = 1.0
         case("Boussinesq")
            density=>dummydensity
            olddensity => dummydensity
            density_theta = 1.0
         case("Drainage")
            density=>dummydensity
            olddensity => dummydensity
            density_theta = 1.0
         case default
            ! developer error... out of sync options input and code
            FLAbort("Unknown equation type for velocity")
      end select
      ewrite_minmax(density)
=======

>>>>>>> c23820b0
    case default
      FLExit("Unknown field equation type for cg advection diffusion.")
    end select
    
    ! Step 3: Assembly
    
    call zero(matrix)
    call zero(rhs)
    
    call profiler_tic(t, "advection_diffusion_loop_overhead")

#ifdef _OPENMP
    cache_valid = prepopulate_transform_cache(positions)
    assert(cache_valid)
#endif

    call get_mesh_colouring(state, t%mesh, COLOURING_CG1, colours)
    call profiler_toc(t, "advection_diffusion_loop_overhead")

    call profiler_tic(t, "advection_diffusion_loop")

    !$OMP PARALLEL DEFAULT(SHARED) &
    !$OMP PRIVATE(clr, len, nnid, ele, thread_num)

#ifdef _OPENMP    
    thread_num = omp_get_thread_num()
#else
    thread_num=0
#endif
    colour_loop: do clr = 1, size(colours)

      len = key_count(colours(clr))
      !$OMP DO SCHEDULE(STATIC)
      element_loop: do nnid = 1, len
         ele = fetch(colours(clr), nnid)
         call assemble_advection_diffusion_element_cg(ele, t, matrix, rhs, &
              positions, old_positions, new_positions, &
              velocity, grid_velocity, &
              source, absorption, diffusivity, &
              density, olddensity, pressure, porosity_theta, nvfrac, &
              supg_element(thread_num+1))
      end do element_loop
      !$OMP END DO

    end do colour_loop
    !$OMP END PARALLEL

    call profiler_toc(t, "advection_diffusion_loop")

    ! Add the source directly to the rhs if required 
    ! which must be included before dirichlet BC's.
    if (add_src_directly_to_rhs) call addto(rhs, source)
    
    
    ! Step 4: Boundary conditions
    
    if( &
      & (integrate_advection_by_parts .and. have_advection) &
      & .or. have_diffusivity &
      & ) then
    
      allocate(t_bc_types(surface_element_count(t)))
      call get_entire_boundary_condition(t, &
                                         (/ "neumann      ", &
                                            "weakdirichlet", &
                                            "internal     ", &
                                            "robin        "/), &
                                          t_bc, &
                                          t_bc_types, &
                                          boundary_second_value = t_bc_2)

      if(any(t_bc_types /= 0)) then
        call ewrite_bc_counts(2, t_bc_types)
      end if
    
      do i = 1, surface_element_count(t)
        if(t_bc_types(i)==BC_TYPE_INTERNAL) cycle
        call assemble_advection_diffusion_face_cg(i, t_bc_types(i), t, t_bc, t_bc_2, &
                                                  matrix, rhs, &
                                                  positions, velocity, grid_velocity, &
                                                  density, olddensity, nvfrac)
      end do
    
      call deallocate(t_bc)
      call deallocate(t_bc_2)
      deallocate(t_bc_types)
    
    end if
    
    ewrite(2, *) "Applying strong Dirichlet boundary conditions"
    call apply_dirichlet_conditions(matrix, rhs, t, dt)
    
    ewrite_minmax(rhs)
    
    call deallocate(velocity)
    call deallocate(nvfrac)
    call deallocate(dummydensity)
    if (stabilisation_scheme == STABILISATION_SUPG) then
       do i = 1, num_threads
          call deallocate(supg_element(i))
       end do
    end if
    deallocate(supg_element)

    call deallocate(porosity_theta)
    
    ewrite(1, *) "Exiting assemble_advection_diffusion_cg"
    
  end subroutine assemble_advection_diffusion_cg
  
  subroutine ewrite_bc_counts(debug_level, bc_types)
    !!< A simple subroutine to count and output the number of elements with
    !!< each boundary conditions (combines counts into a single surface
    !!< element loop).
    
    integer, intent(in) :: debug_level
    integer, dimension(:), intent(in) :: bc_types
    
    integer :: i, nneumann, nweak_dirichlet, ninternal, nrobin
    
    if(debug_level > current_debug_level) return
    
    nneumann = 0
    nweak_dirichlet = 0
    ninternal = 0
    nrobin = 0
    do i = 1, size(bc_types)
      select case(bc_types(i))
        case(BC_TYPE_NEUMANN)
          nneumann = nneumann + 1
        case(BC_TYPE_WEAKDIRICHLET)
          nweak_dirichlet = nweak_dirichlet + 1
        case(BC_TYPE_INTERNAL)
          ninternal = ninternal + 1
        case(BC_TYPE_ROBIN)
          nrobin = nrobin + 1
        case(0)
        case default
          ! this is a code error
          ewrite(-1, *) "For boundary condition type: ", bc_types(i)
          FLAbort("Unrecognised boundary condition type")
      end select
    end do
    
    ewrite(debug_level, *) "Surface elements with Neumann boundary condition: ", nneumann
    ewrite(debug_level, *) "Surface elements with weak Dirichlet boundary condition: ", nweak_dirichlet
    ewrite(debug_level, *) "Surface elements with internal or periodic boundary condition: ", ninternal
    ewrite(debug_level, *) "Surface elements with Robin boundary condition: ", nrobin
    
  end subroutine ewrite_bc_counts
  
  subroutine assemble_advection_diffusion_element_cg(ele, t, matrix, rhs, &
                                      positions, old_positions, new_positions, &
                                      velocity, grid_velocity, &
                                      source, absorption, diffusivity, &
                                      density, olddensity, pressure, porosity_theta, nvfrac, supg_shape)
    integer, intent(in) :: ele
    type(scalar_field), intent(in) :: t
    type(csr_matrix), intent(inout) :: matrix
    type(scalar_field), intent(inout) :: rhs
    type(vector_field), intent(in) :: positions
    type(vector_field), pointer :: old_positions, new_positions
    type(vector_field), intent(in) :: velocity
    type(vector_field), pointer :: grid_velocity
    type(scalar_field), intent(in) :: source
    type(scalar_field), intent(in) :: absorption
    type(tensor_field), intent(in) :: diffusivity
    type(scalar_field), intent(in) :: density
    type(scalar_field), intent(in) :: olddensity
    type(scalar_field), intent(in) :: pressure
    type(scalar_field), intent(in) :: porosity_theta
    type(scalar_field), intent(in) :: nvfrac
    type(element_type), intent(inout) :: supg_shape

    integer, dimension(:), pointer :: element_nodes
    real, dimension(ele_ngi(t, ele)) :: detwei, detwei_old, detwei_new
    real, dimension(ele_loc(t, ele), ele_ngi(t, ele), mesh_dim(t)) :: dt_t
    real, dimension(ele_loc(density, ele), ele_ngi(density, ele), mesh_dim(density)) :: drho_t
    real, dimension(ele_loc(velocity, ele), ele_ngi(velocity, ele), mesh_dim(t)) :: du_t 
    real, dimension(ele_loc(positions, ele), ele_ngi(velocity, ele), mesh_dim(t)) :: dug_t 
    ! Derivative of shape function for nvfrac field
    real, dimension(ele_loc(nvfrac, ele), ele_ngi(nvfrac, ele), mesh_dim(nvfrac)) :: dnvfrac_t
    
    real, dimension(mesh_dim(t), mesh_dim(t), ele_ngi(t, ele)) :: j_mat 
    type(element_type) :: test_function
    type(element_type), pointer :: t_shape
    
    ! What we will be adding to the matrix and RHS - assemble these as we
    ! go, so that we only do the calculations we really need
    real, dimension(ele_loc(t, ele)) :: rhs_addto
    real, dimension(ele_loc(t, ele), ele_loc(t, ele)) :: matrix_addto
    
#ifdef DDEBUG
    assert(ele_ngi(positions, ele) == ele_ngi(t, ele))
    assert(ele_ngi(velocity, ele) == ele_ngi(t, ele))
    if(have_diffusivity) then
      assert(ele_ngi(diffusivity, ele) == ele_ngi(t, ele))
    end if
    if(have_source) then
      assert(ele_ngi(source, ele) == ele_ngi(t, ele))
    end if
    if(have_absorption) then
      assert(ele_ngi(absorption, ele) == ele_ngi(t, ele))
    end if
    if(move_mesh) then
      ! the following has been assumed in the declarations above
      assert(ele_loc(grid_velocity, ele) == ele_loc(positions, ele))
      assert(ele_ngi(grid_velocity, ele) == ele_ngi(velocity, ele))
    end if
    if (include_porosity) then
      assert(ele_ngi(porosity_theta, ele) == ele_ngi(t, ele))    
    end if
#endif

    matrix_addto = 0.0
    rhs_addto = 0.0
    
    t_shape => ele_shape(t, ele)
      
    ! Step 1: Transform
    
    if(.not. have_advection .and. .not. have_diffusivity) then
      call transform_to_physical(positions, ele, detwei = detwei)
    else if(any(stabilisation_scheme == (/STABILISATION_STREAMLINE_UPWIND, STABILISATION_SUPG/))) then
      call transform_to_physical(positions, ele, t_shape, &
        & dshape = dt_t, detwei = detwei, j = j_mat)
    else
      call transform_to_physical(positions, ele, t_shape, &
        & dshape = dt_t, detwei = detwei)
    end if
    
    if(have_advection.or.(equation_type==FIELD_EQUATION_INTERNALENERGY).or.equation_type==FIELD_EQUATION_KEPSILON) then
      call transform_to_physical(positions, ele, &
           & ele_shape(velocity, ele), dshape = du_t)
    end if
    
    if(have_advection.and.move_mesh.and..not.integrate_advection_by_parts) then
      call transform_to_physical(positions, ele, &
          & ele_shape(grid_velocity, ele), dshape = dug_t)
    end if    
    
    if(move_mesh) then
      call transform_to_physical(old_positions, ele, detwei=detwei_old)
      call transform_to_physical(new_positions, ele, detwei=detwei_new)
    end if
    
    if(have_advection.and.(equation_type==FIELD_EQUATION_INTERNALENERGY .or. equation_type==FIELD_EQUATION_KEPSILON)) then
      if(ele_shape(density, ele)==t_shape) then
        drho_t = dt_t
      else
        call transform_to_physical(positions, ele, &
          & ele_shape(density, ele), dshape = drho_t)
      end if
    end if
    
    if(have_advection .and. multiphase .and. (equation_type==FIELD_EQUATION_INTERNALENERGY)) then
      ! If the field and nvfrac meshes are different, then we need to
      ! compute the derivatives of the nvfrac shape functions.    
      if(ele_shape(nvfrac, ele) == t_shape) then
         dnvfrac_t = dt_t
      else
         call transform_to_physical(positions, ele, ele_shape(nvfrac, ele), dshape=dnvfrac_t)
      end if
    end if

    ! Step 2: Set up test function
    
    select case(stabilisation_scheme)
      case(STABILISATION_SUPG)
        if(have_diffusivity) then
          call supg_test_function(supg_shape, t_shape, dt_t, ele_val_at_quad(velocity, ele), j_mat, diff_q = ele_val_at_quad(diffusivity, ele), &
            & nu_bar_scheme = nu_bar_scheme, nu_bar_scale = nu_bar_scale)
        else
          call supg_test_function(supg_shape, t_shape, dt_t, ele_val_at_quad(velocity, ele), j_mat, &
            & nu_bar_scheme = nu_bar_scheme, nu_bar_scale = nu_bar_scale)
        end if
        test_function = supg_shape
      case default
        test_function = t_shape
    end select
    ! Important note: with SUPG the test function derivatives have not been
    ! modified - i.e. dt_t is currently used everywhere. This is fine for P1,
    ! but is not consistent for P>1.

    ! Step 3: Assemble contributions
    
    ! Mass
    if(have_mass) call add_mass_element_cg(ele, test_function, t, density, olddensity, porosity_theta, nvfrac, detwei, detwei_old, detwei_new, matrix_addto, rhs_addto)
    
    ! Advection
    if(have_advection) call add_advection_element_cg(ele, test_function, t, &
                                        velocity, grid_velocity, diffusivity, &
                                        density, olddensity, nvfrac, &
                                        dt_t, du_t, dug_t, drho_t, dnvfrac_t, detwei, j_mat, matrix_addto, rhs_addto)
        
    ! Absorption
    if(have_absorption) call add_absorption_element_cg(ele, test_function, t, absorption, detwei, matrix_addto, rhs_addto)
    
    ! Diffusivity
    if(have_diffusivity) call add_diffusivity_element_cg(ele, t, diffusivity, dt_t, detwei, matrix_addto, rhs_addto)
    
    ! Source
    if(have_source .and. (.not. add_src_directly_to_rhs)) then 
       call add_source_element_cg(ele, test_function, t, source, detwei, rhs_addto)
    end if
    
    ! Pressure
    if(equation_type==FIELD_EQUATION_INTERNALENERGY) call add_pressurediv_element_cg(ele, test_function, t, &
                                                                                  velocity, pressure, nvfrac, &
                                                                                  du_t, dnvfrac_t, detwei, rhs_addto)
    
    ! Step 4: Insertion
            
    element_nodes => ele_nodes(t, ele)
    call addto(matrix, element_nodes, element_nodes, matrix_addto)
    call addto(rhs, element_nodes, rhs_addto)

  end subroutine assemble_advection_diffusion_element_cg
  
  subroutine add_mass_element_cg(ele, test_function, t, density, olddensity, porosity_theta, nvfrac, detwei, detwei_old, detwei_new, matrix_addto, rhs_addto)
    integer, intent(in) :: ele
    type(element_type), intent(in) :: test_function
    type(scalar_field), intent(in) :: t
    type(scalar_field), intent(in) :: density, olddensity
    type(scalar_field), intent(in) :: porosity_theta    
    type(scalar_field), intent(in) :: nvfrac    
    real, dimension(ele_ngi(t, ele)), intent(in) :: detwei, detwei_old, detwei_new
    real, dimension(ele_loc(t, ele), ele_loc(t, ele)), intent(inout) :: matrix_addto
    real, dimension(ele_loc(t, ele)), intent(inout) :: rhs_addto
    
    integer :: i
    real, dimension(ele_loc(t, ele), ele_loc(t, ele)) :: mass_matrix
    
    real, dimension(ele_ngi(density,ele)) :: density_at_quad
    real, dimension(ele_ngi(porosity_theta,ele)) :: porosity_theta_at_quad
    
    assert(have_mass)
    
    if (include_porosity) porosity_theta_at_quad = ele_val_at_quad(porosity_theta, ele)
    
    select case(equation_type)
    case(FIELD_EQUATION_INTERNALENERGY)
      assert(ele_ngi(density, ele)==ele_ngi(olddensity, ele))
      
      density_at_quad = ele_val_at_quad(olddensity, ele)

      if(move_mesh) then
        ! needs to be evaluated at t+dt
        mass_matrix = shape_shape(test_function, ele_shape(t, ele), detwei_new*density_at_quad)
      else
        if (include_porosity) then
          mass_matrix = shape_shape(test_function, ele_shape(t, ele), detwei*density_at_quad*porosity_theta_at_quad)        
        else if(multiphase) then
          mass_matrix = shape_shape(test_function, ele_shape(t, ele), detwei*density_at_quad*ele_val_at_quad(nvfrac, ele))
        else
          mass_matrix = shape_shape(test_function, ele_shape(t, ele), detwei*density_at_quad)
        end if
      end if
    case(FIELD_EQUATION_KEPSILON)      
      density_at_quad = ele_val_at_quad(density, ele)
      mass_matrix = shape_shape(test_function, ele_shape(t, ele), detwei*density_at_quad)
    case default
    
      if(move_mesh) then
        ! needs to be evaluated at t+dt
        mass_matrix = shape_shape(test_function, ele_shape(t, ele), detwei_new)
      else
        if (include_porosity) then
          mass_matrix = shape_shape(test_function, ele_shape(t, ele), detwei*porosity_theta_at_quad)
        else 
          mass_matrix = shape_shape(test_function, ele_shape(t, ele), detwei)
        end if
      end if
      
    end select
    
    if(lump_mass) then
      do i = 1, size(matrix_addto, 1)
        matrix_addto(i, i) = matrix_addto(i, i) + sum(mass_matrix(i, :))
      end do
    else
      matrix_addto = matrix_addto + mass_matrix
    end if
  
    if(move_mesh) then
      ! In the unaccelerated form we solve:
      !  /
      !  |  N^{n+1} T^{n+1}/dt - N^{n} T^n/dt + ... = f
      !  /
      ! so in accelerated form:
      !  /
      !  |  N^{n+1} dT + (N^{n+1}- N^{n}) T^n/dt + ... = f
      !  /
      ! where dT=(T^{n+1}-T^{n})/dt is the acceleration.
      ! Put the (N^{n+1}-N^{n}) T^n term on the rhs
      mass_matrix = shape_shape(test_function, ele_shape(t, ele), (detwei_new-detwei_old))
      if(lump_mass) then
        rhs_addto = rhs_addto - sum(mass_matrix, 2)*ele_val(t, ele)/local_dt
      else
        rhs_addto = rhs_addto - matmul(mass_matrix, ele_val(t, ele))/local_dt
      end if
    end if

  end subroutine add_mass_element_cg
  
  subroutine add_advection_element_cg(ele, test_function, t, &
                                velocity, grid_velocity, diffusivity, &
                                density, olddensity, nvfrac, &
                                dt_t, du_t, dug_t, drho_t, dnvfrac_t, detwei, j_mat, matrix_addto, rhs_addto)
    integer, intent(in) :: ele
    type(element_type), intent(in) :: test_function
    type(scalar_field), intent(in) :: t
    type(vector_field), intent(in) :: velocity
    type(vector_field), pointer :: grid_velocity
    type(tensor_field), intent(in) :: diffusivity
    type(scalar_field), intent(in) :: density, olddensity
    type(scalar_field), intent(in) :: nvfrac
    real, dimension(ele_loc(t, ele), ele_ngi(t, ele), mesh_dim(t)), intent(in) :: dt_t
    real, dimension(ele_loc(velocity, ele), ele_ngi(velocity, ele), mesh_dim(t)) :: du_t
    real, dimension(:, :, :) :: dug_t
    real, dimension(ele_loc(density, ele), ele_ngi(density, ele), mesh_dim(density)), intent(in) :: drho_t
    real, dimension(:, :, :), intent(in) :: dnvfrac_t
    real, dimension(ele_ngi(t, ele)), intent(in) :: detwei
    real, dimension(mesh_dim(t), mesh_dim(t), ele_ngi(t, ele)), intent(in) :: j_mat 
    real, dimension(ele_loc(t, ele), ele_loc(t, ele)), intent(inout) :: matrix_addto
    real, dimension(ele_loc(t, ele)), intent(inout) :: rhs_addto
    
    real, dimension(ele_loc(t, ele), ele_loc(t,ele)) :: advection_mat
    real, dimension(velocity%dim, ele_ngi(velocity, ele)) :: velocity_at_quad
    real, dimension(ele_ngi(velocity, ele)) :: velocity_div_at_quad
    type(element_type), pointer :: t_shape
    
    real, dimension(ele_ngi(density, ele)) :: density_at_quad
    real, dimension(velocity%dim, ele_ngi(density, ele)) :: densitygrad_at_quad
    real, dimension(ele_ngi(density, ele)) :: udotgradrho_at_quad
    
    real, dimension(ele_ngi(t, ele)) :: nvfrac_at_quad
    real, dimension(velocity%dim, ele_ngi(t, ele)) :: nvfracgrad_at_quad
    real, dimension(ele_ngi(t, ele)) :: udotgradnvfrac_at_quad
    
    assert(have_advection)
    
    t_shape => ele_shape(t, ele)
    
    velocity_at_quad = ele_val_at_quad(velocity, ele)
    if(move_mesh) then
      velocity_at_quad = velocity_at_quad - ele_val_at_quad(grid_velocity, ele)
    end if
    
    select case(equation_type)
<<<<<<< HEAD
      case(FIELD_EQUATION_INTERNALENERGY)
         assert(ele_ngi(density, ele)==ele_ngi(olddensity, ele))
         
         density_at_quad = density_theta*ele_val_at_quad(density, ele)&
                        +(1.-density_theta)*ele_val_at_quad(olddensity, ele)
         densitygrad_at_quad = density_theta*ele_grad_at_quad(density, ele, drho_t) &
                              +(1.-density_theta)*ele_grad_at_quad(olddensity, ele, drho_t)
         udotgradrho_at_quad = sum(densitygrad_at_quad*velocity_at_quad, 1)
      case(FIELD_EQUATION_KEPSILON)
         density_at_quad = ele_val_at_quad(density, ele)  
         densitygrad_at_quad = ele_grad_at_quad(density, ele, drho_t)
         udotgradrho_at_quad = sum(densitygrad_at_quad*velocity_at_quad, 1)
=======
    case(FIELD_EQUATION_INTERNALENERGY)
      assert(ele_ngi(density, ele)==ele_ngi(olddensity, ele))
      
      density_at_quad = density_theta*ele_val_at_quad(density, ele)&
                       +(1.-density_theta)*ele_val_at_quad(olddensity, ele)
      densitygrad_at_quad = density_theta*ele_grad_at_quad(density, ele, drho_t) &
                           +(1.-density_theta)*ele_grad_at_quad(olddensity, ele, drho_t)
      udotgradrho_at_quad = sum(densitygrad_at_quad*velocity_at_quad, 1)
      
      if(multiphase) then
         nvfrac_at_quad = ele_val_at_quad(nvfrac, ele)
      end if
>>>>>>> c23820b0
    end select
                
    if(integrate_advection_by_parts) then
      ! element advection matrix
      !    /                                        /
      !  - | (grad N_A dot nu) N_B dV - (1. - beta) | N_A ( div nu ) N_B dV
      !    /                                        /
      select case(equation_type)
      case(FIELD_EQUATION_INTERNALENERGY)
        if(multiphase) then      
           advection_mat = -dshape_dot_vector_shape(dt_t, velocity_at_quad, t_shape, detwei*density_at_quad*nvfrac_at_quad)
        else
           advection_mat = -dshape_dot_vector_shape(dt_t, velocity_at_quad, t_shape, detwei*density_at_quad)
        end if
           
        if(abs(1.0 - beta) > epsilon(0.0)) then
          velocity_div_at_quad = ele_div_at_quad(velocity, ele, du_t)
          
          if(multiphase) then
          
             nvfracgrad_at_quad = ele_grad_at_quad(nvfrac, ele, dnvfrac_t)
             udotgradnvfrac_at_quad = sum(nvfracgrad_at_quad*velocity_at_quad, 1)
             
             advection_mat = advection_mat - (1.0-beta) * ( shape_shape(test_function, t_shape, detwei*velocity_div_at_quad*density_at_quad*nvfrac_at_quad) &
                                                           + shape_shape(test_function, t_shape, detwei*nvfrac_at_quad*udotgradrho_at_quad) &
                                                           + shape_shape(test_function, t_shape, detwei*density_at_quad*udotgradnvfrac_at_quad) )
          else
             advection_mat = advection_mat - (1.0-beta) * shape_shape(test_function, t_shape, (velocity_div_at_quad*density_at_quad + udotgradrho_at_quad)*detwei)
          end if
        end if
      case(FIELD_EQUATION_KEPSILON)
        advection_mat = -dshape_dot_vector_shape(dt_t, velocity_at_quad, t_shape, detwei*density_at_quad)
        if(abs(1.0 - beta) > epsilon(0.0)) then
          velocity_div_at_quad = ele_div_at_quad(velocity, ele, du_t)
          advection_mat = advection_mat &
                    - (1.0-beta) * shape_shape(test_function, t_shape, (velocity_div_at_quad*density_at_quad &
                                                                      +udotgradrho_at_quad)* detwei)
        end if
      case default
        advection_mat = -dshape_dot_vector_shape(dt_t, velocity_at_quad, t_shape, detwei)
        if(abs(1.0 - beta) > epsilon(0.0)) then
          velocity_div_at_quad = ele_div_at_quad(velocity, ele, du_t)
          advection_mat = advection_mat &
                    - (1.0-beta)*shape_shape(test_function, t_shape, velocity_div_at_quad*detwei)
        end if
      end select
    else
      ! element advection matrix
      !  /                                 /
      !  | N_A (nu dot grad N_B) dV + beta | N_A ( div nu ) N_B dV
      !  /                                 /
      select case(equation_type)
      case(FIELD_EQUATION_INTERNALENERGY)
        
        if(multiphase) then     
           ! vfrac*rho*nu*grad(internalenergy)
           advection_mat = shape_vector_dot_dshape(test_function, velocity_at_quad, dt_t, detwei*density_at_quad*nvfrac_at_quad)
        else
           advection_mat = shape_vector_dot_dshape(test_function, velocity_at_quad, dt_t, detwei*density_at_quad)
        end if
        
        if(abs(beta) > epsilon(0.0)) then
          velocity_div_at_quad = ele_div_at_quad(velocity, ele, du_t)
          
          if(multiphase) then
             ! advection_mat + internalenergy*div(vfrac*rho*nu)
             ! Split up div(vfrac*rho*nu) = vfrac*rho*div(nu) + nu*grad(vfrac*rho) = vfrac*rho*div(nu) + nu*(vfrac*grad(rho) + rho*grad(nvfrac))
             
             nvfracgrad_at_quad = ele_grad_at_quad(nvfrac, ele, dnvfrac_t)
             udotgradnvfrac_at_quad = sum(nvfracgrad_at_quad*velocity_at_quad, 1)
             
             advection_mat = advection_mat + beta * ( shape_shape(test_function, t_shape, detwei*velocity_div_at_quad*density_at_quad*nvfrac_at_quad) &
                                                     + shape_shape(test_function, t_shape, detwei*nvfrac_at_quad*udotgradrho_at_quad) &
                                                     + shape_shape(test_function, t_shape, detwei*density_at_quad*udotgradnvfrac_at_quad) )
          else
             advection_mat = advection_mat + beta*shape_shape(test_function, t_shape, (velocity_div_at_quad*density_at_quad &
                                                              +udotgradrho_at_quad)*detwei)
          end if
        end if
      case(FIELD_EQUATION_KEPSILON)
        advection_mat = shape_vector_dot_dshape(test_function, velocity_at_quad, dt_t, detwei*density_at_quad)
        if(abs(beta) > epsilon(0.0)) then
          velocity_div_at_quad = ele_div_at_quad(velocity, ele, du_t)
          advection_mat = advection_mat &
                    + beta*shape_shape(test_function, t_shape, (velocity_div_at_quad*density_at_quad &
                                                                +udotgradrho_at_quad)*detwei)
        end if
      case default
        advection_mat = shape_vector_dot_dshape(test_function, velocity_at_quad, dt_t, detwei)
        if(abs(beta) > epsilon(0.0)) then
          velocity_div_at_quad = ele_div_at_quad(velocity, ele, du_t)
          advection_mat = advection_mat &
                    + beta*shape_shape(test_function, t_shape, velocity_div_at_quad*detwei)
        end if
        if(move_mesh) then
          advection_mat = advection_mat &
                    - shape_shape(test_function, t_shape, ele_div_at_quad(grid_velocity, ele, dug_t)*detwei)
        end if
      end select
    end if
    
    ! Stabilisation
    select case(stabilisation_scheme)
      case(STABILISATION_STREAMLINE_UPWIND)
        if(have_diffusivity) then
          advection_mat = advection_mat + &
            & element_upwind_stabilisation(t_shape, dt_t, velocity_at_quad, j_mat, detwei, &
            & diff_q = ele_val_at_quad(diffusivity, ele), nu_bar_scheme = nu_bar_scheme, nu_bar_scale = nu_bar_scale)
        else
          advection_mat = advection_mat + &
            & element_upwind_stabilisation(t_shape, dt_t, velocity_at_quad, j_mat, detwei, &
            & nu_bar_scheme = nu_bar_scheme, nu_bar_scale = nu_bar_scale)
        end if
      case default
    end select
      
    if(abs(dt_theta) > epsilon(0.0)) then
      matrix_addto = matrix_addto + dt_theta * advection_mat
    end if
    
    rhs_addto = rhs_addto - matmul(advection_mat, ele_val(t, ele))
    
  end subroutine add_advection_element_cg
  
  subroutine add_source_element_cg(ele, test_function, t, source, detwei, rhs_addto)
    integer, intent(in) :: ele
    type(element_type), intent(in) :: test_function
    type(scalar_field), intent(in) :: t
    type(scalar_field), intent(in) :: source
    real, dimension(ele_ngi(t, ele)), intent(in) :: detwei
    real, dimension(ele_loc(t, ele)), intent(inout) :: rhs_addto
   
    assert(have_source)
   
    rhs_addto = rhs_addto + shape_rhs(test_function, detwei * ele_val_at_quad(source, ele))
    
  end subroutine add_source_element_cg
  
  subroutine add_absorption_element_cg(ele, test_function, t, absorption, detwei, matrix_addto, rhs_addto)
    integer, intent(in) :: ele
    type(element_type), intent(in) :: test_function
    type(scalar_field), intent(in) :: t
    type(scalar_field), intent(in) :: absorption
    real, dimension(ele_ngi(t, ele)), intent(in) :: detwei
    real, dimension(ele_loc(t, ele), ele_loc(t, ele)), intent(inout) :: matrix_addto
    real, dimension(ele_loc(t, ele)), intent(inout) :: rhs_addto
    
    real, dimension(ele_loc(t, ele), ele_loc(t, ele)) ::  absorption_mat
    
    assert(have_absorption)
    
    absorption_mat = shape_shape(test_function, ele_shape(t, ele), detwei * ele_val_at_quad(absorption, ele))
    
    if(abs(dt_theta) > epsilon(0.0)) matrix_addto = matrix_addto + dt_theta * absorption_mat
    
    rhs_addto = rhs_addto - matmul(absorption_mat, ele_val(t, ele))
    
  end subroutine add_absorption_element_cg
  
  subroutine add_diffusivity_element_cg(ele, t, diffusivity, dt_t, detwei, matrix_addto, rhs_addto)
    integer, intent(in) :: ele
    type(scalar_field), intent(in) :: t
    type(tensor_field), intent(in) :: diffusivity
    real, dimension(ele_loc(t, ele), ele_ngi(t, ele), mesh_dim(t)), intent(in) :: dt_t
    real, dimension(ele_ngi(t, ele)), intent(in) :: detwei
    real, dimension(ele_loc(t, ele), ele_loc(t, ele)), intent(inout) :: matrix_addto
    real, dimension(ele_loc(t, ele)), intent(inout) :: rhs_addto
    
    real, dimension(diffusivity%dim(1), diffusivity%dim(2), ele_ngi(diffusivity, ele)) :: diffusivity_gi
    real, dimension(ele_loc(t, ele), ele_loc(t, ele)) :: diffusivity_mat
    
    assert(have_diffusivity)
    
    diffusivity_gi = ele_val_at_quad(diffusivity, ele)
    if(isotropic_diffusivity) then
      assert(size(diffusivity_gi, 1) > 0)
      diffusivity_mat = dshape_dot_dshape(dt_t, dt_t, detwei * diffusivity_gi(1, 1, :))
    else
      diffusivity_mat = dshape_tensor_dshape(dt_t, diffusivity_gi, dt_t, detwei)
    end if
    
    if(abs(dt_theta) > epsilon(0.0)) matrix_addto = matrix_addto + dt_theta * diffusivity_mat
    
    rhs_addto = rhs_addto - matmul(diffusivity_mat, ele_val(t, ele))
    
  end subroutine add_diffusivity_element_cg
  
  subroutine add_pressurediv_element_cg(ele, test_function, t, velocity, pressure, nvfrac, du_t, dnvfrac_t, detwei, rhs_addto)
  
    integer, intent(in) :: ele
    type(element_type), intent(in) :: test_function
    type(scalar_field), intent(in) :: t
    type(vector_field), intent(in) :: velocity
    type(scalar_field), intent(in) :: pressure
    type(scalar_field), intent(in) :: nvfrac
    real, dimension(ele_loc(velocity, ele), ele_ngi(velocity, ele), mesh_dim(t)), intent(in) :: du_t
    real, dimension(:, :, :), intent(in) :: dnvfrac_t
    real, dimension(ele_ngi(t, ele)), intent(in) :: detwei
    real, dimension(ele_loc(t, ele)), intent(inout) :: rhs_addto
    
    real, dimension(velocity%dim, ele_ngi(t, ele)) :: nvfracgrad_at_quad
    real, dimension(ele_ngi(t, ele)) :: udotgradnvfrac_at_quad
    
    assert(equation_type==FIELD_EQUATION_INTERNALENERGY)
    assert(ele_ngi(pressure, ele)==ele_ngi(t, ele))
    
    if(multiphase) then
       ! -p * (div(vfrac*nu)) 
       nvfracgrad_at_quad = ele_grad_at_quad(nvfrac, ele, dnvfrac_t)
       udotgradnvfrac_at_quad = sum(nvfracgrad_at_quad*ele_val_at_quad(velocity, ele), 1)
             
       rhs_addto = rhs_addto - ( shape_rhs(test_function, ele_div_at_quad(velocity, ele, du_t) * ele_val_at_quad(nvfrac, ele) * ele_val_at_quad(pressure, ele) * detwei) &
                                 + shape_rhs(test_function, udotgradnvfrac_at_quad * ele_val_at_quad(pressure, ele) * detwei) )
    else
       rhs_addto = rhs_addto - shape_rhs(test_function, ele_div_at_quad(velocity, ele, du_t) * ele_val_at_quad(pressure, ele) * detwei)
    end if
    
  end subroutine add_pressurediv_element_cg
  
  subroutine assemble_advection_diffusion_face_cg(face, bc_type, t, t_bc, t_bc_2, matrix, rhs, positions, velocity, grid_velocity, density, olddensity, nvfrac)
    integer, intent(in) :: face
    integer, intent(in) :: bc_type
    type(scalar_field), intent(in) :: t
    type(scalar_field), intent(in) :: t_bc
    type(scalar_field), intent(in) :: t_bc_2
    type(csr_matrix), intent(inout) :: matrix
    type(scalar_field), intent(inout) :: rhs
    type(vector_field), intent(in) :: positions
    type(vector_field), intent(in) :: velocity
    type(vector_field), pointer :: grid_velocity
    type(scalar_field), intent(in) :: density
    type(scalar_field), intent(in) :: olddensity
    type(scalar_field), intent(in) :: nvfrac
    
    integer, dimension(face_loc(t, face)) :: face_nodes
    real, dimension(face_ngi(t, face)) :: detwei
    real, dimension(mesh_dim(t), face_ngi(t, face)) :: normal
    
    ! What we will be adding to the matrix and RHS - assemble these as we
    ! go, so that we only do the calculations we really need
    real, dimension(face_loc(t, face)) :: rhs_addto
    real, dimension(face_loc(t, face), face_loc(t, face)) :: matrix_addto
    
    assert(any(bc_type == (/0, BC_TYPE_NEUMANN, BC_TYPE_WEAKDIRICHLET, BC_TYPE_ROBIN/)))
    assert(face_ngi(positions, face) == face_ngi(t, face))
    assert(face_ngi(velocity, face) == face_ngi(t, face))

    matrix_addto = 0.0
    rhs_addto = 0.0
    
    ! Step 1: Transform
    
    if(have_advection .and. integrate_advection_by_parts) then
      call transform_facet_to_physical(positions, face, &
        & detwei_f = detwei, normal = normal)
    else if(have_diffusivity.and.((bc_type == BC_TYPE_NEUMANN).or.(bc_type == BC_TYPE_ROBIN))) then
      call transform_facet_to_physical(positions, face, &
        & detwei_f = detwei)
    end if
    
    ! Note that with SUPG the surface element test function is not modified
          
    ! Step 2: Assemble contributions
    
    ! Advection
    if(have_advection .and. integrate_advection_by_parts) &
      call add_advection_face_cg(face, bc_type, t, t_bc, velocity, grid_velocity, density, olddensity, nvfrac, detwei, normal, matrix_addto, rhs_addto)
    
    ! Diffusivity
    if(have_diffusivity) call add_diffusivity_face_cg(face, bc_type, t, t_bc, t_bc_2, detwei, matrix_addto, rhs_addto)
    
    ! Step 3: Insertion
    
    face_nodes = face_global_nodes(t, face)
    call addto(matrix, face_nodes, face_nodes, matrix_addto)
    call addto(rhs, face_nodes, rhs_addto)
    
  end subroutine assemble_advection_diffusion_face_cg
  
  subroutine add_advection_face_cg(face, bc_type, t, t_bc, velocity, grid_velocity, density, olddensity, nvfrac, detwei, normal, matrix_addto, rhs_addto)
    integer, intent(in) :: face
    integer, intent(in) :: bc_type
    type(scalar_field), intent(in) :: t
    type(scalar_field), intent(in) :: t_bc
    type(vector_field), intent(in) :: velocity
    type(vector_field), pointer :: grid_velocity
    type(scalar_field), intent(in) :: density
    type(scalar_field), intent(in) :: olddensity
    type(scalar_field), intent(in) :: nvfrac
    real, dimension(face_ngi(t, face)), intent(in) :: detwei
    real, dimension(mesh_dim(t), face_ngi(t, face)), intent(in) :: normal
    real, dimension(face_loc(t, face), face_loc(t, face)), intent(inout) :: matrix_addto
    real, dimension(face_loc(t, face)), intent(inout) :: rhs_addto
    
    real, dimension(velocity%dim, face_ngi(velocity, face)) :: velocity_at_quad
    real, dimension(face_loc(t, face), face_loc(t,face)) :: advection_mat
    type(element_type), pointer :: t_shape
    
    real, dimension(face_ngi(density, face)) :: density_at_quad
    
    assert(have_advection)
    assert(integrate_advection_by_parts)
    
    t_shape => face_shape(t, face)
    
    velocity_at_quad = face_val_at_quad(velocity, face)
    if(move_mesh) then
      velocity_at_quad = velocity_at_quad - face_val_at_quad(grid_velocity, face)
    end if
    select case(equation_type)
    case(FIELD_EQUATION_INTERNALENERGY)
      density_at_quad = density_theta*face_val_at_quad(density, face) &
                       +(1.0-density_theta)*face_val_at_quad(olddensity, face)
                       
      if(multiphase) then
         advection_mat = shape_shape(t_shape, t_shape, detwei * sum(velocity_at_quad * normal, 1) * density_at_quad * face_val_at_quad(nvfrac, face))
      else
         advection_mat = shape_shape(t_shape, t_shape, detwei * sum(velocity_at_quad * normal, 1) * density_at_quad)
      end if
    case default
      
      advection_mat = shape_shape(t_shape, t_shape, detwei * sum(velocity_at_quad * normal, 1))
      
    end select
    
    if(abs(dt_theta) > epsilon(0.0)) then
      if(bc_type == BC_TYPE_WEAKDIRICHLET) then
        rhs_addto = rhs_addto - theta * matmul(advection_mat, ele_val(t_bc, face) - face_val(t, face))
      else
        matrix_addto = matrix_addto + dt_theta * advection_mat
      end if
    end if
    
    rhs_addto = rhs_addto - matmul(advection_mat, face_val(t, face))

  end subroutine add_advection_face_cg
  
  subroutine add_diffusivity_face_cg(face, bc_type, t, t_bc, t_bc_2, detwei, matrix_addto, rhs_addto)
    integer, intent(in) :: face
    integer, intent(in) :: bc_type
    type(scalar_field), intent(in) :: t
    type(scalar_field), intent(in) :: t_bc
    type(scalar_field), intent(in) :: t_bc_2
    real, dimension(face_ngi(t, face)), intent(in) :: detwei
    real, dimension(face_loc(t, face), face_loc(t, face)), intent(inout) :: matrix_addto    
    real, dimension(face_loc(t, face)), intent(inout) :: rhs_addto
    
    real, dimension(face_loc(t, face), face_loc(t,face)) :: robin_mat
    type(element_type), pointer :: t_shape

    assert(have_diffusivity)

    t_shape => face_shape(t, face)

    if(bc_type == BC_TYPE_NEUMANN) then
      rhs_addto = rhs_addto + shape_rhs(t_shape, detwei * ele_val_at_quad(t_bc, face))
    else if(bc_type == BC_TYPE_ROBIN) then
      rhs_addto = rhs_addto + shape_rhs(t_shape, detwei * ele_val_at_quad(t_bc, face))
      robin_mat = shape_shape(t_shape, t_shape, detwei * ele_val_at_quad(t_bc_2, face))   
      if (abs(dt_theta) > epsilon(0.0)) then 
         matrix_addto = matrix_addto + dt_theta * robin_mat
      end if 
      ! this next term is due to solving the acceleration form of the equation
      rhs_addto = rhs_addto - matmul(robin_mat, face_val(t, face))      
    else if(bc_type == BC_TYPE_WEAKDIRICHLET) then
      ! Need to add stuff here once transform_to_physical can supply gradients
      ! on faces to ensure that weak bcs work
      FLExit("Weak Dirichlet boundary conditions with diffusivity are not supported by CG advection-diffusion")
    end if

  end subroutine add_diffusivity_face_cg
     
  subroutine solve_advection_diffusion_cg(t, delta_t, matrix, rhs, state, iterations_taken)
    type(scalar_field), intent(in) :: t
    type(scalar_field), intent(inout) :: delta_t
    type(csr_matrix), intent(in) :: matrix
    type(scalar_field), intent(in) :: rhs
    type(state_type), intent(in) :: state
    integer, intent(out), optional :: iterations_taken
    
    call petsc_solve(delta_t, matrix, rhs, state, option_path = t%option_path, &
                     iterations_taken = iterations_taken)
    
    ewrite_minmax(delta_t)
    
  end subroutine solve_advection_diffusion_cg
  
  subroutine apply_advection_diffusion_cg_change(t, delta_t, dt)
    type(scalar_field), intent(inout) :: t
    type(scalar_field), intent(in) :: delta_t
    real, intent(in) :: dt
    
    ewrite_minmax(t)
    
    call addto(t, delta_t, dt)
    
    ewrite_minmax(t)
    
  end subroutine apply_advection_diffusion_cg_change
    
  subroutine advection_diffusion_cg_check_options
    !!< Check CG advection-diffusion specific options
    
    character(len = FIELD_NAME_LEN) :: field_name, state_name
    character(len = OPTION_PATH_LEN) :: path
    integer :: i, j, stat
    real :: beta, l_theta
    
    if(option_count("/material_phase/scalar_field/prognostic/spatial_discretisation/continuous_galerkin") == 0) then
      ! Nothing to check
      return
    end if
    
    ewrite(2, *) "Checking CG advection-diffusion options"
            
    if(option_count("/material_phase/scalar_field::" // advdif_cg_rhs_name) > 0) then
      FLExit("The scalar field name " // advdif_cg_rhs_name // " is reserved")
    end if
    
    if(option_count("/material_phase/scalar_field::" // advdif_cg_delta_t_name) > 0) then
      FLExit("The scalar field name " // advdif_cg_delta_t_name // " is reserved")
    end if
    
    do i = 0, option_count("/material_phase") - 1
      path = "/material_phase[" // int2str(i) // "]"
      call get_option(trim(path) // "/name", state_name)
      
      do j = 0, option_count(trim(path) // "/scalar_field") - 1
        path = "/material_phase[" // int2str(i) // "]/scalar_field[" // int2str(j) // "]"
        call get_option(trim(path) // "/name", field_name)
        
        if(field_name /= "Pressure") then
        
          path = trim(path) // "/prognostic"
          
          if(have_option(trim(path) // "/spatial_discretisation/continuous_galerkin").and.&
             have_option(trim(path) // "/equation[0]")) then       
            call get_option(trim(path) // "/spatial_discretisation/conservative_advection", beta, stat)
            if(stat == SPUD_NO_ERROR) then
              if(beta < 0.0 .or. beta > 1.0) then
              
                call field_error(state_name, field_name, &
                  & "Conservative advection factor (beta) must be >= 0.0 and <= 1.0")
              end if
            else
              call field_error(state_name, field_name, &
                & "Conservative advection factor (beta) required")
            end if
            
            call get_option(trim(path) // "/temporal_discretisation/theta", l_theta, stat)
            if(stat == SPUD_NO_ERROR) then
              if(l_theta < 0. .or. l_theta > 1.0) then
                call field_error(state_name, field_name, &
                  &"Implicitness factor (theta) must be >= 0.0 and <= 1.0")
              end if
            else
              call field_error(state_name, field_name, &
                & "Implicitness factor (theta) required")
            end if
            if(have_option(trim(path) // "/spatial_discretisation/continuous_galerkin/mass_terms/exclude_mass_terms") .and. &
              & abs(l_theta - 1.0) > epsilon(0.0)) then
              call field_warning(state_name, field_name, &
                & "Implicitness factor (theta) should = 1.0 when excluding mass")
            end if
  
            if(have_option(trim(path) // "/spatial_discretisation/continuous_galerkin/stabilisation/streamline_upwind_petrov_galerkin") .and. &
              & have_option(trim(path) // "/spatial_discretisation/continuous_galerkin/advection_terms/integrate_advection_by_parts")) then
              call field_warning(state_name, field_name, &
                & "SUPG stabilisation should only be used with advection not integrated by parts")
            end if
  
            if(option_count(trim(path) // "/boundary_conditions/type::dirichlet/apply_weakly") > 0 &
              & .and. have_option(trim(path) // "/tensor_field::Diffusivity")) then
              call field_error(state_name, field_name, &
                & "Weak Dirichlet boundary conditions with diffusivity are not supported by CG advection-diffusion")
            end if
            
            if(have_option(trim(path) // "/spatial_discretisation/continuous_galerkin/advection_terms/exclude_advection_terms")) then
              if(have_option(trim(path) // "/scalar_field::SinkingVelocity")) then
                call field_warning(state_name, field_name, &
                  & "SinkingVelocity set, but advection terms have been excluded - SinkingVelocity will have no effect")
              end if
            end if
  
            if(option_count(trim(path) // "/boundary_conditions/type::neumann") > 0 &
              & .and. .not. (have_option(trim(path) // "/tensor_field::Diffusivity") &
              & .or. have_option(trim(path) // "/subgridscale_parameterisation::k-epsilon") &
              & .or. have_option(trim(path) // "/subgridscale_parameterisation::GLS"))) then
                call field_warning(state_name, field_name, &
                & "Neumann boundary condition set, but have no diffusivity - boundary condition will not be applied")
            end if
          end if
        end if
      end do
    end do
    
    ewrite(2, *) "Finished checking CG advection-diffusion options"
    
  contains
  
    subroutine field_warning(state_name, field_name, msg)
      character(len = *), intent(in) :: state_name
      character(len = *), intent(in) :: field_name
      character(len = *), intent(in) :: msg
      
      ewrite(0, *) "Warning: For field " // trim(field_name) // " in state " // trim(state_name)
      ewrite(0, *) trim(msg)
    
    end subroutine field_warning
  
    subroutine field_error(state_name, field_name, msg)
      character(len = *), intent(in) :: state_name
      character(len = *), intent(in) :: field_name
      character(len = *), intent(in) :: msg
      
      ewrite(-1, *) "For field " // trim(field_name) // " in state " // trim(state_name)
      FLExit(trim(msg))
    
    end subroutine field_error
  
  end subroutine advection_diffusion_cg_check_options

end module advection_diffusion_cg<|MERGE_RESOLUTION|>--- conflicted
+++ resolved
@@ -505,6 +505,7 @@
       olddensity => dummydensity
       density_theta = 1.0
       pressure => dummydensity
+
     case(FIELD_EQUATION_INTERNALENERGY)
       ewrite(2,*) "Solving internal energy equation"
       if(move_mesh) then
@@ -531,7 +532,7 @@
                       
       pressure=>extract_scalar_field(state, "Pressure")
       ewrite_minmax(pressure)
-<<<<<<< HEAD
+
     case(FIELD_EQUATION_KEPSILON)
       ewrite(2,*) "Solving k-epsilon equation"
       if(move_mesh) then
@@ -559,9 +560,7 @@
             FLAbort("Unknown equation type for velocity")
       end select
       ewrite_minmax(density)
-=======
-
->>>>>>> c23820b0
+
     case default
       FLExit("Unknown field equation type for cg advection diffusion.")
     end select
@@ -1012,20 +1011,6 @@
     end if
     
     select case(equation_type)
-<<<<<<< HEAD
-      case(FIELD_EQUATION_INTERNALENERGY)
-         assert(ele_ngi(density, ele)==ele_ngi(olddensity, ele))
-         
-         density_at_quad = density_theta*ele_val_at_quad(density, ele)&
-                        +(1.-density_theta)*ele_val_at_quad(olddensity, ele)
-         densitygrad_at_quad = density_theta*ele_grad_at_quad(density, ele, drho_t) &
-                              +(1.-density_theta)*ele_grad_at_quad(olddensity, ele, drho_t)
-         udotgradrho_at_quad = sum(densitygrad_at_quad*velocity_at_quad, 1)
-      case(FIELD_EQUATION_KEPSILON)
-         density_at_quad = ele_val_at_quad(density, ele)  
-         densitygrad_at_quad = ele_grad_at_quad(density, ele, drho_t)
-         udotgradrho_at_quad = sum(densitygrad_at_quad*velocity_at_quad, 1)
-=======
     case(FIELD_EQUATION_INTERNALENERGY)
       assert(ele_ngi(density, ele)==ele_ngi(olddensity, ele))
       
@@ -1038,7 +1023,11 @@
       if(multiphase) then
          nvfrac_at_quad = ele_val_at_quad(nvfrac, ele)
       end if
->>>>>>> c23820b0
+
+    case(FIELD_EQUATION_KEPSILON)
+      density_at_quad = ele_val_at_quad(density, ele)
+      densitygrad_at_quad = ele_grad_at_quad(density, ele, drho_t)
+      udotgradrho_at_quad = sum(densitygrad_at_quad*velocity_at_quad, 1)
     end select
                 
     if(integrate_advection_by_parts) then
