--- conflicted
+++ resolved
@@ -1789,29 +1789,16 @@
     ewrite(1,*) "In update_detector_list_element"
 
     send_count=0
-<<<<<<< HEAD
 
     do j = 1, size(detector_list_array)
        detector_list => detector_list_array(j)%ptr
        ewrite(2,*) "Length of detector list to be updated: ", detector_list%length
 
        detector => detector_list%first
-       do i=1, detector_list%length
+       do while (associated(detector))
 
           old_local_element_number = detector%element
 
-=======
-
-    do j = 1, size(detector_list_array)
-       detector_list => detector_list_array(j)%ptr
-       ewrite(2,*) "Length of detector list to be updated: ", detector_list%length
-
-       detector => detector_list%first
-       do while (associated(detector))
-
-          old_local_element_number = detector%element
-
->>>>>>> 8992bff7
           if (.not. has_key(zoltan_global_old_local_numbering_to_uen, old_local_element_number)) then
              ewrite(-1,*) "Zoltan can't find old element number for detector ", detector%id_number
              FLAbort('Trying to update unknown detector in Zoltan')
@@ -1849,15 +1836,9 @@
 
     ! Check whether we have to perform broadcast, if not return
     do_broadcast=.false.
-<<<<<<< HEAD
-    do i=1, size(ndets_being_sent)
-       do_broadcast=do_broadcast .or. ndets_being_sent(i)>0
-    end do
-=======
     if (any(ndets_being_sent > 0)) then
        do_broadcast=.true.
     end if
->>>>>>> 8992bff7
     if (.not. do_broadcast) return
     ewrite(2,*) "Broadcast required, initialising..."
 
