--- conflicted
+++ resolved
@@ -1656,14 +1656,8 @@
        call pack_detector(detector, send_buff(i, 1:zoltan_global_ndata_per_det), &
             zoltan_global_ndims)
 
-<<<<<<< HEAD
-       delete_detector => detector
-       detector => detector%next
-       call delete(detector_send_list, delete_detector)
-=======
        ! delete also advances detector
        call delete(detector_send_list, detector)
->>>>>>> 8826132d
     end do
 
     ewrite(3,*) "Packed the ", send_count, " detectors to be sent"
