--- conflicted
+++ resolved
@@ -1811,141 +1811,6 @@
     
   end subroutine initialise_transfer
 
-<<<<<<< HEAD
-=======
-  subroutine update_detector_list_element(detector_list_array)
-    ! Update the detector%element field for every detector left in our list
-    ! and check that we did not miss any in the first send
-    ! broadcast them if we did
-    type(detector_list_ptr), dimension(:), intent(inout) :: detector_list_array
-
-    type(detector_linked_list), pointer :: detector_list => null()
-    type(detector_linked_list) ::  detector_send_list
-    type(detector_type), pointer :: detector => null(), send_detector => null()
-    integer :: i, j, send_count, ierr
-    integer :: old_local_element_number, new_local_element_number, old_universal_element_number
-    integer, allocatable :: ndets_being_sent(:)
-    real, allocatable :: send_buff(:,:), recv_buff(:,:)
-    logical do_broadcast
-    type(element_type), pointer :: shape  
-
-    ewrite(1,*) "In update_detector_list_element"
-
-    send_count=0
-
-    do j = 1, size(detector_list_array)
-       detector_list => detector_list_array(j)%ptr
-       ewrite(2,*) "Length of detector list to be updated: ", detector_list%length
-
-       detector => detector_list%first
-       do while (associated(detector))
-
-          old_local_element_number = detector%element
-
-          if (.not. has_key(zoltan_global_old_local_numbering_to_uen, old_local_element_number)) then
-             ewrite(-1,*) "Zoltan can't find old element number for detector ", detector%id_number
-             FLAbort('Trying to update unknown detector in Zoltan')
-          end if
-          old_universal_element_number = fetch(zoltan_global_old_local_numbering_to_uen, old_local_element_number)
-
-          if(has_key(zoltan_global_uen_to_new_local_numbering, old_universal_element_number)) then
-             ! Update the element number for the detector
-             detector%element = fetch(zoltan_global_uen_to_new_local_numbering, old_universal_element_number)
-             detector => detector%next
-          else
-             ! We no longer own the element containing this detector, and cannot establish its new
-             ! owner from the halo, because the boundary has moved too far.
-             ! Since we have no way of determining the new owner we are going to broadcast the detector
-             ! to all procs, so move it to the send list and count how many detectors we're sending.
-             ewrite(2,*) "Found non-local detector, initialising broadcast..."
-             send_count = send_count + 1
-          
-             ! Store the old universal element number for unpacking to new local at the receive
-             detector%element = old_universal_element_number
-             detector%list_id=detector_list%id
-
-             ! Remove detector from detector list
-             send_detector => detector
-             detector => detector%next
-             call move(send_detector, detector_list, detector_send_list)
-          end if
-       end do
-    end do
-
-    ! Find out how many detectors each process wants to broadcast
-    allocate(ndets_being_sent(getnprocs()))
-    call mpi_allgather(send_count, 1, getPINTEGER(), ndets_being_sent, 1 , getPINTEGER(), MPI_COMM_FEMTOOLS, ierr)
-    assert(ierr == MPI_SUCCESS)
-
-    ! Check whether we have to perform broadcast, if not return
-    do_broadcast=.false.
-    if (any(ndets_being_sent > 0)) then
-       do_broadcast=.true.
-    end if
-    if (.not. do_broadcast) return
-    ewrite(2,*) "Broadcast required, initialising..."
-
-    ! Allocate memory for all the detectors you're going to send
-    allocate(send_buff(send_count,zoltan_global_ndata_per_det))
-      
-    detector => detector_send_list%first
-    do i=1,send_count
-       ! Pack the detector information and delete from send_list (delete advances detector to detector%next)
-       call pack_detector(detector, send_buff(i, 1:zoltan_global_ndata_per_det), zoltan_global_ndims)
-       call delete(detector, detector_send_list)
-    end do
-
-    ! Broadcast detectors whose new owner we can't identify
-    do i=1,getnprocs()
-       if (ndets_being_sent(i) > 0) then
-
-          if (i == getprocno()) then
-             ! Broadcast the detectors you want to send
-             ewrite(2,*) "Broadcasting ", send_count, " detectors"
-             call mpi_bcast(send_buff,send_count*zoltan_global_ndata_per_det, getPREAL(), i-1, MPI_COMM_FEMTOOLS, ierr)
-             assert(ierr == MPI_SUCCESS)
-          else
-             ! Allocate memory to receive into
-             allocate(recv_buff(ndets_being_sent(i),zoltan_global_ndata_per_det))
-             
-             ! Receive broadcast
-             ewrite(2,*) "Receiving ", ndets_being_sent(i), " detectors from process ", i
-             call mpi_bcast(recv_buff,ndets_being_sent(i)*zoltan_global_ndata_per_det, getPREAL(), i-1, MPI_COMM_FEMTOOLS, ierr)
-             assert(ierr == MPI_SUCCESS)
-
-             ! Unpack detector if you own it
-             do j=1,ndets_being_sent(i)
-
-                ! Allocate and unpack the detector
-                shape=>ele_shape(zoltan_global_new_positions,1)                     
-                call allocate(detector, zoltan_global_ndims, local_coord_count(shape))
-                call unpack_detector(detector, recv_buff(j, 1:zoltan_global_ndata_per_det), zoltan_global_ndims)
-
-                if (has_key(zoltan_global_uen_to_new_local_numbering, detector%element)) then 
-                   new_local_element_number = fetch(zoltan_global_uen_to_new_local_numbering, detector%element)
-                   if (element_owned(zoltan_global_new_positions%mesh, new_local_element_number)) then
-                      detector%element = new_local_element_number
-                      call insert(detector, detector_list_array(detector%list_id)%ptr)
-                      detector => null()
-                   else
-                      call delete(detector)
-                   end if
-                else
-                   call delete(detector)
-                end if
-             end do
-
-             deallocate(recv_buff)
-          end if
-       end if
-    end do
-
-    deallocate(send_buff)   
-    ewrite(1,*) "Exiting update_detector_list_element"
-
-  end subroutine update_detector_list_element
-
->>>>>>> bb4c1564
   subroutine transfer_fields(zz)
     ! OK! So, here is how this is going to work. We are going to 
     ! loop through every element in which you own at least one node, and note
