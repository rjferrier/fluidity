!    Copyright (C) 2006 Imperial College London and others.
!    
!    Please see the AUTHORS file in the main source directory for a full list
!    of copyright holders.
!
!    Prof. C Pain
!    Applied Modelling and Computation Group
!    Department of Earth Science and Engineering
!    Imperial College London
!
!    amcgsoftware@imperial.ac.uk
!    
!    This library is free software; you can redistribute it and/or
!    modify it under the terms of the GNU Lesser General Public
!    License as published by the Free Software Foundation,
!    version 2.1 of the License.
!
!    This library is distributed in the hope that it will be useful,
!    but WITHOUT ANY WARRANTY; without even the implied warranty of
!    MERCHANTABILITY or FITNESS FOR A PARTICULAR PURPOSE.  See the GNU
!    Lesser General Public License for more details.
!
!    You should have received a copy of the GNU Lesser General Public
!    License along with this library; if not, write to the Free Software
!    Foundation, Inc., 59 Temple Place, Suite 330, Boston, MA  02111-1307
!    USA
#include "fdebug.h"

module momentum_diagnostic_fields
  use FLDebug
  use equation_of_state
  use fields
  use fefields
  use state_module
  use spud
  use state_module
  use state_fields_module
  use sparsity_patterns_meshes
  use solvers
  use field_priority_lists
  use global_parameters, only: FIELD_NAME_LEN, OPTION_PATH_LEN
  use multimaterial_module
  use multiphase_module
  use diagnostic_fields_wrapper_new
  use k_epsilon
  use initialise_fields_module
  implicit none

  interface calculate_densities
    module procedure calculate_densities_single_state, calculate_densities_multiple_states
  end interface

  private
  public :: calculate_momentum_diagnostics, calculate_densities
  public :: calculate_diagnostic_velocity

contains

  subroutine calculate_momentum_diagnostics(state, istate, submaterials, submaterials_istate, u_name)
    !< A subroutine to group together all the diagnostic calculations that
    !< must happen before a momentum solve.
  
    type(state_type), dimension(:), intent(inout) :: state
    integer, intent(in) :: istate
    ! An array of submaterials of the current phase in state(istate).
    type(state_type), dimension(:), intent(inout) :: submaterials
    ! The index of the current phase (i.e. state(istate)) in the submaterials array
    integer :: submaterials_istate
    ! name of the u field, either "Velocity" or "Momentum"
    character(len=*), intent(in) :: u_name
    
    ! Local variables  
    type(scalar_field), pointer :: bulk_density, buoyancy_density, sfield
    type(vector_field), pointer :: vfield, x
    type(vector_field) :: prescribed_source
    type(tensor_field), pointer :: tfield
    
    integer :: stat, i
    logical :: gravity, diagnostic
    
    ewrite(1,*) 'Entering calculate_momentum_diagnostics'
    
    ! This needs to be done first or none of the following multimaterial algorithms will work...
    call calculate_diagnostic_material_volume_fraction(submaterials)
    call calculate_diagnostic_phase_volume_fraction(state)

    ! Calculate the density according to the eos... do the buoyancy density and the density
    ! at the same time to save computations
    ! don't calculate buoyancy if no gravity
    gravity = have_option("/physical_parameters/gravity")
    bulk_density => extract_scalar_field(submaterials(submaterials_istate), 'Density', stat)
    diagnostic = .false.
    if (stat==0) diagnostic = have_option(trim(bulk_density%option_path)//'/diagnostic')
    if(diagnostic.and.gravity) then
      buoyancy_density => extract_scalar_field(submaterials(submaterials_istate), trim(u_name)//'BuoyancyDensity')
      call calculate_densities(submaterials,&
                                buoyancy_density=buoyancy_density, &
                                bulk_density=bulk_density, &
                                momentum_diagnostic=.true.)
    else if(diagnostic) then
      call calculate_densities(submaterials,&
                                bulk_density=bulk_density, &
                                momentum_diagnostic=.true.)
    else if(gravity) then
      buoyancy_density => extract_scalar_field(submaterials(submaterials_istate), trim(u_name)//'BuoyancyDensity')
      call calculate_densities(submaterials,&
                                buoyancy_density=buoyancy_density, &
                                momentum_diagnostic=.true.)
    end if
    
<<<<<<< HEAD
    ! Note: For multimaterial-multiphase simulations we normally pass the submaterials array to 
    ! diagnostic algorithms in order to compute bulk properties correctly. However, for Python 
    ! diagnostic algorithms where the user may wish to use fields from other phases, we need to 
    ! pass in the whole state array.
    vfield => extract_vector_field(submaterials(submaterials_istate), "VelocityAbsorption", stat = stat)
=======
    vfield => extract_vector_field(submaterials(submaterials_istate), trim(u_name)//"Absorption", stat = stat)
>>>>>>> 0951b31b
    if(stat == 0) then
      if(have_option(trim(vfield%option_path) // "/diagnostic")) then
        if(have_option(trim(vfield%option_path) // "/diagnostic/algorithm::vector_python_diagnostic")) then
          call calculate_diagnostic_variable(state, istate, vfield)
        else
          call calculate_diagnostic_variable(submaterials, submaterials_istate, vfield)
        end if
      end if
    end if

    vfield => extract_vector_field(submaterials(submaterials_istate), trim(u_name)//"Source", stat = stat)
    if(stat == 0) then
      if(have_option(trim(vfield%option_path) // "/diagnostic")) then
        if(have_option(trim(vfield%option_path) // "/diagnostic/algorithm::vector_python_diagnostic")) then
          call calculate_diagnostic_variable(state, istate, vfield)
        else
          call calculate_diagnostic_variable(submaterials, submaterials_istate, vfield)
        end if
      end if
    end if

    do i = 1, size(state) ! really we should be looping over submaterials here but we need to pass state into
                          ! calculate_diagnostic_variable and there's no way to relate the index in submaterials 
                          ! to the one in state
      tfield => extract_tensor_field(state(i),'MaterialViscosity',stat)
      if (stat==0) then
        if(have_option(trim(tfield%option_path) // "/diagnostic/algorithm::tensor_python_diagnostic")) then
          call calculate_diagnostic_variable(state, i, tfield)
        end if
      end if
    end do

    tfield => extract_tensor_field(submaterials(submaterials_istate),'Viscosity',stat)
    if (stat==0) then
      diagnostic = have_option(trim(tfield%option_path)//'/diagnostic')
      if(diagnostic) then
        if(have_option(trim(tfield%option_path) // "/diagnostic/algorithm::tensor_python_diagnostic")) then
          call calculate_diagnostic_variable(state, istate, tfield)
        else
          call calculate_diagnostic_variable(submaterials, submaterials_istate, tfield)
        end if
      end if
    end if

    tfield => extract_tensor_field(submaterials(submaterials_istate), trim(u_name)//'SurfaceTension', stat)
    if(stat==0) then
      diagnostic = have_option(trim(tfield%option_path)//'/diagnostic')
      if(diagnostic) then
        ! Unlike the above diagnostic variables, SurfaceTension doesn't include
        ! a Python diagnostic algorithm option yet, so we'll just pass in submaterials for now.
        call calculate_surfacetension(submaterials, tfield)
      end if
    end if

    ! diagnostic Pressure (only for compressible) calculated from
    ! Density and InternalEnergie via compressible eos
    sfield => extract_scalar_field(submaterials(submaterials_istate), 'Pressure', stat)
    if(stat==0) then
      diagnostic = have_option(trim(sfield%option_path)//'/diagnostic')
      if(diagnostic) then
        call calculate_diagnostic_pressure(submaterials(submaterials_istate), sfield)
      end if
    end if

    ! k-epsilon momentum diagnostics (reynolds stress tensor)
    if(have_option(trim(state(istate)%option_path)//&
         "/subgridscale_parameterisations/k-epsilon")) then
       call keps_momentum_diagnostics(state(istate))
    end if

    ewrite(1,*) 'Exiting calculate_momentum_diagnostics'
    
  end subroutine calculate_momentum_diagnostics

  subroutine calculate_densities_single_state(state, buoyancy_density, bulk_density, &
                                              momentum_diagnostic)
  
    type(state_type), intent(inout) :: state
    type(scalar_field), intent(inout), optional, target :: buoyancy_density
    type(scalar_field), intent(inout), optional, target :: bulk_density
    logical, intent(in), optional :: momentum_diagnostic
    
    type(state_type), dimension(1) :: states
  
    states = (/state/)
    call calculate_densities(states, buoyancy_density=buoyancy_density, bulk_density=bulk_density, &
                             momentum_diagnostic=momentum_diagnostic)
    state = states(1)
  
  end subroutine calculate_densities_single_state

  subroutine calculate_densities_multiple_states(state, buoyancy_density, bulk_density, &
                                                 momentum_diagnostic)
  
    type(state_type), dimension(:), intent(inout) :: state
    type(scalar_field), intent(inout), optional, target :: buoyancy_density
    type(scalar_field), intent(inout), optional, target :: bulk_density
    logical, intent(in), optional ::momentum_diagnostic
    
    type(scalar_field) :: eosdensity
    type(scalar_field), pointer :: tmpdensity
    type(scalar_field) :: bulksumvolumefractionsbound
    type(scalar_field) :: buoyancysumvolumefractionsbound
    type(mesh_type), pointer :: mesh
    integer, dimension(size(state)) :: state_order
    logical :: subtract_out_hydrostatic, multimaterial
    character(len=OPTION_PATH_LEN) :: option_path
    integer :: subtract_count, materialvolumefraction_count
    real :: hydrostatic_rho0, reference_density
    integer :: i, stat
    
    logical :: boussinesq
    type(vector_field), pointer :: velocity
    real :: boussinesq_rho0
    
    if(.not.present(buoyancy_density).and..not.present(bulk_density)) then
      ! coding error
      FLAbort("No point calling me if I don't have anything to do.")
    end if
    
    if(present(buoyancy_density)) call zero(buoyancy_density)
    if(present(bulk_density)) call zero(bulk_density)
    
    if(present(bulk_density)) then
      mesh => bulk_density%mesh
    else
      mesh => buoyancy_density%mesh
    end if
    
    multimaterial = .false.
    materialvolumefraction_count = 0
    subtract_count = 0
    if(size(state)>1) then
      do i = 1, size(state)
        if(has_scalar_field(state(i), "MaterialVolumeFraction")) then
          materialvolumefraction_count = materialvolumefraction_count + 1
        end if
        
        option_path='/material_phase::'//trim(state(i)%name)//'/equation_of_state'
        
        subtract_count = subtract_count + &
            option_count(trim(option_path)//'/fluids/linear/subtract_out_hydrostatic_level') + &
            option_count(trim(option_path)//'/fluids/ocean_pade_approximation')
        
      end do
      if(size(state)/=materialvolumefraction_count) then
        FLExit("Multiple material_phases but not all of them have MaterialVolumeFractions.")
      end if
      if(subtract_count>1) then
        FLExit("You can only select one material_phase to use the reference_density from to subtract out the hydrostatic level.")
      end if
      
      multimaterial = .true.
      
      ! allocate a bounding field for the volume fractions
      if(present(bulk_density)) then
        call allocate(bulksumvolumefractionsbound, mesh, "SumMaterialVolumeFractionsBound")
        call set(bulksumvolumefractionsbound, 1.0)
      end if
      if(present(buoyancy_density)) then
        call allocate(buoyancysumvolumefractionsbound, mesh, "SumMaterialVolumeFractionsBound")
        call set(buoyancysumvolumefractionsbound, 1.0)
      end if

      ! get the order in which states should be processed      
      call order_states_priority(state, state_order)

      ! this needs to be done first or none of the following multimaterial algorithms will work...
      call calculate_diagnostic_material_volume_fraction(state)
    else
      assert(size(state_order)==1)
      ! set up a dummy state ordering for the single material case
      state_order(1) = 1      
    end if
    
    boussinesq = .false.
    hydrostatic_rho0 = 0.0
    state_loop: do i = 1, size(state)
  
      option_path='/material_phase::'//trim(state(state_order(i))%name)//'/equation_of_state'
      
      if(have_option(trim(option_path)//'/fluids')) then
        ! we have a fluids eos
      
        subtract_out_hydrostatic = &
          have_option(trim(option_path)//'/fluids/linear/subtract_out_hydrostatic_level') .or. &
          have_option(trim(option_path)//'/fluids/ocean_pade_approximation')
        
        call allocate(eosdensity, mesh, "LocalPerturbationDensity")
        
        call calculate_perturbation_density(state(state_order(i)), eosdensity, reference_density)
        
        if(multimaterial) then
          ! if multimaterial we have to subtract out a single reference density at the end
          ! rather than one per material so add it in always for now
          call addto(eosdensity, reference_density)
        end if
        
        if(present(buoyancy_density)) then
          if(multimaterial) then
            if(subtract_out_hydrostatic) then
              ! if multimaterial we have to subtract out a single global value at the end
              ! so save it for now
              hydrostatic_rho0 = reference_density
            end if
            call add_scaled_material_property(state(state_order(i)), buoyancy_density, eosdensity, &
                                              sumvolumefractionsbound=buoyancysumvolumefractionsbound, &
                                              momentum_diagnostic=momentum_diagnostic)
          else
            call set(buoyancy_density, eosdensity)
            if(.not.subtract_out_hydrostatic) then
              call addto(buoyancy_density, reference_density)
            end if
          end if
          
          ! find out if the velocity in this state is *the* (i.e. not aliased)
          ! prognostic one and if it's using a Boussinesq equation.
          ! if it is record the rho0 and it will be used later to scale
          ! the buoyancy density
          velocity => extract_vector_field(state(state_order(i)), "Velocity", stat)
          if(stat==0) then
            if(.not.aliased(velocity)) then
              if (have_option(trim(velocity%option_path)//"/prognostic/equation::Boussinesq")) then
                ! have we already found a state where the velocity was using Boussinesq?
                if(boussinesq) then
                  ! uh oh... looks like you're using multiphase... good luck with that...
                  ! everything here at the moment assumes a single prognostic velocity
                  FLExit("Two nonaliased velocities using equation type Boussinesq.  Don't know what to do.")
                end if
                boussinesq=.true.
                boussinesq_rho0 = reference_density
              end if
            end if
          end if
          
        end if
        
        if(present(bulk_density)) then
          if(multimaterial) then
            ! the perturbation density has already had the reference density added to it
            ! if you're multimaterial
            call add_scaled_material_property(state(state_order(i)), bulk_density, eosdensity, &
                                              sumvolumefractionsbound=bulksumvolumefractionsbound, &
                                              momentum_diagnostic=momentum_diagnostic)
          else
            call set(bulk_density, eosdensity)
            call addto(bulk_density, reference_density)
          end if
        end if
        
        call deallocate(eosdensity)
        
      else
        ! we don't have a fluids eos
        
        tmpdensity => extract_scalar_field(state(state_order(i)), "MaterialDensity", stat)
        if(stat==0) then
          if(multimaterial) then
            if(present(buoyancy_density)) then
              call add_scaled_material_property(state(state_order(i)), buoyancy_density, tmpdensity, &
                                                sumvolumefractionsbound=buoyancysumvolumefractionsbound, &
                                                momentum_diagnostic=momentum_diagnostic)
            end if
            if(present(bulk_density)) then
              call add_scaled_material_property(state(state_order(i)), bulk_density, tmpdensity, &
                                                sumvolumefractionsbound=bulksumvolumefractionsbound, &
                                                momentum_diagnostic=momentum_diagnostic)
            end if
          else
            if(present(buoyancy_density)) then
              call remap_field(tmpdensity, buoyancy_density)
            end if
            if(present(bulk_density)) then
              call remap_field(tmpdensity, bulk_density)
            end if
          end if
        else
          if(multimaterial) then
            FLExit("No multimaterial MaterialDensity or fluid eos provided")
          else
            if(have_option(trim(option_path)//'/compressible')) then
              call allocate(eosdensity, mesh, "LocalCompressibleEOSDensity")
            
              call compressible_eos(state(state_order(i)), density=eosdensity)
              
              if(present(bulk_density)) then
                call set(bulk_density, eosdensity)
              end if
              if(present(buoyancy_density)) then
                call set(buoyancy_density, eosdensity)
              end if
            
              call deallocate(eosdensity)
            else
              tmpdensity => extract_scalar_field(state(state_order(i)), "Density", stat)
              if(stat==0) then
                if(present(buoyancy_density)) then
                  call remap_field(tmpdensity, buoyancy_density)
                end if
                if(present(bulk_density)) then
                  call remap_field(tmpdensity, bulk_density)
                end if
              else
                if(present(buoyancy_density)) then
                  FLExit("You haven't provide enough information to set the buoyancy density.")
                end if
                if(present(bulk_density)) then
                  ! coding error... hopefully
                  FLAbort("How on Earth did you get here without a density?!")
                end if
              end if
            end if
          end if
        end if

      end if
        
    end do state_loop
    
    if(present(buoyancy_density)) then
      if(multimaterial) call addto(buoyancy_density, -hydrostatic_rho0)
      
      if(boussinesq) then
        ! the buoyancy density is being used in a Boussinesq eqn
        ! therefore it needs to be scaled by rho0:
        call scale(buoyancy_density, 1./boussinesq_rho0)
      end if
    end if

    if(multimaterial) then
      if(present(buoyancy_density)) then
        call deallocate(buoyancysumvolumefractionsbound)
      end if
      if(present(bulk_density)) then
        call deallocate(bulksumvolumefractionsbound)
      end if
    end if
  
  end subroutine calculate_densities_multiple_states

  subroutine calculate_diagnostic_pressure(state, pressure)
    ! diagnostic Pressure (only for compressible) calculated from
    ! Density and InternalEnergie via compressible eos
    type(state_type), intent(inout):: state
    type(scalar_field), intent(inout):: pressure

    ewrite(1,*) "In calculate_diagnostic_pressure"

    if (have_option(trim(state%option_path)//'/equation_of_state/compressible')) then
      call compressible_eos(state, pressure=pressure)
    else
      FLExit("Diagnostic pressure can only be used in combination with a compressible equation of state.")
    end if

    ewrite_minmax(pressure)

  end subroutine calculate_diagnostic_pressure

  subroutine calculate_diagnostic_velocity(state, u)
    ! diagnostic Velocity, only for compressible with prognostic Momentum
    ! calculated simply by Velocity=Momentum/Density
    type(state_type), intent(inout):: state
    type(vector_field), intent(inout):: u

    type(vector_field), pointer:: positions, momentum
    type(vector_field):: proj_rhs
    type(scalar_field), pointer:: density
    type(scalar_field):: lumped_mass 
    type(csr_matrix):: mass
    type(csr_sparsity), pointer:: mass_sparsity
    integer:: ele, i

    ewrite(1,*) "Inside calculate_diagnostic_velocity"

    positions => extract_vector_field(state, "Coordinate")
    ! there must be a prognostic momentum
    momentum => extract_vector_field(state, "Momentum")
    ! a density is also required
    density => extract_scalar_field(state, "Density")

    if (continuity(u)>=0) then

      call allocate(proj_rhs, u%dim, u%mesh, "DiagnosticVelocityProjectionRHS")
      call zero(proj_rhs)
      do ele=1, element_count(u)
        call calculate_diagnostic_velocity_cg_ele(proj_rhs, ele)
      end do

      if (have_option(trim(u%option_path)//"/diagnostic/solver")) then
        mass_sparsity => get_csr_sparsity_firstorder(state, u%mesh, u%mesh)
        call allocate(mass, mass_sparsity, name="DiagnosticVelocityMass")
        call compute_mass(positions, u%mesh, mass, density=density)
 
        call petsc_solve(u, mass, proj_rhs)

        call deallocate(mass)
      else
        ewrite(1,*) "No solver options specified - lumping mass to compute diagnostic velocity"
        call allocate(lumped_mass, u%mesh, name="DiagnosticVelocityLumpedMass")
        call compute_lumped_mass(positions, lumped_mass, density=density)
        call set(u, proj_rhs)
        do i=1, u%dim
          ewrite_minmax( u%val(i,:) )
        end do
        ewrite_minmax( lumped_mass )
        call inverse_scale(u, lumped_mass)
        call deallocate(lumped_mass)
      end if

      call deallocate(proj_rhs)

    else
      do ele=1, element_count(u)
        call calculate_diagnostic_velocity_dg_ele(ele)
      end do
    end if

    ewrite_minmax( density )
    do i=1, u%dim
      ewrite_minmax( u%val(i,:) )
    end do
    do i=1, momentum%dim
      ewrite_minmax( momentum%val(i,:) )
    end do

    contains

    subroutine calculate_diagnostic_velocity_cg_ele(proj_rhs, ele)
      type(vector_field), intent(inout):: proj_rhs
      integer, intent(in):: ele

      real, dimension(ele_ngi(u, ele)):: detwei

      call transform_to_physical(positions, ele, detwei)
      call addto(proj_rhs, ele_nodes(proj_rhs, ele), &
          shape_vector_rhs(ele_shape(proj_rhs, ele), &
              ele_val_at_quad(momentum, ele), detwei))

    end subroutine calculate_diagnostic_velocity_cg_ele

    subroutine calculate_diagnostic_velocity_dg_ele(ele)
      integer, intent(in):: ele

      real, dimension(ele_loc(u, ele), ele_loc(u, ele)):: local_mass
      real, dimension(ele_loc(u, ele), u%dim):: local_rhs
      real, dimension(ele_ngi(u, ele)):: detwei


      call transform_to_physical(positions, ele, detwei)
      ! this has to be transposed because of the way solve_mulitple (in actually fact
      ! dgesv from lapack) expects multiple rhs's
      local_rhs=transpose(shape_vector_rhs(ele_shape(u, ele),  &
          ele_val_at_quad(momentum, ele), detwei/ele_val_at_quad(density, ele)))

      ! this solve takes the rhs and overwrites it with the solution
      call solve(local_mass, local_rhs)

      ! now transpose it again
      call set(u, ele_nodes(u, ele), transpose(local_rhs))
      
    end subroutine calculate_diagnostic_velocity_dg_ele

  end subroutine calculate_diagnostic_velocity

  subroutine momentum_diagnostics_fields_check_options

    character(len=OPTION_PATH_LEN):: phase_path
    integer:: i
  
    do i=0, option_count('/material_phase')-1
       phase_path = '/material_phase[' // int2str(i) // ']'
       if (have_option(trim(phase_path)//'/scalar_field::Pressure/diagnostic')) then
         if (.not. have_option(trim(phase_path)//'/equation_of_state/compressible')) then
           FLExit("Diagnostic pressure can only be used in combination with a compressible equation of state.")
         end if
         if (have_option(trim(phase_path)//'/scalar_field::MaterialVolumeFraction')) then
           FLExit("Diagnostic pressure currently does not work with multi-material")
         end if

       end if
    end do

  end subroutine momentum_diagnostics_fields_check_options

end module momentum_diagnostic_fields<|MERGE_RESOLUTION|>--- conflicted
+++ resolved
@@ -108,15 +108,11 @@
                                 momentum_diagnostic=.true.)
     end if
     
-<<<<<<< HEAD
     ! Note: For multimaterial-multiphase simulations we normally pass the submaterials array to 
     ! diagnostic algorithms in order to compute bulk properties correctly. However, for Python 
     ! diagnostic algorithms where the user may wish to use fields from other phases, we need to 
     ! pass in the whole state array.
-    vfield => extract_vector_field(submaterials(submaterials_istate), "VelocityAbsorption", stat = stat)
-=======
     vfield => extract_vector_field(submaterials(submaterials_istate), trim(u_name)//"Absorption", stat = stat)
->>>>>>> 0951b31b
     if(stat == 0) then
       if(have_option(trim(vfield%option_path) // "/diagnostic")) then
         if(have_option(trim(vfield%option_path) // "/diagnostic/algorithm::vector_python_diagnostic")) then
@@ -505,7 +501,7 @@
         call calculate_diagnostic_velocity_cg_ele(proj_rhs, ele)
       end do
 
-      if (have_option(trim(u%option_path)//"/diagnostic/solver")) then
+      if (have_option(trim(momentum%option_path)//"/diagnostic/solver")) then
         mass_sparsity => get_csr_sparsity_firstorder(state, u%mesh, u%mesh)
         call allocate(mass, mass_sparsity, name="DiagnosticVelocityMass")
         call compute_mass(positions, u%mesh, mass, density=density)
