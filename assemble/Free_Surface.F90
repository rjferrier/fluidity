--- conflicted
+++ resolved
@@ -126,13 +126,8 @@
     
       type(integer_hash_table):: sele_to_surface_p_ele
       type(vector_field), pointer:: positions, u, gravity_normal, old_positions
-<<<<<<< HEAD
-      type(scalar_field), pointer:: p, prevp, original_bottomdist, topdis
-      type(scalar_field) :: original_bottomdist_remap
+      type(scalar_field), pointer:: p, prevp, original_bottomdist_remap, topdis
       type(mesh_type), pointer:: surface_p_mesh
-=======
-      type(scalar_field), pointer:: p, prevp, original_bottomdist_remap
->>>>>>> d3a986db
       character(len=FIELD_NAME_LEN):: bctype
       character(len=OPTION_PATH_LEN) :: fs_option_path
       real:: g, rho0, alpha, coef, d0
@@ -245,12 +240,9 @@
       if(present(rhs)) then
          ewrite_minmax(rhs)
       end if
-<<<<<<< HEAD
       if (have_wd) then
          call deallocate(original_bottomdist_remap)
       end if
-=======
->>>>>>> d3a986db
       
     contains 
     
