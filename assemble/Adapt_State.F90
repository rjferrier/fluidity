--- conflicted
+++ resolved
@@ -949,13 +949,9 @@
     logical, optional, intent(in) :: initialise_fields
 
     character(len = FIELD_NAME_LEN) :: metric_name
-<<<<<<< HEAD
-    integer :: i, j, k, max_adapt_iteration
-=======
     integer :: i, j, max_adapt_iteration
     integer :: zoltan_min_adapt_iterations, zoltan_max_adapt_iterations, zoltan_additional_adapt_iterations
     logical :: finished_adapting, final_adapt_iteration
->>>>>>> 8992bff7
     integer, dimension(:), pointer :: node_ownership
     type(state_type), dimension(size(states)) :: interpolate_states
     type(mesh_type), pointer :: old_linear_mesh
@@ -972,11 +968,8 @@
     integer :: ierr
     type(detector_list_ptr), dimension(:), pointer :: detector_list_array => null()
     type(detector_type), pointer :: detector => null()
-<<<<<<< HEAD
-=======
 
     real :: global_min_quality, quality_tolerance
->>>>>>> 8992bff7
 
     ewrite(1, *) "In adapt_state_internal"
 
