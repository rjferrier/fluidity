!    Copyright (C) 2006 Imperial College London and others.
!
!    Please see the AUTHORS file in the main source directory for a full list
!    of copyright holders.
!
!    Prof. C Pain
!    Applied Modelling and Computation Group
!    Department of Earth Science and Engineering
!    Imperial College London
!
!    amcgsoftware@imperial.ac.uk
!
!    This library is free software; you can redistribute it and/or
!    modify it under the terms of the GNU Lesser General Public
!    License as published by the Free Software Foundation; either
!    version 2.1 of the License, or (at your option) any later version.
!
!    This library is distributed in the hope that it will be useful,
!    but WITHOUT ANY WARRANTY; without even the implied warranty of
!    MERCHANTABILITY or FITNESS FOR A PARTICULAR PURPOSE.  See the GNU
!    Lesser General Public License for more details.
!
!    You should have received a copy of the GNU Lesser General Public
!    License along with this library; if not, write to the Free Software
!    Foundation, Inc., 59 Temple Place, Suite 330, Boston, MA  02111-1307
!    USA

#include "fdebug.h"

module adapt_state_module
! these 5 need to be on top and in this order, so as not to confuse silly old intel compiler
  use quadrature
  use elements
  use sparse_tools
  use fields
  use state_module
!
  use adaptivity_1d
  use adapt_integration, only : adapt_mesh_3d => adapt_mesh
  use adaptive_timestepping
  use checkpoint
  use diagnostic_fields_wrapper
  use discrete_properties_module
  use edge_length_module
  use eventcounter
  use field_options
  use global_parameters, only : OPTION_PATH_LEN, periodic_boundary_option_path, adaptivity_mesh_name, domain_bbox, topology_mesh_name
  use hadapt_extrude
  use hadapt_metric_based_extrude
  use halos
  use interpolation_manager
  use interpolation_module
  use mba_adapt_module
  use mba2d_integration
  use mba3d_integration
  use metric_assemble
  use anisotropic_gradation, only: use_anisotropic_gradation
  use parallel_tools
  use boundary_conditions
  use boundary_conditions_from_options
  use populate_state_module
  use project_metric_to_surface_module
  use reserve_state_module
  use sam_integration
  use tictoc
  use timeloop_utilities
  use fields_halos
  use data_structures
  use detector_data_types
  use detector_parallel
  use diagnostic_variables
  use intersection_finder_module
  use diagnostic_variables
  use pickers
#ifdef HAVE_ZOLTAN
  use zoltan_integration
  use mpi_interfaces
#endif

  use mesh_files

  implicit none

  private

  public :: adapt_mesh, adapt_state, adapt_state_first_timestep
  public :: insert_metric_for_interpolation, extract_and_remove_metric, sam_options
  public :: adapt_state_module_check_options

  interface adapt_state
    module procedure adapt_state_single, adapt_state_multiple
  end interface adapt_state

contains

  subroutine adapt_mesh_simple(old_positions, metric, new_positions, node_ownership, force_preserve_regions, &
      lock_faces, allow_boundary_elements)
    type(vector_field), intent(in) :: old_positions
    type(tensor_field), intent(inout) :: metric
    type(vector_field), intent(out) :: new_positions
    integer, dimension(:), pointer, optional :: node_ownership
    logical, intent(in), optional :: force_preserve_regions
    type(integer_set), intent(in), optional :: lock_faces
    logical, intent(in), optional :: allow_boundary_elements

    assert(.not. mesh_periodic(old_positions))

    select case(old_positions%dim)
      case(1)
        call adapt_mesh_1d(old_positions, metric, new_positions, &
          & node_ownership = node_ownership, force_preserve_regions = force_preserve_regions)
      case(2)
        call adapt_mesh_mba2d(old_positions, metric, new_positions, &
          & force_preserve_regions=force_preserve_regions, lock_faces=lock_faces, &
          & allow_boundary_elements=allow_boundary_elements)
      case(3)
        if(have_option("/mesh_adaptivity/hr_adaptivity/adaptivity_library/libmba3d")) then
          assert(.not. present(lock_faces))
          call adapt_mesh_mba3d(old_positions, metric, new_positions, &
                             force_preserve_regions=force_preserve_regions)
        else
          call adapt_mesh_3d(old_positions, metric, new_positions, node_ownership = node_ownership, &
                             force_preserve_regions=force_preserve_regions, lock_faces=lock_faces)
        end if
      case default
        FLAbort("Mesh adaptivity requires a 1D, 2D or 3D mesh")
    end select
  end subroutine adapt_mesh_simple

  subroutine adapt_mesh_periodic(old_positions, metric, new_positions, force_preserve_regions)
    type(vector_field), intent(in) :: old_positions
    type(tensor_field), intent(inout) :: metric
    type(vector_field), intent(out) :: new_positions
    logical, intent(in), optional :: force_preserve_regions

    ! Periodic adaptivity variables
    integer :: no_bcs, bc, i, j, k, l
    type(integer_set) :: lock_faces, surface_ids
    type(vector_field) :: unwrapped_positions_A, unwrapped_positions_B, intermediate_positions
    integer, dimension(2) :: shape_option
    integer, dimension(:), allocatable :: surface_id
    type(tensor_field) :: unwrapped_metric_A, unwrapped_metric_B, intermediate_metric
    integer :: stat
    type(csr_sparsity), pointer :: eelist, nelist, periodic_eelist
    type(scalar_field) :: front_field
    integer :: ele, ele2, node, face
    integer, dimension(:), pointer :: neighbours, eles, periodic_neighbours, neighbours2
    integer :: new_physical_colour, new_aliased_colour
    integer :: face_count, existing_face_count
    integer, dimension(:), allocatable :: sndgln, boundary_ids, element_owners, fnodes
    integer :: floc
    integer, dimension(:), allocatable :: physical_colours, aliased_colours
    type(integer_set) :: nodes_to_move, periodic_nodes_to_move, extra_nodes_to_move
    real, dimension(:,:), allocatable:: aliased_positions, physical_positions
    character(len=OPTION_PATH_LEN) :: periodic_mapping_python
    type(integer_hash_table) :: aliased_to_new_node_number
    integer, dimension(:), pointer :: nodes, faces
    real, dimension(:, :), allocatable :: tmp_bbox
    type(integer_set) :: new_aliased_faces, new_physical_faces, old_physical_nodes
    type(integer_set) :: front_contained_nodes, front_face_nodes
    type(integer_set) :: other_surface_ids
    integer :: dim, sid

    integer, save :: delete_me = 1

    assert(mesh_periodic(metric))
    assert(all(metric%dim == old_positions%dim))
    dim = metric%dim(1)

    no_bcs = option_count(trim(periodic_boundary_option_path(dim)) // '/from_mesh/periodic_boundary_conditions')

    intermediate_positions = old_positions
    call incref(intermediate_positions)

    intermediate_metric = metric
    call incref(metric)

    ! As written, this is quadratic in the number of boundary conditions. I'm not too stressed
    ! about that

    do bc=0,no_bcs-1

      shape_option = option_shape(trim(periodic_boundary_option_path(dim)) // '/from_mesh/periodic_boundary_conditions['//int2str(bc)//']/physical_boundary_ids')
      allocate(physical_colours(shape_option(1)))
      call get_option(trim(periodic_boundary_option_path(dim)) // '/from_mesh/periodic_boundary_conditions['//int2str(bc)//']/physical_boundary_ids', physical_colours)
      shape_option = option_shape(trim(periodic_boundary_option_path(dim)) // '/from_mesh/periodic_boundary_conditions['//int2str(bc)//']/aliased_boundary_ids')
      allocate(aliased_colours(shape_option(1)))
      call get_option(trim(periodic_boundary_option_path(dim)) // '/from_mesh/periodic_boundary_conditions['//int2str(bc)//']/aliased_boundary_ids', aliased_colours)

      ! Step a). Unwrap the periodic input.
      unwrapped_positions_A = make_mesh_unperiodic_from_options(intermediate_positions, trim(periodic_boundary_option_path(dim)))
      call allocate(unwrapped_metric_A, unwrapped_positions_A%mesh, trim(metric%name))
      call remap_field(intermediate_metric, unwrapped_metric_A)

      ! We don't need the periodic mesh anymore
      call deallocate(intermediate_positions)
      call deallocate(intermediate_metric)

      ! Step b). Collect all the faces that need to be locked through the adapt
      call allocate(lock_faces)
      call allocate(surface_ids)
      call allocate(other_surface_ids)

      ! Collect all the relevant surface labels
      do j=0,no_bcs-1
        ! Physical ...
        shape_option = option_shape(trim(periodic_boundary_option_path(dim)) // '/from_mesh/periodic_boundary_conditions['//int2str(j)//']/physical_boundary_ids')
        allocate(surface_id(shape_option(1)))
        call get_option(trim(periodic_boundary_option_path(dim)) // '/from_mesh/periodic_boundary_conditions['//int2str(j)//']/physical_boundary_ids', surface_id)
        call insert(surface_ids, surface_id)
        if (j /= bc) then
          call insert(other_surface_ids, surface_id)
        end if
        deallocate(surface_id)

        ! and aliased
        shape_option = option_shape(trim(periodic_boundary_option_path(dim)) // '/from_mesh/periodic_boundary_conditions['//int2str(j)//']/aliased_boundary_ids')
        allocate(surface_id(shape_option(1)))
        call get_option(trim(periodic_boundary_option_path(dim)) // '/from_mesh/periodic_boundary_conditions['//int2str(j)//']/aliased_boundary_ids', surface_id)
        call insert(surface_ids, surface_id)
        if (j /= bc) then
          call insert(other_surface_ids, surface_id)
        end if
        deallocate(surface_id)
      end do

      ! With the relevant surface labels, loop through the mesh and fetch the information from them
      do j=1,surface_element_count(unwrapped_positions_A)
        if (has_value(surface_ids, surface_element_id(unwrapped_positions_A, j))) then
          call insert(lock_faces, j)
        end if
      end do
      call deallocate(surface_ids)

      ! Step c). Adapt the mesh, locking appropriately, and interpolate the metric
      ! mesh_0: incoming unwrapped mesh
      if(have_option("/mesh_adaptivity/hr_adaptivity/debug/write_periodic_adapted_mesh")) then
        call vtk_write_fields("mesh", 0, position=unwrapped_positions_A, model=unwrapped_positions_A%mesh)
        call vtk_write_surface_mesh("surface", 0, unwrapped_positions_A)
      end if
      call adapt_mesh_simple(unwrapped_positions_A, unwrapped_metric_A, unwrapped_positions_B, &
                & force_preserve_regions=force_preserve_regions, &
                & lock_faces=lock_faces, allow_boundary_elements=.true.)
      ! mesh_1: first adapted mesh
      if(have_option("/mesh_adaptivity/hr_adaptivity/debug/write_periodic_adapted_mesh")) then
        call vtk_write_fields("mesh", 1, position=unwrapped_positions_B, model=unwrapped_positions_B%mesh)
        call vtk_write_surface_mesh("surface", 1, unwrapped_positions_B)
      end if
      call allocate(unwrapped_metric_B, unwrapped_positions_B%mesh, trim(metric%name))
      call linear_interpolation(unwrapped_metric_A, unwrapped_positions_A, unwrapped_metric_B, unwrapped_positions_B)
      call deallocate(lock_faces)
      call deallocate(unwrapped_positions_A)
      call deallocate(unwrapped_metric_A)

      ! Step d). Reperiodise
      intermediate_positions = make_mesh_periodic_from_options(unwrapped_positions_B, periodic_boundary_option_path(dim))
      intermediate_positions%mesh%name = "TmpMesh"
      intermediate_positions%mesh%option_path = periodic_boundary_option_path(dim)

      call allocate(intermediate_metric, intermediate_positions%mesh, trim(metric%name))
      call remap_field(unwrapped_metric_B, intermediate_metric, stat=stat)
      assert(stat /= REMAP_ERR_DISCONTINUOUS_CONTINUOUS)
      assert(stat /= REMAP_ERR_HIGHER_LOWER_CONTINUOUS)
      ! mesh_2: first adapted mesh, periodised
      if(have_option("/mesh_adaptivity/hr_adaptivity/debug/write_periodic_adapted_mesh")) then
        call vtk_write_fields("mesh", 2, position=intermediate_positions, model=intermediate_positions%mesh)
        call vtk_write_surface_mesh("surface", 2, intermediate_positions)
      end if
      
      ! Step e). Advance a front in the new mesh using the unwrapped nelist from the aliased boundary
      ! until the front contains no nodes on the boundary; this forms the new cut
      nelist => extract_nelist(unwrapped_positions_B)
      shape_option = option_shape(trim(periodic_boundary_option_path(dim)) // '/from_mesh/periodic_boundary_conditions['//int2str(bc)//']/aliased_boundary_ids')
      allocate(surface_id(shape_option(1)))
      call get_option(trim(periodic_boundary_option_path(dim)) // '/from_mesh/periodic_boundary_conditions['//int2str(bc)//']/aliased_boundary_ids', surface_id)

      call allocate(nodes_to_move)
      call allocate(periodic_nodes_to_move)
      ! start from the nodes on the aliased boundary
      do j=1,surface_element_count(unwrapped_positions_B)
        if (any(surface_id == surface_element_id(unwrapped_positions_B, j))) then
          call insert(nodes_to_move, face_global_nodes(unwrapped_positions_B, j))
          call insert(periodic_nodes_to_move, face_global_nodes(intermediate_positions, j))
        end if
      end do
      deallocate(surface_id)

      ! if any nodes on the other periodic are in the elements directly
      ! adjacent move them too
      if (key_count(other_surface_ids)>0) then
        call allocate(extra_nodes_to_move)
        do i=1, key_count(nodes_to_move)
          node = fetch(nodes_to_move, i)
          neighbours => row_m_ptr(nelist, node)
          do j=1, size(neighbours)
            ele = neighbours(j)
            faces => ele_faces(unwrapped_positions_B, ele)
            do k=1, size(faces)
              face = faces(k)
              if (face>surface_element_count(unwrapped_positions_B)) cycle
              sid = surface_element_id(unwrapped_positions_B, face)
              if (has_value(other_surface_ids, sid)) then
                call insert(nodes_to_move, face_global_nodes(unwrapped_positions_B, face))
                ! work out face on the other side
                periodic_neighbours => ele_neigh(intermediate_positions, ele)
                face = ele_face(intermediate_positions, periodic_neighbours(k), ele)
                call insert(extra_nodes_to_move, face_global_nodes(unwrapped_positions_B, face))
              end if
            end do
          end do
        end do
        call insert(nodes_to_move, set2vector(extra_nodes_to_move))
        call deallocate(extra_nodes_to_move)
      end if

      ! the new cut now consists of the faces in the elements adjacent
      ! to the nodes to move that are not in "nodes_to_move" itself
      ! the nodes on the cut will in fact not be moved as they will retain
      ! their aliased position in the periodic position field
      call allocate(new_physical_faces)
      call allocate(new_aliased_faces)

      do i=1, key_count(nodes_to_move)
        node = fetch(nodes_to_move, i)
        neighbours => row_m_ptr(nelist, node)
        do j=1, size(neighbours)
           ele = neighbours(j)
           call insert(periodic_nodes_to_move, ele_nodes(intermediate_positions, ele))
           faces => ele_faces(unwrapped_positions_B, ele)
           neighbours2 => ele_neigh(unwrapped_positions_B, ele)
           do k=1, size(faces)
             face = faces(k)
             ele2 = neighbours2(k)
             if (ele2<=0) cycle
             if (.not. any(has_value(nodes_to_move,face_global_nodes(unwrapped_positions_B, face))) &
               .and. .not. any(has_value(nodes_to_move,ele_nodes(unwrapped_positions_B, ele2))) &
               ) then
               call insert(new_physical_faces, face)
               ! opposite face becomes aliased
               face = ele_face(unwrapped_positions_B, ele2, ele)
               call insert(new_aliased_faces, face)
             end if
           end do
        end do
      end do
      call deallocate(nodes_to_move)

      ! don't want to move nodes on the new cut, as they'll retain
      ! their original before-aliasing position
      floc = face_loc(intermediate_positions, 1)
      allocate(fnodes(1:floc))
      do j=1, key_count(new_physical_faces)
        face = fetch(new_physical_faces, j)
        fnodes = face_global_nodes(intermediate_positions, face)
        do k=1, floc
          node = fnodes(k)
          if (has_value(periodic_nodes_to_move, node)) then
            call remove(periodic_nodes_to_move, node)
          end if
        end do
      end do
      deallocate(fnodes)

      ! now move the nodes in the periodic positions field
      allocate(aliased_positions(intermediate_positions%dim, key_count(periodic_nodes_to_move)))
      allocate(physical_positions(intermediate_positions%dim, key_count(periodic_nodes_to_move)))

      do j=1,key_count(periodic_nodes_to_move)
        node = fetch(periodic_nodes_to_move, j)
        aliased_positions(:, j) = node_val(intermediate_positions, node)
      end do

      call get_option(trim(periodic_boundary_option_path(dim)) // '/from_mesh/periodic_boundary_conditions['//int2str(bc)//']/coordinate_map', periodic_mapping_python)
      call set_from_python_function(physical_positions, periodic_mapping_python, aliased_positions, time=0.0)

      do j=1,key_count(periodic_nodes_to_move)
        node = fetch(periodic_nodes_to_move, j)
        call set(intermediate_positions, node, physical_positions(:, j))
      end do

      deallocate(physical_positions)
      deallocate(aliased_positions)
      call deallocate(periodic_nodes_to_move)

      ! Step f). Colour those faces on either side of the new cut

      ! Choose a new colour that isn't used
      new_physical_colour = maxval(physical_colours)
      new_aliased_colour = maxval(aliased_colours)
      ! the only forward-compatible way of doing this is to fetch the information from
      ! the current faces into the primitive data structures, and then re-call add_faces
      ! fixme: for mixed meshes
      ! note well: we /lose/ the old faces, as we don't need that cut anymore
      ! (and can't retain it through the adapt anyway)

      ! first things first: find out how many faces we have
      face_count = key_count(new_physical_faces) + key_count(new_aliased_faces)
      do j=1,surface_element_count(intermediate_positions)
        if (.not. (any(surface_element_id(intermediate_positions, j) == physical_colours) .or. &
          & any(surface_element_id(intermediate_positions, j) == aliased_colours))) then
          face_count = face_count + 1
        end if
      end do

      allocate(boundary_ids(face_count))
      allocate(element_owners(face_count))
      allocate(sndgln(face_count * floc))

      ! fetch the existing information
      l = 0
      do j=1,surface_element_count(intermediate_positions)
        if (.not. (any(surface_element_id(intermediate_positions, j) == physical_colours) .or. &
          & any(surface_element_id(intermediate_positions, j) == aliased_colours))) then

          l = l + 1
          boundary_ids(l) = surface_element_id(intermediate_positions, j)
          element_owners(l) = face_ele(intermediate_positions, j)
          sndgln( (l-1)*floc + 1:l*floc ) = face_global_nodes(intermediate_positions, j)
        end if
      end do

      ! and now fetch the information for the faces we are adding

      do j=1, key_count(new_physical_faces)
        l = l + 1
        face = fetch(new_physical_faces, j)
        boundary_ids(l) = new_physical_colour
        element_owners(l) = face_ele(unwrapped_positions_B, face)
        sndgln( (l-1)*floc + 1:l*floc ) = face_global_nodes(intermediate_positions, face)
      end do
      call deallocate(new_physical_faces)

      do j=1, key_count(new_aliased_faces)
        l = l + 1
        face = fetch(new_aliased_faces, j)
        boundary_ids(l) = new_aliased_colour
        element_owners(l) = face_ele(unwrapped_positions_B, face)
        sndgln( (l-1)*floc + 1:l*floc ) = face_global_nodes(intermediate_positions, face)
      end do
      call deallocate(new_aliased_faces)

      assert(l == face_count)

      ! deallocate the old faces, and rebuild
      ! mesh_3: first adapted mesh, periodised with moving front nodes moved over
      if(have_option("/mesh_adaptivity/hr_adaptivity/debug/write_periodic_adapted_mesh")) then
        call vtk_write_fields("mesh", 3, position=intermediate_positions, model=intermediate_positions%mesh)
        call vtk_write_surface_mesh("surface", 3, intermediate_positions)
      end if

      call deallocate_faces(intermediate_positions%mesh)
      call add_faces(intermediate_positions%mesh, sndgln=sndgln, element_owner=element_owners, boundary_ids=boundary_ids)
      intermediate_metric%mesh = intermediate_positions%mesh
      ! mesh_4: first adapted mesh, periodised with moving front nodes moved over and surface mesh relabeled
      if(have_option("/mesh_adaptivity/hr_adaptivity/debug/write_periodic_adapted_mesh")) then
        call vtk_write_fields("mesh", 4, position=intermediate_positions, model=intermediate_positions%mesh)
        call vtk_write_surface_mesh("surface", 4, intermediate_positions)
      end if

      deallocate(sndgln)
      deallocate(element_owners)
      deallocate(boundary_ids)

      ! Step g). Unwrap again
      ! We need to fiddle with the options tree to mark the aliased and physical surface IDs appropriately

      unwrapped_positions_A = make_mesh_unperiodic_from_options(intermediate_positions, trim(periodic_boundary_option_path(dim)), &
                                aliased_to_new_node_number=aliased_to_new_node_number, stat=stat)

      ! mesh_5: adapted once, moved up, ready to adapt again
      if(have_option("/mesh_adaptivity/hr_adaptivity/debug/write_periodic_adapted_mesh")) then
        call vtk_write_fields("mesh", 5, position=unwrapped_positions_A, model=unwrapped_positions_A%mesh)
        call vtk_write_surface_mesh("surface", 5, unwrapped_positions_A)
      end if

      call allocate(unwrapped_metric_A, unwrapped_positions_A%mesh, trim(metric%name))
      call remap_field(intermediate_metric, unwrapped_metric_A)

      call deallocate(intermediate_positions)
      call deallocate(intermediate_metric)

      assert(has_faces(unwrapped_positions_A%mesh))

      call deallocate(unwrapped_positions_B)
      call deallocate(unwrapped_metric_B)

      ! Step h). Adapt again

      call allocate(lock_faces)
      call allocate(surface_ids)

      ! Collect all the relevant surface labels
      do j=0,no_bcs-1
        ! Physical ...
        shape_option = option_shape(trim(periodic_boundary_option_path(dim)) // '/from_mesh/periodic_boundary_conditions['//int2str(j)//']/physical_boundary_ids')
        allocate(surface_id(shape_option(1)))
        call get_option(trim(periodic_boundary_option_path(dim)) // '/from_mesh/periodic_boundary_conditions['//int2str(j)//']/physical_boundary_ids', surface_id)
        call insert(surface_ids, surface_id)
        deallocate(surface_id)

        ! and aliased
        shape_option = option_shape(trim(periodic_boundary_option_path(dim)) // '/from_mesh/periodic_boundary_conditions['//int2str(j)//']/aliased_boundary_ids')
        allocate(surface_id(shape_option(1)))
        call get_option(trim(periodic_boundary_option_path(dim)) // '/from_mesh/periodic_boundary_conditions['//int2str(j)//']/aliased_boundary_ids', surface_id)
        call insert(surface_ids, surface_id)
        deallocate(surface_id)
      end do

      ! With the relevant surface labels, loop through the mesh and fetch the information from them
      do j=1,surface_element_count(unwrapped_positions_A)
        if (has_value(surface_ids, surface_element_id(unwrapped_positions_A, j))) then
          call insert(lock_faces, j)
        end if
      end do
      call deallocate(surface_ids)

      call adapt_mesh_simple(unwrapped_positions_A, unwrapped_metric_A, unwrapped_positions_B, &
                  & force_preserve_regions=force_preserve_regions, &
                  & lock_faces=lock_faces, allow_boundary_elements=.true.)
      call deallocate(lock_faces)
      ! mesh_7: after second adapt
      if(have_option("/mesh_adaptivity/hr_adaptivity/debug/write_periodic_adapted_mesh")) then
        call vtk_write_fields("mesh", 7, position=unwrapped_positions_B, model=unwrapped_positions_B%mesh)
        call vtk_write_surface_mesh("surface", 7, unwrapped_positions_B)
      end if

      call allocate(unwrapped_metric_B, unwrapped_positions_B%mesh, trim(metric%name))
      call linear_interpolation(unwrapped_metric_A, unwrapped_positions_A, unwrapped_metric_B, unwrapped_positions_B)
      call deallocate(unwrapped_positions_A)
      call deallocate(unwrapped_metric_A)

      ! Step i). Reperiodise for the next go around!
      intermediate_positions = make_mesh_periodic_from_options(unwrapped_positions_B, periodic_boundary_option_path(dim))
      intermediate_positions%mesh%option_path = periodic_boundary_option_path(dim)
      call allocate(intermediate_metric, intermediate_positions%mesh, trim(metric%name))
      call remap_field(unwrapped_metric_B, intermediate_metric, stat=stat)
      assert(stat /= REMAP_ERR_DISCONTINUOUS_CONTINUOUS)
      assert(stat /= REMAP_ERR_HIGHER_LOWER_CONTINUOUS)

      ! Step j). If the user has specified an inverse coordinate map, then let's loop through the nodes in the mesh
      ! and map them back to inside the bounding box of the domain
      if (have_option(trim(periodic_boundary_option_path(dim)) // '/from_mesh/periodic_boundary_conditions['//int2str(bc)//']/inverse_coordinate_map')) then

        ! nodes_to_move stores the potential nodes to map.
        ! The rule is: we map any element which contains any node such that:
        ! the node's location is not inside the original bounding box, and
        ! the image of the node under the inverse mapping is inside the original bounding box

        ! So first let's find the nodes outside the bounding box
        call allocate(nodes_to_move)
        allocate(tmp_bbox(unwrapped_positions_B%dim, 2))
        do j=1, node_count(unwrapped_positions_B)
          tmp_bbox(:, 1) = node_val(unwrapped_positions_B, j)
          tmp_bbox(:, 2) = node_val(unwrapped_positions_B, j)
          if (.not. bbox_predicate(domain_bbox(1:unwrapped_positions_B%dim, :), tmp_bbox)) then
            call insert(nodes_to_move, j)
          end if
        end do

        allocate(aliased_positions(intermediate_positions%dim, key_count(nodes_to_move)))
        allocate(physical_positions(intermediate_positions%dim, key_count(nodes_to_move)))

        do j=1,key_count(nodes_to_move)
          physical_positions(:, j) = node_val(unwrapped_positions_B, fetch(nodes_to_move, j))
        end do

        ! and map those nodes
        call get_option(trim(periodic_boundary_option_path(dim)) // '/from_mesh/periodic_boundary_conditions['//int2str(bc)//']/inverse_coordinate_map', periodic_mapping_python)
        call set_from_python_function(aliased_positions, periodic_mapping_python, physical_positions, time=0.0)

        ! now let's loop through those nodes, and if the image is inside the bounding box, mark
        ! the elements to map
        front_field = piecewise_constant_field(intermediate_positions%mesh, "AdvancingFront")
        call zero(front_field)
        nelist => extract_nelist(unwrapped_positions_B)
        eelist => extract_eelist(unwrapped_positions_B)
        periodic_eelist => extract_eelist(intermediate_positions)

        do j=1,key_count(nodes_to_move)
          tmp_bbox(:, 1) = aliased_positions(:, j)
          tmp_bbox(:, 2) = aliased_positions(:, j)
          if (bbox_predicate(domain_bbox(1:unwrapped_positions_B%dim, :), tmp_bbox)) then
            eles => row_m_ptr(nelist, fetch(nodes_to_move, j))
            do k=1,size(eles)
              call set(front_field, eles(k), 1.0)
            end do
          end if
        end do

        deallocate(physical_positions)
        deallocate(aliased_positions)
        call deallocate(nodes_to_move)
        deallocate(tmp_bbox)

        ! For doubly periodic, we need to make sure that the front is "periodic" in some sense.
        ! Otherwise, bad things can happen where the node on one side of the other BC wants to be
        ! mapped, but the other node doesn't, and there's no consistent solution.
        do ele=1,ele_count(front_field)
          if (node_val(front_field, ele) == 1.0) then
            neighbours => ele_neigh(intermediate_positions, ele)
            do j=1,size(neighbours)
              face = ele_face(intermediate_positions, ele, neighbours(j))
              if (face > surface_element_count(intermediate_positions)) cycle
              if (has_value(other_surface_ids, surface_element_id(intermediate_positions, face))) then
                call set(front_field, neighbours(j), 1.0)
              end if
            end do
          end if
        end do

        ! mesh_8: after second adapt, showing elements to be moved back into bounding box
        if(have_option("/mesh_adaptivity/hr_adaptivity/debug/write_periodic_adapted_mesh")) then
          call vtk_write_fields("mesh", 8, position=unwrapped_positions_B, model=unwrapped_positions_B%mesh, sfields=(/front_field/))
          call vtk_write_surface_mesh("surface", 8, unwrapped_positions_B)
        end if

        ! mesh_8: same thing periodised
        if(have_option("/mesh_adaptivity/hr_adaptivity/debug/write_periodic_adapted_mesh")) then
          call vtk_write_fields("mesh", 9, position=intermediate_positions, model=intermediate_positions%mesh, sfields=(/front_field/))
          call vtk_write_surface_mesh("surface", 9, intermediate_positions)
        end if

        ! OK. Now we know which elements we are mapping, it is very similar to the shuffling
        ! around we did earlier. The two main subtasks are to
        ! a) update the positions of the periodic nodes appropriately
        ! b) change the faces of the periodic mesh

        ! First thing: let's build two sets
        ! that store the current lists of physical and aliased faces.

        call allocate(new_aliased_faces)
        call allocate(new_physical_faces)
        call allocate(old_physical_nodes)
        existing_face_count = 0
        do j=1,surface_element_count(intermediate_positions)
          if (surface_element_id(intermediate_positions, j) == new_physical_colour) then
            call insert(new_physical_faces, j)
            call insert(old_physical_nodes, face_global_nodes(intermediate_positions, j))
          else if (surface_element_id(intermediate_positions, j) == new_aliased_colour) then
            call insert(new_aliased_faces, j)
          else
            existing_face_count = existing_face_count + 1
          end if
        end do

        call allocate(front_contained_nodes)
        call allocate(front_face_nodes)
        do ele=1,ele_count(front_field)
          if (node_val(front_field, ele) == 1.0) then
            call insert(front_contained_nodes, ele_nodes(intermediate_positions, ele))
            neighbours => row_m_ptr(eelist, ele)
            periodic_neighbours => row_m_ptr(periodic_eelist, ele)
            faces => ele_faces(intermediate_positions, ele)
            neighbourloop: do k=1,size(neighbours)
              j = neighbours(k)
              face = faces(k)

              if (has_value(new_physical_faces, face)) then
                call insert(front_face_nodes, face_global_nodes(intermediate_positions, face))
                call remove(new_physical_faces, face)
                call remove(new_aliased_faces, ele_face(intermediate_positions, periodic_neighbours(k), ele))
              end if

              if (j > 0) then
                if (node_val(front_field, j) /= 1.0) then
                  face = ele_face(intermediate_positions, ele, j)
                  call insert(new_aliased_faces, face)

                  face = ele_face(intermediate_positions, j, ele)
                  call insert(new_physical_faces, face)
                end if
              end if

            end do neighbourloop

            nodes => ele_nodes(intermediate_positions, ele)
            do k=1,size(nodes)
              if (has_value(old_physical_nodes, nodes(k))) then
                call insert(front_face_nodes, nodes(k))
              end if
            end do

          end if
        end do

        call deallocate(old_physical_nodes)

        ! Now pack into the primitive data structures

        allocate(boundary_ids(existing_face_count + 2 * key_count(new_physical_faces)))
        allocate(element_owners(existing_face_count + 2 * key_count(new_physical_faces)))
        allocate(sndgln(floc * (existing_face_count + 2 * key_count(new_physical_faces))))

        l = 1
        do j=1,surface_element_count(intermediate_positions)
          if (surface_element_id(intermediate_positions, j) == new_physical_colour) then
            cycle
          else if (surface_element_id(intermediate_positions, j) == new_aliased_colour) then
            cycle
          else
            boundary_ids(l) = surface_element_id(intermediate_positions, j)
            element_owners(l) = face_ele(intermediate_positions, j)
            sndgln( (l-1)*floc + 1:l*floc ) = face_global_nodes(intermediate_positions, j)
            l = l + 1
          end if
        end do
        assert(l == existing_face_count + 1)

        do j=1,key_count(new_physical_faces)
          face = fetch(new_physical_faces, j)
          boundary_ids(l) = new_physical_colour
          element_owners(l) = face_ele(intermediate_positions, face)
          sndgln( (l-1)*floc + 1:l*floc ) = face_global_nodes(intermediate_positions, face)
          l = l + 1

          face = fetch(new_aliased_faces, j)
          boundary_ids(l) = new_aliased_colour
          element_owners(l) = face_ele(intermediate_positions, face)
          sndgln( (l-1)*floc + 1:l*floc ) = face_global_nodes(intermediate_positions, face)
          l = l + 1
        end do
        assert(l == size(boundary_ids) + 1)
        if(have_option("/mesh_adaptivity/hr_adaptivity/debug/write_periodic_adapted_mesh")) then
          call vtk_write_internal_face_mesh("surface", 11, unwrapped_positions_B, face_sets=(/new_physical_faces, new_aliased_faces/))
        end if
        assert(key_count(new_physical_faces) == key_count(new_aliased_faces))

        call deallocate(new_physical_faces)
        call deallocate(new_aliased_faces)


        ! deallocate the old faces, and rebuild
        call deallocate_faces(intermediate_positions%mesh)
        call add_faces(intermediate_positions%mesh, sndgln=sndgln, element_owner=element_owners, boundary_ids=boundary_ids)
        if(have_option("/mesh_adaptivity/hr_adaptivity/debug/write_periodic_adapted_mesh")) then
          call vtk_write_surface_mesh("surface", 12, intermediate_positions)
        end if

        intermediate_metric%mesh = intermediate_positions%mesh
        deallocate(sndgln)
        deallocate(element_owners)
        deallocate(boundary_ids)

        call set_minus(nodes_to_move, front_contained_nodes, front_face_nodes)
        call deallocate(front_contained_nodes)
        call deallocate(front_face_nodes)

        allocate(aliased_positions(intermediate_positions%dim, key_count(nodes_to_move)))
        allocate(physical_positions(intermediate_positions%dim, key_count(nodes_to_move)))

        do j=1,key_count(nodes_to_move)
          physical_positions(:, j) = node_val(intermediate_positions, fetch(nodes_to_move, j))
        end do

        call set_from_python_function(aliased_positions, periodic_mapping_python, physical_positions, time=0.0)

        allocate(tmp_bbox(intermediate_positions%dim, 2))
        do j=1,key_count(nodes_to_move)
          tmp_bbox(:, 1) = aliased_positions(:, j)
          tmp_bbox(:, 2) = aliased_positions(:, j)
          call set(intermediate_positions, fetch(nodes_to_move, j), aliased_positions(:, j))
        end do
        deallocate(tmp_bbox)

        deallocate(physical_positions)
        deallocate(aliased_positions)
        call deallocate(nodes_to_move)

        call deallocate(front_field)
      end if

      call deallocate(unwrapped_positions_B)
      call deallocate(unwrapped_metric_B)

      deallocate(physical_colours)
      deallocate(aliased_colours)

      ! mesh_10: final mesh
      if(have_option("/mesh_adaptivity/hr_adaptivity/debug/write_periodic_adapted_mesh")) then
        call vtk_write_fields("mesh", 10, position=intermediate_positions, model=intermediate_positions%mesh)
        call vtk_write_surface_mesh("surface", 10, intermediate_positions)
      end if

      call deallocate(other_surface_ids)
    end do

    new_positions = intermediate_positions
    new_positions%option_path = old_positions%option_path
    new_positions%mesh%option_path = old_positions%mesh%option_path
    new_positions%name = old_positions%name
    new_positions%mesh%name = old_positions%mesh%name

    call deallocate(intermediate_metric)

    if(have_option("/mesh_adaptivity/hr_adaptivity/debug/write_periodic_adapted_mesh")) then
      call vtk_write_fields("adapted_mesh", delete_me, position=new_positions, model=new_positions%mesh)
    end if

    unwrapped_positions_A = make_mesh_unperiodic_from_options(intermediate_positions, trim(periodic_boundary_option_path(dim)))
    if(have_option("/mesh_adaptivity/hr_adaptivity/debug/write_periodic_adapted_mesh")) then
      call vtk_write_fields("adapted_mesh_unwrapped", delete_me, position=unwrapped_positions_A, model=unwrapped_positions_A%mesh)
      call vtk_write_surface_mesh("adapted_surface_unwrapped", delete_me, unwrapped_positions_A)
    end if

    call deallocate(unwrapped_positions_A)
    delete_me = delete_me + 1

  end subroutine adapt_mesh_periodic

  subroutine adapt_mesh(old_positions, metric, new_positions, node_ownership, force_preserve_regions)
    !!< A wrapper to select the appropriate adapt_mesh routine.
    !!< If the input is periodic, then apply the algorithm for adapting periodic meshes.

    type(vector_field), intent(in) :: old_positions
    type(tensor_field), intent(inout) :: metric
    type(vector_field), intent(out) :: new_positions
    integer, dimension(:), pointer, optional :: node_ownership
    logical, intent(in), optional :: force_preserve_regions

#ifdef DDEBUG
    if(present(node_ownership)) then
      assert(.not. associated(node_ownership))
    end if
#endif

    ! Periodic case
    if (mesh_periodic(old_positions)) then
      call adapt_mesh_periodic(old_positions, metric, new_positions, force_preserve_regions=force_preserve_regions)
    ! Nonperiodic case
    else
      call adapt_mesh_simple(old_positions, metric, new_positions, node_ownership=node_ownership, force_preserve_regions=force_preserve_regions)
    end if
  end subroutine adapt_mesh

  subroutine adapt_state_single(state, metric, initialise_fields)

    type(state_type), intent(inout) :: state
    type(tensor_field), intent(inout) :: metric
    !! If present and .true., initialise fields rather than interpolate them
    logical, optional, intent(in) :: initialise_fields

    type(state_type), dimension(1) :: states

    states = (/state/)
    call adapt_state(states, metric, initialise_fields = initialise_fields)
    state = states(1)

  end subroutine adapt_state_single

  subroutine adapt_state_multiple(states, metric, initialise_fields)

    type(state_type), dimension(:), intent(inout) :: states
    type(tensor_field), intent(inout) :: metric
    !! If present and .true., initialise fields rather than interpolate them
    logical, optional, intent(in) :: initialise_fields

    call tictoc_clear(TICTOC_ID_SERIAL_ADAPT)
    call tictoc_clear(TICTOC_ID_DATA_MIGRATION)
    call tictoc_clear(TICTOC_ID_DATA_REMAP)
    call tictoc_clear(TICTOC_ID_ADAPT)

    call tic(TICTOC_ID_ADAPT)

    call adapt_state_internal(states, metric, initialise_fields = initialise_fields)

    call toc(TICTOC_ID_ADAPT)

    call tictoc_report(2, TICTOC_ID_SERIAL_ADAPT)
    call tictoc_report(2, TICTOC_ID_DATA_MIGRATION)
    call tictoc_report(2, TICTOC_ID_DATA_REMAP)
    call tictoc_report(2, TICTOC_ID_ADAPT)

  end subroutine adapt_state_multiple

  subroutine adapt_state_first_timestep(states)
    !!< Subroutine to adapt the supplied states at the simulation start

    type(state_type), dimension(:), intent(inout) :: states

    character(len = *), parameter :: base_path = "/mesh_adaptivity/hr_adaptivity/adapt_at_first_timestep"
    integer :: adapt_iterations, i
    type(mesh_type), pointer :: old_mesh
    type(tensor_field) :: metric
    type(vector_field), pointer :: output_positions
    real :: dt

    ewrite(1, *) "In adapt_state_first_timestep"

    call get_option(trim(base_path) // "/number_of_adapts", adapt_iterations)

    do i = 1, adapt_iterations
      ewrite(2, "(a,i0,a,i0)") "Performing first timestep adapt ", i, " of ", adapt_iterations

      ! Recalculate diagnostics, as error metric formulations may need them
      call allocate_and_insert_auxilliary_fields(states)
      call copy_to_stored_values(states,"Old")
      call copy_to_stored_values(states,"Iterated")
      call relax_to_nonlinear(states)

      call calculate_diagnostic_variables(states)

      call enforce_discrete_properties(states)
      if(have_option("/timestepping/adaptive_timestep/at_first_timestep")) then
        ! doing this here helps metric advection get the right amount of advection
        call get_option("/timestepping/timestep", dt)
        call calc_cflnumber_field_based_dt(states, dt, force_calculation = .true.)
        call set_option("/timestepping/timestep", dt)
      end if

      ! Form the new metric
      old_mesh => extract_mesh(states(1), "CoordinateMesh")
      call allocate(metric, old_mesh, "ErrorMetric")
      call assemble_metric(states, metric)

      ! Adapt state, initialising fields from the options tree rather than
      ! interpolating them
      call adapt_state(states, metric, initialise_fields = .true.)
    end do

    if(have_option(trim(base_path) // "/output_adapted_mesh")) then
      output_positions => extract_vector_field(states(1), "Coordinate")

      if(isparallel()) then
        call write_mesh_files(parallel_filename("first_timestep_adapted_mesh"), output_positions)
        call write_halos("first_timestep_adapted_mesh", output_positions%mesh)
      else
        call write_mesh_files("first_timestep_adapted_mesh", output_positions)
      end if

    end if

    ewrite(1, *) "Exiting adapt_state_first_timestep"

  end subroutine adapt_state_first_timestep

  subroutine adapt_state_internal(states, metric, initialise_fields)
    !!< Adapt the supplied states according to the supplied metric. In parallel,
    !!< additionally re-load-balance with libsam. metric is deallocated by this
    !!< routine. Based on adapt_state_2d.

    type(state_type), dimension(:), intent(inout) :: states
    type(tensor_field), intent(inout) :: metric
    !! If present and .true., re-initialise fields with their initial condition.
    !! This means that the fields are not interpolated but rather reinitialise
    !! according to the specified initial condition in the options tree, except
    !! if these fields are initialised from_file (checkpointed).
    logical, optional, intent(in) :: initialise_fields

    character(len = FIELD_NAME_LEN) :: metric_name
    integer :: i, j, k, max_adapt_iteration
    integer, dimension(:), pointer :: node_ownership
    type(state_type), dimension(size(states)) :: interpolate_states
    type(mesh_type), pointer :: old_linear_mesh
    type(vector_field) :: old_positions, new_positions
    logical :: vertical_only

    ! Vertically structured adaptivity stuff
    type(vector_field) :: extruded_positions
    type(tensor_field) :: full_metric
    logical :: vertically_structured_adaptivity

    ! Zoltan with detectors stuff
    integer :: my_num_detectors, total_num_detectors_before_zoltan, total_num_detectors_after_zoltan
    integer :: ierr
    type(detector_list_ptr), dimension(:), pointer :: detector_list_array => null()
    type(detector_type), pointer :: detector => null()

    ewrite(1, *) "In adapt_state_internal"

    nullify(node_ownership)

    max_adapt_iteration = adapt_iterations()

    vertically_structured_adaptivity = have_option( &
     &  "/mesh_adaptivity/hr_adaptivity/vertically_structured_adaptivity")
    vertical_only = have_option(&
        & "/mesh_adaptivity/hr_adaptivity/vertically_structured_adaptivity/inhomogenous_vertical_resolution/adapt_in_vertical_only")

    ! Don't need to strip the level 2 halo with Zoltan .. in fact, we don't want to
#ifndef HAVE_ZOLTAN
    if(isparallel()) then
      ! In parallel, strip off the level 2 halo (expected by libsam). The level
      ! 2 halo is restored on the final adapt iteration by libsam.
      call strip_level_2_halo(states, metric, initialise_fields=initialise_fields)
    end if
#endif

    do i = 1, max_adapt_iteration
      if(max_adapt_iteration > 1) then
        ewrite(2, "(a,i0)") "Performing adapt ", i
      end if

      ! Select mesh to adapt. Has to be linear and continuous.
      ! For vertically_structured_adaptivity, this is the horizontal mesh!
      call find_mesh_to_adapt(states(1), old_linear_mesh)
      ewrite(2, *) "External mesh to be adapted: " // trim(old_linear_mesh%name)
      if (mesh_periodic(old_linear_mesh)) then
        old_positions = extract_vector_field(states(1), trim(old_linear_mesh%name) // "Coordinate")
        call incref(old_positions)
      else
        ! Extract the mesh field to be adapted (takes a reference)
        old_positions = get_coordinate_field(states(1), old_linear_mesh)
      end if
      ewrite(2, *) "Mesh field to be adapted: " // trim(old_positions%name)

      call prepare_vertically_structured_adaptivity(states, metric, full_metric, &
                                                    old_positions, extruded_positions)

      call initialise_boundcount(old_linear_mesh, old_positions)

      do j = 1, size(states)
        ! Reference fields to be interpolated in interpolate_states
        ! (if initialise_fields then leave out those fields that can be reinitialised)
        call select_fields_to_interpolate(states(j), interpolate_states(j), &
          & first_time_step = initialise_fields)
      end do

      do j = 1, size(states)
        call deallocate(states(j))
      end do

      if(isparallel()) then
        ! Update the fields to be interpolated, just in case
        call halo_update(interpolate_states)
      end if

      ! Before we start allocating any new objects we tag all references to
      ! current objects before the adapt so we can later on check they have all
      ! been deallocated
      call tag_references()

      ! Generate a new mesh field based on the current mesh field and the input
      ! metric
      if (.not. vertical_only) then
        call adapt_mesh(old_positions, metric, new_positions, node_ownership = node_ownership, &
          & force_preserve_regions=initialise_fields)
      else
        call allocate(new_positions,old_positions%dim,old_positions%mesh,name=trim(old_positions%name))
        call set(new_positions,old_positions)
      end if

      ! Insert the new mesh field and linear mesh into all states
      call insert(states, new_positions%mesh, name = new_positions%mesh%name)
      call insert(states, new_positions, name = new_positions%name)

      if(associated(node_ownership)) then
        call perform_vertically_inhomogenous_step(states, new_positions, old_positions, &
                                                  full_metric, extruded_positions, &
                                                  map=node_ownership)
      else
        call perform_vertically_inhomogenous_step(states, new_positions, old_positions, &
                                                  full_metric, extruded_positions)
      end if
      ! We're done with old_positions, so we may deallocate it
      call deallocate(old_positions)

      ! Insert meshes from reserve states
      call restore_reserved_meshes(states)
      ! Next we recreate all derived meshes
      call insert_derived_meshes(states)

      if(vertically_structured_adaptivity) then
        call deallocate(metric)
        call deallocate(new_positions)

        metric = full_metric
        new_positions = get_coordinate_field(states(1), extract_mesh(states(1), topology_mesh_name))

        if(associated(node_ownership)) then
          ! Deallocate the node ownership mapping since it's for the lower dimensional mesh
          deallocate(node_ownership)
          nullify(node_ownership)
        end if
      end if

      if (isparallel() .and. get_num_detector_lists()>0) then
        ! Update the detector element ownership data of every detector list
        call get_registered_detector_lists(detector_list_array)
        do j = 1, size(detector_list_array)
           call search_for_detectors(detector_list_array(j)%ptr, new_positions)
        end do

#ifdef DDEBUG
        ! Sanity check that all local detectors are owned
        call get_registered_detector_lists(detector_list_array)
        do j = 1, size(detector_list_array)
           detector=>detector_list_array(j)%ptr%firstnode
           do k = 1, detector_list_array(j)%ptr%length
              assert(element_owned(new_positions%mesh,detector%element))
              detector=>detector%next
           end do
        end do
#endif
      end if

      ! Then reallocate all fields
      call allocate_and_insert_fields(states)
      ! Insert fields from reserve states
      call restore_reserved_fields(states)
      ! Add on the boundary conditions again
      call populate_boundary_conditions(states)
      ! Set their values
      call set_boundary_conditions_values(states)

      if(i < max_adapt_iteration .or. isparallel()) then
        ! If there are remaining adapt iterations, or we will be calling
        ! sam_drive or zoltan_drive, insert the old metric into interpolate_states(1) and a
        ! new metric into states(1), for interpolation
        call insert_metric_for_interpolation(metric, new_positions%mesh, &
                                             interpolate_states(1), states(1), &
                                             metric_name = metric_name)
      end if

      ! We're done with the old metric, so we may deallocate it / drop our
      ! reference
      call deallocate(metric)
      ! We're done with the new_positions, so we may drop our reference
      call deallocate(new_positions)

      ! Interpolate fields
      if(associated(node_ownership)) then
        call interpolate(interpolate_states, states, map = node_ownership)
      else
        call interpolate(interpolate_states, states)
      end if

      ! Deallocate the old fields used for interpolation, referenced in
      ! interpolate_states
      do j = 1, size(states)
        call deallocate(interpolate_states(j))
      end do
      if(associated(node_ownership)) then
        ! Deallocate the node ownership mapping
        deallocate(node_ownership)
        nullify(node_ownership)
      end if

      if(i < max_adapt_iteration .or. isparallel()) then
        ! If there are remaining adapt iterations, extract the new metric for
        ! the next adapt iteration. If we will be calling sam_drive, always
        ! extract the new metric.
        metric = extract_and_remove_metric(states(1), metric_name)
      end if

      if(present_and_true(initialise_fields)) then
        ! Reinitialise the prognostic fields (where possible)
        call initialise_prognostic_fields(states)
        ! Prescribed fields are recalculated
        ! NOTE: we don't have exclude_interpolated, as the only prescribed
        ! fields that are interpolated are from_file which will be skipped
        ! anyway because initial_mesh = .false., and the routine  doesn't know
        ! we're not interpolating other prescribed fields with interpolation
        ! options
        call set_prescribed_field_values(states)
      else
        ! Prescribed fields are recalculated (except those with interpolation
        ! options)
        call set_prescribed_field_values(states, exclude_interpolated = .true.)
      end if

      ! If strong bc or weak that overwrite then enforce the bc on the fields
      call set_dirichlet_consistent(states)
      ! Insert aliased fields in state
      call alias_fields(states)

      default_stat%zoltan_drive_call=.false.

      if(isparallel()) then
#ifdef HAVE_ZOLTAN

#ifdef DDEBUG
        ! Re-load-balance using zoltan
        my_num_detectors = default_stat%detector_list%length
         
        call MPI_ALLREDUCE(my_num_detectors, total_num_detectors_before_zoltan, 1, getPINTEGER(), &
              MPI_SUM, MPI_COMM_FEMTOOLS, ierr)
        assert(ierr == MPI_SUCCESS)
#endif

        if(vertically_structured_adaptivity) then
          ! if we're doing vertically strucvtured adaptivity then we need to pass zoltan the
          ! horizontal metric, so let's derive that again but this time off the full metric
          ! we just interpolated...
          ! first we need the horizontal coordinates (called old_positions here)
          call find_mesh_to_adapt(states(1), old_linear_mesh)
          if (mesh_periodic(old_linear_mesh)) then
            old_positions = extract_vector_field(states(1), trim(old_linear_mesh%name) // "Coordinate")
            call incref(old_positions)
          else
            ! Extract the mesh field to be adapted (takes a reference)
            old_positions = get_coordinate_field(states(1), old_linear_mesh)
          end if

          ! now collapse metric to a 2d version (saving the metric as full_metric in the meantime)
          call prepare_vertically_structured_adaptivity(states, metric, full_metric, &
                                                        old_positions)

          ! we're done with the horizontal coordinates (out here at least)
          call deallocate(old_positions)

          ! call zoltan now but we need to pass in both the 2d metric (metric) and the 3d full metric (full_metric)
          ! the first is needed to define the element qualities while the second must be interpolated to the newly
          ! decomposed mesh
          call zoltan_drive(states, i, max_adapt_iteration, metric = metric, full_metric = full_metric)
          default_stat%zoltan_drive_call=.true.

          ! now we can deallocate the horizontal metric and point metric back at the full metric again
          call deallocate(metric)
          metric = full_metric
        else

          call zoltan_drive(states, i, max_adapt_iteration, metric = metric)
          default_stat%zoltan_drive_call=.true.

        end if
        
#ifdef DDEBUG
        my_num_detectors = default_stat%detector_list%length

        call MPI_ALLREDUCE(my_num_detectors, total_num_detectors_after_zoltan, 1, getPINTEGER(), &
             MPI_SUM, MPI_COMM_FEMTOOLS, ierr)
        assert(ierr == MPI_SUCCESS)
        
        assert(total_num_detectors_before_zoltan == total_num_detectors_after_zoltan)

        ! Sanity check that all local detectors are owned
<<<<<<< HEAD
        new_positions = extract_vector_field(states(1), "Coordinate")
        call get_registered_detector_lists(detector_list_array)
        do j = 1, size(detector_list_array)
           ewrite(3,*) "ml805: after Zoltan, checking det_list", j
           detector=>detector_list_array(j)%ptr%firstnode
           do k = 1, detector_list_array(j)%ptr%length
              assert(element_owned(new_positions%mesh,detector%element))
              detector=>detector%next
=======
        if (get_num_detector_lists()>0) then
           new_positions = extract_vector_field(states(1), "Coordinate")
           call get_registered_detector_lists(detector_list_array)
           do j = 1, size(detector_list_array)
              detector=>detector_list_array(j)%ptr%firstnode
              do k = 1, detector_list_array(j)%ptr%length
                 assert(element_owned(new_positions%mesh,detector%element))
                 detector=>detector%next
              end do
>>>>>>> 44fd934e
           end do
        end if
#endif

#else
        ! Re-load-balance using libsam
        call sam_drive(states, sam_options(i, max_adapt_iteration), metric = metric)
#endif
        if(i == max_adapt_iteration) then
          ! On the last adapt iteration the metric was interpolated
          ! only for re-load-balancing, hence it must be deallocated
          call deallocate(metric)
        end if
      end if

      if(vertical_only) then
        ewrite(2,*) "Using vertical_only adaptivity, so skipping the printing of references"
      else if (no_reserved_meshes()) then
        ewrite(2, *) "Tagged references remaining:"
        call print_tagged_references(0)
      else
        ewrite(2, *) "There are reserved meshes, so skipping printing of references."
      end if

      call write_adapt_state_debug_output(states, i, max_adapt_iteration, &
        & initialise_fields = initialise_fields)

      call incrementeventcounter(EVENT_ADAPTIVITY)
      call incrementeventcounter(EVENT_MESH_MOVEMENT)
    end do

    if(isparallel()) then
      call compute_domain_statistics(states)
    end if

    ewrite(1, *) "Exiting adapt_state_internal"

  end subroutine adapt_state_internal

  subroutine insert_metric_for_interpolation(metric, new_mesh, old_state, new_state, metric_name)
    !!< Insert the old metric into old_states and a new metric into new_states,
    !!< for interpolation

    type(tensor_field), intent(in) :: metric
    type(mesh_type), intent(in) :: new_mesh
    type(state_type), intent(inout) :: old_state
    type(state_type), intent(inout) :: new_state
    character(len = *), optional, intent(out) :: metric_name

    type(tensor_field) :: new_metric

    assert(.not. has_tensor_field(old_state, metric%name))
    call insert(old_state, metric, metric%name)

    call allocate(new_metric, new_mesh, metric%name)
    assert(.not. has_tensor_field(new_state, new_metric%name))
    call insert(new_state, new_metric, new_metric%name)

    if(present(metric_name)) metric_name = new_metric%name

    call deallocate(new_metric)

  end subroutine insert_metric_for_interpolation

  function extract_and_remove_metric(state, metric_name) result(metric)
    !!< Extract and remove the metric from the supplied state. metric takes
    !!< a reference in this routine.

    type(state_type), intent(inout) :: state
    character(len = *), intent(in) :: metric_name

    type(tensor_field) :: metric

    type(tensor_field), pointer :: metric_ptr

    ! Extract the metric
    metric_ptr => extract_tensor_field(state, metric_name)
    metric = metric_ptr
#ifdef DDEBUG
    ! Check the metric
    call check_metric(metric)
#endif
    ! Take a reference to the metric
    call incref(metric)
    ! and remove it from state
    call remove_tensor_field(state, metric%name)

  end function extract_and_remove_metric

  function adapt_iterations()
    !!< Return the number of adapt / re-load-balance iterations

    integer :: adapt_iterations
    
    integer :: adapt_iterations_default

    if(isparallel()) then
      adapt_iterations_default = 3
    else
      adapt_iterations_default = 1
    end if
    call get_option('/mesh_adaptivity/hr_adaptivity/adapt_iterations', adapt_iterations, &
        default=adapt_iterations_default)

  end function adapt_iterations

  pure function sam_options(adapt_iteration, max_adapt_iteration)
    !!< Return sam options array

    integer, intent(in) :: adapt_iteration
    integer, intent(in) :: max_adapt_iteration

    integer, dimension(10) :: sam_options

    sam_options = 0

    ! Target number of partitions - 0 indicates size of MPI_COMM_FEMTOOLS
    sam_options(1) = 0

    ! Graph partitioning options:
    !sam_options(2) = 1  ! Clean partitioning to optimise the length of the
                         ! interface boundary.
    if(adapt_iteration < max_adapt_iteration) then
      ! Diffusive method -- fast partitioning, small partition movement
      ! thus edges are weighed to avoid areas of high activity.
      ! sam_options(2) = 2  ! Local diffusion
      sam_options(2) = 3  ! Directed diffusion
    else
      ! Clean partitioning to optimise the length of the interface boundary.
      ! This partitioning is then remapped  onto the original partitioning to
      ! maximise overlap and therefore the volume of data migration.
      sam_options(2) = 4
    end if

    ! Heterogerious options (disabled)
    sam_options(3) = 1

    ! Node and edge weight options
    if(adapt_iteration < max_adapt_iteration) then
      ! Node weights are based on an estimate of the density of nodes in the
      ! region of a node after adaption
      sam_options(4) = 2
      ! Calculate edge weights as being the maximum length in metric space of
      ! any element surrounding the edge. This should give high weights to
      ! elements that are likely to be involved in adaption.
      sam_options(5) = 2
      ! Mixed formulation options
      sam_options(6) = 1 ! Disabled
                         ! Do not restore the level 2 halo
    else
      ! No node weights
      sam_options(4) = 1
      ! No edge weights
      sam_options(5) = 1
      ! Mixed formulation options
      sam_options(6) = 2 ! Enabled
                         ! Restore the level 2 halo
    end if

  end function sam_options

  subroutine prepare_vertically_structured_adaptivity(states, metric, full_metric, &
                                                      old_positions, extruded_positions)
    type(state_type), dimension(:), intent(inout) :: states
    ! the metric will be collapsed, and the uncollapsed full_metric stored in full_metric
    type(tensor_field), intent(inout) :: metric, full_metric
    ! old positions of the horizontal mesh
    type(vector_field), intent(in) :: old_positions
    type(vector_field), intent(inout), optional :: extruded_positions

    integer, save:: adaptcnt=0
    logical :: vertically_structured_adaptivity
    logical :: vertically_inhomogenous_adaptivity
    logical :: include_bottom_metric
    logical :: split_gradation

    type(scalar_field) :: edge_lengths

    vertically_structured_adaptivity = have_option( &
     &  "/mesh_adaptivity/hr_adaptivity/vertically_structured_adaptivity")
    vertically_inhomogenous_adaptivity = have_option( &
     &  "/mesh_adaptivity/hr_adaptivity/vertically_structured_adaptivity/inhomogenous_vertical_resolution")
    include_bottom_metric = have_option( &
     &  "/mesh_adaptivity/hr_adaptivity/vertically_structured_adaptivity/include_bottom_metric")
    split_gradation = have_option( &
     &  "/mesh_adaptivity/hr_adaptivity/vertically_structured_adaptivity/split_gradation")

    if (vertically_structured_adaptivity) then
      ! project full mesh metric to horizontal surface mesh metric
      full_metric=metric
      call project_metric_to_surface(full_metric, old_positions, metric)

      ! include the components of the full_metric that are tangential to the bathymetry
      ! in the surface metric
      ! state only required for DistanceToBottom and Coordinate so states(1) is fine
      if(include_bottom_metric) call incorporate_bathymetric_metric(states(1), full_metric, old_positions, metric)

      if(split_gradation) then
        call halo_update(metric)
        ! apply gradation just to the horizontal metric for now
        call apply_horizontal_gradation(states(1), metric, full_metric, old_positions)
        call halo_update(metric)
      end if

      ! apply limiting to enforce maximum number of nodes
      call limit_metric(old_positions, metric)
      if (have_option('/mesh_adaptivity/hr_adaptivity/debug/write_metric_stages')) then
        call allocate(edge_lengths, metric%mesh, "EdgeLengths")
        call get_edge_lengths(metric, edge_lengths)
        call vtk_write_fields('horizontal_metric', adaptcnt, &
          old_positions, old_positions%mesh, &
          sfields=(/ edge_lengths /), tfields=(/ metric /) )
        adaptcnt=adaptcnt+1
        call deallocate(edge_lengths)
      end if

      if (vertically_inhomogenous_adaptivity.and.present(extruded_positions)) then
         ! we need the position field later on for vertical adaptivity
         ! this takes a reference so that it's prevented from the big deallocate in adapt_state
         extruded_positions = get_coordinate_field(states(1), full_metric%mesh)
      end if
    end if

  end subroutine prepare_vertically_structured_adaptivity

  subroutine perform_vertically_inhomogenous_step(states, new_positions, old_positions, full_metric, extruded_positions, map)
    type(state_type), intent(inout), dimension(:) :: states
    type(vector_field), intent(inout) :: new_positions, old_positions
    type(tensor_field), intent(inout) :: full_metric
    type(vector_field), intent(inout) :: extruded_positions
    !! Map from new nodes to old elements
    integer, dimension(:), optional, intent(in) :: map

    logical :: vertically_inhomogenous_adaptivity

    type(vector_field) :: full_metric_positions
    type(tensor_field) :: gradation_full_metric

    logical :: split_gradation

    vertically_inhomogenous_adaptivity = have_option( &
     &  "/mesh_adaptivity/hr_adaptivity/vertically_structured_adaptivity/inhomogenous_vertical_resolution")

    if (vertically_inhomogenous_adaptivity) then
       ! save the positions that the full_metric is on in case we're doing iterations of the 1d
       ! adaptivity process
       full_metric_positions = extruded_positions
       call incref(full_metric_positions)
       call deallocate(extruded_positions) ! deallocate these to make space for the new extruded positions

       split_gradation = have_option( &
       &  "/mesh_adaptivity/hr_adaptivity/vertically_structured_adaptivity/split_gradation")
       if(split_gradation) then
          ! if we're applying gradation then apply it now to the full metric
          ! to see if this helps the linear interpolation pick things up
          ! (however, we don't want to modify the metric so let's take a copy)
          call allocate(gradation_full_metric, full_metric%mesh, name="VerticalGradationFullMetric")
          call set(gradation_full_metric, full_metric)
          call apply_vertical_gradation(states(1), gradation_full_metric, full_metric_positions, old_positions)
       else
          gradation_full_metric = full_metric
          call incref(gradation_full_metric)
       end if

       ! extrude with adaptivity, computes new extruded_positions
       call metric_based_extrude(new_positions, old_positions, extruded_positions, &
                                gradation_full_metric, full_metric_positions, map=map)

       ! insert the new positions in state:
       ! give it a generic temporary name, so that it'll be picked up and
       ! adjusted by insert_derived meshes later on:
       extruded_positions%name="AdaptedExtrudedPositions"
       call insert(states, extruded_positions, name="AdaptedExtrudedPositions")
       ! and drop our reference:
       call deallocate(extruded_positions)
       ! and everything to do with the old metric and mesh too:
       call deallocate(full_metric_positions)
       call deallocate(gradation_full_metric)

    end if
  end subroutine perform_vertically_inhomogenous_step

  subroutine write_adapt_state_debug_output(states, adapt_iteration, max_adapt_iteration, initialise_fields)
    !!< Diagnostic output for mesh adaptivity

    type(state_type), dimension(:), intent(in) :: states
    !! The current iteration the adapt-re-load-balance loop
    integer, intent(in) :: adapt_iteration
    !! The total number of iterations to be performed in the
    !! adapt-re-load-balance loop
    integer, intent(in) :: max_adapt_iteration
    !! If present and .true., initialise fields rather than interpolate them
    logical, optional, intent(in) :: initialise_fields

    character(len = FIELD_NAME_LEN) :: file_name
    character(len = *), parameter :: base_path = "/mesh_adaptivity/hr_adaptivity/debug"
    integer :: max_output, stat
    type(mesh_type), pointer :: mesh
    type(vector_field) :: positions

    integer, save :: cp_no = 0, mesh_dump_no = 0, state_dump_no = 0

    if(.not. have_option(base_path)) then
      ! No debug output options
      return
    end if

    if(have_option(base_path // "/write_adapted_mesh")) then
      ! Debug mesh output. These are output on every adapt iteration.

      file_name = adapt_state_debug_file_name("adapted_mesh", mesh_dump_no)
      call find_mesh_to_adapt(states(1), mesh)
      positions = get_coordinate_field(states(1), mesh)
      call write_mesh_files(file_name, positions)
      if(isparallel()) then
        file_name = adapt_state_debug_file_name("adapted_mesh", mesh_dump_no, add_parallel = .false.)  ! parallel extension is added by write_halos
        call write_halos(file_name, positions%mesh)
      end if
      call deallocate(positions)

      mesh_dump_no = mesh_dump_no + 1
    end if

    if(have_option(base_path // "/write_adapted_state")) then
      ! Debug vtu output. These are output on every adapt iteration.

      call vtk_write_state("adapted_state", index=state_dump_no, state = states, write_region_ids=.true.)

      state_dump_no = state_dump_no + 1
    end if

    if(adapt_iteration == max_adapt_iteration .and. have_option(base_path // "/checkpoint")) then
      ! Debug checkpointing. These are only output on the final adapt iteration.

      if(present_and_true(initialise_fields)) then
        ! If we're adapting with field initialisation rather than interpolation
        ! then we probably don't want to overwrite the field initialisation
        ! options by checkpointing, as any subsequent adapt with field
        ! initialisation will read (and consistently interpolate) the debug
        ! checkpoint. Applies to first timestep adapts.
        ewrite(1, *) "Adapt checkpoint skipped, as adapt performed with field initialisation"
      else
        ewrite(1, "(a,i0)") "Performing adapt checkpoint ", cp_no

        call checkpoint_simulation(states, postfix = "adapt_checkpoint", cp_no = cp_no)

        cp_no = cp_no + 1

        call get_option(base_path // "/checkpoint/max_checkpoint_count", max_output, stat = stat)
        if(stat == SPUD_NO_ERROR) cp_no = modulo(cp_no, max_output)
      end if

    end if

  contains

    function adapt_state_debug_file_name(base_name, dump_no, add_parallel) result(file_name)
      !!< Form an adapt diagnostic output filename

      !! Filename base
      character(len = *), intent(in) :: base_name
      integer, intent(in) :: dump_no
      !! If present and .false., do not convert into a parallel file_name
      logical, optional, intent(in) :: add_parallel

      character(len = len_trim(base_name) + 1 + int2str_len(dump_no) + 1 + parallel_filename_len("")) :: file_name

      file_name = trim(base_name) // "_" // int2str(dump_no)
      if(.not. present_and_false(add_parallel) .and. isparallel()) file_name = parallel_filename(file_name)

    end function adapt_state_debug_file_name

  end subroutine write_adapt_state_debug_output

  subroutine adapt_state_module_check_options

    integer :: max_output, stat

    call get_option("/mesh_adaptivity/hr_adaptivity/debug/checkpoint/max_checkpoint_count", max_output, stat = stat)
    if(stat == SPUD_NO_ERROR) then
      if(max_output <= 0) then
        FLExit("Max adaptivity debug checkpoint count must be positive")
      end if
    end if

  end subroutine adapt_state_module_check_options

end module adapt_state_module<|MERGE_RESOLUTION|>--- conflicted
+++ resolved
@@ -1224,16 +1224,6 @@
         assert(total_num_detectors_before_zoltan == total_num_detectors_after_zoltan)
 
         ! Sanity check that all local detectors are owned
-<<<<<<< HEAD
-        new_positions = extract_vector_field(states(1), "Coordinate")
-        call get_registered_detector_lists(detector_list_array)
-        do j = 1, size(detector_list_array)
-           ewrite(3,*) "ml805: after Zoltan, checking det_list", j
-           detector=>detector_list_array(j)%ptr%firstnode
-           do k = 1, detector_list_array(j)%ptr%length
-              assert(element_owned(new_positions%mesh,detector%element))
-              detector=>detector%next
-=======
         if (get_num_detector_lists()>0) then
            new_positions = extract_vector_field(states(1), "Coordinate")
            call get_registered_detector_lists(detector_list_array)
@@ -1243,7 +1233,6 @@
                  assert(element_owned(new_positions%mesh,detector%element))
                  detector=>detector%next
               end do
->>>>>>> 44fd934e
            end do
         end if
 #endif
