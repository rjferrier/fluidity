!    Copyright (C) 2006 Imperial College London and others.
!
!    Please see the AUTHORS file in the main source directory for a full list
!    of copyright holders.
!
!    Prof. C Pain
!    Applied Modelling and Computation Group
!    Department of Earth Science and Engineering
!    Imperial College London
!
!    amcgsoftware@imperial.ac.uk
!
!    This library is free software; you can redistribute it and/or
!    modify it under the terms of the GNU Lesser General Public
!    License as published by the Free Software Foundation; either
!    version 2.1 of the License, or (at your option) any later version.
!
!    This library is distributed in the hope that it will be useful,
!    but WITHOUT ANY WARRANTY; without even the implied warranty of
!    MERCHANTABILITY or FITNESS FOR A PARTICULAR PURPOSE.  See the GNU
!    Lesser General Public License for more details.
!
!    You should have received a copy of the GNU Lesser General Public
!    License along with this library; if not, write to the Free Software
!    Foundation, Inc., 59 Temple Place, Suite 330, Boston, MA  02111-1307
!    USA

#include "fdebug.h"

module adapt_state_module
! these 5 need to be on top and in this order, so as not to confuse silly old intel compiler
  use quadrature
  use elements
  use sparse_tools
  use fields
  use state_module
!
  use adaptivity_1d
  use adapt_integration, only : adapt_mesh_3d => adapt_mesh
  use adaptive_timestepping
  use checkpoint
  use diagnostic_fields_wrapper
  use discrete_properties_module
  use edge_length_module
  use eventcounter
  use field_options
  use global_parameters, only : OPTION_PATH_LEN, periodic_boundary_option_path, adaptivity_mesh_name, domain_bbox, topology_mesh_name
  use hadapt_extrude
  use hadapt_metric_based_extrude
  use halos
  use interpolation_manager
  use interpolation_module
  use mba_adapt_module
  use mba2d_integration
  use mba3d_integration
  use metric_assemble
  use anisotropic_gradation, only: use_anisotropic_gradation
  use parallel_tools
  use boundary_conditions
  use boundary_conditions_from_options
  use populate_state_module
  use project_metric_to_surface_module
  use reserve_state_module
  use sam_integration
  use tictoc
  use timeloop_utilities
  use fields_halos
  use data_structures
  use detector_data_types
  use detector_parallel
  use diagnostic_variables
  use intersection_finder_module
  use diagnostic_variables
  use pickers
#ifdef HAVE_ZOLTAN
  use zoltan_integration
  use mpi_interfaces
#endif

  use mesh_files

  implicit none

  private

  public :: adapt_mesh, adapt_state, adapt_state_first_timestep
  public :: insert_metric_for_interpolation, extract_and_remove_metric, sam_options
  public :: adapt_state_module_check_options

  interface adapt_state
    module procedure adapt_state_single, adapt_state_multiple
  end interface adapt_state

contains

  subroutine adapt_mesh_simple(old_positions, metric, new_positions, node_ownership, force_preserve_regions, &
      lock_faces, allow_boundary_elements)
    type(vector_field), intent(in) :: old_positions
    type(tensor_field), intent(inout) :: metric
    type(vector_field), intent(out) :: new_positions
    integer, dimension(:), pointer, optional :: node_ownership
    logical, intent(in), optional :: force_preserve_regions
    type(integer_set), intent(in), optional :: lock_faces
    logical, intent(in), optional :: allow_boundary_elements

    assert(.not. mesh_periodic(old_positions))

    select case(old_positions%dim)
      case(1)
        call adapt_mesh_1d(old_positions, metric, new_positions, &
          & node_ownership = node_ownership, force_preserve_regions = force_preserve_regions)
      case(2)
        call adapt_mesh_mba2d(old_positions, metric, new_positions, &
          & force_preserve_regions=force_preserve_regions, lock_faces=lock_faces, &
          & allow_boundary_elements=allow_boundary_elements)
      case(3)
        if(have_option("/mesh_adaptivity/hr_adaptivity/adaptivity_library/libmba3d")) then
          assert(.not. present(lock_faces))
          call adapt_mesh_mba3d(old_positions, metric, new_positions, &
                             force_preserve_regions=force_preserve_regions)
        else
          call adapt_mesh_3d(old_positions, metric, new_positions, node_ownership = node_ownership, &
                             force_preserve_regions=force_preserve_regions, lock_faces=lock_faces)
        end if
      case default
        FLAbort("Mesh adaptivity requires a 1D, 2D or 3D mesh")
    end select
  end subroutine adapt_mesh_simple

  subroutine adapt_mesh_periodic(old_positions, metric, new_positions, force_preserve_regions)
    type(vector_field), intent(in) :: old_positions
    type(tensor_field), intent(inout) :: metric
    type(vector_field), intent(out) :: new_positions
    logical, intent(in), optional :: force_preserve_regions

    ! Periodic adaptivity variables
    integer :: no_bcs, bc, i, j, k, l
    type(integer_set) :: lock_faces, surface_ids
    type(vector_field) :: unwrapped_positions_A, unwrapped_positions_B, intermediate_positions
    integer, dimension(2) :: shape_option
    integer, dimension(:), allocatable :: surface_id
    type(tensor_field) :: unwrapped_metric_A, unwrapped_metric_B, intermediate_metric
    integer :: stat
    type(csr_sparsity), pointer :: eelist, nelist, periodic_eelist
    type(scalar_field) :: front_field
    integer :: ele, ele2, node, face
    integer, dimension(:), pointer :: neighbours, eles, periodic_neighbours, neighbours2
    integer :: new_physical_colour, new_aliased_colour
    integer :: face_count, existing_face_count
    integer, dimension(:), allocatable :: sndgln, boundary_ids, element_owners, fnodes
    integer :: floc
    integer, dimension(:), allocatable :: physical_colours, aliased_colours
    type(integer_set) :: nodes_to_move, periodic_nodes_to_move, extra_nodes_to_move
    real, dimension(:,:), allocatable:: aliased_positions, physical_positions
    character(len=OPTION_PATH_LEN) :: periodic_mapping_python
    type(integer_hash_table) :: aliased_to_new_node_number
    integer, dimension(:), pointer :: nodes, faces
    real, dimension(:, :), allocatable :: tmp_bbox
    type(integer_set) :: new_aliased_faces, new_physical_faces, old_physical_nodes
    type(integer_set) :: front_contained_nodes, front_face_nodes
    type(integer_set) :: other_surface_ids
    integer :: dim, sid

    integer, save :: delete_me = 1

    assert(mesh_periodic(metric))
    assert(all(metric%dim == old_positions%dim))
    dim = metric%dim(1)

    no_bcs = option_count(trim(periodic_boundary_option_path(dim)) // '/from_mesh/periodic_boundary_conditions')

    intermediate_positions = old_positions
    call incref(intermediate_positions)

    intermediate_metric = metric
    call incref(metric)

    ! As written, this is quadratic in the number of boundary conditions. I'm not too stressed
    ! about that

    do bc=0,no_bcs-1

      shape_option = option_shape(trim(periodic_boundary_option_path(dim)) // '/from_mesh/periodic_boundary_conditions['//int2str(bc)//']/physical_boundary_ids')
      allocate(physical_colours(shape_option(1)))
      call get_option(trim(periodic_boundary_option_path(dim)) // '/from_mesh/periodic_boundary_conditions['//int2str(bc)//']/physical_boundary_ids', physical_colours)
      shape_option = option_shape(trim(periodic_boundary_option_path(dim)) // '/from_mesh/periodic_boundary_conditions['//int2str(bc)//']/aliased_boundary_ids')
      allocate(aliased_colours(shape_option(1)))
      call get_option(trim(periodic_boundary_option_path(dim)) // '/from_mesh/periodic_boundary_conditions['//int2str(bc)//']/aliased_boundary_ids', aliased_colours)

      ! Step a). Unwrap the periodic input.
      unwrapped_positions_A = make_mesh_unperiodic_from_options(intermediate_positions, trim(periodic_boundary_option_path(dim)))
      call allocate(unwrapped_metric_A, unwrapped_positions_A%mesh, trim(metric%name))
      call remap_field(intermediate_metric, unwrapped_metric_A)

      ! We don't need the periodic mesh anymore
      call deallocate(intermediate_positions)
      call deallocate(intermediate_metric)

      ! Step b). Collect all the faces that need to be locked through the adapt
      call allocate(lock_faces)
      call allocate(surface_ids)
      call allocate(other_surface_ids)

      ! Collect all the relevant surface labels
      do j=0,no_bcs-1
        ! Physical ...
        shape_option = option_shape(trim(periodic_boundary_option_path(dim)) // '/from_mesh/periodic_boundary_conditions['//int2str(j)//']/physical_boundary_ids')
        allocate(surface_id(shape_option(1)))
        call get_option(trim(periodic_boundary_option_path(dim)) // '/from_mesh/periodic_boundary_conditions['//int2str(j)//']/physical_boundary_ids', surface_id)
        call insert(surface_ids, surface_id)
        if (j /= bc) then
          call insert(other_surface_ids, surface_id)
        end if
        deallocate(surface_id)

        ! and aliased
        shape_option = option_shape(trim(periodic_boundary_option_path(dim)) // '/from_mesh/periodic_boundary_conditions['//int2str(j)//']/aliased_boundary_ids')
        allocate(surface_id(shape_option(1)))
        call get_option(trim(periodic_boundary_option_path(dim)) // '/from_mesh/periodic_boundary_conditions['//int2str(j)//']/aliased_boundary_ids', surface_id)
        call insert(surface_ids, surface_id)
        if (j /= bc) then
          call insert(other_surface_ids, surface_id)
        end if
        deallocate(surface_id)
      end do

      ! With the relevant surface labels, loop through the mesh and fetch the information from them
      do j=1,surface_element_count(unwrapped_positions_A)
        if (has_value(surface_ids, surface_element_id(unwrapped_positions_A, j))) then
          call insert(lock_faces, j)
        end if
      end do
      call deallocate(surface_ids)

      ! Step c). Adapt the mesh, locking appropriately, and interpolate the metric
      ! mesh_0: incoming unwrapped mesh
      if(have_option("/mesh_adaptivity/hr_adaptivity/debug/write_periodic_adapted_mesh")) then
        call vtk_write_fields("mesh", 0, position=unwrapped_positions_A, model=unwrapped_positions_A%mesh)
        call vtk_write_surface_mesh("surface", 0, unwrapped_positions_A)
      end if
      call adapt_mesh_simple(unwrapped_positions_A, unwrapped_metric_A, unwrapped_positions_B, &
                & force_preserve_regions=force_preserve_regions, &
                & lock_faces=lock_faces, allow_boundary_elements=.true.)
      ! mesh_1: first adapted mesh
      if(have_option("/mesh_adaptivity/hr_adaptivity/debug/write_periodic_adapted_mesh")) then
        call vtk_write_fields("mesh", 1, position=unwrapped_positions_B, model=unwrapped_positions_B%mesh)
        call vtk_write_surface_mesh("surface", 1, unwrapped_positions_B)
      end if
      call allocate(unwrapped_metric_B, unwrapped_positions_B%mesh, trim(metric%name))
      call linear_interpolation(unwrapped_metric_A, unwrapped_positions_A, unwrapped_metric_B, unwrapped_positions_B)
      call deallocate(lock_faces)
      call deallocate(unwrapped_positions_A)
      call deallocate(unwrapped_metric_A)

      ! Step d). Reperiodise
      intermediate_positions = make_mesh_periodic_from_options(unwrapped_positions_B, periodic_boundary_option_path(dim))
      intermediate_positions%mesh%name = "TmpMesh"
      intermediate_positions%mesh%option_path = periodic_boundary_option_path(dim)

      call allocate(intermediate_metric, intermediate_positions%mesh, trim(metric%name))
      call remap_field(unwrapped_metric_B, intermediate_metric, stat=stat)
      assert(stat /= REMAP_ERR_DISCONTINUOUS_CONTINUOUS)
      assert(stat /= REMAP_ERR_HIGHER_LOWER_CONTINUOUS)
      ! mesh_2: first adapted mesh, periodised
      if(have_option("/mesh_adaptivity/hr_adaptivity/debug/write_periodic_adapted_mesh")) then
        call vtk_write_fields("mesh", 2, position=intermediate_positions, model=intermediate_positions%mesh)
        call vtk_write_surface_mesh("surface", 2, intermediate_positions)
      end if
      
      ! Step e). Advance a front in the new mesh using the unwrapped nelist from the aliased boundary
      ! until the front contains no nodes on the boundary; this forms the new cut
      nelist => extract_nelist(unwrapped_positions_B)
      shape_option = option_shape(trim(periodic_boundary_option_path(dim)) // '/from_mesh/periodic_boundary_conditions['//int2str(bc)//']/aliased_boundary_ids')
      allocate(surface_id(shape_option(1)))
      call get_option(trim(periodic_boundary_option_path(dim)) // '/from_mesh/periodic_boundary_conditions['//int2str(bc)//']/aliased_boundary_ids', surface_id)

      call allocate(nodes_to_move)
      call allocate(periodic_nodes_to_move)
      ! start from the nodes on the aliased boundary
      do j=1,surface_element_count(unwrapped_positions_B)
        if (any(surface_id == surface_element_id(unwrapped_positions_B, j))) then
          call insert(nodes_to_move, face_global_nodes(unwrapped_positions_B, j))
          call insert(periodic_nodes_to_move, face_global_nodes(intermediate_positions, j))
        end if
      end do
      deallocate(surface_id)

      ! if any nodes on the other periodic are in the elements directly
      ! adjacent move them too
      if (key_count(other_surface_ids)>0) then
        call allocate(extra_nodes_to_move)
        do i=1, key_count(nodes_to_move)
          node = fetch(nodes_to_move, i)
          neighbours => row_m_ptr(nelist, node)
          do j=1, size(neighbours)
            ele = neighbours(j)
            faces => ele_faces(unwrapped_positions_B, ele)
            do k=1, size(faces)
              face = faces(k)
              if (face>surface_element_count(unwrapped_positions_B)) cycle
              sid = surface_element_id(unwrapped_positions_B, face)
              if (has_value(other_surface_ids, sid)) then
                call insert(nodes_to_move, face_global_nodes(unwrapped_positions_B, face))
                ! work out face on the other side
                periodic_neighbours => ele_neigh(intermediate_positions, ele)
                face = ele_face(intermediate_positions, periodic_neighbours(k), ele)
                call insert(extra_nodes_to_move, face_global_nodes(unwrapped_positions_B, face))
              end if
            end do
          end do
        end do
        call insert(nodes_to_move, set2vector(extra_nodes_to_move))
        call deallocate(extra_nodes_to_move)
      end if

      ! the new cut now consists of the faces in the elements adjacent
      ! to the nodes to move that are not in "nodes_to_move" itself
      ! the nodes on the cut will in fact not be moved as they will retain
      ! their aliased position in the periodic position field
      call allocate(new_physical_faces)
      call allocate(new_aliased_faces)

      do i=1, key_count(nodes_to_move)
        node = fetch(nodes_to_move, i)
        neighbours => row_m_ptr(nelist, node)
        do j=1, size(neighbours)
           ele = neighbours(j)
           call insert(periodic_nodes_to_move, ele_nodes(intermediate_positions, ele))
           faces => ele_faces(unwrapped_positions_B, ele)
           neighbours2 => ele_neigh(unwrapped_positions_B, ele)
           do k=1, size(faces)
             face = faces(k)
             ele2 = neighbours2(k)
             if (ele2<=0) cycle
             if (.not. any(has_value(nodes_to_move,face_global_nodes(unwrapped_positions_B, face))) &
               .and. .not. any(has_value(nodes_to_move,ele_nodes(unwrapped_positions_B, ele2))) &
               ) then
               call insert(new_physical_faces, face)
               ! opposite face becomes aliased
               face = ele_face(unwrapped_positions_B, ele2, ele)
               call insert(new_aliased_faces, face)
             end if
           end do
        end do
      end do
      call deallocate(nodes_to_move)

      ! don't want to move nodes on the new cut, as they'll retain
      ! their original before-aliasing position
      floc = face_loc(intermediate_positions, 1)
      allocate(fnodes(1:floc))
      do j=1, key_count(new_physical_faces)
        face = fetch(new_physical_faces, j)
        fnodes = face_global_nodes(intermediate_positions, face)
        do k=1, floc
          node = fnodes(k)
          if (has_value(periodic_nodes_to_move, node)) then
            call remove(periodic_nodes_to_move, node)
          end if
        end do
      end do
      deallocate(fnodes)

      ! now move the nodes in the periodic positions field
      allocate(aliased_positions(intermediate_positions%dim, key_count(periodic_nodes_to_move)))
      allocate(physical_positions(intermediate_positions%dim, key_count(periodic_nodes_to_move)))

      do j=1,key_count(periodic_nodes_to_move)
        node = fetch(periodic_nodes_to_move, j)
        aliased_positions(:, j) = node_val(intermediate_positions, node)
      end do

      call get_option(trim(periodic_boundary_option_path(dim)) // '/from_mesh/periodic_boundary_conditions['//int2str(bc)//']/coordinate_map', periodic_mapping_python)
      call set_from_python_function(physical_positions, periodic_mapping_python, aliased_positions, time=0.0)

      do j=1,key_count(periodic_nodes_to_move)
        node = fetch(periodic_nodes_to_move, j)
        call set(intermediate_positions, node, physical_positions(:, j))
      end do

      deallocate(physical_positions)
      deallocate(aliased_positions)
      call deallocate(periodic_nodes_to_move)

      ! Step f). Colour those faces on either side of the new cut

      ! Choose a new colour that isn't used
      new_physical_colour = maxval(physical_colours)
      new_aliased_colour = maxval(aliased_colours)
      ! the only forward-compatible way of doing this is to fetch the information from
      ! the current faces into the primitive data structures, and then re-call add_faces
      ! fixme: for mixed meshes
      ! note well: we /lose/ the old faces, as we don't need that cut anymore
      ! (and can't retain it through the adapt anyway)

      ! first things first: find out how many faces we have
      face_count = key_count(new_physical_faces) + key_count(new_aliased_faces)
      do j=1,surface_element_count(intermediate_positions)
        if (.not. (any(surface_element_id(intermediate_positions, j) == physical_colours) .or. &
          & any(surface_element_id(intermediate_positions, j) == aliased_colours))) then
          face_count = face_count + 1
        end if
      end do

      allocate(boundary_ids(face_count))
      allocate(element_owners(face_count))
      allocate(sndgln(face_count * floc))

      ! fetch the existing information
      l = 0
      do j=1,surface_element_count(intermediate_positions)
        if (.not. (any(surface_element_id(intermediate_positions, j) == physical_colours) .or. &
          & any(surface_element_id(intermediate_positions, j) == aliased_colours))) then

          l = l + 1
          boundary_ids(l) = surface_element_id(intermediate_positions, j)
          element_owners(l) = face_ele(intermediate_positions, j)
          sndgln( (l-1)*floc + 1:l*floc ) = face_global_nodes(intermediate_positions, j)
        end if
      end do

      ! and now fetch the information for the faces we are adding

      do j=1, key_count(new_physical_faces)
        l = l + 1
        face = fetch(new_physical_faces, j)
        boundary_ids(l) = new_physical_colour
        element_owners(l) = face_ele(unwrapped_positions_B, face)
        sndgln( (l-1)*floc + 1:l*floc ) = face_global_nodes(intermediate_positions, face)
      end do
      call deallocate(new_physical_faces)

      do j=1, key_count(new_aliased_faces)
        l = l + 1
        face = fetch(new_aliased_faces, j)
        boundary_ids(l) = new_aliased_colour
        element_owners(l) = face_ele(unwrapped_positions_B, face)
        sndgln( (l-1)*floc + 1:l*floc ) = face_global_nodes(intermediate_positions, face)
      end do
      call deallocate(new_aliased_faces)

      assert(l == face_count)

      ! deallocate the old faces, and rebuild
      ! mesh_3: first adapted mesh, periodised with moving front nodes moved over
      if(have_option("/mesh_adaptivity/hr_adaptivity/debug/write_periodic_adapted_mesh")) then
        call vtk_write_fields("mesh", 3, position=intermediate_positions, model=intermediate_positions%mesh)
        call vtk_write_surface_mesh("surface", 3, intermediate_positions)
      end if

      call deallocate_faces(intermediate_positions%mesh)
      call add_faces(intermediate_positions%mesh, sndgln=sndgln, element_owner=element_owners, boundary_ids=boundary_ids)
      intermediate_metric%mesh = intermediate_positions%mesh
      ! mesh_4: first adapted mesh, periodised with moving front nodes moved over and surface mesh relabeled
      if(have_option("/mesh_adaptivity/hr_adaptivity/debug/write_periodic_adapted_mesh")) then
        call vtk_write_fields("mesh", 4, position=intermediate_positions, model=intermediate_positions%mesh)
        call vtk_write_surface_mesh("surface", 4, intermediate_positions)
      end if

      deallocate(sndgln)
      deallocate(element_owners)
      deallocate(boundary_ids)

      ! Step g). Unwrap again
      ! We need to fiddle with the options tree to mark the aliased and physical surface IDs appropriately

      unwrapped_positions_A = make_mesh_unperiodic_from_options(intermediate_positions, trim(periodic_boundary_option_path(dim)), &
                                aliased_to_new_node_number=aliased_to_new_node_number, stat=stat)

      ! mesh_5: adapted once, moved up, ready to adapt again
      if(have_option("/mesh_adaptivity/hr_adaptivity/debug/write_periodic_adapted_mesh")) then
        call vtk_write_fields("mesh", 5, position=unwrapped_positions_A, model=unwrapped_positions_A%mesh)
        call vtk_write_surface_mesh("surface", 5, unwrapped_positions_A)
      end if

      call allocate(unwrapped_metric_A, unwrapped_positions_A%mesh, trim(metric%name))
      call remap_field(intermediate_metric, unwrapped_metric_A)

      call deallocate(intermediate_positions)
      call deallocate(intermediate_metric)

      assert(has_faces(unwrapped_positions_A%mesh))

      call deallocate(unwrapped_positions_B)
      call deallocate(unwrapped_metric_B)

      ! Step h). Adapt again

      call allocate(lock_faces)
      call allocate(surface_ids)

      ! Collect all the relevant surface labels
      do j=0,no_bcs-1
        ! Physical ...
        shape_option = option_shape(trim(periodic_boundary_option_path(dim)) // '/from_mesh/periodic_boundary_conditions['//int2str(j)//']/physical_boundary_ids')
        allocate(surface_id(shape_option(1)))
        call get_option(trim(periodic_boundary_option_path(dim)) // '/from_mesh/periodic_boundary_conditions['//int2str(j)//']/physical_boundary_ids', surface_id)
        call insert(surface_ids, surface_id)
        deallocate(surface_id)

        ! and aliased
        shape_option = option_shape(trim(periodic_boundary_option_path(dim)) // '/from_mesh/periodic_boundary_conditions['//int2str(j)//']/aliased_boundary_ids')
        allocate(surface_id(shape_option(1)))
        call get_option(trim(periodic_boundary_option_path(dim)) // '/from_mesh/periodic_boundary_conditions['//int2str(j)//']/aliased_boundary_ids', surface_id)
        call insert(surface_ids, surface_id)
        deallocate(surface_id)
      end do

      ! With the relevant surface labels, loop through the mesh and fetch the information from them
      do j=1,surface_element_count(unwrapped_positions_A)
        if (has_value(surface_ids, surface_element_id(unwrapped_positions_A, j))) then
          call insert(lock_faces, j)
        end if
      end do
      call deallocate(surface_ids)

      call adapt_mesh_simple(unwrapped_positions_A, unwrapped_metric_A, unwrapped_positions_B, &
                  & force_preserve_regions=force_preserve_regions, &
                  & lock_faces=lock_faces, allow_boundary_elements=.true.)
      call deallocate(lock_faces)
      ! mesh_7: after second adapt
      if(have_option("/mesh_adaptivity/hr_adaptivity/debug/write_periodic_adapted_mesh")) then
        call vtk_write_fields("mesh", 7, position=unwrapped_positions_B, model=unwrapped_positions_B%mesh)
        call vtk_write_surface_mesh("surface", 7, unwrapped_positions_B)
      end if

      call allocate(unwrapped_metric_B, unwrapped_positions_B%mesh, trim(metric%name))
      call linear_interpolation(unwrapped_metric_A, unwrapped_positions_A, unwrapped_metric_B, unwrapped_positions_B)
      call deallocate(unwrapped_positions_A)
      call deallocate(unwrapped_metric_A)

      ! Step i). Reperiodise for the next go around!
      intermediate_positions = make_mesh_periodic_from_options(unwrapped_positions_B, periodic_boundary_option_path(dim))
      intermediate_positions%mesh%option_path = periodic_boundary_option_path(dim)
      call allocate(intermediate_metric, intermediate_positions%mesh, trim(metric%name))
      call remap_field(unwrapped_metric_B, intermediate_metric, stat=stat)
      assert(stat /= REMAP_ERR_DISCONTINUOUS_CONTINUOUS)
      assert(stat /= REMAP_ERR_HIGHER_LOWER_CONTINUOUS)

      ! Step j). If the user has specified an inverse coordinate map, then let's loop through the nodes in the mesh
      ! and map them back to inside the bounding box of the domain
      if (have_option(trim(periodic_boundary_option_path(dim)) // '/from_mesh/periodic_boundary_conditions['//int2str(bc)//']/inverse_coordinate_map')) then

        ! nodes_to_move stores the potential nodes to map.
        ! The rule is: we map any element which contains any node such that:
        ! the node's location is not inside the original bounding box, and
        ! the image of the node under the inverse mapping is inside the original bounding box

        ! So first let's find the nodes outside the bounding box
        call allocate(nodes_to_move)
        allocate(tmp_bbox(unwrapped_positions_B%dim, 2))
        do j=1, node_count(unwrapped_positions_B)
          tmp_bbox(:, 1) = node_val(unwrapped_positions_B, j)
          tmp_bbox(:, 2) = node_val(unwrapped_positions_B, j)
          if (.not. bbox_predicate(domain_bbox(1:unwrapped_positions_B%dim, :), tmp_bbox)) then
            call insert(nodes_to_move, j)
          end if
        end do

        allocate(aliased_positions(intermediate_positions%dim, key_count(nodes_to_move)))
        allocate(physical_positions(intermediate_positions%dim, key_count(nodes_to_move)))

        do j=1,key_count(nodes_to_move)
          physical_positions(:, j) = node_val(unwrapped_positions_B, fetch(nodes_to_move, j))
        end do

        ! and map those nodes
        call get_option(trim(periodic_boundary_option_path(dim)) // '/from_mesh/periodic_boundary_conditions['//int2str(bc)//']/inverse_coordinate_map', periodic_mapping_python)
        call set_from_python_function(aliased_positions, periodic_mapping_python, physical_positions, time=0.0)

        ! now let's loop through those nodes, and if the image is inside the bounding box, mark
        ! the elements to map
        front_field = piecewise_constant_field(intermediate_positions%mesh, "AdvancingFront")
        call zero(front_field)
        nelist => extract_nelist(unwrapped_positions_B)
        eelist => extract_eelist(unwrapped_positions_B)
        periodic_eelist => extract_eelist(intermediate_positions)

        do j=1,key_count(nodes_to_move)
          tmp_bbox(:, 1) = aliased_positions(:, j)
          tmp_bbox(:, 2) = aliased_positions(:, j)
          if (bbox_predicate(domain_bbox(1:unwrapped_positions_B%dim, :), tmp_bbox)) then
            eles => row_m_ptr(nelist, fetch(nodes_to_move, j))
            do k=1,size(eles)
              call set(front_field, eles(k), 1.0)
            end do
          end if
        end do

        deallocate(physical_positions)
        deallocate(aliased_positions)
        call deallocate(nodes_to_move)
        deallocate(tmp_bbox)

        ! For doubly periodic, we need to make sure that the front is "periodic" in some sense.
        ! Otherwise, bad things can happen where the node on one side of the other BC wants to be
        ! mapped, but the other node doesn't, and there's no consistent solution.
        do ele=1,ele_count(front_field)
          if (node_val(front_field, ele) == 1.0) then
            neighbours => ele_neigh(intermediate_positions, ele)
            do j=1,size(neighbours)
              face = ele_face(intermediate_positions, ele, neighbours(j))
              if (face > surface_element_count(intermediate_positions)) cycle
              if (has_value(other_surface_ids, surface_element_id(intermediate_positions, face))) then
                call set(front_field, neighbours(j), 1.0)
              end if
            end do
          end if
        end do

        ! mesh_8: after second adapt, showing elements to be moved back into bounding box
        if(have_option("/mesh_adaptivity/hr_adaptivity/debug/write_periodic_adapted_mesh")) then
          call vtk_write_fields("mesh", 8, position=unwrapped_positions_B, model=unwrapped_positions_B%mesh, sfields=(/front_field/))
          call vtk_write_surface_mesh("surface", 8, unwrapped_positions_B)
        end if

        ! mesh_8: same thing periodised
        if(have_option("/mesh_adaptivity/hr_adaptivity/debug/write_periodic_adapted_mesh")) then
          call vtk_write_fields("mesh", 9, position=intermediate_positions, model=intermediate_positions%mesh, sfields=(/front_field/))
          call vtk_write_surface_mesh("surface", 9, intermediate_positions)
        end if

        ! OK. Now we know which elements we are mapping, it is very similar to the shuffling
        ! around we did earlier. The two main subtasks are to
        ! a) update the positions of the periodic nodes appropriately
        ! b) change the faces of the periodic mesh

        ! First thing: let's build two sets
        ! that store the current lists of physical and aliased faces.

        call allocate(new_aliased_faces)
        call allocate(new_physical_faces)
        call allocate(old_physical_nodes)
        existing_face_count = 0
        do j=1,surface_element_count(intermediate_positions)
          if (surface_element_id(intermediate_positions, j) == new_physical_colour) then
            call insert(new_physical_faces, j)
            call insert(old_physical_nodes, face_global_nodes(intermediate_positions, j))
          else if (surface_element_id(intermediate_positions, j) == new_aliased_colour) then
            call insert(new_aliased_faces, j)
          else
            existing_face_count = existing_face_count + 1
          end if
        end do

        call allocate(front_contained_nodes)
        call allocate(front_face_nodes)
        do ele=1,ele_count(front_field)
          if (node_val(front_field, ele) == 1.0) then
            call insert(front_contained_nodes, ele_nodes(intermediate_positions, ele))
            neighbours => row_m_ptr(eelist, ele)
            periodic_neighbours => row_m_ptr(periodic_eelist, ele)
            faces => ele_faces(intermediate_positions, ele)
            neighbourloop: do k=1,size(neighbours)
              j = neighbours(k)
              face = faces(k)

              if (has_value(new_physical_faces, face)) then
                call insert(front_face_nodes, face_global_nodes(intermediate_positions, face))
                call remove(new_physical_faces, face)
                call remove(new_aliased_faces, ele_face(intermediate_positions, periodic_neighbours(k), ele))
              end if

              if (j > 0) then
                if (node_val(front_field, j) /= 1.0) then
                  face = ele_face(intermediate_positions, ele, j)
                  call insert(new_aliased_faces, face)

                  face = ele_face(intermediate_positions, j, ele)
                  call insert(new_physical_faces, face)
                end if
              end if

            end do neighbourloop

            nodes => ele_nodes(intermediate_positions, ele)
            do k=1,size(nodes)
              if (has_value(old_physical_nodes, nodes(k))) then
                call insert(front_face_nodes, nodes(k))
              end if
            end do

          end if
        end do

        call deallocate(old_physical_nodes)

        ! Now pack into the primitive data structures

        allocate(boundary_ids(existing_face_count + 2 * key_count(new_physical_faces)))
        allocate(element_owners(existing_face_count + 2 * key_count(new_physical_faces)))
        allocate(sndgln(floc * (existing_face_count + 2 * key_count(new_physical_faces))))

        l = 1
        do j=1,surface_element_count(intermediate_positions)
          if (surface_element_id(intermediate_positions, j) == new_physical_colour) then
            cycle
          else if (surface_element_id(intermediate_positions, j) == new_aliased_colour) then
            cycle
          else
            boundary_ids(l) = surface_element_id(intermediate_positions, j)
            element_owners(l) = face_ele(intermediate_positions, j)
            sndgln( (l-1)*floc + 1:l*floc ) = face_global_nodes(intermediate_positions, j)
            l = l + 1
          end if
        end do
        assert(l == existing_face_count + 1)

        do j=1,key_count(new_physical_faces)
          face = fetch(new_physical_faces, j)
          boundary_ids(l) = new_physical_colour
          element_owners(l) = face_ele(intermediate_positions, face)
          sndgln( (l-1)*floc + 1:l*floc ) = face_global_nodes(intermediate_positions, face)
          l = l + 1

          face = fetch(new_aliased_faces, j)
          boundary_ids(l) = new_aliased_colour
          element_owners(l) = face_ele(intermediate_positions, face)
          sndgln( (l-1)*floc + 1:l*floc ) = face_global_nodes(intermediate_positions, face)
          l = l + 1
        end do
        assert(l == size(boundary_ids) + 1)
        if(have_option("/mesh_adaptivity/hr_adaptivity/debug/write_periodic_adapted_mesh")) then
          call vtk_write_internal_face_mesh("surface", 11, unwrapped_positions_B, face_sets=(/new_physical_faces, new_aliased_faces/))
        end if
        assert(key_count(new_physical_faces) == key_count(new_aliased_faces))

        call deallocate(new_physical_faces)
        call deallocate(new_aliased_faces)


        ! deallocate the old faces, and rebuild
        call deallocate_faces(intermediate_positions%mesh)
        call add_faces(intermediate_positions%mesh, sndgln=sndgln, element_owner=element_owners, boundary_ids=boundary_ids)
        if(have_option("/mesh_adaptivity/hr_adaptivity/debug/write_periodic_adapted_mesh")) then
          call vtk_write_surface_mesh("surface", 12, intermediate_positions)
        end if

        intermediate_metric%mesh = intermediate_positions%mesh
        deallocate(sndgln)
        deallocate(element_owners)
        deallocate(boundary_ids)

        call set_minus(nodes_to_move, front_contained_nodes, front_face_nodes)
        call deallocate(front_contained_nodes)
        call deallocate(front_face_nodes)

        allocate(aliased_positions(intermediate_positions%dim, key_count(nodes_to_move)))
        allocate(physical_positions(intermediate_positions%dim, key_count(nodes_to_move)))

        do j=1,key_count(nodes_to_move)
          physical_positions(:, j) = node_val(intermediate_positions, fetch(nodes_to_move, j))
        end do

        call set_from_python_function(aliased_positions, periodic_mapping_python, physical_positions, time=0.0)

        allocate(tmp_bbox(intermediate_positions%dim, 2))
        do j=1,key_count(nodes_to_move)
          tmp_bbox(:, 1) = aliased_positions(:, j)
          tmp_bbox(:, 2) = aliased_positions(:, j)
          call set(intermediate_positions, fetch(nodes_to_move, j), aliased_positions(:, j))
        end do
        deallocate(tmp_bbox)

        deallocate(physical_positions)
        deallocate(aliased_positions)
        call deallocate(nodes_to_move)

        call deallocate(front_field)
      end if

      call deallocate(unwrapped_positions_B)
      call deallocate(unwrapped_metric_B)

      deallocate(physical_colours)
      deallocate(aliased_colours)

      ! mesh_10: final mesh
      if(have_option("/mesh_adaptivity/hr_adaptivity/debug/write_periodic_adapted_mesh")) then
        call vtk_write_fields("mesh", 10, position=intermediate_positions, model=intermediate_positions%mesh)
        call vtk_write_surface_mesh("surface", 10, intermediate_positions)
      end if

      call deallocate(other_surface_ids)
    end do

    new_positions = intermediate_positions
    new_positions%option_path = old_positions%option_path
    new_positions%mesh%option_path = old_positions%mesh%option_path
    new_positions%name = old_positions%name
    new_positions%mesh%name = old_positions%mesh%name

    call deallocate(intermediate_metric)

    if(have_option("/mesh_adaptivity/hr_adaptivity/debug/write_periodic_adapted_mesh")) then
      call vtk_write_fields("adapted_mesh", delete_me, position=new_positions, model=new_positions%mesh)
    end if

    unwrapped_positions_A = make_mesh_unperiodic_from_options(intermediate_positions, trim(periodic_boundary_option_path(dim)))
    if(have_option("/mesh_adaptivity/hr_adaptivity/debug/write_periodic_adapted_mesh")) then
      call vtk_write_fields("adapted_mesh_unwrapped", delete_me, position=unwrapped_positions_A, model=unwrapped_positions_A%mesh)
      call vtk_write_surface_mesh("adapted_surface_unwrapped", delete_me, unwrapped_positions_A)
    end if

    call deallocate(unwrapped_positions_A)
    delete_me = delete_me + 1

  end subroutine adapt_mesh_periodic

  subroutine adapt_mesh(old_positions, metric, new_positions, node_ownership, force_preserve_regions)
    !!< A wrapper to select the appropriate adapt_mesh routine.
    !!< If the input is periodic, then apply the algorithm for adapting periodic meshes.

    type(vector_field), intent(in) :: old_positions
    type(tensor_field), intent(inout) :: metric
    type(vector_field), intent(out) :: new_positions
    integer, dimension(:), pointer, optional :: node_ownership
    logical, intent(in), optional :: force_preserve_regions

#ifdef DDEBUG
    if(present(node_ownership)) then
      assert(.not. associated(node_ownership))
    end if
#endif

    ! Periodic case
    if (mesh_periodic(old_positions)) then
      call adapt_mesh_periodic(old_positions, metric, new_positions, force_preserve_regions=force_preserve_regions)
    ! Nonperiodic case
    else
      call adapt_mesh_simple(old_positions, metric, new_positions, node_ownership=node_ownership, force_preserve_regions=force_preserve_regions)
    end if
  end subroutine adapt_mesh

  subroutine adapt_state_single(state, metric, initialise_fields)

    type(state_type), intent(inout) :: state
    type(tensor_field), intent(inout) :: metric
    !! If present and .true., initialise fields rather than interpolate them
    logical, optional, intent(in) :: initialise_fields

    type(state_type), dimension(1) :: states

    states = (/state/)
    call adapt_state(states, metric, initialise_fields = initialise_fields)
    state = states(1)

  end subroutine adapt_state_single

  subroutine adapt_state_multiple(states, metric, initialise_fields)

    type(state_type), dimension(:), intent(inout) :: states
    type(tensor_field), intent(inout) :: metric
    !! If present and .true., initialise fields rather than interpolate them
    logical, optional, intent(in) :: initialise_fields

    call tictoc_clear(TICTOC_ID_SERIAL_ADAPT)
    call tictoc_clear(TICTOC_ID_DATA_MIGRATION)
    call tictoc_clear(TICTOC_ID_DATA_REMAP)
    call tictoc_clear(TICTOC_ID_ADAPT)

    call tic(TICTOC_ID_ADAPT)

    call adapt_state_internal(states, metric, initialise_fields = initialise_fields)

    call toc(TICTOC_ID_ADAPT)

    call tictoc_report(2, TICTOC_ID_SERIAL_ADAPT)
    call tictoc_report(2, TICTOC_ID_DATA_MIGRATION)
    call tictoc_report(2, TICTOC_ID_DATA_REMAP)
    call tictoc_report(2, TICTOC_ID_ADAPT)

  end subroutine adapt_state_multiple

  subroutine adapt_state_first_timestep(states)
    !!< Subroutine to adapt the supplied states at the simulation start

    type(state_type), dimension(:), intent(inout) :: states

    character(len = *), parameter :: base_path = "/mesh_adaptivity/hr_adaptivity/adapt_at_first_timestep"
    integer :: adapt_iterations, i
    type(mesh_type), pointer :: old_mesh
    type(tensor_field) :: metric
    type(vector_field), pointer :: output_positions
    real :: dt

    ewrite(1, *) "In adapt_state_first_timestep"

    call get_option(trim(base_path) // "/number_of_adapts", adapt_iterations)

    do i = 1, adapt_iterations
      ewrite(2, "(a,i0,a,i0)") "Performing first timestep adapt ", i, " of ", adapt_iterations

      ! Recalculate diagnostics, as error metric formulations may need them
      call allocate_and_insert_auxilliary_fields(states)
      call copy_to_stored_values(states,"Old")
      call copy_to_stored_values(states,"Iterated")
      call relax_to_nonlinear(states)

      call calculate_diagnostic_variables(states)

      call enforce_discrete_properties(states)
      if(have_option("/timestepping/adaptive_timestep/at_first_timestep")) then
        ! doing this here helps metric advection get the right amount of advection
        call get_option("/timestepping/timestep", dt)
        call calc_cflnumber_field_based_dt(states, dt, force_calculation = .true.)
        call set_option("/timestepping/timestep", dt)
      end if

      ! Form the new metric
      old_mesh => extract_mesh(states(1), "CoordinateMesh")
      call allocate(metric, old_mesh, "ErrorMetric")
      call assemble_metric(states, metric)

      ! Adapt state, initialising fields from the options tree rather than
      ! interpolating them
      call adapt_state(states, metric, initialise_fields = .true.)
    end do

    if(have_option(trim(base_path) // "/output_adapted_mesh")) then
      output_positions => extract_vector_field(states(1), "Coordinate")

      if(isparallel()) then
        call write_mesh_files(parallel_filename("first_timestep_adapted_mesh"), output_positions)
        call write_halos("first_timestep_adapted_mesh", output_positions%mesh)
      else
        call write_mesh_files("first_timestep_adapted_mesh", output_positions)
      end if

    end if

    ewrite(1, *) "Exiting adapt_state_first_timestep"

  end subroutine adapt_state_first_timestep

  subroutine adapt_state_internal(states, metric, initialise_fields)
    !!< Adapt the supplied states according to the supplied metric. In parallel,
    !!< additionally re-load-balance with libsam. metric is deallocated by this
    !!< routine. Based on adapt_state_2d.

    type(state_type), dimension(:), intent(inout) :: states
    type(tensor_field), intent(inout) :: metric
    !! If present and .true., re-initialise fields with their initial condition.
    !! This means that the fields are not interpolated but rather reinitialise
    !! according to the specified initial condition in the options tree, except
    !! if these fields are initialised from_file (checkpointed).
    logical, optional, intent(in) :: initialise_fields

    character(len = FIELD_NAME_LEN) :: metric_name
    integer :: i, j, k, max_adapt_iteration
    integer, dimension(:), pointer :: node_ownership
    type(state_type), dimension(size(states)) :: interpolate_states
    type(mesh_type), pointer :: old_linear_mesh
    type(vector_field) :: old_positions, new_positions
    logical :: vertical_only

    ! Vertically structured adaptivity stuff
    type(vector_field) :: extruded_positions
    type(tensor_field) :: full_metric
    logical :: vertically_structured_adaptivity

    ! Zoltan with detectors stuff
    integer :: my_num_detectors, total_num_detectors_before_zoltan, total_num_detectors_after_zoltan
    integer :: ierr
    type(detector_list_ptr), dimension(:), pointer :: detector_list_array => null()
    type(detector_type), pointer :: detector => null()

    ewrite(1, *) "In adapt_state_internal"

    nullify(node_ownership)

    max_adapt_iteration = adapt_iterations()

    vertically_structured_adaptivity = have_option( &
     &  "/mesh_adaptivity/hr_adaptivity/vertically_structured_adaptivity")
    vertical_only = have_option(&
        & "/mesh_adaptivity/hr_adaptivity/vertically_structured_adaptivity/inhomogenous_vertical_resolution/adapt_in_vertical_only")

    ! Don't need to strip the level 2 halo with Zoltan .. in fact, we don't want to
#ifndef HAVE_ZOLTAN
    if(isparallel()) then
      ! In parallel, strip off the level 2 halo (expected by libsam). The level
      ! 2 halo is restored on the final adapt iteration by libsam.
      call strip_level_2_halo(states, metric, initialise_fields=initialise_fields)
    end if
#endif

    do i = 1, max_adapt_iteration
      if(max_adapt_iteration > 1) then
        ewrite(2, "(a,i0)") "Performing adapt ", i
      end if

      ! Select mesh to adapt. Has to be linear and continuous.
      ! For vertically_structured_adaptivity, this is the horizontal mesh!
      call find_mesh_to_adapt(states(1), old_linear_mesh)
      ewrite(2, *) "External mesh to be adapted: " // trim(old_linear_mesh%name)
      if (mesh_periodic(old_linear_mesh)) then
        old_positions = extract_vector_field(states(1), trim(old_linear_mesh%name) // "Coordinate")
        call incref(old_positions)
      else
        ! Extract the mesh field to be adapted (takes a reference)
        old_positions = get_coordinate_field(states(1), old_linear_mesh)
      end if
      ewrite(2, *) "Mesh field to be adapted: " // trim(old_positions%name)

      call prepare_vertically_structured_adaptivity(states, metric, full_metric, &
                                                    old_positions, extruded_positions)

      call initialise_boundcount(old_linear_mesh, old_positions)

      do j = 1, size(states)
        ! Reference fields to be interpolated in interpolate_states
        ! (if initialise_fields then leave out those fields that can be reinitialised)
        call select_fields_to_interpolate(states(j), interpolate_states(j), &
          & first_time_step = initialise_fields)
      end do

      do j = 1, size(states)
        call deallocate(states(j))
      end do

      if(isparallel()) then
        ! Update the fields to be interpolated, just in case
        call halo_update(interpolate_states)
      end if

      ! Before we start allocating any new objects we tag all references to
      ! current objects before the adapt so we can later on check they have all
      ! been deallocated
      call tag_references()

      ! Generate a new mesh field based on the current mesh field and the input
      ! metric
      if (.not. vertical_only) then
        call adapt_mesh(old_positions, metric, new_positions, node_ownership = node_ownership, &
          & force_preserve_regions=initialise_fields)
      else
        call allocate(new_positions,old_positions%dim,old_positions%mesh,name=trim(old_positions%name))
        call set(new_positions,old_positions)
      end if

      ! Insert the new mesh field and linear mesh into all states
      call insert(states, new_positions%mesh, name = new_positions%mesh%name)
      call insert(states, new_positions, name = new_positions%name)

      if(associated(node_ownership)) then
        call perform_vertically_inhomogenous_step(states, new_positions, old_positions, &
                                                  full_metric, extruded_positions, &
                                                  map=node_ownership)
      else
        call perform_vertically_inhomogenous_step(states, new_positions, old_positions, &
                                                  full_metric, extruded_positions)
      end if
      ! We're done with old_positions, so we may deallocate it
      call deallocate(old_positions)

      ! Insert meshes from reserve states
      call restore_reserved_meshes(states)
      ! Next we recreate all derived meshes
      call insert_derived_meshes(states)

      if(vertically_structured_adaptivity) then
        call deallocate(metric)
        call deallocate(new_positions)

        metric = full_metric
        new_positions = get_coordinate_field(states(1), extract_mesh(states(1), topology_mesh_name))

        if(associated(node_ownership)) then
          ! Deallocate the node ownership mapping since it's for the lower dimensional mesh
          deallocate(node_ownership)
          nullify(node_ownership)
        end if
      end if

<<<<<<< HEAD
      if (isparallel() .and. get_num_detector_lists()>0) then
        ! Update the detector element ownership data of every detector list
=======
      if (get_num_detector_lists()>0) then
        ! Update detector element and local_coords for every detector in all lists
>>>>>>> 1a3484e0
        call get_registered_detector_lists(detector_list_array)
        do j = 1, size(detector_list_array)
           call search_for_detectors(detector_list_array(j)%ptr, new_positions)
        end do

#ifdef DDEBUG
        ! Sanity check that all local detectors are owned
        call get_registered_detector_lists(detector_list_array)
        do j = 1, size(detector_list_array)
<<<<<<< HEAD
           detector=>detector_list_array(j)%ptr%firstnode
           do k = 1, detector_list_array(j)%ptr%length
              assert(element_owned(new_positions%mesh,detector%element))
=======
           detector=>detector_list_array(j)%ptr%first
           do k = 1, detector_list_array(j)%ptr%length
              assert(detector%element>0)
>>>>>>> 1a3484e0
              detector=>detector%next
           end do
        end do
#endif
      end if

      ! Then reallocate all fields
      call allocate_and_insert_fields(states)
      ! Insert fields from reserve states
      call restore_reserved_fields(states)
      ! Add on the boundary conditions again
      call populate_boundary_conditions(states)
      ! Set their values
      call set_boundary_conditions_values(states)

      if(i < max_adapt_iteration .or. isparallel()) then
        ! If there are remaining adapt iterations, or we will be calling
        ! sam_drive or zoltan_drive, insert the old metric into interpolate_states(1) and a
        ! new metric into states(1), for interpolation
        call insert_metric_for_interpolation(metric, new_positions%mesh, &
                                             interpolate_states(1), states(1), &
                                             metric_name = metric_name)
      end if

      ! We're done with the old metric, so we may deallocate it / drop our
      ! reference
      call deallocate(metric)
      ! We're done with the new_positions, so we may drop our reference
      call deallocate(new_positions)

      ! Interpolate fields
      if(associated(node_ownership)) then
        call interpolate(interpolate_states, states, map = node_ownership)
      else
        call interpolate(interpolate_states, states)
      end if

      ! Deallocate the old fields used for interpolation, referenced in
      ! interpolate_states
      do j = 1, size(states)
        call deallocate(interpolate_states(j))
      end do
      if(associated(node_ownership)) then
        ! Deallocate the node ownership mapping
        deallocate(node_ownership)
        nullify(node_ownership)
      end if

      if(i < max_adapt_iteration .or. isparallel()) then
        ! If there are remaining adapt iterations, extract the new metric for
        ! the next adapt iteration. If we will be calling sam_drive, always
        ! extract the new metric.
        metric = extract_and_remove_metric(states(1), metric_name)
      end if

      if(present_and_true(initialise_fields)) then
        ! Reinitialise the prognostic fields (where possible)
        call initialise_prognostic_fields(states)
        ! Prescribed fields are recalculated
        ! NOTE: we don't have exclude_interpolated, as the only prescribed
        ! fields that are interpolated are from_file which will be skipped
        ! anyway because initial_mesh = .false., and the routine  doesn't know
        ! we're not interpolating other prescribed fields with interpolation
        ! options
        call set_prescribed_field_values(states)
      else
        ! Prescribed fields are recalculated (except those with interpolation
        ! options)
        call set_prescribed_field_values(states, exclude_interpolated = .true.)
      end if

      ! If strong bc or weak that overwrite then enforce the bc on the fields
      call set_dirichlet_consistent(states)
      ! Insert aliased fields in state
      call alias_fields(states)

      default_stat%zoltan_drive_call=.false.

      if(isparallel()) then
#ifdef HAVE_ZOLTAN

#ifdef DDEBUG
        ! Re-load-balance using zoltan
        my_num_detectors = default_stat%detector_list%length
         
        call MPI_ALLREDUCE(my_num_detectors, total_num_detectors_before_zoltan, 1, getPINTEGER(), &
              MPI_SUM, MPI_COMM_FEMTOOLS, ierr)
        assert(ierr == MPI_SUCCESS)
#endif

        if(vertically_structured_adaptivity) then
          ! if we're doing vertically strucvtured adaptivity then we need to pass zoltan the
          ! horizontal metric, so let's derive that again but this time off the full metric
          ! we just interpolated...
          ! first we need the horizontal coordinates (called old_positions here)
          call find_mesh_to_adapt(states(1), old_linear_mesh)
          if (mesh_periodic(old_linear_mesh)) then
            old_positions = extract_vector_field(states(1), trim(old_linear_mesh%name) // "Coordinate")
            call incref(old_positions)
          else
            ! Extract the mesh field to be adapted (takes a reference)
            old_positions = get_coordinate_field(states(1), old_linear_mesh)
          end if

          ! now collapse metric to a 2d version (saving the metric as full_metric in the meantime)
          call prepare_vertically_structured_adaptivity(states, metric, full_metric, &
                                                        old_positions)

          ! we're done with the horizontal coordinates (out here at least)
          call deallocate(old_positions)

          ! call zoltan now but we need to pass in both the 2d metric (metric) and the 3d full metric (full_metric)
          ! the first is needed to define the element qualities while the second must be interpolated to the newly
          ! decomposed mesh
          call zoltan_drive(states, i, max_adapt_iteration, metric = metric, full_metric = full_metric)
          default_stat%zoltan_drive_call=.true.

          ! now we can deallocate the horizontal metric and point metric back at the full metric again
          call deallocate(metric)
          metric = full_metric
        else

          call zoltan_drive(states, i, max_adapt_iteration, metric = metric)
          default_stat%zoltan_drive_call=.true.

        end if
        
#ifdef DDEBUG
        my_num_detectors = default_stat%detector_list%length

        call MPI_ALLREDUCE(my_num_detectors, total_num_detectors_after_zoltan, 1, getPINTEGER(), &
             MPI_SUM, MPI_COMM_FEMTOOLS, ierr)
        assert(ierr == MPI_SUCCESS)
        
        assert(total_num_detectors_before_zoltan == total_num_detectors_after_zoltan)

        ! Sanity check that all local detectors are owned
        if (get_num_detector_lists()>0) then
           new_positions = extract_vector_field(states(1), "Coordinate")
           call get_registered_detector_lists(detector_list_array)
           do j = 1, size(detector_list_array)
              detector=>detector_list_array(j)%ptr%firstnode
              do k = 1, detector_list_array(j)%ptr%length
                 assert(element_owned(new_positions%mesh,detector%element))
                 detector=>detector%next
              end do
           end do
        end if
#endif

#else
        ! Re-load-balance using libsam
        call sam_drive(states, sam_options(i, max_adapt_iteration), metric = metric)
#endif
        if(i == max_adapt_iteration) then
          ! On the last adapt iteration the metric was interpolated
          ! only for re-load-balancing, hence it must be deallocated
          call deallocate(metric)
        end if
      end if

      if(vertical_only) then
        ewrite(2,*) "Using vertical_only adaptivity, so skipping the printing of references"
      else if (no_reserved_meshes()) then
        ewrite(2, *) "Tagged references remaining:"
        call print_tagged_references(0)
      else
        ewrite(2, *) "There are reserved meshes, so skipping printing of references."
      end if

      call write_adapt_state_debug_output(states, i, max_adapt_iteration, &
        & initialise_fields = initialise_fields)

      call incrementeventcounter(EVENT_ADAPTIVITY)
      call incrementeventcounter(EVENT_MESH_MOVEMENT)
    end do

    if(isparallel()) then
      call compute_domain_statistics(states)
    end if

    ewrite(1, *) "Exiting adapt_state_internal"

  end subroutine adapt_state_internal

  subroutine insert_metric_for_interpolation(metric, new_mesh, old_state, new_state, metric_name)
    !!< Insert the old metric into old_states and a new metric into new_states,
    !!< for interpolation

    type(tensor_field), intent(in) :: metric
    type(mesh_type), intent(in) :: new_mesh
    type(state_type), intent(inout) :: old_state
    type(state_type), intent(inout) :: new_state
    character(len = *), optional, intent(out) :: metric_name

    type(tensor_field) :: new_metric

    assert(.not. has_tensor_field(old_state, metric%name))
    call insert(old_state, metric, metric%name)

    call allocate(new_metric, new_mesh, metric%name)
    assert(.not. has_tensor_field(new_state, new_metric%name))
    call insert(new_state, new_metric, new_metric%name)

    if(present(metric_name)) metric_name = new_metric%name

    call deallocate(new_metric)

  end subroutine insert_metric_for_interpolation

  function extract_and_remove_metric(state, metric_name) result(metric)
    !!< Extract and remove the metric from the supplied state. metric takes
    !!< a reference in this routine.

    type(state_type), intent(inout) :: state
    character(len = *), intent(in) :: metric_name

    type(tensor_field) :: metric

    type(tensor_field), pointer :: metric_ptr

    ! Extract the metric
    metric_ptr => extract_tensor_field(state, metric_name)
    metric = metric_ptr
#ifdef DDEBUG
    ! Check the metric
    call check_metric(metric)
#endif
    ! Take a reference to the metric
    call incref(metric)
    ! and remove it from state
    call remove_tensor_field(state, metric%name)

  end function extract_and_remove_metric

  function adapt_iterations()
    !!< Return the number of adapt / re-load-balance iterations

    integer :: adapt_iterations
    
    integer :: adapt_iterations_default

    if(isparallel()) then
      adapt_iterations_default = 3
    else
      adapt_iterations_default = 1
    end if
    call get_option('/mesh_adaptivity/hr_adaptivity/adapt_iterations', adapt_iterations, &
        default=adapt_iterations_default)

  end function adapt_iterations

  pure function sam_options(adapt_iteration, max_adapt_iteration)
    !!< Return sam options array

    integer, intent(in) :: adapt_iteration
    integer, intent(in) :: max_adapt_iteration

    integer, dimension(10) :: sam_options

    sam_options = 0

    ! Target number of partitions - 0 indicates size of MPI_COMM_FEMTOOLS
    sam_options(1) = 0

    ! Graph partitioning options:
    !sam_options(2) = 1  ! Clean partitioning to optimise the length of the
                         ! interface boundary.
    if(adapt_iteration < max_adapt_iteration) then
      ! Diffusive method -- fast partitioning, small partition movement
      ! thus edges are weighed to avoid areas of high activity.
      ! sam_options(2) = 2  ! Local diffusion
      sam_options(2) = 3  ! Directed diffusion
    else
      ! Clean partitioning to optimise the length of the interface boundary.
      ! This partitioning is then remapped  onto the original partitioning to
      ! maximise overlap and therefore the volume of data migration.
      sam_options(2) = 4
    end if

    ! Heterogerious options (disabled)
    sam_options(3) = 1

    ! Node and edge weight options
    if(adapt_iteration < max_adapt_iteration) then
      ! Node weights are based on an estimate of the density of nodes in the
      ! region of a node after adaption
      sam_options(4) = 2
      ! Calculate edge weights as being the maximum length in metric space of
      ! any element surrounding the edge. This should give high weights to
      ! elements that are likely to be involved in adaption.
      sam_options(5) = 2
      ! Mixed formulation options
      sam_options(6) = 1 ! Disabled
                         ! Do not restore the level 2 halo
    else
      ! No node weights
      sam_options(4) = 1
      ! No edge weights
      sam_options(5) = 1
      ! Mixed formulation options
      sam_options(6) = 2 ! Enabled
                         ! Restore the level 2 halo
    end if

  end function sam_options

  subroutine prepare_vertically_structured_adaptivity(states, metric, full_metric, &
                                                      old_positions, extruded_positions)
    type(state_type), dimension(:), intent(inout) :: states
    ! the metric will be collapsed, and the uncollapsed full_metric stored in full_metric
    type(tensor_field), intent(inout) :: metric, full_metric
    ! old positions of the horizontal mesh
    type(vector_field), intent(in) :: old_positions
    type(vector_field), intent(inout), optional :: extruded_positions

    integer, save:: adaptcnt=0
    logical :: vertically_structured_adaptivity
    logical :: vertically_inhomogenous_adaptivity
    logical :: include_bottom_metric
    logical :: split_gradation

    type(scalar_field) :: edge_lengths

    vertically_structured_adaptivity = have_option( &
     &  "/mesh_adaptivity/hr_adaptivity/vertically_structured_adaptivity")
    vertically_inhomogenous_adaptivity = have_option( &
     &  "/mesh_adaptivity/hr_adaptivity/vertically_structured_adaptivity/inhomogenous_vertical_resolution")
    include_bottom_metric = have_option( &
     &  "/mesh_adaptivity/hr_adaptivity/vertically_structured_adaptivity/include_bottom_metric")
    split_gradation = have_option( &
     &  "/mesh_adaptivity/hr_adaptivity/vertically_structured_adaptivity/split_gradation")

    if (vertically_structured_adaptivity) then
      ! project full mesh metric to horizontal surface mesh metric
      full_metric=metric
      call project_metric_to_surface(full_metric, old_positions, metric)

      ! include the components of the full_metric that are tangential to the bathymetry
      ! in the surface metric
      ! state only required for DistanceToBottom and Coordinate so states(1) is fine
      if(include_bottom_metric) call incorporate_bathymetric_metric(states(1), full_metric, old_positions, metric)

      if(split_gradation) then
        call halo_update(metric)
        ! apply gradation just to the horizontal metric for now
        call apply_horizontal_gradation(states(1), metric, full_metric, old_positions)
        call halo_update(metric)
      end if

      ! apply limiting to enforce maximum number of nodes
      call limit_metric(old_positions, metric)
      if (have_option('/mesh_adaptivity/hr_adaptivity/debug/write_metric_stages')) then
        call allocate(edge_lengths, metric%mesh, "EdgeLengths")
        call get_edge_lengths(metric, edge_lengths)
        call vtk_write_fields('horizontal_metric', adaptcnt, &
          old_positions, old_positions%mesh, &
          sfields=(/ edge_lengths /), tfields=(/ metric /) )
        adaptcnt=adaptcnt+1
        call deallocate(edge_lengths)
      end if

      if (vertically_inhomogenous_adaptivity.and.present(extruded_positions)) then
         ! we need the position field later on for vertical adaptivity
         ! this takes a reference so that it's prevented from the big deallocate in adapt_state
         extruded_positions = get_coordinate_field(states(1), full_metric%mesh)
      end if
    end if

  end subroutine prepare_vertically_structured_adaptivity

  subroutine perform_vertically_inhomogenous_step(states, new_positions, old_positions, full_metric, extruded_positions, map)
    type(state_type), intent(inout), dimension(:) :: states
    type(vector_field), intent(inout) :: new_positions, old_positions
    type(tensor_field), intent(inout) :: full_metric
    type(vector_field), intent(inout) :: extruded_positions
    !! Map from new nodes to old elements
    integer, dimension(:), optional, intent(in) :: map

    logical :: vertically_inhomogenous_adaptivity

    type(vector_field) :: full_metric_positions
    type(tensor_field) :: gradation_full_metric

    logical :: split_gradation

    vertically_inhomogenous_adaptivity = have_option( &
     &  "/mesh_adaptivity/hr_adaptivity/vertically_structured_adaptivity/inhomogenous_vertical_resolution")

    if (vertically_inhomogenous_adaptivity) then
       ! save the positions that the full_metric is on in case we're doing iterations of the 1d
       ! adaptivity process
       full_metric_positions = extruded_positions
       call incref(full_metric_positions)
       call deallocate(extruded_positions) ! deallocate these to make space for the new extruded positions

       split_gradation = have_option( &
       &  "/mesh_adaptivity/hr_adaptivity/vertically_structured_adaptivity/split_gradation")
       if(split_gradation) then
          ! if we're applying gradation then apply it now to the full metric
          ! to see if this helps the linear interpolation pick things up
          ! (however, we don't want to modify the metric so let's take a copy)
          call allocate(gradation_full_metric, full_metric%mesh, name="VerticalGradationFullMetric")
          call set(gradation_full_metric, full_metric)
          call apply_vertical_gradation(states(1), gradation_full_metric, full_metric_positions, old_positions)
       else
          gradation_full_metric = full_metric
          call incref(gradation_full_metric)
       end if

       ! extrude with adaptivity, computes new extruded_positions
       call metric_based_extrude(new_positions, old_positions, extruded_positions, &
                                gradation_full_metric, full_metric_positions, map=map)

       ! insert the new positions in state:
       ! give it a generic temporary name, so that it'll be picked up and
       ! adjusted by insert_derived meshes later on:
       extruded_positions%name="AdaptedExtrudedPositions"
       call insert(states, extruded_positions, name="AdaptedExtrudedPositions")
       ! and drop our reference:
       call deallocate(extruded_positions)
       ! and everything to do with the old metric and mesh too:
       call deallocate(full_metric_positions)
       call deallocate(gradation_full_metric)

    end if
  end subroutine perform_vertically_inhomogenous_step

  subroutine write_adapt_state_debug_output(states, adapt_iteration, max_adapt_iteration, initialise_fields)
    !!< Diagnostic output for mesh adaptivity

    type(state_type), dimension(:), intent(in) :: states
    !! The current iteration the adapt-re-load-balance loop
    integer, intent(in) :: adapt_iteration
    !! The total number of iterations to be performed in the
    !! adapt-re-load-balance loop
    integer, intent(in) :: max_adapt_iteration
    !! If present and .true., initialise fields rather than interpolate them
    logical, optional, intent(in) :: initialise_fields

    character(len = FIELD_NAME_LEN) :: file_name
    character(len = *), parameter :: base_path = "/mesh_adaptivity/hr_adaptivity/debug"
    integer :: max_output, stat
    type(mesh_type), pointer :: mesh
    type(vector_field) :: positions

    integer, save :: cp_no = 0, mesh_dump_no = 0, state_dump_no = 0

    if(.not. have_option(base_path)) then
      ! No debug output options
      return
    end if

    if(have_option(base_path // "/write_adapted_mesh")) then
      ! Debug mesh output. These are output on every adapt iteration.

      file_name = adapt_state_debug_file_name("adapted_mesh", mesh_dump_no)
      call find_mesh_to_adapt(states(1), mesh)
      positions = get_coordinate_field(states(1), mesh)
      call write_mesh_files(file_name, positions)
      if(isparallel()) then
        file_name = adapt_state_debug_file_name("adapted_mesh", mesh_dump_no, add_parallel = .false.)  ! parallel extension is added by write_halos
        call write_halos(file_name, positions%mesh)
      end if
      call deallocate(positions)

      mesh_dump_no = mesh_dump_no + 1
    end if

    if(have_option(base_path // "/write_adapted_state")) then
      ! Debug vtu output. These are output on every adapt iteration.

      call vtk_write_state("adapted_state", index=state_dump_no, state = states, write_region_ids=.true.)

      state_dump_no = state_dump_no + 1
    end if

    if(adapt_iteration == max_adapt_iteration .and. have_option(base_path // "/checkpoint")) then
      ! Debug checkpointing. These are only output on the final adapt iteration.

      if(present_and_true(initialise_fields)) then
        ! If we're adapting with field initialisation rather than interpolation
        ! then we probably don't want to overwrite the field initialisation
        ! options by checkpointing, as any subsequent adapt with field
        ! initialisation will read (and consistently interpolate) the debug
        ! checkpoint. Applies to first timestep adapts.
        ewrite(1, *) "Adapt checkpoint skipped, as adapt performed with field initialisation"
      else
        ewrite(1, "(a,i0)") "Performing adapt checkpoint ", cp_no

        call checkpoint_simulation(states, postfix = "adapt_checkpoint", cp_no = cp_no)

        cp_no = cp_no + 1

        call get_option(base_path // "/checkpoint/max_checkpoint_count", max_output, stat = stat)
        if(stat == SPUD_NO_ERROR) cp_no = modulo(cp_no, max_output)
      end if

    end if

  contains

    function adapt_state_debug_file_name(base_name, dump_no, add_parallel) result(file_name)
      !!< Form an adapt diagnostic output filename

      !! Filename base
      character(len = *), intent(in) :: base_name
      integer, intent(in) :: dump_no
      !! If present and .false., do not convert into a parallel file_name
      logical, optional, intent(in) :: add_parallel

      character(len = len_trim(base_name) + 1 + int2str_len(dump_no) + 1 + parallel_filename_len("")) :: file_name

      file_name = trim(base_name) // "_" // int2str(dump_no)
      if(.not. present_and_false(add_parallel) .and. isparallel()) file_name = parallel_filename(file_name)

    end function adapt_state_debug_file_name

  end subroutine write_adapt_state_debug_output

  subroutine adapt_state_module_check_options

    integer :: max_output, stat

    call get_option("/mesh_adaptivity/hr_adaptivity/debug/checkpoint/max_checkpoint_count", max_output, stat = stat)
    if(stat == SPUD_NO_ERROR) then
      if(max_output <= 0) then
        FLExit("Max adaptivity debug checkpoint count must be positive")
      end if
    end if

  end subroutine adapt_state_module_check_options

end module adapt_state_module<|MERGE_RESOLUTION|>--- conflicted
+++ resolved
@@ -1073,13 +1073,8 @@
         end if
       end if
 
-<<<<<<< HEAD
-      if (isparallel() .and. get_num_detector_lists()>0) then
-        ! Update the detector element ownership data of every detector list
-=======
       if (get_num_detector_lists()>0) then
         ! Update detector element and local_coords for every detector in all lists
->>>>>>> 1a3484e0
         call get_registered_detector_lists(detector_list_array)
         do j = 1, size(detector_list_array)
            call search_for_detectors(detector_list_array(j)%ptr, new_positions)
@@ -1089,15 +1084,9 @@
         ! Sanity check that all local detectors are owned
         call get_registered_detector_lists(detector_list_array)
         do j = 1, size(detector_list_array)
-<<<<<<< HEAD
-           detector=>detector_list_array(j)%ptr%firstnode
-           do k = 1, detector_list_array(j)%ptr%length
-              assert(element_owned(new_positions%mesh,detector%element))
-=======
            detector=>detector_list_array(j)%ptr%first
            do k = 1, detector_list_array(j)%ptr%length
               assert(detector%element>0)
->>>>>>> 1a3484e0
               detector=>detector%next
            end do
         end do
@@ -1233,19 +1222,6 @@
         assert(ierr == MPI_SUCCESS)
         
         assert(total_num_detectors_before_zoltan == total_num_detectors_after_zoltan)
-
-        ! Sanity check that all local detectors are owned
-        if (get_num_detector_lists()>0) then
-           new_positions = extract_vector_field(states(1), "Coordinate")
-           call get_registered_detector_lists(detector_list_array)
-           do j = 1, size(detector_list_array)
-              detector=>detector_list_array(j)%ptr%firstnode
-              do k = 1, detector_list_array(j)%ptr%length
-                 assert(element_owned(new_positions%mesh,detector%element))
-                 detector=>detector%next
-              end do
-           end do
-        end if
 #endif
 
 #else
