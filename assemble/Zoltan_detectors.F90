--- conflicted
+++ resolved
@@ -6,11 +6,7 @@
 #ifdef HAVE_ZOLTAN
 
   use zoltan, only: zoltan_int
-<<<<<<< HEAD
-  use zoltan_global_variables, only: zoltan_global_uen_to_new_local_numbering, zoltan_global_uen_to_old_local_numbering, zoltan_global_new_positions, zoltan_global_new_positions_mesh_nhalos
-=======
   use zoltan_global_variables, only: zoltan_global_uen_to_new_local_numbering, zoltan_global_old_local_numbering_to_uen, zoltan_global_new_positions
->>>>>>> 1a3484e0
   use data_structures, only: has_key, fetch
 
   use detector_data_types
@@ -34,13 +30,8 @@
     integer(zoltan_int), intent(in) :: num_ids 
     integer(zoltan_int), intent(in), dimension(*) :: global_ids
     
-<<<<<<< HEAD
-    integer :: i, j, det_list, new_ele_owner, total_det_to_pack
-    integer :: old_universal_element_number, old_local_element_number, new_local_element_number
-=======
     integer :: i, j, det_list, new_ele_owner, total_det_to_pack, detector_uen
     integer :: new_local_element_number
->>>>>>> 1a3484e0
     
     type(detector_list_ptr), dimension(:), pointer :: detector_list_array => null()
     type(detector_type), pointer :: detector => null(), detector_to_move => null()
@@ -50,58 +41,6 @@
     
     assert(num_ids == size(ndets_in_ele))
     assert(num_ids == size(to_pack_detector_lists))
-<<<<<<< HEAD
-
-    ! loop through all registered detector lists
-    call get_registered_detector_lists(detector_list_array)
-    do det_list = 1, size(detector_list_array)
-
-       ! search through all the local detectors in this list
-       detector => detector_list_array(det_list)%ptr%firstnode
-       detector_loop: do i=1, detector_list_array(det_list)%ptr%length
-          ! store the list ID with the detector, so we can map the detector back when receiving it
-          detector%list_id=det_list
-
-          ! loop over all the elements we're interested in
-          found_det_element=.false.
-          element_loop: do j=1, num_ids
-       
-             ! work out some details about the current element
-             old_universal_element_number = global_ids(j)
-             old_local_element_number = fetch(zoltan_global_uen_to_old_local_numbering, old_universal_element_number)
-
-             ! check whether detector is in this element
-             if (detector%element == old_local_element_number) then
-                found_det_element=.true.
-
-                ! work out new owner
-                if (has_key(zoltan_global_uen_to_new_local_numbering,old_universal_element_number)) then
-                   new_local_element_number = fetch(zoltan_global_uen_to_new_local_numbering, old_universal_element_number)
-                   new_ele_owner = ele_owner(new_local_element_number, zoltan_global_new_positions%mesh, &
-                        zoltan_global_new_positions%mesh%halos(zoltan_global_new_positions_mesh_nhalos))
-                else
-                   new_ele_owner = -1
-                end if
-
-                ! check whether old owner is new owner
-                if (new_ele_owner == getprocno()) then
-                   ndets_in_ele(j) = 0
-                   detector => detector%next
-                else
-                   ! If not, move detector to the pack_list for this element and
-                   ! increment the number of detectors in that element
-                   ndets_in_ele(j) = ndets_in_ele(j) + 1
-                
-                   detector_to_move => detector
-                   detector => detector%next
-
-                   ! Update detector%element to be universal element number
-                   ! so we can unpack to new element number
-                   detector_to_move%element = old_universal_element_number
-               
-                   ! Move detector to list of detectors we need to pack
-                   call move(detector_list_array(det_list)%ptr, detector_to_move, to_pack_detector_lists(j))
-=======
 
     ! loop through all registered detector lists
     call get_registered_detector_lists(detector_list_array)
@@ -154,7 +93,6 @@
                
                    ! Move detector to list of detectors we need to pack
                    call move(detector_to_move, detector_list_array(det_list)%ptr, to_pack_detector_lists(j))
->>>>>>> 1a3484e0
                    detector_to_move => null()
                 end if
 
