--- conflicted
+++ resolved
@@ -48,11 +48,7 @@
 
        ! search through all the local detectors in this list
        detector => detector_list_array(det_list)%ptr%first
-<<<<<<< HEAD
-       detector_loop: do i=1, detector_list_array(det_list)%ptr%length
-=======
        detector_loop: do while (associated(detector))
->>>>>>> 8992bff7
           ! store the list ID with the detector, so we can map the detector back when receiving it
           detector%list_id=det_list
 
