!    Copyright (C) 2006 Imperial College London and others.
!    
!    Please see the AUTHORS file in the main source directory for a full list
!    of copyright holders.
!
!    Prof. C Pain
!    Applied Modelling and Computation Group
!    Department of Earth Science and Engineering
!    Imperial College London
!
!    amcgsoftware@imperial.ac.uk
!    
!    This library is free software; you can redistribute it and/or
!    modify it under the terms of the GNU Lesser General Public
!    License as published by the Free Software Foundation,
!    version 2.1 of the License.
!
!    This library is distributed in the hope that it will be useful,
!    but WITHOUT ANY WARRANTY; without even the implied warranty of
!    MERCHANTABILITY or FITNESS FOR A PARTICULAR PURPOSE.  See the GNU
!    Lesser General Public License for more details.
!
!    You should have received a copy of the GNU Lesser General Public
!    License along with this library; if not, write to the Free Software
!    Foundation, Inc., 59 Temple Place, Suite 330, Boston, MA  02111-1307
!    USA
#include "fdebug.h"

module momentum_DG
  ! This module contains the Discontinuous Galerkin form of the momentum
  ! equation. 
  use elements
  use sparse_tools
  use fetools
  use fefields
  use fields
  use sparse_matrices_fields
  use state_module
  use shape_functions
  use transform_elements
  use vector_tools
  use fldebug
  use vtk_interfaces
  use Coordinates
  use spud
  use boundary_conditions
  use boundary_conditions_from_options
  use solvers
  use dgtools
  use global_parameters, only: OPTION_PATH_LEN, FIELD_NAME_LEN, COLOURING_DG2, &
       COLOURING_DG0
  use coriolis_module
  use halos
  use sparsity_patterns
  use petsc_tools
  use turbine
  use diagnostic_fields
  use slope_limiters_dg
  use smoothing_module
  use fields_manipulation
  use field_options
  use sparsity_patterns_meshes
  use colouring
  use Profiler
#ifdef _OPENMP
  use omp_lib
#endif
  use multiphase_module


  implicit none

  ! Buffer for output messages.
  character(len=255), private :: message

  private
  public construct_momentum_dg, &
        momentum_DG_check_options, correct_velocity_dg, &
        assemble_poisson_rhs_dg, allocate_big_m_dg, &
        subcycle_momentum_dg

  ! Module private variables for model options. This prevents us having to
  ! do dictionary lookups for every element (or element face!)
  real :: dt, theta
  logical :: lump_mass, lump_abs, lump_source, subcycle

  ! Whether the advection term is only integrated by parts once.
  logical :: integrate_by_parts_once=.false.
  ! Whether the conservation term is integrated by parts or not
  logical :: integrate_conservation_term_by_parts=.false.
  ! Whether or not to integrate the surface tension term by parts
  logical :: integrate_surfacetension_by_parts

  ! Weight between conservative and non-conservative forms of the advection
  ! equation. 
  ! 1 is for conservative 0 is for non-conservative.
  real :: beta

  ! Discretisation to use for viscosity term.
  integer :: viscosity_scheme
  integer, parameter :: ARBITRARY_UPWIND=1
  integer, parameter :: BASSI_REBAY=2
  integer, parameter :: CDG=3
  integer, parameter :: IP=4

  ! Method for getting h0 in IP
  integer :: edge_length_option
  integer, parameter :: USE_FACE_INTEGRALS=1
  integer, parameter :: USE_ELEMENT_CENTRES=2

  ! Parameters for interior penalty method
  real :: Interior_Penalty_Parameter, edge_length_power, h0

  ! Flag indicating whether equations are being solved in acceleration form.
  logical :: acceleration

  ! Flag indicating whether to include pressure bcs (not for cv pressure)
  logical :: l_include_pressure_bcs
  
  ! which terms do we have?
  logical :: have_mass
  logical :: have_source
  logical :: have_gravity
  logical :: on_sphere
  logical :: have_absorption
  logical :: have_vertical_stabilization
  logical :: have_implicit_buoyancy
  logical :: have_vertical_velocity_relaxation
  ! implicit absorption is corrected by the pressure correction
  ! by combining the implicit part of absorption with the mass term of u^{n+1}
  logical :: pressure_corrected_absorption
  logical :: have_viscosity
  logical :: have_surfacetension
  logical :: have_coriolis
  logical :: have_advection
  logical :: move_mesh
  logical :: have_pressure_bc
  
  real :: gravity_magnitude

  ! CDG stuff
  real, dimension(3) :: switch_g
  logical :: CDG_penalty
  logical :: remove_penalty_fluxes

  ! Are we running a multi-phase flow simulation?
  logical :: multiphase

contains

  subroutine construct_momentum_dg(u, p, rho, x, &
       & big_m, rhs, state, &
       & inverse_masslump, inverse_mass, mass, &
       & acceleration_form, include_pressure_bcs,&
       & subcycle_m)
    !!< Construct the momentum equation for discontinuous elements in
    !!< acceleration form. If acceleration_form is present and false, the
    !!< matrices will be constructed for use in conventional solution form.

    !! velocity and coordinate
    type(vector_field), intent(inout) :: u, x
    !! pressure and density
    type(scalar_field), intent(inout) :: p, rho

    !! Main momentum matrix.
    type(petsc_csr_matrix), intent(inout) :: big_m
    !! Explicit subcycling matrix.
    type(block_csr_matrix), intent(inout), optional :: subcycle_m
    !! Momentum right hand side vector for each point.
    type(vector_field), intent(inout) :: rhs
    !! Collection of fields defining system state.
    type(state_type) :: state
    
    !! Inverse of the lumped mass lumping at each point.
    !! NOTE: only allocated and calculated if (lump_mass)
    type(vector_field), intent(inout), optional :: inverse_masslump
    !! Optional separate mass matrix.
    !! NOTE: if provided the mass matrix, won't be added to big_m
    !! NOTE2: this mass matrix does not include density, bcs or absorption factors
    !! NOTE3: mass is not allocated here (unlike inverse_masslump and inverse_mass)
    type(csr_matrix), intent(inout), optional :: mass
    !! Inverse mass matrix
    !! NOTE: only allocated and calculated if (.not. lump_mass)
    !! NOTE2: diagonal blocks may be different due to dirichlet bcs and/or absorption
    type(block_csr_matrix), intent(inout), optional :: inverse_mass

    !! whether to include the dirichlet pressure bc integrals to the rhs
    logical, intent(in), optional :: include_pressure_bcs

    !! Optional indicator of whether we are solving in acceleration form.
    !!
    !! If not solving in acceleration form then big_m will be formed with
    !! an effective theta of 1.0 and dt of 1.0 . In addition, only boundary
    !! terms will be inserted on the right hand side. This is sufficient to
    !! enable the full discrete equations to be written using matrix
    !! multiplies outside this routine.
    logical, intent(in), optional :: acceleration_form

    !! Position, velocity and source fields.
    type(vector_field), pointer :: U_mesh, X_old, X_new
    type(vector_field), target :: U_nl
    !! Projected velocity field for them as needs it. 
    type(vector_field), target :: pvelocity
    type(vector_field), pointer :: advecting_velocity
    !! Mesh for projected velocity.
    type(mesh_type) :: pmesh
    character(len=FIELD_NAME_LEN) :: pmesh_name

    !! Viscosity
    type(tensor_field) :: Viscosity

    !! Momentum source and absorption fields
    type(scalar_field) :: buoyancy
    type(vector_field) :: Source, gravity, Abs, Abs_wd
    !! Surface tension field
    type(tensor_field) :: surfacetension

    !! field over the entire surface mesh, giving bc values
    type(vector_field) :: velocity_bc
    type(scalar_field) :: pressure_bc
    !! for each surface element, the bc type to be applied there
    !! integer value determined by ordering in call to get_entire_boundary_condition
    integer, dimension(:,:), allocatable :: velocity_bc_type
    integer, dimension(:), allocatable :: pressure_bc_type
    
    !! Sparsity for inverse mass
    type(csr_sparsity):: mass_sparsity
    
    !! Element index
    integer :: ele

    !! Status variable for field extraction.
    integer :: stat

    !! Mesh for auxiliary variable
    type(mesh_type), save :: q_mesh, turbine_conn_mesh

    ! Fields for vertical velocity relaxation
    type(scalar_field), pointer :: dtt, dtb
    type(scalar_field) :: depth
    integer :: node  
    real :: vvr_sf ! A scale factor for the absorption
     
    ! Min vertical density gradient for implicit buoyancy
    real :: ib_min_grad
   
    !! Wetting and drying
    type(scalar_field), pointer :: wettingdrying_alpha
    type(scalar_field) :: alpha_u_field
    logical :: have_wd_abs
    real, dimension(u%dim) :: abs_wd_const

    !! 
    type(integer_set), dimension(:), pointer :: colours
    integer :: len, clr, nnid
    !! Is the transform_to_physical cache we prepopulated valid
    logical :: cache_valid
    integer :: num_threads

    ! Volume fraction fields for multi-phase flow simulation
    type(scalar_field), pointer :: vfrac
    type(scalar_field) :: nvfrac ! Non-linear approximation to the PhaseVolumeFraction

    ewrite(1, *) "In construct_momentum_dg"

    call profiler_tic("construct_momentum_dg")
    assert(continuity(u)<0)

    acceleration= .not. present_and_false(acceleration_form)
    ewrite(2, *) "Acceleration form? ", acceleration

    if(present(include_pressure_bcs)) then
      l_include_pressure_bcs = include_pressure_bcs
    else
      l_include_pressure_bcs = .true.
    end if
    
    ! These names are based on the CGNS SIDS.
    if (.not.have_option(trim(U%option_path)//"/prognostic"//&
         &"/spatial_discretisation/discontinuous_galerkin"//&
         &"/advection_scheme/none")) then
       U_nl=extract_vector_field(state, "NonlinearVelocity")
       call incref(U_nl)

       if(have_option(trim(U%option_path)//"/prognostic"//&
            &"/spatial_discretisation/discontinuous_galerkin"//&
            &"/advection_scheme/project_velocity_to_continuous")) then
          ewrite(3,*) 'CREATING PROJECTEDNONLINEARVELOCITY, cjc'
          if(.not.has_scalar_field(state, "ProjectedNonlinearVelocity")) then
          
             call get_option(trim(U%option_path)//"/prognostic"//&
                  &"/spatial_discretisation/discontinuous_galerkin"//&
                  &"/advection_scheme/project_velocity_to_continuous"//&
                  &"/mesh/name",pmesh_name)
             pmesh = extract_mesh(state, pmesh_name)
             call allocate(pvelocity, U_nl%dim, pmesh, &
                  &"ProjectedNonlinearVelocity")
             call project_field(U_nl, pvelocity, X)
             call insert(state, pvelocity, "ProjectedNonlinearVelocity")
             advecting_velocity => pvelocity

             ! Discard the additional reference.
             call deallocate(pvelocity)
          else
             pvelocity = extract_vector_field(state, &
                  &"ProjectedNonlinearVelocity")

             advecting_velocity => pvelocity
          end if
       else
          advecting_velocity => U_nl
       end if
       have_advection = .true.
    else
       ! Forcing a zero NonlinearVelocity will disable advection.
       call allocate(U_nl, U%dim,  U%mesh, "NonlinearVelocity", &
            FIELD_TYPE_CONSTANT)
       call zero(U_nl)
       have_advection=.false.
       advecting_velocity => U_nl
    end if
    ewrite(2, *) "Include advection? ", have_advection

    Source=extract_vector_field(state, trim(u%name)//"Source", stat)
    have_source = (stat==0)
    if (.not.have_source) then
       call allocate(Source, U%dim,  U%mesh, trim(u%name)//"Source", FIELD_TYPE_CONSTANT)
       call zero(Source)
    else
       ! Grab an extra reference to cause the deallocate below to be safe.
       call incref(Source)
       ewrite_minmax(source)
    end if

    Abs=extract_vector_field(state, trim(u%name)//"Absorption", stat)   
    have_absorption = (stat==0)
    if (.not.have_absorption) then
       call allocate(Abs, U%dim, U%mesh, trim(u%name)//"Absorption", FIELD_TYPE_CONSTANT)
       call zero(Abs)
    else
       ! Grab an extra reference to cause the deallocate below to be safe.
       call incref(Abs)
       ewrite_minmax(Abs)
    end if

    have_wd_abs=have_option("/mesh_adaptivity/mesh_movement/free_surface/wetting_and_drying/dry_absorption")
    ! Absorption term in dry zones for wetting and drying
    if (have_wd_abs) then
       call allocate(Abs_wd, U%dim, U%mesh, trim(u%name)//"Absorption_WettingDrying", FIELD_TYPE_CONSTANT)
       call get_option("/mesh_adaptivity/mesh_movement/free_surface/wetting_and_drying/dry_absorption", abs_wd_const)
       call set(Abs_wd, abs_wd_const)
   ! else
   !    call zero(Abs_wd)
    end if

    ! Check if we have either implicit absorption term
    have_vertical_stabilization=have_option(trim(U%option_path)//"/prognostic/vertical_stabilization/vertical_velocity_relaxation").or. &
                                have_option(trim(U%option_path)//"/prognostic/vertical_stabilization/implicit_buoyancy")

    ! If we have vertical velocity relaxation set then grab the required fields
    ! sigma = n_z*g*dt*_rho_o/depth
    have_vertical_velocity_relaxation=have_option(trim(U%option_path)//"/prognostic/vertical_stabilization/vertical_velocity_relaxation")
    if (have_vertical_velocity_relaxation) then
      call get_option(trim(U%option_path)//"/prognostic/vertical_stabilization/vertical_velocity_relaxation/scale_factor", vvr_sf)
      dtt => extract_scalar_field(state, "DistanceToTop")
      dtb => extract_scalar_field(state, "DistanceToBottom")
      call allocate(depth, dtt%mesh, "Depth")
      do node=1,node_count(dtt)
        call set(depth, node, node_val(dtt, node)+node_val(dtb, node))
      end do
    endif

    ! Implicit buoyancy (theta*g*dt*drho/dr)
    have_implicit_buoyancy=have_option(trim(U%option_path)//"/prognostic/vertical_stabilization/implicit_buoyancy")  
    call get_option(trim(U%option_path)//"/prognostic/vertical_stabilization/implicit_buoyancy/min_gradient"&
            , ib_min_grad, default=0.0)

    call get_option("/physical_parameters/gravity/magnitude", gravity_magnitude, stat)
    have_gravity = stat==0
    if(have_gravity) then
      buoyancy=extract_scalar_field(state, trim(u%name)//"BuoyancyDensity")
      call incref(buoyancy)
      gravity=extract_vector_field(state, "GravityDirection", stat)
      call incref(gravity)

    else
      gravity_magnitude = 0.0
      call allocate(buoyancy, u%mesh, trim(u%name)//"BuoyancyDensity", FIELD_TYPE_CONSTANT)
      call zero(buoyancy)
      call allocate(gravity, u%dim, u%mesh, "GravityDirection", FIELD_TYPE_CONSTANT)
      call zero(gravity)
    end if
    ewrite_minmax(buoyancy)

    Viscosity=extract_tensor_field(state, "Viscosity", stat)
    have_viscosity = (stat==0)
    if (.not.have_viscosity) then
      call allocate(Viscosity, U%mesh, "Viscosity", FIELD_TYPE_CONSTANT)
      call zero(Viscosity)
    else
      ! Grab an extra reference to cause the deallocate below to be safe.
      call incref(Viscosity)
      ewrite_minmax(viscosity)
    end if

<<<<<<< HEAD
    surfacetension = extract_tensor_field(state, "VelocitySurfaceTension", stat)
=======
    have_dg_les=.false.
    if (have_option(trim(u%option_path)//&
        &"/prognostic/spatial_discretisation&
        &/discontinuous_galerkin/les_model")) have_dg_les=.true.
    if (have_dg_les) then
      call get_option(trim(u%option_path)//&
        &"/prognostic/spatial_discretisation&
        &/discontinuous_galerkin/les_model/smagorinsky_coefficient", smagorinsky_coefficient)
    end if

    surfacetension = extract_tensor_field(state, trim(u%name)//"SurfaceTension", stat)
>>>>>>> 0951b31b
    have_surfacetension = (stat == 0)
    if(.not. have_surfacetension) then
      call allocate(surfacetension, u%mesh, trim(u%name)//"SurfaceTension", FIELD_TYPE_CONSTANT)
      call zero(surfacetension)
    else
      call incref(surfacetension)
      ewrite_minmax(surfacetension)
    end if

    ! Are we running a multi-phase simulation?
    if(option_count("/material_phase/vector_field::Velocity/prognostic") > 1) then
      multiphase = .true.

      vfrac => extract_scalar_field(state, "PhaseVolumeFraction")
      call allocate(nvfrac, vfrac%mesh, "NonlinearPhaseVolumeFraction")
      call zero(nvfrac)
      call get_nonlinear_volume_fraction(state, nvfrac)

      ewrite_minmax(nvfrac)

    else
      multiphase = .false.
      nullify(vfrac)
    end if

    have_coriolis = have_option("/physical_parameters/coriolis")
    
    q_mesh=Viscosity%mesh

    on_sphere = have_option('/geometry/spherical_earth/')

    ! Extract model parameters from options dictionary.
    if (acceleration) then
       call get_option(trim(U%option_path)//&
            &"/prognostic/temporal_discretisation/theta", theta)
       call get_option("/timestepping/timestep", dt)
    else
       theta=1.0
       dt=1.0
    end if

    have_mass = .not. have_option(trim(u%option_path)//&
        &"/prognostic/spatial_discretisation"//&
        &"/discontinuous_galerkin/mass_terms/exclude_mass_terms")
    lump_mass=have_option(trim(U%option_path)//&
         &"/prognostic/spatial_discretisation"//&
         &"/discontinuous_galerkin/mass_terms/lump_mass_matrix")
    lump_abs=have_option(trim(U%option_path)//&
         &"/prognostic/vector_field::Absorption"//&
         &"/lump_absorption")
    pressure_corrected_absorption=have_option(trim(u%option_path)//&
        &"/prognostic/vector_field::Absorption"//&
        &"/include_pressure_correction") .or. (have_vertical_stabilization)
        
    if (pressure_corrected_absorption) then
       ! as we add the absorption into the mass matrix
       ! lump_abs needs to match lump_mass
       lump_abs = lump_mass
    end if
    lump_source=have_option(trim(u%option_path)//&
         &"/prognostic/vector_field::Source"//&
         &"/lump_source")
    call get_option(trim(U%option_path)//"/prognostic/spatial_discretisation"//&
         &"/conservative_advection", beta)

    ! mesh movement here only matters for the mass terms
    ! other terms are evaluated using "Coordinate" which is evaluated at t+theta*dt
    move_mesh = have_option("/mesh_adaptivity/mesh_movement") .and. &
      have_mass
    if (move_mesh) then
      X_old => extract_vector_field(state, "OldCoordinate")
      X_new => extract_vector_field(state, "IteratedCoordinate")
      U_mesh => extract_vector_field(state, "GridVelocity")
    end if
    
    ! by default we assume we're integrating by parts twice
    integrate_by_parts_once = have_option(trim(U%option_path)//"/prognostic/spatial_discretisation/&
         &discontinuous_galerkin/advection_scheme/integrate_advection_by_parts/once")

    integrate_conservation_term_by_parts = have_option(trim(U%option_path)//"/prognostic/spatial_discretisation/&
         &discontinuous_galerkin/advection_scheme/integrate_conservation_term_by_parts")

    ! Determine the scheme to use to discretise viscosity.
    if (have_option(trim(U%option_path)//"/prognostic/spatial_discretisation/&
         &discontinuous_galerkin/viscosity_scheme/bassi_rebay")) then
       viscosity_scheme=BASSI_REBAY
    else if (have_option(trim(U%option_path)//"/prognostic/spatial_discretisation/&
         &discontinuous_galerkin/viscosity_scheme&
         &/compact_discontinuous_galerkin")) then
       !=================Compact Discontinuous Galerkin
       viscosity_scheme=CDG
       !Set the switch vector
       switch_g = 0.
       switch_g(1) = exp(sin(3.0+exp(1.0)))
       if(mesh_dim(U)>1) switch_g(2) = (cos(exp(3.0)/sin(2.0)))**2
       if(mesh_dim(U)>2) switch_g(3) = sin(cos(sin(cos(3.0))))
       switch_g = switch_g/sqrt(sum(switch_g**2))

       remove_penalty_fluxes = .true.
       interior_penalty_parameter = 0.0
       if(have_option(trim(U%option_path)//&
            &"/prognostic/spatial_discretisation"//&
            &"/discontinuous_galerkin/viscosity_scheme"//&
            &"/compact_discontinuous_galerkin/penalty_parameter")) then
          remove_penalty_fluxes = .false.
          edge_length_power = 0.0
          call get_option(trim(U%option_path)//&
               &"/prognostic/spatial_discretisation"//&
               &"/discontinuous_galerkin/viscosity_scheme"//&
               &"/compact_discontinuous_galerkin/penalty_parameter"&
               &,Interior_Penalty_Parameter)
       end if

       CDG_penalty = .true.
       edge_length_option = USE_FACE_INTEGRALS

    else if (have_option(trim(U%option_path)//"/prognostic/spatial_discretisation"//&
         &"/discontinuous_galerkin/viscosity_scheme/arbitrary_upwind")) then
       viscosity_scheme=ARBITRARY_UPWIND
    else if (have_option(trim(U%option_path)//&
         &"/prognostic/spatial_discretisation"//&
         &"/discontinuous_galerkin/viscosity_scheme/interior_penalty")) then
       remove_penalty_fluxes = .false.
       viscosity_scheme=IP
       CDG_penalty = .false.
       call get_option(trim(U%option_path)//&
            &"/prognostic/spatial_discretisation"//&
            &"/discontinuous_galerkin/viscosity_scheme"//&
            &"/interior_penalty/penalty_parameter",Interior_Penalty_Parameter)
       call get_option(trim(U%option_path)//&
            &"/prognostic/spatial_discretisation"//&
            &"/discontinuous_galerkin/viscosity_scheme"//&
            &"/interior_penalty/edge_length_power",edge_length_power)
       edge_length_option = USE_FACE_INTEGRALS
       if(have_option(trim(U%option_path)//&
            &"/prognostic/spatial_discretisation"//&
            &"/discontinuous_galerkin/viscosity_scheme"//&
            &"/interior_penalty/edge_length_option/use_element_centres")) then 
          edge_length_option = USE_ELEMENT_CENTRES
       end if
    else
       FLAbort("Unknown viscosity scheme - Options tree corrupted?")
    end if

    integrate_surfacetension_by_parts = have_option(trim(u%option_path)//&
      &"/prognostic/tensor_field::SurfaceTension"//&
      &"/diagnostic/integrate_by_parts")

    assert(has_faces(X%mesh))
    assert(has_faces(P%mesh))

    call zero(big_m)
    subcycle=.false.
    if(present(subcycle_m)) subcycle=.true.
    if(subcycle) then
       call zero(subcycle_m)
    end if
    call zero(RHS)
    
    if(present(inverse_masslump) .and. lump_mass) then
       call allocate(inverse_masslump, u%dim, u%mesh, "InverseLumpedMass")
       call zero(inverse_masslump)
    end if
    if(present(inverse_mass) .and. .not. lump_mass) then
       assert(u%mesh%continuity<0)
       mass_sparsity=make_sparsity_dg_mass(u%mesh)

       if (pressure_corrected_absorption .or. has_boundary_condition(u, "dirichlet")) then
          ! the diagonal blocks are different
          call allocate( inverse_mass, mass_sparsity, (/ u%dim, u%dim /), &
             diagonal=.true., name="InverseMassMatrix")
       else
          ! diagonal blocks are the same and all point to the same memory
          call allocate( inverse_mass, mass_sparsity, (/ u%dim, u%dim /), &
             diagonal=.true., equal_diagonal_blocks=.true., name="InverseMassMatrix")
       end if
       ! Drop the extra reference to sparsity.
       call deallocate(mass_sparsity)
    end if
    
    ! get bc type and values on entire surface mesh
    ! numbering of types, determined by ordering here, i.e.
    ! weakdirichlet=1, free_surface=2
    allocate(velocity_bc_type(U%dim, surface_element_count(U)))
    call get_entire_boundary_condition(U, (/ &
      "weakdirichlet       ", &
      "free_surface        ", &
      "no_normal_flow      ", &
      "turbine_flux_penalty", &
      "turbine_flux_dg     " /), velocity_bc, velocity_bc_type)

    ! the turbine connectivity mesh is only needed if one of the boundaries is a turbine.
    if (any(velocity_bc_type==4) .or. any(velocity_bc_type==5)) then
        turbine_conn_mesh=get_periodic_mesh(state, u%mesh)
    end if

    ! same for pressure
    allocate(pressure_bc_type(surface_element_count(P)))
    call get_entire_boundary_condition(P, (/ &
      "weakdirichlet", &
      "dirichlet    "/), pressure_bc, pressure_bc_type)
    have_pressure_bc = any(pressure_bc_type>0)

    if (have_wd_abs) then
      if (.not. has_scalar_field(state, "WettingDryingAlpha")) then
        FLExit("Wetting and drying needs the diagnostic field WettingDryingAlpha activated.")
      end if
      ! The alpha fields lives on the pressure mesh, but we need it on the velocity, so let's remap it.
      wettingdrying_alpha => extract_scalar_field(state, "WettingDryingAlpha")
      call allocate(alpha_u_field, u%mesh, "alpha_u")
      call remap_field(wettingdrying_alpha, alpha_u_field)
    end if

    call profiler_tic(u, "element_loop-omp_overhead")

#ifdef _OPENMP
    num_threads = omp_get_max_threads()
#else 
    num_threads=1
#endif

    if (have_viscosity) then
       call get_mesh_colouring(state, u%mesh, COLOURING_DG2, colours)
    else
       call get_mesh_colouring(state, u%mesh, COLOURING_DG0, colours)
    end if
#ifdef _OPENMP
    cache_valid = prepopulate_transform_cache(X)
    assert(cache_valid)
    if (have_coriolis) then
       call set_coriolis_parameters
    end if
#endif
    call profiler_toc(u, "element_loop-omp_overhead")
    
    call profiler_tic(u, "element_loop")

    !$OMP PARALLEL DEFAULT(SHARED) &
    !$OMP PRIVATE(clr, nnid, ele, len)

    colour_loop: do clr = 1, size(colours) 
      len = key_count(colours(clr))

      !$OMP DO SCHEDULE(STATIC)
      element_loop: do nnid = 1, len
       ele = fetch(colours(clr), nnid)
       call construct_momentum_element_dg(ele, big_m, rhs, &
            & X, U, advecting_velocity, U_mesh, X_old, X_new, &
            & Source, Buoyancy, gravity, Abs, Viscosity, &
            & P, Rho, surfacetension, q_mesh, &
            & velocity_bc, velocity_bc_type, &
            & pressure_bc, pressure_bc_type, &
            & turbine_conn_mesh, on_sphere, depth, have_wd_abs, &
            & alpha_u_field, Abs_wd, vvr_sf, ib_min_grad, nvfrac, &
            & inverse_mass=inverse_mass, &
            & inverse_masslump=inverse_masslump, &
            & mass=mass, subcycle_m=subcycle_m)
      end do element_loop
      !$OMP END DO

    end do colour_loop
    !$OMP END PARALLEL

    call profiler_toc(u, "element_loop")

    if (have_wd_abs) then
      ! the remapped field is not needed anymore.
      call deallocate(alpha_u_field)
    !  deallocate(alpha_u_field)
      call deallocate(Abs_wd)
    end if

    if (present(inverse_masslump) .and. lump_mass) then
      call apply_dirichlet_conditions_inverse_mass(inverse_masslump, u)
      ewrite_minmax(inverse_masslump)
    end if
    if (present(inverse_mass) .and. .not. lump_mass) then
      call apply_dirichlet_conditions_inverse_mass(inverse_mass, u)
      ewrite_minmax(inverse_mass)
    end if
    ewrite_minmax(rhs)

    ! Drop the reference to the fields we may have made.
    call deallocate(Viscosity)
    call deallocate(Abs)
    call deallocate(Source)
    call deallocate(U_nl)
    call deallocate(velocity_bc)
    call deallocate(pressure_bc)
    deallocate(velocity_bc_type)
    deallocate(pressure_bc_type)
    call deallocate(surfacetension)
    call deallocate(buoyancy)
    call deallocate(gravity)
    if(multiphase) then
      call deallocate(nvfrac)
    end if
    
    ewrite(1, *) "Exiting construct_momentum_dg"

    call profiler_toc("construct_momentum_dg")
    
  end subroutine construct_momentum_dg

  subroutine construct_momentum_element_dg(ele, big_m, rhs, &
       &X, U, U_nl, U_mesh, X_old, X_new, Source, Buoyancy, gravity, Abs, &
       &Viscosity, P, Rho, surfacetension, q_mesh, &
       &velocity_bc, velocity_bc_type, &
       &pressure_bc, pressure_bc_type, &
       &turbine_conn_mesh, on_sphere, depth, have_wd_abs, alpha_u_field, Abs_wd, &
       &vvr_sf, ib_min_grad, nvfrac, &
       &inverse_mass, inverse_masslump, mass, subcycle_m)

    !!< Construct the momentum equation for discontinuous elements in
    !!< acceleration form.
    implicit none
    !! Index of current element
    integer :: ele
    !! Main momentum matrix.
    type(petsc_csr_matrix), intent(inout) :: big_m
    !! Momentum right hand side vector for each point.
    type(vector_field), intent(inout) :: rhs
    !! Auxiliary variable mesh
    type(mesh_type), intent(in) :: q_mesh
    type(mesh_type), intent(in) :: turbine_conn_mesh
    !! 
    type(block_csr_matrix), intent(inout), optional :: subcycle_m

    !! Position, velocity and source fields.
    type(scalar_field), intent(in) :: buoyancy
    type(vector_field), intent(in) :: X, U, U_nl, Source, gravity, Abs
    type(vector_field), pointer :: U_mesh, X_old, X_new
    !! Viscosity
    type(tensor_field) :: Viscosity
    type(scalar_field) :: P, Rho
    !! surfacetension
    type(tensor_field) :: surfacetension
    !! field containing the bc values of velocity
    type(vector_field), intent(in) :: velocity_bc
    !! array of the type of bc (see get_entire_boundary_condition call above)
    integer, dimension(:,:), intent(in) :: velocity_bc_type
    !! same for pressure
    type(scalar_field), intent(in) :: pressure_bc
    integer, dimension(:), intent(in) :: pressure_bc_type
    
    !! Inverse mass matrix
    type(block_csr_matrix), intent(inout), optional :: inverse_mass
    !! Mass lumping for each point
    type(vector_field), intent(inout), optional :: inverse_masslump
    !! Optional separate mass matrix.
    type(csr_matrix), intent(inout), optional :: mass
    logical, intent(in) :: have_wd_abs !! Wetting and drying switch, if TRUE, alpha_u_field must be passed as well
    type(scalar_field), intent(in) :: alpha_u_field
    type(vector_field), intent(in) :: Abs_wd
    
    ! Bilinear forms.
    real, dimension(ele_loc(U,ele), ele_loc(U,ele)) :: &
         Coriolis_mat, rho_mat, rho_move_mat, mass_mat
    real, dimension(ele_loc(U,ele), ele_loc(U,ele)) :: &
         inverse_mass_mat
    real, dimension(mesh_dim(U), ele_loc(U,ele), &
         ele_loc(U,ele)) :: ele2grad_mat
    real, dimension(ele_loc(U,ele), ele_loc(U,ele)) :: &
         Advection_mat
    real, dimension(ele_loc(U,ele), ele_loc(Source,ele)) :: &
         Source_mat
    real, dimension(U%dim, ele_loc(U,ele), ele_loc(U,ele)) :: &
         Abs_mat
    real, dimension(U%dim, U%dim, ele_loc(U,ele), ele_loc(U,ele)) :: &
         Abs_mat_sphere
    real, dimension(U%dim, ele_loc(U,ele)) :: &
         Abs_lump
        real, dimension(U%dim, U%dim, ele_loc(U,ele)) :: &
         Abs_lump_sphere
    real, dimension(ele_loc(U,ele)) :: &
         source_lump
    real, dimension(ele_loc(q_mesh,ele), ele_loc(q_mesh,ele)) :: Q_inv 
    real, dimension(U%dim, ele_loc(q_mesh,ele), ele_and_faces_loc(U,ele)) ::&
         & Grad_u_mat_q, Div_u_mat_q 
    real, dimension(U%dim,ele_and_faces_loc(U,ele),ele_and_faces_loc(U,ele)) ::&
         & Viscosity_mat
    real, dimension(Viscosity%dim(1), Viscosity%dim(2), &
         & ele_loc(Viscosity,ele)) :: Viscosity_ele
    real, dimension(x%dim, ele_loc(x,ele)) :: x_val, x_val_2
    real, dimension(u%dim, ele_loc(u,ele)) :: u_val

     ! \Int_{ele} N_i kappa N_j dV, used for CDG fluxes
    real, dimension(mesh_dim(U),mesh_dim(U), &
         & ele_loc(U,ele),ele_loc(U,ele)) :: kappa_mat
   
    ! Local assembly matrices.
    real, dimension(ele_loc(U,ele)) :: l_MassLump, l_move_masslump

    ! Local node number map for 2nd order element.
    integer, dimension(ele_and_faces_loc(U,ele)) :: local_glno

    ! Local variables.
    
    ! Neighbour element, face, neighbour face, no. internal element nodes
    integer :: ele_2, ele_2_X, face, face_2, loc
    ! Count variable for loops over dimension.
    integer :: dim, dim1, dim2
    ! Loops over faces.
    integer :: ni
    ! Array bounds for faces of the 2nd order element.
    integer :: start, finish
    
    ! Variable transform times quadrature weights.
    real, dimension(ele_ngi(U,ele)) :: detwei, detwei_old, detwei_new
    ! Transformed gradient function for velocity.
    real, dimension(ele_loc(U, ele), ele_ngi(U, ele), mesh_dim(U)) :: du_t
    ! Transformed gradient function for grid velocity.
    real, dimension(ele_loc(X, ele), ele_ngi(U, ele), mesh_dim(U)) :: dug_t
    ! Transformed gradient function for auxiliary variable. 
    real, dimension(ele_loc(q_mesh,ele), ele_ngi(q_mesh,ele), mesh_dim(U)) :: dq_t
    ! Density at quadrature points.
    real, dimension(ele_ngi(U_nl, ele)) :: Rho_q
    ! Coriolis magnitude and sign at quadrature points.
    real, dimension(ele_ngi(U_nl, ele)) :: Coriolis_q
    ! Different velocities at quad points.
    real, dimension(U%dim, ele_ngi(U_nl, ele)) :: u_nl_q
    real, dimension(ele_ngi(U_nl, ele)) :: u_nl_div_q

    ! surface tension terms
    real, dimension(u%dim, u%dim, ele_ngi(u, ele)) :: tension
    real, dimension(u%dim, ele_ngi(u, ele)) :: dtensiondj

    ! Node and shape pointers.
    integer, dimension(:), pointer :: u_ele, p_ele
    type(element_type), pointer :: u_shape, p_shape, q_shape
    ! Neighbours of this element.
    integer, dimension(:), pointer :: neigh, X_neigh
    ! Whether the velocity field is continuous and if it is piecewise constant.
    logical :: dg, p0
    integer :: i
    logical :: boundary_element, turbine_face

    ! What we will be adding to the matrix and RHS - assemble these as we
    ! go, so that we only do the calculations we really need
    real, dimension(u%dim, ele_and_faces_loc(U,ele)) :: big_m_diag_addto,&
         & rhs_addto
    
    real, dimension(u%dim, u%dim, ele_and_faces_loc(U,ele), ele_and_faces_loc(U,ele)) :: big_m_tensor_addto
    logical, dimension(u%dim, u%dim) :: diagonal_block_mask, off_diagonal_block_mask
    ! Addto matrices for when subcycling is performed
    real, dimension(u%dim, u%dim, ele_and_faces_loc(U,ele), &
         ele_and_faces_loc(U,ele)) :: subcycle_m_tensor_addto

    !Switch to select if we are assembling the primal or dual form
    logical :: primal

    ! In parallel, we assemble terms on elements we own, and those in
    ! the L1 element halo
    logical :: assemble_element

    ! If on the sphere evaluate gravity direction at the gauss points
    logical :: on_sphere

    ! Absorption matrices
    real, dimension(u%dim, ele_ngi(u, ele)) :: absorption_gi
    real, dimension(u%dim, u%dim, ele_ngi(u, ele)) :: tensor_absorption_gi

    ! Add vertical velocity relaxation to the absorption if present
    real, intent(in) :: vvr_sf
    real, dimension(u%dim,u%dim,ele_ngi(u,ele)) :: vvr_abs
    real, dimension(u%dim,ele_ngi(u,ele)) :: vvr_abs_diag
    real, dimension(ele_ngi(u,ele)) :: depth_at_quads
    type(scalar_field), intent(in) :: depth

    ! Add implicit buoyancy to the absorption if present
    real, intent(in) :: ib_min_grad
    real, dimension(u%dim,u%dim,ele_ngi(u,ele)) :: ib_abs
    real, dimension(u%dim,ele_ngi(u,ele)) :: ib_abs_diag
    real, dimension(ele_loc(u,ele),ele_ngi(u,ele),mesh_dim(u)) :: dt_rho
    real, dimension(u%dim,ele_ngi(u,ele)) :: grav_at_quads
    real, dimension(u%dim, ele_ngi(u,ele)) :: grad_rho
    real, dimension(ele_ngi(u,ele)) :: drho_dz

    ! Non-linear approximation to the PhaseVolumeFraction field
    type(scalar_field), intent(in) :: nvfrac
    type(element_type), pointer :: nvfrac_shape
    ! Transformed gradient function for the non-linear PhaseVolumeFraction. 
    real, dimension(:, :, :), allocatable :: dnvfrac_t
    ! nvfrac at quadrature points.
    real, dimension(ele_ngi(u, ele)) :: nvfrac_gi, u_nl_dot_grad_nvfrac_gi
    real, dimension(u%dim, ele_ngi(u, ele)) :: grad_nvfrac_gi

    ! element centre and neighbour centre
    ! for IP parameters

    real, dimension(mesh_dim(U)) :: ele_centre, neigh_centre, &
         & face_centre, face_centre_2
    real :: turbine_fluxfac

    real, dimension(ele_ngi(u,ele)) :: alpha_u_quad

    dg=continuity(U)<0
    p0=(element_degree(u,ele)==0)
    
    ! In parallel, we construct terms on elements we own and those in
    ! the L1 element halo.
    ! Note that element_neighbour_owned(U, ele) may return .false. if
    ! ele is owned.  For example, if ele is the only owned element on
    ! this process.  Hence we have to check for element ownership
    ! directly as well.
    assemble_element = .not.dg.or.element_neighbour_owned(U, ele).or.element_owned(U, ele)

    primal = .not.dg
    if(viscosity_scheme == CDG) primal = .true.
    if(viscosity_scheme == IP) primal =.true.
    
    if(p0) then
      assert(dg)
    end if
    if(move_mesh) then
      ! In the declarations above we've assumed these
      ! so that U_mesh doesn't always have to be
      ! present
      assert(ele_loc(U_mesh, ele)==ele_loc(X, ele))
      assert(ele_ngi(U_mesh, ele)==ele_ngi(U, ele))
      assert(mesh_dim(U_mesh)==mesh_dim(U))
    end if

    big_m_diag_addto = 0.0
    big_m_tensor_addto = 0.0
    if(subcycle) then
       subcycle_m_tensor_addto = 0.0
    end if

    rhs_addto = 0.0
    
    diagonal_block_mask = .false.
    do dim = 1, u%dim
      diagonal_block_mask(dim, dim) = .true.
    end do
    
    off_diagonal_block_mask = .not. diagonal_block_mask
    
    !----------------------------------------------------------------------
    ! Establish local node lists
    !----------------------------------------------------------------------

    u_ele=>ele_nodes(U,ele)  ! Velocity
    p_ele=>ele_nodes(P,ele)  ! Pressure
    
    loc = ele_loc(u, ele)

    local_glno=0
    local_glno(:loc)=u_ele ! Viscosity node list

    !----------------------------------------------------------------------
    ! Establish local shape functions
    !----------------------------------------------------------------------

    u_shape=>ele_shape(U,ele)
    p_shape=>ele_shape(P,ele)
    q_shape=>ele_shape(q_mesh, ele)

    x_val = ele_val(X,ele)

    ! Transform U derivatives and weights into physical space.
    if(.not.p0) then
      call transform_to_physical(X, ele,&
          & u_shape , dshape=du_t, detwei=detwei)
    else
      call transform_to_physical(X, ele, &
          & detwei=detwei)
      du_t = 0.0
    end if
    
    if(move_mesh) then
      call transform_to_physical(X_old, ele, &
          & detwei=detwei_old)
      call transform_to_physical(X_new, ele, &
          & detwei=detwei_new)
      if(have_advection.and..not.integrate_by_parts_once) then
        call transform_to_physical(X, ele, &
            & ele_shape(U_mesh, ele), dshape = dug_t)
      end if
    end if

    if(have_viscosity.and.(.not.(q_mesh==u%mesh))) then
      ! Transform q derivatives into physical space.
      call transform_to_physical(X, ele,&
          & q_shape , dshape=dq_t)
    else
      dq_t=du_t
    end if
        
    !----------------------------------------------------------------------
    ! Construct element-wise quantities.
    !----------------------------------------------------------------------
    
    Rho_q=ele_val_at_quad(Rho, ele)

    if(multiphase) then
      allocate(dnvfrac_t(ele_loc(nvfrac%mesh,ele), ele_ngi(nvfrac%mesh,ele), mesh_dim(u)))

      ! If the Velocity and PhaseVolumeFraction meshes are different, then we need to
      ! compute the derivatives of the PhaseVolumeFraction shape functions.
      if(.not.(nvfrac%mesh == u%mesh)) then
         nvfrac_shape => ele_shape(nvfrac%mesh, ele)
         call transform_to_physical(X, ele, nvfrac_shape, dshape=dnvfrac_t)
      else
         dnvfrac_t = du_t
      end if

      nvfrac_gi = ele_val_at_quad(nvfrac, ele)
      grad_nvfrac_gi = ele_grad_at_quad(nvfrac, ele, dnvfrac_t)

      deallocate(dnvfrac_t)
    end if

    if ((have_viscosity).and.assemble_element) then
      Viscosity_ele = ele_val(Viscosity,ele)
    end if
   
    if (assemble_element) then
       u_val = ele_val(u, ele)
    end if

    !----------------------------------------------------------------------
    ! Construct bilinear forms.
    !----------------------------------------------------------------------

    ! Element density matrix.
    ! (compute for first component only at first, others are copied
    !  when necessary)
    if (move_mesh) then
      ! this rho_mat (and l_masslump) is only used in the actual mass term in big_m
      ! (and its derivative inverse_mass or inverse_mass_lump)
      ! so should be evaluated at t+dt
      rho_mat = shape_shape(u_shape, u_shape, detwei_new*Rho_q)
    else

      if(multiphase) then
         rho_mat = shape_shape(u_shape, u_shape, detwei*Rho_q*nvfrac_gi)
      else
         rho_mat = shape_shape(u_shape, u_shape, detwei*Rho_q)
      end if

    end if
    l_masslump= sum(rho_mat,2)
    
    if(present(mass)) then
       ! Return mass separately.
       ! NOTE: this doesn't deal with mesh movement
       call addto(mass, u_ele, u_ele, Rho_mat)
    else
      if(have_mass.and.assemble_element) then
        if(lump_mass) then        
          do dim = 1, u%dim
            big_m_diag_addto(dim, :loc) = big_m_diag_addto(dim, :loc) + l_masslump
          end do
        else
          do dim = 1, u%dim
            big_m_tensor_addto(dim, dim, :loc, :loc) = big_m_tensor_addto(dim, dim, :loc, :loc) + rho_mat
          end do
        end if
      end if
      if (move_mesh.and.assemble_element) then
        ! In the unaccelerated form we solve:
        !  /
        !  |  N^{n+1} u^{n+1}/dt - N^{n} u^n/dt + ... = f
        !  /
        ! so in accelerated form:
        !  /
        !  |  N^{n+1} du + (N^{n+1}- N^{n}) u^n/dt + ... = f
        !  /
        ! where du=(u^{n+1}-u^{n})/dt is the acceleration.
        ! Put the (N^{n+1}-N^{n}) u^n term on the rhs
        rho_move_mat = shape_shape(u_shape, u_shape, (detwei_new-detwei_old)*Rho_q)
        if(lump_mass) then
          l_move_masslump= sum(rho_move_mat,2)
          do dim = 1, u%dim
            rhs_addto(dim,:loc) = rhs_addto(dim,:loc) - l_move_masslump*u_val(dim,:)/dt
          end do
        else
          do dim = 1, u%dim
            rhs_addto(dim,:loc) = rhs_addto(dim,:loc) - matmul(rho_move_mat, u_val(dim,:))/dt
          end do
        end if
      end if
    end if
    
    if(have_coriolis.and.(rhs%dim>1).and.assemble_element) then
      Coriolis_q=coriolis(ele_val_at_quad(X,ele))
    
      ! Element Coriolis parameter matrix.
      Coriolis_mat = shape_shape(u_shape, u_shape, Rho_q*Coriolis_q*detwei)

      ! cross terms in U_ and V_ for coriolis
      big_m_tensor_addto(U_, V_, :loc, :loc) = big_m_tensor_addto(U_, V_, :loc, :loc) - dt*theta*coriolis_mat
      big_m_tensor_addto(V_, U_, :loc, :loc) = big_m_tensor_addto(V_, U_, :loc, :loc) + dt*theta*coriolis_mat

      if(acceleration)then
        rhs_addto(U_, :loc) = rhs_addto(U_, :loc) + matmul(coriolis_mat, u_val(V_,:))
        rhs_addto(V_, :loc) = rhs_addto(V_, :loc) - matmul(coriolis_mat, u_val(U_,:))
      end if
    end if

    if(have_advection.and.(.not.p0).and.assemble_element) then
      ! Advecting velocity at quadrature points.
      U_nl_q=ele_val_at_quad(U_nl,ele)

      if(integrate_conservation_term_by_parts) then
      
        if(multiphase) then
           ! Element advection matrix
           !         /                                                /
           !  - beta | (grad T dot U_nl) T Rho vfrac dV + (1. - beta) | T (vfrac U_nl dot grad T) Rho dV
           !         /                                                /
           Advection_mat = -beta*dshape_dot_vector_shape(du_t, U_nl_q, u_shape, detwei*Rho_q*nvfrac_gi) &
               + (1.-beta)*shape_vector_dot_dshape(u_shape, U_nl_q, du_t, detwei*Rho_q*nvfrac_gi)
        else
           ! Element advection matrix
           !         /                                          /
           !  - beta | (grad T dot U_nl) T Rho dV + (1. - beta) | T (U_nl dot grad T) Rho dV
           !         /                                          /
           Advection_mat = -beta*dshape_dot_vector_shape(du_t, U_nl_q, u_shape, detwei*Rho_q) &
               + (1.-beta)*shape_vector_dot_dshape(u_shape, U_nl_q, du_t, detwei*Rho_q)
        end if
        
        if(move_mesh) then
          if(integrate_by_parts_once) then
            Advection_mat = Advection_mat &
                            + dshape_dot_vector_shape(du_t, ele_val_at_quad(U_mesh,ele), u_shape, detwei * Rho_q)
          else
            Advection_mat = Advection_mat &
                            - shape_vector_dot_dshape(u_shape, ele_val_at_quad(U_mesh,ele), du_t, detwei * Rho_q) &
                            - shape_shape(u_shape, u_shape, ele_div_at_quad(U_mesh, ele, dug_t) * detwei * Rho_q)
          end if
        end if
      else
        ! Introduce grid velocities
        if (move_mesh) then
          ! NOTE: this modifies the velocities stored at the gauss pts.
          U_nl_q = U_nl_q - ele_val_at_quad(U_mesh, ele)
        end if
        U_nl_div_q=ele_div_at_quad(U_nl, ele, du_t)

        if(integrate_by_parts_once) then
        
          if(multiphase) then
             ! Element advection matrix
             !    /                                                /
             !  - | (grad T dot U_nl vfrac) T Rho dV - (1. - beta) | T ( div(U_nl vfrac) ) T Rho dV
             !    /                                                /
            
             ! We need to compute \int{T div(u_nl vfrac) T},
             ! so split up the div using the product rule and compute
             ! \int{T vfrac div(u_nl) T} + \int{T u_nl grad(vfrac) T}
             do i = 1, ele_ngi(u, ele)
                u_nl_dot_grad_nvfrac_gi(i) = dot_product(U_nl_q(:,i), grad_nvfrac_gi(:,i))
             end do
             Advection_mat = -dshape_dot_vector_shape(du_t, U_nl_q, u_shape, detwei*Rho_q*nvfrac_gi) &
                 - (1.-beta) * (shape_shape(u_shape, u_shape, U_nl_div_q*detwei*Rho_q*nvfrac_gi) + &
                 shape_shape(u_shape, u_shape, detwei*Rho_q*u_nl_dot_grad_nvfrac_gi))
          else
             ! Element advection matrix
             !    /                                          /
             !  - | (grad T dot U_nl) T Rho dV - (1. - beta) | T ( div U_nl ) T Rho dV
             !    /                                          /
             Advection_mat = - dshape_dot_vector_shape(du_t, U_nl_q, u_shape, detwei*Rho_q) &
                 - (1.-beta) * shape_shape(u_shape, u_shape, U_nl_div_q*detwei*Rho_q)
          end if
          
        else
       
          if(multiphase) then
             ! Element advection matrix
             !  /                                         /
             !  | T (vfrac U_nl dot grad T) Rho dV + beta | T ( div (vfrac U_nl) ) T Rho dV
             !  /                                         /
             
             ! We need to compute \int{T div(vfrac u_nl) T},
             ! so split up the div using the product rule and compute
             ! \int{T vfrac div(u_nl) T} + \int{T u_nl grad(vfrac) T}
             do i = 1, ele_ngi(u, ele)
                u_nl_dot_grad_nvfrac_gi(i) = dot_product(U_nl_q(:,i), grad_nvfrac_gi(:,i))
             end do
             Advection_mat = shape_vector_dot_dshape(u_shape, U_nl_q, du_t, detwei*Rho_q*nvfrac_gi) &
                 + beta * (shape_shape(u_shape, u_shape, U_nl_div_q*detwei*Rho_q*nvfrac_gi) + &
                 shape_shape(u_shape, u_shape, detwei*Rho_q*u_nl_dot_grad_nvfrac_gi))
          else
             ! Element advection matrix
             !  /                                   /
             !  | T (U_nl dot grad T) Rho dV + beta | T ( div U_nl ) T Rho dV
             !  /                                   /
             Advection_mat = shape_vector_dot_dshape(u_shape, U_nl_q, du_t, detwei*Rho_q) &
                 + beta * shape_shape(u_shape, u_shape, U_nl_div_q * detwei*Rho_q)
          end if 
          
          if(move_mesh) then
            Advection_mat = Advection_mat &
                  - shape_shape(u_shape, u_shape, ele_div_at_quad(U_mesh, ele, dug_t) * detwei * Rho_q)
          end if
        end if
      end if
      
      do dim = 1, u%dim
         if(subcycle) then
            subcycle_m_tensor_addto(dim, dim, :loc, :loc) &
                 &= subcycle_m_tensor_addto(dim, dim, :loc, :loc) &
                 &+ advection_mat
         else
            big_m_tensor_addto(dim, dim, :loc, :loc) &
                 &= big_m_tensor_addto(dim, dim, :loc, :loc) &
                 &+ dt*theta*advection_mat
         end if
        if(acceleration.and..not.subcycle) then
          rhs_addto(dim, :loc) = rhs_addto(dim, :loc) - matmul(advection_mat, u_val(dim,:))
        end if
      end do

    end if

    if(have_source.and.acceleration.and.assemble_element) then
      ! Momentum source matrix.
      Source_mat = shape_shape(U_shape, ele_shape(Source,ele), detwei*Rho_q)
      if(lump_source) then
        source_lump = sum(source_mat, 2)
        do dim = 1, u%dim
          ! lumped source
          rhs_addto(dim, :loc) = rhs_addto(dim, :loc) + source_lump*(ele_val(source, dim, ele))
        end do
      else
        do dim = 1, u%dim
          ! nonlumped source
          rhs_addto(dim, :loc) = rhs_addto(dim, :loc) + matmul(source_mat, ele_val(source, dim, ele))
        end do
      end if
    end if

    if(have_gravity.and.acceleration.and.assemble_element) then
      ! buoyancy
      if (on_sphere) then
      ! If were on a spherical Earth evaluate the direction of the gravity vector
      ! exactly at quadrature points.
        rhs_addto(:, :loc) = rhs_addto(:, :loc) + shape_vector_rhs(u_shape, &
                                    sphere_inward_normal_at_quad_ele(X, ele), &
                                    detwei*gravity_magnitude*ele_val_at_quad(buoyancy, ele))
      else
      
        if(multiphase) then
          rhs_addto(:, :loc) = rhs_addto(:, :loc) + shape_vector_rhs(u_shape, &
                                    ele_val_at_quad(gravity, ele), &
                                    detwei*gravity_magnitude*ele_val_at_quad(buoyancy, ele)*nvfrac_gi)
        else
          rhs_addto(:, :loc) = rhs_addto(:, :loc) + shape_vector_rhs(u_shape, &
                                    ele_val_at_quad(gravity, ele), &
                                    detwei*gravity_magnitude*ele_val_at_quad(buoyancy, ele))
        end if
        
      end if
    end if

    if((have_absorption.or.have_vertical_stabilization.or.have_wd_abs) .and. &
         (assemble_element .or. pressure_corrected_absorption)) then

      absorption_gi=0.0
      tensor_absorption_gi=0.0
      absorption_gi = ele_val_at_quad(Abs, ele)
      if (on_sphere.and.have_absorption) then ! Rotate the absorption
        tensor_absorption_gi=rotate_diagonal_to_sphere_gi(X, ele, absorption_gi)
      end if

      vvr_abs_diag=0.0
      vvr_abs=0.0
      ib_abs=0.0
      ib_abs_diag=0.0

      if (have_vertical_velocity_relaxation) then
                
        ! Form the vertical velocity relaxation absorption term
        if (.not.on_sphere) then
          grav_at_quads=ele_val_at_quad(gravity, ele)
        end if
        depth_at_quads=ele_val_at_quad(depth, ele)

        if (on_sphere) then
          do i=1,ele_ngi(U,ele)
            vvr_abs_diag(3,i)=-vvr_sf*gravity_magnitude*dt*rho_q(i)/depth_at_quads(i)
          end do
          vvr_abs=rotate_diagonal_to_sphere_gi(X, ele, vvr_abs_diag)
        else
          do i=1,ele_ngi(u,ele)
            vvr_abs_diag(:,i)=vvr_sf*gravity_magnitude*dt*grav_at_quads(:,i)*rho_q(i)/depth_at_quads(i)
          end do
        end if

      end if

      if (have_implicit_buoyancy) then

        call transform_to_physical(X, ele, ele_shape(buoyancy,ele), dshape=dt_rho)
        grad_rho=ele_grad_at_quad(buoyancy, ele, dt_rho)

        ! Calculate the gradient in the direction of gravity
        if (on_sphere) then
          grav_at_quads=sphere_inward_normal_at_quad_ele(X, ele)
        else
          grav_at_quads=ele_val_at_quad(gravity, ele)
        end if

        do i=1,ele_ngi(U,ele)
          drho_dz(i)=dot_product(grad_rho(:,i),grav_at_quads(:,i)) ! Divide this by rho_0 for non-Boussinesq?
          if (drho_dz(i) < ib_min_grad) drho_dz(i)=ib_min_grad ! Default ib_min_grad=0.0
        end do

        ! Form the implicit buoyancy absorption terms
        if (on_sphere) then
          do i=1,ele_ngi(U,ele)
            ib_abs_diag(3,i)=-theta*dt*gravity_magnitude*drho_dz(i)
          end do
          ib_abs=rotate_diagonal_to_sphere_gi(X, ele, ib_abs_diag)
        else
          do i=1,ele_ngi(U,ele)
              ib_abs_diag(:,i)=theta*dt*gravity_magnitude*drho_dz(i)*grav_at_quads(:,i)
          end do
        end if
     
      end if

      ! Add any vertical stabilization to the absorption term
      if (on_sphere) then
        tensor_absorption_gi=tensor_absorption_gi-vvr_abs-ib_abs
        absorption_gi=absorption_gi-vvr_abs_diag-ib_abs_diag
      else
        absorption_gi=absorption_gi-vvr_abs_diag-ib_abs_diag
      end if

      ! If on the sphere then use 'tensor' absorption. Note that using tensor absorption means that, currently,
      ! the absorption cannot be used in the pressure correction. 
      if (on_sphere) then

        Abs_mat_sphere = shape_shape_tensor(U_shape, U_shape, detwei*rho_q, tensor_absorption_gi)
        Abs_mat = shape_shape_vector(U_shape, U_shape, detwei*rho_q, absorption_gi)
        if (have_wd_abs) then
               FLExit("Wetting and drying absorption does currently not work on the sphere.")
        end if

        if(lump_abs) then

          Abs_lump_sphere = sum(Abs_mat_sphere, 4)
          if (assemble_element) then
            do dim = 1, U%dim
              do dim2 = 1, U%dim
                do i = 1, ele_loc(U, ele)
                  big_m_tensor_addto(dim, dim2, i, i) = big_m_tensor_addto(dim, dim2, i, i) + &
                    & dt*theta*Abs_lump_sphere(dim,dim2,i)
                end do
              end do
              if (acceleration) then
                rhs_addto(dim, :loc) = rhs_addto(dim, :loc) - Abs_lump_sphere(dim,dim,:)*u_val(dim,:)
                ! off block diagonal absorption terms
                do dim2 = 1, u%dim
                  if (dim==dim2) cycle ! The dim=dim2 terms were done above
                  rhs_addto(dim, :loc) = rhs_addto(dim, :loc) - Abs_lump_sphere(dim,dim2,:)*u_val(dim2,:)
                end do
              end if
            end do
          end if
          if (present(inverse_masslump) .and. pressure_corrected_absorption) then
            assert(lump_mass)
            abs_lump = sum(Abs_mat, 3)
            do dim = 1, u%dim             
              if(have_mass) then
                call set( inverse_masslump, dim, u_ele, &
                  1.0/(l_masslump+dt*theta*abs_lump(dim,:)) )
              else
                call set( inverse_masslump, dim, u_ele, &
                  1.0/(dt*theta*abs_lump(dim,:)) )            
              end if
            end do          
          end if    

        else

          if (assemble_element) then
            do dim = 1, u%dim
              do dim2 = 1, u%dim
                big_m_tensor_addto(dim, dim2, :loc, :loc) = big_m_tensor_addto(dim, dim2, :loc, :loc) + &
                  & dt*theta*Abs_mat_sphere(dim,dim2,:,:)
              end do
              if (acceleration) then
                rhs_addto(dim, :loc) = rhs_addto(dim, :loc) - matmul(Abs_mat_sphere(dim,dim,:,:), u_val(dim,:))
                ! off block diagonal absorption terms
                do dim2 = 1, u%dim
                  if (dim==dim2) cycle ! The dim=dim2 terms were done above
                  rhs_addto(dim, :loc) = rhs_addto(dim, :loc) - matmul(Abs_mat_sphere(dim,dim2,:,:), u_val(dim2,:))
                end do
              end if
            end do
          end if
          Abs_lump_sphere = 0.0
          if (present(inverse_mass) .and. pressure_corrected_absorption) then
            assert(.not. lump_mass)
            do dim = 1, u%dim              
              if(have_mass) then
                call set(inverse_mass, dim, dim, u_ele, u_ele, &
                  inverse(rho_mat + dt*theta*Abs_mat(dim,:,:)))
              else
                call set(inverse_mass, dim, dim, u_ele, u_ele, &
                  inverse(dt*theta*Abs_mat(dim,:,:)))            
              end if
            end do
          end if     

        end if

      else

        Abs_mat = shape_shape_vector(U_shape, U_shape, detwei*rho_q, absorption_gi)

        if (have_wd_abs) then
          alpha_u_quad=ele_val_at_quad(alpha_u_field, ele)  !! Wetting and drying absorption becomes active when water level reaches d_0
          Abs_mat = Abs_mat + shape_shape_vector(U_shape, U_shape, alpha_u_quad*detwei*rho_q, &
            &                                 ele_val_at_quad(Abs_wd,ele))
        end if

        if(lump_abs) then        
          abs_lump = sum(Abs_mat, 3)
          do dim = 1, u%dim
            if (assemble_element) then
              big_m_diag_addto(dim, :loc) = big_m_diag_addto(dim, :loc) + dt*theta*abs_lump(dim,:)
              if(acceleration) then
                rhs_addto(dim, :loc) = rhs_addto(dim, :loc) - abs_lump(dim,:)*u_val(dim,:)
              end if
            end if
            if (present(inverse_masslump) .and. pressure_corrected_absorption) then
              assert(lump_mass)
              if(have_mass) then
                call set( inverse_masslump, dim, u_ele, &
                  1.0/(l_masslump+dt*theta*abs_lump(dim,:)) )
              else
                call set( inverse_masslump, dim, u_ele, &
                  1.0/(dt*theta*abs_lump(dim,:)) )            
              end if
            end if          
          end do

        else
      
          do dim = 1, u%dim
            if (assemble_element) then
              big_m_tensor_addto(dim, dim, :loc, :loc) = big_m_tensor_addto(dim, dim, :loc, :loc) + &
                & dt*theta*Abs_mat(dim,:,:)
              if(acceleration) then
                rhs_addto(dim, :loc) = rhs_addto(dim, :loc) - matmul(Abs_mat(dim,:,:), u_val(dim,:))
              end if
            end if
            if (present(inverse_mass) .and. pressure_corrected_absorption) then
              assert(.not. lump_mass)
              if(have_mass) then
                call set(inverse_mass, dim, dim, u_ele, u_ele, &
                  inverse(rho_mat + dt*theta*Abs_mat(dim,:,:)))
              else
                call set(inverse_mass, dim, dim, u_ele, u_ele, &
                  inverse(dt*theta*Abs_mat(dim,:,:)))            
              end if
            end if
          end do       

        end if

      end if

    end if
      
    if ((((.not.have_absorption).and.(.not.have_vertical_stabilization).and.(.not.have_wd_abs)) .or. (.not.pressure_corrected_absorption)).and.(have_mass)) then
      ! no absorption: all mass matrix components are the same
      if (present(inverse_mass) .and. .not. lump_mass) then
        inverse_mass_mat=inverse(rho_mat)
        call set(inverse_mass, 1, 1, u_ele, u_ele, inverse_mass_mat)
        if (.not. inverse_mass%equal_diagonal_blocks) then
          ! after the strong dirichlet bcs have been applied, the diagonal 
          ! blocks will be different. So for now we just copy:
          do dim = 2, u%dim
            call set(inverse_mass, dim, dim, u_ele, u_ele, inverse_mass_mat)
          end do
        end if
      end if
      if (present(inverse_masslump) .and. lump_mass) then
        do dim = 1, u%dim
          call set(inverse_masslump, dim, u_ele, 1.0/l_masslump)
        end do
      end if
      
    end if
    
    ! Viscosity.
    Viscosity_mat=0
    if(have_viscosity.and.assemble_element) then
       if (primal) then
          do dim = 1, u%dim
             if(multiphase) then
               ! Viscosity matrix is \int{grad(N_A)*viscosity*vfrac*grad(N_B)} for multiphase.
               Viscosity_mat(dim,:loc,:loc)= &
                  dshape_tensor_dshape(du_t, ele_val_at_quad(Viscosity,ele), &
                  &                    du_t, detwei*nvfrac_gi)
             else
               Viscosity_mat(dim,:loc,:loc)= &
                  dshape_tensor_dshape(du_t, ele_val_at_quad(Viscosity,ele), &
                  &                    du_t, detwei)
             end if
          end do

          if((viscosity_scheme==CDG).or.(viscosity_scheme==IP)) then
             !Compute a matrix which maps ele vals to ele grad vals
             !This works since the gradient of the shape function
             !lives in the original polynomial space -- cjc
             Mass_mat = shape_shape(u_shape, u_shape, detwei)
             inverse_mass_mat = mass_mat
             call invert(inverse_mass_mat)
             ele2grad_mat = shape_dshape(u_shape,du_t,detwei)
             do i = 1, mesh_dim(U)
                ele2grad_mat(i,:,:) = matmul(inverse_mass_mat, &
                     ele2grad_mat(i,:,:))
             end do

          end if

         ! Get kappa mat for CDG
          if(viscosity_scheme==CDG) then
             if(multiphase) then
               ! kappa = mu*vfrac for multiphase
               kappa_mat = shape_shape_tensor(u_shape,u_shape,detwei*nvfrac_gi, &
                     & ele_val_at_quad(Viscosity,ele))
             else
               kappa_mat = shape_shape_tensor(u_shape,u_shape,detwei, &
                     & ele_val_at_quad(Viscosity,ele))
             end if
          end if

       else
          ! Tau Q = grad(u)
          if(multiphase) then
            ! We define the auxiliary variable as vfrac*q = vfrac*div(u)
            ! to obtain the correct form of the grad_u_mat_q matrix. This way,
            ! transpose(grad_u_mat_q) gives the correct form of the viscosity term.
            Q_inv= shape_shape(q_shape, q_shape, detwei*nvfrac_gi)
          else
            Q_inv= shape_shape(q_shape, q_shape, detwei)
          end if

          call invert(Q_inv)
          call cholesky_factor(Q_inv)
          
          Grad_U_mat_q=0.0
          Div_U_mat_q=0.0
          if(.not.p0) then
             
             if(multiphase) then
               ! Split up -\int{grad(N_A vfrac) N_B} using the product rule
               ! and compute -\int{grad(N_A) vfrac N_B} - \int{N_A grad(vfrac) N_B}
               Grad_U_mat_q(:, :, :loc) = -dshape_shape(dq_t, u_shape, detwei*nvfrac_gi) - &
                                          & shape_shape_vector(q_shape, u_shape, detwei, grad_nvfrac_gi)
             else
               Grad_U_mat_q(:, :, :loc) = -dshape_shape(dq_t, u_shape, detwei)
             end if
 
             if(viscosity_scheme==ARBITRARY_UPWIND) then
               Div_U_mat_q(:, :, :loc) = -shape_dshape(q_shape, du_t, detwei)
             end if

          end if
       end if
    end if

    if(have_surfacetension.and.(.not.p0).and.assemble_element) then
      if(integrate_surfacetension_by_parts) then
        tension = ele_val_at_quad(surfacetension, ele)
        
        rhs_addto(:,:loc) = rhs_addto(:,:loc) - &
             &dshape_dot_tensor_rhs(du_t, tension, detwei)
      else
        dtensiondj = ele_div_at_quad_tensor(surfacetension, ele, du_t)
        
        rhs_addto(:,:loc) = rhs_addto(:,:loc) + &
             & shape_vector_rhs(u_shape,dtensiondj,detwei)
      end if
    end if

    !-------------------------------------------------------------------
    ! Interface integrals
    !-------------------------------------------------------------------
    
    if(dg.and.(have_viscosity.or.have_advection.or.have_pressure_bc).and.assemble_element) then
      neigh=>ele_neigh(U, ele)
      ! x_neigh/=t_neigh only on periodic boundaries.
      x_neigh=>ele_neigh(X, ele)
      
      ! Local node map counter.
      start=loc+1
      ! Flag for whether this is a boundary element.
      boundary_element=.false.
      
      neighbourloop: do ni=1,size(neigh)
        
        !----------------------------------------------------------------------
        ! Find the relevant faces.
        !----------------------------------------------------------------------
        turbine_face=.false.
        ! These finding routines are outside the inner loop so as to allow
        ! for local stack variables of the right size in
        ! construct_momentum_interface_dg.
  
        ele_2=neigh(ni)
        
        ! Note that although face is calculated on field U, it is in fact
        ! applicable to any field which shares the same mesh topology.
        face=ele_face(U, ele, ele_2)
      
        if (ele_2>0) then
            ! Internal faces.
            face_2=ele_face(U, ele_2, ele)
        ! Check if face is turbine face (note: get_entire_boundary_condition only returns "applied" boundaries and we reset the apply status in each timestep)
        elseif (velocity_bc_type(1,face)==4 .or. velocity_bc_type(1,face)==5) then
           face_2=face_neigh(turbine_conn_mesh, face)
           turbine_face=.true.
        else 
           ! External face.
           face_2=face
           boundary_element=.true.
        end if

        !Compute distance between cell centre and neighbouring cell centre
        !This is for Interior Penalty Method -- cjc
        !--------------
        if(dg.and.viscosity_scheme==IP) then
           if(edge_length_option==USE_ELEMENT_CENTRES) then
              ele_2_X = x_neigh(ni)
              ele_centre = sum(X_val,2)/size(X_val,2)
              face_centre = sum(face_val(X,face),2)/size(face_val(X,face),2)
              if(face==face_2) then
                 ! Boundary case. We compute 2x the distance to the face centre
                 h0 = 2*sqrt( sum(ele_centre - face_centre)**2 )
              else if (ele_2/=x_neigh(ni)) then
                 ! Periodic boundary case. We have to cook up the coordinate by
                 ! adding vectors to the face from each side.
                 x_val_2 = ele_val(X,ele_2_X)
                 neigh_centre = sum(X_val_2,2)/size(X_val_2,2)
                 face_centre_2 = &
                      sum(face_val(X,face_2),2)/size(face_val(X,face_2),2)
                 h0 = sqrt ( sum(ele_centre - face_centre)**2 )
                 h0 = h0 + sqrt( sum(neigh_centre - face_centre_2)**2 )
              else
                 x_val_2 = ele_val(X,ele_2_X)
                 neigh_centre = sum(X_val_2,2)/size(X_val_2,2)
                 h0 = sqrt ( sum(ele_centre - neigh_centre)**2 )
              end if
           end if
        end if
        !--------------

        if (dg) then
            finish=start+face_loc(U, face_2)-1
  
            local_glno(start:finish)=face_global_nodes(U, face_2)
        end if
  
        ! Turbine face
        if (turbine_face) then
           call construct_turbine_interface(turbine_fluxfac, theta, dt, ele, face, face_2, ni, &
                    & big_m_tensor_addto, rhs_addto, X, U, velocity_bc, velocity_bc_type)
        end if

        if(primal) then
            if(.not. turbine_face .or. turbine_fluxfac>=0) then
                   call construct_momentum_interface_dg(ele, face, face_2, ni,&
                        & big_m_tensor_addto, &
                        & rhs_addto, Grad_U_mat_q, Div_U_mat_q, X,&
                        & Rho, U, U_nl, U_mesh, P, q_mesh, surfacetension, &
                        & velocity_bc, velocity_bc_type, &
                        & pressure_bc, pressure_bc_type, &
                        & subcycle_m_tensor_addto, nvfrac, &
                        & ele2grad_mat=ele2grad_mat, kappa_mat=kappa_mat, &
                        & inverse_mass_mat=inverse_mass_mat, &
                        & viscosity=viscosity, viscosity_mat=viscosity_mat)
           end if
        else
            if(.not. turbine_face .or. turbine_fluxfac>=0) then
                   call construct_momentum_interface_dg(ele, face, face_2, ni,&
                        & big_m_tensor_addto, &
                        & rhs_addto, Grad_U_mat_q, Div_U_mat_q, X,&
                        & Rho, U, U_nl, U_mesh, P, q_mesh, surfacetension, &
                        & velocity_bc, velocity_bc_type, &
                        & pressure_bc, pressure_bc_type, &
                        & subcycle_m_tensor_addto, nvfrac)
            end if
        end if

        if (dg) then
            start=start+face_loc(U, face_2)
        end if
  
      end do neighbourloop
    
      !----------------------------------------------------------------------
      ! Construct local diffusivity operator for DG.
      !----------------------------------------------------------------------

      if(have_viscosity) then

        select case(viscosity_scheme)
        case(ARBITRARY_UPWIND)
            call local_assembly_arbitrary_upwind
        case(BASSI_REBAY)
            call local_assembly_bassi_rebay
        end select
        
        if (boundary_element) then
  
            do dim=1,U%dim
  
              ! Weak application of dirichlet conditions on viscosity term.
              ! Note that this necessitates per dimenson Viscosity matrices as
              ! the boundary condition may vary between dimensions.
              
              weak_dirichlet_loop: do i=1,2
                ! this is done in 2 passes
                ! iteration 1: wipe the rows corresponding to weak dirichlet boundary faces
                ! iteration 2: for columns corresponding to weak dirichlet boundary faces,
                !               move this coefficient multiplied with the bc value to the rhs
                !               then wipe the column
                ! The 2 iterations are necessary for elements with more than one weak dirichlet boundary face
                ! as we should not try to move the coefficient in columns corresponding to boundary face 1
                ! in rows correspoding to face 2 to the rhs, i.e. we need to wipe *all* boundary rows first.
                
                ! Local node map counter.
                start=loc+1

                boundary_neighbourloop: do ni=1,size(neigh)
                    ele_2=neigh(ni)
                
                    ! Note that although face is calculated on field U, it is in fact
                    ! applicable to any field which shares the same mesh topology.
                    if (ele_2>0) then
                      ! Interior face - we need the neighbouring face to
                      ! calculate the new start
                      face=ele_face(U, ele_2, ele)
                    else   
                    ! Boundary face
                      face=ele_face(U, ele, ele_2)
                      if (velocity_bc_type(dim,face)==1) then
                          ! Dirichlet condition.
                          
                          finish=start+face_loc(U, face)-1
                      
                          if (i==1) then
                            ! Wipe out boundary condition's coupling to itself.
                            Viscosity_mat(dim,start:finish,:)=0.0
                          else
                        
                            ! Add BC into RHS
                            !
                             rhs_addto(dim,:) = rhs_addto(dim,:) &
                                  & -matmul(Viscosity_mat(dim,:,start:finish), &
                                  & ele_val(velocity_bc,dim,face))
                            ! Ensure it is not used again.
                            Viscosity_mat(dim,:,start:finish)=0.0
                            
                          end if
                      ! Check if face is turbine face (note: get_entire_boundary_condition only returns "applied" boundaries and we reset the apply status in each timestep)
                      elseif (velocity_bc_type(dim,face)==4 .or. velocity_bc_type(dim,face)==5) then  
                           face=face_neigh(turbine_conn_mesh, face)
                      end if
                    end if               
                    start=start+face_loc(U, face)
                
                end do boundary_neighbourloop
                
              end do weak_dirichlet_loop
                
            end do
          
        end if
  
        ! Insert viscosity in matrix.
        do dim=1,U%dim
           big_m_tensor_addto(dim, dim, :, :) = &
                big_m_tensor_addto(dim, dim, :, :) + &
                  Viscosity_mat(dim,:,:)*theta*dt
          
          if (acceleration) then
              rhs_addto(dim, :) = rhs_addto(dim, :) &
                    -matmul(Viscosity_mat(dim,:,:), &
                    node_val(U, dim, local_glno))
          end if
        end do
        
     end if !have_viscosity
    
    end if !dg.and.(have_viscosity.or.have_advection)
    
    !----------------------------------------------------------------------
    ! Perform global assembly.
    !----------------------------------------------------------------------
    
    if (assemble_element) then

       ! add lumped terms to the diagonal of the matrix
       call add_diagonal_to_tensor(big_m_diag_addto, big_m_tensor_addto)
       
       if(dg.and.(have_viscosity.or.have_advection)) then
         
          ! first the diagonal blocks, i.e. the coupling within the element
          ! and neighbouring face nodes but with the same component
          if(have_viscosity) then
             ! add to the matrix
             call addto(big_m, local_glno, local_glno, big_m_tensor_addto, &
                block_mask=diagonal_block_mask)
             ! add to the rhs
             call addto(rhs, local_glno, rhs_addto)
          else
             ! add to the matrix
             call addto(big_m, u_ele, local_glno, big_m_tensor_addto(:,:,:loc,:), &
                block_mask=diagonal_block_mask)
             ! add to the rhs
             call addto(rhs, u_ele, rhs_addto(:,:loc))
          end if
          if(subcycle) then
             call addto(subcycle_m, u_ele, local_glno,&
                  &subcycle_m_tensor_addto(:,:,:loc,:), &
                  &block_mask=diagonal_block_mask)
          end if
          if(have_coriolis) then
             ! add in coupling between different components, but only within the element
             call addto(big_m, u_ele, u_ele, &
                  big_m_tensor_addto(:,:,:loc,:loc), block_mask&
                  &=off_diagonal_block_mask)
          end if
       else
          ! in this case we only have coupling between nodes within the element
          if (have_coriolis) then
             call addto(big_m, u_ele, u_ele, big_m_tensor_addto(:,:,:loc,:loc))
          else
            ! add to the matrix
            call addto(big_m, u_ele, u_ele, big_m_tensor_addto(:,:,:loc,:loc), &
               block_mask=diagonal_block_mask)
          end if
          ! add to the rhs
          call addto(rhs, u_ele, rhs_addto(:,:loc))
       end if
         
    end if


  contains
 
    subroutine local_assembly_arbitrary_upwind
      integer :: d3

      do dim1=1, Viscosity%dim(1)
         do dim2=1,Viscosity%dim(2)
            do d3 = 1, mesh_dim(U)
               ! Div U * G^U * Viscosity * G * Grad U
               ! Where G^U*G = inverse(Q_mass)
               Viscosity_mat(d3,:,:)=Viscosity_mat(d3,:,:)&
                    +0.5*( &
                    +matmul(matmul(transpose(grad_U_mat_q(dim1,:,:))&
                    &         ,mat_diag_mat(Q_inv, Viscosity_ele(dim1,dim2,:)))&
                    &     ,grad_U_mat_q(dim2,:,:))& 
                    +matmul(matmul(transpose(div_U_mat_q(dim1,:,:))&
                    &         ,mat_diag_mat(Q_inv, Viscosity_ele(dim1,dim2,:)))&
                    &     ,div_U_mat_q(dim2,:,:))&
                    &)
            end do
         end do
      end do
      
    end subroutine local_assembly_arbitrary_upwind
    
    subroutine local_assembly_bassi_rebay
     
      integer :: d3

      do dim1=1, Viscosity%dim(1)
         do dim2=1,Viscosity%dim(2)
            do d3 = 1, mesh_dim(U)
               ! Div U * G^U * Viscosity * G * Grad U
               ! Where G^U*G = inverse(Q_mass)
               Viscosity_mat(d3,:,:)=Viscosity_mat(d3,:,:)&
                  +matmul(matmul(transpose(grad_U_mat_q(dim1,:,:))&
                  &         ,mat_diag_mat(Q_inv, Viscosity_ele(dim1,dim2,:)))&
                  &     ,grad_U_mat_q(dim2,:,:))
            end do
         end do
      end do
      
    end subroutine local_assembly_bassi_rebay

    subroutine add_diagonal_to_tensor(big_m_diag_addto, big_m_tensor_addto)
      real, dimension(u%dim, ele_and_faces_loc(u, ele)), intent(in) :: big_m_diag_addto
      real, dimension(u%dim, u%dim, ele_and_faces_loc(u, ele), ele_and_faces_loc(u, ele)), intent(inout) :: big_m_tensor_addto
      
      integer :: dim, loc
      
      forall(dim = 1:size(big_m_diag_addto, 1), loc = 1:size(big_m_diag_addto, 2))
        big_m_tensor_addto(dim, dim, loc, loc) = big_m_tensor_addto(dim, dim, loc, loc) + big_m_diag_addto(dim, loc)
      end forall
      
    end subroutine add_diagonal_to_tensor

  end subroutine construct_momentum_element_dg

  subroutine construct_momentum_interface_dg(ele, face, face_2, ni, &
       & big_m_tensor_addto, &
       & rhs_addto, Grad_U_mat, Div_U_mat, X, Rho, U,&
       & U_nl, U_mesh, P, q_mesh, surfacetension, &
       & velocity_bc, velocity_bc_type, &
       & pressure_bc, pressure_bc_type, &
       & subcycle_m_tensor_addto, nvfrac, &
       & ele2grad_mat, kappa_mat, inverse_mass_mat, &
       & viscosity, viscosity_mat)
    !!< Construct the DG element boundary integrals on the ni-th face of
    !!< element ele.
    implicit none

    logical :: CDG_switch_in

    integer, intent(in) :: ele, face, face_2, ni
    real, dimension(:,:,:,:), intent(inout) :: big_m_tensor_addto
    real, dimension(:,:,:,:), intent(inout) :: subcycle_m_tensor_addto
    real, dimension(:,:) :: rhs_addto
    real, dimension(:,:,:), intent(inout) :: Grad_U_mat, Div_U_mat
    ! We pass these additional fields to save on state lookups.
    type(vector_field), intent(in) :: X, U, U_nl
    type(vector_field), pointer :: U_mesh
    type(scalar_field), intent(in) :: Rho, P
    type(scalar_field), intent(in) :: nvfrac
    !! Mesh of the auxiliary variable in the second order operator.
    type(mesh_type), intent(in) :: q_mesh
    !! surfacetension
    type(tensor_field), intent(in) :: surfacetension
    !! Boundary conditions associated with this interface (if any).
    type(vector_field), intent(in) :: velocity_bc
    integer, dimension(:,:), intent(in) :: velocity_bc_type
    type(scalar_field), intent(in) :: pressure_bc
    integer, dimension(:), intent(in) :: pressure_bc_type

    !! Computation of primal fluxes and penalty fluxes
    real, intent(in), optional, dimension(:,:,:) :: ele2grad_mat

    !! \Int_{ele} N_i kappa N_j dV, used for CDG fluxes
    real, dimension(:,:,:,:), intent(in), optional :: kappa_mat

    !! Inverse element mass matrix.
    real, dimension(:,:), intent(in), optional :: inverse_mass_mat

    type(tensor_field), intent(in), optional :: viscosity

    !! Local viscosity matrix for assembly.
    real, intent(inout), dimension(:,:,:), optional :: viscosity_mat

    ! Matrix for assembling primal fluxes
    ! Note that this assumes same order polys in each element
    ! Code will need reorganising for p-refinement
    real, dimension(2,face_loc(U,face),ele_loc(U,ele)) ::&
         & primal_fluxes_mat

    ! Matrix for assembling penalty fluxes
    ! Note that this assumes same order polys in each element
    ! Code will need reorganising for p-refinement
    real, dimension(2,face_loc(U,face),face_loc(U,face)) ::&
         & penalty_fluxes_mat

    ! \Int_{s_ele} N_iN_j n ds, used for CDG fluxes
    real, dimension(mesh_dim(U),ele_loc(U,ele),ele_loc(U,ele)) :: &
         & normal_mat

    ! \Int_{s_ele} N_iN_j kappa.n ds, used for CDG fluxes
    ! Note that this assumes same order polys in each element
    ! Code will need reorganising for p-refinement
    real, dimension(mesh_dim(U),face_loc(U,face),face_loc(U,face)) :: &
         & kappa_normal_mat

    ! Face objects and numberings.
    type(element_type), pointer :: u_shape, u_shape_2, p_shape, q_shape
    integer, dimension(face_loc(U,face)) :: u_face_l
    ! This has to be a pointer to work around a stupid gcc bug.
    integer, dimension(:), pointer :: q_face_l

    ! Note that both sides of the face can be assumed to have the same
    ! number of quadrature points.
    real, dimension(face_ngi(U_nl, face)) :: Rho_q, nvfrac_gi
    real, dimension(U%dim, face_ngi(U_nl, face)) :: normal, u_nl_q,&
         & u_f_q, u_f2_q, div_u_f_q
    logical, dimension(face_ngi(U_nl, face)) :: inflow
    real, dimension(face_ngi(U_nl, face)) :: u_nl_q_dotn, income
    ! Variable transform times quadrature weights.
    real, dimension(face_ngi(U,face)) :: detwei
    real, dimension(face_ngi(U,face)) :: inner_advection_integral, outer_advection_integral

    ! Bilinear forms
    real, dimension(face_loc(U,face),face_loc(U,face)) :: nnAdvection_out
    real, dimension(face_loc(U,face),face_loc(U,face_2)) :: nnAdvection_in
    real, dimension(1,mesh_dim(U), face_loc(P,face),face_loc(U,face)) :: mnCT
    
    ! Viscosity values on face (used for CDG and IP fluxes)
    real, dimension(:,:,:), allocatable :: kappa_gi

    ! surfacetension stuff
    real, dimension(u%dim, u%dim, face_ngi(u_nl, face)) :: tension_q
    
    integer :: dim, start, finish, floc
    logical :: boundary, free_surface, no_normal_flow, l_have_pressure_bc
    logical, dimension(U%dim) :: dirichlet

    logical :: p0

    integer :: d1, d2

    floc = face_loc(u, face)

    start=ele_loc(u,ele)+(ni-1)*face_loc(U, face_2)+1
    finish=start+face_loc(U, face_2)-1
    
    p0=(element_degree(u,ele)==0)

    ! Get Density and (non-linear) PhaseVolumeFraction values 
    ! at the Gauss points on the current face.
    Rho_q=face_val_at_quad(Rho, face)

    if(multiphase) then
       nvfrac_gi = face_val_at_quad(nvfrac, face)
    end if

    if(present(viscosity)) then
       allocate( kappa_gi(Viscosity%dim(1), Viscosity%dim(2), &
            face_ngi(Viscosity,face)) )

       kappa_gi = face_val_at_quad(Viscosity, face)

       if(multiphase) then
          ! Multiply the viscosity tensor by the PhaseVolumeFraction 
          ! since kappa = viscosity*vfrac for multiphase flow simulations.
          do d1=1,Viscosity%dim(1)
             do d2=1,Viscosity%dim(2)
                kappa_gi(d1,d2,:) = kappa_gi(d1,d2,:)*nvfrac_gi
             end do
          end do
       end if
       
    end if

    u_face_l=face_local_nodes(U, face)
    u_shape=>face_shape(U, face)

    u_shape_2=>face_shape(U, face_2)
    
    p_shape=>face_shape(P, face)

    q_face_l=>face_local_nodes(q_mesh, face)
    q_shape=>face_shape(q_mesh, face)

    ! Boundary nodes have both faces the same.
    boundary=(face==face_2)
    dirichlet=.false.
    free_surface=.false.
    no_normal_flow=.false.
    l_have_pressure_bc=.false.
    if (boundary) then
       do dim=1,U%dim
          if (velocity_bc_type(dim,face)==1) then
             dirichlet(dim)=.true.
          end if
       end do
       ! free surface b.c. is set for the 1st (normal) component
       if (velocity_bc_type(1,face)==2) then
          free_surface=.true.
       end if
       ! no normal flow b.c. is set for the 1st (normal) component
       if (velocity_bc_type(1,face)==3) then
          ! No normal flow is implemented here by switching off the
          ! advection boundary integral.
          no_normal_flow=.true.
       end if
       l_have_pressure_bc = pressure_bc_type(face) > 0
    end if

    !----------------------------------------------------------------------
    ! Change of coordinates on face.
    !----------------------------------------------------------------------
    call transform_facet_to_physical(X, face,&
         &                          detwei_f=detwei,&
         &                          normal=normal) 
        
    !----------------------------------------------------------------------
    ! Construct bilinear forms.
    !----------------------------------------------------------------------

    if(have_advection.and..not.no_normal_flow) then
      ! Advecting velocity at quadrature points.
       u_f_q = face_val_at_quad(U_nl, face)
       u_f2_q = face_val_at_quad(U_nl, face_2)
       U_nl_q=0.5*(u_f_q+u_f2_q)

      if(p0) then
        ! in this case the surface integral of u_f_q is zero so we need
        ! to modify it to be a suitable measure of divergence
        div_u_f_q = U_nl_q
      else
        div_u_f_q = u_f_q
      end if
      
      ! Mesh velocity at quadrature points.
      if(move_mesh) then
        ! here we assume that U_mesh at face is the same as U_mesh at face_2
        ! if it isn't then you're in trouble because your mesh will tear
        ! itself apart
        u_nl_q=u_nl_q - face_val_at_quad(U_mesh, face)
        ! the velocity on the internal face isn't used again so we can
        ! modify it directly here...
        u_f_q = u_f_q - face_val_at_quad(U_mesh, face)
      end if
  
      u_nl_q_dotn = sum(U_nl_q*normal,1)

      ! Inflow is true if the flow at this gauss point is directed
      ! into this element.
      inflow= u_nl_q_dotn<0.0
      income = merge(1.0,0.0,inflow)
      
      ! Calculate outflow boundary integral.
      ! can anyone think of a way of optimising this more to avoid
      ! superfluous operations (i.e. multiplying things by 0 or 1)?

      ! first the integral around the inside of the element
      ! (this is the flux *out* of the element)
      inner_advection_integral = (1.-income)*u_nl_q_dotn
      if(.not.integrate_by_parts_once) then
        ! i.e. if we're integrating by parts twice
        inner_advection_integral = inner_advection_integral &
                                    - sum(u_f_q*normal,1)
      end if
      if(integrate_conservation_term_by_parts) then
        if(integrate_by_parts_once) then
          inner_advection_integral = inner_advection_integral &
                                      - (1.-beta)*sum(div_u_f_q*normal,1)
        else
          ! i.e. integrating by parts twice
          inner_advection_integral = inner_advection_integral &
                                      + beta*sum(div_u_f_q*normal,1)
        end if
      end if
      
      if(multiphase) then
         nnAdvection_out=shape_shape(U_shape, U_shape,  &
             &                        inner_advection_integral * detwei * Rho_q * nvfrac_gi) 
      else
         nnAdvection_out=shape_shape(U_shape, U_shape,  &
             &                        inner_advection_integral * detwei * Rho_q) 
      end if
      
      ! now the integral around the outside of the element
      ! (this is the flux *in* to the element)
      outer_advection_integral = income * u_nl_q_dotn
      if(multiphase) then
         nnAdvection_in=shape_shape(U_shape, U_shape_2, &
             &                       outer_advection_integral * detwei * Rho_q * nvfrac_gi)
      else
         nnAdvection_in=shape_shape(U_shape, U_shape_2, &
             &                       outer_advection_integral * detwei * Rho_q)
      end if

      do dim = 1, u%dim
      
        ! Insert advection in matrix.
    
        ! Outflow boundary integral.
         if(subcycle) then
            subcycle_m_tensor_addto(dim, dim, u_face_l, u_face_l) = &
                 &subcycle_m_tensor_addto(dim, dim, u_face_l, u_face_l) + &
                 &nnAdvection_out
              
            if (.not.dirichlet(dim)) then
               subcycle_m_tensor_addto(dim, dim, u_face_l, start:finish) = &
                    &subcycle_m_tensor_addto(dim, dim, u_face_l, start:finish)&
                    &+nnAdvection_in
            end if
         else
            big_m_tensor_addto(dim, dim, u_face_l, u_face_l) = &
                 big_m_tensor_addto(dim, dim, u_face_l, u_face_l) + &
                 nnAdvection_out*dt*theta
              
            if (.not.dirichlet(dim)) then
               big_m_tensor_addto(dim, dim, u_face_l, start:finish) = &
                    big_m_tensor_addto(dim, dim, u_face_l, start:finish) + &
                    nnAdvection_in*dt*theta
            end if
        
            if (.not.dirichlet(dim)) then
               ! For interior interfaces this is the upwinding term. For a
               ! Neumann boundary it's necessary to apply downwinding here
               ! to maintain the surface integral. Fortunately, since
               ! face_2==face for a boundary this is automagic.

               if (acceleration) then
                  rhs_addto(dim,u_face_l) = rhs_addto(dim,u_face_l) &
                       ! Outflow boundary integral.
                       -matmul(nnAdvection_out,face_val(U,dim,face))&
                       ! Inflow boundary integral.
                       -matmul(nnAdvection_in,face_val(U,dim,face_2))
               end if
               
            else

               rhs_addto(dim,u_face_l) = rhs_addto(dim,u_face_l) &
                    ! Outflow boundary integral.
                    -matmul(nnAdvection_out,face_val(U,dim,face))&
                    ! Inflow boundary integral.
                    -matmul(nnAdvection_in,ele_val(velocity_bc,dim,face))
            end if
         end if
      end do
        
    end if

    if (have_viscosity) then
       ! Boundary term in grad_U.
       !   /
       !   | q, u, normal dx
       !   /
       select case (viscosity_scheme)
       case (ARBITRARY_UPWIND)
          call arbitrary_upwind_viscosity
       case (BASSI_REBAY)
          call bassi_rebay_viscosity
       case (IP)
          primal_fluxes_mat = 0.0
          penalty_fluxes_mat = 0.0
          call primal_fluxes
          call interior_penalty
          call local_assembly_primal_face
          call local_assembly_ip_face
       case (CDG)
          primal_fluxes_mat = 0.0
          penalty_fluxes_mat = 0.0
          call primal_fluxes
          if(.not.remove_penalty_fluxes) call interior_penalty
          call get_normal_mat
          call local_assembly_primal_face
          call local_assembly_cdg_face
          call local_assembly_ip_face
       end select

    end if

    if(have_surfacetension.and.integrate_surfacetension_by_parts) then
      tension_q = 0.5*face_val_at_quad(surfacetension,face)+0.5*face_val_at_quad(surfacetension,face_2)
      rhs_addto(:,u_face_l) = rhs_addto(:,u_face_l) + shape_tensor_dot_vector_rhs(u_shape, tension_q, normal, detwei)
    end if
    

    !----------------------------------------------------------------------
    ! Perform global assembly.
    !----------------------------------------------------------------------

    ! Insert pressure boundary integral.
    if (l_include_pressure_bcs .and. boundary .and. l_have_pressure_bc) then
    
       if(multiphase) then
          mnCT(1,:,:,:) = shape_shape_vector(P_shape, U_shape_2, detwei*nvfrac_gi, normal)
       else
          mnCT(1,:,:,:) = shape_shape_vector(P_shape, U_shape_2, detwei, normal)
       end if
       ! for both weak and strong pressure dirichlet bcs:
       !      /
       ! add -|  N_i M_j \vec n p_j, where p_j are the prescribed bc values
       !      /
       do dim = 1, U%dim
          rhs_addto(dim,u_face_l) = rhs_addto(dim,u_face_l) - &
               matmul( ele_val(pressure_bc, face), mnCT(1,dim,:,:) )
       end do
    end if


   contains

    subroutine arbitrary_upwind_viscosity

       !! Arbitrary upwinding scheme.
       do dim=1,mesh_dim(U)

          if (normal(dim,1)>0) then          
             ! Internal face.
             Grad_U_mat(dim, q_face_l, U_face_l)=&
                  Grad_U_mat(dim, q_face_l, U_face_l) &
                  +shape_shape(q_shape, U_shape, detwei*normal(dim,:))
             
             ! External face. Note the sign change which is caused by the
             ! divergence matrix being constructed in transpose.
             Div_U_mat(dim, q_face_l, start:finish)=&
                  -shape_shape(q_shape, U_shape_2, detwei*normal(dim,:))
             
             ! Internal face.
             Div_U_mat(dim, q_face_l, U_face_l)=&
                  Div_U_mat(dim, q_face_l, U_face_l) &
                  +shape_shape(q_shape, U_shape, detwei*normal(dim,:))
             
          else
             ! External face.
             Grad_U_mat(dim, q_face_l, start:finish)=&
                  +shape_shape(q_shape, U_shape_2, detwei*normal(dim,:))
             
          end if
       end do

    end subroutine arbitrary_upwind_viscosity

    subroutine bassi_rebay_viscosity

      real, dimension(face_ngi(u_nl, face)) :: coefficient_detwei
      
      do dim=1,mesh_dim(U)

         coefficient_detwei = detwei*normal(dim,:)
         if(multiphase) then
            coefficient_detwei = coefficient_detwei*nvfrac_gi
         end if

         if(.not.boundary) then
            ! Internal face.
            Grad_U_mat(dim, q_face_l, U_face_l)=&
               Grad_U_mat(dim, q_face_l, U_face_l) &
               +0.5*shape_shape(q_shape, U_shape, coefficient_detwei)
            
            ! External face.
            Grad_U_mat(dim, q_face_l, start:finish)=&
               +0.5*shape_shape(q_shape, U_shape_2, coefficient_detwei) 
         else
            ! Boundary case. Put the whole integral in the external bit.

            ! External face.
            Grad_U_mat(dim, q_face_l, start:finish)=&
               +shape_shape(q_shape, U_shape_2, coefficient_detwei)
         end if
      end do

    end subroutine bassi_rebay_viscosity

    subroutine get_normal_mat
      !!< We assemble
      !!< \int_e N_i N_j n dS
      !!< where n is the normal
      !!< indices are (dim1, loc1, loc2)

      integer :: d1,d2

      normal_mat = shape_shape_vector(U_shape,U_shape,detwei,normal)
      
      !!< We assemble
      !!< \int_e N_i N_j kappa.n dS
      !!< where n is the normal
      !!< indices are (dim1, loc1, loc2)

      kappa_normal_mat = 0
      do d1 = 1, mesh_dim(U)
         do d2 = 1, mesh_dim(U)
            kappa_normal_mat(d1,:,:) = kappa_normal_mat(d1,:,:) + &
                 & shape_shape(U_shape,U_shape,detwei* &
                 & kappa_gi(d1,d2,:)*normal(d2,:))
         end do
      end do

    end subroutine get_normal_mat

     subroutine primal_fluxes

      !!< Notes for primal fluxes which are present in the interior penalty
      !!< and CDG methods (and, I believe, the LDG method when written in
      !! primal form)

      !!< We assemble 

      !!< -Int_e [u]{kappa grad v} + [v]{kappa grad u}

      !!< = -Int_e 1/2(u^+n^+ + u^-n^-).(kappa^+ grad v^+ + kappa^- grad v^-)
      !!<  -Int_e 1/2(v^+n^+ + v^-n^-).(kappa^+ grad u^+ + kappa^- grad u^-)

      !!< Where + is the ele side, and - is the ele_2 side, and e is the edge

      !!<Computing grad u (and v) requires a element transform to physical
      !!<so we only assemble the + parts here, and the minus parts of the grad
      !!<will be assembled when we visit that element 

      !!<So we assemble

      !!<  -Int_e 1/2 (u^+ - u^-)n^+.kappa^+ grad v^+
      !!< -Int_e 1/2 (v^+ - v^-)n^+.kappa^+ grad u^+

      !!<Actually we won't even do that, we'll just assemble the second
      !!<line, and apply the transpose operator

      !!<Note that grad v is obtained in element ele from ele2grad_mat

      !!<On the (Dirichlet) boundary we are assembling 

      !!< -Int_e (v n. kappa grad u + u n. kappa grad v)

      !!< In practise we'll assemble it everywhere and only 
      !!< add it on if we have a Dirichlet boundary

      !!< primal_fluxes_mat(1,:,:) maps from ele degrees of freedom
      !!<                                 to internal face dof
      !!< primal_fluxes_mat(2,:,:) maps from ele degrees of freedom
      !!<                                 to external face dof
      !!<                                 or face boundary conditions

      !!< For the extra CDG term, we assemble 

      !!< -Int_e (C_{12}.[u][kappa grad v] + C_{12}.[v][kappa grad u]

      !!<=-Int C_{12}.(u^+n^+ + u^-n^-)((kappa^+ grad v^+).n^+ +(kappa^- grad v^-).n^-)
      !!<=-Int C_{12}.(v^+n^+ + v^-n^-)((kappa^+ grad u^+).n^+ +(kappa^- grad u^-).n^-)
      !!< Where + is the ele side, and - is the ele_2 side, and e is the
      !! edge

      !!< C_{12} = either (1/2)n^+ or (1/2)n^-
      !!< Take (1/2)n^+ if switch_g . n^+>

      !!<Computing grad u (and v) requires a element transform to physical
      !!<so we only assemble the + parts here, and the minus parts of the grad
      !!<will be assembled when we visit that element 

      !!<So we assemble

      !!< - or + Int_e 1/2 (u^+ - u^-) (kappa^+ grad v^+).n^+
      !!< - or + Int_e 1/2 (v^+ - v^-) (kappa^+ grad u^+).n^+

      !! Compare with the primal flux term

      !!<  -Int_e 1/2 (u^+ - u^-)n^+.kappa^+ grad v^+
      !!< -Int_e 1/2 (v^+ - v^-)n^+.kappa^+ grad u^+

      !!< where we take the minus if switch_g.n^+>0 and plus otherwise

      !!< Note that this means that it cancels the primal term if 
      !!<switch_g.n^+<0 and doubles it otherwise

      integer :: d1, d2
      real :: flux_factor

      if(viscosity_scheme==CDG) then
         flux_factor = 0.0
         CDG_switch_in = (sum(switch_g(1:mesh_dim(U))*sum(normal,2)/size(normal,2))>0)
         if(CDG_switch_in) flux_factor = 1.0
      else
         flux_factor = 0.5
         CDG_switch_in = .true.
      end if

      do d1 = 1, mesh_dim(U)
         do d2 = 1, mesh_dim(U)
            !  -Int_e 1/2 (u^+ - u^-)n^+.kappa^+ grad v^+
            if(.not.boundary) then
               ! Internal face.
               if(CDG_switch_in) then
                  primal_fluxes_mat(1,:,:) =&
                       primal_fluxes_mat(1,:,:)&
                       -flux_factor*matmul( &
                       shape_shape(U_shape,U_shape, &
                       & detwei * normal(d1,:) * kappa_gi(d1,d2,:)), &
                       ele2grad_mat(d2,U_face_l,:))
                  
                  ! External face.
                  primal_fluxes_mat(2,:,:) =&
                       primal_fluxes_mat(2,:,:)&
                       +flux_factor*matmul( &
                       shape_shape(U_shape,U_shape, &
                       & detwei * normal(d1,:) * kappa_gi(d1,d2,:)), &
                       ele2grad_mat(d2,U_face_l,:))
               end if
            else
               !If a Dirichlet boundary, we add these terms, otherwise not.
                     
               !we do the entire integral on the inside face
               primal_fluxes_mat(1,:,:) =&
                    primal_fluxes_mat(1,:,:)&
                    -matmul( &
                    shape_shape(U_shape,U_shape, &
                    & detwei * normal(d1,:) * kappa_gi(d1,d2,:)), &
                    ele2grad_mat(d2,U_face_l,:))
               
               !There is also a corresponding boundary condition integral
               !on the RHS
               primal_fluxes_mat(2,:,:) =&
                    primal_fluxes_mat(2,:,:)&
                    +matmul( &
                    shape_shape(U_shape,U_shape, &
                    & detwei * normal(d1,:) * kappa_gi(d1,d2,:)), &
                    ele2grad_mat(d2,U_face_l,:))
            end if
         end do
      end do

    end subroutine primal_fluxes  

    subroutine interior_penalty

      !! Ripped from Advection_Diffusion_DG.F90 == cjc

      !! We assemble 

      !! Int_e [u][v]

      !! = Int_e C(u^+n^+ + u^-n^-).(v^+n^+ + v^-n^-)

      !! Where + is the ele side, and - is the ele_2 side, and e is the edge
      !! and C is the penalty parameter

      !! We are only storing trial functions from this element, so
      !! will assemble the u^+ parts only, the u^- parts will be done 
      !! from the other side

      !!So we assemble

      !!  Int_e C u^+ (v^+ - v^-)

      !!On the (Dirichlet) boundary we are assembling 

      !! Int_e C uv

      !! In practise we'll assemble it everywhere and only 
      !! add it on if we have a Dirichlet boundary

      !! penalty_fluxes_mat(1,:,:) maps from internal face dof
      !!                                 to internal face dof
      !! penalty_fluxes_mat(2,:,:) maps from internal face dof
      !!                                 to external face dof
      !!                                 or face boundary conditions

      ! Penalty parameter is C_0/h where h is the distance between the 
      ! cell centre and the neighbours cell centre

      real :: C_h
      integer :: nf, d1, d2

      real, dimension(size(kappa_gi,3)) :: kappa_n
      nf = face_loc(U,face)

      kappa_n = 0.0
      do d1 = 1, mesh_dim(U)
         do d2 = 1, mesh_dim(U)
            kappa_n = kappa_n + &
                 normal(d1,:)*kappa_gi(d1,d2,:)*normal(d2,:)
         end do
      end do

      if(EDGE_LENGTH_OPTION==USE_FACE_INTEGRALS) then
         h0 = sum(detwei)
         if(mesh_dim(U)==3) h0 = sqrt(h0) 
      end if

      if(cdg_penalty) then
         C_h = Interior_Penalty_Parameter
      else
         C_h = Interior_Penalty_Parameter*(h0**edge_length_power)
      end if
 
      !If a dirichlet boundary then we add these terms, otherwise not

      penalty_fluxes_mat(1,:,:) =&
           penalty_fluxes_mat(1,:,:)+&
      !     C_h*shape_shape(U_shape,U_shape,detwei)
           C_h*shape_shape(U_shape,U_shape,detwei*kappa_n)
      
      penalty_fluxes_mat(2,:,:) =&
           penalty_fluxes_mat(2,:,:)-&
           !C_h*shape_shape(U_shape,U_shape,detwei)
      C_h*shape_shape(U_shape,U_shape,detwei*kappa_n)

    end subroutine interior_penalty

    subroutine local_assembly_ip_face
      implicit none

      integer :: d
      integer :: nfele, nele
      integer, dimension(face_loc(U,face)) :: U_face_loc

      nfele = face_loc(U,face)
      nele = ele_loc(U,ele)
      u_face_loc=face_local_nodes(U, face)


      if (boundary) then
         do d=1,U%dim
            if(dirichlet(d)) then
               !!These terms are not included on Neumann integrals

               !! Internal Degrees of Freedom
               
               !penalty flux
               
               Viscosity_mat(d,u_face_loc,u_face_loc) = &
                    Viscosity_mat(d,u_face_loc,u_face_loc) + &
                    penalty_fluxes_mat(1,:,:)

               !! External Degrees of Freedom
               
               !!penalty fluxes

               Viscosity_mat(d,u_face_loc,start:finish) = &
                    Viscosity_mat(d,u_face_loc,start:finish) + &
                    penalty_fluxes_mat(2,:,:)
               
            end if
         end do
      else
         do d=1,U%dim
            !! Internal Degrees of Freedom
            
            !penalty flux
            
            Viscosity_mat(d,u_face_loc,u_face_loc) = &
                 Viscosity_mat(d,u_face_loc,u_face_loc) + &
                 penalty_fluxes_mat(1,:,:)
            
            !! External Degrees of Freedom
            
            !!penalty fluxes
            
            Viscosity_mat(d,u_face_loc,start:finish) = &
                 Viscosity_mat(d,u_face_loc,start:finish) + &
                 penalty_fluxes_mat(2,:,:)

         end do
      end if

    end subroutine local_assembly_ip_face

    subroutine local_assembly_primal_face
      implicit none

      integer :: j,d
      integer :: nele
      integer, dimension(face_loc(U,face)) :: U_face_loc

      nele = ele_loc(U,ele)
      u_face_loc=face_local_nodes(U, face)


      if (boundary) then
         do d=1,U%dim
            if(dirichlet(d)) then
               !!These terms are not included on Neumann integrals
               
               !! Internal Degrees of Freedom
               
               !primal fluxes
               
               Viscosity_mat(d,u_face_loc,1:nele) = &
                    Viscosity_mat(d,u_face_loc,1:nele) + &
                    primal_fluxes_mat(1,:,:)
               
               do j = 1, size(u_face_loc)
                  Viscosity_mat(d,1:nele,u_face_loc(j)) = &
                       Viscosity_mat(d,1:nele,u_face_loc(j)) + &
                       primal_fluxes_mat(1,j,:) 
               end do

               !primal fluxes

               Viscosity_mat(d,1:nele,start:finish) = &
                    Viscosity_mat(d,1:nele,start:finish) + &
                    transpose(primal_fluxes_mat(2,:,:)) 
               
            end if
         end do
      else
         do d=1,U%dim
            !! Internal Degrees of Freedom
            
            !primal fluxes
            
            Viscosity_mat(d,u_face_loc,1:nele) = &
                 Viscosity_mat(d,u_face_loc,1:nele) + &
                 primal_fluxes_mat(1,:,:)
            
            do j = 1, size(u_face_loc)
               Viscosity_mat(d,1:nele,u_face_loc(j)) = &
                    Viscosity_mat(d,1:nele,u_face_loc(j)) + &
                    primal_fluxes_mat(1,j,:) 
            end do
            
            !! External Degrees of Freedom
            
            !primal fluxes
            
            Viscosity_mat(d,start:finish,1:nele) = &
              Viscosity_mat(d,start:finish,1:nele) + &
              primal_fluxes_mat(2,:,:)
            
            Viscosity_mat(d,1:nele,start:finish) = &
                 Viscosity_mat(d,1:nele,start:finish) + &
                 transpose(primal_fluxes_mat(2,:,:))
            
         end do
      end if
      
    end subroutine local_assembly_primal_face

    subroutine local_assembly_cdg_face
      implicit none
      !!< This code assembles the cdg fluxes involving the r_e and l_e lifting
      !!< operators.

      !!< We assemble the operator
      !!< \int (r^e([v]) + l^e(C_{12}.[v]) + r^e_D(v).\kappa.
      !!< (r^e([u]) + l^e(C_{12}.[u]) + r^e_D(u))dV (*)
      !!< This is done by forming the operator R:
      !!< \int v R(u)dV  = \int v (r^e([u]) + l^e(C_{12}.[u]) + r^e_D(u)) dV
      !!< and then constructing
      !!< \int R(v).\kappa.R(u) dV

      !!< The lifting operator r^e is defined by
      !!< \int_E \tau . r^e([u]) dV = - \int_e {\tau}.[u] dS
      !!< = -\frac{1}{2} \int_e {\tau^+ + \tau^-}.(u^+n^+ + u^-n^-) dS
      !!< = -\frac{1}{2} \int_e {\tau^+ + \tau^-}.n^+(u^+ - u^-) dS

      !!< Where + is the ele side, and - is the ele_2 side, and e is the edge

      !!< The lifting operator l^e is defined by
      !!< \int_E \tau . l^e(C_{12}.[u])dV = - \int_e C_{12}.[u][\tau] dS
      !!< = -\int C_{12}.(u^+n^+ + u^-n^-)(\tau^+.n^+ +\tau^-n^-) dS

      !!< C_{12} = either (1/2)n^+ or (1/2)n^-
      !!< Take (1/2)n^+ if switch_g . n^+> 0

      !!becomes
      !!< = \int_e (- or +)(u^+ - u^-)n^+.(\tau^+ - \tau^-) dS
      !!< with minus sign if switch_g  n^+ > 0

      !!< So adding r^e and l^e gives

      !!< = -\frac{1}{2} \int_e {\tau^+ + \tau^-}.n^+(u^+ - u^-) dS
      !!<     + \int_e (- or +)(u^+ - u^-)n^+.(\tau^+ - \tau^-) dS

      !!< = -\int_e \tau^+.n^+(u^+ - u^-) dS if switch_g n^+ > 0
      !!< = -\int_e \tau^-.n^+(u^+ - u^-) dS otherwise

      !!< so definition of r^e+l^e operator is
      !!< \int_E \tau.R(u) dV = -\int_e \tau^+.n^+(u^+ - u^-) dS if switch > 0
      !!< \int_E \tau.R(u) dV = -\int_e \tau^-.n^+(u^+ - u^-) dS if switch < 0

      !!< we are doing DG so the basis functions which are non-zero in E are
      !!< zero outside E, so \tau^- vanishes in this formula, so we get
      !!< \int_E \tau.R(u) dV = -\int_e \tau.n^+(u^+ - u^-) dS if switch > 0
      !!< and R(u) = 0 otherwise.

      !!< finally the boundary lifting operator r^e_D
      !!< \int_E \tau.r^e_D(u) dV =  -\int_e u\tau.n dS

      !!< We assemble the binary form (*) locally with
      !!< B(u,v) = p^TR^T.K.Rq, where p is the vector of coefficients of u in
      !!< element E plus the coefficients of u on the face e on the other side
      !!< K is the matrix obtained from the bilinear form
      !!< \int_E N_i \kappa N_j dV where \kappa is the viscosity tensor and
      !! N_i are the basis functions with support in element E

      !!< The matrix R maps from the coefficients of a scalar field  on both sides of face e
      !!< to the coefficients of a vector field with inside element E
      !!< i.e. size (dim x loc(E),2 x loc(e))
      !!< because of symmetry we just store (dim x loc(E), loc(e)) values
      !!< The matrix K maps from vector fields inside element E to vector
      !!< fields inside element E
      !!< i.e. size (dim x loc(E), dim x loc(E))
      !!< Hence, R^TKR maps from the coefficients of a scalar field on both
      !!< sides of face e to themselves
      !!< i.e. size (2 x loc(E), 2 x 
      !!< It can be thus interpreted as a fancy penalty term for
      !!< discontinuities, a useful one because it is scale invariant

      !!< The matrix R can be formed by constructing the bilinear form matrix
      !!< for r^e, l^e and r^e_D, and then dividing by the elemental mass
      !!<  matrix on E

      !!< we place R^TKR into Viscosity_mat which maps from u
      !!< coefficients in element E plus those on the other side of face e
      !!< to themselves, hence it has size (loc(E) + loc(e), loc(E) + loc(e))

      !!< R^TKR is stored in add_mat which has size(2 x loc(e), 2 x loc(e))

      !!< we are using a few other pre-assembled local matrices
      !!< normal_mat is \int_e \tau.(un) dS (has size (dim x loc(e),loc(e))
      !!< normal_kappa_mat is \int_e \tau.\kappa.(un) dS
      !!< has size (dim x loc(e), loc(e))
      !!< inverse_mass_mat is the inverse mass in E

      integer :: i,j,d1,d2,nele,face1,face2,d
      integer, dimension(face_loc(U,face)) :: U_face_loc    
      real, dimension(mesh_dim(U),ele_loc(U,ele),face_loc(U,face)) :: R_mat
      real, dimension(2,2,face_loc(U,face),face_loc(U,face)) :: add_mat

      nele = ele_loc(U,ele)
      u_face_loc=face_local_nodes(U, face)

      R_mat = 0.
      do d1 = 1, mesh_dim(U)
         do i = 1, ele_loc(U,ele)
            do j = 1, face_loc(U,face)
               R_mat(d1,i,j) = &
                    &sum(inverse_mass_mat(i,u_face_loc)*normal_mat(d1,:,j))
            end do
         end do
      end do

      do d=1,U%dim

         add_mat = 0.0
         if(boundary) then
            if (dirichlet(d)) then
               !Boundary case
               ! R(/tau,u) = -\int_e \tau.n u  dS
               !do d1 = 1, mesh_dim(U)
               !   do d2 = 1, mesh_dim(U)
               !      add_mat(1,1,:,:) = add_mat(1,1,:,:) + &
               !           matmul(transpose(R_mat(d1,:,:)), &
               !           &matmul(kappa_mat(d1,d2,:,:),R_mat(d2,:,:)))
               !      add_mat(2,2,:,:) = add_mat(2,2,:,:) + &
               !           matmul(transpose(R_mat(d1,:,:)), &
               !           &matmul(kappa_mat(d1,d2,:,:),R_mat(d2,:,:)))
               !   end do
               !end do
               
               do face1 = 1, 2
                  do face2 = 1, 2
                     do d1 = 1, mesh_dim(U)
                        do d2 = 1, mesh_dim(U)
                           add_mat(face1,face2,:,:) = add_mat(face1,face2,:,:) + &
                                &(-1.)**(face1+face2)*matmul(transpose(R_mat(d1,:,:)), &
                                &matmul(kappa_mat(d1,d2,:,:),R_mat(d2,:,:)))
                        end do
                     end do
                  end do
               end do
               
            end if
         else if(CDG_switch_in) then
            ! interior case
            ! R(\tau,u) = -\int_e \tau.n^+(u^+ - u^-) dS
            do face1 = 1, 2
               do face2 = 1, 2
                  do d1 = 1, mesh_dim(U)
                     do d2 = 1, mesh_dim(U)
                        add_mat(face1,face2,:,:) = add_mat(face1,face2,:,:) + &
                             &(-1.)**(face1+face2)*matmul(transpose(R_mat(d1,:,:)), &
                             &matmul(kappa_mat(d1,d2,:,:),R_mat(d2,:,:)))
                     end do
                  end do
               end do
            end do
         end if

         !face1 = 1, face2 = 1
         
         Viscosity_mat(d,u_face_loc,u_face_loc) = &
              &Viscosity_mat(d,u_face_loc,u_face_loc) + &
              &add_mat(1,1,:,:)
         
         !face1 = 1, face2 = 2
         
         Viscosity_mat(d,u_face_loc,start:finish) = &
              &Viscosity_mat(d,u_face_loc,start:finish) + &
              &add_mat(1,2,:,:)
         
         !face1 = 2, face2 = 1
         
         Viscosity_mat(d,start:finish,u_face_loc) = &
              Viscosity_mat(d,start:finish,u_face_loc) + &
              &add_mat(2,1,:,:)
         
         !face1 = 2, face2 = 2
         
         Viscosity_mat(d,start:finish,start:finish) = &
              &Viscosity_mat(d,start:finish,start:finish) + &
              &add_mat(2,2,:,:)
      end do

    end subroutine local_assembly_cdg_face

  end subroutine construct_momentum_interface_dg
    
  subroutine subcycle_momentum_dg(u, mom_rhs, subcycle_m, inverse_mass, state)
    type(vector_field), intent(inout) :: u
    type(vector_field), intent(inout):: mom_rhs
    type(block_csr_matrix), intent(in):: subcycle_m, inverse_mass
    type(state_type), intent(inout):: state
      
    type(vector_field) :: u_sub, m_delta_u, delta_u
    type(scalar_field), pointer :: courant_number_field
    type(scalar_field) :: u_cpt
    real :: max_courant_number
    integer :: d, i, subcycles
    logical :: limit_slope
    
    ewrite(1,*) 'Inside subcycle_momentum_dg'
    
    !Always limit slope using VB limiter if subcycling
    !If we get suitable alternative limiter options we shall use them
    limit_slope = .true.
    
    call get_option(trim(u%option_path)//&
        &"/prognostic/temporal_discretisation"//&
        &"/discontinuous_galerkin/maximum_courant_number_per_subcycle",&
        &max_courant_number)
    courant_number_field => &
        extract_scalar_field(state, "DG_CourantNumber")
    call calculate_diagnostic_variable(state, &
        "DG_CourantNumber", &
        & courant_number_field)
    subcycles = ceiling( maxval(courant_number_field%val)&
        &/max_courant_number)
    call allmax(subcycles)
    ewrite(2,*) 'Number of subcycles: ', subcycles
    if (subcycles==0) return
    
    call allocate(u_sub, u%dim, u%mesh, "SubcycleU")
    u_sub%option_path = trim(u%option_path)
    call set(u_sub, u)
    
    ! aux. field to store increment between subcycles
    call allocate(delta_u, u%dim, u%mesh, "SubcycleDeltaU")
    ! aux. field that incrementally computes M (u^sub-u^n)/dt
    call allocate(m_delta_u, u%dim, u%mesh, "SubcycleMDeltaU")
    call zero(m_delta_u)

   do i=1, subcycles
      if (limit_slope) then

        ! filter wiggles from u
        do d =1, mesh_dim(u)
        u_cpt = extract_scalar_field_from_vector_field(u_sub,d)
        call limit_vb(state,u_cpt)
        end do

      end if

 
      ! du = advection * u
      call mult(delta_u, subcycle_m, u_sub)
      ! M*du/dt = M*du/dt - advection * u
      call addto(m_delta_u, delta_u, scale=-1.0/subcycles)

      ! we're only interested in m_delta_u, so we may leave early:
      if (i==subcycles) exit

      ! du = m^(-1) du
      call dg_apply_mass(inverse_mass, delta_u)
      
      ! u = u - dt/s * du
      call addto(u_sub, delta_u, scale=-dt/subcycles)
      call halo_update(u_sub)

 
     ! strictly speaking we should have another halo_update here, but
      ! we can assume that the limiting inside halo 1 elements can be
      ! performed locally

    end do

    ewrite_minmax(delta_u)

    !update RHS of momentum equation

    ! here is the low-down:
    ! 
    ! This is what we get from construct_momentum_dg:
    !   big_m = M + dt*theta*K, where K are any terms not included in subcycling (viscosity, coriolis etc.)
    !   mom_rhs = f - K u^n
    ! This is what we want to solve:
    !   M (u^sub - u^n)/dt + A u^n = 0, assuming one subcycle here
    !   M (u^n+1 - u^sub)/dt + K u^n+theta = f
    ! The last eqn can be rewritten:
    !   M (u^n+1 - u^n)/dt - M (u^sub - u^n)/dt + K u^n + dt*theta*K (u^n+1-u^n)/dt = f
    ! i.o.w.:
    !   big_m (u^n+1 - u^n)/dt = f - K u^n + M (u^sub - u^n)/dt
    ! This means mom_rhs needs to have M (u^sub - u^n)/dt added in 
    ! and the implicit big_m solve computes a du/dt starting from u^n and not u^sub!
    ! Therefor this sub doesn't actually change u,  but only adds in the explicit advection
    ! to the rhs of the mom eqn.

    call addto(mom_rhs, m_delta_u)

    call deallocate(m_delta_u)
    call deallocate(u_sub)
    call deallocate(delta_u)
    
  end subroutine subcycle_momentum_dg
    
  ! The Coordinate and Solution fields of a turbine simulation live on a non-periodic mesh (that is with option remove-periodicity). 
  ! This function takes such a field's mesh and returns the periodic mesh from which it is derived.
  recursive function get_periodic_mesh(state, mesh) result(periodic_mesh)
    type(state_type), intent(in) :: state
    type(mesh_type), intent(in) :: mesh
    type(mesh_type) :: periodic_mesh
    character(len=OPTION_PATH_LEN) :: option_path
    character(len=4096) :: derived_meshname
    integer :: stat

    option_path=mesh%option_path
    if (have_option(trim(mesh%option_path) // '/from_mesh')) then
     call get_option(trim(mesh%option_path) // '/from_mesh/mesh/name', derived_meshname, stat)
     assert(stat==0)
     if (have_option(trim(mesh%option_path) // '/from_mesh/periodic_boundary_conditions/remove_periodicity')) then
      periodic_mesh=extract_mesh(state, derived_meshname, stat)
     else 
      periodic_mesh=get_periodic_mesh(state, extract_mesh(state, derived_meshname, stat))
     end if
     assert(stat==0)
    else
     FLExit("A periodic mesh with remove_periodicity has to be used in combination with the turbine model.")
    end if
  end function get_periodic_mesh

  subroutine allocate_big_m_dg(state, big_m, u)
    !!< This routine allocates big_m as a petsc_csr_matrix without explicitly
    !!< constructing a sparsity, but only working the number of local and non-local
    !!< nonzero entries per row. As this should be a reasonably cheap operation this
    !!< is done every non-linear iteration.
    !!< Assumptions:
    !!< - contiguous numbering of owned nodes and elements
    !!< - number of nodes per element is the same
    !!< - both test and trial space are discontinuous
    type(state_type) :: state
    type(petsc_csr_matrix), intent(out):: big_m
    type(vector_field), intent(in):: u

    !! NOTE: use_element_blocks only works if all element have the same number of nodes
    logical:: use_element_blocks
      
    character(len=FIELD_NAME_LEN):: pc
    type(halo_type), pointer:: halo
    integer, dimension(:), pointer:: neighbours, neighbours2, nodes
    integer, dimension(:), allocatable:: dnnz, onnz
    logical:: compact_stencil, have_viscosity, have_coriolis, have_advection, have_turbine
    integer:: rows_per_dim, rows, nonods, elements
    integer:: owned_neighbours, foreign_neighbours, coupled_components
    integer:: i, j, dim, ele, nloc
    type(mesh_type) :: neigh_mesh
      
    assert( continuity(u)<0 )
    
    compact_stencil = have_option(trim(u%option_path)//&
                &"/prognostic/spatial_discretisation"//&
                &"/discontinuous_galerkin/viscosity_scheme"//&
                &"/interior_penalty") .or. &
                &have_option(trim(u%option_path)//&
                &"/prognostic/spatial_discretisation"//&
                &"/discontinuous_galerkin/viscosity_scheme"//&
                &"/compact_discontinuous_galerkin")
                
    ! NOTE: this only sets the local have_viscosity, have_advection and have_coriolis
    have_viscosity = have_option(trim(u%option_path)//&
          &"/prognostic/tensor_field::Viscosity")
    have_advection = .not. have_option(trim(u%option_path)//"/prognostic"//&
         &"/spatial_discretisation/discontinuous_galerkin"//&
         &"/advection_scheme/none")
    have_coriolis = have_option("/physical_parameters/coriolis")

    ! It would be enough to set this variable to true only if there is a flux turbine. 
    ! However, for performance reasons, this is done whenever a turbine model is in use.
    have_turbine = have_option("/turbine_model")
    
    ! some preconditioners do not support petsc block matrix
    call get_option(trim(u%option_path)// &
      &"/prognostic/solver/preconditioner/name", pc)
    use_element_blocks = .not. (pc=="eisenstat" .or. pc=="mg" &
      .or. compact_stencil)

    if (have_turbine) then
         neigh_mesh=get_periodic_mesh(state, u%mesh)
    else
         neigh_mesh=u%mesh      
    end if
    if (associated(u%mesh%halos)) then
       halo => u%mesh%halos(1)
       rows_per_dim=halo_nowned_nodes(halo)
    else
       nullify(halo)
       rows_per_dim=node_count(u)
    end if
    if (use_element_blocks) rows_per_dim=rows_per_dim/ele_loc(u,1)
    
    rows=rows_per_dim*u%dim
    allocate( dnnz(1:rows), onnz(1:rows) )
    
    if (have_coriolis) then
      coupled_components = u%dim -1
    else
      coupled_components = 0
    end if
    
    ! we first work everything out for rows corresponding to the first component
    do ele=1, element_count(u)
      ! we only have to provide nnz for owned rows. The owner
      ! therefore needs to specify the correct nnzs including
      ! contributions from others.
      ! NOTE: that the allocate interface assumes a contiguous
      ! numbering of owned nodes and elements
      if (.not. element_owned(u, ele)) cycle
      
      ! for each element work out the number of neighbours it talks to
      
      ! this is for zeroth order (i.e. without advection and viscosity)
      owned_neighbours = 0
      foreign_neighbours = 0
      
      if (have_viscosity .or. have_advection) then
        ! start with first order
        neighbours => ele_neigh(neigh_mesh, ele)
        do i=1, size(neighbours)
          ! skip boundaries
          if (neighbours(i)<=0) cycle
          if (element_owned(u, neighbours(i))) then
            owned_neighbours = owned_neighbours+1
          else
            foreign_neighbours = foreign_neighbours+1
          end if
        end do
      end if
      
      ! Added brackes around (.not. compact_stencil), check this
      if (have_viscosity .and. (.not. compact_stencil)) then
        ! traverse the second order neighbours
        do i=1, size(neighbours)
          ! skip boundaries
          if (neighbours(i)<=0) cycle
          
          neighbours2 => ele_neigh(neigh_mesh, neighbours(i))
          do j=1, size(neighbours2)
            ! skip boundaries:
            if (neighbours2(j)<=0) cycle
            ! prevent double counting:
            if (neighbours2(j)==ele .or. any(neighbours==neighbours2(j))) cycle
            
            if (element_owned(u, neighbours2(j))) then
              owned_neighbours = owned_neighbours + 1
            else
              foreign_neighbours = foreign_neighbours + 1
            end if
          end do
        end do
      end if
      
      if (.not. use_element_blocks) then
        nodes => ele_nodes(u, ele)
        ! NOTE: there is an assumption here that n/o nodes of the neighbours
        ! is equal to that of ele (so in fact is the same for all elements)
        ! We need to do something more complicated if this is no longer true
        nloc = size(nodes)
        do i=1, nloc
          ! this break down as follows:
          ! 1                   for node-node coupling of the same component within the element
          ! owned_neighbours    for node-node coupling of the same component with 1st or 2nd order neighbours
          ! coupled components  for node-node coupling with different components within the element
          ! note: no coupling with different components of neighbouring elements as long as we're in tensor form
          dnnz( nodes(i) ) = (1+owned_neighbours+coupled_components) * nloc
          ! this breaks down as follows:
          ! foreign_neighbours  for node-node coupling of the same component with neighbours that are owned by an other process
          ! note: coriolis only couples within the element and is therefore always completely local
          onnz( nodes(i) ) = foreign_neighbours * nloc
        end do
      else
        ! see above for reasoning
        dnnz(ele)=1+owned_neighbours+coupled_components
        onnz(ele)=foreign_neighbours
      end if
    end do
      
    ! then copy to rows of other components
    do dim=2, u%dim
      dnnz( (dim-1)*rows_per_dim+1:dim*rows_per_dim ) = dnnz(1:rows_per_dim)
      onnz( (dim-1)*rows_per_dim+1:dim*rows_per_dim ) = onnz(1:rows_per_dim)
    end do
      
    if (use_element_blocks) then
      ! local owned and non-elements
      elements=element_count(u)
      call allocate(big_m, elements, elements, &
         dnnz, onnz, (/ u%dim, u%dim /), "BIG_m", halo=halo, &
         element_size=ele_loc(u,1))
    else
      ! local owned and non-owned nodes
      nonods=node_count(u)
      call allocate(big_m, nonods, nonods, &
         dnnz, onnz, (/ u%dim, u%dim /), "BIG_m", halo=halo)
    end if
      
  end subroutine allocate_big_m_dg

  subroutine correct_velocity_dg(U, inverse_mass, CT, delta_P)
    !!< Given the pressure correction delta_P, correct the velocity.
    !!<
    !!< U_new = U_old + M^{-1} * C * delta_P
    type(vector_field), intent(inout) :: U
    type(block_csr_matrix), intent(in):: inverse_mass
    type(block_csr_matrix), intent(in) :: CT
    type(scalar_field), intent(in) :: delta_P
    
    ! Correction to U one dimension at a time.
    type(scalar_field) :: delta_U1, delta_U2
    
    integer :: dim

    ewrite(1,*) 'correct_velocity_dg'

    call allocate(delta_U1, U%mesh, "Delta_U1")
    call allocate(delta_U2, U%mesh, "Delta_U2")
    
    do dim=1,U%dim

      call mult_T(delta_U1, block(CT,1,dim), delta_P)
      call mult(delta_U2, block(inverse_mass,dim, dim), delta_U1)

      call addto(U, dim, delta_U2)
      
    end do

    call halo_update(u)
    ewrite_minmax(u)

    call deallocate(delta_U1)
    call deallocate(delta_U2)

  end subroutine correct_velocity_dg
    
  subroutine assemble_poisson_rhs_dg(poisson_rhs, ctp_m, inverse_mass, &
     mom_rhs, ct_rhs, velocity, dt, theta_pg)

    type(scalar_field), intent(inout) :: poisson_rhs
    type(block_csr_matrix), intent(in) :: ctp_m
    type(block_csr_matrix), intent(in) :: inverse_mass
    type(vector_field), intent(inout) :: mom_rhs
    type(scalar_field), intent(inout) :: ct_rhs
    type(vector_field), intent(inout) :: velocity
    real, intent(in) :: dt, theta_pg

    type(vector_field) :: l_mom_rhs, minv_mom_rhs
    type(halo_type), pointer :: halo

    ewrite(1,*) 'Entering assemble_poisson_rhs_dg'
    
    ! poisson_rhs = ct_rhs/dt - C^T ( M^-1 mom_rhs + velocity/dt )

    if (IsParallel()) then

      call allocate(l_mom_rhs, mom_rhs%dim, mom_rhs%mesh, name="AssemblePoissonMomRHS")
      call set(l_mom_rhs, mom_rhs)
      
      ! we need to still add up the non-owned contributions from the global assembly of the mom_rhs
      ! this is done via a slight hack: assemble it as a petsc vector where petsc will add up the local
      ! contributions, and copy it back again
      halo => mom_rhs%mesh%halos(1)
      call addup_global_assembly(l_mom_rhs, halo)
      
    else
    
      l_mom_rhs =  mom_rhs      

    end if
    
    ! compute M^-1 mom_rhs
    call allocate(minv_mom_rhs, mom_rhs%dim, mom_rhs%mesh, name="AssembleMinvPoissonMomRHS")
    call mult(minv_mom_rhs, inverse_mass, l_mom_rhs)
    call halo_update(minv_mom_rhs)
      
    call addto(minv_mom_rhs, velocity, scale=1.0/dt/theta_pg)
    call mult(poisson_rhs, ctp_m, minv_mom_rhs)

    call scale(poisson_rhs, -1.0)
    
    call addto(poisson_rhs, ct_rhs, scale=1.0/dt/theta_pg)

    call deallocate(minv_mom_rhs)
    if (IsParallel()) then
      call deallocate(l_mom_rhs)
    end if
    
    ewrite_minmax(poisson_rhs%val(1:nowned_nodes(poisson_rhs)))

  end subroutine assemble_poisson_rhs_dg

  subroutine momentum_DG_check_options
    
    character(len=OPTION_PATH_LEN) :: phase_path, velocity_path, dg_path
    integer :: i
    integer :: nstates ! number of states

    nstates=option_count("/material_phase")
    
    state_loop: do i=0, nstates-1

       phase_path="/material_phase["//int2str(i)//"]"
       velocity_path=trim(phase_path)//"/vector_field::Velocity/prognostic"
       if (.not. have_option(velocity_path)) then
         ! try prognostic momentum instead 
         velocity_path=trim(phase_path)//"/vector_field::Momentum/prognostic"
       end if
       dg_path=trim(velocity_path)//"/spatial_discretisation/discontinuous_galerkin"
       
       if (have_option(dg_path)) then
          if (have_option(trim(velocity_path)//"/solver/iterative_method::cg") &
                &.and. &
                &(  (.not. have_option(trim(dg_path)//"/advection_scheme/none")) &
                &    .or. have_option("/physical_parameters/coriolis"))) then
            
             ewrite(0,*) "Warning: You have selected conjugate gradient &
                &as a solver for"
             ewrite(0,*) "    "//trim(velocity_path)
             ewrite(0,*) "which is probably an asymmetric matrix"
          end if
    
       end if

       if (((have_option(trim(velocity_path)//"vertical_stabilization/vertical_velocity_relaxation") .or. &
          have_option(trim(velocity_path)//"vertical_stabilization/implicit_buoyancy")).and. &
          have_option(trim(velocity_path)//"vector_field::Absorption")) .and. &
          (.not. have_option(trim(velocity_path)//"vector_field::Absorption/include_pressure_correction"))) then
         ewrite(0,*) "Warning: You have selected a vertical stabilization but have not set"
         ewrite(0,*) "include_pressure_correction under your absorption field."
         ewrite(0,*) "This option will now be turned on by default."
       end if

    end do state_loop

  end subroutine momentum_DG_check_options



end module momentum_DG<|MERGE_RESOLUTION|>--- conflicted
+++ resolved
@@ -403,21 +403,7 @@
       ewrite_minmax(viscosity)
     end if
 
-<<<<<<< HEAD
-    surfacetension = extract_tensor_field(state, "VelocitySurfaceTension", stat)
-=======
-    have_dg_les=.false.
-    if (have_option(trim(u%option_path)//&
-        &"/prognostic/spatial_discretisation&
-        &/discontinuous_galerkin/les_model")) have_dg_les=.true.
-    if (have_dg_les) then
-      call get_option(trim(u%option_path)//&
-        &"/prognostic/spatial_discretisation&
-        &/discontinuous_galerkin/les_model/smagorinsky_coefficient", smagorinsky_coefficient)
-    end if
-
     surfacetension = extract_tensor_field(state, trim(u%name)//"SurfaceTension", stat)
->>>>>>> 0951b31b
     have_surfacetension = (stat == 0)
     if(.not. have_surfacetension) then
       call allocate(surfacetension, u%mesh, trim(u%name)//"SurfaceTension", FIELD_TYPE_CONSTANT)
