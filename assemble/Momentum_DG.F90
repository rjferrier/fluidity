--- conflicted
+++ resolved
@@ -1078,74 +1078,7 @@
       deallocate(dnvfrac_t)
     end if
 
-<<<<<<< HEAD
-    les_tensor_gi=0.0
-    dg_les_loc=0.0
-    ! dg les hack
-    if (have_dg_les) then
-      ! In most cases (and probably all at the current time) u_cg_shape will
-      ! be the same as the dg shape functions, but it's possible in some future
-      ! scenario that this wont be the case so leave it like this for now.
-      u_cg_shape=>ele_shape(u_cg, ele)
-      call transform_to_physical(X, ele, &
-           u_cg_shape, dshape=du_t_cg, detwei=detwei_cg)
-
-      les_tensor_gi=length_scale_tensor(du_t_cg, ele_shape(u_cg, ele))
-      les_coef_gi=les_viscosity_strength(du_t_cg, ele_val(u_nl_cg, ele))
-
-      do gi=1, ele_ngi(u_cg, ele)
-         ! eddy-viscosity on the cg (hence dg) gauss points
-         les_tensor_gi(:,:,gi)=4.*les_coef_gi(gi)*les_tensor_gi(:,:,gi)* &
-              smagorinsky_coefficient**2
-      end do     
-
-      ! **********************************************
-
-      ! *** eddy-viscosity on the cg nodes ***
-      ! Note :: les_tensor_gi will also be used later in the construction of
-      !         Viscosity_mat
-
-      ! Make sure u and viscosity are on the same mesh
-      if (.not.(u%mesh==viscosity%mesh)) then
-         FLExit("DG LES currently requires u and viscosity to be on the same mesh.")
-      end if
-
-      cg_les_rhs=shape_tensor_rhs(u_cg_shape, les_tensor_gi, detwei_cg)
-
-      v_mass=shape_shape(u_cg_shape, u_cg_shape, detwei_cg)
-      
-      call invert(v_mass)
-
-      do i=1,u%dim
-        do j=1,u%dim
-          cg_les_loc(i,j,:) = matmul(v_mass,cg_les_rhs(i,j,:))
-        end do
-      end do
-
-      ! **************************************
-
-      do toloc=1,size(locweight,1)
-         do fromloc=1,size(locweight,2)
-            locweight(toloc,fromloc)=eval_shape(u_cg%mesh%shape, fromloc, &
-                 local_coords(toloc, u%mesh%shape))
-         end do
-      end do
-      from_ele=>ele_nodes(u_cg, ele)
-      to_ele=>ele_nodes(u, ele)
-      
-      do i=1,u_cg%dim
-         do j=1,u_cg%dim
-            ! eddy-viscosity on the dg nodes
-            dg_les_loc(i, j, :) = matmul(locweight, cg_les_loc(i, j, :))
-         end do
-      end do
-      
-    end if
-   
-    if ((have_viscosity.or.have_dg_les).and.assemble_element) then
-=======
-    if ((have_viscosity).and.owned_element) then
->>>>>>> 141f9127
+    if ((have_viscosity).and.assemble_element) then
       Viscosity_ele = ele_val(Viscosity,ele)
     end if
    
@@ -1625,11 +1558,7 @@
     
     ! Viscosity.
     Viscosity_mat=0
-<<<<<<< HEAD
-    if((have_viscosity.or.have_dg_les).and.assemble_element) then
-=======
-    if(have_viscosity.and.owned_element) then
->>>>>>> 141f9127
+    if(have_viscosity.and.assemble_element) then
        if (primal) then
           do dim = 1, u%dim
              if(multiphase) then
@@ -1724,11 +1653,7 @@
     ! Interface integrals
     !-------------------------------------------------------------------
     
-<<<<<<< HEAD
-    if(dg.and.((have_viscosity.or.have_dg_les).or.have_advection.or.have_pressure_bc).and.assemble_element) then
-=======
-    if(dg.and.(have_viscosity.or.have_advection.or.have_pressure_bc).and.owned_element) then
->>>>>>> 141f9127
+    if(dg.and.(have_viscosity.or.have_advection.or.have_pressure_bc).and.assemble_element) then
       neigh=>ele_neigh(U, ele)
       ! x_neigh/=t_neigh only on periodic boundaries.
       x_neigh=>ele_neigh(X, ele)
@@ -2165,16 +2090,7 @@
 
     logical :: p0
 
-<<<<<<< HEAD
-    ! DG les variables
-    real, dimension(U%dim, U%dim, ele_loc(U, ele)), intent(in), optional :: dg_les_loc
-    type(tensor_field) :: Combined_Viscosity
-    integer :: i
-    integer, dimension(:), pointer :: nodelist
-
     logical :: owned_element
-=======
->>>>>>> 141f9127
     integer :: d1, d2
 
     owned_element = element_owned(u, ele)
