--- conflicted
+++ resolved
@@ -935,23 +935,6 @@
          & face_centre, face_centre_2
     real :: turbine_fluxfac
 
-<<<<<<< HEAD
-    ! dg les continuous fields
-    type(vector_field) :: u_cg, u_nl_cg
-    type(element_type), pointer :: u_cg_shape
-    real, dimension(ele_ngi(u_cg, ele)) :: detwei_cg
-    real, dimension(ele_loc(u_cg, ele), ele_ngi(u_cg, ele), u_cg%dim) :: du_t_cg
-    real, dimension(X%dim, X%dim, ele_ngi(u_cg,ele)) :: les_tensor_gi
-    real, dimension(ele_ngi(u_cg, ele)) :: les_coef_gi
-    integer :: toloc, fromloc, j, gi
-    real, dimension(u%mesh%shape%ndof, u_cg%mesh%shape%ndof) :: locweight
-    integer, dimension(:), pointer :: from_ele, to_ele
-    real, dimension(u%dim, u%dim, ele_loc(u, ele)) :: dg_les_loc
-    real, dimension(u%dim, u%dim, ele_loc(u_cg, ele)) :: cg_les_rhs, cg_les_loc
-
-    real, dimension(ele_loc(u,ele), ele_loc(u,ele)) :: v_mass
-=======
->>>>>>> 141f9127
     real, dimension(ele_ngi(u,ele)) :: alpha_u_quad
 
     dg=continuity(U)<0
