!    Copyright (C) 2006 Imperial College London and others.
!    
!    Please see the AUTHORS file in the main source directory for a full list
!    of copyright holders.
!
!    Prof. C Pain
!    Applied Modelling and Computation Group
!    Department of Earth Science and Engineering
!    Imperial College London
!
!    amcgsoftware@imperial.ac.uk
!    
!    This library is free software; you can redistribute it and/or
!    modify it under the terms of the GNU Lesser General Public
!    License as published by the Free Software Foundation,
!    version 2.1 of the License.
!
!    This library is distributed in the hope that it will be useful,
!    but WITHOUT ANY WARRANTY; without even the implied warranty of
!    MERCHANTABILITY or FITNESS FOR A PARTICULAR PURPOSE.  See the GNU
!    Lesser General Public License for more details.
!
!    You should have received a copy of the GNU Lesser General Public
!    License along with this library; if not, write to the Free Software
!    Foundation, Inc., 59 Temple Place, Suite 330, Boston, MA  02111-1307
!    USA
#include "fdebug.h"

module momentum_DG
  ! This module contains the Discontinuous Galerkin form of the momentum
  ! equation. 
  use elements
  use sparse_tools
  use fetools
  use fefields
  use fields
  use sparse_matrices_fields
  use state_module
  use shape_functions
  use transform_elements
  use vector_tools
  use fldebug
  use vtk_interfaces
  use Coordinates
  use spud
  use boundary_conditions
  use boundary_conditions_from_options
  use solvers
  use dgtools
  use global_parameters, only: OPTION_PATH_LEN, FIELD_NAME_LEN, COLOURING_DG2, &
       COLOURING_DG0
  use coriolis_module
  use halos
  use sparsity_patterns
  use petsc_tools
  use turbine
  use diagnostic_fields
  use slope_limiters_dg
  use smoothing_module
  use fields_manipulation
  use field_options
  use sparsity_patterns_meshes
  use colouring
  use Profiler
#ifdef _OPENMP
  use omp_lib
#endif
  use multiphase_module


  implicit none

  ! Buffer for output messages.
  character(len=255), private :: message

  private
  public construct_momentum_dg, &
        momentum_DG_check_options, correct_velocity_dg, &
        assemble_poisson_rhs_dg, allocate_big_m_dg, &
        subcycle_momentum_dg

  ! Module private variables for model options. This prevents us having to
  ! do dictionary lookups for every element (or element face!)
  real :: dt, theta, theta_nl
  logical :: lump_mass, lump_abs, lump_source, subcycle

  ! Whether the advection term is only integrated by parts once.
  logical :: integrate_by_parts_once=.false.
  ! Whether the conservation term is integrated by parts or not
  logical :: integrate_conservation_term_by_parts=.false.
  ! Whether or not to integrate the surface tension term by parts
  logical :: integrate_surfacetension_by_parts

  ! Weight between conservative and non-conservative forms of the advection
  ! equation. 
  ! 1 is for conservative 0 is for non-conservative.
  real :: beta

  ! Discretisation to use for viscosity term.
  integer :: viscosity_scheme
  integer, parameter :: ARBITRARY_UPWIND=1
  integer, parameter :: BASSI_REBAY=2
  integer, parameter :: CDG=3
  integer, parameter :: IP=4

  ! Method for getting h0 in IP
  integer :: edge_length_option
  integer, parameter :: USE_FACE_INTEGRALS=1
  integer, parameter :: USE_ELEMENT_CENTRES=2

  ! Parameters for interior penalty method
  real :: Interior_Penalty_Parameter, edge_length_power, h0

  ! Flag indicating whether equations are being solved in acceleration form.
  logical :: acceleration

  ! Flag indicating whether to include pressure bcs (not for cv pressure)
  logical :: l_include_pressure_bcs
  
  ! which terms do we have?
  logical :: have_mass
  logical :: have_source
  logical :: have_gravity
  logical :: on_sphere
  logical :: have_absorption
  logical :: have_vertical_stabilization
  logical :: have_implicit_buoyancy
  logical :: have_vertical_velocity_relaxation
  logical :: have_swe_bottom_drag
  ! implicit absorption is corrected by the pressure correction
  ! by combining the implicit part of absorption with the mass term of u^{n+1}
  logical :: pressure_corrected_absorption
  logical :: have_viscosity
  logical :: have_surfacetension
  logical :: have_coriolis
  logical :: have_advection
  logical :: move_mesh
  logical :: have_pressure_bc
  logical :: subtract_out_reference_profile
  
  real :: gravity_magnitude

  ! CDG stuff
  real, dimension(3) :: switch_g
  logical :: CDG_penalty
  logical :: remove_penalty_fluxes

  ! Are we running a multi-phase flow simulation?
  logical :: multiphase

contains

  subroutine construct_momentum_dg(u, p, rho, x, &
       & big_m, rhs, state, &
       & inverse_masslump, inverse_mass, mass, &
       & acceleration_form, include_pressure_bcs,&
       & subcycle_m)
    !!< Construct the momentum equation for discontinuous elements in
    !!< acceleration form. If acceleration_form is present and false, the
    !!< matrices will be constructed for use in conventional solution form.

    !! velocity and coordinate
    type(vector_field), intent(inout) :: u, x
    !! pressure and density
    type(scalar_field), intent(inout) :: p, rho

    !! Main momentum matrix.
    type(petsc_csr_matrix), intent(inout) :: big_m
    !! Explicit subcycling matrix.
    type(block_csr_matrix), intent(inout), optional :: subcycle_m
    !! Momentum right hand side vector for each point.
    type(vector_field), intent(inout) :: rhs
    !! Collection of fields defining system state.
    type(state_type) :: state
    
    !! Inverse of the lumped mass lumping at each point.
    !! NOTE: only allocated and calculated if (lump_mass)
    type(vector_field), intent(inout), optional :: inverse_masslump
    !! Optional separate mass matrix.
    !! NOTE: if provided the mass matrix, won't be added to big_m
    !! NOTE2: this mass matrix does not include density, bcs or absorption factors
    !! NOTE3: mass is not allocated here (unlike inverse_masslump and inverse_mass)
    type(csr_matrix), intent(inout), optional :: mass
    !! Inverse mass matrix
    !! NOTE: only allocated and calculated if (.not. lump_mass)
    !! NOTE2: diagonal blocks may be different due to dirichlet bcs and/or absorption
    type(block_csr_matrix), intent(inout), optional :: inverse_mass

    !! whether to include the dirichlet pressure bc integrals to the rhs
    logical, intent(in), optional :: include_pressure_bcs

    !! Optional indicator of whether we are solving in acceleration form.
    !!
    !! If not solving in acceleration form then big_m will be formed with
    !! an effective theta of 1.0 and dt of 1.0 . In addition, only boundary
    !! terms will be inserted on the right hand side. This is sufficient to
    !! enable the full discrete equations to be written using matrix
    !! multiplies outside this routine.
    logical, intent(in), optional :: acceleration_form

    !! Position, velocity and source fields.
    type(vector_field), pointer :: U_mesh, X_old, X_new
    type(vector_field), target :: U_nl
    !! Projected velocity field for them as needs it. 
    type(vector_field), target :: pvelocity
    type(vector_field), pointer :: advecting_velocity
    !! Mesh for projected velocity.
    type(mesh_type) :: pmesh
    character(len=FIELD_NAME_LEN) :: pmesh_name

    !! Viscosity
    type(tensor_field) :: Viscosity

    !! Momentum source and absorption fields
    type(scalar_field) :: buoyancy
    type(vector_field) :: Source, gravity, Abs, Abs_wd
    !! Surface tension field
    type(tensor_field) :: surfacetension

    ! Dummy fields in case state doesn't contain the above fields
    type(scalar_field), pointer :: dummyscalar

    ! Fields for the subtract_out_reference_profile option under the Velocity field
    type(scalar_field), pointer :: hb_density, hb_pressure

    !! field over the entire surface mesh, giving bc values
    type(vector_field) :: velocity_bc
    type(scalar_field) :: pressure_bc
    !! for each surface element, the bc type to be applied there
    !! integer value determined by ordering in call to get_entire_boundary_condition
    integer, dimension(:,:), allocatable :: velocity_bc_type
    integer, dimension(:), allocatable :: pressure_bc_type
    
    !! Sparsity for inverse mass
    type(csr_sparsity):: mass_sparsity
    
    !! Element index
    integer :: ele

    !! Status variable for field extraction.
    integer :: stat

    !! Mesh for auxiliary variable
    type(mesh_type), save :: q_mesh, turbine_conn_mesh

    ! Fields for vertical velocity relaxation
    type(scalar_field), pointer :: dtt, dtb
    type(scalar_field) :: depth
    integer :: node  
    real :: vvr_sf ! A scale factor for the absorption
     
    ! Min vertical density gradient for implicit buoyancy
    real :: ib_min_grad
   
    !! Wetting and drying
    type(scalar_field), pointer :: wettingdrying_alpha
    type(scalar_field) :: alpha_u_field
    logical :: have_wd_abs
    real, dimension(u%dim) :: abs_wd_const

    !! shallow water bottom drag
    type(scalar_field) :: swe_bottom_drag, old_pressure
    type(vector_field) :: swe_u_nl

    !! 
    type(integer_set), dimension(:), pointer :: colours
    integer :: len, clr, nnid
    !! Is the transform_to_physical cache we prepopulated valid
    logical :: cache_valid
    integer :: num_threads

    ! Volume fraction fields for multi-phase flow simulation
    type(scalar_field), pointer :: vfrac
    type(scalar_field) :: nvfrac ! Non-linear approximation to the PhaseVolumeFraction

    ! Partial stress - sp911
    logical :: partial_stress 

    ! LES - sp911
    logical :: have_les = .false.
    real :: smagorinsky_coefficient
    type(scalar_field), pointer :: eddy_visc, prescribed_filter_width

    ewrite(1, *) "In construct_momentum_dg"

    call profiler_tic("construct_momentum_dg")
    assert(continuity(u)<0)

    acceleration= .not. present_and_false(acceleration_form)
    ewrite(2, *) "Acceleration form? ", acceleration

    if(present(include_pressure_bcs)) then
      l_include_pressure_bcs = include_pressure_bcs
    else
      l_include_pressure_bcs = .true.
    end if
    
    ! These names are based on the CGNS SIDS.
    U_nl=extract_vector_field(state, "NonlinearVelocity")
    call incref(U_nl)

    if (.not.have_option(trim(U%option_path)//"/prognostic"//&
         &"/spatial_discretisation/discontinuous_galerkin"//&
         &"/advection_scheme/none")) then
       if(have_option(trim(U%option_path)//"/prognostic"//&
            &"/spatial_discretisation/discontinuous_galerkin"//&
            &"/advection_scheme/project_velocity_to_continuous")) then
          ewrite(3,*) 'CREATING PROJECTEDNONLINEARVELOCITY, cjc'
          if(.not.has_scalar_field(state, "ProjectedNonlinearVelocity")) then
          
             call get_option(trim(U%option_path)//"/prognostic"//&
                  &"/spatial_discretisation/discontinuous_galerkin"//&
                  &"/advection_scheme/project_velocity_to_continuous"//&
                  &"/mesh/name",pmesh_name)
             pmesh = extract_mesh(state, pmesh_name)
             call allocate(pvelocity, U_nl%dim, pmesh, &
                  &"ProjectedNonlinearVelocity")
             call project_field(U_nl, pvelocity, X)
             call insert(state, pvelocity, "ProjectedNonlinearVelocity")
             advecting_velocity => pvelocity

             ! Discard the additional reference.
             call deallocate(pvelocity)
          else
             pvelocity = extract_vector_field(state, &
                  &"ProjectedNonlinearVelocity")

             advecting_velocity => pvelocity
          end if
       else
          advecting_velocity => U_nl
       end if
       have_advection = .true.
    else
       have_advection=.false.
       advecting_velocity => U_nl
    end if
    ewrite(2, *) "Include advection? ", have_advection

    allocate(dummyscalar)
    call allocate(dummyscalar, u%mesh, "DummyScalar", field_type=FIELD_TYPE_CONSTANT)
    call zero(dummyscalar)
    dummyscalar%option_path=""

    Source=extract_vector_field(state, "VelocitySource", stat)
    have_source = (stat==0)
    if (.not.have_source) then
       call allocate(Source, U%dim,  U%mesh, "VelocitySource", FIELD_TYPE_CONSTANT)
       call zero(Source)
    else
       ! Grab an extra reference to cause the deallocate below to be safe.
       call incref(Source)
       ewrite_minmax(source)
    end if

    Abs=extract_vector_field(state, "VelocityAbsorption", stat)   
    have_absorption = (stat==0)
    if (.not.have_absorption) then
       call allocate(Abs, U%dim, U%mesh, "VelocityAbsorption", FIELD_TYPE_CONSTANT)
       call zero(Abs)
    else
       ! Grab an extra reference to cause the deallocate below to be safe.
       call incref(Abs)
       ewrite_minmax(Abs)
    end if

    have_wd_abs=have_option("/mesh_adaptivity/mesh_movement/free_surface/wetting_and_drying/dry_absorption")
    ! Absorption term in dry zones for wetting and drying
    if (have_wd_abs) then
       call allocate(Abs_wd, U%dim, U%mesh, "VelocityAbsorption_WettingDrying", FIELD_TYPE_CONSTANT)
       call get_option("/mesh_adaptivity/mesh_movement/free_surface/wetting_and_drying/dry_absorption", abs_wd_const)
       call set(Abs_wd, abs_wd_const)
   ! else
   !    call zero(Abs_wd)
    end if

    ! Check if we have either implicit absorption term
    have_vertical_stabilization=have_option(trim(U%option_path)//"/prognostic/vertical_stabilization/vertical_velocity_relaxation").or. &
                                have_option(trim(U%option_path)//"/prognostic/vertical_stabilization/implicit_buoyancy")

    ! If we have vertical velocity relaxation set then grab the required fields
    ! sigma = n_z*g*dt*_rho_o/depth
    have_vertical_velocity_relaxation=have_option(trim(U%option_path)//"/prognostic/vertical_stabilization/vertical_velocity_relaxation")
    if (have_vertical_velocity_relaxation) then
      call get_option(trim(U%option_path)//"/prognostic/vertical_stabilization/vertical_velocity_relaxation/scale_factor", vvr_sf)
      dtt => extract_scalar_field(state, "DistanceToTop")
      dtb => extract_scalar_field(state, "DistanceToBottom")
      call allocate(depth, dtt%mesh, "Depth")
      do node=1,node_count(dtt)
        call set(depth, node, node_val(dtt, node)+node_val(dtb, node))
      end do
    endif

    ! Implicit buoyancy (theta*g*dt*drho/dr)
    have_implicit_buoyancy=have_option(trim(U%option_path)//"/prognostic/vertical_stabilization/implicit_buoyancy")  
    call get_option(trim(U%option_path)//"/prognostic/vertical_stabilization/implicit_buoyancy/min_gradient"&
            , ib_min_grad, default=0.0)

    have_swe_bottom_drag = have_option(trim(u%option_path)//'/prognostic/equation::ShallowWater/bottom_drag')
    if (have_swe_bottom_drag) then
      ! Note that we don't do this incref business, instead we just pass uninitialised fields if .not. have_swe_bottom_drag
      swe_bottom_drag = extract_scalar_field(state, "BottomDragCoefficient")
      assert(.not. have_vertical_stabilization)
      depth = extract_scalar_field(state, "BottomDepth") ! we reuse the field that's already passed for VVR
      old_pressure = extract_scalar_field(state, "OldPressure")
      call get_option(trim(U%option_path)//&
            &"/prognostic/temporal_discretisation/relaxation", theta_nl)
      ! because of the kludge above with advecting velocity, let's just have our own u_nl
      ! can be on whatever mesh
      swe_u_nl = extract_vector_field(state, "NonlinearVelocity")
    end if

    call get_option("/physical_parameters/gravity/magnitude", gravity_magnitude, stat)
    have_gravity = stat==0
    if (have_option(trim(u%option_path)//'/prognostic/equation::ShallowWater')) then
      ! for the swe there's no buoyancy term
      have_gravity = .false.
      assert(stat==0) ! we should have a gravity_magnitude though
    end if

    if(have_gravity) then
      buoyancy=extract_scalar_field(state, "VelocityBuoyancyDensity")
      call incref(buoyancy)
      gravity=extract_vector_field(state, "GravityDirection", stat)
      call incref(gravity)

    else
      call allocate(buoyancy, u%mesh, "VelocityBuoyancyDensity", FIELD_TYPE_CONSTANT)
      call zero(buoyancy)
      call allocate(gravity, u%dim, u%mesh, "GravityDirection", FIELD_TYPE_CONSTANT)
      call zero(gravity)
    end if
    ewrite_minmax(buoyancy)

    ! Splits up the Density and Pressure fields into a hydrostatic component (') and a perturbed component (''). 
    ! The hydrostatic components, denoted p' and rho', should satisfy the balance: grad(p') = rho'*g
    ! We subtract the hydrostatic component from the density used in the buoyancy term of the momentum equation.
    if (have_option(trim(state%option_path)//'/equation_of_state/compressible/subtract_out_reference_profile')) then
       subtract_out_reference_profile = .true.
       hb_density => extract_scalar_field(state, "HydrostaticReferenceDensity")

       if(l_include_pressure_bcs) then
          hb_pressure => extract_scalar_field(state, "HydrostaticReferencePressure")
       else
          hb_pressure => dummyscalar
       end if
    else
       subtract_out_reference_profile = .false.
       hb_density => dummyscalar
       hb_pressure => dummyscalar
    end if

    Viscosity=extract_tensor_field(state, "Viscosity", stat)
    have_viscosity = (stat==0)
    if (.not.have_viscosity) then
      call allocate(Viscosity, U%mesh, "Viscosity", FIELD_TYPE_CONSTANT)
      call zero(Viscosity)
    else
      ! Grab an extra reference to cause the deallocate below to be safe.
      call incref(Viscosity)
      ewrite_minmax(viscosity)
    end if

    surfacetension = extract_tensor_field(state, "VelocitySurfaceTension", stat)
    have_surfacetension = (stat == 0)
    if(.not. have_surfacetension) then
      call allocate(surfacetension, u%mesh, "VelocitySurfaceTension", FIELD_TYPE_CONSTANT)
      call zero(surfacetension)
    else
      call incref(surfacetension)
      ewrite_minmax(surfacetension)
    end if

    ! Are we running a multi-phase simulation?
    if(option_count("/material_phase/vector_field::Velocity/prognostic") > 1) then
      multiphase = .true.

      vfrac => extract_scalar_field(state, "PhaseVolumeFraction")
      call allocate(nvfrac, vfrac%mesh, "NonlinearPhaseVolumeFraction")
      call zero(nvfrac)
      call get_nonlinear_volume_fraction(state, nvfrac)

      ewrite_minmax(nvfrac)

    else
      multiphase = .false.
      nullify(vfrac)
    end if

    have_coriolis = have_option("/physical_parameters/coriolis")
    
    q_mesh=Viscosity%mesh

    on_sphere = have_option('/geometry/spherical_earth/')

    ! Extract model parameters from options dictionary.
    if (acceleration) then
       call get_option(trim(U%option_path)//&
            &"/prognostic/temporal_discretisation/theta", theta)
       call get_option("/timestepping/timestep", dt)
    else
       theta=1.0
       dt=1.0
    end if

    have_mass = .not. have_option(trim(u%option_path)//&
        &"/prognostic/spatial_discretisation"//&
        &"/discontinuous_galerkin/mass_terms/exclude_mass_terms")
    lump_mass=have_option(trim(U%option_path)//&
         &"/prognostic/spatial_discretisation"//&
         &"/discontinuous_galerkin/mass_terms/lump_mass_matrix")
    lump_abs=have_option(trim(U%option_path)//&
         &"/prognostic/vector_field::Absorption"//&
         &"/lump_absorption")
    pressure_corrected_absorption=have_option(trim(u%option_path)//&
        &"/prognostic/vector_field::Absorption"//&
        &"/include_pressure_correction") .or. (have_vertical_stabilization)
        
    if (pressure_corrected_absorption) then
       ! as we add the absorption into the mass matrix
       ! lump_abs needs to match lump_mass
       lump_abs = lump_mass
    end if
    lump_source=have_option(trim(u%option_path)//&
         &"/prognostic/vector_field::Source"//&
         &"/lump_source")
    call get_option(trim(U%option_path)//"/prognostic/spatial_discretisation"//&
         &"/conservative_advection", beta)

    ! mesh movement here only matters for the mass terms
    ! other terms are evaluated using "Coordinate" which is evaluated at t+theta*dt
    move_mesh = have_option("/mesh_adaptivity/mesh_movement") .and. &
      have_mass
    if (move_mesh) then
      X_old => extract_vector_field(state, "OldCoordinate")
      X_new => extract_vector_field(state, "IteratedCoordinate")
      U_mesh => extract_vector_field(state, "GridVelocity")
    end if
    
    ! by default we assume we're integrating by parts twice
    integrate_by_parts_once = have_option(trim(U%option_path)//"/prognostic/spatial_discretisation/&
         &discontinuous_galerkin/advection_scheme/integrate_advection_by_parts/once")

    integrate_conservation_term_by_parts = have_option(trim(U%option_path)//"/prognostic/spatial_discretisation/&
         &discontinuous_galerkin/advection_scheme/integrate_conservation_term_by_parts")

    ! Determine the scheme to use to discretise viscosity.
    if (have_option(trim(U%option_path)//"/prognostic/spatial_discretisation/&
         &discontinuous_galerkin/viscosity_scheme/bassi_rebay")) then
       viscosity_scheme=BASSI_REBAY
    else if (have_option(trim(U%option_path)//"/prognostic/spatial_discretisation/&
         &discontinuous_galerkin/viscosity_scheme&
         &/compact_discontinuous_galerkin")) then
       !=================Compact Discontinuous Galerkin
       viscosity_scheme=CDG
       !Set the switch vector
       switch_g = 0.
       switch_g(1) = exp(sin(3.0+exp(1.0)))
       if(mesh_dim(U)>1) switch_g(2) = (cos(exp(3.0)/sin(2.0)))**2
       if(mesh_dim(U)>2) switch_g(3) = sin(cos(sin(cos(3.0))))
       switch_g = switch_g/sqrt(sum(switch_g**2))

       remove_penalty_fluxes = .true.
       interior_penalty_parameter = 0.0
       if(have_option(trim(U%option_path)//&
            &"/prognostic/spatial_discretisation"//&
            &"/discontinuous_galerkin/viscosity_scheme"//&
            &"/compact_discontinuous_galerkin/penalty_parameter")) then
          remove_penalty_fluxes = .false.
          edge_length_power = 0.0
          call get_option(trim(U%option_path)//&
               &"/prognostic/spatial_discretisation"//&
               &"/discontinuous_galerkin/viscosity_scheme"//&
               &"/compact_discontinuous_galerkin/penalty_parameter"&
               &,Interior_Penalty_Parameter)
       end if

       CDG_penalty = .true.
       edge_length_option = USE_FACE_INTEGRALS

    else if (have_option(trim(U%option_path)//"/prognostic/spatial_discretisation"//&
         &"/discontinuous_galerkin/viscosity_scheme/arbitrary_upwind")) then
       viscosity_scheme=ARBITRARY_UPWIND
    else if (have_option(trim(U%option_path)//&
         &"/prognostic/spatial_discretisation"//&
         &"/discontinuous_galerkin/viscosity_scheme/interior_penalty")) then
       remove_penalty_fluxes = .false.
       viscosity_scheme=IP
       CDG_penalty = .false.
       call get_option(trim(U%option_path)//&
            &"/prognostic/spatial_discretisation"//&
            &"/discontinuous_galerkin/viscosity_scheme"//&
            &"/interior_penalty/penalty_parameter",Interior_Penalty_Parameter)
       call get_option(trim(U%option_path)//&
            &"/prognostic/spatial_discretisation"//&
            &"/discontinuous_galerkin/viscosity_scheme"//&
            &"/interior_penalty/edge_length_power",edge_length_power)
       edge_length_option = USE_FACE_INTEGRALS
       if(have_option(trim(U%option_path)//&
            &"/prognostic/spatial_discretisation"//&
            &"/discontinuous_galerkin/viscosity_scheme"//&
            &"/interior_penalty/edge_length_option/use_element_centres")) then 
          edge_length_option = USE_ELEMENT_CENTRES
       end if
    else
       FLAbort("Unknown viscosity scheme - Options tree corrupted?")
    end if

    partial_stress = have_option(trim(u%option_path)//&
         &"/prognostic/spatial_discretisation"//&
         &"/discontinuous_galerkin/viscosity_scheme"//&
<<<<<<< HEAD
         &"/bassi_rebay/partial_stress_form")) then
      partial_stress = .true.
      
      ! if we have stress form then we may be doing LES modelling
      if (have_option(trim(u%option_path)//&
         &"/prognostic/spatial_discretisation"//&
         &"/discontinuous_galerkin/les_model")) then
        have_les = .true.
        call get_option(trim(u%option_path)//&
             &"/prognostic/spatial_discretisation"//&
             &"/discontinuous_galerkin/les_model"//&
             &"/smagorinsky_coefficient", &
             smagorinsky_coefficient)
        eddy_visc => extract_scalar_field(state, "DGLESScalarEddyViscosity", stat=stat)   
        if (stat/=0) then
          nullify(eddy_visc)
        end if
        prescribed_filter_width => extract_scalar_field(state, "FilterWidth", stat=stat)  
        if (stat/=0) then
          nullify(prescribed_filter_width)
        end if
      end if
    end if
=======
         &"/partial_stress_form")
>>>>>>> 8a09e238
    ewrite(2,*) 'partial stress? ', partial_stress

    integrate_surfacetension_by_parts = have_option(trim(u%option_path)//&
      &"/prognostic/tensor_field::SurfaceTension"//&
      &"/diagnostic/integrate_by_parts")

    assert(has_faces(X%mesh))
    assert(has_faces(P%mesh))

    call zero(big_m)
    subcycle=.false.
    if(present(subcycle_m)) subcycle=.true.
    if(subcycle) then
       call zero(subcycle_m)
    end if
    call zero(RHS)
    
    if(present(inverse_masslump) .and. lump_mass) then
       call allocate(inverse_masslump, u%dim, u%mesh, "InverseLumpedMass")
       call zero(inverse_masslump)
    end if
    if(present(inverse_mass) .and. .not. lump_mass) then
       assert(u%mesh%continuity<0)
       mass_sparsity=make_sparsity_dg_mass(u%mesh)

       if (pressure_corrected_absorption .or. has_boundary_condition(u, "dirichlet")) then
          ! the diagonal blocks are different
          call allocate( inverse_mass, mass_sparsity, (/ u%dim, u%dim /), &
             diagonal=.true., name="InverseMassMatrix")
       else
          ! diagonal blocks are the same and all point to the same memory
          call allocate( inverse_mass, mass_sparsity, (/ u%dim, u%dim /), &
             diagonal=.true., equal_diagonal_blocks=.true., name="InverseMassMatrix")
       end if
       ! Drop the extra reference to sparsity.
       call deallocate(mass_sparsity)
    end if
    
    ! get bc type and values on entire surface mesh
    ! numbering of types, determined by ordering here, i.e.
    ! weakdirichlet=1, free_surface=2
    allocate(velocity_bc_type(U%dim, surface_element_count(U)))
    call get_entire_boundary_condition(U, (/ &
      "weakdirichlet       ", &
      "free_surface        ", &
      "no_normal_flow      ", &
      "turbine_flux_penalty", &
      "turbine_flux_dg     " /), velocity_bc, velocity_bc_type)

    ! the turbine connectivity mesh is only needed if one of the boundaries is a turbine.
    if (any(velocity_bc_type==4) .or. any(velocity_bc_type==5)) then
        turbine_conn_mesh=get_periodic_mesh(state, u%mesh)
    end if

    ! same for pressure
    allocate(pressure_bc_type(surface_element_count(P)))
    call get_entire_boundary_condition(P, (/ &
      "weakdirichlet", &
      "dirichlet    "/), pressure_bc, pressure_bc_type)
    have_pressure_bc = any(pressure_bc_type>0)

    if (have_wd_abs) then
      if (.not. has_scalar_field(state, "WettingDryingAlpha")) then
        FLExit("Wetting and drying needs the diagnostic field WettingDryingAlpha activated.")
      end if
      ! The alpha fields lives on the pressure mesh, but we need it on the velocity, so let's remap it.
      wettingdrying_alpha => extract_scalar_field(state, "WettingDryingAlpha")
      call allocate(alpha_u_field, u%mesh, "alpha_u")
      call remap_field(wettingdrying_alpha, alpha_u_field)
    end if

    call profiler_tic(u, "element_loop-omp_overhead")

#ifdef _OPENMP
    num_threads = omp_get_max_threads()
#else 
    num_threads=1
#endif

    if (have_viscosity) then
       call get_mesh_colouring(state, u%mesh, COLOURING_DG2, colours)
    else
       call get_mesh_colouring(state, u%mesh, COLOURING_DG0, colours)
    end if
#ifdef _OPENMP
    cache_valid = prepopulate_transform_cache(X)
    assert(cache_valid)
    if (have_coriolis) then
       call set_coriolis_parameters
    end if
#endif
    call profiler_toc(u, "element_loop-omp_overhead")
    
    call profiler_tic(u, "element_loop")

    !$OMP PARALLEL DEFAULT(SHARED) &
    !$OMP PRIVATE(clr, nnid, ele, len)

    colour_loop: do clr = 1, size(colours) 
      len = key_count(colours(clr))

      !$OMP DO SCHEDULE(STATIC)
      element_loop: do nnid = 1, len
       ele = fetch(colours(clr), nnid)
       call construct_momentum_element_dg(ele, big_m, rhs, &
            & X, U, advecting_velocity, U_mesh, X_old, X_new, &
            & Source, Buoyancy, hb_density, hb_pressure, gravity, Abs, Viscosity, &
            & swe_bottom_drag, swe_u_nl, &
            & P, old_pressure, Rho, surfacetension, q_mesh, &
            & velocity_bc, velocity_bc_type, &
            & pressure_bc, pressure_bc_type, &
            & turbine_conn_mesh, on_sphere, depth, have_wd_abs, &
            & alpha_u_field, Abs_wd, vvr_sf, ib_min_grad, nvfrac, &
            & inverse_mass=inverse_mass, &
            & inverse_masslump=inverse_masslump, &
            & mass=mass, subcycle_m=subcycle_m, partial_stress=partial_stress, &
            & have_les=have_les, smagorinsky_coefficient=smagorinsky_coefficient, &
            & eddy_visc=eddy_visc, prescribed_filter_width=prescribed_filter_width)
      end do element_loop
      !$OMP END DO

    end do colour_loop
    !$OMP END PARALLEL

    call profiler_toc(u, "element_loop")

    if (have_wd_abs) then
      ! the remapped field is not needed anymore.
      call deallocate(alpha_u_field)
    !  deallocate(alpha_u_field)
      call deallocate(Abs_wd)
    end if

    if (present(inverse_masslump) .and. lump_mass) then
      call apply_dirichlet_conditions_inverse_mass(inverse_masslump, u)
      ewrite_minmax(inverse_masslump)
    end if
    if (present(inverse_mass) .and. .not. lump_mass) then
      call apply_dirichlet_conditions_inverse_mass(inverse_mass, u)
      ewrite_minmax(inverse_mass)
    end if
    ewrite_minmax(rhs)

    ! Drop the reference to the fields we may have made.
    call deallocate(Viscosity)
    call deallocate(Abs)
    call deallocate(Source)
    call deallocate(U_nl)
    call deallocate(velocity_bc)
    call deallocate(pressure_bc)
    deallocate(velocity_bc_type)
    deallocate(pressure_bc_type)
    call deallocate(surfacetension)
    call deallocate(buoyancy)
    call deallocate(gravity)
    if(multiphase) then
      call deallocate(nvfrac)
    end if
    call deallocate(dummyscalar)
    deallocate(dummyscalar)
    
    ewrite(1, *) "Exiting construct_momentum_dg"

    call profiler_toc("construct_momentum_dg")
    
  end subroutine construct_momentum_dg

  subroutine construct_momentum_element_dg(ele, big_m, rhs, &
       &X, U, U_nl, U_mesh, X_old, X_new, Source, Buoyancy, hb_density, hb_pressure, gravity, Abs, &
       &Viscosity, swe_bottom_drag, swe_u_nl, P, old_pressure, Rho, surfacetension, q_mesh, &
       &velocity_bc, velocity_bc_type, &
       &pressure_bc, pressure_bc_type, &
       &turbine_conn_mesh, on_sphere, depth, have_wd_abs, alpha_u_field, Abs_wd, &
       &vvr_sf, ib_min_grad, nvfrac, &
       &inverse_mass, inverse_masslump, mass, subcycle_m, partial_stress, &
       &have_les, smagorinsky_coefficient, eddy_visc, prescribed_filter_width)

    !!< Construct the momentum equation for discontinuous elements in
    !!< acceleration form.
    implicit none
    !! Index of current element
    integer :: ele
    !! Main momentum matrix.
    type(petsc_csr_matrix), intent(inout) :: big_m
    !! Momentum right hand side vector for each point.
    type(vector_field), intent(inout) :: rhs
    !! Auxiliary variable mesh
    type(mesh_type), intent(in) :: q_mesh
    type(mesh_type), intent(in) :: turbine_conn_mesh
    !! 
    type(block_csr_matrix), intent(inout), optional :: subcycle_m

    !! Position, velocity and source fields.
    type(scalar_field), intent(in) :: buoyancy
    type(vector_field), intent(in) :: X, U, U_nl, Source, gravity, Abs
    type(vector_field), pointer :: U_mesh, X_old, X_new
    !! Viscosity
    type(tensor_field) :: Viscosity
    type(scalar_field) :: P, Rho
    type(scalar_field), intent(in) :: hb_density, hb_pressure
    !! surfacetension
    type(tensor_field) :: surfacetension
    !! field containing the bc values of velocity
    type(vector_field), intent(in) :: velocity_bc
    !! array of the type of bc (see get_entire_boundary_condition call above)
    integer, dimension(:,:), intent(in) :: velocity_bc_type
    !! same for pressure
    type(scalar_field), intent(in) :: pressure_bc
    integer, dimension(:), intent(in) :: pressure_bc_type
    !! fields only used for swe bottom drag (otherwise unitialised)
    type(scalar_field), intent(in) :: swe_bottom_drag, old_pressure
    type(vector_field), intent(in) :: swe_u_nl
    
    !! Inverse mass matrix
    type(block_csr_matrix), intent(inout), optional :: inverse_mass
    !! Mass lumping for each point
    type(vector_field), intent(inout), optional :: inverse_masslump
    !! Optional separate mass matrix.
    type(csr_matrix), intent(inout), optional :: mass
    logical, intent(in) :: have_wd_abs !! Wetting and drying switch, if TRUE, alpha_u_field must be passed as well
    type(scalar_field), intent(in) :: alpha_u_field
    type(vector_field), intent(in) :: Abs_wd
    
    ! Bilinear forms.
    real, dimension(ele_loc(U,ele), ele_loc(U,ele)) :: &
         Coriolis_mat, rho_mat, rho_move_mat, mass_mat
    real, dimension(ele_loc(U,ele), ele_loc(U,ele)) :: &
         inverse_mass_mat
    real, dimension(mesh_dim(U), ele_loc(U,ele), &
         ele_loc(U,ele)) :: ele2grad_mat
    real, dimension(ele_loc(U,ele), ele_loc(U,ele)) :: &
         Advection_mat
    real, dimension(ele_loc(U,ele), ele_loc(Source,ele)) :: &
         Source_mat
    real, dimension(U%dim, ele_loc(U,ele), ele_loc(U,ele)) :: &
         Abs_mat
    real, dimension(U%dim, U%dim, ele_loc(U,ele), ele_loc(U,ele)) :: &
         Abs_mat_sphere
    real, dimension(U%dim, ele_loc(U,ele)) :: &
         Abs_lump
        real, dimension(U%dim, U%dim, ele_loc(U,ele)) :: &
         Abs_lump_sphere
    real, dimension(ele_loc(U,ele)) :: &
         source_lump
    real, dimension(ele_loc(q_mesh,ele), ele_loc(q_mesh,ele)) :: Q_inv 
    real, dimension(U%dim, ele_loc(q_mesh,ele), ele_and_faces_loc(U,ele)) ::&
         & Grad_u_mat_q, Div_u_mat_q 
    real, dimension(U%dim,U%dim,ele_and_faces_loc(U,ele),ele_and_faces_loc(U,ele)) ::&
         & Viscosity_mat
    real, dimension(Viscosity%dim(1), Viscosity%dim(2), &
         & ele_loc(Viscosity,ele)) :: Viscosity_ele
    real, dimension(x%dim, ele_loc(x,ele)) :: x_val, x_val_2
    real, dimension(u%dim, ele_loc(u,ele)) :: u_val

     ! \Int_{ele} N_i kappa N_j dV, used for CDG fluxes
    real, dimension(mesh_dim(U),mesh_dim(U), &
         & ele_loc(U,ele),ele_loc(U,ele)) :: kappa_mat
   
    ! Local assembly matrices.
    real, dimension(ele_loc(U,ele)) :: l_MassLump, l_move_masslump

    ! Local node number map for 2nd order element.
    integer, dimension(ele_and_faces_loc(U,ele)) :: local_glno

    ! Local variables.
    
    ! Neighbour element, face, neighbour face, no. internal element nodes
    integer :: ele_2, ele_2_X, face, face_2, loc
    ! Count variable for loops over dimension.
    integer :: dim, dim1, dim2, dim3, dim4
    ! Loops over faces.
    integer :: ni
    ! Array bounds for faces of the 2nd order element.
    integer :: start, finish
    
    ! Variable transform times quadrature weights.
    real, dimension(ele_ngi(U,ele)) :: detwei, detwei_old, detwei_new, coefficient_detwei
    ! Transformed gradient function for velocity.
    real, dimension(ele_loc(U, ele), ele_ngi(U, ele), mesh_dim(U)) :: du_t
    ! Transformed gradient function for grid velocity.
    real, dimension(ele_loc(X, ele), ele_ngi(U, ele), mesh_dim(U)) :: dug_t
    ! Transformed gradient function for auxiliary variable. 
    real, dimension(ele_loc(q_mesh,ele), ele_ngi(q_mesh,ele), mesh_dim(U)) :: dq_t
    ! Density at quadrature points.
    real, dimension(ele_ngi(U_nl, ele)) :: Rho_q
    ! Coriolis magnitude and sign at quadrature points.
    real, dimension(ele_ngi(U_nl, ele)) :: Coriolis_q
    ! Different velocities at quad points.
    real, dimension(U%dim, ele_ngi(U_nl, ele)) :: u_nl_q
    real, dimension(ele_ngi(U_nl, ele)) :: u_nl_div_q

    ! surface tension terms
    real, dimension(u%dim, u%dim, ele_ngi(u, ele)) :: tension
    real, dimension(u%dim, ele_ngi(u, ele)) :: dtensiondj

    ! Node and shape pointers.
    integer, dimension(:), pointer :: u_ele, p_ele
    type(element_type), pointer :: u_shape, p_shape, q_shape
    ! Neighbours of this element.
    integer, dimension(:), pointer :: neigh, X_neigh
    ! Whether the velocity field is continuous and if it is piecewise constant.
    logical :: dg, p0
    integer :: i
    logical :: boundary_element, turbine_face

    ! What we will be adding to the matrix and RHS - assemble these as we
    ! go, so that we only do the calculations we really need
    real, dimension(u%dim, ele_and_faces_loc(U,ele)) :: big_m_diag_addto,&
         & rhs_addto
    
    real, dimension(u%dim, u%dim, ele_and_faces_loc(U,ele), ele_and_faces_loc(U,ele)) :: big_m_tensor_addto
    logical, dimension(u%dim, u%dim) :: diagonal_block_mask, off_diagonal_block_mask
    ! Addto matrices for when subcycling is performed
    real, dimension(u%dim, u%dim, ele_and_faces_loc(U,ele), &
         ele_and_faces_loc(U,ele)) :: subcycle_m_tensor_addto

    !Switch to select if we are assembling the primal or dual form
    logical :: primal

    ! In parallel, we assemble terms on elements we own, and those in
    ! the L1 element halo
    logical :: assemble_element

    ! If on the sphere evaluate gravity direction at the gauss points
    logical :: on_sphere

    ! Absorption matrices
    real, dimension(u%dim, ele_ngi(u, ele)) :: absorption_gi
    real, dimension(u%dim, u%dim, ele_ngi(u, ele)) :: tensor_absorption_gi

    ! Add vertical velocity relaxation to the absorption if present
    real, intent(in) :: vvr_sf
    real, dimension(u%dim,u%dim,ele_ngi(u,ele)) :: vvr_abs
    real, dimension(u%dim,ele_ngi(u,ele)) :: vvr_abs_diag
    real, dimension(ele_ngi(u,ele)) :: depth_at_quads
    type(scalar_field), intent(in) :: depth

    ! Add implicit buoyancy to the absorption if present
    real, intent(in) :: ib_min_grad
    real, dimension(u%dim,u%dim,ele_ngi(u,ele)) :: ib_abs
    real, dimension(u%dim,ele_ngi(u,ele)) :: ib_abs_diag
    real, dimension(ele_loc(u,ele),ele_ngi(u,ele),mesh_dim(u)) :: dt_rho
    real, dimension(u%dim,ele_ngi(u,ele)) :: grav_at_quads
    real, dimension(u%dim, ele_ngi(u,ele)) :: grad_rho
    real, dimension(ele_ngi(u,ele)) :: drho_dz

    ! Non-linear approximation to the PhaseVolumeFraction field
    type(scalar_field), intent(in) :: nvfrac
    type(element_type), pointer :: nvfrac_shape
    ! Transformed gradient function for the non-linear PhaseVolumeFraction. 
    real, dimension(:, :, :), allocatable :: dnvfrac_t
    ! nvfrac at quadrature points.
    real, dimension(ele_ngi(u, ele)) :: nvfrac_gi, u_nl_dot_grad_nvfrac_gi
    real, dimension(u%dim, ele_ngi(u, ele)) :: grad_nvfrac_gi

    ! element centre and neighbour centre
    ! for IP parameters

    real, dimension(mesh_dim(U)) :: ele_centre, neigh_centre, &
         & face_centre, face_centre_2
    real :: turbine_fluxfac

    real, dimension(ele_ngi(u,ele)) :: alpha_u_quad

    ! added for partial stress form (sp911)
    logical, intent(in) :: partial_stress

    ! LES - sp911
    logical :: have_les
    real :: smagorinsky_coefficient
    type(scalar_field), pointer, intent(inout) :: eddy_visc, prescribed_filter_width

    dg=continuity(U)<0
    p0=(element_degree(u,ele)==0)
    
    ! In parallel, we construct terms on elements we own and those in
    ! the L1 element halo.
    ! Note that element_neighbour_owned(U, ele) may return .false. if
    ! ele is owned.  For example, if ele is the only owned element on
    ! this process.  Hence we have to check for element ownership
    ! directly as well.
    assemble_element = .not.dg.or.element_neighbour_owned(U, ele).or.element_owned(U, ele)

    primal = .not.dg
    if(viscosity_scheme == CDG) primal = .true.
    if(viscosity_scheme == IP) primal =.true.
    
    if(p0) then
      assert(dg)
    end if
    if(move_mesh) then
      ! In the declarations above we've assumed these
      ! so that U_mesh doesn't always have to be
      ! present
      assert(ele_loc(U_mesh, ele)==ele_loc(X, ele))
      assert(ele_ngi(U_mesh, ele)==ele_ngi(U, ele))
      assert(mesh_dim(U_mesh)==mesh_dim(U))
    end if

    big_m_diag_addto = 0.0
    big_m_tensor_addto = 0.0
    if(subcycle) then
       subcycle_m_tensor_addto = 0.0
    end if

    rhs_addto = 0.0
    
    diagonal_block_mask = .false.
    do dim = 1, u%dim
      diagonal_block_mask(dim, dim) = .true.
    end do
    
    off_diagonal_block_mask = .not. diagonal_block_mask
    
    !----------------------------------------------------------------------
    ! Establish local node lists
    !----------------------------------------------------------------------

    u_ele=>ele_nodes(U,ele)  ! Velocity
    p_ele=>ele_nodes(P,ele)  ! Pressure
    
    loc = ele_loc(u, ele)

    local_glno=0
    local_glno(:loc)=u_ele ! Viscosity node list

    !----------------------------------------------------------------------
    ! Establish local shape functions
    !----------------------------------------------------------------------

    u_shape=>ele_shape(U,ele)
    p_shape=>ele_shape(P,ele)
    q_shape=>ele_shape(q_mesh, ele)

    x_val = ele_val(X,ele)

    ! Transform U derivatives and weights into physical space.
    if(.not.p0) then
      call transform_to_physical(X, ele,&
          & u_shape , dshape=du_t, detwei=detwei)
    else
      call transform_to_physical(X, ele, &
          & detwei=detwei)
      du_t = 0.0
    end if
    
    if(move_mesh) then
      call transform_to_physical(X_old, ele, &
          & detwei=detwei_old)
      call transform_to_physical(X_new, ele, &
          & detwei=detwei_new)
      if(have_advection.and..not.integrate_by_parts_once) then
        call transform_to_physical(X, ele, &
            & ele_shape(U_mesh, ele), dshape = dug_t)
      end if
    end if

    if(have_viscosity.and.(.not.(q_mesh==u%mesh))) then
      ! Transform q derivatives into physical space.
      call transform_to_physical(X, ele,&
          & q_shape , dshape=dq_t)
    else
      dq_t=du_t
    end if
        
    !----------------------------------------------------------------------
    ! Construct element-wise quantities.
    !----------------------------------------------------------------------
    
    Rho_q=ele_val_at_quad(Rho, ele)

    if(multiphase) then
      allocate(dnvfrac_t(ele_loc(nvfrac%mesh,ele), ele_ngi(nvfrac%mesh,ele), mesh_dim(u)))

      ! If the Velocity and PhaseVolumeFraction meshes are different, then we need to
      ! compute the derivatives of the PhaseVolumeFraction shape functions.
      if(.not.(nvfrac%mesh == u%mesh)) then
         nvfrac_shape => ele_shape(nvfrac%mesh, ele)
         call transform_to_physical(X, ele, nvfrac_shape, dshape=dnvfrac_t)
      else
         dnvfrac_t = du_t
      end if

      nvfrac_gi = ele_val_at_quad(nvfrac, ele)
      grad_nvfrac_gi = ele_grad_at_quad(nvfrac, ele, dnvfrac_t)

      deallocate(dnvfrac_t)
    end if

    if ((have_viscosity).and.assemble_element) then
      Viscosity_ele = ele_val(Viscosity,ele)
    end if
   
    if (assemble_element) then
       u_val = ele_val(u, ele)
    end if

    !----------------------------------------------------------------------
    ! Construct bilinear forms.
    !----------------------------------------------------------------------

    ! Element density matrix.
    ! (compute for first component only at first, others are copied
    !  when necessary)
    if (move_mesh) then
      ! this rho_mat (and l_masslump) is only used in the actual mass term in big_m
      ! (and its derivative inverse_mass or inverse_mass_lump)
      ! so should be evaluated at t+dt
      rho_mat = shape_shape(u_shape, u_shape, detwei_new*Rho_q)
    else

      if(multiphase) then
         rho_mat = shape_shape(u_shape, u_shape, detwei*Rho_q*nvfrac_gi)
      else
         rho_mat = shape_shape(u_shape, u_shape, detwei*Rho_q)
      end if

    end if
    l_masslump= sum(rho_mat,2)
    
    if(present(mass)) then
       ! Return mass separately.
       ! NOTE: this doesn't deal with mesh movement
       call addto(mass, u_ele, u_ele, Rho_mat)
    else
      if(have_mass.and.assemble_element) then
        if(lump_mass) then        
          do dim = 1, u%dim
            big_m_diag_addto(dim, :loc) = big_m_diag_addto(dim, :loc) + l_masslump
          end do
        else
          do dim = 1, u%dim
            big_m_tensor_addto(dim, dim, :loc, :loc) = big_m_tensor_addto(dim, dim, :loc, :loc) + rho_mat
          end do
        end if
      end if
      if (move_mesh.and.assemble_element) then
        ! In the unaccelerated form we solve:
        !  /
        !  |  N^{n+1} u^{n+1}/dt - N^{n} u^n/dt + ... = f
        !  /
        ! so in accelerated form:
        !  /
        !  |  N^{n+1} du + (N^{n+1}- N^{n}) u^n/dt + ... = f
        !  /
        ! where du=(u^{n+1}-u^{n})/dt is the acceleration.
        ! Put the (N^{n+1}-N^{n}) u^n term on the rhs
        rho_move_mat = shape_shape(u_shape, u_shape, (detwei_new-detwei_old)*Rho_q)
        if(lump_mass) then
          l_move_masslump= sum(rho_move_mat,2)
          do dim = 1, u%dim
            rhs_addto(dim,:loc) = rhs_addto(dim,:loc) - l_move_masslump*u_val(dim,:)/dt
          end do
        else
          do dim = 1, u%dim
            rhs_addto(dim,:loc) = rhs_addto(dim,:loc) - matmul(rho_move_mat, u_val(dim,:))/dt
          end do
        end if
      end if
    end if
    
    if(have_coriolis.and.(rhs%dim>1).and.assemble_element) then
      Coriolis_q=coriolis(ele_val_at_quad(X,ele))
    
      ! Element Coriolis parameter matrix.
      Coriolis_mat = shape_shape(u_shape, u_shape, Rho_q*Coriolis_q*detwei)

      ! cross terms in U_ and V_ for coriolis
      big_m_tensor_addto(U_, V_, :loc, :loc) = big_m_tensor_addto(U_, V_, :loc, :loc) - dt*theta*coriolis_mat
      big_m_tensor_addto(V_, U_, :loc, :loc) = big_m_tensor_addto(V_, U_, :loc, :loc) + dt*theta*coriolis_mat

      if(acceleration)then
        rhs_addto(U_, :loc) = rhs_addto(U_, :loc) + matmul(coriolis_mat, u_val(V_,:))
        rhs_addto(V_, :loc) = rhs_addto(V_, :loc) - matmul(coriolis_mat, u_val(U_,:))
      end if
    end if

    if(have_advection.and.(.not.p0).and.assemble_element) then
      ! Advecting velocity at quadrature points.
      U_nl_q=ele_val_at_quad(U_nl,ele)

      if(integrate_conservation_term_by_parts) then
      
        if(multiphase) then
           ! Element advection matrix
           !         /                                                /
           !  - beta | (grad T dot U_nl) T Rho vfrac dV + (1. - beta) | T (vfrac U_nl dot grad T) Rho dV
           !         /                                                /
           Advection_mat = -beta*dshape_dot_vector_shape(du_t, U_nl_q, u_shape, detwei*Rho_q*nvfrac_gi) &
               + (1.-beta)*shape_vector_dot_dshape(u_shape, U_nl_q, du_t, detwei*Rho_q*nvfrac_gi)
        else
           ! Element advection matrix
           !         /                                          /
           !  - beta | (grad T dot U_nl) T Rho dV + (1. - beta) | T (U_nl dot grad T) Rho dV
           !         /                                          /
           Advection_mat = -beta*dshape_dot_vector_shape(du_t, U_nl_q, u_shape, detwei*Rho_q) &
               + (1.-beta)*shape_vector_dot_dshape(u_shape, U_nl_q, du_t, detwei*Rho_q)
        end if
        
        if(move_mesh) then
          if(integrate_by_parts_once) then
            Advection_mat = Advection_mat &
                            + dshape_dot_vector_shape(du_t, ele_val_at_quad(U_mesh,ele), u_shape, detwei * Rho_q)
          else
            Advection_mat = Advection_mat &
                            - shape_vector_dot_dshape(u_shape, ele_val_at_quad(U_mesh,ele), du_t, detwei * Rho_q) &
                            - shape_shape(u_shape, u_shape, ele_div_at_quad(U_mesh, ele, dug_t) * detwei * Rho_q)
          end if
        end if
      else
        ! Introduce grid velocities
        if (move_mesh) then
          ! NOTE: this modifies the velocities stored at the gauss pts.
          U_nl_q = U_nl_q - ele_val_at_quad(U_mesh, ele)
        end if
        U_nl_div_q=ele_div_at_quad(U_nl, ele, du_t)

        if(integrate_by_parts_once) then
        
          if(multiphase) then
             ! Element advection matrix
             !    /                                                /
             !  - | (grad T dot U_nl vfrac) T Rho dV - (1. - beta) | T ( div(U_nl vfrac) ) T Rho dV
             !    /                                                /
            
             ! We need to compute \int{T div(u_nl vfrac) T},
             ! so split up the div using the product rule and compute
             ! \int{T vfrac div(u_nl) T} + \int{T u_nl grad(vfrac) T}
             do i = 1, ele_ngi(u, ele)
                u_nl_dot_grad_nvfrac_gi(i) = dot_product(U_nl_q(:,i), grad_nvfrac_gi(:,i))
             end do
             Advection_mat = -dshape_dot_vector_shape(du_t, U_nl_q, u_shape, detwei*Rho_q*nvfrac_gi) &
                 - (1.-beta) * (shape_shape(u_shape, u_shape, U_nl_div_q*detwei*Rho_q*nvfrac_gi) + &
                 shape_shape(u_shape, u_shape, detwei*Rho_q*u_nl_dot_grad_nvfrac_gi))
          else
             ! Element advection matrix
             !    /                                          /
             !  - | (grad T dot U_nl) T Rho dV - (1. - beta) | T ( div U_nl ) T Rho dV
             !    /                                          /
             Advection_mat = - dshape_dot_vector_shape(du_t, U_nl_q, u_shape, detwei*Rho_q) &
                 - (1.-beta) * shape_shape(u_shape, u_shape, U_nl_div_q*detwei*Rho_q)
          end if
          
        else
       
          if(multiphase) then
             ! Element advection matrix
             !  /                                         /
             !  | T (vfrac U_nl dot grad T) Rho dV + beta | T ( div (vfrac U_nl) ) T Rho dV
             !  /                                         /
             
             ! We need to compute \int{T div(vfrac u_nl) T},
             ! so split up the div using the product rule and compute
             ! \int{T vfrac div(u_nl) T} + \int{T u_nl grad(vfrac) T}
             do i = 1, ele_ngi(u, ele)
                u_nl_dot_grad_nvfrac_gi(i) = dot_product(U_nl_q(:,i), grad_nvfrac_gi(:,i))
             end do
             Advection_mat = shape_vector_dot_dshape(u_shape, U_nl_q, du_t, detwei*Rho_q*nvfrac_gi) &
                 + beta * (shape_shape(u_shape, u_shape, U_nl_div_q*detwei*Rho_q*nvfrac_gi) + &
                 shape_shape(u_shape, u_shape, detwei*Rho_q*u_nl_dot_grad_nvfrac_gi))
          else
             ! Element advection matrix
             !  /                                   /
             !  | T (U_nl dot grad T) Rho dV + beta | T ( div U_nl ) T Rho dV
             !  /                                   /
             Advection_mat = shape_vector_dot_dshape(u_shape, U_nl_q, du_t, detwei*Rho_q) &
                 + beta * shape_shape(u_shape, u_shape, U_nl_div_q * detwei*Rho_q)
          end if 
          
          if(move_mesh) then
            Advection_mat = Advection_mat &
                  - shape_shape(u_shape, u_shape, ele_div_at_quad(U_mesh, ele, dug_t) * detwei * Rho_q)
          end if
        end if
      end if
      
      do dim = 1, u%dim
         if(subcycle) then
            subcycle_m_tensor_addto(dim, dim, :loc, :loc) &
                 &= subcycle_m_tensor_addto(dim, dim, :loc, :loc) &
                 &+ advection_mat
         else
            big_m_tensor_addto(dim, dim, :loc, :loc) &
                 &= big_m_tensor_addto(dim, dim, :loc, :loc) &
                 &+ dt*theta*advection_mat
         end if
        if(acceleration.and..not.subcycle) then
          rhs_addto(dim, :loc) = rhs_addto(dim, :loc) - matmul(advection_mat, u_val(dim,:))
        end if
      end do

    end if

    if(have_source.and.acceleration.and.assemble_element) then
      ! Momentum source matrix.
      Source_mat = shape_shape(U_shape, ele_shape(Source,ele), detwei*Rho_q)
      if(lump_source) then
        source_lump = sum(source_mat, 2)
        do dim = 1, u%dim
          ! lumped source
          rhs_addto(dim, :loc) = rhs_addto(dim, :loc) + source_lump*(ele_val(source, dim, ele))
        end do
      else
        do dim = 1, u%dim
          ! nonlumped source
          rhs_addto(dim, :loc) = rhs_addto(dim, :loc) + matmul(source_mat, ele_val(source, dim, ele))
        end do
      end if
    end if

    if(have_gravity.and.acceleration.and.assemble_element) then
      ! buoyancy
      if(subtract_out_reference_profile) then
         coefficient_detwei = detwei*gravity_magnitude*(ele_val_at_quad(buoyancy, ele)-ele_val_at_quad(hb_density, ele))
      else
         coefficient_detwei = detwei*gravity_magnitude*ele_val_at_quad(buoyancy, ele)
      end if

      if (on_sphere) then
      ! If were on a spherical Earth evaluate the direction of the gravity vector
      ! exactly at quadrature points.
        rhs_addto(:, :loc) = rhs_addto(:, :loc) + shape_vector_rhs(u_shape, &
                                    sphere_inward_normal_at_quad_ele(X, ele), &
                                    coefficient_detwei)
      else
      
        if(multiphase) then
          rhs_addto(:, :loc) = rhs_addto(:, :loc) + shape_vector_rhs(u_shape, &
                                    ele_val_at_quad(gravity, ele), &
                                    coefficient_detwei*nvfrac_gi)
        else
          rhs_addto(:, :loc) = rhs_addto(:, :loc) + shape_vector_rhs(u_shape, &
                                    ele_val_at_quad(gravity, ele), &
                                    coefficient_detwei)
        end if
        
      end if
    end if

    if((have_absorption.or.have_vertical_stabilization.or.have_wd_abs .or. have_swe_bottom_drag) .and. &
         (assemble_element .or. pressure_corrected_absorption)) then

      absorption_gi=0.0
      tensor_absorption_gi=0.0
      absorption_gi = ele_val_at_quad(Abs, ele)
      if (on_sphere.and.have_absorption) then ! Rotate the absorption
        tensor_absorption_gi=rotate_diagonal_to_sphere_gi(X, ele, absorption_gi)
      end if

      vvr_abs_diag=0.0
      vvr_abs=0.0
      ib_abs=0.0
      ib_abs_diag=0.0

      if (have_vertical_velocity_relaxation) then
                
        ! Form the vertical velocity relaxation absorption term
        if (.not.on_sphere) then
          grav_at_quads=ele_val_at_quad(gravity, ele)
        end if
        depth_at_quads=ele_val_at_quad(depth, ele)

        if (on_sphere) then
          do i=1,ele_ngi(U,ele)
            vvr_abs_diag(3,i)=-vvr_sf*gravity_magnitude*dt*rho_q(i)/depth_at_quads(i)
          end do
          vvr_abs=rotate_diagonal_to_sphere_gi(X, ele, vvr_abs_diag)
        else
          do i=1,ele_ngi(u,ele)
            vvr_abs_diag(:,i)=vvr_sf*gravity_magnitude*dt*grav_at_quads(:,i)*rho_q(i)/depth_at_quads(i)
          end do
        end if

      end if

      if (have_implicit_buoyancy) then

        call transform_to_physical(X, ele, ele_shape(buoyancy,ele), dshape=dt_rho)
        grad_rho=ele_grad_at_quad(buoyancy, ele, dt_rho)

        ! Calculate the gradient in the direction of gravity
        if (on_sphere) then
          grav_at_quads=sphere_inward_normal_at_quad_ele(X, ele)
        else
          grav_at_quads=ele_val_at_quad(gravity, ele)
        end if

        do i=1,ele_ngi(U,ele)
          drho_dz(i)=dot_product(grad_rho(:,i),grav_at_quads(:,i)) ! Divide this by rho_0 for non-Boussinesq?
          if (drho_dz(i) < ib_min_grad) drho_dz(i)=ib_min_grad ! Default ib_min_grad=0.0
        end do

        ! Form the implicit buoyancy absorption terms
        if (on_sphere) then
          do i=1,ele_ngi(U,ele)
            ib_abs_diag(3,i)=-theta*dt*gravity_magnitude*drho_dz(i)
          end do
          ib_abs=rotate_diagonal_to_sphere_gi(X, ele, ib_abs_diag)
        else
          do i=1,ele_ngi(U,ele)
              ib_abs_diag(:,i)=theta*dt*gravity_magnitude*drho_dz(i)*grav_at_quads(:,i)
          end do
        end if
     
      end if

      ! Add any vertical stabilization to the absorption term
      if (on_sphere) then
        tensor_absorption_gi=tensor_absorption_gi-vvr_abs-ib_abs
        absorption_gi=absorption_gi-vvr_abs_diag-ib_abs_diag
      else
        absorption_gi=absorption_gi-vvr_abs_diag-ib_abs_diag
      end if

      if (have_swe_bottom_drag) then
        ! first compute total water depth H
        depth_at_quads = ele_val_at_quad(depth, ele) + (theta_nl*ele_val_at_quad(p, ele) + (1.0-theta_nl)*ele_val_at_quad(old_pressure, ele))/gravity_magnitude
        ! now reuse depth_at_quads to be the absorption coefficient: C_D*|u|/H
        depth_at_quads = (ele_val_at_quad(swe_bottom_drag, ele)*sqrt(sum(ele_val_at_quad(swe_u_nl, ele)**2, dim=1)))/depth_at_quads
        do i=1, u%dim
          absorption_gi(i,:) = absorption_gi(i,:) + depth_at_quads
        end do
      
      end if

      ! If on the sphere then use 'tensor' absorption. Note that using tensor absorption means that, currently,
      ! the absorption cannot be used in the pressure correction. 
      if (on_sphere) then

        Abs_mat_sphere = shape_shape_tensor(U_shape, U_shape, detwei*rho_q, tensor_absorption_gi)
        Abs_mat = shape_shape_vector(U_shape, U_shape, detwei*rho_q, absorption_gi)
        if (have_wd_abs) then
               FLExit("Wetting and drying absorption does currently not work on the sphere.")
        end if

        if(lump_abs) then

          Abs_lump_sphere = sum(Abs_mat_sphere, 4)
          if (assemble_element) then
            do dim = 1, U%dim
              do dim2 = 1, U%dim
                do i = 1, ele_loc(U, ele)
                  big_m_tensor_addto(dim, dim2, i, i) = big_m_tensor_addto(dim, dim2, i, i) + &
                    & dt*theta*Abs_lump_sphere(dim,dim2,i)
                end do
              end do
              if (acceleration) then
                rhs_addto(dim, :loc) = rhs_addto(dim, :loc) - Abs_lump_sphere(dim,dim,:)*u_val(dim,:)
                ! off block diagonal absorption terms
                do dim2 = 1, u%dim
                  if (dim==dim2) cycle ! The dim=dim2 terms were done above
                  rhs_addto(dim, :loc) = rhs_addto(dim, :loc) - Abs_lump_sphere(dim,dim2,:)*u_val(dim2,:)
                end do
              end if
            end do
          end if
          if (present(inverse_masslump) .and. pressure_corrected_absorption) then
            assert(lump_mass)
            abs_lump = sum(Abs_mat, 3)
            do dim = 1, u%dim             
              if(have_mass) then
                call set( inverse_masslump, dim, u_ele, &
                  1.0/(l_masslump+dt*theta*abs_lump(dim,:)) )
              else
                call set( inverse_masslump, dim, u_ele, &
                  1.0/(dt*theta*abs_lump(dim,:)) )            
              end if
            end do          
          end if    

        else

          if (assemble_element) then
            do dim = 1, u%dim
              do dim2 = 1, u%dim
                big_m_tensor_addto(dim, dim2, :loc, :loc) = big_m_tensor_addto(dim, dim2, :loc, :loc) + &
                  & dt*theta*Abs_mat_sphere(dim,dim2,:,:)
              end do
              if (acceleration) then
                rhs_addto(dim, :loc) = rhs_addto(dim, :loc) - matmul(Abs_mat_sphere(dim,dim,:,:), u_val(dim,:))
                ! off block diagonal absorption terms
                do dim2 = 1, u%dim
                  if (dim==dim2) cycle ! The dim=dim2 terms were done above
                  rhs_addto(dim, :loc) = rhs_addto(dim, :loc) - matmul(Abs_mat_sphere(dim,dim2,:,:), u_val(dim2,:))
                end do
              end if
            end do
          end if
          Abs_lump_sphere = 0.0
          if (present(inverse_mass) .and. pressure_corrected_absorption) then
            assert(.not. lump_mass)
            do dim = 1, u%dim              
              if(have_mass) then
                call set(inverse_mass, dim, dim, u_ele, u_ele, &
                  inverse(rho_mat + dt*theta*Abs_mat(dim,:,:)))
              else
                call set(inverse_mass, dim, dim, u_ele, u_ele, &
                  inverse(dt*theta*Abs_mat(dim,:,:)))            
              end if
            end do
          end if     

        end if

      else

        Abs_mat = shape_shape_vector(U_shape, U_shape, detwei*rho_q, absorption_gi)

        if (have_wd_abs) then
          alpha_u_quad=ele_val_at_quad(alpha_u_field, ele)  !! Wetting and drying absorption becomes active when water level reaches d_0
          Abs_mat = Abs_mat + shape_shape_vector(U_shape, U_shape, alpha_u_quad*detwei*rho_q, &
            &                                 ele_val_at_quad(Abs_wd,ele))
        end if

        if(lump_abs) then        
          abs_lump = sum(Abs_mat, 3)
          do dim = 1, u%dim
            if (assemble_element) then
              big_m_diag_addto(dim, :loc) = big_m_diag_addto(dim, :loc) + dt*theta*abs_lump(dim,:)
              if(acceleration) then
                rhs_addto(dim, :loc) = rhs_addto(dim, :loc) - abs_lump(dim,:)*u_val(dim,:)
              end if
            end if
            if (present(inverse_masslump) .and. pressure_corrected_absorption) then
              assert(lump_mass)
              if(have_mass) then
                call set( inverse_masslump, dim, u_ele, &
                  1.0/(l_masslump+dt*theta*abs_lump(dim,:)) )
              else
                call set( inverse_masslump, dim, u_ele, &
                  1.0/(dt*theta*abs_lump(dim,:)) )            
              end if
            end if          
          end do

        else
      
          do dim = 1, u%dim
            if (assemble_element) then
              big_m_tensor_addto(dim, dim, :loc, :loc) = big_m_tensor_addto(dim, dim, :loc, :loc) + &
                & dt*theta*Abs_mat(dim,:,:)
              if(acceleration) then
                rhs_addto(dim, :loc) = rhs_addto(dim, :loc) - matmul(Abs_mat(dim,:,:), u_val(dim,:))
              end if
            end if
            if (present(inverse_mass) .and. pressure_corrected_absorption) then
              assert(.not. lump_mass)
              if(have_mass) then
                call set(inverse_mass, dim, dim, u_ele, u_ele, &
                  inverse(rho_mat + dt*theta*Abs_mat(dim,:,:)))
              else
                call set(inverse_mass, dim, dim, u_ele, u_ele, &
                  inverse(dt*theta*Abs_mat(dim,:,:)))            
              end if
            end if
          end do       

        end if

      end if

    end if
      
    if ((((.not.have_absorption).and.(.not.have_vertical_stabilization).and.(.not.have_wd_abs)) .or. (.not.pressure_corrected_absorption)).and.(have_mass)) then
      ! no absorption: all mass matrix components are the same
      if (present(inverse_mass) .and. .not. lump_mass) then
        inverse_mass_mat=inverse(rho_mat)
        call set(inverse_mass, 1, 1, u_ele, u_ele, inverse_mass_mat)
        if (.not. inverse_mass%equal_diagonal_blocks) then
          ! after the strong dirichlet bcs have been applied, the diagonal 
          ! blocks will be different. So for now we just copy:
          do dim = 2, u%dim
            call set(inverse_mass, dim, dim, u_ele, u_ele, inverse_mass_mat)
          end do
        end if
      end if
      if (present(inverse_masslump) .and. lump_mass) then
        do dim = 1, u%dim
          call set(inverse_masslump, dim, u_ele, 1.0/l_masslump)
        end do
      end if
      
    end if
    
    ! Viscosity.
    Viscosity_mat=0
    if(have_viscosity.and.assemble_element) then
       if (primal) then
          do dim = 1, u%dim
             if(multiphase) then
               ! Viscosity matrix is \int{grad(N_A)*viscosity*vfrac*grad(N_B)} for multiphase.
               Viscosity_mat(dim,dim,:loc,:loc) = &
                    dshape_tensor_dshape(du_t, ele_val_at_quad(Viscosity,ele), &
                    &                    du_t, detwei*nvfrac_gi)
             else
               Viscosity_mat(dim,dim,:loc,:loc) = &
                    dshape_tensor_dshape(du_t, ele_val_at_quad(Viscosity,ele), &
                    &                    du_t, detwei)
             end if
          end do

          if((viscosity_scheme==CDG).or.(viscosity_scheme==IP)) then
             !Compute a matrix which maps ele vals to ele grad vals
             !This works since the gradient of the shape function
             !lives in the original polynomial space -- cjc
             Mass_mat = shape_shape(u_shape, u_shape, detwei)
             inverse_mass_mat = mass_mat
             call invert(inverse_mass_mat)
             ele2grad_mat = shape_dshape(u_shape,du_t,detwei)
             do i = 1, mesh_dim(U)
                ele2grad_mat(i,:,:) = matmul(inverse_mass_mat, &
                     ele2grad_mat(i,:,:))
             end do

          end if

         ! Get kappa mat for CDG
          if(viscosity_scheme==CDG) then
             if(multiphase) then
               ! kappa = mu*vfrac for multiphase
               kappa_mat = shape_shape_tensor(u_shape,u_shape,detwei*nvfrac_gi, &
                     & ele_val_at_quad(Viscosity,ele))
             else
               kappa_mat = shape_shape_tensor(u_shape,u_shape,detwei, &
                     & ele_val_at_quad(Viscosity,ele))
             end if
          end if

       else
          ! Tau Q = grad(u)
          if(multiphase) then
            ! We define the auxiliary variable as vfrac*q = vfrac*div(u)
            ! to obtain the correct form of the grad_u_mat_q matrix. This way,
            ! transpose(grad_u_mat_q) gives the correct form of the viscosity term.
            Q_inv= shape_shape(q_shape, q_shape, detwei*nvfrac_gi)
          else
            Q_inv= shape_shape(q_shape, q_shape, detwei)
          end if

          call invert(Q_inv)
          call cholesky_factor(Q_inv)
          
          Grad_U_mat_q=0.0
          Div_U_mat_q=0.0
          if(.not.p0) then
             
             if(multiphase) then
               ! Split up -\int{grad(N_A vfrac) N_B} using the product rule
               ! and compute -\int{grad(N_A) vfrac N_B} - \int{N_A grad(vfrac) N_B}
               Grad_U_mat_q(:, :, :loc) = -dshape_shape(dq_t, u_shape, detwei*nvfrac_gi) - &
                                          & shape_shape_vector(q_shape, u_shape, detwei, grad_nvfrac_gi)
             else
               Grad_U_mat_q(:, :, :loc) = -dshape_shape(dq_t, u_shape, detwei)
             end if
 
             if(viscosity_scheme==ARBITRARY_UPWIND) then
               Div_U_mat_q(:, :, :loc) = -shape_dshape(q_shape, du_t, detwei)
             end if

          end if
       end if
    end if

    if(have_surfacetension.and.(.not.p0).and.assemble_element) then
      if(integrate_surfacetension_by_parts) then
        tension = ele_val_at_quad(surfacetension, ele)
        
        rhs_addto(:,:loc) = rhs_addto(:,:loc) - &
             &dshape_dot_tensor_rhs(du_t, tension, detwei)
      else
        dtensiondj = ele_div_at_quad_tensor(surfacetension, ele, du_t)
        
        rhs_addto(:,:loc) = rhs_addto(:,:loc) + &
             & shape_vector_rhs(u_shape,dtensiondj,detwei)
      end if
    end if

    !-------------------------------------------------------------------
    ! Interface integrals
    !-------------------------------------------------------------------
    
    if(dg.and.(have_viscosity.or.have_advection.or.have_pressure_bc).and.assemble_element) then
      neigh=>ele_neigh(U, ele)
      ! x_neigh/=t_neigh only on periodic boundaries.
      x_neigh=>ele_neigh(X, ele)
      
      ! Local node map counter.
      start=loc+1
      ! Flag for whether this is a boundary element.
      boundary_element=.false.
      
      neighbourloop: do ni=1,size(neigh)
        
        !----------------------------------------------------------------------
        ! Find the relevant faces.
        !----------------------------------------------------------------------
        turbine_face=.false.
        ! These finding routines are outside the inner loop so as to allow
        ! for local stack variables of the right size in
        ! construct_momentum_interface_dg.
  
        ele_2=neigh(ni)
        
        ! Note that although face is calculated on field U, it is in fact
        ! applicable to any field which shares the same mesh topology.
        face=ele_face(U, ele, ele_2)
      
        if (ele_2>0) then
            ! Internal faces.
            face_2=ele_face(U, ele_2, ele)
        ! Check if face is turbine face (note: get_entire_boundary_condition only returns "applied" boundaries and we reset the apply status in each timestep)
        elseif (velocity_bc_type(1,face)==4 .or. velocity_bc_type(1,face)==5) then
           face_2=face_neigh(turbine_conn_mesh, face)
           turbine_face=.true.
        else 
           ! External face.
           face_2=face
           boundary_element=.true.
        end if

        !Compute distance between cell centre and neighbouring cell centre
        !This is for Interior Penalty Method -- cjc
        !--------------
        if(dg.and.viscosity_scheme==IP) then
           if(edge_length_option==USE_ELEMENT_CENTRES) then
              ele_2_X = x_neigh(ni)
              ele_centre = sum(X_val,2)/size(X_val,2)
              face_centre = sum(face_val(X,face),2)/size(face_val(X,face),2)
              if(face==face_2) then
                 ! Boundary case. We compute 2x the distance to the face centre
                 h0 = 2*sqrt( sum(ele_centre - face_centre)**2 )
              else if (ele_2/=x_neigh(ni)) then
                 ! Periodic boundary case. We have to cook up the coordinate by
                 ! adding vectors to the face from each side.
                 x_val_2 = ele_val(X,ele_2_X)
                 neigh_centre = sum(X_val_2,2)/size(X_val_2,2)
                 face_centre_2 = &
                      sum(face_val(X,face_2),2)/size(face_val(X,face_2),2)
                 h0 = sqrt ( sum(ele_centre - face_centre)**2 )
                 h0 = h0 + sqrt( sum(neigh_centre - face_centre_2)**2 )
              else
                 x_val_2 = ele_val(X,ele_2_X)
                 neigh_centre = sum(X_val_2,2)/size(X_val_2,2)
                 h0 = sqrt ( sum(ele_centre - neigh_centre)**2 )
              end if
           end if
        end if
        !--------------

        if (dg) then
            finish=start+face_loc(U, face_2)-1
  
            local_glno(start:finish)=face_global_nodes(U, face_2)
        end if
  
        ! Turbine face
        if (turbine_face) then
           call construct_turbine_interface(turbine_fluxfac, theta, dt, ele, face, face_2, ni, &
                    & big_m_tensor_addto, rhs_addto, X, U, velocity_bc, velocity_bc_type)
        end if

        if(primal) then
            if(.not. turbine_face .or. turbine_fluxfac>=0) then
                   call construct_momentum_interface_dg(ele, face, face_2, ni,&
                        & big_m_tensor_addto, &
                        & rhs_addto, Grad_U_mat_q, Div_U_mat_q, X,&
                        & Rho, U, U_nl, U_mesh, P, q_mesh, surfacetension, &
                        & velocity_bc, velocity_bc_type, &
                        & pressure_bc, pressure_bc_type, hb_pressure, &
                        & subcycle_m_tensor_addto, nvfrac, &
                        & ele2grad_mat=ele2grad_mat, kappa_mat=kappa_mat, &
                        & inverse_mass_mat=inverse_mass_mat, &
                        & viscosity=viscosity, viscosity_mat=viscosity_mat)
           end if
        else
            if(.not. turbine_face .or. turbine_fluxfac>=0) then
                   call construct_momentum_interface_dg(ele, face, face_2, ni,&
                        & big_m_tensor_addto, &
                        & rhs_addto, Grad_U_mat_q, Div_U_mat_q, X,&
                        & Rho, U, U_nl, U_mesh, P, q_mesh, surfacetension, &
                        & velocity_bc, velocity_bc_type, &
                        & pressure_bc, pressure_bc_type, hb_pressure, &
                        & subcycle_m_tensor_addto, nvfrac)
            end if
        end if

        if (dg) then
            start=start+face_loc(U, face_2)
        end if
  
      end do neighbourloop
    
      !----------------------------------------------------------------------
      ! Construct local diffusivity operator for DG.
      !----------------------------------------------------------------------

      if(have_viscosity) then

        select case(viscosity_scheme)
        case(ARBITRARY_UPWIND)
            call local_assembly_arbitrary_upwind
        case(BASSI_REBAY)
          if (partial_stress) then
            call local_assembly_bassi_rebay_stress_form
          else
            call local_assembly_bassi_rebay
          end if
        end select
        
        if (boundary_element) then

          ! Weak application of dirichlet conditions on viscosity term.

          weak_dirichlet_loop: do i=1,2
            ! this is done in 2 passes
            ! iteration 1: wipe the rows corresponding to weak dirichlet boundary faces
            ! iteration 2: for columns corresponding to weak dirichlet boundary faces,
            !               move this coefficient multiplied with the bc value to the rhs
            !               then wipe the column
            ! The 2 iterations are necessary for elements with more than one weak dirichlet boundary face
            ! as we should not try to move the coefficient in columns corresponding to boundary face 1
            ! in rows correspoding to face 2 to the rhs, i.e. we need to wipe *all* boundary rows first.

            do dim=1,u%dim

              ! Local node map counter.
              start=loc+1

              boundary_neighbourloop: do ni=1,size(neigh)
                ele_2=neigh(ni)

                ! Note that although face is calculated on field U, it is in fact
                ! applicable to any field which shares the same mesh topology.
                if (ele_2>0) then
                  ! Interior face - we need the neighbouring face to
                  ! calculate the new start
                  face=ele_face(U, ele_2, ele)
                else   
                  ! Boundary face
                  face=ele_face(U, ele, ele_2)
                  if (velocity_bc_type(dim,face)==1) then

                    ! Dirichlet condition.

                    finish=start+face_loc(U, face)-1

                    if (i==1) then
                      ! Wipe out boundary condition's coupling to itself.
                      Viscosity_mat(:,dim,start:finish,:)=0.0
                    else
                      ! Add BC into RHS
                      !
                      do dim1=1,u%dim
                        rhs_addto(dim1,:) = rhs_addto(dim1,:) &
                             & -matmul(Viscosity_mat(dim1,dim,:,start:finish), &
                             & ele_val(velocity_bc,dim,face))
                      end do
                      ! Ensure it is not used again.
                      Viscosity_mat(:,dim,:,start:finish)=0.0
                    end if
                    ! Check if face is turbine face (note: get_entire_boundary_condition only returns 
                    ! "applied" boundaries and we reset the apply status in each timestep)
                  elseif (velocity_bc_type(dim,face)==4 .or. velocity_bc_type(dim,face)==5) then  
                    face=face_neigh(turbine_conn_mesh, face)
                  end if
                end if
                start=start+face_loc(U, face)

              end do boundary_neighbourloop

            end do

          end do weak_dirichlet_loop

        end if
  
        ! Insert viscosity in matrix.
        big_m_tensor_addto = big_m_tensor_addto + Viscosity_mat*theta*dt
        
        if (acceleration) then
          do dim1=1,U%dim
            do dim2=1, U%dim
              rhs_addto(dim1, :) = rhs_addto(dim1, :) &
                   - matmul(Viscosity_mat(dim1,dim2,:,:), &
                   node_val(U, dim2, local_glno))
            end do
          end do
        end if
        
     end if !have_viscosity
    
    end if !dg.and.(have_viscosity.or.have_advection)
    
    !----------------------------------------------------------------------
    ! Perform global assembly.
    !----------------------------------------------------------------------
    
    if (assemble_element) then

       ! add lumped terms to the diagonal of the matrix
       call add_diagonal_to_tensor(big_m_diag_addto, big_m_tensor_addto)
       
       if(dg.and.(have_viscosity.or.have_advection)) then
         
          ! first the diagonal blocks, i.e. the coupling within the element
          ! and neighbouring face nodes but with the same component
          if(have_viscosity) then
            if(partial_stress) then
              call addto(big_m, local_glno, local_glno, &
                   big_m_tensor_addto)
            else
              ! add to the matrix
              call addto(big_m, local_glno, local_glno, big_m_tensor_addto, &
                   block_mask=diagonal_block_mask)
            end if
            ! add to the rhs
            call addto(rhs, local_glno, rhs_addto)
          else
             ! add to the matrix
             call addto(big_m, u_ele, local_glno, big_m_tensor_addto(:,:,:loc,:), &
                block_mask=diagonal_block_mask)
             ! add to the rhs
             call addto(rhs, u_ele, rhs_addto(:,:loc))
          end if
          if(subcycle) then
             call addto(subcycle_m, u_ele, local_glno,&
                  &subcycle_m_tensor_addto(:,:,:loc,:), &
                  &block_mask=diagonal_block_mask)
          end if
          if(.not. partial_stress .and. have_coriolis) then
            ! add in coupling between different components, but only within the element
            call addto(big_m, u_ele, u_ele, &
                 big_m_tensor_addto(:,:,:loc,:loc), block_mask&
                 &=off_diagonal_block_mask)
          end if
       else
          ! in this case we only have coupling between nodes within the element
          if (have_coriolis) then
             call addto(big_m, u_ele, u_ele, big_m_tensor_addto(:,:,:loc,:loc))
          else
            ! add to the matrix
            call addto(big_m, u_ele, u_ele, big_m_tensor_addto(:,:,:loc,:loc), &
               block_mask=diagonal_block_mask)
          end if
          ! add to the rhs
          call addto(rhs, u_ele, rhs_addto(:,:loc))
       end if
         
    end if


  contains
 
    subroutine local_assembly_arbitrary_upwind
      integer :: d3

      do dim1=1, Viscosity%dim(1)
         do dim2=1,Viscosity%dim(2)
            do d3 = 1, mesh_dim(U)
               ! Div U * G^U * Viscosity * G * Grad U
               ! Where G^U*G = inverse(Q_mass)
               Viscosity_mat(d3,d3,:,:)=Viscosity_mat(d3,d3,:,:)&
                    +0.5*( &
                    +matmul(matmul(transpose(grad_U_mat_q(dim1,:,:))&
                    &         ,mat_diag_mat(Q_inv, Viscosity_ele(dim1,dim2,:)))&
                    &     ,grad_U_mat_q(dim2,:,:))& 
                    +matmul(matmul(transpose(div_U_mat_q(dim1,:,:))&
                    &         ,mat_diag_mat(Q_inv, Viscosity_ele(dim1,dim2,:)))&
                    &     ,div_U_mat_q(dim2,:,:))&
                    &)
            end do
         end do
      end do
      
    end subroutine local_assembly_arbitrary_upwind
    
    subroutine local_assembly_bassi_rebay
     
      integer :: d3

      do dim1=1, Viscosity%dim(1)
         do dim2=1,Viscosity%dim(2)
            do d3 = 1, mesh_dim(U)

               ! Div U * G^U * Viscosity * G * Grad U
               ! Where G^U*G = inverse(Q_mass)
               Viscosity_mat(d3,d3,:,:)=Viscosity_mat(d3,d3,:,:)&
                  +matmul(matmul(transpose(grad_U_mat_q(dim1,:,:))&
                  &         ,mat_diag_mat(Q_inv, Viscosity_ele(dim1,dim2,:)))&
                  &     ,grad_U_mat_q(dim2,:,:))

            end do
         end do
      end do
      
    end subroutine local_assembly_bassi_rebay
    
    subroutine local_assembly_bassi_rebay_stress_form

      ! Instead of:
      !   M_v = G^T_m (\nu Q^{-1})_mn G_n
      ! We construct:
      !   M_v_rs = G^T_m A_rmsn Q^{-1} G_n
      ! where A is a dim x dim x dim x dim linear operator:
      !   A_rmsn = \partial ( \nu ( u_{r,m} + u_{m,r} ) ) / \partial u_{s,n}
      !   where a_{b,c} = \partial a_b / \partial x_c
      ! off diagonal terms define the coupling between the velocity components

      real, dimension(size(Q_inv,1), size(Q_inv,2)) :: Q_visc
      real, dimension(ele_loc(u, ele)) :: isotropic_visc

<<<<<<< HEAD
      dim = Viscosity%dim(1)
      isotropic_visc = Viscosity_ele(1,1,:)
      if (have_les) then
        call les_viscosity(isotropic_visc)
      end if
      Q_visc = mat_diag_mat(Q_inv, isotropic_visc)
=======
      ! isotropic viscosity (just take the first component as scalar value)
      Q_visc = mat_diag_mat(Q_inv, Viscosity_ele(1,1,:))
>>>>>>> 8a09e238

      do dim1=1,u%dim
        do dim2=1,u%dim
          do dim3=1,u%dim 
            do dim4=1,u%dim
              if (dim1==dim2 .and. dim2==dim3 .and. dim3==dim4) then
                Viscosity_mat(dim1,dim3,:,:) = Viscosity_mat(dim1,dim3,:,:) &
                     + 2.0 * matmul(matmul(transpose(grad_U_mat_q(dim2,:,:)),Q_visc),grad_U_mat_q(dim4,:,:))
              else if  ((dim1==dim3 .and. dim2==dim4) .or. (dim2==dim3 .and. dim1==dim4)) then
                Viscosity_mat(dim1,dim3,:,:) = Viscosity_mat(dim1,dim3,:,:) &
                     + matmul(matmul(transpose(grad_U_mat_q(dim2,:,:)),Q_visc),grad_U_mat_q(dim4,:,:))
              end if
            end do
          end do
        end do
      end do
      
    end subroutine local_assembly_bassi_rebay_stress_form

    subroutine add_diagonal_to_tensor(big_m_diag_addto, big_m_tensor_addto)
      real, dimension(u%dim, ele_and_faces_loc(u, ele)), intent(in) :: big_m_diag_addto
      real, dimension(u%dim, u%dim, ele_and_faces_loc(u, ele), ele_and_faces_loc(u, ele)), intent(inout) :: big_m_tensor_addto
      
      integer :: dim, loc
      
      forall(dim = 1:size(big_m_diag_addto, 1), loc = 1:size(big_m_diag_addto, 2))
        big_m_tensor_addto(dim, dim, loc, loc) = big_m_tensor_addto(dim, dim, loc, loc) + big_m_diag_addto(dim, loc)
      end forall
      
    end subroutine add_diagonal_to_tensor

    subroutine les_viscosity(isotropic_visc)
      real, dimension(ele_loc(u,ele)), intent(inout) :: isotropic_visc

      real, dimension(ele_loc(u,ele)) :: les_filter_width
      real, dimension(mesh_dim(u), mesh_dim(u), ele_loc(u,ele)) :: g_nl
      real, dimension(mesh_dim(u), mesh_dim(u)) :: s
      real, dimension(ele_loc(u,ele)) :: s_mod
      real, dimension(ele_loc(u,ele)) :: les_scalar_viscosity
      real, dimension(ele_loc(u,ele), ele_loc(u,ele)) :: M_inv
      
      ! get inverse mass
      M_inv = shape_shape(u_shape, u_shape, detwei)
      call invert(M_inv)
      
      ! Compute gradient of non-linear velocity
      do dim1=1,mesh_dim(u)
        do dim2=1,mesh_dim(u)
          ! interior contribution
          g_nl(dim1,dim2,:)=matmul(grad_U_mat_q(dim2,:,:loc), ele_val(u_nl,dim1,ele))

          ! boundary comtributions (have to be done seperately as we need to apply bc's at boundaries)
          ! local node map counter.
          start=loc+1
          do ni=1,size(neigh)
            ! get neighbour ele, corresponding faces, and complete local node map
            ele_2=neigh(ni)

            if (ele_2>0) then
              ! obtain corresponding faces, and complete local node map
              face=ele_face(U, ele_2, ele)
              finish=start+face_loc(U, face)-1  
              ! for interior faces we use the face values  
              g_nl(dim1,dim2,:)=g_nl(dim1,dim2,:)+matmul(grad_U_mat_q(dim2,:,start:finish), face_val(u_nl,dim1,face))
            else
              ! obtain corresponding faces, and complete local node map
              face=ele_face(U, ele, ele_2)
              finish=start+face_loc(U, face)-1 
              ! for boundary faces the value we use depends upon if a weak bc is applied
              if (velocity_bc_type(dim1,face)==1) then
                ! weak bc! use the bc value
                g_nl(dim1,dim2,:)=g_nl(dim1,dim2,:)+matmul(grad_U_mat_q(dim2,:,start:finish), ele_val(velocity_bc,dim1,face))
              else
                ! no weak bc, use node values on internal face
                g_nl(dim1,dim2,:)=g_nl(dim1,dim2,:)+matmul(grad_U_mat_q(dim2,:,start:finish), face_val(u_nl,dim1,face))
              end if
            end if

            ! update node map counter
            start=start+face_loc(U, face)
          end do

          ! apply inverse mass
          g_nl(dim1,dim2,:)=matmul(M_inv, g_nl(dim1,dim2,:))
        end do
      end do

      ! call calculate_les_grad_u(g_nl)

      ! Compute modulus of strain rate
      do i=1,ele_loc(u,ele)
        s=0.5*(g_nl(:,:,i)+transpose(g_nl(:,:,i)))
        ! Calculate modulus of strain rate
        s_mod(i)=sqrt(2*sum(s**2))
      end do

      ! Compute filter width
      if (associated(prescribed_filter_width)) then
        les_filter_width = ele_val(prescribed_filter_width, ele)
      else
        les_filter_width = length_scale_scalar(X, ele)
      end if

      les_scalar_viscosity = 4.0*les_filter_width*&
           s_mod*(smagorinsky_coefficient**2)

      if (associated(eddy_visc)) then
        call set(eddy_visc, ele_nodes(eddy_visc, ele), les_scalar_viscosity)
      end if

      ! Add to molecular viscosity
      isotropic_visc = isotropic_visc + les_scalar_viscosity
      
    end subroutine les_viscosity

    ! subroutine calculate_les_grad_u(g_nl)

    !   ! calculated using:
    !   ! N_i N_j grad_u = N_i delta u_h - 
    !   !                  ({N_i} (u_h^-n^- + u_h^+n^+)) on internal faces -
    !   !                  (N_i (u_h - u_b) n) on weak dirichlet boundaries
    !   ! where: {x} = average of x over face
    !   !        u_h = value of u in element
    !   !        u_b = dirichlet boundary value
    !   ! (see Bassi et. al. 2005 - Discontinuous Galerkin solution of the Reynolds-averaged
    !   ! Navier–Stokes and k–x turbulence model equations, pg. 517

    !   real, dimension(mesh_dim(u), mesh_dim(u), ele_loc(u,ele)), intent(inout) :: g_nl
      
    !   real, dimension(ele_loc(u,ele), ele_loc(u,ele)) :: M_inv
    !   integer :: face_1, face_2
      
    !   ! interior contribution
    !   g_nl = shape_tensor_rhs(u_shape, ele_grad_at_quad(u_nl, ele, du_t), detwei)
      
    !   ! interface contribution
    !   start=loc+1 ! local node map counter
    !   do ni=1,size(neigh)
    !     ! Find the relevant faces.
    !     ele_2 = neigh(ni)
    !     face_1 = ele_face(u_nl, ele, ele_2)
    !     if (ele_2>0) then
    !       ! Internal faces.
    !       face_2=ele_face(u_nl, ele_2, ele)
    !     else
    !       ! External face.
    !       face_2=face_1
    !     end if
    !     ! complete node map
    !     finish=start+face_loc(u_nl, face_2)-1
        
    !     call calculate_les_grad_u_interface(g_nl, face_1, face_2)
        
    !     ! update node map counter
    !     start=start+face_loc(u_nl, face)
    !   end do
      
    !   ! get inverse mass
    !   M_inv = shape_shape(u_shape, u_shape, detwei)
    !   call invert(M_inv)
      
    !   do dim1=1,mesh_dim(u)
    !     do dim2=1,mesh_dim(u)
    !       g_nl(dim1,dim2,:)=matmul(M_inv, g_nl(dim1,dim2,:))
    !     end do
    !   end do

    !   ! ewrite(0,'(12(F9.4 ))') g_nl
    !   ! FLExit('')

    ! end subroutine calculate_les_grad_u

    ! subroutine calculate_les_grad_u_interface(g_nl, face_1, face_2)

    !   real, dimension(mesh_dim(u), mesh_dim(u), ele_loc(u,ele)), intent(inout) :: g_nl
    !   integer, intent(in) :: face_1, face_2
      
    !   type(element_type), pointer :: f_shape
    !   real, dimension(x%dim, face_ngi(u_nl, face_1)) :: normal
    !   real, dimension(face_ngi(u_nl, face_1)) :: f_detwei, in_q, in_q_2, in_bc_q
    !   real, dimension(mesh_dim(u), mesh_dim(u), face_ngi(u_nl,face_1)) :: g_nl_int_gi
    !   real, dimension(mesh_dim(u), mesh_dim(u), face_loc(u_nl,face_1)) :: g_nl_int
    !   real, dimension(ele_loc(u_nl, ele)) :: elenodes
    !   real, dimension(face_loc(u_nl, face)) :: facenodes

    !   integer :: i, j
      
    !   ! shape and detwei are the same for both faces, normal+ = - normal-
    !   f_shape => face_shape(u_nl, face_1)
    !   call transform_facet_to_physical(x, face_1, detwei_f=f_detwei, normal=normal)
      
    !   if (face_1==face_2) then  
    !     ! boundary faces - may need to apply weak dirichlet bc's
    !     ! = - int_ v_h \cdot (u - u^b) n 
    !     do dim1=1,mesh_dim(u)
    !       if (velocity_bc_type(dim1,face_1)==1) then  
    !         in_q = face_val_at_quad(u_nl,face_1,dim1)
    !         in_bc_q = ele_val_at_quad(velocity_bc,face_1,dim1)
    !         do dim2=1,mesh_dim(u)
    !           g_nl_int_gi(dim1,dim2,:) = -1.0*(in_q - in_bc_q)*normal(dim2,:)
    !         end do
    !       end if
    !     end do
    !   else
    !     ! internal face
    !     ! = int_ {v_h} \cdot J(x) 
    !     do dim1=1,mesh_dim(u)
    !       in_q = face_val_at_quad(u_nl,face_1,dim1)
    !       in_q_2 = face_val_at_quad(u_nl,face_2,dim1)
    !       do dim2=1,mesh_dim(u)
    !         g_nl_int_gi(dim1,dim2,:) = -0.5*(in_q - in_q_2)*normal(dim2,:)
    !       end do
    !     end do
    !   end if
      
    !   ! integrate
    !   g_nl_int = shape_tensor_rhs(f_shape, g_nl_int_gi, f_detwei)

    !   ! add contributions to gradient
    !   elenodes = ele_nodes(u_nl, ele)
    !   facenodes = face_global_nodes(u_nl, face)
    !   do i=1, face_loc(u_nl, face)
    !     do j=1, ele_loc(u_nl, face)
    !       if (facenodes(i) == elenodes(j)) then
    !         g_nl(:, :, j) = g_nl(:, :, j) + g_nl_int(:, :, i)
    !       end if
    !     end do
    !   end do
      
    ! end subroutine calculate_les_grad_u_interface
    
  end subroutine construct_momentum_element_dg

  subroutine construct_momentum_interface_dg(ele, face, face_2, ni, &
       & big_m_tensor_addto, &
       & rhs_addto, Grad_U_mat, Div_U_mat, X, Rho, U,&
       & U_nl, U_mesh, P, q_mesh, surfacetension, &
       & velocity_bc, velocity_bc_type, &
       & pressure_bc, pressure_bc_type, hb_pressure, &
       & subcycle_m_tensor_addto, nvfrac, &
       & ele2grad_mat, kappa_mat, inverse_mass_mat, &
       & viscosity, viscosity_mat)
    !!< Construct the DG element boundary integrals on the ni-th face of
    !!< element ele.
    implicit none

    logical :: CDG_switch_in

    integer, intent(in) :: ele, face, face_2, ni
    real, dimension(:,:,:,:), intent(inout) :: big_m_tensor_addto
    real, dimension(:,:,:,:), intent(inout) :: subcycle_m_tensor_addto
    real, dimension(:,:) :: rhs_addto
    real, dimension(:,:,:), intent(inout) :: Grad_U_mat, Div_U_mat
    ! We pass these additional fields to save on state lookups.
    type(vector_field), intent(in) :: X, U, U_nl
    type(vector_field), pointer :: U_mesh
    type(scalar_field), intent(in) :: Rho, P
    type(scalar_field), intent(in) :: nvfrac
    !! Mesh of the auxiliary variable in the second order operator.
    type(mesh_type), intent(in) :: q_mesh
    !! surfacetension
    type(tensor_field), intent(in) :: surfacetension
    !! Boundary conditions associated with this interface (if any).
    type(vector_field), intent(in) :: velocity_bc
    integer, dimension(:,:), intent(in) :: velocity_bc_type
    type(scalar_field), intent(in) :: pressure_bc
    integer, dimension(:), intent(in) :: pressure_bc_type
    type(scalar_field), intent(in) :: hb_pressure

    !! Computation of primal fluxes and penalty fluxes
    real, intent(in), optional, dimension(:,:,:) :: ele2grad_mat

    !! \Int_{ele} N_i kappa N_j dV, used for CDG fluxes
    real, dimension(:,:,:,:), intent(in), optional :: kappa_mat

    !! Inverse element mass matrix.
    real, dimension(:,:), intent(in), optional :: inverse_mass_mat

    type(tensor_field), intent(in), optional :: viscosity

    !! Local viscosity matrix for assembly.
    real, intent(inout), dimension(:,:,:,:), optional :: viscosity_mat

    ! Matrix for assembling primal fluxes
    ! Note that this assumes same order polys in each element
    ! Code will need reorganising for p-refinement
    real, dimension(2,face_loc(U,face),ele_loc(U,ele)) ::&
         & primal_fluxes_mat

    ! Matrix for assembling penalty fluxes
    ! Note that this assumes same order polys in each element
    ! Code will need reorganising for p-refinement
    real, dimension(2,face_loc(U,face),face_loc(U,face)) ::&
         & penalty_fluxes_mat

    ! \Int_{s_ele} N_iN_j n ds, used for CDG fluxes
    real, dimension(mesh_dim(U),ele_loc(U,ele),ele_loc(U,ele)) :: &
         & normal_mat

    ! \Int_{s_ele} N_iN_j kappa.n ds, used for CDG fluxes
    ! Note that this assumes same order polys in each element
    ! Code will need reorganising for p-refinement
    real, dimension(mesh_dim(U),face_loc(U,face),face_loc(U,face)) :: &
         & kappa_normal_mat

    ! Face objects and numberings.
    type(element_type), pointer :: u_shape, u_shape_2, p_shape, q_shape
    integer, dimension(face_loc(U,face)) :: u_face_l
    ! This has to be a pointer to work around a stupid gcc bug.
    integer, dimension(:), pointer :: q_face_l

    ! Note that both sides of the face can be assumed to have the same
    ! number of quadrature points.
    real, dimension(face_ngi(U_nl, face)) :: Rho_q, nvfrac_gi
    real, dimension(U%dim, face_ngi(U_nl, face)) :: normal, u_nl_q,&
         & u_f_q, u_f2_q, div_u_f_q
    logical, dimension(face_ngi(U_nl, face)) :: inflow
    real, dimension(face_ngi(U_nl, face)) :: u_nl_q_dotn, income
    ! Variable transform times quadrature weights.
    real, dimension(face_ngi(U,face)) :: detwei
    real, dimension(face_ngi(U,face)) :: inner_advection_integral, outer_advection_integral

    ! Bilinear forms
    real, dimension(face_loc(U,face),face_loc(U,face)) :: nnAdvection_out
    real, dimension(face_loc(U,face),face_loc(U,face_2)) :: nnAdvection_in
    real, dimension(1,mesh_dim(U), face_loc(P,face),face_loc(U,face)) :: mnCT
    
    ! Viscosity values on face (used for CDG and IP fluxes)
    real, dimension(:,:,:), allocatable :: kappa_gi

    ! surfacetension stuff
    real, dimension(u%dim, u%dim, face_ngi(u_nl, face)) :: tension_q
    
    integer :: dim, start, finish, floc
    logical :: boundary, free_surface, no_normal_flow, l_have_pressure_bc
    logical, dimension(U%dim) :: dirichlet

    logical :: p0

    integer :: d1, d2

    floc = face_loc(u, face)

    start=ele_loc(u,ele)+(ni-1)*face_loc(U, face_2)+1
    finish=start+face_loc(U, face_2)-1
    
    p0=(element_degree(u,ele)==0)

    ! Get Density and (non-linear) PhaseVolumeFraction values 
    ! at the Gauss points on the current face.
    Rho_q=face_val_at_quad(Rho, face)

    if(multiphase) then
       nvfrac_gi = face_val_at_quad(nvfrac, face)
    end if

    if(present(viscosity)) then
       allocate( kappa_gi(Viscosity%dim(1), Viscosity%dim(2), &
            face_ngi(Viscosity,face)) )

       kappa_gi = face_val_at_quad(Viscosity, face)

       if(multiphase) then
          ! Multiply the viscosity tensor by the PhaseVolumeFraction 
          ! since kappa = viscosity*vfrac for multiphase flow simulations.
          do d1=1,Viscosity%dim(1)
             do d2=1,Viscosity%dim(2)
                kappa_gi(d1,d2,:) = kappa_gi(d1,d2,:)*nvfrac_gi
             end do
          end do
       end if
       
    end if

    u_face_l=face_local_nodes(U, face)
    u_shape=>face_shape(U, face)

    u_shape_2=>face_shape(U, face_2)
    
    p_shape=>face_shape(P, face)

    q_face_l=>face_local_nodes(q_mesh, face)
    q_shape=>face_shape(q_mesh, face)

    ! Boundary nodes have both faces the same.
    boundary=(face==face_2)
    dirichlet=.false.
    free_surface=.false.
    no_normal_flow=.false.
    l_have_pressure_bc=.false.
    if (boundary) then
       do dim=1,U%dim
          if (velocity_bc_type(dim,face)==1) then
             dirichlet(dim)=.true.
          end if
       end do
       ! free surface b.c. is set for the 1st (normal) component
       if (velocity_bc_type(1,face)==2) then
          free_surface=.true.
       end if
       ! no normal flow b.c. is set for the 1st (normal) component
       if (velocity_bc_type(1,face)==3) then
          ! No normal flow is implemented here by switching off the
          ! advection boundary integral.
          no_normal_flow=.true.
       end if
       l_have_pressure_bc = pressure_bc_type(face) > 0
    end if

    !----------------------------------------------------------------------
    ! Change of coordinates on face.
    !----------------------------------------------------------------------
    call transform_facet_to_physical(X, face,&
         &                          detwei_f=detwei,&
         &                          normal=normal) 
        
    !----------------------------------------------------------------------
    ! Construct bilinear forms.
    !----------------------------------------------------------------------

    if(have_advection.and..not.no_normal_flow) then
      ! Advecting velocity at quadrature points.
       u_f_q = face_val_at_quad(U_nl, face)
       u_f2_q = face_val_at_quad(U_nl, face_2)
       U_nl_q=0.5*(u_f_q+u_f2_q)

      if(p0) then
        ! in this case the surface integral of u_f_q is zero so we need
        ! to modify it to be a suitable measure of divergence
        div_u_f_q = U_nl_q
      else
        div_u_f_q = u_f_q
      end if
      
      ! Mesh velocity at quadrature points.
      if(move_mesh) then
        ! here we assume that U_mesh at face is the same as U_mesh at face_2
        ! if it isn't then you're in trouble because your mesh will tear
        ! itself apart
        u_nl_q=u_nl_q - face_val_at_quad(U_mesh, face)
        ! the velocity on the internal face isn't used again so we can
        ! modify it directly here...
        u_f_q = u_f_q - face_val_at_quad(U_mesh, face)
      end if
  
      u_nl_q_dotn = sum(U_nl_q*normal,1)

      ! Inflow is true if the flow at this gauss point is directed
      ! into this element.
      inflow= u_nl_q_dotn<0.0
      income = merge(1.0,0.0,inflow)
      
      ! Calculate outflow boundary integral.
      ! can anyone think of a way of optimising this more to avoid
      ! superfluous operations (i.e. multiplying things by 0 or 1)?

      ! first the integral around the inside of the element
      ! (this is the flux *out* of the element)
      inner_advection_integral = (1.-income)*u_nl_q_dotn
      if(.not.integrate_by_parts_once) then
        ! i.e. if we're integrating by parts twice
        inner_advection_integral = inner_advection_integral &
                                    - sum(u_f_q*normal,1)
      end if
      if(integrate_conservation_term_by_parts) then
        if(integrate_by_parts_once) then
          inner_advection_integral = inner_advection_integral &
                                      - (1.-beta)*sum(div_u_f_q*normal,1)
        else
          ! i.e. integrating by parts twice
          inner_advection_integral = inner_advection_integral &
                                      + beta*sum(div_u_f_q*normal,1)
        end if
      end if
      
      if(multiphase) then
         nnAdvection_out=shape_shape(U_shape, U_shape,  &
             &                        inner_advection_integral * detwei * Rho_q * nvfrac_gi) 
      else
         nnAdvection_out=shape_shape(U_shape, U_shape,  &
             &                        inner_advection_integral * detwei * Rho_q) 
      end if
      
      ! now the integral around the outside of the element
      ! (this is the flux *in* to the element)
      outer_advection_integral = income * u_nl_q_dotn
      if(multiphase) then
         nnAdvection_in=shape_shape(U_shape, U_shape_2, &
             &                       outer_advection_integral * detwei * Rho_q * nvfrac_gi)
      else
         nnAdvection_in=shape_shape(U_shape, U_shape_2, &
             &                       outer_advection_integral * detwei * Rho_q)
      end if

      do dim = 1, u%dim
      
        ! Insert advection in matrix.
    
        ! Outflow boundary integral.
         if(subcycle) then
            subcycle_m_tensor_addto(dim, dim, u_face_l, u_face_l) = &
                 &subcycle_m_tensor_addto(dim, dim, u_face_l, u_face_l) + &
                 &nnAdvection_out
              
            if (.not.dirichlet(dim)) then
               subcycle_m_tensor_addto(dim, dim, u_face_l, start:finish) = &
                    &subcycle_m_tensor_addto(dim, dim, u_face_l, start:finish)&
                    &+nnAdvection_in
            end if
         else
            big_m_tensor_addto(dim, dim, u_face_l, u_face_l) = &
                 big_m_tensor_addto(dim, dim, u_face_l, u_face_l) + &
                 nnAdvection_out*dt*theta
              
            if (.not.dirichlet(dim)) then
               big_m_tensor_addto(dim, dim, u_face_l, start:finish) = &
                    big_m_tensor_addto(dim, dim, u_face_l, start:finish) + &
                    nnAdvection_in*dt*theta
            end if
        
            if (.not.dirichlet(dim)) then
               ! For interior interfaces this is the upwinding term. For a
               ! Neumann boundary it's necessary to apply downwinding here
               ! to maintain the surface integral. Fortunately, since
               ! face_2==face for a boundary this is automagic.

               if (acceleration) then
                  rhs_addto(dim,u_face_l) = rhs_addto(dim,u_face_l) &
                       ! Outflow boundary integral.
                       -matmul(nnAdvection_out,face_val(U,dim,face))&
                       ! Inflow boundary integral.
                       -matmul(nnAdvection_in,face_val(U,dim,face_2))
               end if
               
            else

               rhs_addto(dim,u_face_l) = rhs_addto(dim,u_face_l) &
                    ! Outflow boundary integral.
                    -matmul(nnAdvection_out,face_val(U,dim,face))&
                    ! Inflow boundary integral.
                    -matmul(nnAdvection_in,ele_val(velocity_bc,dim,face))
            end if
         end if
      end do
        
    end if

    if (have_viscosity) then
       ! Boundary term in grad_U.
       !   /
       !   | q, u, normal dx
       !   /
       select case (viscosity_scheme)
       case (ARBITRARY_UPWIND)
          call arbitrary_upwind_viscosity
       case (BASSI_REBAY)
          call bassi_rebay_viscosity
       case (IP)
          primal_fluxes_mat = 0.0
          penalty_fluxes_mat = 0.0
          call primal_fluxes
          call interior_penalty
          call local_assembly_primal_face
          call local_assembly_ip_face
       case (CDG)
          primal_fluxes_mat = 0.0
          penalty_fluxes_mat = 0.0
          call primal_fluxes
          if(.not.remove_penalty_fluxes) call interior_penalty
          call get_normal_mat
          call local_assembly_primal_face
          call local_assembly_cdg_face
          call local_assembly_ip_face
       end select

    end if

    if(have_surfacetension.and.integrate_surfacetension_by_parts) then
      tension_q = 0.5*face_val_at_quad(surfacetension,face)+0.5*face_val_at_quad(surfacetension,face_2)
      rhs_addto(:,u_face_l) = rhs_addto(:,u_face_l) + shape_tensor_dot_vector_rhs(u_shape, tension_q, normal, detwei)
    end if
    

    !----------------------------------------------------------------------
    ! Perform global assembly.
    !----------------------------------------------------------------------

    ! Insert pressure boundary integral.
    if (l_include_pressure_bcs .and. boundary .and. l_have_pressure_bc) then
    
       if(multiphase) then
          mnCT(1,:,:,:) = shape_shape_vector(P_shape, U_shape_2, detwei*nvfrac_gi, normal)
       else
          mnCT(1,:,:,:) = shape_shape_vector(P_shape, U_shape_2, detwei, normal)
       end if
       ! for both weak and strong pressure dirichlet bcs:
       !      /
       ! add -|  N_i M_j \vec n p_j, where p_j are the prescribed bc values
       !      /
       do dim = 1, U%dim
          if(subtract_out_reference_profile) then
            rhs_addto(dim,u_face_l) = rhs_addto(dim,u_face_l) - &
                 matmul( ele_val(pressure_bc, face) - face_val(hb_pressure, face), mnCT(1,dim,:,:) )
          else
            rhs_addto(dim,u_face_l) = rhs_addto(dim,u_face_l) - &
                 matmul( ele_val(pressure_bc, face), mnCT(1,dim,:,:) )
          end if
       end do
    end if


   contains

    subroutine arbitrary_upwind_viscosity

       !! Arbitrary upwinding scheme.
       do dim=1,mesh_dim(U)

          if (normal(dim,1)>0) then          
             ! Internal face.
             Grad_U_mat(dim, q_face_l, U_face_l)=&
                  Grad_U_mat(dim, q_face_l, U_face_l) &
                  +shape_shape(q_shape, U_shape, detwei*normal(dim,:))
             
             ! External face. Note the sign change which is caused by the
             ! divergence matrix being constructed in transpose.
             Div_U_mat(dim, q_face_l, start:finish)=&
                  -shape_shape(q_shape, U_shape_2, detwei*normal(dim,:))
             
             ! Internal face.
             Div_U_mat(dim, q_face_l, U_face_l)=&
                  Div_U_mat(dim, q_face_l, U_face_l) &
                  +shape_shape(q_shape, U_shape, detwei*normal(dim,:))
             
          else
             ! External face.
             Grad_U_mat(dim, q_face_l, start:finish)=&
                  +shape_shape(q_shape, U_shape_2, detwei*normal(dim,:))
             
          end if
       end do

    end subroutine arbitrary_upwind_viscosity

    subroutine bassi_rebay_viscosity

      real, dimension(face_ngi(u_nl, face)) :: coefficient_detwei
      
      do dim=1,mesh_dim(U)

         coefficient_detwei = detwei*normal(dim,:)
         if(multiphase) then
            coefficient_detwei = coefficient_detwei*nvfrac_gi
         end if

         if(.not.boundary) then
            ! Internal face.
            Grad_U_mat(dim, q_face_l, U_face_l)=&
               Grad_U_mat(dim, q_face_l, U_face_l) &
               +0.5*shape_shape(q_shape, U_shape, coefficient_detwei)
            
            ! External face.
            Grad_U_mat(dim, q_face_l, start:finish)=&
               +0.5*shape_shape(q_shape, U_shape_2, coefficient_detwei) 
         else
            ! Boundary case. Put the whole integral in the external bit.

            ! External face.
            Grad_U_mat(dim, q_face_l, start:finish)=&
               +shape_shape(q_shape, U_shape_2, coefficient_detwei)
         end if
      end do

    end subroutine bassi_rebay_viscosity

    subroutine get_normal_mat
      !!< We assemble
      !!< \int_e N_i N_j n dS
      !!< where n is the normal
      !!< indices are (dim1, loc1, loc2)

      integer :: d1,d2

      normal_mat = shape_shape_vector(U_shape,U_shape,detwei,normal)
      
      !!< We assemble
      !!< \int_e N_i N_j kappa.n dS
      !!< where n is the normal
      !!< indices are (dim1, loc1, loc2)

      kappa_normal_mat = 0
      do d1 = 1, mesh_dim(U)
         do d2 = 1, mesh_dim(U)
            kappa_normal_mat(d1,:,:) = kappa_normal_mat(d1,:,:) + &
                 & shape_shape(U_shape,U_shape,detwei* &
                 & kappa_gi(d1,d2,:)*normal(d2,:))
         end do
      end do

    end subroutine get_normal_mat

     subroutine primal_fluxes

      !!< Notes for primal fluxes which are present in the interior penalty
      !!< and CDG methods (and, I believe, the LDG method when written in
      !! primal form)

      !!< We assemble 

      !!< -Int_e [u]{kappa grad v} + [v]{kappa grad u}

      !!< = -Int_e 1/2(u^+n^+ + u^-n^-).(kappa^+ grad v^+ + kappa^- grad v^-)
      !!<  -Int_e 1/2(v^+n^+ + v^-n^-).(kappa^+ grad u^+ + kappa^- grad u^-)

      !!< Where + is the ele side, and - is the ele_2 side, and e is the edge

      !!<Computing grad u (and v) requires a element transform to physical
      !!<so we only assemble the + parts here, and the minus parts of the grad
      !!<will be assembled when we visit that element 

      !!<So we assemble

      !!<  -Int_e 1/2 (u^+ - u^-)n^+.kappa^+ grad v^+
      !!< -Int_e 1/2 (v^+ - v^-)n^+.kappa^+ grad u^+

      !!<Actually we won't even do that, we'll just assemble the second
      !!<line, and apply the transpose operator

      !!<Note that grad v is obtained in element ele from ele2grad_mat

      !!<On the (Dirichlet) boundary we are assembling 

      !!< -Int_e (v n. kappa grad u + u n. kappa grad v)

      !!< In practise we'll assemble it everywhere and only 
      !!< add it on if we have a Dirichlet boundary

      !!< primal_fluxes_mat(1,:,:) maps from ele degrees of freedom
      !!<                                 to internal face dof
      !!< primal_fluxes_mat(2,:,:) maps from ele degrees of freedom
      !!<                                 to external face dof
      !!<                                 or face boundary conditions

      !!< For the extra CDG term, we assemble 

      !!< -Int_e (C_{12}.[u][kappa grad v] + C_{12}.[v][kappa grad u]

      !!<=-Int C_{12}.(u^+n^+ + u^-n^-)((kappa^+ grad v^+).n^+ +(kappa^- grad v^-).n^-)
      !!<=-Int C_{12}.(v^+n^+ + v^-n^-)((kappa^+ grad u^+).n^+ +(kappa^- grad u^-).n^-)
      !!< Where + is the ele side, and - is the ele_2 side, and e is the
      !! edge

      !!< C_{12} = either (1/2)n^+ or (1/2)n^-
      !!< Take (1/2)n^+ if switch_g . n^+>

      !!<Computing grad u (and v) requires a element transform to physical
      !!<so we only assemble the + parts here, and the minus parts of the grad
      !!<will be assembled when we visit that element 

      !!<So we assemble

      !!< - or + Int_e 1/2 (u^+ - u^-) (kappa^+ grad v^+).n^+
      !!< - or + Int_e 1/2 (v^+ - v^-) (kappa^+ grad u^+).n^+

      !! Compare with the primal flux term

      !!<  -Int_e 1/2 (u^+ - u^-)n^+.kappa^+ grad v^+
      !!< -Int_e 1/2 (v^+ - v^-)n^+.kappa^+ grad u^+

      !!< where we take the minus if switch_g.n^+>0 and plus otherwise

      !!< Note that this means that it cancels the primal term if 
      !!<switch_g.n^+<0 and doubles it otherwise

      integer :: d1, d2
      real :: flux_factor

      if(viscosity_scheme==CDG) then
         flux_factor = 0.0
         CDG_switch_in = (sum(switch_g(1:mesh_dim(U))*sum(normal,2)/size(normal,2))>0)
         if(CDG_switch_in) flux_factor = 1.0
      else
         flux_factor = 0.5
         CDG_switch_in = .true.
      end if

      do d1 = 1, mesh_dim(U)
         do d2 = 1, mesh_dim(U)
            !  -Int_e 1/2 (u^+ - u^-)n^+.kappa^+ grad v^+
            if(.not.boundary) then
               ! Internal face.
               if(CDG_switch_in) then
                  primal_fluxes_mat(1,:,:) =&
                       primal_fluxes_mat(1,:,:)&
                       -flux_factor*matmul( &
                       shape_shape(U_shape,U_shape, &
                       & detwei * normal(d1,:) * kappa_gi(d1,d2,:)), &
                       ele2grad_mat(d2,U_face_l,:))
                  
                  ! External face.
                  primal_fluxes_mat(2,:,:) =&
                       primal_fluxes_mat(2,:,:)&
                       +flux_factor*matmul( &
                       shape_shape(U_shape,U_shape, &
                       & detwei * normal(d1,:) * kappa_gi(d1,d2,:)), &
                       ele2grad_mat(d2,U_face_l,:))
               end if
            else
               !If a Dirichlet boundary, we add these terms, otherwise not.
                     
               !we do the entire integral on the inside face
               primal_fluxes_mat(1,:,:) =&
                    primal_fluxes_mat(1,:,:)&
                    -matmul( &
                    shape_shape(U_shape,U_shape, &
                    & detwei * normal(d1,:) * kappa_gi(d1,d2,:)), &
                    ele2grad_mat(d2,U_face_l,:))
               
               !There is also a corresponding boundary condition integral
               !on the RHS
               primal_fluxes_mat(2,:,:) =&
                    primal_fluxes_mat(2,:,:)&
                    +matmul( &
                    shape_shape(U_shape,U_shape, &
                    & detwei * normal(d1,:) * kappa_gi(d1,d2,:)), &
                    ele2grad_mat(d2,U_face_l,:))
            end if
         end do
      end do

    end subroutine primal_fluxes  

    subroutine interior_penalty

      !! Ripped from Advection_Diffusion_DG.F90 == cjc

      !! We assemble 

      !! Int_e [u][v]

      !! = Int_e C(u^+n^+ + u^-n^-).(v^+n^+ + v^-n^-)

      !! Where + is the ele side, and - is the ele_2 side, and e is the edge
      !! and C is the penalty parameter

      !! We are only storing trial functions from this element, so
      !! will assemble the u^+ parts only, the u^- parts will be done 
      !! from the other side

      !!So we assemble

      !!  Int_e C u^+ (v^+ - v^-)

      !!On the (Dirichlet) boundary we are assembling 

      !! Int_e C uv

      !! In practise we'll assemble it everywhere and only 
      !! add it on if we have a Dirichlet boundary

      !! penalty_fluxes_mat(1,:,:) maps from internal face dof
      !!                                 to internal face dof
      !! penalty_fluxes_mat(2,:,:) maps from internal face dof
      !!                                 to external face dof
      !!                                 or face boundary conditions

      ! Penalty parameter is C_0/h where h is the distance between the 
      ! cell centre and the neighbours cell centre

      real :: C_h
      integer :: nf, d1, d2

      real, dimension(size(kappa_gi,3)) :: kappa_n
      nf = face_loc(U,face)

      kappa_n = 0.0
      do d1 = 1, mesh_dim(U)
         do d2 = 1, mesh_dim(U)
            kappa_n = kappa_n + &
                 normal(d1,:)*kappa_gi(d1,d2,:)*normal(d2,:)
         end do
      end do

      if(EDGE_LENGTH_OPTION==USE_FACE_INTEGRALS) then
         h0 = sum(detwei)
         if(mesh_dim(U)==3) h0 = sqrt(h0) 
      end if

      if(cdg_penalty) then
         C_h = Interior_Penalty_Parameter
      else
         C_h = Interior_Penalty_Parameter*(h0**edge_length_power)
      end if
 
      !If a dirichlet boundary then we add these terms, otherwise not

      penalty_fluxes_mat(1,:,:) =&
           penalty_fluxes_mat(1,:,:)+&
      !     C_h*shape_shape(U_shape,U_shape,detwei)
           C_h*shape_shape(U_shape,U_shape,detwei*kappa_n)
      
      penalty_fluxes_mat(2,:,:) =&
           penalty_fluxes_mat(2,:,:)-&
           !C_h*shape_shape(U_shape,U_shape,detwei)
      C_h*shape_shape(U_shape,U_shape,detwei*kappa_n)

    end subroutine interior_penalty

    subroutine local_assembly_ip_face
      implicit none

      integer :: d
      integer :: nfele, nele
      integer, dimension(face_loc(U,face)) :: U_face_loc

      nfele = face_loc(U,face)
      nele = ele_loc(U,ele)
      u_face_loc=face_local_nodes(U, face)


      if (boundary) then
         do d=1,U%dim
            if(dirichlet(d)) then
               !!These terms are not included on Neumann integrals

               !! Internal Degrees of Freedom
               
               !penalty flux
               
               Viscosity_mat(d,d,u_face_loc,u_face_loc) = &
                    Viscosity_mat(d,d,u_face_loc,u_face_loc) + &
                    penalty_fluxes_mat(1,:,:)

               !! External Degrees of Freedom
               
               !!penalty fluxes

               Viscosity_mat(d,d,u_face_loc,start:finish) = &
                    Viscosity_mat(d,d,u_face_loc,start:finish) + &
                    penalty_fluxes_mat(2,:,:)
               
            end if
         end do
      else
         do d=1,U%dim
            !! Internal Degrees of Freedom
            
            !penalty flux
            
            Viscosity_mat(d,d,u_face_loc,u_face_loc) = &
                 Viscosity_mat(d,d,u_face_loc,u_face_loc) + &
                 penalty_fluxes_mat(1,:,:)
            
            !! External Degrees of Freedom
            
            !!penalty fluxes
            
            Viscosity_mat(d,d,u_face_loc,start:finish) = &
                 Viscosity_mat(d,d,u_face_loc,start:finish) + &
                 penalty_fluxes_mat(2,:,:)

         end do
      end if

    end subroutine local_assembly_ip_face

    subroutine local_assembly_primal_face
      implicit none

      integer :: j,d
      integer :: nele
      integer, dimension(face_loc(U,face)) :: U_face_loc

      nele = ele_loc(U,ele)
      u_face_loc=face_local_nodes(U, face)


      if (boundary) then
         do d=1,U%dim
            if(dirichlet(d)) then
               !!These terms are not included on Neumann integrals
               
               !! Internal Degrees of Freedom
               
               !primal fluxes
               
               Viscosity_mat(d,d,u_face_loc,1:nele) = &
                    Viscosity_mat(d,d,u_face_loc,1:nele) + &
                    primal_fluxes_mat(1,:,:)
               
               do j = 1, size(u_face_loc)
                  Viscosity_mat(d,d,1:nele,u_face_loc(j)) = &
                       Viscosity_mat(d,d,1:nele,u_face_loc(j)) + &
                       primal_fluxes_mat(1,j,:) 
               end do

               !primal fluxes

               Viscosity_mat(d,d,1:nele,start:finish) = &
                    Viscosity_mat(d,d,1:nele,start:finish) + &
                    transpose(primal_fluxes_mat(2,:,:)) 
               
            end if
         end do
      else
         do d=1,U%dim
            !! Internal Degrees of Freedom
            
            !primal fluxes
            
            Viscosity_mat(d,d,u_face_loc,1:nele) = &
                 Viscosity_mat(d,d,u_face_loc,1:nele) + &
                 primal_fluxes_mat(1,:,:)
            
            do j = 1, size(u_face_loc)
               Viscosity_mat(d,d,1:nele,u_face_loc(j)) = &
                    Viscosity_mat(d,d,1:nele,u_face_loc(j)) + &
                    primal_fluxes_mat(1,j,:) 
            end do
            
            !! External Degrees of Freedom
            
            !primal fluxes
            
            Viscosity_mat(d,d,start:finish,1:nele) = &
              Viscosity_mat(d,d,start:finish,1:nele) + &
              primal_fluxes_mat(2,:,:)
            
            Viscosity_mat(d,d,1:nele,start:finish) = &
                 Viscosity_mat(d,d,1:nele,start:finish) + &
                 transpose(primal_fluxes_mat(2,:,:))
            
         end do
      end if
      
    end subroutine local_assembly_primal_face

    subroutine local_assembly_cdg_face
      implicit none
      !!< This code assembles the cdg fluxes involving the r_e and l_e lifting
      !!< operators.

      !!< We assemble the operator
      !!< \int (r^e([v]) + l^e(C_{12}.[v]) + r^e_D(v).\kappa.
      !!< (r^e([u]) + l^e(C_{12}.[u]) + r^e_D(u))dV (*)
      !!< This is done by forming the operator R:
      !!< \int v R(u)dV  = \int v (r^e([u]) + l^e(C_{12}.[u]) + r^e_D(u)) dV
      !!< and then constructing
      !!< \int R(v).\kappa.R(u) dV

      !!< The lifting operator r^e is defined by
      !!< \int_E \tau . r^e([u]) dV = - \int_e {\tau}.[u] dS
      !!< = -\frac{1}{2} \int_e {\tau^+ + \tau^-}.(u^+n^+ + u^-n^-) dS
      !!< = -\frac{1}{2} \int_e {\tau^+ + \tau^-}.n^+(u^+ - u^-) dS

      !!< Where + is the ele side, and - is the ele_2 side, and e is the edge

      !!< The lifting operator l^e is defined by
      !!< \int_E \tau . l^e(C_{12}.[u])dV = - \int_e C_{12}.[u][\tau] dS
      !!< = -\int C_{12}.(u^+n^+ + u^-n^-)(\tau^+.n^+ +\tau^-n^-) dS

      !!< C_{12} = either (1/2)n^+ or (1/2)n^-
      !!< Take (1/2)n^+ if switch_g . n^+> 0

      !!becomes
      !!< = \int_e (- or +)(u^+ - u^-)n^+.(\tau^+ - \tau^-) dS
      !!< with minus sign if switch_g  n^+ > 0

      !!< So adding r^e and l^e gives

      !!< = -\frac{1}{2} \int_e {\tau^+ + \tau^-}.n^+(u^+ - u^-) dS
      !!<     + \int_e (- or +)(u^+ - u^-)n^+.(\tau^+ - \tau^-) dS

      !!< = -\int_e \tau^+.n^+(u^+ - u^-) dS if switch_g n^+ > 0
      !!< = -\int_e \tau^-.n^+(u^+ - u^-) dS otherwise

      !!< so definition of r^e+l^e operator is
      !!< \int_E \tau.R(u) dV = -\int_e \tau^+.n^+(u^+ - u^-) dS if switch > 0
      !!< \int_E \tau.R(u) dV = -\int_e \tau^-.n^+(u^+ - u^-) dS if switch < 0

      !!< we are doing DG so the basis functions which are non-zero in E are
      !!< zero outside E, so \tau^- vanishes in this formula, so we get
      !!< \int_E \tau.R(u) dV = -\int_e \tau.n^+(u^+ - u^-) dS if switch > 0
      !!< and R(u) = 0 otherwise.

      !!< finally the boundary lifting operator r^e_D
      !!< \int_E \tau.r^e_D(u) dV =  -\int_e u\tau.n dS

      !!< We assemble the binary form (*) locally with
      !!< B(u,v) = p^TR^T.K.Rq, where p is the vector of coefficients of u in
      !!< element E plus the coefficients of u on the face e on the other side
      !!< K is the matrix obtained from the bilinear form
      !!< \int_E N_i \kappa N_j dV where \kappa is the viscosity tensor and
      !! N_i are the basis functions with support in element E

      !!< The matrix R maps from the coefficients of a scalar field  on both sides of face e
      !!< to the coefficients of a vector field with inside element E
      !!< i.e. size (dim x loc(E),2 x loc(e))
      !!< because of symmetry we just store (dim x loc(E), loc(e)) values
      !!< The matrix K maps from vector fields inside element E to vector
      !!< fields inside element E
      !!< i.e. size (dim x loc(E), dim x loc(E))
      !!< Hence, R^TKR maps from the coefficients of a scalar field on both
      !!< sides of face e to themselves
      !!< i.e. size (2 x loc(E), 2 x 
      !!< It can be thus interpreted as a fancy penalty term for
      !!< discontinuities, a useful one because it is scale invariant

      !!< The matrix R can be formed by constructing the bilinear form matrix
      !!< for r^e, l^e and r^e_D, and then dividing by the elemental mass
      !!<  matrix on E

      !!< we place R^TKR into Viscosity_mat which maps from u
      !!< coefficients in element E plus those on the other side of face e
      !!< to themselves, hence it has size (loc(E) + loc(e), loc(E) + loc(e))

      !!< R^TKR is stored in add_mat which has size(2 x loc(e), 2 x loc(e))

      !!< we are using a few other pre-assembled local matrices
      !!< normal_mat is \int_e \tau.(un) dS (has size (dim x loc(e),loc(e))
      !!< normal_kappa_mat is \int_e \tau.\kappa.(un) dS
      !!< has size (dim x loc(e), loc(e))
      !!< inverse_mass_mat is the inverse mass in E

      integer :: i,j,d1,d2,nele,face1,face2,d
      integer, dimension(face_loc(U,face)) :: U_face_loc    
      real, dimension(mesh_dim(U),ele_loc(U,ele),face_loc(U,face)) :: R_mat
      real, dimension(2,2,face_loc(U,face),face_loc(U,face)) :: add_mat

      nele = ele_loc(U,ele)
      u_face_loc=face_local_nodes(U, face)

      R_mat = 0.
      do d1 = 1, mesh_dim(U)
         do i = 1, ele_loc(U,ele)
            do j = 1, face_loc(U,face)
               R_mat(d1,i,j) = &
                    &sum(inverse_mass_mat(i,u_face_loc)*normal_mat(d1,:,j))
            end do
         end do
      end do

      do d=1,U%dim

         add_mat = 0.0
         if(boundary) then
            if (dirichlet(d)) then
               !Boundary case
               ! R(/tau,u) = -\int_e \tau.n u  dS
               !do d1 = 1, mesh_dim(U)
               !   do d2 = 1, mesh_dim(U)
               !      add_mat(1,1,:,:) = add_mat(1,1,:,:) + &
               !           matmul(transpose(R_mat(d1,:,:)), &
               !           &matmul(kappa_mat(d1,d2,:,:),R_mat(d2,:,:)))
               !      add_mat(2,2,:,:) = add_mat(2,2,:,:) + &
               !           matmul(transpose(R_mat(d1,:,:)), &
               !           &matmul(kappa_mat(d1,d2,:,:),R_mat(d2,:,:)))
               !   end do
               !end do
               
               do face1 = 1, 2
                  do face2 = 1, 2
                     do d1 = 1, mesh_dim(U)
                        do d2 = 1, mesh_dim(U)
                           add_mat(face1,face2,:,:) = add_mat(face1,face2,:,:) + &
                                &(-1.)**(face1+face2)*matmul(transpose(R_mat(d1,:,:)), &
                                &matmul(kappa_mat(d1,d2,:,:),R_mat(d2,:,:)))
                        end do
                     end do
                  end do
               end do
               
            end if
         else if(CDG_switch_in) then
            ! interior case
            ! R(\tau,u) = -\int_e \tau.n^+(u^+ - u^-) dS
            do face1 = 1, 2
               do face2 = 1, 2
                  do d1 = 1, mesh_dim(U)
                     do d2 = 1, mesh_dim(U)
                        add_mat(face1,face2,:,:) = add_mat(face1,face2,:,:) + &
                             &(-1.)**(face1+face2)*matmul(transpose(R_mat(d1,:,:)), &
                             &matmul(kappa_mat(d1,d2,:,:),R_mat(d2,:,:)))
                     end do
                  end do
               end do
            end do
         end if

         !face1 = 1, face2 = 1
         
         Viscosity_mat(d,d,u_face_loc,u_face_loc) = &
              &Viscosity_mat(d,d,u_face_loc,u_face_loc) + &
              &add_mat(1,1,:,:)
         
         !face1 = 1, face2 = 2
         
         Viscosity_mat(d,d,u_face_loc,start:finish) = &
              &Viscosity_mat(d,d,u_face_loc,start:finish) + &
              &add_mat(1,2,:,:)
         
         !face1 = 2, face2 = 1
         
         Viscosity_mat(d,d,start:finish,u_face_loc) = &
              Viscosity_mat(d,d,start:finish,u_face_loc) + &
              &add_mat(2,1,:,:)
         
         !face1 = 2, face2 = 2
         
         Viscosity_mat(d,d,start:finish,start:finish) = &
              &Viscosity_mat(d,d,start:finish,start:finish) + &
              &add_mat(2,2,:,:)
      end do

    end subroutine local_assembly_cdg_face

  end subroutine construct_momentum_interface_dg
    
  subroutine subcycle_momentum_dg(u, mom_rhs, subcycle_m, inverse_mass, state)
    type(vector_field), intent(inout) :: u
    type(vector_field), intent(inout):: mom_rhs
    type(block_csr_matrix), intent(in):: subcycle_m, inverse_mass
    type(state_type), intent(inout):: state
      
    type(vector_field) :: u_sub, m_delta_u, delta_u
    type(scalar_field), pointer :: courant_number_field
    type(scalar_field) :: u_cpt
    real :: max_courant_number
    integer :: d, i, subcycles
    logical :: limit_slope
    
    ewrite(1,*) 'Inside subcycle_momentum_dg'
    
    !Always limit slope using VB limiter if subcycling
    !If we get suitable alternative limiter options we shall use them
    limit_slope = .true.
    
    call get_option(trim(u%option_path)//&
        &"/prognostic/temporal_discretisation"//&
        &"/discontinuous_galerkin/maximum_courant_number_per_subcycle",&
        &max_courant_number)
    courant_number_field => &
        extract_scalar_field(state, "DG_CourantNumber")
    call calculate_diagnostic_variable(state, &
        "DG_CourantNumber", &
        & courant_number_field)
    subcycles = ceiling( maxval(courant_number_field%val)&
        &/max_courant_number)
    call allmax(subcycles)
    ewrite(2,*) 'Number of subcycles: ', subcycles
    if (subcycles==0) return
    
    call allocate(u_sub, u%dim, u%mesh, "SubcycleU")
    u_sub%option_path = trim(u%option_path)
    call set(u_sub, u)
    
    ! aux. field to store increment between subcycles
    call allocate(delta_u, u%dim, u%mesh, "SubcycleDeltaU")
    ! aux. field that incrementally computes M (u^sub-u^n)/dt
    call allocate(m_delta_u, u%dim, u%mesh, "SubcycleMDeltaU")
    call zero(m_delta_u)

   do i=1, subcycles
      if (limit_slope) then

        ! filter wiggles from u
        do d =1, mesh_dim(u)
        u_cpt = extract_scalar_field_from_vector_field(u_sub,d)
        call limit_vb(state,u_cpt)
        end do

      end if

 
      ! du = advection * u
      call mult(delta_u, subcycle_m, u_sub)
      ! M*du/dt = M*du/dt - advection * u
      call addto(m_delta_u, delta_u, scale=-1.0/subcycles)

      ! we're only interested in m_delta_u, so we may leave early:
      if (i==subcycles) exit

      ! du = m^(-1) du
      call dg_apply_mass(inverse_mass, delta_u)
      
      ! u = u - dt/s * du
      call addto(u_sub, delta_u, scale=-dt/subcycles)
      call halo_update(u_sub)

 
     ! strictly speaking we should have another halo_update here, but
      ! we can assume that the limiting inside halo 1 elements can be
      ! performed locally

    end do

    ewrite_minmax(delta_u)

    !update RHS of momentum equation

    ! here is the low-down:
    ! 
    ! This is what we get from construct_momentum_dg:
    !   big_m = M + dt*theta*K, where K are any terms not included in subcycling (viscosity, coriolis etc.)
    !   mom_rhs = f - K u^n
    ! This is what we want to solve:
    !   M (u^sub - u^n)/dt + A u^n = 0, assuming one subcycle here
    !   M (u^n+1 - u^sub)/dt + K u^n+theta = f
    ! The last eqn can be rewritten:
    !   M (u^n+1 - u^n)/dt - M (u^sub - u^n)/dt + K u^n + dt*theta*K (u^n+1-u^n)/dt = f
    ! i.o.w.:
    !   big_m (u^n+1 - u^n)/dt = f - K u^n + M (u^sub - u^n)/dt
    ! This means mom_rhs needs to have M (u^sub - u^n)/dt added in 
    ! and the implicit big_m solve computes a du/dt starting from u^n and not u^sub!
    ! Therefor this sub doesn't actually change u,  but only adds in the explicit advection
    ! to the rhs of the mom eqn.

    call addto(mom_rhs, m_delta_u)

    call deallocate(m_delta_u)
    call deallocate(u_sub)
    call deallocate(delta_u)
    
  end subroutine subcycle_momentum_dg
    
  ! The Coordinate and Solution fields of a turbine simulation live on a non-periodic mesh (that is with option remove-periodicity). 
  ! This function takes such a field's mesh and returns the periodic mesh from which it is derived.
  recursive function get_periodic_mesh(state, mesh) result(periodic_mesh)
    type(state_type), intent(in) :: state
    type(mesh_type), intent(in) :: mesh
    type(mesh_type) :: periodic_mesh
    character(len=OPTION_PATH_LEN) :: option_path
    character(len=4096) :: derived_meshname
    integer :: stat

    option_path=mesh%option_path
    if (have_option(trim(mesh%option_path) // '/from_mesh')) then
     call get_option(trim(mesh%option_path) // '/from_mesh/mesh/name', derived_meshname, stat)
     assert(stat==0)
     if (have_option(trim(mesh%option_path) // '/from_mesh/periodic_boundary_conditions/remove_periodicity')) then
      periodic_mesh=extract_mesh(state, derived_meshname, stat)
     else 
      periodic_mesh=get_periodic_mesh(state, extract_mesh(state, derived_meshname, stat))
     end if
     assert(stat==0)
    else
     FLExit("A periodic mesh with remove_periodicity has to be used in combination with the turbine model.")
    end if
  end function get_periodic_mesh

  subroutine allocate_big_m_dg(state, big_m, u)
    !!< This routine allocates big_m as a petsc_csr_matrix without explicitly
    !!< constructing a sparsity, but only working the number of local and non-local
    !!< nonzero entries per row. As this should be a reasonably cheap operation this
    !!< is done every non-linear iteration.
    !!< Assumptions:
    !!< - contiguous numbering of owned nodes and elements
    !!< - number of nodes per element is the same
    !!< - both test and trial space are discontinuous
    type(state_type) :: state
    type(petsc_csr_matrix), intent(out):: big_m
    type(vector_field), intent(in):: u

    !! NOTE: use_element_blocks only works if all element have the same number of nodes
    logical:: use_element_blocks
      
    character(len=FIELD_NAME_LEN):: pc
    type(halo_type), pointer:: halo
    integer, dimension(:), pointer:: neighbours, neighbours2, nodes
    integer, dimension(:), allocatable:: dnnz, onnz
    logical:: compact_stencil, have_viscosity, have_coriolis, have_advection, have_turbine, partial_stress
    integer:: rows_per_dim, rows, nonods, elements
    integer:: owned_neighbours, foreign_neighbours, coupled_components, coupled_components_ele
    integer:: i, j, dim, ele, nloc
    type(mesh_type) :: neigh_mesh
      
    assert( continuity(u)<0 )
    
    compact_stencil = have_option(trim(u%option_path)//&
                &"/prognostic/spatial_discretisation"//&
                &"/discontinuous_galerkin/viscosity_scheme"//&
                &"/interior_penalty") .or. &
                &have_option(trim(u%option_path)//&
                &"/prognostic/spatial_discretisation"//&
                &"/discontinuous_galerkin/viscosity_scheme"//&
                &"/compact_discontinuous_galerkin")
                
    ! NOTE: this only sets the local have_viscosity, have_advection, have_coriolis and partial stress
    have_viscosity = have_option(trim(u%option_path)//&
          &"/prognostic/tensor_field::Viscosity")
    have_advection = .not. have_option(trim(u%option_path)//"/prognostic"//&
         &"/spatial_discretisation/discontinuous_galerkin"//&
         &"/advection_scheme/none")
    have_coriolis = have_option("/physical_parameters/coriolis")
    partial_stress = have_option(trim(u%option_path)//&
         &"/prognostic/spatial_discretisation"//&
         &"/discontinuous_galerkin/viscosity_scheme"//&
         &"/partial_stress_form")

    ! It would be enough to set this variable to true only if there is a flux turbine. 
    ! However, for performance reasons, this is done whenever a turbine model is in use.
    have_turbine = have_option("/turbine_model")
    
    ! some preconditioners do not support petsc block matrix
    call get_option(trim(u%option_path)// &
      &"/prognostic/solver/preconditioner/name", pc)
    use_element_blocks = .not. (pc=="eisenstat" .or. pc=="mg" &
      .or. compact_stencil)

    if (have_turbine) then
         neigh_mesh=get_periodic_mesh(state, u%mesh)
    else
         neigh_mesh=u%mesh      
    end if
    if (associated(u%mesh%halos)) then
       halo => u%mesh%halos(1)
       rows_per_dim=halo_nowned_nodes(halo)
    else
       nullify(halo)
       rows_per_dim=node_count(u)
    end if
    if (use_element_blocks) rows_per_dim=rows_per_dim/ele_loc(u,1)
    
    rows=rows_per_dim*u%dim
    allocate( dnnz(1:rows), onnz(1:rows) )
    
    coupled_components = 0
    coupled_components_ele = 0
    if (partial_stress) then
      coupled_components = u%dim - 1
    else if (have_coriolis) then
      coupled_components_ele = u%dim -1
    end if
    
    ! we first work everything out for rows corresponding to the first component
    do ele=1, element_count(u)
      ! we only have to provide nnz for owned rows. The owner
      ! therefore needs to specify the correct nnzs including
      ! contributions from others.
      ! NOTE: that the allocate interface assumes a contiguous
      ! numbering of owned nodes and elements
      if (.not. element_owned(u, ele)) cycle
      
      ! for each element work out the number of neighbours it talks to
      
      ! this is for zeroth order (i.e. without advection and viscosity)
      owned_neighbours = 0
      foreign_neighbours = 0
      
      if (have_viscosity .or. have_advection) then
        ! start with first order
        neighbours => ele_neigh(neigh_mesh, ele)
        do i=1, size(neighbours)
          ! skip boundaries
          if (neighbours(i)<=0) cycle
          if (element_owned(u, neighbours(i))) then
            owned_neighbours = owned_neighbours+1
          else
            foreign_neighbours = foreign_neighbours+1
          end if
        end do
      end if
      
      ! Added brackes around (.not. compact_stencil), check this
      if (have_viscosity .and. (.not. compact_stencil)) then
        ! traverse the second order neighbours
        do i=1, size(neighbours)
          ! skip boundaries
          if (neighbours(i)<=0) cycle
          
          neighbours2 => ele_neigh(neigh_mesh, neighbours(i))
          do j=1, size(neighbours2)
            ! skip boundaries:
            if (neighbours2(j)<=0) cycle
            ! prevent double counting:
            if (neighbours2(j)==ele .or. any(neighbours==neighbours2(j))) cycle
            
            if (element_owned(u, neighbours2(j))) then
              owned_neighbours = owned_neighbours + 1
            else
              foreign_neighbours = foreign_neighbours + 1
            end if
          end do
        end do
      end if
      
      if (.not. use_element_blocks) then
        nodes => ele_nodes(u, ele)
        ! NOTE: there is an assumption here that n/o nodes of the neighbours
        ! is equal to that of ele (so in fact is the same for all elements)
        ! We need to do something more complicated if this is no longer true
        nloc = size(nodes)
        do i=1, nloc
          ! this break down as follows:
          ! 1                       for node-node coupling of the same component within the element
          ! owned_neighbours        for node-node coupling of the same component with 1st or 2nd order neighbours
          ! coupled components_ele  for node-node coupling with different components only within the element
          ! note: no coupling with different components of neighbouring elements as long as we're in tensor form
          ! coupled components      for node-node coupling with different components
          dnnz( nodes(i) ) = ( (1+owned_neighbours)*(coupled_components+1) + coupled_components_ele) * nloc
          ! this breaks down as follows:
          ! foreign_neighbours  for node-node coupling of the same component with neighbours that are owned by an other process
          ! note: coriolis only couples within the element and is therefore always completely local
          onnz( nodes(i) ) = foreign_neighbours*(coupled_components+1) * nloc
        end do
      else
        ! see above for reasoning
        dnnz(ele)=(1+owned_neighbours)*(coupled_components+1) + coupled_components_ele
        onnz(ele)=foreign_neighbours*(coupled_components+1)
      end if
    end do
      
    ! then copy to rows of other components
    do dim=2, u%dim
      dnnz( (dim-1)*rows_per_dim+1:dim*rows_per_dim ) = dnnz(1:rows_per_dim)
      onnz( (dim-1)*rows_per_dim+1:dim*rows_per_dim ) = onnz(1:rows_per_dim)
    end do
      
    if (use_element_blocks) then
      ! local owned and non-elements
      elements=element_count(u)
      call allocate(big_m, elements, elements, &
         dnnz, onnz, (/ u%dim, u%dim /), "BIG_m", halo=halo, &
         element_size=ele_loc(u,1))
    else
      ! local owned and non-owned nodes
      nonods=node_count(u)
      call allocate(big_m, nonods, nonods, &
         dnnz, onnz, (/ u%dim, u%dim /), "BIG_m", halo=halo)
    end if
      
  end subroutine allocate_big_m_dg

  subroutine correct_velocity_dg(U, inverse_mass, CT, delta_P)
    !!< Given the pressure correction delta_P, correct the velocity.
    !!<
    !!< U_new = U_old + M^{-1} * C * delta_P
    type(vector_field), intent(inout) :: U
    type(block_csr_matrix), intent(in):: inverse_mass
    type(block_csr_matrix), intent(in) :: CT
    type(scalar_field), intent(in) :: delta_P
    
    ! Correction to U one dimension at a time.
    type(scalar_field) :: delta_U1, delta_U2
    
    integer :: dim

    ewrite(1,*) 'correct_velocity_dg'

    call allocate(delta_U1, U%mesh, "Delta_U1")
    call allocate(delta_U2, U%mesh, "Delta_U2")
    
    do dim=1,U%dim

      call mult_T(delta_U1, block(CT,1,dim), delta_P)
      call mult(delta_U2, block(inverse_mass,dim, dim), delta_U1)

      call addto(U, dim, delta_U2)
      
    end do

    call halo_update(u)
    ewrite_minmax(u)

    call deallocate(delta_U1)
    call deallocate(delta_U2)

  end subroutine correct_velocity_dg
    
  subroutine assemble_poisson_rhs_dg(poisson_rhs, ctp_m, inverse_mass, &
     mom_rhs, ct_rhs, velocity, dt, theta_pg)

    type(scalar_field), intent(inout) :: poisson_rhs
    type(block_csr_matrix), intent(in) :: ctp_m
    type(block_csr_matrix), intent(in) :: inverse_mass
    type(vector_field), intent(inout) :: mom_rhs
    type(scalar_field), intent(inout) :: ct_rhs
    type(vector_field), intent(inout) :: velocity
    real, intent(in) :: dt, theta_pg

    type(vector_field) :: l_mom_rhs, minv_mom_rhs
    type(halo_type), pointer :: halo

    ewrite(1,*) 'Entering assemble_poisson_rhs_dg'
    
    ! poisson_rhs = ct_rhs/dt - C^T ( M^-1 mom_rhs + velocity/dt )

    if (IsParallel()) then

      call allocate(l_mom_rhs, mom_rhs%dim, mom_rhs%mesh, name="AssemblePoissonMomRHS")
      call set(l_mom_rhs, mom_rhs)
      
      ! we need to still add up the non-owned contributions from the global assembly of the mom_rhs
      ! this is done via a slight hack: assemble it as a petsc vector where petsc will add up the local
      ! contributions, and copy it back again
      halo => mom_rhs%mesh%halos(1)
      call addup_global_assembly(l_mom_rhs, halo)
      
    else
    
      l_mom_rhs =  mom_rhs      

    end if
    
    ! compute M^-1 mom_rhs
    call allocate(minv_mom_rhs, mom_rhs%dim, mom_rhs%mesh, name="AssembleMinvPoissonMomRHS")
    call mult(minv_mom_rhs, inverse_mass, l_mom_rhs)
    call halo_update(minv_mom_rhs)
      
    call addto(minv_mom_rhs, velocity, scale=1.0/dt/theta_pg)
    call mult(poisson_rhs, ctp_m, minv_mom_rhs)

    call scale(poisson_rhs, -1.0)
    
    call addto(poisson_rhs, ct_rhs, scale=1.0/dt/theta_pg)

    call deallocate(minv_mom_rhs)
    if (IsParallel()) then
      call deallocate(l_mom_rhs)
    end if
    
    ewrite_minmax(poisson_rhs%val(1:nowned_nodes(poisson_rhs)))

  end subroutine assemble_poisson_rhs_dg

  subroutine momentum_DG_check_options
    
    character(len=OPTION_PATH_LEN) :: phase_path, velocity_path, dg_path
    integer :: i
    integer :: nstates ! number of states

    nstates=option_count("/material_phase")
    
    state_loop: do i=0, nstates-1

       phase_path="/material_phase["//int2str(i)//"]"
       velocity_path=trim(phase_path)//"/vector_field::Velocity/prognostic"
       dg_path=trim(velocity_path)//"/spatial_discretisation/discontinuous_galerkin"
       
       if (have_option(dg_path)) then
          if (have_option(trim(velocity_path)//"/solver/iterative_method::cg") &
                &.and. &
                &(  (.not. have_option(trim(dg_path)//"/advection_scheme/none")) &
                &    .or. have_option("/physical_parameters/coriolis"))) then
            
             ewrite(0,*) "Warning: You have selected conjugate gradient &
                &as a solver for"
             ewrite(0,*) "    "//trim(phase_path)//&
                &"/vector_field::Velocity"
             ewrite(0,*) "which is probably an asymmetric matrix"
          end if
       end if

       if (((have_option(trim(velocity_path)//"vertical_stabilization/vertical_velocity_relaxation") .or. &
          have_option(trim(velocity_path)//"vertical_stabilization/implicit_buoyancy")).and. &
          have_option(trim(velocity_path)//"vector_field::Absorption")) .and. &
          (.not. have_option(trim(velocity_path)//"vector_field::Absorption/include_pressure_correction"))) then
         ewrite(0,*) "Warning: You have selected a vertical stabilization but have not set"
         ewrite(0,*) "include_pressure_correction under your absorption field."
         ewrite(0,*) "This option will now be turned on by default."
       end if

       if (have_option(trim(dg_path)//"/viscosity_scheme/partial_stress_form") .and. .not. &
            have_option(trim(dg_path)//"/viscosity_scheme/bassi_rebay")) then
         FLAbort("partial stress form is only implemented for the bassi-rebay viscosity scheme in DG")
       end if

    end do state_loop

  end subroutine momentum_DG_check_options



end module momentum_DG<|MERGE_RESOLUTION|>--- conflicted
+++ resolved
@@ -606,11 +606,11 @@
        FLAbort("Unknown viscosity scheme - Options tree corrupted?")
     end if
 
-    partial_stress = have_option(trim(u%option_path)//&
+    if (have_option(trim(u%option_path)//&
          &"/prognostic/spatial_discretisation"//&
          &"/discontinuous_galerkin/viscosity_scheme"//&
-<<<<<<< HEAD
-         &"/bassi_rebay/partial_stress_form")) then
+         &"/partial_stress_form")) then
+
       partial_stress = .true.
       
       ! if we have stress form then we may be doing LES modelling
@@ -632,10 +632,8 @@
           nullify(prescribed_filter_width)
         end if
       end if
-    end if
-=======
-         &"/partial_stress_form")
->>>>>>> 8a09e238
+
+    end if
     ewrite(2,*) 'partial stress? ', partial_stress
 
     integrate_surfacetension_by_parts = have_option(trim(u%option_path)//&
@@ -2047,17 +2045,12 @@
       real, dimension(size(Q_inv,1), size(Q_inv,2)) :: Q_visc
       real, dimension(ele_loc(u, ele)) :: isotropic_visc
 
-<<<<<<< HEAD
       dim = Viscosity%dim(1)
       isotropic_visc = Viscosity_ele(1,1,:)
       if (have_les) then
         call les_viscosity(isotropic_visc)
       end if
       Q_visc = mat_diag_mat(Q_inv, isotropic_visc)
-=======
-      ! isotropic viscosity (just take the first component as scalar value)
-      Q_visc = mat_diag_mat(Q_inv, Viscosity_ele(1,1,:))
->>>>>>> 8a09e238
 
       do dim1=1,u%dim
         do dim2=1,u%dim
