!    Copyright (C) 2006 Imperial College London and others.
!    
!    Please see the AUTHORS file in the main source directory for a full list
!    of copyright holders.
!
!    Prof. C Pain
!    Applied Modelling and Computation Group
!    Department of Earth Science and Engineering
!    Imperial College London
!
!    amcgsoftware@imperial.ac.uk
!    
!    This library is free software; you can redistribute it and/or
!    modify it under the terms of the GNU Lesser General Public
!    License as published by the Free Software Foundation,
!    version 2.1 of the License.
!
!    This library is distributed in the hope that it will be useful,
!    but WITHOUT ANY WARRANTY; without even the implied warranty of
!    MERCHANTABILITY or FITNESS FOR A PARTICULAR PURPOSE.  See the GNU
!    Lesser General Public License for more details.
!
!    You should have received a copy of the GNU Lesser General Public
!    License along with this library; if not, write to the Free Software
!    Foundation, Inc., 59 Temple Place, Suite 330, Boston, MA  02111-1307
!    USA
#include "fdebug.h"

module momentum_DG
  ! This module contains the Discontinuous Galerkin form of the momentum
  ! equation. 
  use elements
  use sparse_tools
  use fetools
  use fefields
  use fields
  use sparse_matrices_fields
  use state_module
  use shape_functions
  use transform_elements
  use vector_tools
  use fldebug
  use vtk_interfaces
  use Coordinates
  use spud
  use boundary_conditions
  use boundary_conditions_from_options
  use solvers
  use dgtools
  use global_parameters, only: OPTION_PATH_LEN, FIELD_NAME_LEN, timestep
  use coriolis_module
  use halos
  use sparsity_patterns
  use petsc_tools
  use turbine
  use diagnostic_fields
  use slope_limiters_dg
  use les_viscosity_module
  use smoothing_module
  use fields_manipulation
  use field_options
  use sparsity_patterns_meshes
  use colouring
  use Profiler
#ifdef _OPENMP
  use omp_lib
  use timeloop_utilities
#endif
  use multiphase_module


  implicit none

  ! Buffer for output messages.
  character(len=255), private :: message

  private
  public construct_momentum_dg, &
        momentum_DG_check_options, correct_velocity_dg, &
        assemble_poisson_rhs_dg, allocate_big_m_dg, &
        subcycle_momentum_dg

  ! Module private variables for model options. This prevents us having to
  ! do dictionary lookups for every element (or element face!)
  real :: dt, theta
  logical :: lump_mass, lump_abs, lump_source, subcycle

  ! Whether the advection term is only integrated by parts once.
  logical :: integrate_by_parts_once=.false.
  ! Whether the conservation term is integrated by parts or not
  logical :: integrate_conservation_term_by_parts=.false.
  ! Whether or not to integrate the surface tension term by parts
  logical :: integrate_surfacetension_by_parts

  ! Weight between conservative and non-conservative forms of the advection
  ! equation. 
  ! 1 is for conservative 0 is for non-conservative.
  real :: beta

  ! Discretisation to use for viscosity term.
  integer :: viscosity_scheme
  integer, parameter :: ARBITRARY_UPWIND=1
  integer, parameter :: BASSI_REBAY=2
  integer, parameter :: CDG=3
  integer, parameter :: IP=4

  ! Method for getting h0 in IP
  integer :: edge_length_option
  integer, parameter :: USE_FACE_INTEGRALS=1
  integer, parameter :: USE_ELEMENT_CENTRES=2

  ! Parameters for interior penalty method
  real :: Interior_Penalty_Parameter, edge_length_power, h0

  ! Flag indicating whether equations are being solved in acceleration form.
  logical :: acceleration=.true.

  ! Flag indicating whether pressure is continuous.
  logical :: l_cg_pressure=.true.
  
  ! which terms do we have?
  logical :: have_mass
  logical :: have_source
  logical :: have_gravity
  logical :: on_sphere
  logical :: have_absorption
  logical :: have_vertical_stabilization
  logical :: have_implicit_buoyancy
  logical :: have_vertical_velocity_relaxation
  ! implicit absorption is corrected by the pressure correction
  ! by combining the implicit part of absorption with the mass term of u^{n+1}
  logical :: pressure_corrected_absorption
  logical :: have_viscosity
  logical :: have_surfacetension
  logical :: have_coriolis
  logical :: have_advection
  logical :: move_mesh
  logical :: have_pressure_bc
  
  real :: gravity_magnitude

  ! CDG stuff
  real, dimension(3) :: switch_g
  logical :: CDG_penalty
  logical :: remove_penalty_fluxes

  ! DG LES
  logical :: have_dg_les
  real :: smagorinsky_coefficient

  ! Are we running a multi-phase flow simulation?
  logical :: multiphase

contains

  subroutine construct_momentum_dg(u, p, rho, x, &
       & big_m, rhs, state, &
       & inverse_masslump, inverse_mass, mass, &
       & acceleration_form, cg_pressure,&
       & subcycle_m)
    !!< Construct the momentum equation for discontinuous elements in
    !!< acceleration form. If acceleration_form is present and false, the
    !!< matrices will be constructed for use in conventional solution form.

    !! velocity and coordinate
    type(vector_field), intent(inout) :: u, x
    !! pressure and density
    type(scalar_field), intent(inout) :: p, rho

    !! Main momentum matrix.
    type(petsc_csr_matrix), intent(inout) :: big_m
    !! Explicit subcycling matrix.
    type(block_csr_matrix), intent(inout), optional :: subcycle_m
    !! Momentum right hand side vector for each point.
    type(vector_field), intent(inout) :: rhs
    !! Collection of fields defining system state.
    type(state_type) :: state
    
    !! Inverse of the lumped mass lumping at each point.
    !! NOTE: only allocated and calculated if (lump_mass)
    type(vector_field), intent(inout), optional :: inverse_masslump
    !! Optional separate mass matrix.
    !! NOTE: if provided the mass matrix, won't be added to big_m
    !! NOTE2: this mass matrix does not include density, bcs or absorption factors
    !! NOTE3: mass is not allocated here (unlike inverse_masslump and inverse_mass)
    type(csr_matrix), intent(inout), optional :: mass
    !! Inverse mass matrix
    !! NOTE: only allocated and calculated if (.not. lump_mass)
    !! NOTE2: diagonal blocks may be different due to dirichlet bcs and/or absorption
    type(block_csr_matrix), intent(inout), optional :: inverse_mass

    !! Assemble the pressure gradient matrix? and is it continuous galerkin
    logical, intent(in), optional :: cg_pressure

    !! Optional indicator of whether we are solving in acceleration form.
    !!
    !! If not solving in acceleration form then big_m will be formed with
    !! an effective theta of 1.0 and dt of 1.0 . In addition, only boundary
    !! terms will be inserted on the right hand side. This is sufficient to
    !! enable the full discrete equations to be written using matrix
    !! multiplies outside this routine.
    logical, intent(in), optional :: acceleration_form

    !! Position, velocity and source fields.
    type(vector_field), pointer :: U_mesh, X_old, X_new
    type(vector_field), target :: U_nl
    !! Projected velocity field for them as needs it. 
    type(vector_field), target :: pvelocity
    type(vector_field), pointer :: advecting_velocity
    !! Mesh for projected velocity.
    type(mesh_type) :: pmesh
    character(len=FIELD_NAME_LEN) :: pmesh_name

    !! Viscosity
    type(tensor_field) :: Viscosity

    !! Momentum source and absorption fields
    type(scalar_field) :: buoyancy
    type(vector_field) :: Source, gravity, Abs, Abs_wd
    !! Surface tension field
    type(tensor_field) :: surfacetension

    !! field over the entire surface mesh, giving bc values
    type(vector_field) :: velocity_bc
    type(scalar_field) :: pressure_bc
    !! for each surface element, the bc type to be applied there
    !! integer value determined by ordering in call to get_entire_boundary_condition
    integer, dimension(:,:), allocatable :: velocity_bc_type
    integer, dimension(:), allocatable :: pressure_bc_type
    

    !! Sparsity for inverse mass
    type(csr_sparsity):: mass_sparsity
    
    !! Element index
    integer :: ele

    !! Status variable for field extraction.
    integer :: stat

    !! Mesh for auxiliary variable
    type(mesh_type), save :: q_mesh, turbine_conn_mesh

    ! Fields for vertical velocity relaxation
    type(scalar_field), pointer :: dtt, dtb
    type(scalar_field) :: depth
    integer :: node  
    real :: vvr_sf ! A scale factor for the absorption
     
    ! Min vertical density gradient for implicit buoyancy
    real :: ib_min_grad
   
    !! DG LES
    type(mesh_type), pointer :: cg_mesh
    type(vector_field) :: u_cg, u_nl_cg

    !! Wetting and drying
    type(scalar_field), pointer :: wettingdrying_alpha
    type(scalar_field) :: alpha_u_field
    logical :: have_wd_abs
    real, dimension(u%dim) :: abs_wd_const

    !! 
    type(mesh_type) :: p0_mesh
    type(csr_sparsity), pointer :: dependency_sparsity
    type(scalar_field) :: node_colour
    type(integer_set), dimension(:), allocatable :: clr_sets
    integer :: clr, nnid, no_colours, len
    logical :: compact_stencil
    integer :: num_threads, final_timestep

    ! Volume fraction fields for multi-phase flow simulation
    type(scalar_field), pointer :: vfrac
    type(scalar_field) :: nvfrac ! Non-linear approximation to the PhaseVolumeFraction

    ewrite(1, *) "In construct_momentum_dg"

    call profiler_tic("construct_momentum_dg")
    assert(continuity(u)<0)

    acceleration= .not. present_and_false(acceleration_form)
    ewrite(2, *) "Acceleration form? ", acceleration

    if(present(cg_pressure)) then
      l_cg_pressure = cg_pressure
    else
      l_cg_pressure = .true.
    end if
    
    ! These names are based on the CGNS SIDS.
    if (.not.have_option(trim(U%option_path)//"/prognostic&
         &/spatial_discretisation/discontinuous_galerkin&
         &/advection_scheme/none")) then
       U_nl=extract_vector_field(state, "NonlinearVelocity")
       call incref(U_nl)

       if(have_option(trim(U%option_path)//"/prognostic/&
            &spatial_discretisation/discontinuous_galerkin/&
            &advection_scheme/project_velocity_to_continuous")) then
          ewrite(3,*) 'CREATING PROJECTEDNONLINEARVELOCITY, cjc'
          if(.not.has_scalar_field(state, "ProjectedNonlinearVelocity")) then
          
             call get_option(trim(U%option_path)//"/prognostic/&
                  &spatial_discretisation/discontinuous_galerkin/&
                  &advection_scheme/project_velocity_to_continuous&
                  &/mesh/name",pmesh_name)
             pmesh = extract_mesh(state, pmesh_name)
             call allocate(pvelocity, U_nl%dim, pmesh, &
                  &"ProjectedNonlinearVelocity")
             call project_field(U_nl, pvelocity, X)
             call insert(state, pvelocity, "ProjectedNonlinearVelocity")
             advecting_velocity => pvelocity

             ! Discard the additional reference.
             call deallocate(pvelocity)
          else
             pvelocity = extract_vector_field(state, &
                  &"ProjectedNonlinearVelocity")

             advecting_velocity => pvelocity
          end if
       else
          advecting_velocity => U_nl
       end if
       have_advection = .true.
    else
       ! Forcing a zero NonlinearVelocity will disable advection.
       call allocate(U_nl, U%dim,  U%mesh, "NonlinearVelocity", &
            FIELD_TYPE_CONSTANT)
       call zero(U_nl)
       have_advection=.false.
       advecting_velocity => U_nl
    end if
    ewrite(2, *) "Include advection? ", have_advection

    Source=extract_vector_field(state, "VelocitySource", stat)
    have_source = (stat==0)
    if (.not.have_source) then
       call allocate(Source, U%dim,  U%mesh, "VelocitySource", FIELD_TYPE_CONSTANT)
       call zero(Source)
    else
       ! Grab an extra reference to cause the deallocate below to be safe.
       call incref(Source)
       ewrite_minmax(source)
    end if

    Abs=extract_vector_field(state, "VelocityAbsorption", stat)   
    have_absorption = (stat==0)
    if (.not.have_absorption) then
       call allocate(Abs, U%dim, U%mesh, "VelocityAbsorption", FIELD_TYPE_CONSTANT)
       call zero(Abs)
    else
       ! Grab an extra reference to cause the deallocate below to be safe.
       call incref(Abs)
       ewrite_minmax(Abs)
    end if

    have_wd_abs=have_option("/mesh_adaptivity/mesh_movement/free_surface/wetting_and_drying/dry_absorption")
    ! Absorption term in dry zones for wetting and drying
    if (have_wd_abs) then
       call allocate(Abs_wd, U%dim, U%mesh, "VelocityAbsorption_WettingDrying", FIELD_TYPE_CONSTANT)
       call get_option("/mesh_adaptivity/mesh_movement/free_surface/wetting_and_drying/dry_absorption", abs_wd_const)
       call set(Abs_wd, abs_wd_const)
   ! else
   !    call zero(Abs_wd)
    end if

    ! Check if we have either implicit absorption term
    have_vertical_stabilization=have_option(trim(U%option_path)//"/prognostic/vertical_stabilization/vertical_velocity_relaxation").or. &
                                have_option(trim(U%option_path)//"/prognostic/vertical_stabilization/implicit_buoyancy")

    ! If we have vertical velocity relaxation set then grab the required fields
    ! sigma = n_z*g*dt*_rho_o/depth
    have_vertical_velocity_relaxation=have_option(trim(U%option_path)//"/prognostic/vertical_stabilization/vertical_velocity_relaxation")
    if (have_vertical_velocity_relaxation) then
      call get_option(trim(U%option_path)//"/prognostic/vertical_stabilization/vertical_velocity_relaxation/scale_factor", vvr_sf)
      dtt => extract_scalar_field(state, "DistanceToTop")
      dtb => extract_scalar_field(state, "DistanceToBottom")
      call allocate(depth, dtt%mesh, "Depth")
      do node=1,node_count(dtt)
        call set(depth, node, node_val(dtt, node)+node_val(dtb, node))
      end do
    endif

    ! Implicit buoyancy (theta*g*dt*drho/dr)
    have_implicit_buoyancy=have_option(trim(U%option_path)//"/prognostic/vertical_stabilization/implicit_buoyancy")  
    call get_option(trim(U%option_path)//"/prognostic/vertical_stabilization/implicit_buoyancy/min_gradient"&
            , ib_min_grad, default=0.0)

    call get_option("/physical_parameters/gravity/magnitude", gravity_magnitude, stat)
    have_gravity = stat==0
    if(have_gravity) then
      buoyancy=extract_scalar_field(state, "VelocityBuoyancyDensity")
      call incref(buoyancy)
      gravity=extract_vector_field(state, "GravityDirection", stat)
      call incref(gravity)

    else
      gravity_magnitude = 0.0
      call allocate(buoyancy, u%mesh, "VelocityBuoyancyDensity", FIELD_TYPE_CONSTANT)
      call zero(buoyancy)
      call allocate(gravity, u%dim, u%mesh, "GravityDirection", FIELD_TYPE_CONSTANT)
      call zero(gravity)
    end if
    ewrite_minmax(buoyancy)

    Viscosity=extract_tensor_field(state, "Viscosity", stat)
    have_viscosity = (stat==0)
    if (.not.have_viscosity) then
      call allocate(Viscosity, U%mesh, "Viscosity", FIELD_TYPE_CONSTANT)
      call zero(Viscosity)
    else
      ! Grab an extra reference to cause the deallocate below to be safe.
      call incref(Viscosity)
      ewrite_minmax(viscosity)
    end if

    have_dg_les=.false.
    if (have_option(trim(u%option_path)//&
        &"/prognostic/spatial_discretisation&
        &/discontinuous_galerkin/les_model")) have_dg_les=.true.
    if (have_dg_les) then
      call get_option(trim(u%option_path)//&
        &"/prognostic/spatial_discretisation&
        &/discontinuous_galerkin/les_model/smagorinsky_coefficient", smagorinsky_coefficient)
    end if

    surfacetension = extract_tensor_field(state, "VelocitySurfaceTension", stat)
    have_surfacetension = (stat == 0)
    if(.not. have_surfacetension) then
      call allocate(surfacetension, u%mesh, "VelocitySurfaceTension", FIELD_TYPE_CONSTANT)
      call zero(surfacetension)
    else
      call incref(surfacetension)
      ewrite_minmax(surfacetension)
    end if

    ! Are we running a multi-phase simulation?
    if(option_count("/material_phase/vector_field::Velocity/prognostic") > 1) then
      multiphase = .true.

      vfrac => extract_scalar_field(state, "PhaseVolumeFraction")
      call allocate(nvfrac, vfrac%mesh, "NonlinearPhaseVolumeFraction")
      call zero(nvfrac)
      call get_nonlinear_volume_fraction(state, nvfrac)

      ewrite_minmax(nvfrac)

    else
      multiphase = .false.
      nullify(vfrac)
    end if

    have_coriolis = have_option("/physical_parameters/coriolis")
    
    q_mesh=Viscosity%mesh

    on_sphere = have_option('/geometry/spherical_earth/')

    ! Extract model parameters from options dictionary.
    if (acceleration) then
       call get_option(trim(U%option_path)//&
            &"/prognostic/temporal_discretisation/theta", theta)
       call get_option("/timestepping/timestep", dt)
    else
       theta=1.0
       dt=1.0
    end if

    have_mass = .not. have_option(trim(u%option_path)//&
        &"/prognostic/spatial_discretisation&
        &/discontinuous_galerkin/mass_terms/exclude_mass_terms")
    lump_mass=have_option(trim(U%option_path)//&
         &"/prognostic/spatial_discretisation&
         &/discontinuous_galerkin/mass_terms/lump_mass_matrix")
    lump_abs=have_option(trim(U%option_path)//&
         &"/prognostic/vector_field::Absorption&
         &/lump_absorption")
    pressure_corrected_absorption=have_option(trim(u%option_path)//&
        &"/prognostic/vector_field::Absorption&
        &/include_pressure_correction") .or. (have_vertical_stabilization)
        
    if (pressure_corrected_absorption) then
       ! as we add the absorption into the mass matrix
       ! lump_abs needs to match lump_mass
       lump_abs = lump_mass
    end if
    lump_source=have_option(trim(u%option_path)//&
         &"/prognostic/vector_field::Source&
         &/lump_source")
    call get_option(trim(U%option_path)//"/prognostic/spatial_discretisation/&
         &conservative_advection", beta)

    ! mesh movement here only matters for the mass terms
    ! other terms are evaluated using "Coordinate" which is evaluated at t+theta*dt
    move_mesh = have_option("/mesh_adaptivity/mesh_movement") .and. &
      have_mass
    if (move_mesh) then
      X_old => extract_vector_field(state, "OldCoordinate")
      X_new => extract_vector_field(state, "IteratedCoordinate")
      U_mesh => extract_vector_field(state, "GridVelocity")
    end if
    
    ! by default we assume we're integrating by parts twice
    integrate_by_parts_once = have_option(trim(U%option_path)//"/prognostic/spatial_discretisation/&
         &discontinuous_galerkin/advection_scheme/integrate_advection_by_parts/once")

    integrate_conservation_term_by_parts = have_option(trim(U%option_path)//"/prognostic/spatial_discretisation/&
         &discontinuous_galerkin/advection_scheme/integrate_conservation_term_by_parts")

    ! Determine the scheme to use to discretise viscosity.
    if (have_option(trim(U%option_path)//"/prognostic/spatial_discretisation/&
         &discontinuous_galerkin/viscosity_scheme/bassi_rebay")) then
       viscosity_scheme=BASSI_REBAY
    else if (have_option(trim(U%option_path)//"/prognostic/spatial_discretisation/&
         &discontinuous_galerkin/viscosity_scheme&
         &/compact_discontinuous_galerkin")) then
       !=================Compact Discontinuous Galerkin
       viscosity_scheme=CDG
       !Set the switch vector
       switch_g = 0.
       switch_g(1) = exp(sin(3.0+exp(1.0)))
       if(mesh_dim(U)>1) switch_g(2) = (cos(exp(3.0)/sin(2.0)))**2
       if(mesh_dim(U)>2) switch_g(3) = sin(cos(sin(cos(3.0))))
       switch_g = switch_g/sqrt(sum(switch_g**2))

       remove_penalty_fluxes = .true.
       interior_penalty_parameter = 0.0
       if(have_option(trim(U%option_path)//&
            &"/prognostic/spatial_discretisation/&
            &discontinuous_galerkin/viscosity_scheme&
            &/compact_discontinuous_galerkin/penalty_parameter")) then
          remove_penalty_fluxes = .false.
          edge_length_power = 0.0
          call get_option(trim(U%option_path)//&
               &"/prognostic/spatial_discretisation/&
               &discontinuous_galerkin/viscosity_scheme&
               &/compact_discontinuous_galerkin/penalty_parameter"&
               &,Interior_Penalty_Parameter)
       end if

       CDG_penalty = .true.
       edge_length_option = USE_FACE_INTEGRALS

    else if (have_option(trim(U%option_path)//"/prognostic/spatial_discretisation/&
         &discontinuous_galerkin/viscosity_scheme/arbitrary_upwind")) then
       viscosity_scheme=ARBITRARY_UPWIND
    else if (have_option(trim(U%option_path)//&
         &"/prognostic/spatial_discretisation/&
         &discontinuous_galerkin/viscosity_scheme/interior_penalty")) then
       remove_penalty_fluxes = .false.
       viscosity_scheme=IP
       CDG_penalty = .false.
       call get_option(trim(U%option_path)//&
            &"/prognostic/spatial_discretisation/&
            &discontinuous_galerkin/viscosity_scheme&
            &/interior_penalty/penalty_parameter",Interior_Penalty_Parameter)
       call get_option(trim(U%option_path)//&
            &"/prognostic/spatial_discretisation/&
            &discontinuous_galerkin/viscosity_scheme&
            &/interior_penalty/edge_length_power",edge_length_power)
       edge_length_option = USE_FACE_INTEGRALS
       if(have_option(trim(U%option_path)//&
            &"/prognostic/spatial_discretisation/&
            &discontinuous_galerkin/viscosity_scheme&
            &/interior_penalty/edge_length_option/use_element_centres")) &
            & edge_length_option = USE_ELEMENT_CENTRES
    else
       FLAbort("Unknown viscosity scheme - Options tree corrupted?")
    end if

    integrate_surfacetension_by_parts = have_option(trim(u%option_path)//&
      &"/prognostic/tensor_field::SurfaceTension&
      &/diagnostic/integrate_by_parts")

    assert(has_faces(X%mesh))
    assert(has_faces(P%mesh))

    call zero(big_m)
    subcycle=.false.
    if(present(subcycle_m)) subcycle=.true.
    if(subcycle) then
       call zero(subcycle_m)
    end if
    call zero(RHS)
    
    if(present(inverse_masslump) .and. lump_mass) then
       call allocate(inverse_masslump, u%dim, u%mesh, "InverseLumpedMass")
       call zero(inverse_masslump)
    end if
    if(present(inverse_mass) .and. .not. lump_mass) then
       assert(u%mesh%continuity<0)
       mass_sparsity=make_sparsity_dg_mass(u%mesh)

       if (pressure_corrected_absorption .or. has_boundary_condition(u, "dirichlet")) then
          ! the diagonal blocks are different
          call allocate( inverse_mass, mass_sparsity, (/ u%dim, u%dim /), &
             diagonal=.true., name="InverseMassMatrix")
       else
          ! diagonal blocks are the same and all point to the same memory
          call allocate( inverse_mass, mass_sparsity, (/ u%dim, u%dim /), &
             diagonal=.true., equal_diagonal_blocks=.true., name="InverseMassMatrix")
       end if
       ! Drop the extra reference to sparsity.
       call deallocate(mass_sparsity)
    end if
    
    ! get bc type and values on entire surface mesh
    ! numbering of types, determined by ordering here, i.e.
    ! weakdirichlet=1, free_surface=2
    allocate(velocity_bc_type(U%dim, surface_element_count(U)))
    call get_entire_boundary_condition(U, (/ &
      "weakdirichlet       ", &
      "free_surface        ", &
      "no_normal_flow      ", &
      "turbine_flux_penalty", &
      "turbine_flux_dg     " /), velocity_bc, velocity_bc_type)

    ! the turbine connectivity mesh is only needed if one of the boundaries is a turbine.
    if (any(velocity_bc_type==4) .or. any(velocity_bc_type==5)) then
        turbine_conn_mesh=get_periodic_mesh(state, u%mesh)
    end if

    ! same for pressure
    allocate(pressure_bc_type(surface_element_count(P)))
    call get_entire_boundary_condition(P, (/ &
      "weakdirichlet", &
      "dirichlet    "/), pressure_bc, pressure_bc_type)
    have_pressure_bc = any(pressure_bc_type>0)

    ! dg les hack
    call find_linear_parent_mesh(state, u%mesh, cg_mesh, stat)
    if (stat==0) then
      call allocate(u_cg, u%dim, cg_mesh, "U_CG")
      call zero(u_cg)
      call allocate(u_nl_cg, u%dim, cg_mesh, "U_CG_NL")
      call zero(u_nl_cg)
    else
      FLAbort("CG parent mesh required for the LES  remap could not be found")
    end if

    if (have_dg_les) then
      call lumped_mass_galerkin_projection_vector(state, u_cg, u)
      call lumped_mass_galerkin_projection_vector(state, u_nl_cg, advecting_velocity)
    end if

    if (have_wd_abs) then
      if (.not. has_scalar_field(state, "WettingDryingAlpha")) then
        FLExit("Wetting and drying needs the diagnostic field WettingDryingAlpha activated.")
      end if
      ! The alpha fields lives on the pressure mesh, but we need it on the velocity, so let's remap it.
      wettingdrying_alpha => extract_scalar_field(state, "WettingDryingAlpha")
      call allocate(alpha_u_field, u%mesh, "alpha_u")
      call remap_field(wettingdrying_alpha, alpha_u_field)
    end if

      call profiler_tic("element_loop")
      

#ifdef _OPENMP
<<<<<<< HEAD
      num_threads = omp_get_max_threads()
=======
      num_threads = omp_get_num_threads()
>>>>>>> b4bfa497
      print *, "num_threads=", num_threads,"M_DG"
#else 
      num_threads=1
#endif

    if(num_threads>1) then

      !! working out the options for different schemes of different terms
      call set_coriolis_parameters
      compact_stencil = have_option(trim(u%option_path)//&
            "/prognostic/spatial_discretisation&
            &/discontinuous_galerkin/viscosity_scheme&
            &/interior_penalty") .or. &
            &have_option(trim(u%option_path)//&
            "/prognostic/spatial_discretisation&
            &/discontinuous_galerkin/viscosity_scheme&
            &/compact_discontinuous_galerkin")

      compact_stencil=.false.
       call find_linear_parent_mesh(state, u%mesh, cg_mesh, stat)
      !! generate the dual graph of the mesh
   !!   p0_mesh = piecewise_constant_mesh(x%mesh, trim(x%name)//"P0Mesh")
      p0_mesh = piecewise_constant_mesh(cg_mesh, "P0Mesh")

       !! the sparse pattern of the dual graph.
       if ((have_viscosity.or.have_dg_les) .and. (.not. compact_stencil)) then
          dependency_sparsity => get_csr_sparsity_secondorder(state, p0_mesh, p0_mesh)
       else
          dependency_sparsity =>get_csr_sparsity_compactdgdouble(state, p0_mesh)
       end if
       
       !! we have issues for sparsity of compactdgdouble, setting to secondorder
       !! for now
       dependency_sparsity => get_csr_sparsity_secondorder(state, p0_mesh, p0_mesh)

       !! colouring dual graph according the sparsity pattern with greedy
       !! colouring algorithm
       !! "colours" is an array of type(integer_set)
       call colour_sparsity(dependency_sparsity, p0_mesh, node_colour, no_colours)

       if(.not. verify_colour_sparsity(dependency_sparsity, node_colour)) then
        FLAbort("The neighbours are using same colours, wrong!!.")
       endif 

       allocate(clr_sets(no_colours))
       clr_sets=colour_sets(dependency_sparsity, node_colour, no_colours)
       PRINT *, "colouring passed"
    else
       no_colours = 1
       allocate(clr_sets(no_colours))
       call allocate(clr_sets)
       do ELE=1,element_count(U)
          call insert(clr_sets(1), ele)
       end do
    end if

    colour_loop: do clr = 1, no_colours
      len = key_count(clr_sets(clr))
      !$OMP PARALLEL DO DEFAULT(SHARED) &
      !$OMP SCHEDULE(STATIC) &
      !$OMP PRIVATE(nnid, ele)
      element_loop: do nnid = 1, len 
       ele = fetch(clr_sets(clr), nnid)       
       call construct_momentum_element_dg(ele, big_m, rhs, &
            & X, U, advecting_velocity, U_mesh, X_old, X_new, &
            & Source, Buoyancy, gravity, Abs, Viscosity, &
            & P, Rho, surfacetension, q_mesh, &
            & velocity_bc, velocity_bc_type, &
            & pressure_bc, pressure_bc_type, &
            & u_cg, u_nl_cg, &
            & turbine_conn_mesh, on_sphere, depth, have_wd_abs, &
            & alpha_u_field, Abs_wd, vvr_sf, ib_min_grad, nvfrac, &
            & inverse_mass=inverse_mass, &
            & inverse_masslump=inverse_masslump, &
            & mass=mass, subcycle_m=subcycle_m)
      
      end do element_loop
      !$OMP END PARALLEL DO

    end do colour_loop

    call deallocate(clr_sets)
    deallocate(clr_sets)

#ifdef DDEBUG
#ifdef _OPENMP
!    call get_option("/timestepping/final_timestep", final_timestep)
!    print *, "final_timestep=", final_timestep
!    print *, "the current timestep=", timestep
!    if(timestep .eq. final_timestep) then
!       print *, "dump bloody dg matrix"
!       call dump_petsc_csr_matrix(big_m)
!    endif
#endif
#endif

    if(num_threads > 1) then
    call deallocate(node_colour)
    call deallocate(p0_mesh)
    endif
    
    call profiler_toc("element_loop")

    if (have_wd_abs) then
      ! the remapped field is not needed anymore.
      call deallocate(alpha_u_field)
    !  deallocate(alpha_u_field)
      call deallocate(Abs_wd)
    end if

    if (present(inverse_masslump) .and. lump_mass) then
      call apply_dirichlet_conditions_inverse_mass(inverse_masslump, u)
      ewrite_minmax(inverse_masslump)
    end if
    if (present(inverse_mass) .and. .not. lump_mass) then
      call apply_dirichlet_conditions_inverse_mass(inverse_mass, u)
      ewrite_minmax(inverse_mass)
    end if
    ewrite_minmax(rhs)

    ! Drop the reference to the fields we may have made.
    call deallocate(Viscosity)
    call deallocate(Abs)
    call deallocate(Source)
    call deallocate(U_nl)
    call deallocate(velocity_bc)
    call deallocate(pressure_bc)
    deallocate(velocity_bc_type)
    deallocate(pressure_bc_type)
    call deallocate(surfacetension)
    call deallocate(buoyancy)
    call deallocate(gravity)
    call deallocate(u_cg)
    call deallocate(u_nl_cg)
    if(multiphase) then
      call deallocate(nvfrac)
    end if
    
    ewrite(1, *) "Exiting construct_momentum_dg"

    call profiler_toc("construct_momentum_dg")
    
  end subroutine construct_momentum_dg

  subroutine construct_momentum_element_dg(ele, big_m, rhs, &
       &X, U, U_nl, U_mesh, X_old, X_new, Source, Buoyancy, gravity, Abs, &
       &Viscosity, P, Rho, surfacetension, q_mesh, &
       &velocity_bc, velocity_bc_type, &
       &pressure_bc, pressure_bc_type, &
       &u_cg, u_nl_cg, &
       &turbine_conn_mesh, on_sphere, depth, have_wd_abs, alpha_u_field, Abs_wd, &
       &vvr_sf, ib_min_grad, nvfrac, &
       &inverse_mass, inverse_masslump, mass, subcycle_m)

    !!< Construct the momentum equation for discontinuous elements in
    !!< acceleration form.
    implicit none
    !! Index of current element
    integer :: ele
    !! Main momentum matrix.
    type(petsc_csr_matrix), intent(inout) :: big_m
    !! Momentum right hand side vector for each point.
    type(vector_field), intent(inout) :: rhs
    !! Auxiliary variable mesh
    type(mesh_type), intent(in) :: q_mesh
    type(mesh_type), intent(in) :: turbine_conn_mesh
    !! 
    type(block_csr_matrix), intent(inout), optional :: subcycle_m

    !! Position, velocity and source fields.
    type(scalar_field), intent(in) :: buoyancy
    type(vector_field), intent(in) :: X, U, U_nl, Source, gravity, Abs
    type(vector_field), pointer :: U_mesh, X_old, X_new
    !! Viscosity
    type(tensor_field) :: Viscosity
    type(scalar_field) :: P, Rho
    !! surfacetension
    type(tensor_field) :: surfacetension
    !! field containing the bc values of velocity
    type(vector_field), intent(in) :: velocity_bc
    !! array of the type of bc (see get_entire_boundary_condition call above)
    integer, dimension(:,:), intent(in) :: velocity_bc_type
    !! same for pressure
    type(scalar_field), intent(in) :: pressure_bc
    integer, dimension(:), intent(in) :: pressure_bc_type
    
    !! Inverse mass matrix
    type(block_csr_matrix), intent(inout), optional :: inverse_mass
    !! Mass lumping for each point
    type(vector_field), intent(inout), optional :: inverse_masslump
    !! Optional separate mass matrix.
    type(csr_matrix), intent(inout), optional :: mass
    logical, intent(in) :: have_wd_abs !! Wetting and drying switch, if TRUE, alpha_u_field must be passed as well
    type(scalar_field), intent(in) :: alpha_u_field
    type(vector_field), intent(in) :: Abs_wd
    
    ! Bilinear forms.
    real, dimension(ele_loc(U,ele), ele_loc(U,ele)) :: &
         Coriolis_mat, rho_mat, rho_move_mat, mass_mat
    real, dimension(ele_loc(U,ele), ele_loc(U,ele)) :: &
         inverse_mass_mat
    real, dimension(mesh_dim(U), ele_loc(U,ele), &
         ele_loc(U,ele)) :: ele2grad_mat
    real, dimension(ele_loc(U,ele), ele_loc(U,ele)) :: &
         Advection_mat
    real, dimension(ele_loc(U,ele), ele_loc(Source,ele)) :: &
         Source_mat
    real, dimension(U%dim, ele_loc(U,ele), ele_loc(U,ele)) :: &
         Abs_mat
    real, dimension(U%dim, U%dim, ele_loc(U,ele), ele_loc(U,ele)) :: &
         Abs_mat_sphere
    real, dimension(U%dim, ele_loc(U,ele)) :: &
         Abs_lump
        real, dimension(U%dim, U%dim, ele_loc(U,ele)) :: &
         Abs_lump_sphere
    real, dimension(ele_loc(U,ele)) :: &
         source_lump
    real, dimension(ele_loc(q_mesh,ele), ele_loc(q_mesh,ele)) :: Q_inv 
    real, dimension(U%dim, ele_loc(q_mesh,ele), ele_and_faces_loc(U,ele)) ::&
         & Grad_u_mat_q, Div_u_mat_q 
    real, dimension(U%dim,ele_and_faces_loc(U,ele),ele_and_faces_loc(U,ele)) ::&
         & Viscosity_mat
    real, dimension(Viscosity%dim(1), Viscosity%dim(2), &
         & ele_loc(Viscosity,ele)) :: Viscosity_ele
    real, dimension(x%dim, ele_loc(x,ele)) :: x_val, x_val_2
    real, dimension(u%dim, ele_loc(u,ele)) :: u_val

     ! \Int_{ele} N_i kappa N_j dV, used for CDG fluxes
    real, dimension(mesh_dim(U),mesh_dim(U), &
         & ele_loc(U,ele),ele_loc(U,ele)) :: kappa_mat
   
    ! Local assembly matrices.
    real, dimension(ele_loc(U,ele)) :: l_MassLump, l_move_masslump

    ! Local node number map for 2nd order element.
    integer, dimension(ele_and_faces_loc(U,ele)) :: local_glno

    ! Local variables.
    
    ! Neighbour element, face, neighbour face, no. internal element nodes
    integer :: ele_2, ele_2_X, face, face_2, loc
    ! Count variable for loops over dimension.
    integer :: dim, dim1, dim2
    ! Loops over faces.
    integer :: ni
    ! Array bounds for faces of the 2nd order element.
    integer :: start, finish
    
    ! Variable transform times quadrature weights.
    real, dimension(ele_ngi(U,ele)) :: detwei, detwei_old, detwei_new
    ! Transformed gradient function for velocity.
    real, dimension(ele_loc(U, ele), ele_ngi(U, ele), mesh_dim(U)) :: du_t
    ! Transformed gradient function for grid velocity.
    real, dimension(ele_loc(X, ele), ele_ngi(U, ele), mesh_dim(U)) :: dug_t
    ! Transformed gradient function for auxiliary variable. 
    real, dimension(ele_loc(q_mesh,ele), ele_ngi(q_mesh,ele), mesh_dim(U)) :: dq_t
    ! Density at quadrature points.
    real, dimension(ele_ngi(U_nl, ele)) :: Rho_q
    ! Coriolis magnitude and sign at quadrature points.
    real, dimension(ele_ngi(U_nl, ele)) :: Coriolis_q
    ! Different velocities at quad points.
    real, dimension(U%dim, ele_ngi(U_nl, ele)) :: u_nl_q
    real, dimension(ele_ngi(U_nl, ele)) :: u_nl_div_q

    ! surface tension terms
    real, dimension(u%dim, u%dim, ele_ngi(u, ele)) :: tension
    real, dimension(u%dim, ele_ngi(u, ele)) :: dtensiondj

    ! Node and shape pointers.
    integer, dimension(:), pointer :: u_ele, p_ele
    type(element_type), pointer :: u_shape, p_shape, q_shape
    ! Neighbours of this element.
    integer, dimension(:), pointer :: neigh, X_neigh
    ! Whether the velocity field is continuous and if it is piecewise constant.
    logical :: dg, p0
    integer :: i
    logical :: boundary_element, turbine_face

    ! What we will be adding to the matrix and RHS - assemble these as we
    ! go, so that we only do the calculations we really need
    real, dimension(u%dim, ele_and_faces_loc(U,ele)) :: big_m_diag_addto,&
         & rhs_addto
    
    real, dimension(u%dim, u%dim, ele_and_faces_loc(U,ele), ele_and_faces_loc(U,ele)) :: big_m_tensor_addto
    logical, dimension(u%dim, u%dim) :: diagonal_block_mask, off_diagonal_block_mask
    ! Addto matrices for when subcycling is performed
    real, dimension(u%dim, u%dim, ele_and_faces_loc(U,ele), &
         ele_and_faces_loc(U,ele)) :: subcycle_m_tensor_addto

    !Switch to select if we are assembling the primal or dual form
    logical :: primal

    ! In parallel, we only assemble the mass terms for the halo elements. All
    ! other terms are only assembled on elements we own.
    logical :: owned_element

    ! If on the sphere evaluate gravity direction at the gauss points
    logical :: on_sphere

    ! Absorption matrices
    real, dimension(u%dim, ele_ngi(u, ele)) :: absorption_gi
    real, dimension(u%dim, u%dim, ele_ngi(u, ele)) :: tensor_absorption_gi

    ! Add vertical velocity relaxation to the absorption if present
    real, intent(in) :: vvr_sf
    real, dimension(u%dim,u%dim,ele_ngi(u,ele)) :: vvr_abs
    real, dimension(u%dim,ele_ngi(u,ele)) :: vvr_abs_diag
    real, dimension(ele_ngi(u,ele)) :: depth_at_quads
    type(scalar_field), intent(in) :: depth

    ! Add implicit buoyancy to the absorption if present
    real, intent(in) :: ib_min_grad
    real, dimension(u%dim,u%dim,ele_ngi(u,ele)) :: ib_abs
    real, dimension(u%dim,ele_ngi(u,ele)) :: ib_abs_diag
    real, dimension(ele_loc(u,ele),ele_ngi(u,ele),mesh_dim(u)) :: dt_rho
    real, dimension(u%dim,ele_ngi(u,ele)) :: grav_at_quads
    real, dimension(u%dim, ele_ngi(u,ele)) :: grad_rho
    real, dimension(ele_ngi(u,ele)) :: drho_dz

    ! Non-linear approximation to the PhaseVolumeFraction field
    type(scalar_field), intent(in) :: nvfrac
    type(element_type), pointer :: nvfrac_shape
    ! Transformed gradient function for the non-linear PhaseVolumeFraction. 
    real, dimension(:, :, :), allocatable :: dnvfrac_t
    ! nvfrac at quadrature points.
    real, dimension(ele_ngi(u, ele)) :: nvfrac_gi, u_nl_dot_grad_nvfrac_gi
    real, dimension(u%dim, ele_ngi(u, ele)) :: grad_nvfrac_gi

    ! element centre and neighbour centre
    ! for IP parameters

    real, dimension(mesh_dim(U)) :: ele_centre, neigh_centre, &
         & face_centre, face_centre_2
    real :: turbine_fluxfac

    ! dg les continuous fields
    type(vector_field) :: u_cg, u_nl_cg
    type(element_type), pointer :: u_cg_shape
    real, dimension(ele_ngi(u_cg, ele)) :: detwei_cg
    real, dimension(ele_loc(u_cg, ele), ele_ngi(u_cg, ele), u_cg%dim) :: du_t_cg
    real, dimension(X%dim, X%dim, ele_ngi(u_cg,ele)) :: les_tensor_gi
    real, dimension(ele_ngi(u_cg, ele)) :: les_coef_gi
    integer :: toloc, fromloc, j, gi
    real, dimension(u%mesh%shape%loc, u_cg%mesh%shape%loc) :: locweight
    integer, dimension(:), pointer :: from_ele, to_ele
    real, dimension(u%dim, u%dim, ele_loc(u, ele)) :: dg_les_loc
    real, dimension(u%dim, u%dim, ele_loc(u_cg, ele)) :: cg_les_rhs, cg_les_loc

    real, dimension(ele_loc(u,ele), ele_loc(u,ele)) :: v_mass
    real, dimension(ele_ngi(u,ele)) :: alpha_u_quad

    dg=continuity(U)<0
    p0=(element_degree(u,ele)==0)
    
    ! In parallel, we only construct the equations on elements we own.
    owned_element=element_owned(U,ele).or..not.dg

    primal = .not.dg
    if(viscosity_scheme == CDG) primal = .true.
    if(viscosity_scheme == IP) primal =.true.
    
    if(p0) then
      assert(dg)
    end if
    if(move_mesh) then
      ! In the declarations above we've assumed these
      ! so that U_mesh doesn't always have to be
      ! present
      assert(ele_loc(U_mesh, ele)==ele_loc(X, ele))
      assert(ele_ngi(U_mesh, ele)==ele_ngi(U, ele))
      assert(mesh_dim(U_mesh)==mesh_dim(U))
    end if

    big_m_diag_addto = 0.0
    big_m_tensor_addto = 0.0
    if(subcycle) then
       subcycle_m_tensor_addto = 0.0
    end if

    rhs_addto = 0.0
    
    diagonal_block_mask = .false.
    do dim = 1, u%dim
      diagonal_block_mask(dim, dim) = .true.
    end do
    
    off_diagonal_block_mask = .not. diagonal_block_mask
    
    !----------------------------------------------------------------------
    ! Establish local node lists
    !----------------------------------------------------------------------

    u_ele=>ele_nodes(U,ele)  ! Velocity
    p_ele=>ele_nodes(P,ele)  ! Pressure
    
    loc = ele_loc(u, ele)

    local_glno=0
    local_glno(:loc)=u_ele ! Viscosity node list

    !----------------------------------------------------------------------
    ! Establish local shape functions
    !----------------------------------------------------------------------

    u_shape=>ele_shape(U,ele)
    p_shape=>ele_shape(P,ele)
    q_shape=>ele_shape(q_mesh, ele)

    x_val = ele_val(X,ele)

    ! Transform U derivatives and weights into physical space.
    if(.not.p0) then
      call transform_to_physical(X, ele,&
          & u_shape , dshape=du_t, detwei=detwei)
    else
      call transform_to_physical(X, ele, &
          & detwei=detwei)
      du_t = 0.0
    end if
    
    if(move_mesh) then
      call transform_to_physical(X_old, ele, &
          & detwei=detwei_old)
      call transform_to_physical(X_new, ele, &
          & detwei=detwei_new)
      if(have_advection.and..not.integrate_by_parts_once) then
        call transform_to_physical(X, ele, &
            & ele_shape(U_mesh, ele), dshape = dug_t)
      end if
    end if

    if((have_viscosity.or.have_dg_les).and.(.not.(q_mesh==u%mesh))) then
      ! Transform q derivatives into physical space.
      call transform_to_physical(X, ele,&
          & q_shape , dshape=dq_t)
    else
      dq_t=du_t
    end if
        
    !----------------------------------------------------------------------
    ! Construct element-wise quantities.
    !----------------------------------------------------------------------
    
    Rho_q=ele_val_at_quad(Rho, ele)

    if(multiphase) then
      allocate(dnvfrac_t(ele_loc(nvfrac%mesh,ele), ele_ngi(nvfrac%mesh,ele), mesh_dim(u)))

      ! If the Velocity and PhaseVolumeFraction meshes are different, then we need to
      ! compute the derivatives of the PhaseVolumeFraction shape functions.
      if(.not.(nvfrac%mesh == u%mesh)) then
         nvfrac_shape => ele_shape(nvfrac%mesh, ele)
         call transform_to_physical(X, ele, nvfrac_shape, dshape=dnvfrac_t)
      else
         dnvfrac_t = du_t
      end if

      nvfrac_gi = ele_val_at_quad(nvfrac, ele)
      grad_nvfrac_gi = ele_grad_at_quad(nvfrac, ele, dnvfrac_t)

      deallocate(dnvfrac_t)
    end if

    les_tensor_gi=0.0
    dg_les_loc=0.0
    ! dg les hack
    if (have_dg_les) then
      ! In most cases (and probably all at the current time) u_cg_shape will
      ! be the same as the dg shape functions, but it's possible in some future
      ! scenario that this wont be the case so leave it like this for now.
      u_cg_shape=>ele_shape(u_cg, ele)
      call transform_to_physical(X, ele, &
           u_cg_shape, dshape=du_t_cg, detwei=detwei_cg)

      les_tensor_gi=length_scale_tensor(du_t_cg, ele_shape(u_cg, ele))
      les_coef_gi=les_viscosity_strength(du_t_cg, ele_val(u_nl_cg, ele))

      do gi=1, ele_ngi(u_cg, ele)
         ! eddy-viscosity on the cg (hence dg) gauss points
         les_tensor_gi(:,:,gi)=4.*les_coef_gi(gi)*les_tensor_gi(:,:,gi)* &
              smagorinsky_coefficient**2
      end do     

      ! **********************************************

      ! *** eddy-viscosity on the cg nodes ***
      ! Note :: les_tensor_gi will also be used later in the construction of
      !         Viscosity_mat

      ! Make sure u and viscosity are on the same mesh
      if (.not.(u%mesh==viscosity%mesh)) then
         FLExit("DG LES currently requires u and viscosity to be on the same mesh.")
      end if

      cg_les_rhs=shape_tensor_rhs(u_cg_shape, les_tensor_gi, detwei_cg)

      v_mass=shape_shape(u_cg_shape, u_cg_shape, detwei_cg)
      
      call invert(v_mass)

      do i=1,u%dim
        do j=1,u%dim
          cg_les_loc(i,j,:) = matmul(v_mass,cg_les_rhs(i,j,:))
        end do
      end do

      ! **************************************

      do toloc=1,size(locweight,1)
         do fromloc=1,size(locweight,2)
            locweight(toloc,fromloc)=eval_shape(u_cg%mesh%shape, fromloc, &
                 local_coords(toloc, u%mesh%shape))
         end do
      end do
      from_ele=>ele_nodes(u_cg, ele)
      to_ele=>ele_nodes(u, ele)
      
      do i=1,u_cg%dim
         do j=1,u_cg%dim
            ! eddy-viscosity on the dg nodes
            dg_les_loc(i, j, :) = matmul(locweight, cg_les_loc(i, j, :))
         end do
      end do
      
    end if
   
    if ((have_viscosity.or.have_dg_les).and.owned_element) then
      Viscosity_ele = ele_val(Viscosity,ele)
      if (have_dg_les) Viscosity_ele = Viscosity_ele + dg_les_loc
    end if
   
    if (owned_element) then
       u_val = ele_val(u, ele)
   end if

    !----------------------------------------------------------------------
    ! Construct bilinear forms.
    !----------------------------------------------------------------------

    ! Element density matrix.
    ! (compute for first component only at first, others are copied
    !  when necessary)
    if (move_mesh) then
      ! this rho_mat (and l_masslump) is only used in the actual mass term in big_m
      ! (and its derivative inverse_mass or inverse_mass_lump)
      ! so should be evaluated at t+dt
      rho_mat = shape_shape(u_shape, u_shape, detwei_new*Rho_q)
    else

      if(multiphase) then
         rho_mat = shape_shape(u_shape, u_shape, detwei*Rho_q*nvfrac_gi)
      else
         rho_mat = shape_shape(u_shape, u_shape, detwei*Rho_q)
      end if

    end if
    l_masslump= sum(rho_mat,2)
    
    if(present(mass)) then
       ! Return mass separately.
       ! NOTE: this doesn't deal with mesh movement
       call addto(mass, u_ele, u_ele, Rho_mat)
    else
      if(have_mass.and.owned_element) then
        if(lump_mass) then        
          do dim = 1, u%dim
            big_m_diag_addto(dim, :loc) = big_m_diag_addto(dim, :loc) + l_masslump
          end do
        else
          do dim = 1, u%dim
            big_m_tensor_addto(dim, dim, :loc, :loc) = big_m_tensor_addto(dim, dim, :loc, :loc) + rho_mat
          end do
        end if
      end if
      if (move_mesh.and.owned_element) then
        ! In the unaccelerated form we solve:
        !  /
        !  |  N^{n+1} u^{n+1}/dt - N^{n} u^n/dt + ... = f
        !  /
        ! so in accelerated form:
        !  /
        !  |  N^{n+1} du + (N^{n+1}- N^{n}) u^n/dt + ... = f
        !  /
        ! where du=(u^{n+1}-u^{n})/dt is the acceleration.
        ! Put the (N^{n+1}-N^{n}) u^n term on the rhs
        rho_move_mat = shape_shape(u_shape, u_shape, (detwei_new-detwei_old)*Rho_q)
        if(lump_mass) then
          l_move_masslump= sum(rho_move_mat,2)
          do dim = 1, u%dim
            rhs_addto(dim,:loc) = rhs_addto(dim,:loc) - l_move_masslump*u_val(dim,:)/dt
          end do
        else
          do dim = 1, u%dim
            rhs_addto(dim,:loc) = rhs_addto(dim,:loc) - matmul(rho_move_mat, u_val(dim,:))/dt
          end do
        end if
      end if
    end if
    
    if(have_coriolis.and.(rhs%dim>1).and.owned_element) then
      Coriolis_q=coriolis(ele_val_at_quad(X,ele))
    
      ! Element Coriolis parameter matrix.
      Coriolis_mat = shape_shape(u_shape, u_shape, Rho_q*Coriolis_q*detwei)

      ! cross terms in U_ and V_ for coriolis
      big_m_tensor_addto(U_, V_, :loc, :loc) = big_m_tensor_addto(U_, V_, :loc, :loc) - dt*theta*coriolis_mat
      big_m_tensor_addto(V_, U_, :loc, :loc) = big_m_tensor_addto(V_, U_, :loc, :loc) + dt*theta*coriolis_mat

      if(acceleration)then
        rhs_addto(U_, :loc) = rhs_addto(U_, :loc) + matmul(coriolis_mat, u_val(V_,:))
        rhs_addto(V_, :loc) = rhs_addto(V_, :loc) - matmul(coriolis_mat, u_val(U_,:))
      end if
    end if

    if(have_advection.and.(.not.p0).and.owned_element) then
      ! Advecting velocity at quadrature points.
      U_nl_q=ele_val_at_quad(U_nl,ele)

      if(integrate_conservation_term_by_parts) then
      
        if(multiphase) then
           ! Element advection matrix
           !         /                                                /
           !  - beta | (grad T dot U_nl) T Rho vfrac dV + (1. - beta) | T (vfrac U_nl dot grad T) Rho dV
           !         /                                                /
           Advection_mat = -beta*dshape_dot_vector_shape(du_t, U_nl_q, u_shape, detwei*Rho_q*nvfrac_gi) &
               + (1.-beta)*shape_vector_dot_dshape(u_shape, U_nl_q, du_t, detwei*Rho_q*nvfrac_gi)
        else
           ! Element advection matrix
           !         /                                          /
           !  - beta | (grad T dot U_nl) T Rho dV + (1. - beta) | T (U_nl dot grad T) Rho dV
           !         /                                          /
           Advection_mat = -beta*dshape_dot_vector_shape(du_t, U_nl_q, u_shape, detwei*Rho_q) &
               + (1.-beta)*shape_vector_dot_dshape(u_shape, U_nl_q, du_t, detwei*Rho_q)
        end if
        
        if(move_mesh) then
          if(integrate_by_parts_once) then
            Advection_mat = Advection_mat &
                            + dshape_dot_vector_shape(du_t, ele_val_at_quad(U_mesh,ele), u_shape, detwei * Rho_q)
          else
            Advection_mat = Advection_mat &
                            - shape_vector_dot_dshape(u_shape, ele_val_at_quad(U_mesh,ele), du_t, detwei * Rho_q) &
                            - shape_shape(u_shape, u_shape, ele_div_at_quad(U_mesh, ele, dug_t) * detwei * Rho_q)
          end if
        end if
      else
        ! Introduce grid velocities
        if (move_mesh) then
          ! NOTE: this modifies the velocities stored at the gauss pts.
          U_nl_q = U_nl_q - ele_val_at_quad(U_mesh, ele)
        end if
        U_nl_div_q=ele_div_at_quad(U_nl, ele, du_t)

        if(integrate_by_parts_once) then
        
          if(multiphase) then
             ! Element advection matrix
             !    /                                                /
             !  - | (grad T dot U_nl vfrac) T Rho dV - (1. - beta) | T ( div(U_nl vfrac) ) T Rho dV
             !    /                                                /
            
             ! We need to compute \int{T div(u_nl vfrac) T},
             ! so split up the div using the product rule and compute
             ! \int{T vfrac div(u_nl) T} + \int{T u_nl grad(vfrac) T}
             do i = 1, ele_ngi(u, ele)
                u_nl_dot_grad_nvfrac_gi(i) = dot_product(U_nl_q(:,i), grad_nvfrac_gi(:,i))
             end do
             Advection_mat = -dshape_dot_vector_shape(du_t, U_nl_q, u_shape, detwei*Rho_q*nvfrac_gi) &
                 - (1.-beta) * (shape_shape(u_shape, u_shape, U_nl_div_q*detwei*Rho_q*nvfrac_gi) + &
                 shape_shape(u_shape, u_shape, detwei*Rho_q*u_nl_dot_grad_nvfrac_gi))
          else
             ! Element advection matrix
             !    /                                          /
             !  - | (grad T dot U_nl) T Rho dV - (1. - beta) | T ( div U_nl ) T Rho dV
             !    /                                          /
             Advection_mat = - dshape_dot_vector_shape(du_t, U_nl_q, u_shape, detwei*Rho_q) &
                 - (1.-beta) * shape_shape(u_shape, u_shape, U_nl_div_q*detwei*Rho_q)
          end if
          
        else
       
          if(multiphase) then
             ! Element advection matrix
             !  /                                         /
             !  | T (vfrac U_nl dot grad T) Rho dV + beta | T ( div (vfrac U_nl) ) T Rho dV
             !  /                                         /
             
             ! We need to compute \int{T div(vfrac u_nl) T},
             ! so split up the div using the product rule and compute
             ! \int{T vfrac div(u_nl) T} + \int{T u_nl grad(vfrac) T}
             do i = 1, ele_ngi(u, ele)
                u_nl_dot_grad_nvfrac_gi(i) = dot_product(U_nl_q(:,i), grad_nvfrac_gi(:,i))
             end do
             Advection_mat = shape_vector_dot_dshape(u_shape, U_nl_q, du_t, detwei*Rho_q*nvfrac_gi) &
                 + beta * (shape_shape(u_shape, u_shape, U_nl_div_q*detwei*Rho_q*nvfrac_gi) + &
                 shape_shape(u_shape, u_shape, detwei*Rho_q*u_nl_dot_grad_nvfrac_gi))
          else
             ! Element advection matrix
             !  /                                   /
             !  | T (U_nl dot grad T) Rho dV + beta | T ( div U_nl ) T Rho dV
             !  /                                   /
             Advection_mat = shape_vector_dot_dshape(u_shape, U_nl_q, du_t, detwei*Rho_q) &
                 + beta * shape_shape(u_shape, u_shape, U_nl_div_q * detwei*Rho_q)
          end if 
          
          if(move_mesh) then
            Advection_mat = Advection_mat &
                  - shape_shape(u_shape, u_shape, ele_div_at_quad(U_mesh, ele, dug_t) * detwei * Rho_q)
          end if
        end if
      end if
      
      do dim = 1, u%dim
         if(subcycle) then
            subcycle_m_tensor_addto(dim, dim, :loc, :loc) &
                 &= subcycle_m_tensor_addto(dim, dim, :loc, :loc) &
                 &+ advection_mat
         else
            big_m_tensor_addto(dim, dim, :loc, :loc) &
                 &= big_m_tensor_addto(dim, dim, :loc, :loc) &
                 &+ dt*theta*advection_mat
         end if
        if(acceleration.and..not.subcycle) then
          rhs_addto(dim, :loc) = rhs_addto(dim, :loc) - matmul(advection_mat, u_val(dim,:))
        end if
      end do

    end if

    if(have_source.and.acceleration.and.owned_element) then
      ! Momentum source matrix.
      Source_mat = shape_shape(U_shape, ele_shape(Source,ele), detwei*Rho_q)
      if(lump_source) then
        source_lump = sum(source_mat, 2)
        do dim = 1, u%dim
          ! lumped source
          rhs_addto(dim, :loc) = rhs_addto(dim, :loc) + source_lump*(ele_val(source, dim, ele))
        end do
      else
        do dim = 1, u%dim
          ! nonlumped source
          rhs_addto(dim, :loc) = rhs_addto(dim, :loc) + matmul(source_mat, ele_val(source, dim, ele))
        end do
      end if
    end if

    if(have_gravity.and.acceleration.and.owned_element) then
      ! buoyancy
      if (on_sphere) then
      ! If were on a spherical Earth evaluate the direction of the gravity vector
      ! exactly at quadrature points.
        rhs_addto(:, :loc) = rhs_addto(:, :loc) + shape_vector_rhs(u_shape, &
                                    sphere_inward_normal_at_quad_ele(X, ele), &
                                    detwei*gravity_magnitude*ele_val_at_quad(buoyancy, ele))
      else
      
        if(multiphase) then
          rhs_addto(:, :loc) = rhs_addto(:, :loc) + shape_vector_rhs(u_shape, &
                                    ele_val_at_quad(gravity, ele), &
                                    detwei*gravity_magnitude*ele_val_at_quad(buoyancy, ele)*nvfrac_gi)
        else
          rhs_addto(:, :loc) = rhs_addto(:, :loc) + shape_vector_rhs(u_shape, &
                                    ele_val_at_quad(gravity, ele), &
                                    detwei*gravity_magnitude*ele_val_at_quad(buoyancy, ele))
        end if
        
      end if
    end if

    if((have_absorption.or.have_vertical_stabilization.or.have_wd_abs) .and. (owned_element .or. pressure_corrected_absorption)) then

      absorption_gi=0.0
      tensor_absorption_gi=0.0
      absorption_gi = ele_val_at_quad(Abs, ele)
      if (on_sphere.and.have_absorption) then ! Rotate the absorption
        tensor_absorption_gi=rotate_diagonal_to_sphere_gi(X, ele, absorption_gi)
      end if

      vvr_abs_diag=0.0
      vvr_abs=0.0
      ib_abs=0.0
      ib_abs_diag=0.0

      if (have_vertical_velocity_relaxation) then
                
        ! Form the vertical velocity relaxation absorption term
        if (.not.on_sphere) then
          grav_at_quads=ele_val_at_quad(gravity, ele)
        end if
        depth_at_quads=ele_val_at_quad(depth, ele)

        if (on_sphere) then
          do i=1,ele_ngi(U,ele)
            vvr_abs_diag(3,i)=-vvr_sf*gravity_magnitude*dt*rho_q(i)/depth_at_quads(i)
          end do
          vvr_abs=rotate_diagonal_to_sphere_gi(X, ele, vvr_abs_diag)
        else
          do i=1,ele_ngi(u,ele)
            vvr_abs_diag(:,i)=vvr_sf*gravity_magnitude*dt*grav_at_quads(:,i)*rho_q(i)/depth_at_quads(i)
          end do
        end if

      end if

      if (have_implicit_buoyancy) then

        call transform_to_physical(X, ele, ele_shape(buoyancy,ele), dshape=dt_rho)
        grad_rho=ele_grad_at_quad(buoyancy, ele, dt_rho)

        ! Calculate the gradient in the direction of gravity
        if (on_sphere) then
          grav_at_quads=sphere_inward_normal_at_quad_ele(X, ele)
        else
          grav_at_quads=ele_val_at_quad(gravity, ele)
        end if

        do i=1,ele_ngi(U,ele)
          drho_dz(i)=dot_product(grad_rho(i,:),grav_at_quads(:,i)) ! Divide this by rho_0 for non-Boussinesq?
          if (drho_dz(i) < ib_min_grad) drho_dz(i)=ib_min_grad ! Default ib_min_grad=0.0
        end do

        ! Form the implicit buoyancy absorption terms
        if (on_sphere) then
          do i=1,ele_ngi(U,ele)
            ib_abs_diag(3,i)=-theta*dt*gravity_magnitude*drho_dz(i)
          end do
          ib_abs=rotate_diagonal_to_sphere_gi(X, ele, ib_abs_diag)
        else
          do i=1,ele_ngi(U,ele)
              ib_abs_diag(:,i)=theta*dt*gravity_magnitude*drho_dz(i)*grav_at_quads(:,i)
          end do
        end if
     
      end if

      ! Add any vertical stabilization to the absorption term
      if (on_sphere) then
        tensor_absorption_gi=tensor_absorption_gi-vvr_abs-ib_abs
        absorption_gi=absorption_gi-vvr_abs_diag-ib_abs_diag
      else
        absorption_gi=absorption_gi-vvr_abs_diag-ib_abs_diag
      end if

      ! If on the sphere then use 'tensor' absorption. Note that using tensor absorption means that, currently,
      ! the absorption cannot be used in the pressure correction. 
      if (on_sphere) then

        Abs_mat_sphere = shape_shape_tensor(U_shape, U_shape, detwei*rho_q, tensor_absorption_gi)
        Abs_mat = shape_shape_vector(U_shape, U_shape, detwei*rho_q, absorption_gi)
        if (have_wd_abs) then
               FLExit("Wetting and drying absorption does currently not work on the sphere.")
        end if

        if(lump_abs) then

          Abs_lump_sphere = sum(Abs_mat_sphere, 4)
          if (owned_element) then          
            do dim = 1, U%dim
              do dim2 = 1, U%dim
                do i = 1, ele_loc(U, ele)
                  big_m_tensor_addto(dim, dim2, i, i) = big_m_tensor_addto(dim, dim2, i, i) + &
                    & dt*theta*Abs_lump_sphere(dim,dim2,i)
                end do
              end do
              if (acceleration) then
                rhs_addto(dim, :loc) = rhs_addto(dim, :loc) - Abs_lump_sphere(dim,dim,:)*u_val(dim,:)
                ! off block diagonal absorption terms
                do dim2 = 1, u%dim
                  if (dim==dim2) cycle ! The dim=dim2 terms were done above
                  rhs_addto(dim, :loc) = rhs_addto(dim, :loc) - Abs_lump_sphere(dim,dim2,:)*u_val(dim2,:)
                end do
              end if
            end do
          end if
          if (present(inverse_masslump) .and. pressure_corrected_absorption) then
            assert(lump_mass)
            abs_lump = sum(Abs_mat, 3)
            do dim = 1, u%dim             
              if(have_mass) then
                call set( inverse_masslump, dim, u_ele, &
                  1.0/(l_masslump+dt*theta*abs_lump(dim,:)) )
              else
                call set( inverse_masslump, dim, u_ele, &
                  1.0/(dt*theta*abs_lump(dim,:)) )            
              end if
            end do          
          end if    

        else

          if (owned_element) then
            do dim = 1, u%dim
              do dim2 = 1, u%dim
                big_m_tensor_addto(dim, dim2, :loc, :loc) = big_m_tensor_addto(dim, dim2, :loc, :loc) + &
                  & dt*theta*Abs_mat_sphere(dim,dim2,:,:)
              end do
              if (acceleration) then
                rhs_addto(dim, :loc) = rhs_addto(dim, :loc) - matmul(Abs_mat_sphere(dim,dim,:,:), u_val(dim,:))
                ! off block diagonal absorption terms
                do dim2 = 1, u%dim
                  if (dim==dim2) cycle ! The dim=dim2 terms were done above
                  rhs_addto(dim, :loc) = rhs_addto(dim, :loc) - matmul(Abs_mat_sphere(dim,dim2,:,:), u_val(dim2,:))
                end do
              end if
            end do
          end if
          Abs_lump_sphere = 0.0
          if (present(inverse_mass) .and. pressure_corrected_absorption) then
            assert(.not. lump_mass)
            do dim = 1, u%dim              
              if(have_mass) then
                call set(inverse_mass, dim, dim, u_ele, u_ele, &
                  inverse(rho_mat + dt*theta*Abs_mat(dim,:,:)))
              else
                call set(inverse_mass, dim, dim, u_ele, u_ele, &
                  inverse(dt*theta*Abs_mat(dim,:,:)))            
              end if
            end do
          end if     

        end if

      else

        Abs_mat = shape_shape_vector(U_shape, U_shape, detwei*rho_q, absorption_gi)

        if (have_wd_abs) then
          alpha_u_quad=ele_val_at_quad(alpha_u_field, ele)  !! Wetting and drying absorption becomes active when water level reaches d_0
          Abs_mat = Abs_mat + shape_shape_vector(U_shape, U_shape, alpha_u_quad*detwei*rho_q, &
            &                                 ele_val_at_quad(Abs_wd,ele))
        end if

        if(lump_abs) then        
          abs_lump = sum(Abs_mat, 3)
          do dim = 1, u%dim
            if (owned_element) then
              big_m_diag_addto(dim, :loc) = big_m_diag_addto(dim, :loc) + dt*theta*abs_lump(dim,:)
              if(acceleration) then
                rhs_addto(dim, :loc) = rhs_addto(dim, :loc) - abs_lump(dim,:)*u_val(dim,:)
              end if
            end if
            if (present(inverse_masslump) .and. pressure_corrected_absorption) then
              assert(lump_mass)
              if(have_mass) then
                call set( inverse_masslump, dim, u_ele, &
                  1.0/(l_masslump+dt*theta*abs_lump(dim,:)) )
              else
                call set( inverse_masslump, dim, u_ele, &
                  1.0/(dt*theta*abs_lump(dim,:)) )            
              end if
            end if          
          end do

        else
      
          do dim = 1, u%dim
            if (owned_element) then
              big_m_tensor_addto(dim, dim, :loc, :loc) = big_m_tensor_addto(dim, dim, :loc, :loc) + &
                & dt*theta*Abs_mat(dim,:,:)
              if(acceleration) then
                rhs_addto(dim, :loc) = rhs_addto(dim, :loc) - matmul(Abs_mat(dim,:,:), u_val(dim,:))
              end if
            end if
            if (present(inverse_mass) .and. pressure_corrected_absorption) then
              assert(.not. lump_mass)
              if(have_mass) then
                call set(inverse_mass, dim, dim, u_ele, u_ele, &
                  inverse(rho_mat + dt*theta*Abs_mat(dim,:,:)))
              else
                call set(inverse_mass, dim, dim, u_ele, u_ele, &
                  inverse(dt*theta*Abs_mat(dim,:,:)))            
              end if
            end if
          end do       

        end if

      end if

    end if
      
    if ((((.not.have_absorption).and.(.not.have_vertical_stabilization).and.(.not.have_wd_abs)) .or. (.not.pressure_corrected_absorption)).and.(have_mass)) then
      ! no absorption: all mass matrix components are the same
      if (present(inverse_mass) .and. .not. lump_mass) then
        inverse_mass_mat=inverse(rho_mat)
        call set(inverse_mass, 1, 1, u_ele, u_ele, inverse_mass_mat)
        if (.not. inverse_mass%equal_diagonal_blocks) then
          ! after the strong dirichlet bcs have been applied, the diagonal 
          ! blocks will be different. So for now we just copy:
          do dim = 2, u%dim
            call set(inverse_mass, dim, dim, u_ele, u_ele, inverse_mass_mat)
          end do
        end if
      end if
      if (present(inverse_masslump) .and. lump_mass) then
        do dim = 1, u%dim
          call set(inverse_masslump, dim, u_ele, 1.0/l_masslump)
        end do
      end if
      
    end if
    
    ! Viscosity.
    Viscosity_mat=0
    if((have_viscosity.or.have_dg_les).and.owned_element) then
       if (primal) then
          do dim = 1, u%dim
             if(multiphase) then
               ! Viscosity matrix is \int{grad(N_A)*viscosity*vfrac*grad(N_B)} for multiphase.
               Viscosity_mat(dim,:loc,:loc)= &
                  dshape_tensor_dshape(du_t, ele_val_at_quad(Viscosity,ele)+les_tensor_gi, &
                  &                    du_t, detwei*nvfrac_gi)
             else
               Viscosity_mat(dim,:loc,:loc)= &
                  dshape_tensor_dshape(du_t, ele_val_at_quad(Viscosity,ele)+les_tensor_gi, &
                  &                    du_t, detwei)
             end if
          end do

          if((viscosity_scheme==CDG).or.(viscosity_scheme==IP)) then
             !Compute a matrix which maps ele vals to ele grad vals
             !This works since the gradient of the shape function
             !lives in the original polynomial space -- cjc
             Mass_mat = shape_shape(u_shape, u_shape, detwei)
             inverse_mass_mat = mass_mat
             call invert(inverse_mass_mat)
             ele2grad_mat = shape_dshape(u_shape,du_t,detwei)
             do i = 1, mesh_dim(U)
                ele2grad_mat(i,:,:) = matmul(inverse_mass_mat, &
                     ele2grad_mat(i,:,:))
             end do

          end if

         ! Get kappa mat for CDG
          if(viscosity_scheme==CDG) then
             if(multiphase) then
               ! kappa = mu*vfrac for multiphase
               kappa_mat = shape_shape_tensor(u_shape,u_shape,detwei*nvfrac_gi, &
                     & ele_val_at_quad(Viscosity,ele)+les_tensor_gi)
             else
               kappa_mat = shape_shape_tensor(u_shape,u_shape,detwei, &
                     & ele_val_at_quad(Viscosity,ele)+les_tensor_gi)
             end if
          end if

       else
          ! Tau Q = grad(u)
          if(multiphase) then
            ! We define the auxiliary variable as vfrac*q = vfrac*div(u)
            ! to obtain the correct form of the grad_u_mat_q matrix. This way,
            ! transpose(grad_u_mat_q) gives the correct form of the viscosity term.
            Q_inv= shape_shape(q_shape, q_shape, detwei*nvfrac_gi)
          else
            Q_inv= shape_shape(q_shape, q_shape, detwei)
          end if

          call invert(Q_inv)
          call cholesky_factor(Q_inv)
          
          Grad_U_mat_q=0.0
          Div_U_mat_q=0.0
          if(.not.p0) then
             
             if(multiphase) then
               ! Split up -\int{grad(N_A vfrac) N_B} using the product rule
               ! and compute -\int{grad(N_A) vfrac N_B} - \int{N_A grad(vfrac) N_B}
               Grad_U_mat_q(:, :, :loc) = -dshape_shape(dq_t, u_shape, detwei*nvfrac_gi) - &
                                          & shape_shape_vector(q_shape, u_shape, detwei, grad_nvfrac_gi)
             else
               Grad_U_mat_q(:, :, :loc) = -dshape_shape(dq_t, u_shape, detwei)
             end if
 
             if(viscosity_scheme==ARBITRARY_UPWIND) then
               Div_U_mat_q(:, :, :loc) = -shape_dshape(q_shape, du_t, detwei)
             end if

          end if
       end if
    end if

    if(have_surfacetension.and.(.not.p0).and.owned_element) then
      if(integrate_surfacetension_by_parts) then
        tension = ele_val_at_quad(surfacetension, ele)
        
        rhs_addto(:,:loc) = rhs_addto(:,:loc) - &
             &dshape_dot_tensor_rhs(du_t, tension, detwei)
      else
        dtensiondj = ele_div_at_quad_tensor(surfacetension, ele, du_t)
        
        rhs_addto(:,:loc) = rhs_addto(:,:loc) + &
             & shape_vector_rhs(u_shape,dtensiondj,detwei)
      end if
    end if

    !-------------------------------------------------------------------
    ! Interface integrals
    !-------------------------------------------------------------------
    
    if(dg.and.((have_viscosity.or.have_dg_les).or.have_advection.or.have_pressure_bc).and.owned_element) then
      neigh=>ele_neigh(U, ele)
      ! x_neigh/=t_neigh only on periodic boundaries.
      x_neigh=>ele_neigh(X, ele)
      
      ! Local node map counter.
      start=loc+1
      ! Flag for whether this is a boundary element.
      boundary_element=.false.
      
      neighbourloop: do ni=1,size(neigh)
        
        !----------------------------------------------------------------------
        ! Find the relevant faces.
        !----------------------------------------------------------------------
        turbine_face=.false.
        ! These finding routines are outside the inner loop so as to allow
        ! for local stack variables of the right size in
        ! construct_momentum_interface_dg.
  
        ele_2=neigh(ni)
        
        ! Note that although face is calculated on field U, it is in fact
        ! applicable to any field which shares the same mesh topology.
        face=ele_face(U, ele, ele_2)
      
        if (ele_2>0) then
            ! Internal faces.
            face_2=ele_face(U, ele_2, ele)
        ! Check if face is turbine face (note: get_entire_boundary_condition only returns "applied" boundaries and we reset the apply status in each timestep)
        elseif (velocity_bc_type(1,face)==4 .or. velocity_bc_type(1,face)==5) then  
            face_2=face_neigh(turbine_conn_mesh, face)
            turbine_face=.true.
        else 
           ! External face.
           face_2=face
           boundary_element=.true.
        end if

        !Compute distance between cell centre and neighbouring cell centre
        !This is for Interior Penalty Method -- cjc
        !--------------
        if(dg.and.viscosity_scheme==IP) then
           if(edge_length_option==USE_ELEMENT_CENTRES) then
              ele_2_X = x_neigh(ni)
              ele_centre = sum(X_val,2)/size(X_val,2)
              face_centre = sum(face_val(X,face),2)/size(face_val(X,face),2)
              if(face==face_2) then
                 ! Boundary case. We compute 2x the distance to the face centre
                 h0 = 2*sqrt( sum(ele_centre - face_centre)**2 )
              else if (ele_2/=x_neigh(ni)) then
                 ! Periodic boundary case. We have to cook up the coordinate by
                 ! adding vectors to the face from each side.
                 x_val_2 = ele_val(X,ele_2_X)
                 neigh_centre = sum(X_val_2,2)/size(X_val_2,2)
                 face_centre_2 = &
                      sum(face_val(X,face_2),2)/size(face_val(X,face_2),2)
                 h0 = sqrt ( sum(ele_centre - face_centre)**2 )
                 h0 = h0 + sqrt( sum(neigh_centre - face_centre_2)**2 )
              else
                 x_val_2 = ele_val(X,ele_2_X)
                 neigh_centre = sum(X_val_2,2)/size(X_val_2,2)
                 h0 = sqrt ( sum(ele_centre - neigh_centre)**2 )
              end if
           end if
        end if
        !--------------

        if (dg) then
            finish=start+face_loc(U, face_2)-1
  
            local_glno(start:finish)=face_global_nodes(U, face_2)
        end if
  
        ! Turbine face
        if (turbine_face) then
           call construct_turbine_interface(turbine_fluxfac, theta, dt, ele, face, face_2, ni, &
                    & big_m_tensor_addto, rhs_addto, X, U, velocity_bc, velocity_bc_type)
        end if

        if(primal) then
            if(.not. turbine_face .or. turbine_fluxfac>=0) then
                   call construct_momentum_interface_dg(ele, face, face_2, ni,&
                        & big_m_tensor_addto, &
                        & rhs_addto, Grad_U_mat_q, Div_U_mat_q, X,&
                        & Rho, U, U_nl, U_mesh, P, q_mesh, surfacetension, &
                        & velocity_bc, velocity_bc_type, &
                        & pressure_bc, pressure_bc_type, &
                        & subcycle_m_tensor_addto, nvfrac, &
                        & ele2grad_mat=ele2grad_mat, kappa_mat=kappa_mat, &
                        & inverse_mass_mat=inverse_mass_mat, &
                        & viscosity=viscosity, viscosity_mat=viscosity_mat, &
                        & dg_les_loc=dg_les_loc)
           end if
        else
            if(.not. turbine_face .or. turbine_fluxfac>=0) then
                   call construct_momentum_interface_dg(ele, face, face_2, ni,&
                        & big_m_tensor_addto, &
                        & rhs_addto, Grad_U_mat_q, Div_U_mat_q, X,&
                        & Rho, U, U_nl, U_mesh, P, q_mesh, surfacetension, &
                        & velocity_bc, velocity_bc_type, &
                        & pressure_bc, pressure_bc_type, &
                        & subcycle_m_tensor_addto, nvfrac)
            end if
        end if

        if (dg) then
            start=start+face_loc(U, face_2)
        end if
  
      end do neighbourloop
    
      !----------------------------------------------------------------------
      ! Construct local diffusivity operator for DG.
      !----------------------------------------------------------------------

      if(have_viscosity.or.have_dg_les) then

        select case(viscosity_scheme)
        case(ARBITRARY_UPWIND)
            call local_assembly_arbitrary_upwind
        case(BASSI_REBAY)
            call local_assembly_bassi_rebay
        end select
        
        if (boundary_element) then
  
            do dim=1,U%dim
  
              ! Weak application of dirichlet conditions on viscosity term.
              ! Note that this necessitates per dimenson Viscosity matrices as
              ! the boundary condition may vary between dimensions.
              
              weak_dirichlet_loop: do i=1,2
                ! this is done in 2 passes
                ! iteration 1: wipe the rows corresponding to weak dirichlet boundary faces
                ! iteration 2: for columns corresponding to weak dirichlet boundary faces,
                !               move this coefficient multiplied with the bc value to the rhs
                !               then wipe the column
                ! The 2 iterations are necessary for elements with more than one weak dirichlet boundary face
                ! as we should not try to move the coefficient in columns corresponding to boundary face 1
                ! in rows correspoding to face 2 to the rhs, i.e. we need to wipe *all* boundary rows first.
                
                ! Local node map counter.
                start=loc+1

                boundary_neighbourloop: do ni=1,size(neigh)
                    ele_2=neigh(ni)
                
                    ! Note that although face is calculated on field U, it is in fact
                    ! applicable to any field which shares the same mesh topology.
                    if (ele_2>0) then
                      ! Interior face - we need the neighbouring face to
                      ! calculate the new start
                      face=ele_face(U, ele_2, ele)
                    else   
                    ! Boundary face
                      face=ele_face(U, ele, ele_2)
                      if (velocity_bc_type(dim,face)==1) then
                          ! Dirichlet condition.
                          
                          finish=start+face_loc(U, face)-1
                      
                          if (i==1) then
                            ! Wipe out boundary condition's coupling to itself.
                            Viscosity_mat(dim,start:finish,:)=0.0
                          else
                        
                            ! Add BC into RHS
                            !
                            rhs_addto(dim,:) = rhs_addto(dim,:) &
                                & -matmul(Viscosity_mat(dim,:,start:finish), &
                                & ele_val(velocity_bc,dim,face))
                        
                            ! Ensure it is not used again.
                            Viscosity_mat(dim,:,start:finish)=0.0
                            
                          end if
                      ! Check if face is turbine face (note: get_entire_boundary_condition only returns "applied" boundaries and we reset the apply status in each timestep)
                      elseif (velocity_bc_type(dim,face)==4 .or. velocity_bc_type(dim,face)==5) then  
                           face=face_neigh(turbine_conn_mesh, face)
                      end if
                    end if               
                    start=start+face_loc(U, face)
                
                end do boundary_neighbourloop
                
              end do weak_dirichlet_loop
                
            end do
          
        end if
  
        ! Insert viscosity in matrix.
        do dim=1,U%dim
           big_m_tensor_addto(dim, dim, :, :) = &
                big_m_tensor_addto(dim, dim, :, :) + &
                  Viscosity_mat(dim,:,:)*theta*dt
          
          if (acceleration) then
              rhs_addto(dim, :) = rhs_addto(dim, :) &
                    -matmul(Viscosity_mat(dim,:,:), &
                    node_val(U, dim, local_glno))
          end if
        end do
        
     end if !have_viscosity
    
    end if !dg.and.(have_viscosity.or.have_advection)
    
    !----------------------------------------------------------------------
    ! Perform global assembly.
    !----------------------------------------------------------------------
    
    if (owned_element) then

       ! add lumped terms to the diagonal of the matrix
       call add_diagonal_to_tensor(big_m_diag_addto, big_m_tensor_addto)
       
       if(dg.and.((have_viscosity.or.have_dg_les).or.have_advection)) then
         
          ! first the diagonal blocks, i.e. the coupling within the element
          ! and neighbouring face nodes but with the same component
          if(have_viscosity.or.have_dg_les) then
             ! add to the matrix
             call addto(big_m, local_glno, local_glno, big_m_tensor_addto, &
                block_mask=diagonal_block_mask)
             ! add to the rhs
             call addto(rhs, local_glno, rhs_addto)
          else
             ! add to the matrix
             call addto(big_m, u_ele, local_glno, big_m_tensor_addto(:,:,:loc,:), &
                block_mask=diagonal_block_mask)
             ! add to the rhs
             call addto(rhs, u_ele, rhs_addto(:,:loc))
          end if
          if(subcycle) then
             call addto(subcycle_m, u_ele, local_glno,&
                  &subcycle_m_tensor_addto(:,:,:loc,:), &
                  &block_mask=diagonal_block_mask)
          end if
          if(have_coriolis) then
             ! add in coupling between different components, but only within the element
             call addto(big_m, u_ele, u_ele, &
                  big_m_tensor_addto(:,:,:loc,:loc), block_mask&
                  &=off_diagonal_block_mask)
          end if
       else
          ! in this case we only have coupling between nodes within the element
          if (have_coriolis) then
             call addto(big_m, u_ele, u_ele, big_m_tensor_addto(:,:,:loc,:loc))
          else
            ! add to the matrix
            call addto(big_m, u_ele, u_ele, big_m_tensor_addto(:,:,:loc,:loc), &
               block_mask=diagonal_block_mask)
          end if
          ! add to the rhs
          call addto(rhs, u_ele, rhs_addto(:,:loc))
       end if
         
    end if


  contains
 
    subroutine local_assembly_arbitrary_upwind
      integer :: d3

      do dim1=1, Viscosity%dim(1)
         do dim2=1,Viscosity%dim(2)
            do d3 = 1, mesh_dim(U)
               ! Div U * G^U * Viscosity * G * Grad U
               ! Where G^U*G = inverse(Q_mass)
               Viscosity_mat(d3,:,:)=Viscosity_mat(d3,:,:)&
                    +0.5*( &
                    +matmul(matmul(transpose(grad_U_mat_q(dim1,:,:))&
                    &         ,mat_diag_mat(Q_inv, Viscosity_ele(dim1,dim2,:)))&
                    &     ,grad_U_mat_q(dim2,:,:))& 
                    +matmul(matmul(transpose(div_U_mat_q(dim1,:,:))&
                    &         ,mat_diag_mat(Q_inv, Viscosity_ele(dim1,dim2,:)))&
                    &     ,div_U_mat_q(dim2,:,:))&
                    &)
            end do
         end do
      end do
      
    end subroutine local_assembly_arbitrary_upwind
    
    subroutine local_assembly_bassi_rebay
     
      integer :: d3

      do dim1=1, Viscosity%dim(1)
         do dim2=1,Viscosity%dim(2)
            do d3 = 1, mesh_dim(U)
               ! Div U * G^U * Viscosity * G * Grad U
               ! Where G^U*G = inverse(Q_mass)
               Viscosity_mat(d3,:,:)=Viscosity_mat(d3,:,:)&
                  +matmul(matmul(transpose(grad_U_mat_q(dim1,:,:))&
                  &         ,mat_diag_mat(Q_inv, Viscosity_ele(dim1,dim2,:)))&
                  &     ,grad_U_mat_q(dim2,:,:))
            end do
         end do
      end do
      
    end subroutine local_assembly_bassi_rebay

    subroutine add_diagonal_to_tensor(big_m_diag_addto, big_m_tensor_addto)
      real, dimension(u%dim, ele_and_faces_loc(u, ele)), intent(in) :: big_m_diag_addto
      real, dimension(u%dim, u%dim, ele_and_faces_loc(u, ele), ele_and_faces_loc(u, ele)), intent(inout) :: big_m_tensor_addto
      
      integer :: dim, loc
      
      forall(dim = 1:size(big_m_diag_addto, 1), loc = 1:size(big_m_diag_addto, 2))
        big_m_tensor_addto(dim, dim, loc, loc) = big_m_tensor_addto(dim, dim, loc, loc) + big_m_diag_addto(dim, loc)
      end forall
      
    end subroutine add_diagonal_to_tensor

  end subroutine construct_momentum_element_dg

  subroutine construct_momentum_interface_dg(ele, face, face_2, ni, &
       & big_m_tensor_addto, &
       & rhs_addto, Grad_U_mat, Div_U_mat, X, Rho, U,&
       & U_nl, U_mesh, P, q_mesh, surfacetension, &
       & velocity_bc, velocity_bc_type, &
       & pressure_bc, pressure_bc_type, &
       & subcycle_m_tensor_addto, nvfrac, &
       & ele2grad_mat, kappa_mat, inverse_mass_mat, &
       & viscosity, viscosity_mat, dg_les_loc)
    !!< Construct the DG element boundary integrals on the ni-th face of
    !!< element ele.
    implicit none

    logical :: CDG_switch_in

    integer, intent(in) :: ele, face, face_2, ni
    real, dimension(:,:,:,:), intent(inout) :: big_m_tensor_addto
    real, dimension(:,:,:,:), intent(inout) :: subcycle_m_tensor_addto
    real, dimension(:,:) :: rhs_addto
    real, dimension(:,:,:), intent(inout) :: Grad_U_mat, Div_U_mat
    ! We pass these additional fields to save on state lookups.
    type(vector_field), intent(in) :: X, U, U_nl
    type(vector_field), pointer :: U_mesh
    type(scalar_field), intent(in) :: Rho, P
    type(scalar_field), intent(in) :: nvfrac
    !! Mesh of the auxiliary variable in the second order operator.
    type(mesh_type), intent(in) :: q_mesh
    !! surfacetension
    type(tensor_field), intent(in) :: surfacetension
    !! Boundary conditions associated with this interface (if any).
    type(vector_field), intent(in) :: velocity_bc
    integer, dimension(:,:), intent(in) :: velocity_bc_type
    type(scalar_field), intent(in) :: pressure_bc
    integer, dimension(:), intent(in) :: pressure_bc_type

    !! Computation of primal fluxes and penalty fluxes
    real, intent(in), optional, dimension(:,:,:) :: ele2grad_mat

    !! \Int_{ele} N_i kappa N_j dV, used for CDG fluxes
    real, dimension(:,:,:,:), intent(in), optional :: kappa_mat

    !! Inverse element mass matrix.
    real, dimension(:,:), intent(in), optional :: inverse_mass_mat

    type(tensor_field), intent(in), optional :: viscosity

    !! Local viscosity matrix for assembly.
    real, intent(inout), dimension(:,:,:), optional :: viscosity_mat

    ! Matrix for assembling primal fluxes
    ! Note that this assumes same order polys in each element
    ! Code will need reorganising for p-refinement
    real, dimension(2,face_loc(U,face),ele_loc(U,ele)) ::&
         & primal_fluxes_mat

    ! Matrix for assembling penalty fluxes
    ! Note that this assumes same order polys in each element
    ! Code will need reorganising for p-refinement
    real, dimension(2,face_loc(U,face),face_loc(U,face)) ::&
         & penalty_fluxes_mat

    ! \Int_{s_ele} N_iN_j n ds, used for CDG fluxes
    real, dimension(mesh_dim(U),ele_loc(U,ele),ele_loc(U,ele)) :: &
         & normal_mat

    ! \Int_{s_ele} N_iN_j kappa.n ds, used for CDG fluxes
    ! Note that this assumes same order polys in each element
    ! Code will need reorganising for p-refinement
    real, dimension(mesh_dim(U),face_loc(U,face),face_loc(U,face)) :: &
         & kappa_normal_mat

    ! Face objects and numberings.
    type(element_type), pointer :: u_shape, u_shape_2, p_shape, q_shape
    integer, dimension(face_loc(U,face)) :: u_face_l
    ! This has to be a pointer to work around a stupid gcc bug.
    integer, dimension(:), pointer :: q_face_l

    ! Note that both sides of the face can be assumed to have the same
    ! number of quadrature points.
    real, dimension(face_ngi(U_nl, face)) :: Rho_q, nvfrac_gi
    real, dimension(U%dim, face_ngi(U_nl, face)) :: normal, u_nl_q,&
         & u_f_q, u_f2_q, div_u_f_q
    logical, dimension(face_ngi(U_nl, face)) :: inflow
    real, dimension(face_ngi(U_nl, face)) :: u_nl_q_dotn, income
    ! Variable transform times quadrature weights.
    real, dimension(face_ngi(U,face)) :: detwei
    real, dimension(face_ngi(U,face)) :: inner_advection_integral, outer_advection_integral

    ! Bilinear forms
    real, dimension(face_loc(U,face),face_loc(U,face)) :: nnAdvection_out
    real, dimension(face_loc(U,face),face_loc(U,face_2)) :: nnAdvection_in
    real, dimension(1,mesh_dim(U), face_loc(P,face),face_loc(U,face)) :: mnCT
    
    ! Viscosity values on face (used for CDG and IP fluxes)
    real, dimension(:,:,:), allocatable :: kappa_gi

    ! surfacetension stuff
    real, dimension(u%dim, u%dim, face_ngi(u_nl, face)) :: tension_q
    
    integer :: dim, start, finish, floc
    logical :: boundary, free_surface, no_normal_flow, l_have_pressure_bc
    logical, dimension(U%dim) :: dirichlet

    logical :: p0

    ! DG les variables
    real, dimension(U%dim, U%dim, ele_loc(U, ele)), intent(in), optional :: dg_les_loc
    type(tensor_field) :: Combined_Viscosity
    integer :: i
    integer, dimension(:), pointer :: nodelist

    integer :: d1, d2

    floc = face_loc(u, face)

    start=ele_loc(u,ele)+(ni-1)*face_loc(U, face_2)+1
    finish=start+face_loc(U, face_2)-1
    
    p0=(element_degree(u,ele)==0)

    ! Get Density and (non-linear) PhaseVolumeFraction values 
    ! at the Gauss points on the current face.
    Rho_q=face_val_at_quad(Rho, face)

    if(multiphase) then
       nvfrac_gi = face_val_at_quad(nvfrac, face)
    end if

    if(present(viscosity)) then
       allocate( kappa_gi(Viscosity%dim(1), Viscosity%dim(2), &
            face_ngi(Viscosity,face)) )

       ! If have_dg_les create a temp viscosity tensor field that includes the
       ! les viscosities
       if (have_dg_les) then
         call allocate(Combined_Viscosity, U%mesh, "CombinedViscosity", FIELD_TYPE_NORMAL)
         call zero(Combined_Viscosity)
         nodelist => ele_nodes(U, ele)
         do i=1,size(nodelist)
           call set(Combined_Viscosity, nodelist(i), node_val(Viscosity,nodelist(i))+dg_les_loc(:,:,i))
         end do
         kappa_gi = face_val_at_quad(Combined_Viscosity, face)
         call deallocate(Combined_Viscosity)
       else
         kappa_gi = face_val_at_quad(Viscosity, face)

         if(multiphase) then
            ! Multiply the viscosity tensor by the PhaseVolumeFraction 
            ! since kappa = viscosity*vfrac for multiphase flow simulations.
            do d1=1,Viscosity%dim(1)
               do d2=1,Viscosity%dim(2)
                  kappa_gi(d1,d2,:) = kappa_gi(d1,d2,:)*nvfrac_gi
               end do
            end do
         end if
       end if

    end if

    u_face_l=face_local_nodes(U, face)
    u_shape=>face_shape(U, face)

    u_shape_2=>face_shape(U, face_2)
    
    p_shape=>face_shape(P, face)

    q_face_l=>face_local_nodes(q_mesh, face)
    q_shape=>face_shape(q_mesh, face)

    ! Boundary nodes have both faces the same.
    boundary=(face==face_2)
    dirichlet=.false.
    free_surface=.false.
    no_normal_flow=.false.
    l_have_pressure_bc=.false.
    if (boundary) then
       do dim=1,U%dim
          if (velocity_bc_type(dim,face)==1) then
            dirichlet(dim)=.true.
          end if
       end do
       ! free surface b.c. is set for the 1st (normal) component
       if (velocity_bc_type(1,face)==2) then
          free_surface=.true.
       end if
       ! no normal flow b.c. is set for the 1st (normal) component
       if (velocity_bc_type(1,face)==3) then
          ! No normal flow is implemented here by switching off the
          ! advection boundary integral.
          no_normal_flow=.true.
       end if
       l_have_pressure_bc = pressure_bc_type(face) > 0
    end if

    !----------------------------------------------------------------------
    ! Change of coordinates on face.
    !----------------------------------------------------------------------
    call transform_facet_to_physical(X, face,&
         &                          detwei_f=detwei,&
         &                          normal=normal) 
        
    !----------------------------------------------------------------------
    ! Construct bilinear forms.
    !----------------------------------------------------------------------

    if(have_advection.and..not.no_normal_flow) then
      ! Advecting velocity at quadrature points.
       u_f_q = face_val_at_quad(U_nl, face)
       u_f2_q = face_val_at_quad(U_nl, face_2)
       U_nl_q=0.5*(u_f_q+u_f2_q)

      if(p0) then
        ! in this case the surface integral of u_f_q is zero so we need
        ! to modify it to be a suitable measure of divergence
        div_u_f_q = U_nl_q
      else
        div_u_f_q = u_f_q
      end if
      
      ! Mesh velocity at quadrature points.
      if(move_mesh) then
        ! here we assume that U_mesh at face is the same as U_mesh at face_2
        ! if it isn't then you're in trouble because your mesh will tear
        ! itself apart
        u_nl_q=u_nl_q - face_val_at_quad(U_mesh, face)
        ! the velocity on the internal face isn't used again so we can
        ! modify it directly here...
        u_f_q = u_f_q - face_val_at_quad(U_mesh, face)
      end if
  
      u_nl_q_dotn = sum(U_nl_q*normal,1)

      ! Inflow is true if the flow at this gauss point is directed
      ! into this element.
      inflow= u_nl_q_dotn<0.0
      income = merge(1.0,0.0,inflow)
      
      ! Calculate outflow boundary integral.
      ! can anyone think of a way of optimising this more to avoid
      ! superfluous operations (i.e. multiplying things by 0 or 1)?

      ! first the integral around the inside of the element
      ! (this is the flux *out* of the element)
      inner_advection_integral = (1.-income)*u_nl_q_dotn
      if(.not.integrate_by_parts_once) then
        ! i.e. if we're integrating by parts twice
        inner_advection_integral = inner_advection_integral &
                                    - sum(u_f_q*normal,1)
      end if
      if(integrate_conservation_term_by_parts) then
        if(integrate_by_parts_once) then
          inner_advection_integral = inner_advection_integral &
                                      - (1.-beta)*sum(div_u_f_q*normal,1)
        else
          ! i.e. integrating by parts twice
          inner_advection_integral = inner_advection_integral &
                                      + beta*sum(div_u_f_q*normal,1)
        end if
      end if
      
      if(multiphase) then
         nnAdvection_out=shape_shape(U_shape, U_shape,  &
             &                        inner_advection_integral * detwei * Rho_q * nvfrac_gi) 
      else
         nnAdvection_out=shape_shape(U_shape, U_shape,  &
             &                        inner_advection_integral * detwei * Rho_q) 
      end if
      
      ! now the integral around the outside of the element
      ! (this is the flux *in* to the element)
      outer_advection_integral = income * u_nl_q_dotn
      if(multiphase) then
         nnAdvection_in=shape_shape(U_shape, U_shape_2, &
             &                       outer_advection_integral * detwei * Rho_q * nvfrac_gi)
      else
         nnAdvection_in=shape_shape(U_shape, U_shape_2, &
             &                       outer_advection_integral * detwei * Rho_q)
      end if

      do dim = 1, u%dim
      
        ! Insert advection in matrix.
    
        ! Outflow boundary integral.
         if(subcycle) then
            subcycle_m_tensor_addto(dim, dim, u_face_l, u_face_l) = &
                 &subcycle_m_tensor_addto(dim, dim, u_face_l, u_face_l) + &
                 &nnAdvection_out
              
            if (.not.dirichlet(dim)) then
               subcycle_m_tensor_addto(dim, dim, u_face_l, start:finish) = &
                    &subcycle_m_tensor_addto(dim, dim, u_face_l, start:finish)&
                    &+nnAdvection_in
            end if
         else
            big_m_tensor_addto(dim, dim, u_face_l, u_face_l) = &
                 big_m_tensor_addto(dim, dim, u_face_l, u_face_l) + &
                 nnAdvection_out*dt*theta
              
            if (.not.dirichlet(dim)) then
               big_m_tensor_addto(dim, dim, u_face_l, start:finish) = &
                    big_m_tensor_addto(dim, dim, u_face_l, start:finish) + &
                    nnAdvection_in*dt*theta
            end if
        
            if (.not.dirichlet(dim)) then
               ! For interior interfaces this is the upwinding term. For a
               ! Neumann boundary it's necessary to apply downwinding here
               ! to maintain the surface integral. Fortunately, since
               ! face_2==face for a boundary this is automagic.
               
               if (acceleration) then
                  rhs_addto(dim,u_face_l) = rhs_addto(dim,u_face_l) &
                       ! Outflow boundary integral.
                       -matmul(nnAdvection_out,face_val(U,dim,face))&
                       ! Inflow boundary integral.
                       -matmul(nnAdvection_in,face_val(U,dim,face_2))
               end if
               
            else
               
               rhs_addto(dim,u_face_l) = rhs_addto(dim,u_face_l) &
                    ! Outflow boundary integral.
                    -matmul(nnAdvection_out,face_val(U,dim,face))&
                    ! Inflow boundary integral.
                    -matmul(nnAdvection_in,ele_val(velocity_bc,dim,face))
            end if
         end if
       end do
        
    end if

    if (have_viscosity.or.have_dg_les) then
       ! Boundary term in grad_U.
       !   /
       !   | q, u, normal dx
       !   /
       select case (viscosity_scheme)
       case (ARBITRARY_UPWIND)
          call arbitrary_upwind_viscosity
       case (BASSI_REBAY)
          call bassi_rebay_viscosity
       case (IP)
          primal_fluxes_mat = 0.0
          penalty_fluxes_mat = 0.0
          call primal_fluxes
          call interior_penalty
          call local_assembly_primal_face
          call local_assembly_ip_face
       case (CDG)
          primal_fluxes_mat = 0.0
          penalty_fluxes_mat = 0.0
          call primal_fluxes
          if(.not.remove_penalty_fluxes) call interior_penalty
          call get_normal_mat
          call local_assembly_primal_face
          call local_assembly_cdg_face
          call local_assembly_ip_face
       end select

    end if

    if(have_surfacetension.and.integrate_surfacetension_by_parts) then
      tension_q = 0.5*face_val_at_quad(surfacetension,face)+0.5*face_val_at_quad(surfacetension,face_2)
      rhs_addto(:,u_face_l) = rhs_addto(:,u_face_l) + shape_tensor_dot_vector_rhs(u_shape, tension_q, normal, detwei)
    end if
    

    !----------------------------------------------------------------------
    ! Perform global assembly.
    !----------------------------------------------------------------------

    ! Insert pressure boundary integral.
    if (l_cg_pressure .and. boundary .and. l_have_pressure_bc) then
    
       if(multiphase) then
          mnCT(1,:,:,:) = shape_shape_vector(P_shape, U_shape_2, detwei*nvfrac_gi, normal)
       else
          mnCT(1,:,:,:) = shape_shape_vector(P_shape, U_shape_2, detwei, normal)
       end if
       ! for both weak and strong pressure dirichlet bcs:
       !      /
       ! add -|  N_i M_j \vec n p_j, where p_j are the prescribed bc values
       !      /
       do dim = 1, U%dim
          rhs_addto(dim,u_face_l) = rhs_addto(dim,u_face_l) - &
               matmul( ele_val(pressure_bc, face), mnCT(1,dim,:,:) )
       end do
    end if


   contains

    subroutine arbitrary_upwind_viscosity

       !! Arbitrary upwinding scheme.
       do dim=1,mesh_dim(U)

          if (normal(dim,1)>0) then          
             ! Internal face.
             Grad_U_mat(dim, q_face_l, U_face_l)=&
                  Grad_U_mat(dim, q_face_l, U_face_l) &
                  +shape_shape(q_shape, U_shape, detwei*normal(dim,:))
             
             ! External face. Note the sign change which is caused by the
             ! divergence matrix being constructed in transpose.
             Div_U_mat(dim, q_face_l, start:finish)=&
                  -shape_shape(q_shape, U_shape_2, detwei*normal(dim,:))
             
             ! Internal face.
             Div_U_mat(dim, q_face_l, U_face_l)=&
                  Div_U_mat(dim, q_face_l, U_face_l) &
                  +shape_shape(q_shape, U_shape, detwei*normal(dim,:))
             
          else
             ! External face.
             Grad_U_mat(dim, q_face_l, start:finish)=&
                  +shape_shape(q_shape, U_shape_2, detwei*normal(dim,:))
             
          end if
       end do

    end subroutine arbitrary_upwind_viscosity

    subroutine bassi_rebay_viscosity

      real, dimension(face_ngi(u_nl, face)) :: coefficient_detwei
      
      do dim=1,mesh_dim(U)

         coefficient_detwei = detwei*normal(dim,:)
         if(multiphase) then
            coefficient_detwei = coefficient_detwei*nvfrac_gi
         end if

         if(.not.boundary) then
            ! Internal face.
            Grad_U_mat(dim, q_face_l, U_face_l)=&
               Grad_U_mat(dim, q_face_l, U_face_l) &
               +0.5*shape_shape(q_shape, U_shape, coefficient_detwei)
            
            ! External face.
            Grad_U_mat(dim, q_face_l, start:finish)=&
               +0.5*shape_shape(q_shape, U_shape_2, coefficient_detwei) 
         else
            ! Boundary case. Put the whole integral in the external bit.

            ! External face.
            Grad_U_mat(dim, q_face_l, start:finish)=&
               +shape_shape(q_shape, U_shape_2, coefficient_detwei)
         end if
      end do

    end subroutine bassi_rebay_viscosity

    subroutine get_normal_mat
      !!< We assemble
      !!< \int_e N_i N_j n dS
      !!< where n is the normal
      !!< indices are (dim1, loc1, loc2)

      integer :: d1,d2

      normal_mat = shape_shape_vector(U_shape,U_shape,detwei,normal)
      
      !!< We assemble
      !!< \int_e N_i N_j kappa.n dS
      !!< where n is the normal
      !!< indices are (dim1, loc1, loc2)

      kappa_normal_mat = 0
      do d1 = 1, mesh_dim(U)
         do d2 = 1, mesh_dim(U)
            kappa_normal_mat(d1,:,:) = kappa_normal_mat(d1,:,:) + &
                 & shape_shape(U_shape,U_shape,detwei* &
                 & kappa_gi(d1,d2,:)*normal(d2,:))
         end do
      end do

    end subroutine get_normal_mat

     subroutine primal_fluxes

      !!< Notes for primal fluxes which are present in the interior penalty
      !!< and CDG methods (and, I believe, the LDG method when written in
      !! primal form)

      !!< We assemble 

      !!< -Int_e [u]{kappa grad v} + [v]{kappa grad u}

      !!< = -Int_e 1/2(u^+n^+ + u^-n^-).(kappa^+ grad v^+ + kappa^- grad v^-)
      !!<  -Int_e 1/2(v^+n^+ + v^-n^-).(kappa^+ grad u^+ + kappa^- grad u^-)

      !!< Where + is the ele side, and - is the ele_2 side, and e is the edge

      !!<Computing grad u (and v) requires a element transform to physical
      !!<so we only assemble the + parts here, and the minus parts of the grad
      !!<will be assembled when we visit that element 

      !!<So we assemble

      !!<  -Int_e 1/2 (u^+ - u^-)n^+.kappa^+ grad v^+
      !!< -Int_e 1/2 (v^+ - v^-)n^+.kappa^+ grad u^+

      !!<Actually we won't even do that, we'll just assemble the second
      !!<line, and apply the transpose operator

      !!<Note that grad v is obtained in element ele from ele2grad_mat

      !!<On the (Dirichlet) boundary we are assembling 

      !!< -Int_e (v n. kappa grad u + u n. kappa grad v)

      !!< In practise we'll assemble it everywhere and only 
      !!< add it on if we have a Dirichlet boundary

      !!< primal_fluxes_mat(1,:,:) maps from ele degrees of freedom
      !!<                                 to internal face dof
      !!< primal_fluxes_mat(2,:,:) maps from ele degrees of freedom
      !!<                                 to external face dof
      !!<                                 or face boundary conditions

      !!< For the extra CDG term, we assemble 

      !!< -Int_e (C_{12}.[u][kappa grad v] + C_{12}.[v][kappa grad u]

      !!<=-Int C_{12}.(u^+n^+ + u^-n^-)((kappa^+ grad v^+).n^+ +(kappa^- grad v^-).n^-)
      !!<=-Int C_{12}.(v^+n^+ + v^-n^-)((kappa^+ grad u^+).n^+ +(kappa^- grad u^-).n^-)
      !!< Where + is the ele side, and - is the ele_2 side, and e is the
      !! edge

      !!< C_{12} = either (1/2)n^+ or (1/2)n^-
      !!< Take (1/2)n^+ if switch_g . n^+>

      !!<Computing grad u (and v) requires a element transform to physical
      !!<so we only assemble the + parts here, and the minus parts of the grad
      !!<will be assembled when we visit that element 

      !!<So we assemble

      !!< - or + Int_e 1/2 (u^+ - u^-) (kappa^+ grad v^+).n^+
      !!< - or + Int_e 1/2 (v^+ - v^-) (kappa^+ grad u^+).n^+

      !! Compare with the primal flux term

      !!<  -Int_e 1/2 (u^+ - u^-)n^+.kappa^+ grad v^+
      !!< -Int_e 1/2 (v^+ - v^-)n^+.kappa^+ grad u^+

      !!< where we take the minus if switch_g.n^+>0 and plus otherwise

      !!< Note that this means that it cancels the primal term if 
      !!<switch_g.n^+<0 and doubles it otherwise

      integer :: d1, d2
      real :: flux_factor

      if(viscosity_scheme==CDG) then
         flux_factor = 0.0
         CDG_switch_in = (sum(switch_g(1:mesh_dim(U))*sum(normal,2)/size(normal,2))>0)
         if(CDG_switch_in) flux_factor = 1.0
      else
         flux_factor = 0.5
         CDG_switch_in = .true.
      end if

      do d1 = 1, mesh_dim(U)
         do d2 = 1, mesh_dim(U)
            !  -Int_e 1/2 (u^+ - u^-)n^+.kappa^+ grad v^+
            if(.not.boundary) then
               ! Internal face.
               if(CDG_switch_in) then
                  primal_fluxes_mat(1,:,:) =&
                       primal_fluxes_mat(1,:,:)&
                       -flux_factor*matmul( &
                       shape_shape(U_shape,U_shape, &
                       & detwei * normal(d1,:) * kappa_gi(d1,d2,:)), &
                       ele2grad_mat(d2,U_face_l,:))
                  
                  ! External face.
                  primal_fluxes_mat(2,:,:) =&
                       primal_fluxes_mat(2,:,:)&
                       +flux_factor*matmul( &
                       shape_shape(U_shape,U_shape, &
                       & detwei * normal(d1,:) * kappa_gi(d1,d2,:)), &
                       ele2grad_mat(d2,U_face_l,:))
               end if
            else
               !If a Dirichlet boundary, we add these terms, otherwise not.
                     
               !we do the entire integral on the inside face
               primal_fluxes_mat(1,:,:) =&
                    primal_fluxes_mat(1,:,:)&
                    -matmul( &
                    shape_shape(U_shape,U_shape, &
                    & detwei * normal(d1,:) * kappa_gi(d1,d2,:)), &
                    ele2grad_mat(d2,U_face_l,:))
               
               !There is also a corresponding boundary condition integral
               !on the RHS
               primal_fluxes_mat(2,:,:) =&
                    primal_fluxes_mat(2,:,:)&
                    +matmul( &
                    shape_shape(U_shape,U_shape, &
                    & detwei * normal(d1,:) * kappa_gi(d1,d2,:)), &
                    ele2grad_mat(d2,U_face_l,:))
            end if
         end do
      end do

    end subroutine primal_fluxes  

    subroutine interior_penalty

      !! Ripped from Advection_Diffusion_DG.F90 == cjc

      !! We assemble 

      !! Int_e [u][v]

      !! = Int_e C(u^+n^+ + u^-n^-).(v^+n^+ + v^-n^-)

      !! Where + is the ele side, and - is the ele_2 side, and e is the edge
      !! and C is the penalty parameter

      !! We are only storing trial functions from this element, so
      !! will assemble the u^+ parts only, the u^- parts will be done 
      !! from the other side

      !!So we assemble

      !!  Int_e C u^+ (v^+ - v^-)

      !!On the (Dirichlet) boundary we are assembling 

      !! Int_e C uv

      !! In practise we'll assemble it everywhere and only 
      !! add it on if we have a Dirichlet boundary

      !! penalty_fluxes_mat(1,:,:) maps from internal face dof
      !!                                 to internal face dof
      !! penalty_fluxes_mat(2,:,:) maps from internal face dof
      !!                                 to external face dof
      !!                                 or face boundary conditions

      ! Penalty parameter is C_0/h where h is the distance between the 
      ! cell centre and the neighbours cell centre

      real :: C_h
      integer :: nf, d1, d2

      real, dimension(size(kappa_gi,3)) :: kappa_n
      nf = face_loc(U,face)

      kappa_n = 0.0
      do d1 = 1, mesh_dim(U)
         do d2 = 1, mesh_dim(U)
            kappa_n = kappa_n + &
                 normal(d1,:)*kappa_gi(d1,d2,:)*normal(d2,:)
         end do
      end do

      if(EDGE_LENGTH_OPTION==USE_FACE_INTEGRALS) then
         h0 = sum(detwei)
         if(mesh_dim(U)==3) h0 = sqrt(h0) 
      end if

      if(cdg_penalty) then
         C_h = Interior_Penalty_Parameter
      else
         C_h = Interior_Penalty_Parameter*(h0**edge_length_power)
      end if
 
      !If a dirichlet boundary then we add these terms, otherwise not

      penalty_fluxes_mat(1,:,:) =&
           penalty_fluxes_mat(1,:,:)+&
      !     C_h*shape_shape(U_shape,U_shape,detwei)
           C_h*shape_shape(U_shape,U_shape,detwei*kappa_n)
      
      penalty_fluxes_mat(2,:,:) =&
           penalty_fluxes_mat(2,:,:)-&
           !C_h*shape_shape(U_shape,U_shape,detwei)
      C_h*shape_shape(U_shape,U_shape,detwei*kappa_n)

    end subroutine interior_penalty

    subroutine local_assembly_ip_face
      implicit none

      integer :: d
      integer :: nfele, nele
      integer, dimension(face_loc(U,face)) :: U_face_loc

      nfele = face_loc(U,face)
      nele = ele_loc(U,ele)
      u_face_loc=face_local_nodes(U, face)


      if (boundary) then
         do d=1,U%dim
            if(dirichlet(d)) then
               !!These terms are not included on Neumann integrals

               !! Internal Degrees of Freedom
               
               !penalty flux
               
               Viscosity_mat(d,u_face_loc,u_face_loc) = &
                    Viscosity_mat(d,u_face_loc,u_face_loc) + &
                    penalty_fluxes_mat(1,:,:)

               !! External Degrees of Freedom
               
               !!penalty fluxes

               Viscosity_mat(d,u_face_loc,start:finish) = &
                    Viscosity_mat(d,u_face_loc,start:finish) + &
                    penalty_fluxes_mat(2,:,:)
               
            end if
         end do
      else
         do d=1,U%dim
            !! Internal Degrees of Freedom
            
            !penalty flux
            
            Viscosity_mat(d,u_face_loc,u_face_loc) = &
                 Viscosity_mat(d,u_face_loc,u_face_loc) + &
                 penalty_fluxes_mat(1,:,:)
            
            !! External Degrees of Freedom
            
            !!penalty fluxes
            
            Viscosity_mat(d,u_face_loc,start:finish) = &
                 Viscosity_mat(d,u_face_loc,start:finish) + &
                 penalty_fluxes_mat(2,:,:)

         end do
      end if

    end subroutine local_assembly_ip_face

    subroutine local_assembly_primal_face
      implicit none

      integer :: j,d
      integer :: nele
      integer, dimension(face_loc(U,face)) :: U_face_loc

      nele = ele_loc(U,ele)
      u_face_loc=face_local_nodes(U, face)


      if (boundary) then
         do d=1,U%dim
            if(dirichlet(d)) then
               !!These terms are not included on Neumann integrals
               
               !! Internal Degrees of Freedom
               
               !primal fluxes
               
               Viscosity_mat(d,u_face_loc,1:nele) = &
                    Viscosity_mat(d,u_face_loc,1:nele) + &
                    primal_fluxes_mat(1,:,:)
               
               do j = 1, size(u_face_loc)
                  Viscosity_mat(d,1:nele,u_face_loc(j)) = &
                       Viscosity_mat(d,1:nele,u_face_loc(j)) + &
                       primal_fluxes_mat(1,j,:) 
               end do

               !primal fluxes

               Viscosity_mat(d,1:nele,start:finish) = &
                    Viscosity_mat(d,1:nele,start:finish) + &
                    transpose(primal_fluxes_mat(2,:,:)) 
               
            end if
         end do
      else
         do d=1,U%dim
            !! Internal Degrees of Freedom
            
            !primal fluxes
            
            Viscosity_mat(d,u_face_loc,1:nele) = &
                 Viscosity_mat(d,u_face_loc,1:nele) + &
                 primal_fluxes_mat(1,:,:)
            
            do j = 1, size(u_face_loc)
               Viscosity_mat(d,1:nele,u_face_loc(j)) = &
                    Viscosity_mat(d,1:nele,u_face_loc(j)) + &
                    primal_fluxes_mat(1,j,:) 
            end do
            
            !! External Degrees of Freedom
            
            !primal fluxes
            
            Viscosity_mat(d,start:finish,1:nele) = &
              Viscosity_mat(d,start:finish,1:nele) + &
              primal_fluxes_mat(2,:,:)
            
            Viscosity_mat(d,1:nele,start:finish) = &
                 Viscosity_mat(d,1:nele,start:finish) + &
                 transpose(primal_fluxes_mat(2,:,:))
            
         end do
      end if
      
    end subroutine local_assembly_primal_face

    subroutine local_assembly_cdg_face
      implicit none
      !!< This code assembles the cdg fluxes involving the r_e and l_e lifting
      !!< operators.

      !!< We assemble the operator
      !!< \int (r^e([v]) + l^e(C_{12}.[v]) + r^e_D(v).\kappa.
      !!< (r^e([u]) + l^e(C_{12}.[u]) + r^e_D(u))dV (*)
      !!< This is done by forming the operator R:
      !!< \int v R(u)dV  = \int v (r^e([u]) + l^e(C_{12}.[u]) + r^e_D(u)) dV
      !!< and then constructing
      !!< \int R(v).\kappa.R(u) dV

      !!< The lifting operator r^e is defined by
      !!< \int_E \tau . r^e([u]) dV = - \int_e {\tau}.[u] dS
      !!< = -\frac{1}{2} \int_e {\tau^+ + \tau^-}.(u^+n^+ + u^-n^-) dS
      !!< = -\frac{1}{2} \int_e {\tau^+ + \tau^-}.n^+(u^+ - u^-) dS

      !!< Where + is the ele side, and - is the ele_2 side, and e is the edge

      !!< The lifting operator l^e is defined by
      !!< \int_E \tau . l^e(C_{12}.[u])dV = - \int_e C_{12}.[u][\tau] dS
      !!< = -\int C_{12}.(u^+n^+ + u^-n^-)(\tau^+.n^+ +\tau^-n^-) dS

      !!< C_{12} = either (1/2)n^+ or (1/2)n^-
      !!< Take (1/2)n^+ if switch_g . n^+> 0

      !!becomes
      !!< = \int_e (- or +)(u^+ - u^-)n^+.(\tau^+ - \tau^-) dS
      !!< with minus sign if switch_g  n^+ > 0

      !!< So adding r^e and l^e gives

      !!< = -\frac{1}{2} \int_e {\tau^+ + \tau^-}.n^+(u^+ - u^-) dS
      !!<     + \int_e (- or +)(u^+ - u^-)n^+.(\tau^+ - \tau^-) dS

      !!< = -\int_e \tau^+.n^+(u^+ - u^-) dS if switch_g n^+ > 0
      !!< = -\int_e \tau^-.n^+(u^+ - u^-) dS otherwise

      !!< so definition of r^e+l^e operator is
      !!< \int_E \tau.R(u) dV = -\int_e \tau^+.n^+(u^+ - u^-) dS if switch > 0
      !!< \int_E \tau.R(u) dV = -\int_e \tau^-.n^+(u^+ - u^-) dS if switch < 0

      !!< we are doing DG so the basis functions which are non-zero in E are
      !!< zero outside E, so \tau^- vanishes in this formula, so we get
      !!< \int_E \tau.R(u) dV = -\int_e \tau.n^+(u^+ - u^-) dS if switch > 0
      !!< and R(u) = 0 otherwise.

      !!< finally the boundary lifting operator r^e_D
      !!< \int_E \tau.r^e_D(u) dV =  -\int_e u\tau.n dS

      !!< We assemble the binary form (*) locally with
      !!< B(u,v) = p^TR^T.K.Rq, where p is the vector of coefficients of u in
      !!< element E plus the coefficients of u on the face e on the other side
      !!< K is the matrix obtained from the bilinear form
      !!< \int_E N_i \kappa N_j dV where \kappa is the viscosity tensor and
      !! N_i are the basis functions with support in element E

      !!< The matrix R maps from the coefficients of a scalar field  on both sides of face e
      !!< to the coefficients of a vector field with inside element E
      !!< i.e. size (dim x loc(E),2 x loc(e))
      !!< because of symmetry we just store (dim x loc(E), loc(e)) values
      !!< The matrix K maps from vector fields inside element E to vector
      !!< fields inside element E
      !!< i.e. size (dim x loc(E), dim x loc(E))
      !!< Hence, R^TKR maps from the coefficients of a scalar field on both
      !!< sides of face e to themselves
      !!< i.e. size (2 x loc(E), 2 x 
      !!< It can be thus interpreted as a fancy penalty term for
      !!< discontinuities, a useful one because it is scale invariant

      !!< The matrix R can be formed by constructing the bilinear form matrix
      !!< for r^e, l^e and r^e_D, and then dividing by the elemental mass
      !!<  matrix on E

      !!< we place R^TKR into Viscosity_mat which maps from u
      !!< coefficients in element E plus those on the other side of face e
      !!< to themselves, hence it has size (loc(E) + loc(e), loc(E) + loc(e))

      !!< R^TKR is stored in add_mat which has size(2 x loc(e), 2 x loc(e))

      !!< we are using a few other pre-assembled local matrices
      !!< normal_mat is \int_e \tau.(un) dS (has size (dim x loc(e),loc(e))
      !!< normal_kappa_mat is \int_e \tau.\kappa.(un) dS
      !!< has size (dim x loc(e), loc(e))
      !!< inverse_mass_mat is the inverse mass in E

      integer :: i,j,d1,d2,nele,face1,face2,d
      integer, dimension(face_loc(U,face)) :: U_face_loc    
      real, dimension(mesh_dim(U),ele_loc(U,ele),face_loc(U,face)) :: R_mat
      real, dimension(2,2,face_loc(U,face),face_loc(U,face)) :: add_mat

      nele = ele_loc(U,ele)
      u_face_loc=face_local_nodes(U, face)

      R_mat = 0.
      do d1 = 1, mesh_dim(U)
         do i = 1, ele_loc(U,ele)
            do j = 1, face_loc(U,face)
               R_mat(d1,i,j) = &
                    &sum(inverse_mass_mat(i,u_face_loc)*normal_mat(d1,:,j))
            end do
         end do
      end do

      do d=1,U%dim

         add_mat = 0.0
         if(boundary) then
            if (dirichlet(d)) then
               !Boundary case
               ! R(/tau,u) = -\int_e \tau.n u  dS
               !do d1 = 1, mesh_dim(U)
               !   do d2 = 1, mesh_dim(U)
               !      add_mat(1,1,:,:) = add_mat(1,1,:,:) + &
               !           matmul(transpose(R_mat(d1,:,:)), &
               !           &matmul(kappa_mat(d1,d2,:,:),R_mat(d2,:,:)))
               !      add_mat(2,2,:,:) = add_mat(2,2,:,:) + &
               !           matmul(transpose(R_mat(d1,:,:)), &
               !           &matmul(kappa_mat(d1,d2,:,:),R_mat(d2,:,:)))
               !   end do
               !end do
               
               do face1 = 1, 2
                  do face2 = 1, 2
                     do d1 = 1, mesh_dim(U)
                        do d2 = 1, mesh_dim(U)
                           add_mat(face1,face2,:,:) = add_mat(face1,face2,:,:) + &
                                &(-1.)**(face1+face2)*matmul(transpose(R_mat(d1,:,:)), &
                                &matmul(kappa_mat(d1,d2,:,:),R_mat(d2,:,:)))
                        end do
                     end do
                  end do
               end do
               
            end if
         else if(CDG_switch_in) then
            ! interior case
            ! R(\tau,u) = -\int_e \tau.n^+(u^+ - u^-) dS
            do face1 = 1, 2
               do face2 = 1, 2
                  do d1 = 1, mesh_dim(U)
                     do d2 = 1, mesh_dim(U)
                        add_mat(face1,face2,:,:) = add_mat(face1,face2,:,:) + &
                             &(-1.)**(face1+face2)*matmul(transpose(R_mat(d1,:,:)), &
                             &matmul(kappa_mat(d1,d2,:,:),R_mat(d2,:,:)))
                     end do
                  end do
               end do
            end do
         end if

         !face1 = 1, face2 = 1
         
         Viscosity_mat(d,u_face_loc,u_face_loc) = &
              &Viscosity_mat(d,u_face_loc,u_face_loc) + &
              &add_mat(1,1,:,:)
         
         !face1 = 1, face2 = 2
         
         Viscosity_mat(d,u_face_loc,start:finish) = &
              &Viscosity_mat(d,u_face_loc,start:finish) + &
              &add_mat(1,2,:,:)
         
         !face1 = 2, face2 = 1
         
         Viscosity_mat(d,start:finish,u_face_loc) = &
              Viscosity_mat(d,start:finish,u_face_loc) + &
              &add_mat(2,1,:,:)
         
         !face1 = 2, face2 = 2
         
         Viscosity_mat(d,start:finish,start:finish) = &
              &Viscosity_mat(d,start:finish,start:finish) + &
              &add_mat(2,2,:,:)
      end do

    end subroutine local_assembly_cdg_face

  end subroutine construct_momentum_interface_dg
    
  subroutine subcycle_momentum_dg(u, mom_rhs, subcycle_m, inverse_mass, state)
    type(vector_field), intent(inout) :: u
    type(vector_field), intent(inout):: mom_rhs
    type(block_csr_matrix), intent(in):: subcycle_m, inverse_mass
    type(state_type), intent(inout):: state
      
    type(vector_field) :: u_sub, m_delta_u, delta_u
    type(scalar_field), pointer :: courant_number_field
    type(scalar_field) :: u_cpt
    real :: max_courant_number
    integer :: d, i, subcycles
    logical :: limit_slope
    
    ewrite(1,*) 'Inside subcycle_momentum_dg'
    
    !Always limit slope using VB limiter if subcycling
    !If we get suitable alternative limiter options we shall use them
    limit_slope = .true.
    
    call get_option(trim(u%option_path)//&
        "/prognostic/temporal_discretisation/&
        &discontinuous_galerkin/maximum_courant_number_per_subcycle",&
        &max_courant_number)
    courant_number_field => &
        extract_scalar_field(state, "DG_CourantNumber")
    call calculate_diagnostic_variable(state, &
        "DG_CourantNumber", &
        & courant_number_field)
    subcycles = ceiling( maxval(courant_number_field%val)&
        &/max_courant_number)
    call allmax(subcycles)
    ewrite(2,*) 'Number of subcycles: ', subcycles
    if (subcycles==0) return
    
    call allocate(u_sub, u%dim, u%mesh, "SubcycleU")
    u_sub%option_path = trim(u%option_path)
    call set(u_sub, u)
    
    ! aux. field to store increment between subcycles
    call allocate(delta_u, u%dim, u%mesh, "SubcycleDeltaU")
    ! aux. field that incrementally computes M (u^sub-u^n)/dt
    call allocate(m_delta_u, u%dim, u%mesh, "SubcycleMDeltaU")
    call zero(m_delta_u)

   do i=1, subcycles
      if (limit_slope) then

        ! filter wiggles from u
        do d =1, mesh_dim(u)
        u_cpt = extract_scalar_field_from_vector_field(u_sub,d)
        call limit_vb(state,u_cpt)
        end do

      end if

 
      ! du = advection * u
      call mult(delta_u, subcycle_m, u_sub)
      ! M*du/dt = M*du/dt - advection * u
      call addto(m_delta_u, delta_u, scale=-1.0/subcycles)

      ! we're only interested in m_delta_u, so we may leave early:
      if (i==subcycles) exit

      ! du = m^(-1) du
      call dg_apply_mass(inverse_mass, delta_u)
      
      ! u = u - dt/s * du
      call addto(u_sub, delta_u, scale=-dt/subcycles)
      call halo_update(u_sub)

 
     ! strictly speaking we should have another halo_update here, but
      ! we can assume that the limiting inside halo 1 elements can be
      ! performed locally

    end do

    ewrite_minmax(delta_u)

    !update RHS of momentum equation

    ! here is the low-down:
    ! 
    ! This is what we get from construct_momentum_dg:
    !   big_m = M + dt*theta*K, where K are any terms not included in subcycling (viscosity, coriolis etc.)
    !   mom_rhs = f - K u^n
    ! This is what we want to solve:
    !   M (u^sub - u^n)/dt + A u^n = 0, assuming one subcycle here
    !   M (u^n+1 - u^sub)/dt + K u^n+theta = f
    ! The last eqn can be rewritten:
    !   M (u^n+1 - u^n)/dt - M (u^sub - u^n)/dt + K u^n + dt*theta*K (u^n+1-u^n)/dt = f
    ! i.o.w.:
    !   big_m (u^n+1 - u^n)/dt = f - K u^n + M (u^sub - u^n)/dt
    ! This means mom_rhs needs to have M (u^sub - u^n)/dt added in 
    ! and the implicit big_m solve computes a du/dt starting from u^n and not u^sub!
    ! Therefor this sub doesn't actually change u,  but only adds in the explicit advection
    ! to the rhs of the mom eqn.

    call addto(mom_rhs, m_delta_u)

    call deallocate(m_delta_u)
    call deallocate(u_sub)
    call deallocate(delta_u)
    
  end subroutine subcycle_momentum_dg
    
  ! The Coordinate and Solution fields of a turbine simulation live on a non-periodic mesh (that is with option remove-periodicity). 
  ! This function takes such a field's mesh and returns the periodic mesh from which it is derived.
  recursive function get_periodic_mesh(state, mesh) result(periodic_mesh)
    type(state_type), intent(in) :: state
    type(mesh_type), intent(in) :: mesh
    type(mesh_type) :: periodic_mesh
    character(len=OPTION_PATH_LEN) :: option_path
    character(len=4096) :: derived_meshname
    integer :: stat

    option_path=mesh%option_path
    if (have_option(trim(mesh%option_path) // '/from_mesh')) then
     call get_option(trim(mesh%option_path) // '/from_mesh/mesh/name', derived_meshname, stat)
     assert(stat==0)
     if (have_option(trim(mesh%option_path) // '/from_mesh/periodic_boundary_conditions/remove_periodicity')) then
      periodic_mesh=extract_mesh(state, derived_meshname, stat)
     else 
      periodic_mesh=get_periodic_mesh(state, extract_mesh(state, derived_meshname, stat))
     end if
     assert(stat==0)
    else
     FLExit("A periodic mesh with remove_periodicity has to be used in combination with the turbine model.")
    end if
  end function get_periodic_mesh

  subroutine allocate_big_m_dg(state, big_m, u)
    !!< This routine allocates big_m as a petsc_csr_matrix without explicitly
    !!< constructing a sparsity, but only working the number of local and non-local
    !!< nonzero entries per row. As this should be a reasonably cheap operation this
    !!< is done every non-linear iteration.
    !!< Assumptions:
    !!< - contiguous numbering of owned nodes and elements
    !!< - number of nodes per element is the same
    !!< - both test and trial space are discontinuous
    type(state_type) :: state
    type(petsc_csr_matrix), intent(out):: big_m
    type(vector_field), intent(in):: u

    !! NOTE: use_element_blocks only works if all element have the same number of nodes
    logical:: use_element_blocks
      
    character(len=FIELD_NAME_LEN):: pc
    type(halo_type), pointer:: halo
    integer, dimension(:), pointer:: neighbours, neighbours2, nodes
    integer, dimension(:), allocatable:: dnnz, onnz
    logical:: compact_stencil, have_viscosity, have_coriolis, have_advection, have_turbine
    integer:: rows_per_dim, rows, nonods, elements
    integer:: owned_neighbours, foreign_neighbours, coupled_components
    integer:: i, j, dim, ele, nloc
    type(mesh_type) :: neigh_mesh
      
    assert( continuity(u)<0 )
    
    compact_stencil = have_option(trim(u%option_path)//&
                "/prognostic/spatial_discretisation&
                &/discontinuous_galerkin/viscosity_scheme&
                &/interior_penalty") .or. &
                &have_option(trim(u%option_path)//&
                "/prognostic/spatial_discretisation&
                &/discontinuous_galerkin/viscosity_scheme&
                &/compact_discontinuous_galerkin")
                
    ! NOTE: this only sets the local have_viscosity, have_advection and have_coriolis
    have_viscosity = have_option(trim(u%option_path)//&
          &"/prognostic/tensor_field::Viscosity")
    have_advection = .not. have_option(trim(u%option_path)//"/prognostic&
         &/spatial_discretisation/discontinuous_galerkin&
         &/advection_scheme/none")
    have_coriolis = have_option("/physical_parameters/coriolis")

    ! It would be enough to set this variable to true only if there is a flux turbine. 
    ! However, for performance reasons, this is done whenever a turbine model is in use.
    have_turbine = have_option("/turbine_model")
    
    ! some preconditioners do not support petsc block matrix
    call get_option(trim(u%option_path)// &
      &"/prognostic/solver/preconditioner/name", pc)
    use_element_blocks = .not. (pc=="eisenstat" .or. pc=="mg" &
      .or. compact_stencil)

    if (have_turbine) then
         neigh_mesh=get_periodic_mesh(state, u%mesh)
    else
         neigh_mesh=u%mesh      
    end if
    if (associated(u%mesh%halos)) then
       halo => u%mesh%halos(1)
       rows_per_dim=halo_nowned_nodes(halo)
    else
       nullify(halo)
       rows_per_dim=node_count(u)
    end if
    if (use_element_blocks) rows_per_dim=rows_per_dim/ele_loc(u,1)
    
    rows=rows_per_dim*u%dim
    allocate( dnnz(1:rows), onnz(1:rows) )
    
    if (have_coriolis) then
      coupled_components = u%dim -1
    else
      coupled_components = 0
    end if
    
    ! we first work everything out for rows corresponding to the first component
    do ele=1, element_count(u)
      ! we only have to provide nnz for owned rows
      ! eventhough we do non-local assembly. The owner
      ! therefore needs to specify the correct nnzs including
      ! contributions from others.
      ! NOTE: that the allocate interface assumes a contiguous
      ! numbering of owned nodes and elements
      if (.not. element_owned(u, ele)) cycle
      
      ! for each element work out the number of neighbours it talks to
      
      ! this is for zeroth order (i.e. without advection and viscosity)
      owned_neighbours = 0
      foreign_neighbours = 0
      
      if ((have_viscosity.or.have_dg_les) .or. have_advection) then
        ! start with first order
        neighbours => ele_neigh(neigh_mesh, ele)
        do i=1, size(neighbours)
          ! skip boundaries
          if (neighbours(i)<=0) cycle
          if (element_owned(u, neighbours(i))) then
            owned_neighbours = owned_neighbours+1
          else
            foreign_neighbours = foreign_neighbours+1
          end if
        end do
      end if
      
      ! Added brackes around (.not. compact_stencil), check this
      if ((have_viscosity.or.have_dg_les) .and. (.not. compact_stencil)) then
        ! traverse the second order neighbours
        do i=1, size(neighbours)
          ! skip boundaries
          if (neighbours(i)<=0) cycle
          
          neighbours2 => ele_neigh(neigh_mesh, neighbours(i))
          do j=1, size(neighbours2)
            ! skip boundaries:
            if (neighbours2(j)<=0) cycle
            ! prevent double counting:
            if (neighbours2(j)==ele .or. any(neighbours==neighbours2(j))) cycle
            
            if (element_owned(u, neighbours2(j))) then
              owned_neighbours = owned_neighbours + 1
            else
              foreign_neighbours = foreign_neighbours + 1
            end if
          end do
        end do
      end if
      
      if (.not. use_element_blocks) then
        nodes => ele_nodes(u, ele)
        ! NOTE: there is an assumption here that n/o nodes of the neighbours
        ! is equal to that of ele (so in fact is the same for all elements)
        ! We need to do something more complicated if this is no longer true
        nloc = size(nodes)
        do i=1, nloc
          ! this break down as follows:
          ! 1                   for node-node coupling of the same component within the element
          ! owned_neighbours    for node-node coupling of the same component with 1st or 2nd order neighbours
          ! coupled components  for node-node coupling with different components within the element
          ! note: no coupling with different components of neighbouring elements as long as we're in tensor form
          dnnz( nodes(i) ) = (1+owned_neighbours+coupled_components) * nloc
          ! this breaks down as follows:
          ! foreign_neighbours  for node-node coupling of the same component with neighbours that are owned by an other process
          ! note: coriolis only couples within the element and is therefore always completely local
          onnz( nodes(i) ) = foreign_neighbours * nloc
        end do
      else
        ! see above for reasoning
        dnnz(ele)=1+owned_neighbours+coupled_components
        onnz(ele)=foreign_neighbours
      end if
    end do
      
    ! then copy to rows of other components
    do dim=2, u%dim
      dnnz( (dim-1)*rows_per_dim+1:dim*rows_per_dim ) = dnnz(1:rows_per_dim)
      onnz( (dim-1)*rows_per_dim+1:dim*rows_per_dim ) = onnz(1:rows_per_dim)
    end do
      
    if (use_element_blocks) then
      ! local owned and non-elements
      elements=element_count(u)
      call allocate(big_m, elements, elements, &
         dnnz, onnz, (/ u%dim, u%dim /), "BIG_m", halo=halo, &
         element_size=ele_loc(u,1))
    else
      ! local owned and non-owned nodes
      nonods=node_count(u)
      call allocate(big_m, nonods, nonods, &
         dnnz, onnz, (/ u%dim, u%dim /), "BIG_m", halo=halo)
    end if
      
  end subroutine allocate_big_m_dg

  subroutine correct_velocity_dg(U, inverse_mass, CT, delta_P)
    !!< Given the pressure correction delta_P, correct the velocity.
    !!<
    !!< U_new = U_old + M^{-1} * C * delta_P
    type(vector_field), intent(inout) :: U
    type(block_csr_matrix), intent(in):: inverse_mass
    type(block_csr_matrix), intent(in) :: CT
    type(scalar_field), intent(in) :: delta_P
    
    ! Correction to U one dimension at a time.
    type(scalar_field) :: delta_U1, delta_U2
    
    integer :: dim

    ewrite(1,*) 'correct_velocity_dg'

    call allocate(delta_U1, U%mesh, "Delta_U1")
    call allocate(delta_U2, U%mesh, "Delta_U2")
    
    do dim=1,U%dim

      call mult_T(delta_U1, block(CT,1,dim), delta_P)
      call mult(delta_U2, block(inverse_mass,dim, dim), delta_U1)

      call addto(U, dim, delta_U2)
      
    end do

    call halo_update(u)
    ewrite_minmax(u)

    call deallocate(delta_U1)
    call deallocate(delta_U2)

  end subroutine correct_velocity_dg
    
  subroutine assemble_poisson_rhs_dg(poisson_rhs, ctp_m, inverse_mass, &
     mom_rhs, ct_rhs, velocity, dt, theta_pg)

    type(scalar_field), intent(inout) :: poisson_rhs
    type(block_csr_matrix), intent(in) :: ctp_m
    type(block_csr_matrix), intent(in) :: inverse_mass
    type(vector_field), intent(inout) :: mom_rhs
    type(scalar_field), intent(inout) :: ct_rhs
    type(vector_field), intent(inout) :: velocity
    real, intent(in) :: dt, theta_pg

    type(vector_field) :: l_mom_rhs, minv_mom_rhs
    type(halo_type), pointer :: halo

    ewrite(1,*) 'Entering assemble_poisson_rhs_dg'
    
    ! poisson_rhs = ct_rhs/dt - C^T ( M^-1 mom_rhs + velocity/dt )

    if (IsParallel()) then

      call allocate(l_mom_rhs, mom_rhs%dim, mom_rhs%mesh, name="AssemblePoissonMomRHS")
      call set(l_mom_rhs, mom_rhs)
      
      ! we need to still add up the non-owned contributions from the global assembly of the mom_rhs
      ! this is done via a slight hack: assemble it as a petsc vector where petsc will add up the local
      ! contributions, and copy it back again
      halo => mom_rhs%mesh%halos(1)
      call addup_global_assembly(l_mom_rhs, halo)
      
    else
    
      l_mom_rhs =  mom_rhs      

    end if
    
    ! compute M^-1 mom_rhs
    call allocate(minv_mom_rhs, mom_rhs%dim, mom_rhs%mesh, name="AssembleMinvPoissonMomRHS")
    call mult(minv_mom_rhs, inverse_mass, l_mom_rhs)
    call halo_update(minv_mom_rhs)
      
    call addto(minv_mom_rhs, velocity, scale=1.0/dt/theta_pg)
    call mult(poisson_rhs, ctp_m, minv_mom_rhs)

    call scale(poisson_rhs, -1.0)
    
    call addto(poisson_rhs, ct_rhs, scale=1.0/dt/theta_pg)

    call deallocate(minv_mom_rhs)
    if (IsParallel()) then
      call deallocate(l_mom_rhs)
    end if
    
    ewrite_minmax(poisson_rhs%val(1:nowned_nodes(poisson_rhs)))

  end subroutine assemble_poisson_rhs_dg

  subroutine lumped_mass_galerkin_projection_vector(state, field, projected_field)
    type(state_type), intent(in) :: state
    type(vector_field), intent(inout) :: field
    type(vector_field), intent(inout) :: projected_field
    type(vector_field), pointer :: positions
    type(vector_field) :: rhs
    type(scalar_field) :: mass_lumped, inverse_mass_lumped

    integer :: ele
 
    positions => extract_vector_field(state, "Coordinate")

    ! Assuming they're on the same quadrature
    assert(ele_ngi(field, 1) == ele_ngi(projected_field, 1))

    call allocate(mass_lumped, field%mesh, name="GalerkinProjectionMassLumped")
    call zero(mass_lumped)
     
    call allocate(rhs, field%dim, field%mesh, name="GalerkinProjectionRHS")
    call zero(rhs)

    do ele=1,ele_count(field)
      call assemble_galerkin_projection(field, projected_field, positions, &
                                     &  rhs, ele)
    end do

    call allocate(inverse_mass_lumped, field%mesh, &
       name="GalerkinProjectionInverseMassLumped")
    call invert(mass_lumped, inverse_mass_lumped)
    call set(field, rhs)
    call scale(field, inverse_mass_lumped)
    call deallocate(mass_lumped)
    call deallocate(inverse_mass_lumped)
    call deallocate(rhs)

    contains
     
      subroutine assemble_galerkin_projection(field, projected_field, positions, rhs, ele)
        type(vector_field), intent(inout) :: field
        type(vector_field), intent(in) :: projected_field
        type(vector_field), intent(in) :: positions
        type(vector_field), intent(inout) :: rhs
        integer, intent(in) :: ele

        type(element_type), pointer :: field_shape, proj_field_shape

        real, dimension(ele_loc(field, ele), field%dim) :: little_rhs
        real, dimension(ele_loc(field, ele), ele_loc(field, ele)) :: little_mass
        real, dimension(ele_loc(field, ele), ele_loc(projected_field, ele)) :: little_mba
        real, dimension(ele_loc(field, ele), ele_loc(projected_field, ele)) :: little_mba_int
        real, dimension(ele_ngi(field, ele)) :: detwei
        real, dimension(field%dim, ele_loc(projected_field, ele)) :: proj_field_val

        integer :: i, j, k

        field_shape => ele_shape(field, ele)
        proj_field_shape => ele_shape(projected_field, ele)

        call transform_to_physical(positions, ele, detwei=detwei)

        little_mass = shape_shape(field_shape, field_shape, detwei)

        ! And compute the product of the basis functions
        little_mba = 0
        do i=1,ele_ngi(field, ele)
          forall(j=1:ele_loc(field, ele), k=1:ele_loc(projected_field, ele))
            little_mba_int(j, k) = field_shape%n(j, i) * proj_field_shape%n(k, i)
          end forall
          little_mba = little_mba + little_mba_int * detwei(i)
        end do

        proj_field_val = ele_val(projected_field, ele)
        do i=1,field%dim
          little_rhs(:, i) = matmul(little_mba, proj_field_val(i, :))
        end do

        call addto(mass_lumped, ele_nodes(field, ele), &
          sum(little_mass,2))
        call addto(rhs, ele_nodes(field, ele), transpose(little_rhs))
         
      end subroutine assemble_galerkin_projection
         
   end subroutine lumped_mass_galerkin_projection_vector

  subroutine momentum_DG_check_options
    
    character(len=OPTION_PATH_LEN) :: phase_path, velocity_path, dg_path
    integer :: i
    integer :: nstates ! number of states

    nstates=option_count("/material_phase")
    
    state_loop: do i=0, nstates-1

       phase_path="/material_phase["//int2str(i)//"]"
       velocity_path=trim(phase_path)//"/vector_field::Velocity/prognostic"
       dg_path=trim(velocity_path)//"/spatial_discretisation/discontinuous_galerkin"
       
       if (have_option(dg_path)) then
          if (have_option(trim(velocity_path)//"/solver/iterative_method::cg") &
                &.and. &
                &(  (.not. have_option(trim(dg_path)//"/advection_scheme/none")) &
                &    .or. have_option("/physical_parameters/coriolis"))) then
            
             ewrite(0,*) "Warning: You have selected conjugate gradient &
                &as a solver for"
             ewrite(0,*) "    "//trim(phase_path)//&
                &"/vector_field::Velocity"
             ewrite(0,*) "which is probably an asymmetric matrix"
          end if
    
       end if

       if (((have_option(trim(velocity_path)//"vertical_stabilization/vertical_velocity_relaxation") .or. &
          have_option(trim(velocity_path)//"vertical_stabilization/implicit_buoyancy")).and. &
          have_option(trim(velocity_path)//"vector_field::Absorption")) .and. &
          (.not. have_option(trim(velocity_path)//"vector_field::Absorption/include_pressure_correction"))) then
         ewrite(0,*) "Warning: You have selected a vertical stabilization but have not set"
         ewrite(0,*) "include_pressure_correction under your absorption field."
         ewrite(0,*) "This option will now be turned on by default."
       end if

    end do state_loop

  end subroutine momentum_DG_check_options



end module momentum_DG<|MERGE_RESOLUTION|>--- conflicted
+++ resolved
@@ -658,11 +658,7 @@
       
 
 #ifdef _OPENMP
-<<<<<<< HEAD
-      num_threads = omp_get_max_threads()
-=======
       num_threads = omp_get_num_threads()
->>>>>>> b4bfa497
       print *, "num_threads=", num_threads,"M_DG"
 #else 
       num_threads=1
