!    Copyright (C) 2006 Imperial College London and others.
!    
!    Please see the AUTHORS file in the main source directory for a full list
!    of copyright holders.
!
!    Prof. C Pain
!    Applied Modelling and Computation Group
!    Department of Earth Science and Engineering
!    Imperial College London
!
!    amcgsoftware@imperial.ac.uk
!    
!    This library is free software; you can redistribute it and/or
!    modify it under the terms of the GNU Lesser General Public
!    License as published by the Free Software Foundation,
!    version 2.1 of the License.
!
!    This library is distributed in the hope that it will be useful,
!    but WITHOUT ANY WARRANTY; without even the implied warranty of
!    MERCHANTABILITY or FITNESS FOR A PARTICULAR PURPOSE.  See the GNU
!    Lesser General Public License for more details.
!
!    You should have received a copy of the GNU Lesser General Public
!    License along with this library; if not, write to the Free Software
!    Foundation, Inc., 59 Temple Place, Suite 330, Boston, MA  02111-1307
!    USA
#include "fdebug.h"

module momentum_DG
  ! This module contains the Discontinuous Galerkin form of the momentum
  ! equation. 
  use elements
  use sparse_tools
  use fetools
  use fefields
  use fields
  use sparse_matrices_fields
  use state_module
  use shape_functions
  use transform_elements
  use vector_tools
  use fldebug
  use vtk_interfaces
  use Coordinates
  use spud
  use boundary_conditions
  use boundary_conditions_from_options
  use solvers
  use dgtools
  use global_parameters, only: OPTION_PATH_LEN, FIELD_NAME_LEN, COLOURING_DG2, &
       COLOURING_DG0
  use coriolis_module
  use halos
  use sparsity_patterns
  use petsc_tools
  use turbine
  use diagnostic_fields
  use slope_limiters_dg
  use smoothing_module
  use fields_manipulation
  use field_options
  use sparsity_patterns_meshes
  use colouring
  use Profiler
#ifdef _OPENMP
  use omp_lib
#endif
  use multiphase_module


  implicit none

  ! Buffer for output messages.
  character(len=255), private :: message

  private
  public construct_momentum_dg, &
        momentum_DG_check_options, correct_velocity_dg, &
        assemble_poisson_rhs_dg, allocate_big_m_dg, &
        subcycle_momentum_dg

  ! Module private variables for model options. This prevents us having to
  ! do dictionary lookups for every element (or element face!)
  real :: dt, theta
  logical :: lump_mass, lump_abs, lump_source, subcycle

  ! Whether the advection term is only integrated by parts once.
  logical :: integrate_by_parts_once=.false.
  ! Whether the conservation term is integrated by parts or not
  logical :: integrate_conservation_term_by_parts=.false.
  ! Whether or not to integrate the surface tension term by parts
  logical :: integrate_surfacetension_by_parts

  ! Weight between conservative and non-conservative forms of the advection
  ! equation. 
  ! 1 is for conservative 0 is for non-conservative.
  real :: beta

  ! Discretisation to use for viscosity term.
  integer :: viscosity_scheme
  integer, parameter :: ARBITRARY_UPWIND=1
  integer, parameter :: BASSI_REBAY=2
  integer, parameter :: CDG=3
  integer, parameter :: IP=4

  ! Method for getting h0 in IP
  integer :: edge_length_option
  integer, parameter :: USE_FACE_INTEGRALS=1
  integer, parameter :: USE_ELEMENT_CENTRES=2

  ! Parameters for interior penalty method
  real :: Interior_Penalty_Parameter, edge_length_power, h0

  ! Flag indicating whether equations are being solved in acceleration form.
  logical :: acceleration

  ! Flag indicating whether to include pressure bcs (not for cv pressure)
  logical :: l_include_pressure_bcs
  
  ! which terms do we have?
  logical :: have_mass
  logical :: have_source
  logical :: have_gravity
  logical :: on_sphere
  logical :: have_absorption
  logical :: have_vertical_stabilization
  logical :: have_implicit_buoyancy
  logical :: have_vertical_velocity_relaxation
  ! implicit absorption is corrected by the pressure correction
  ! by combining the implicit part of absorption with the mass term of u^{n+1}
  logical :: pressure_corrected_absorption
  logical :: have_viscosity
  logical :: have_surfacetension
  logical :: have_coriolis
  logical :: have_advection
  logical :: move_mesh
  logical :: have_pressure_bc
  
  real :: gravity_magnitude

  ! CDG stuff
  real, dimension(3) :: switch_g
  logical :: CDG_penalty
  logical :: remove_penalty_fluxes

  ! Are we running a multi-phase flow simulation?
  logical :: multiphase

  ! Are we doing local assembly?
  ! If yes, then entries in the global matrix that are outside our
  ! domain will be thrown away when constructing the linear system.
  ! This requires that we do assembly in the L1 halo elements (more
  ! computational work), and as a result do less communication.
  logical :: local_assembly

contains

  subroutine construct_momentum_dg(u, p, rho, x, &
       & big_m, rhs, state, &
       & inverse_masslump, inverse_mass, mass, &
       & acceleration_form, include_pressure_bcs,&
       & subcycle_m)
    !!< Construct the momentum equation for discontinuous elements in
    !!< acceleration form. If acceleration_form is present and false, the
    !!< matrices will be constructed for use in conventional solution form.

    !! velocity and coordinate
    type(vector_field), intent(inout) :: u, x
    !! pressure and density
    type(scalar_field), intent(inout) :: p, rho

    !! Main momentum matrix.
    type(petsc_csr_matrix), intent(inout) :: big_m
    !! Explicit subcycling matrix.
    type(block_csr_matrix), intent(inout), optional :: subcycle_m
    !! Momentum right hand side vector for each point.
    type(vector_field), intent(inout) :: rhs
    !! Collection of fields defining system state.
    type(state_type) :: state
    
    !! Inverse of the lumped mass lumping at each point.
    !! NOTE: only allocated and calculated if (lump_mass)
    type(vector_field), intent(inout), optional :: inverse_masslump
    !! Optional separate mass matrix.
    !! NOTE: if provided the mass matrix, won't be added to big_m
    !! NOTE2: this mass matrix does not include density, bcs or absorption factors
    !! NOTE3: mass is not allocated here (unlike inverse_masslump and inverse_mass)
    type(csr_matrix), intent(inout), optional :: mass
    !! Inverse mass matrix
    !! NOTE: only allocated and calculated if (.not. lump_mass)
    !! NOTE2: diagonal blocks may be different due to dirichlet bcs and/or absorption
    type(block_csr_matrix), intent(inout), optional :: inverse_mass

    !! whether to include the dirichlet pressure bc integrals to the rhs
    logical, intent(in), optional :: include_pressure_bcs

    !! Optional indicator of whether we are solving in acceleration form.
    !!
    !! If not solving in acceleration form then big_m will be formed with
    !! an effective theta of 1.0 and dt of 1.0 . In addition, only boundary
    !! terms will be inserted on the right hand side. This is sufficient to
    !! enable the full discrete equations to be written using matrix
    !! multiplies outside this routine.
    logical, intent(in), optional :: acceleration_form

    !! Position, velocity and source fields.
    type(vector_field), pointer :: U_mesh, X_old, X_new
    type(vector_field), target :: U_nl
    !! Projected velocity field for them as needs it. 
    type(vector_field), target :: pvelocity
    type(vector_field), pointer :: advecting_velocity
    !! Mesh for projected velocity.
    type(mesh_type) :: pmesh
    character(len=FIELD_NAME_LEN) :: pmesh_name

    !! Viscosity
    type(tensor_field) :: Viscosity

    !! Momentum source and absorption fields
    type(scalar_field) :: buoyancy
    type(vector_field) :: Source, gravity, Abs, Abs_wd
    !! Surface tension field
    type(tensor_field) :: surfacetension

    !! field over the entire surface mesh, giving bc values
    type(vector_field) :: velocity_bc
    type(scalar_field) :: pressure_bc
    !! for each surface element, the bc type to be applied there
    !! integer value determined by ordering in call to get_entire_boundary_condition
    integer, dimension(:,:), allocatable :: velocity_bc_type
    integer, dimension(:), allocatable :: pressure_bc_type
    
    !! Sparsity for inverse mass
    type(csr_sparsity):: mass_sparsity
    
    !! Element index
    integer :: ele

    !! Status variable for field extraction.
    integer :: stat

    !! Mesh for auxiliary variable
    type(mesh_type), save :: q_mesh, turbine_conn_mesh

    ! Fields for vertical velocity relaxation
    type(scalar_field), pointer :: dtt, dtb
    type(scalar_field) :: depth
    integer :: node  
    real :: vvr_sf ! A scale factor for the absorption
     
    ! Min vertical density gradient for implicit buoyancy
    real :: ib_min_grad
   
    !! Wetting and drying
    type(scalar_field), pointer :: wettingdrying_alpha
    type(scalar_field) :: alpha_u_field
    logical :: have_wd_abs
    real, dimension(u%dim) :: abs_wd_const

    !! 
    type(integer_set), dimension(:), pointer :: colours
    integer :: len, clr, nnid
    !! Is the transform_to_physical cache we prepopulated valid
    logical :: cache_valid
    integer :: num_threads

    ! Volume fraction fields for multi-phase flow simulation
    type(scalar_field), pointer :: vfrac
    type(scalar_field) :: nvfrac ! Non-linear approximation to the PhaseVolumeFraction

#ifdef HAVE_LIBNUMA
    !! Arrays to hold page faults per colour
    integer, dimension(:,:), allocatable :: minor_pagefaults
    integer, dimension (:), allocatable  :: minor_pagefaults_sum
    !! number of minor and major faults
    integer :: minfaults_tic, minfaults_toc, majfaults_tic, majfaults_toc 
    integer :: thr
#endif

    ewrite(1, *) "In construct_momentum_dg"

    call profiler_tic("construct_momentum_dg")
    assert(continuity(u)<0)

    acceleration= .not. present_and_false(acceleration_form)
    ewrite(2, *) "Acceleration form? ", acceleration

    if(present(include_pressure_bcs)) then
      l_include_pressure_bcs = include_pressure_bcs
    else
      l_include_pressure_bcs = .true.
    end if
    
    ! These names are based on the CGNS SIDS.
    if (.not.have_option(trim(U%option_path)//"/prognostic"//&
         &"/spatial_discretisation/discontinuous_galerkin"//&
         &"/advection_scheme/none")) then
       U_nl=extract_vector_field(state, "NonlinearVelocity")
       call incref(U_nl)

       if(have_option(trim(U%option_path)//"/prognostic"//&
            &"/spatial_discretisation/discontinuous_galerkin"//&
            &"/advection_scheme/project_velocity_to_continuous")) then
          ewrite(3,*) 'CREATING PROJECTEDNONLINEARVELOCITY, cjc'
          if(.not.has_scalar_field(state, "ProjectedNonlinearVelocity")) then
          
             call get_option(trim(U%option_path)//"/prognostic"//&
                  &"/spatial_discretisation/discontinuous_galerkin"//&
                  &"/advection_scheme/project_velocity_to_continuous"//&
                  &"/mesh/name",pmesh_name)
             pmesh = extract_mesh(state, pmesh_name)
             call allocate(pvelocity, U_nl%dim, pmesh, &
                  &"ProjectedNonlinearVelocity")
             call project_field(U_nl, pvelocity, X)
             call insert(state, pvelocity, "ProjectedNonlinearVelocity")
             advecting_velocity => pvelocity

             ! Discard the additional reference.
             call deallocate(pvelocity)
          else
             pvelocity = extract_vector_field(state, &
                  &"ProjectedNonlinearVelocity")

             advecting_velocity => pvelocity
          end if
       else
          advecting_velocity => U_nl
       end if
       have_advection = .true.
    else
       ! Forcing a zero NonlinearVelocity will disable advection.
       call allocate(U_nl, U%dim,  U%mesh, "NonlinearVelocity", &
            FIELD_TYPE_CONSTANT)
       call zero(U_nl)
       have_advection=.false.
       advecting_velocity => U_nl
    end if
    ewrite(2, *) "Include advection? ", have_advection

    Source=extract_vector_field(state, "VelocitySource", stat)
    have_source = (stat==0)
    if (.not.have_source) then
       call allocate(Source, U%dim,  U%mesh, "VelocitySource", FIELD_TYPE_CONSTANT)
       call zero(Source)
    else
       ! Grab an extra reference to cause the deallocate below to be safe.
       call incref(Source)
       ewrite_minmax(source)
    end if

    Abs=extract_vector_field(state, "VelocityAbsorption", stat)   
    have_absorption = (stat==0)
    if (.not.have_absorption) then
       call allocate(Abs, U%dim, U%mesh, "VelocityAbsorption", FIELD_TYPE_CONSTANT)
       call zero(Abs)
    else
       ! Grab an extra reference to cause the deallocate below to be safe.
       call incref(Abs)
       ewrite_minmax(Abs)
    end if

    have_wd_abs=have_option("/mesh_adaptivity/mesh_movement/free_surface/wetting_and_drying/dry_absorption")
    ! Absorption term in dry zones for wetting and drying
    if (have_wd_abs) then
       call allocate(Abs_wd, U%dim, U%mesh, "VelocityAbsorption_WettingDrying", FIELD_TYPE_CONSTANT)
       call get_option("/mesh_adaptivity/mesh_movement/free_surface/wetting_and_drying/dry_absorption", abs_wd_const)
       call set(Abs_wd, abs_wd_const)
   ! else
   !    call zero(Abs_wd)
    end if

    ! Check if we have either implicit absorption term
    have_vertical_stabilization=have_option(trim(U%option_path)//"/prognostic/vertical_stabilization/vertical_velocity_relaxation").or. &
                                have_option(trim(U%option_path)//"/prognostic/vertical_stabilization/implicit_buoyancy")

    ! If we have vertical velocity relaxation set then grab the required fields
    ! sigma = n_z*g*dt*_rho_o/depth
    have_vertical_velocity_relaxation=have_option(trim(U%option_path)//"/prognostic/vertical_stabilization/vertical_velocity_relaxation")
    if (have_vertical_velocity_relaxation) then
      call get_option(trim(U%option_path)//"/prognostic/vertical_stabilization/vertical_velocity_relaxation/scale_factor", vvr_sf)
      dtt => extract_scalar_field(state, "DistanceToTop")
      dtb => extract_scalar_field(state, "DistanceToBottom")
      call allocate(depth, dtt%mesh, "Depth")
      do node=1,node_count(dtt)
        call set(depth, node, node_val(dtt, node)+node_val(dtb, node))
      end do
    endif

    ! Implicit buoyancy (theta*g*dt*drho/dr)
    have_implicit_buoyancy=have_option(trim(U%option_path)//"/prognostic/vertical_stabilization/implicit_buoyancy")  
    call get_option(trim(U%option_path)//"/prognostic/vertical_stabilization/implicit_buoyancy/min_gradient"&
            , ib_min_grad, default=0.0)

    call get_option("/physical_parameters/gravity/magnitude", gravity_magnitude, stat)
    have_gravity = stat==0
    if(have_gravity) then
      buoyancy=extract_scalar_field(state, "VelocityBuoyancyDensity")
      call incref(buoyancy)
      gravity=extract_vector_field(state, "GravityDirection", stat)
      call incref(gravity)

    else
      gravity_magnitude = 0.0
      call allocate(buoyancy, u%mesh, "VelocityBuoyancyDensity", FIELD_TYPE_CONSTANT)
      call zero(buoyancy)
      call allocate(gravity, u%dim, u%mesh, "GravityDirection", FIELD_TYPE_CONSTANT)
      call zero(gravity)
    end if
    ewrite_minmax(buoyancy)

    Viscosity=extract_tensor_field(state, "Viscosity", stat)
    have_viscosity = (stat==0)
    if (.not.have_viscosity) then
      call allocate(Viscosity, U%mesh, "Viscosity", FIELD_TYPE_CONSTANT)
      call zero(Viscosity)
    else
      ! Grab an extra reference to cause the deallocate below to be safe.
      call incref(Viscosity)
      ewrite_minmax(viscosity)
    end if

    surfacetension = extract_tensor_field(state, "VelocitySurfaceTension", stat)
    have_surfacetension = (stat == 0)
    if(.not. have_surfacetension) then
      call allocate(surfacetension, u%mesh, "VelocitySurfaceTension", FIELD_TYPE_CONSTANT)
      call zero(surfacetension)
    else
      call incref(surfacetension)
      ewrite_minmax(surfacetension)
    end if

    ! Are we running a multi-phase simulation?
    if(option_count("/material_phase/vector_field::Velocity/prognostic") > 1) then
      multiphase = .true.

      vfrac => extract_scalar_field(state, "PhaseVolumeFraction")
      call allocate(nvfrac, vfrac%mesh, "NonlinearPhaseVolumeFraction")
      call zero(nvfrac)
      call get_nonlinear_volume_fraction(state, nvfrac)

      ewrite_minmax(nvfrac)

    else
      multiphase = .false.
      nullify(vfrac)
    end if

    have_coriolis = have_option("/physical_parameters/coriolis")
    
    q_mesh=Viscosity%mesh

    on_sphere = have_option('/geometry/spherical_earth/')

    ! Extract model parameters from options dictionary.
    if (acceleration) then
       call get_option(trim(U%option_path)//&
            &"/prognostic/temporal_discretisation/theta", theta)
       call get_option("/timestepping/timestep", dt)
    else
       theta=1.0
       dt=1.0
    end if

    have_mass = .not. have_option(trim(u%option_path)//&
        &"/prognostic/spatial_discretisation"//&
        &"/discontinuous_galerkin/mass_terms/exclude_mass_terms")
    lump_mass=have_option(trim(U%option_path)//&
         &"/prognostic/spatial_discretisation"//&
         &"/discontinuous_galerkin/mass_terms/lump_mass_matrix")
    lump_abs=have_option(trim(U%option_path)//&
         &"/prognostic/vector_field::Absorption"//&
         &"/lump_absorption")
    pressure_corrected_absorption=have_option(trim(u%option_path)//&
        &"/prognostic/vector_field::Absorption"//&
        &"/include_pressure_correction") .or. (have_vertical_stabilization)
        
    if (pressure_corrected_absorption) then
       ! as we add the absorption into the mass matrix
       ! lump_abs needs to match lump_mass
       lump_abs = lump_mass
    end if
    lump_source=have_option(trim(u%option_path)//&
         &"/prognostic/vector_field::Source"//&
         &"/lump_source")
    call get_option(trim(U%option_path)//"/prognostic/spatial_discretisation"//&
         &"/conservative_advection", beta)

    ! mesh movement here only matters for the mass terms
    ! other terms are evaluated using "Coordinate" which is evaluated at t+theta*dt
    move_mesh = have_option("/mesh_adaptivity/mesh_movement") .and. &
      have_mass
    if (move_mesh) then
      X_old => extract_vector_field(state, "OldCoordinate")
      X_new => extract_vector_field(state, "IteratedCoordinate")
      U_mesh => extract_vector_field(state, "GridVelocity")
    end if
    
    ! by default we assume we're integrating by parts twice
    integrate_by_parts_once = have_option(trim(U%option_path)//"/prognostic/spatial_discretisation/&
         &discontinuous_galerkin/advection_scheme/integrate_advection_by_parts/once")

    integrate_conservation_term_by_parts = have_option(trim(U%option_path)//"/prognostic/spatial_discretisation/&
         &discontinuous_galerkin/advection_scheme/integrate_conservation_term_by_parts")

    ! Determine the scheme to use to discretise viscosity.
    if (have_option(trim(U%option_path)//"/prognostic/spatial_discretisation/&
         &discontinuous_galerkin/viscosity_scheme/bassi_rebay")) then
       viscosity_scheme=BASSI_REBAY
    else if (have_option(trim(U%option_path)//"/prognostic/spatial_discretisation/&
         &discontinuous_galerkin/viscosity_scheme&
         &/compact_discontinuous_galerkin")) then
       !=================Compact Discontinuous Galerkin
       viscosity_scheme=CDG
       !Set the switch vector
       switch_g = 0.
       switch_g(1) = exp(sin(3.0+exp(1.0)))
       if(mesh_dim(U)>1) switch_g(2) = (cos(exp(3.0)/sin(2.0)))**2
       if(mesh_dim(U)>2) switch_g(3) = sin(cos(sin(cos(3.0))))
       switch_g = switch_g/sqrt(sum(switch_g**2))

       remove_penalty_fluxes = .true.
       interior_penalty_parameter = 0.0
       if(have_option(trim(U%option_path)//&
            &"/prognostic/spatial_discretisation"//&
            &"/discontinuous_galerkin/viscosity_scheme"//&
            &"/compact_discontinuous_galerkin/penalty_parameter")) then
          remove_penalty_fluxes = .false.
          edge_length_power = 0.0
          call get_option(trim(U%option_path)//&
               &"/prognostic/spatial_discretisation"//&
               &"/discontinuous_galerkin/viscosity_scheme"//&
               &"/compact_discontinuous_galerkin/penalty_parameter"&
               &,Interior_Penalty_Parameter)
       end if

       CDG_penalty = .true.
       edge_length_option = USE_FACE_INTEGRALS

    else if (have_option(trim(U%option_path)//"/prognostic/spatial_discretisation"//&
         &"/discontinuous_galerkin/viscosity_scheme/arbitrary_upwind")) then
       viscosity_scheme=ARBITRARY_UPWIND
    else if (have_option(trim(U%option_path)//&
         &"/prognostic/spatial_discretisation"//&
         &"/discontinuous_galerkin/viscosity_scheme/interior_penalty")) then
       remove_penalty_fluxes = .false.
       viscosity_scheme=IP
       CDG_penalty = .false.
       call get_option(trim(U%option_path)//&
            &"/prognostic/spatial_discretisation"//&
            &"/discontinuous_galerkin/viscosity_scheme"//&
            &"/interior_penalty/penalty_parameter",Interior_Penalty_Parameter)
       call get_option(trim(U%option_path)//&
            &"/prognostic/spatial_discretisation"//&
            &"/discontinuous_galerkin/viscosity_scheme"//&
            &"/interior_penalty/edge_length_power",edge_length_power)
       edge_length_option = USE_FACE_INTEGRALS
       if(have_option(trim(U%option_path)//&
            &"/prognostic/spatial_discretisation"//&
            &"/discontinuous_galerkin/viscosity_scheme"//&
            &"/interior_penalty/edge_length_option/use_element_centres")) then 
          edge_length_option = USE_ELEMENT_CENTRES
       end if
    else
       FLAbort("Unknown viscosity scheme - Options tree corrupted?")
    end if

    integrate_surfacetension_by_parts = have_option(trim(u%option_path)//&
      &"/prognostic/tensor_field::SurfaceTension"//&
      &"/diagnostic/integrate_by_parts")

    local_assembly = have_option("/local_assembly")
    if (local_assembly) then
       ewrite(2, *)'Using local assembly routines in construct_momentum_dg'
    end if
    assert(has_faces(X%mesh))
    assert(has_faces(P%mesh))

    call zero(big_m)
    subcycle=.false.
    if(present(subcycle_m)) subcycle=.true.
    if(subcycle) then
       call zero(subcycle_m)
    end if
    call zero(RHS)
    
    call set_local_assembly(big_m, local_assembly)

    if(present(inverse_masslump) .and. lump_mass) then
       call allocate(inverse_masslump, u%dim, u%mesh, "InverseLumpedMass")
       call zero(inverse_masslump)
    end if
    if(present(inverse_mass) .and. .not. lump_mass) then
       assert(u%mesh%continuity<0)
       mass_sparsity=make_sparsity_dg_mass(u%mesh)

       if (pressure_corrected_absorption .or. has_boundary_condition(u, "dirichlet")) then
          ! the diagonal blocks are different
          call allocate( inverse_mass, mass_sparsity, (/ u%dim, u%dim /), &
             diagonal=.true., name="InverseMassMatrix")
       else
          ! diagonal blocks are the same and all point to the same memory
          call allocate( inverse_mass, mass_sparsity, (/ u%dim, u%dim /), &
             diagonal=.true., equal_diagonal_blocks=.true., name="InverseMassMatrix")
       end if
       ! Drop the extra reference to sparsity.
       call deallocate(mass_sparsity)
    end if
    
    ! get bc type and values on entire surface mesh
    ! numbering of types, determined by ordering here, i.e.
    ! weakdirichlet=1, free_surface=2
    allocate(velocity_bc_type(U%dim, surface_element_count(U)))
    call get_entire_boundary_condition(U, (/ &
      "weakdirichlet       ", &
      "free_surface        ", &
      "no_normal_flow      ", &
      "turbine_flux_penalty", &
      "turbine_flux_dg     " /), velocity_bc, velocity_bc_type)

    ! the turbine connectivity mesh is only needed if one of the boundaries is a turbine.
    if (any(velocity_bc_type==4) .or. any(velocity_bc_type==5)) then
        turbine_conn_mesh=get_periodic_mesh(state, u%mesh)
    end if

    ! same for pressure
    allocate(pressure_bc_type(surface_element_count(P)))
    call get_entire_boundary_condition(P, (/ &
      "weakdirichlet", &
      "dirichlet    "/), pressure_bc, pressure_bc_type)
    have_pressure_bc = any(pressure_bc_type>0)

    if (have_wd_abs) then
      if (.not. has_scalar_field(state, "WettingDryingAlpha")) then
        FLExit("Wetting and drying needs the diagnostic field WettingDryingAlpha activated.")
      end if
      ! The alpha fields lives on the pressure mesh, but we need it on the velocity, so let's remap it.
      wettingdrying_alpha => extract_scalar_field(state, "WettingDryingAlpha")
      call allocate(alpha_u_field, u%mesh, "alpha_u")
      call remap_field(wettingdrying_alpha, alpha_u_field)
    end if

    call profiler_tic(u, "element_loop-omp_overhead")

#ifdef _OPENMP
    num_threads = omp_get_max_threads()
#else 
    num_threads=1
#endif

<<<<<<< HEAD
    if (have_viscosity) then
       call get_mesh_colouring(state, u%mesh, COLOURING_DG2, colours)
    else
       call get_mesh_colouring(state, u%mesh, COLOURING_DG0, colours)
    end if
#ifdef _OPENMP
    cache_valid = prepopulate_transform_cache(X)
    assert(cache_valid)
#endif
    call profiler_toc(u, "element_loop-omp_overhead")

#ifdef HAVE_LIBNUMA    
    ! set array length to number of colours * number of threads
    allocate(minor_pagefaults(size(colours),0:num_threads-1))
    allocate(minor_pagefaults_sum(size(colours)))
    write(20,*) "Momentum_DG element loop :: Minor page faults"
    write(20,*) "Number of colours = ",size(colours)
#endif
    
    call profiler_tic(u, "element_loop")
=======
    if(num_threads>1) then

      !! working out the options for different schemes of different terms
      call set_coriolis_parameters
      compact_stencil = have_option(trim(u%option_path)//&
            &"/prognostic/spatial_discretisation"//&
            &"/discontinuous_galerkin/viscosity_scheme"//&
            &"/interior_penalty") .or. &
            &have_option(trim(u%option_path)//&
            &"/prognostic/spatial_discretisation"//&
            &"/discontinuous_galerkin/viscosity_scheme"//&
            &"/compact_discontinuous_galerkin")

      compact_stencil=.false.
      !! generate the dual graph of the mesh
      p0_mesh = piecewise_constant_mesh(x%mesh, trim(x%name)//"P0Mesh")

       !! the sparse pattern of the dual graph.
       if (have_viscosity .and. (.not. compact_stencil)) then
          dependency_sparsity => get_csr_sparsity_secondorder(state, p0_mesh, p0_mesh)
       else
          dependency_sparsity =>get_csr_sparsity_compactdgdouble(state, p0_mesh)
       end if
       
       dependency_sparsity => get_csr_sparsity_secondorder(state, p0_mesh, p0_mesh)
>>>>>>> 78fde9fb

    !$OMP PARALLEL DEFAULT(SHARED) &
#ifdef HAVE_LIBNUMA
    !$OMP PRIVATE(clr, nnid, ele, len, minfaults_tic, minfaults_toc)
#else
    !$OMP PRIVATE(clr, nnid, ele, len)
#endif

    colour_loop: do clr = 1, size(colours) 

#ifdef HAVE_LIBNUMA
      call profiler_minorpagefaults(minfaults_tic)
#endif

      len = key_count(colours(clr))

      !$OMP DO SCHEDULE(STATIC)
      element_loop: do nnid = 1, len
       ele = fetch(colours(clr), nnid)
       call construct_momentum_element_dg(ele, big_m, rhs, &
            & X, U, advecting_velocity, U_mesh, X_old, X_new, &
            & Source, Buoyancy, gravity, Abs, Viscosity, &
            & P, Rho, surfacetension, q_mesh, &
            & velocity_bc, velocity_bc_type, &
            & pressure_bc, pressure_bc_type, &
            & turbine_conn_mesh, on_sphere, depth, have_wd_abs, &
            & alpha_u_field, Abs_wd, vvr_sf, ib_min_grad, nvfrac, &
            & inverse_mass=inverse_mass, &
            & inverse_masslump=inverse_masslump, &
            & mass=mass, subcycle_m=subcycle_m)
      end do element_loop
      !$OMP END DO
      !$OMP BARRIER

#ifdef HAVE_LIBNUMA
      call profiler_minorpagefaults(minfaults_toc)      
      minor_pagefaults(clr,omp_get_thread_num()) = minfaults_toc - minfaults_tic
      flush(20)
#endif

    end do colour_loop
    !$OMP END PARALLEL

    call profiler_toc(u, "element_loop")

#ifdef HAVE_LIBNUMA
    do clr = 1, size(colours) 
       minor_pagefaults_sum = 0
       do thr = 0, num_threads-1
          minor_pagefaults_sum(clr) = minor_pagefaults_sum(clr) &
               + minor_pagefaults(clr,thr)
       end do
       write(20,*) "Colour :: ", clr, " :: Sum of minor page faults = ", &
            minor_pagefaults_sum(clr)
       flush(20)
    end do
#endif

    if (have_wd_abs) then
      ! the remapped field is not needed anymore.
      call deallocate(alpha_u_field)
    !  deallocate(alpha_u_field)
      call deallocate(Abs_wd)
    end if

    if (present(inverse_masslump) .and. lump_mass) then
      call apply_dirichlet_conditions_inverse_mass(inverse_masslump, u)
      ewrite_minmax(inverse_masslump)
    end if
    if (present(inverse_mass) .and. .not. lump_mass) then
      call apply_dirichlet_conditions_inverse_mass(inverse_mass, u)
      ewrite_minmax(inverse_mass)
    end if
    ewrite_minmax(rhs)

    ! Drop the reference to the fields we may have made.
    call deallocate(Viscosity)
    call deallocate(Abs)
    call deallocate(Source)
    call deallocate(U_nl)
    call deallocate(velocity_bc)
    call deallocate(pressure_bc)
    deallocate(velocity_bc_type)
    deallocate(pressure_bc_type)
    call deallocate(surfacetension)
    call deallocate(buoyancy)
    call deallocate(gravity)
    if(multiphase) then
      call deallocate(nvfrac)
    end if
    
    ewrite(1, *) "Exiting construct_momentum_dg"

    call profiler_toc("construct_momentum_dg")
    
  end subroutine construct_momentum_dg

  subroutine construct_momentum_element_dg(ele, big_m, rhs, &
       &X, U, U_nl, U_mesh, X_old, X_new, Source, Buoyancy, gravity, Abs, &
       &Viscosity, P, Rho, surfacetension, q_mesh, &
       &velocity_bc, velocity_bc_type, &
       &pressure_bc, pressure_bc_type, &
       &turbine_conn_mesh, on_sphere, depth, have_wd_abs, alpha_u_field, Abs_wd, &
       &vvr_sf, ib_min_grad, nvfrac, &
       &inverse_mass, inverse_masslump, mass, subcycle_m)

    !!< Construct the momentum equation for discontinuous elements in
    !!< acceleration form.
    implicit none
    !! Index of current element
    integer :: ele
    !! Main momentum matrix.
    type(petsc_csr_matrix), intent(inout) :: big_m
    !! Momentum right hand side vector for each point.
    type(vector_field), intent(inout) :: rhs
    !! Auxiliary variable mesh
    type(mesh_type), intent(in) :: q_mesh
    type(mesh_type), intent(in) :: turbine_conn_mesh
    !! 
    type(block_csr_matrix), intent(inout), optional :: subcycle_m

    !! Position, velocity and source fields.
    type(scalar_field), intent(in) :: buoyancy
    type(vector_field), intent(in) :: X, U, U_nl, Source, gravity, Abs
    type(vector_field), pointer :: U_mesh, X_old, X_new
    !! Viscosity
    type(tensor_field) :: Viscosity
    type(scalar_field) :: P, Rho
    !! surfacetension
    type(tensor_field) :: surfacetension
    !! field containing the bc values of velocity
    type(vector_field), intent(in) :: velocity_bc
    !! array of the type of bc (see get_entire_boundary_condition call above)
    integer, dimension(:,:), intent(in) :: velocity_bc_type
    !! same for pressure
    type(scalar_field), intent(in) :: pressure_bc
    integer, dimension(:), intent(in) :: pressure_bc_type
    
    !! Inverse mass matrix
    type(block_csr_matrix), intent(inout), optional :: inverse_mass
    !! Mass lumping for each point
    type(vector_field), intent(inout), optional :: inverse_masslump
    !! Optional separate mass matrix.
    type(csr_matrix), intent(inout), optional :: mass
    logical, intent(in) :: have_wd_abs !! Wetting and drying switch, if TRUE, alpha_u_field must be passed as well
    type(scalar_field), intent(in) :: alpha_u_field
    type(vector_field), intent(in) :: Abs_wd
    
    ! Bilinear forms.
    real, dimension(ele_loc(U,ele), ele_loc(U,ele)) :: &
         Coriolis_mat, rho_mat, rho_move_mat, mass_mat
    real, dimension(ele_loc(U,ele), ele_loc(U,ele)) :: &
         inverse_mass_mat
    real, dimension(mesh_dim(U), ele_loc(U,ele), &
         ele_loc(U,ele)) :: ele2grad_mat
    real, dimension(ele_loc(U,ele), ele_loc(U,ele)) :: &
         Advection_mat
    real, dimension(ele_loc(U,ele), ele_loc(Source,ele)) :: &
         Source_mat
    real, dimension(U%dim, ele_loc(U,ele), ele_loc(U,ele)) :: &
         Abs_mat
    real, dimension(U%dim, U%dim, ele_loc(U,ele), ele_loc(U,ele)) :: &
         Abs_mat_sphere
    real, dimension(U%dim, ele_loc(U,ele)) :: &
         Abs_lump
        real, dimension(U%dim, U%dim, ele_loc(U,ele)) :: &
         Abs_lump_sphere
    real, dimension(ele_loc(U,ele)) :: &
         source_lump
    real, dimension(ele_loc(q_mesh,ele), ele_loc(q_mesh,ele)) :: Q_inv 
    real, dimension(U%dim, ele_loc(q_mesh,ele), ele_and_faces_loc(U,ele)) ::&
         & Grad_u_mat_q, Div_u_mat_q 
    real, dimension(U%dim,ele_and_faces_loc(U,ele),ele_and_faces_loc(U,ele)) ::&
         & Viscosity_mat
    real, dimension(Viscosity%dim(1), Viscosity%dim(2), &
         & ele_loc(Viscosity,ele)) :: Viscosity_ele
    real, dimension(x%dim, ele_loc(x,ele)) :: x_val, x_val_2
    real, dimension(u%dim, ele_loc(u,ele)) :: u_val

     ! \Int_{ele} N_i kappa N_j dV, used for CDG fluxes
    real, dimension(mesh_dim(U),mesh_dim(U), &
         & ele_loc(U,ele),ele_loc(U,ele)) :: kappa_mat
   
    ! Local assembly matrices.
    real, dimension(ele_loc(U,ele)) :: l_MassLump, l_move_masslump

    ! Local node number map for 2nd order element.
    integer, dimension(ele_and_faces_loc(U,ele)) :: local_glno

    ! Local variables.
    
    ! Neighbour element, face, neighbour face, no. internal element nodes
    integer :: ele_2, ele_2_X, face, face_2, loc
    ! Count variable for loops over dimension.
    integer :: dim, dim1, dim2
    ! Loops over faces.
    integer :: ni
    ! Array bounds for faces of the 2nd order element.
    integer :: start, finish
    
    ! Variable transform times quadrature weights.
    real, dimension(ele_ngi(U,ele)) :: detwei, detwei_old, detwei_new
    ! Transformed gradient function for velocity.
    real, dimension(ele_loc(U, ele), ele_ngi(U, ele), mesh_dim(U)) :: du_t
    ! Transformed gradient function for grid velocity.
    real, dimension(ele_loc(X, ele), ele_ngi(U, ele), mesh_dim(U)) :: dug_t
    ! Transformed gradient function for auxiliary variable. 
    real, dimension(ele_loc(q_mesh,ele), ele_ngi(q_mesh,ele), mesh_dim(U)) :: dq_t
    ! Density at quadrature points.
    real, dimension(ele_ngi(U_nl, ele)) :: Rho_q
    ! Coriolis magnitude and sign at quadrature points.
    real, dimension(ele_ngi(U_nl, ele)) :: Coriolis_q
    ! Different velocities at quad points.
    real, dimension(U%dim, ele_ngi(U_nl, ele)) :: u_nl_q
    real, dimension(ele_ngi(U_nl, ele)) :: u_nl_div_q

    ! surface tension terms
    real, dimension(u%dim, u%dim, ele_ngi(u, ele)) :: tension
    real, dimension(u%dim, ele_ngi(u, ele)) :: dtensiondj

    ! Node and shape pointers.
    integer, dimension(:), pointer :: u_ele, p_ele
    type(element_type), pointer :: u_shape, p_shape, q_shape
    ! Neighbours of this element.
    integer, dimension(:), pointer :: neigh, X_neigh
    ! Whether the velocity field is continuous and if it is piecewise constant.
    logical :: dg, p0
    integer :: i
    logical :: boundary_element, turbine_face

    ! What we will be adding to the matrix and RHS - assemble these as we
    ! go, so that we only do the calculations we really need
    real, dimension(u%dim, ele_and_faces_loc(U,ele)) :: big_m_diag_addto,&
         & rhs_addto
    
    real, dimension(u%dim, u%dim, ele_and_faces_loc(U,ele), ele_and_faces_loc(U,ele)) :: big_m_tensor_addto
    logical, dimension(u%dim, u%dim) :: diagonal_block_mask, off_diagonal_block_mask
    ! Addto matrices for when subcycling is performed
    real, dimension(u%dim, u%dim, ele_and_faces_loc(U,ele), &
         ele_and_faces_loc(U,ele)) :: subcycle_m_tensor_addto

    !Switch to select if we are assembling the primal or dual form
    logical :: primal

    ! In parallel, we only assemble the mass terms for the halo elements. All
    ! other terms are only assembled on elements we own.
    logical :: owned_element
    logical :: ele_neighbour_owned
    logical :: assemble_element

    ! If on the sphere evaluate gravity direction at the gauss points
    logical :: on_sphere

    ! Absorption matrices
    real, dimension(u%dim, ele_ngi(u, ele)) :: absorption_gi
    real, dimension(u%dim, u%dim, ele_ngi(u, ele)) :: tensor_absorption_gi

    ! Add vertical velocity relaxation to the absorption if present
    real, intent(in) :: vvr_sf
    real, dimension(u%dim,u%dim,ele_ngi(u,ele)) :: vvr_abs
    real, dimension(u%dim,ele_ngi(u,ele)) :: vvr_abs_diag
    real, dimension(ele_ngi(u,ele)) :: depth_at_quads
    type(scalar_field), intent(in) :: depth

    ! Add implicit buoyancy to the absorption if present
    real, intent(in) :: ib_min_grad
    real, dimension(u%dim,u%dim,ele_ngi(u,ele)) :: ib_abs
    real, dimension(u%dim,ele_ngi(u,ele)) :: ib_abs_diag
    real, dimension(ele_loc(u,ele),ele_ngi(u,ele),mesh_dim(u)) :: dt_rho
    real, dimension(u%dim,ele_ngi(u,ele)) :: grav_at_quads
    real, dimension(u%dim, ele_ngi(u,ele)) :: grad_rho
    real, dimension(ele_ngi(u,ele)) :: drho_dz

    ! Non-linear approximation to the PhaseVolumeFraction field
    type(scalar_field), intent(in) :: nvfrac
    type(element_type), pointer :: nvfrac_shape
    ! Transformed gradient function for the non-linear PhaseVolumeFraction. 
    real, dimension(:, :, :), allocatable :: dnvfrac_t
    ! nvfrac at quadrature points.
    real, dimension(ele_ngi(u, ele)) :: nvfrac_gi, u_nl_dot_grad_nvfrac_gi
    real, dimension(u%dim, ele_ngi(u, ele)) :: grad_nvfrac_gi

    ! element centre and neighbour centre
    ! for IP parameters

    real, dimension(mesh_dim(U)) :: ele_centre, neigh_centre, &
         & face_centre, face_centre_2
    real :: turbine_fluxfac

    real, dimension(ele_ngi(u,ele)) :: alpha_u_quad

    dg=continuity(U)<0
    p0=(element_degree(u,ele)==0)
    
    ! In parallel, we only construct the equations on elements we own.
    owned_element=element_owned(U,ele).or..not.dg

    ele_neighbour_owned=local_assembly.and.element_neighbour_owned(U, ele)

    assemble_element = owned_element.or.ele_neighbour_owned

    primal = .not.dg
    if(viscosity_scheme == CDG) primal = .true.
    if(viscosity_scheme == IP) primal =.true.
    
    if(p0) then
      assert(dg)
    end if
    if(move_mesh) then
      ! In the declarations above we've assumed these
      ! so that U_mesh doesn't always have to be
      ! present
      assert(ele_loc(U_mesh, ele)==ele_loc(X, ele))
      assert(ele_ngi(U_mesh, ele)==ele_ngi(U, ele))
      assert(mesh_dim(U_mesh)==mesh_dim(U))
    end if

    big_m_diag_addto = 0.0
    big_m_tensor_addto = 0.0
    if(subcycle) then
       subcycle_m_tensor_addto = 0.0
    end if

    rhs_addto = 0.0
    
    diagonal_block_mask = .false.
    do dim = 1, u%dim
      diagonal_block_mask(dim, dim) = .true.
    end do
    
    off_diagonal_block_mask = .not. diagonal_block_mask
    
    !----------------------------------------------------------------------
    ! Establish local node lists
    !----------------------------------------------------------------------

    u_ele=>ele_nodes(U,ele)  ! Velocity
    p_ele=>ele_nodes(P,ele)  ! Pressure
    
    loc = ele_loc(u, ele)

    local_glno=0
    local_glno(:loc)=u_ele ! Viscosity node list

    !----------------------------------------------------------------------
    ! Establish local shape functions
    !----------------------------------------------------------------------

    u_shape=>ele_shape(U,ele)
    p_shape=>ele_shape(P,ele)
    q_shape=>ele_shape(q_mesh, ele)

    x_val = ele_val(X,ele)

    ! Transform U derivatives and weights into physical space.
    if(.not.p0) then
      call transform_to_physical(X, ele,&
          & u_shape , dshape=du_t, detwei=detwei)
    else
      call transform_to_physical(X, ele, &
          & detwei=detwei)
      du_t = 0.0
    end if
    
    if(move_mesh) then
      call transform_to_physical(X_old, ele, &
          & detwei=detwei_old)
      call transform_to_physical(X_new, ele, &
          & detwei=detwei_new)
      if(have_advection.and..not.integrate_by_parts_once) then
        call transform_to_physical(X, ele, &
            & ele_shape(U_mesh, ele), dshape = dug_t)
      end if
    end if

    if(have_viscosity.and.(.not.(q_mesh==u%mesh))) then
      ! Transform q derivatives into physical space.
      call transform_to_physical(X, ele,&
          & q_shape , dshape=dq_t)
    else
      dq_t=du_t
    end if
        
    !----------------------------------------------------------------------
    ! Construct element-wise quantities.
    !----------------------------------------------------------------------
    
    Rho_q=ele_val_at_quad(Rho, ele)

    if(multiphase) then
      allocate(dnvfrac_t(ele_loc(nvfrac%mesh,ele), ele_ngi(nvfrac%mesh,ele), mesh_dim(u)))

      ! If the Velocity and PhaseVolumeFraction meshes are different, then we need to
      ! compute the derivatives of the PhaseVolumeFraction shape functions.
      if(.not.(nvfrac%mesh == u%mesh)) then
         nvfrac_shape => ele_shape(nvfrac%mesh, ele)
         call transform_to_physical(X, ele, nvfrac_shape, dshape=dnvfrac_t)
      else
         dnvfrac_t = du_t
      end if

      nvfrac_gi = ele_val_at_quad(nvfrac, ele)
      grad_nvfrac_gi = ele_grad_at_quad(nvfrac, ele, dnvfrac_t)

      deallocate(dnvfrac_t)
    end if

    if ((have_viscosity).and.assemble_element) then
      Viscosity_ele = ele_val(Viscosity,ele)
    end if
   
    if (assemble_element) then
       u_val = ele_val(u, ele)
    end if

    !----------------------------------------------------------------------
    ! Construct bilinear forms.
    !----------------------------------------------------------------------

    ! Element density matrix.
    ! (compute for first component only at first, others are copied
    !  when necessary)
    if (move_mesh) then
      ! this rho_mat (and l_masslump) is only used in the actual mass term in big_m
      ! (and its derivative inverse_mass or inverse_mass_lump)
      ! so should be evaluated at t+dt
      rho_mat = shape_shape(u_shape, u_shape, detwei_new*Rho_q)
    else

      if(multiphase) then
         rho_mat = shape_shape(u_shape, u_shape, detwei*Rho_q*nvfrac_gi)
      else
         rho_mat = shape_shape(u_shape, u_shape, detwei*Rho_q)
      end if

    end if
    l_masslump= sum(rho_mat,2)
    
    if(present(mass)) then
       ! Return mass separately.
       ! NOTE: this doesn't deal with mesh movement
       call addto(mass, u_ele, u_ele, Rho_mat)
    else
      if(have_mass.and.assemble_element) then
        if(lump_mass) then        
          do dim = 1, u%dim
            big_m_diag_addto(dim, :loc) = big_m_diag_addto(dim, :loc) + l_masslump
          end do
        else
          do dim = 1, u%dim
            big_m_tensor_addto(dim, dim, :loc, :loc) = big_m_tensor_addto(dim, dim, :loc, :loc) + rho_mat
          end do
        end if
      end if
      if (move_mesh.and.assemble_element) then
        ! In the unaccelerated form we solve:
        !  /
        !  |  N^{n+1} u^{n+1}/dt - N^{n} u^n/dt + ... = f
        !  /
        ! so in accelerated form:
        !  /
        !  |  N^{n+1} du + (N^{n+1}- N^{n}) u^n/dt + ... = f
        !  /
        ! where du=(u^{n+1}-u^{n})/dt is the acceleration.
        ! Put the (N^{n+1}-N^{n}) u^n term on the rhs
        rho_move_mat = shape_shape(u_shape, u_shape, (detwei_new-detwei_old)*Rho_q)
        if(lump_mass) then
          l_move_masslump= sum(rho_move_mat,2)
          do dim = 1, u%dim
            rhs_addto(dim,:loc) = rhs_addto(dim,:loc) - l_move_masslump*u_val(dim,:)/dt
          end do
        else
          do dim = 1, u%dim
            rhs_addto(dim,:loc) = rhs_addto(dim,:loc) - matmul(rho_move_mat, u_val(dim,:))/dt
          end do
        end if
      end if
    end if
    
    if(have_coriolis.and.(rhs%dim>1).and.assemble_element) then
      Coriolis_q=coriolis(ele_val_at_quad(X,ele))
    
      ! Element Coriolis parameter matrix.
      Coriolis_mat = shape_shape(u_shape, u_shape, Rho_q*Coriolis_q*detwei)

      ! cross terms in U_ and V_ for coriolis
      big_m_tensor_addto(U_, V_, :loc, :loc) = big_m_tensor_addto(U_, V_, :loc, :loc) - dt*theta*coriolis_mat
      big_m_tensor_addto(V_, U_, :loc, :loc) = big_m_tensor_addto(V_, U_, :loc, :loc) + dt*theta*coriolis_mat

      if(acceleration)then
        rhs_addto(U_, :loc) = rhs_addto(U_, :loc) + matmul(coriolis_mat, u_val(V_,:))
        rhs_addto(V_, :loc) = rhs_addto(V_, :loc) - matmul(coriolis_mat, u_val(U_,:))
      end if
    end if

    if(have_advection.and.(.not.p0).and.assemble_element) then
      ! Advecting velocity at quadrature points.
      U_nl_q=ele_val_at_quad(U_nl,ele)

      if(integrate_conservation_term_by_parts) then
      
        if(multiphase) then
           ! Element advection matrix
           !         /                                                /
           !  - beta | (grad T dot U_nl) T Rho vfrac dV + (1. - beta) | T (vfrac U_nl dot grad T) Rho dV
           !         /                                                /
           Advection_mat = -beta*dshape_dot_vector_shape(du_t, U_nl_q, u_shape, detwei*Rho_q*nvfrac_gi) &
               + (1.-beta)*shape_vector_dot_dshape(u_shape, U_nl_q, du_t, detwei*Rho_q*nvfrac_gi)
        else
           ! Element advection matrix
           !         /                                          /
           !  - beta | (grad T dot U_nl) T Rho dV + (1. - beta) | T (U_nl dot grad T) Rho dV
           !         /                                          /
           Advection_mat = -beta*dshape_dot_vector_shape(du_t, U_nl_q, u_shape, detwei*Rho_q) &
               + (1.-beta)*shape_vector_dot_dshape(u_shape, U_nl_q, du_t, detwei*Rho_q)
        end if
        
        if(move_mesh) then
          if(integrate_by_parts_once) then
            Advection_mat = Advection_mat &
                            + dshape_dot_vector_shape(du_t, ele_val_at_quad(U_mesh,ele), u_shape, detwei * Rho_q)
          else
            Advection_mat = Advection_mat &
                            - shape_vector_dot_dshape(u_shape, ele_val_at_quad(U_mesh,ele), du_t, detwei * Rho_q) &
                            - shape_shape(u_shape, u_shape, ele_div_at_quad(U_mesh, ele, dug_t) * detwei * Rho_q)
          end if
        end if
      else
        ! Introduce grid velocities
        if (move_mesh) then
          ! NOTE: this modifies the velocities stored at the gauss pts.
          U_nl_q = U_nl_q - ele_val_at_quad(U_mesh, ele)
        end if
        U_nl_div_q=ele_div_at_quad(U_nl, ele, du_t)

        if(integrate_by_parts_once) then
        
          if(multiphase) then
             ! Element advection matrix
             !    /                                                /
             !  - | (grad T dot U_nl vfrac) T Rho dV - (1. - beta) | T ( div(U_nl vfrac) ) T Rho dV
             !    /                                                /
            
             ! We need to compute \int{T div(u_nl vfrac) T},
             ! so split up the div using the product rule and compute
             ! \int{T vfrac div(u_nl) T} + \int{T u_nl grad(vfrac) T}
             do i = 1, ele_ngi(u, ele)
                u_nl_dot_grad_nvfrac_gi(i) = dot_product(U_nl_q(:,i), grad_nvfrac_gi(:,i))
             end do
             Advection_mat = -dshape_dot_vector_shape(du_t, U_nl_q, u_shape, detwei*Rho_q*nvfrac_gi) &
                 - (1.-beta) * (shape_shape(u_shape, u_shape, U_nl_div_q*detwei*Rho_q*nvfrac_gi) + &
                 shape_shape(u_shape, u_shape, detwei*Rho_q*u_nl_dot_grad_nvfrac_gi))
          else
             ! Element advection matrix
             !    /                                          /
             !  - | (grad T dot U_nl) T Rho dV - (1. - beta) | T ( div U_nl ) T Rho dV
             !    /                                          /
             Advection_mat = - dshape_dot_vector_shape(du_t, U_nl_q, u_shape, detwei*Rho_q) &
                 - (1.-beta) * shape_shape(u_shape, u_shape, U_nl_div_q*detwei*Rho_q)
          end if
          
        else
       
          if(multiphase) then
             ! Element advection matrix
             !  /                                         /
             !  | T (vfrac U_nl dot grad T) Rho dV + beta | T ( div (vfrac U_nl) ) T Rho dV
             !  /                                         /
             
             ! We need to compute \int{T div(vfrac u_nl) T},
             ! so split up the div using the product rule and compute
             ! \int{T vfrac div(u_nl) T} + \int{T u_nl grad(vfrac) T}
             do i = 1, ele_ngi(u, ele)
                u_nl_dot_grad_nvfrac_gi(i) = dot_product(U_nl_q(:,i), grad_nvfrac_gi(:,i))
             end do
             Advection_mat = shape_vector_dot_dshape(u_shape, U_nl_q, du_t, detwei*Rho_q*nvfrac_gi) &
                 + beta * (shape_shape(u_shape, u_shape, U_nl_div_q*detwei*Rho_q*nvfrac_gi) + &
                 shape_shape(u_shape, u_shape, detwei*Rho_q*u_nl_dot_grad_nvfrac_gi))
          else
             ! Element advection matrix
             !  /                                   /
             !  | T (U_nl dot grad T) Rho dV + beta | T ( div U_nl ) T Rho dV
             !  /                                   /
             Advection_mat = shape_vector_dot_dshape(u_shape, U_nl_q, du_t, detwei*Rho_q) &
                 + beta * shape_shape(u_shape, u_shape, U_nl_div_q * detwei*Rho_q)
          end if 
          
          if(move_mesh) then
            Advection_mat = Advection_mat &
                  - shape_shape(u_shape, u_shape, ele_div_at_quad(U_mesh, ele, dug_t) * detwei * Rho_q)
          end if
        end if
      end if
      
      do dim = 1, u%dim
         if(subcycle) then
            subcycle_m_tensor_addto(dim, dim, :loc, :loc) &
                 &= subcycle_m_tensor_addto(dim, dim, :loc, :loc) &
                 &+ advection_mat
         else
            big_m_tensor_addto(dim, dim, :loc, :loc) &
                 &= big_m_tensor_addto(dim, dim, :loc, :loc) &
                 &+ dt*theta*advection_mat
         end if
        if(acceleration.and..not.subcycle.and.owned_element) then
          rhs_addto(dim, :loc) = rhs_addto(dim, :loc) - matmul(advection_mat, u_val(dim,:))
        end if
      end do

    end if

    if(have_source.and.acceleration.and.owned_element) then
      ! Momentum source matrix.
      Source_mat = shape_shape(U_shape, ele_shape(Source,ele), detwei*Rho_q)
      if(lump_source) then
        source_lump = sum(source_mat, 2)
        do dim = 1, u%dim
          ! lumped source
          rhs_addto(dim, :loc) = rhs_addto(dim, :loc) + source_lump*(ele_val(source, dim, ele))
        end do
      else
        do dim = 1, u%dim
          ! nonlumped source
          rhs_addto(dim, :loc) = rhs_addto(dim, :loc) + matmul(source_mat, ele_val(source, dim, ele))
        end do
      end if
    end if

    if(have_gravity.and.acceleration.and.owned_element) then
      ! buoyancy
      if (on_sphere) then
      ! If were on a spherical Earth evaluate the direction of the gravity vector
      ! exactly at quadrature points.
        rhs_addto(:, :loc) = rhs_addto(:, :loc) + shape_vector_rhs(u_shape, &
                                    sphere_inward_normal_at_quad_ele(X, ele), &
                                    detwei*gravity_magnitude*ele_val_at_quad(buoyancy, ele))
      else
      
        if(multiphase) then
          rhs_addto(:, :loc) = rhs_addto(:, :loc) + shape_vector_rhs(u_shape, &
                                    ele_val_at_quad(gravity, ele), &
                                    detwei*gravity_magnitude*ele_val_at_quad(buoyancy, ele)*nvfrac_gi)
        else
          rhs_addto(:, :loc) = rhs_addto(:, :loc) + shape_vector_rhs(u_shape, &
                                    ele_val_at_quad(gravity, ele), &
                                    detwei*gravity_magnitude*ele_val_at_quad(buoyancy, ele))
        end if
        
      end if
    end if

    if((have_absorption.or.have_vertical_stabilization.or.have_wd_abs) .and. &
         (assemble_element .or. pressure_corrected_absorption)) then

      absorption_gi=0.0
      tensor_absorption_gi=0.0
      absorption_gi = ele_val_at_quad(Abs, ele)
      if (on_sphere.and.have_absorption) then ! Rotate the absorption
        tensor_absorption_gi=rotate_diagonal_to_sphere_gi(X, ele, absorption_gi)
      end if

      vvr_abs_diag=0.0
      vvr_abs=0.0
      ib_abs=0.0
      ib_abs_diag=0.0

      if (have_vertical_velocity_relaxation) then
                
        ! Form the vertical velocity relaxation absorption term
        if (.not.on_sphere) then
          grav_at_quads=ele_val_at_quad(gravity, ele)
        end if
        depth_at_quads=ele_val_at_quad(depth, ele)

        if (on_sphere) then
          do i=1,ele_ngi(U,ele)
            vvr_abs_diag(3,i)=-vvr_sf*gravity_magnitude*dt*rho_q(i)/depth_at_quads(i)
          end do
          vvr_abs=rotate_diagonal_to_sphere_gi(X, ele, vvr_abs_diag)
        else
          do i=1,ele_ngi(u,ele)
            vvr_abs_diag(:,i)=vvr_sf*gravity_magnitude*dt*grav_at_quads(:,i)*rho_q(i)/depth_at_quads(i)
          end do
        end if

      end if

      if (have_implicit_buoyancy) then

        call transform_to_physical(X, ele, ele_shape(buoyancy,ele), dshape=dt_rho)
        grad_rho=ele_grad_at_quad(buoyancy, ele, dt_rho)

        ! Calculate the gradient in the direction of gravity
        if (on_sphere) then
          grav_at_quads=sphere_inward_normal_at_quad_ele(X, ele)
        else
          grav_at_quads=ele_val_at_quad(gravity, ele)
        end if

        do i=1,ele_ngi(U,ele)
          drho_dz(i)=dot_product(grad_rho(:,i),grav_at_quads(:,i)) ! Divide this by rho_0 for non-Boussinesq?
          if (drho_dz(i) < ib_min_grad) drho_dz(i)=ib_min_grad ! Default ib_min_grad=0.0
        end do

        ! Form the implicit buoyancy absorption terms
        if (on_sphere) then
          do i=1,ele_ngi(U,ele)
            ib_abs_diag(3,i)=-theta*dt*gravity_magnitude*drho_dz(i)
          end do
          ib_abs=rotate_diagonal_to_sphere_gi(X, ele, ib_abs_diag)
        else
          do i=1,ele_ngi(U,ele)
              ib_abs_diag(:,i)=theta*dt*gravity_magnitude*drho_dz(i)*grav_at_quads(:,i)
          end do
        end if
     
      end if

      ! Add any vertical stabilization to the absorption term
      if (on_sphere) then
        tensor_absorption_gi=tensor_absorption_gi-vvr_abs-ib_abs
        absorption_gi=absorption_gi-vvr_abs_diag-ib_abs_diag
      else
        absorption_gi=absorption_gi-vvr_abs_diag-ib_abs_diag
      end if

      ! If on the sphere then use 'tensor' absorption. Note that using tensor absorption means that, currently,
      ! the absorption cannot be used in the pressure correction. 
      if (on_sphere) then

        Abs_mat_sphere = shape_shape_tensor(U_shape, U_shape, detwei*rho_q, tensor_absorption_gi)
        Abs_mat = shape_shape_vector(U_shape, U_shape, detwei*rho_q, absorption_gi)
        if (have_wd_abs) then
               FLExit("Wetting and drying absorption does currently not work on the sphere.")
        end if

        if(lump_abs) then

          Abs_lump_sphere = sum(Abs_mat_sphere, 4)
          if (assemble_element) then
            do dim = 1, U%dim
              do dim2 = 1, U%dim
                do i = 1, ele_loc(U, ele)
                  big_m_tensor_addto(dim, dim2, i, i) = big_m_tensor_addto(dim, dim2, i, i) + &
                    & dt*theta*Abs_lump_sphere(dim,dim2,i)
                end do
              end do
              if (acceleration.and.owned_element) then
                rhs_addto(dim, :loc) = rhs_addto(dim, :loc) - Abs_lump_sphere(dim,dim,:)*u_val(dim,:)
                ! off block diagonal absorption terms
                do dim2 = 1, u%dim
                  if (dim==dim2) cycle ! The dim=dim2 terms were done above
                  rhs_addto(dim, :loc) = rhs_addto(dim, :loc) - Abs_lump_sphere(dim,dim2,:)*u_val(dim2,:)
                end do
              end if
            end do
          end if
          if (present(inverse_masslump) .and. pressure_corrected_absorption) then
            assert(lump_mass)
            abs_lump = sum(Abs_mat, 3)
            do dim = 1, u%dim             
              if(have_mass) then
                call set( inverse_masslump, dim, u_ele, &
                  1.0/(l_masslump+dt*theta*abs_lump(dim,:)) )
              else
                call set( inverse_masslump, dim, u_ele, &
                  1.0/(dt*theta*abs_lump(dim,:)) )            
              end if
            end do          
          end if    

        else

          if (assemble_element) then
            do dim = 1, u%dim
              do dim2 = 1, u%dim
                big_m_tensor_addto(dim, dim2, :loc, :loc) = big_m_tensor_addto(dim, dim2, :loc, :loc) + &
                  & dt*theta*Abs_mat_sphere(dim,dim2,:,:)
              end do
              if (acceleration.and.owned_element) then
                rhs_addto(dim, :loc) = rhs_addto(dim, :loc) - matmul(Abs_mat_sphere(dim,dim,:,:), u_val(dim,:))
                ! off block diagonal absorption terms
                do dim2 = 1, u%dim
                  if (dim==dim2) cycle ! The dim=dim2 terms were done above
                  rhs_addto(dim, :loc) = rhs_addto(dim, :loc) - matmul(Abs_mat_sphere(dim,dim2,:,:), u_val(dim2,:))
                end do
              end if
            end do
          end if
          Abs_lump_sphere = 0.0
          if (present(inverse_mass) .and. pressure_corrected_absorption) then
            assert(.not. lump_mass)
            do dim = 1, u%dim              
              if(have_mass) then
                call set(inverse_mass, dim, dim, u_ele, u_ele, &
                  inverse(rho_mat + dt*theta*Abs_mat(dim,:,:)))
              else
                call set(inverse_mass, dim, dim, u_ele, u_ele, &
                  inverse(dt*theta*Abs_mat(dim,:,:)))            
              end if
            end do
          end if     

        end if

      else

        Abs_mat = shape_shape_vector(U_shape, U_shape, detwei*rho_q, absorption_gi)

        if (have_wd_abs) then
          alpha_u_quad=ele_val_at_quad(alpha_u_field, ele)  !! Wetting and drying absorption becomes active when water level reaches d_0
          Abs_mat = Abs_mat + shape_shape_vector(U_shape, U_shape, alpha_u_quad*detwei*rho_q, &
            &                                 ele_val_at_quad(Abs_wd,ele))
        end if

        if(lump_abs) then        
          abs_lump = sum(Abs_mat, 3)
          do dim = 1, u%dim
            if (assemble_element) then
              big_m_diag_addto(dim, :loc) = big_m_diag_addto(dim, :loc) + dt*theta*abs_lump(dim,:)
              if(acceleration.and.owned_element) then
                rhs_addto(dim, :loc) = rhs_addto(dim, :loc) - abs_lump(dim,:)*u_val(dim,:)
              end if
            end if
            if (present(inverse_masslump) .and. pressure_corrected_absorption) then
              assert(lump_mass)
              if(have_mass) then
                call set( inverse_masslump, dim, u_ele, &
                  1.0/(l_masslump+dt*theta*abs_lump(dim,:)) )
              else
                call set( inverse_masslump, dim, u_ele, &
                  1.0/(dt*theta*abs_lump(dim,:)) )            
              end if
            end if          
          end do

        else
      
          do dim = 1, u%dim
            if (assemble_element) then
              big_m_tensor_addto(dim, dim, :loc, :loc) = big_m_tensor_addto(dim, dim, :loc, :loc) + &
                & dt*theta*Abs_mat(dim,:,:)
              if(acceleration.and.owned_element) then
                rhs_addto(dim, :loc) = rhs_addto(dim, :loc) - matmul(Abs_mat(dim,:,:), u_val(dim,:))
              end if
            end if
            if (present(inverse_mass) .and. pressure_corrected_absorption) then
              assert(.not. lump_mass)
              if(have_mass) then
                call set(inverse_mass, dim, dim, u_ele, u_ele, &
                  inverse(rho_mat + dt*theta*Abs_mat(dim,:,:)))
              else
                call set(inverse_mass, dim, dim, u_ele, u_ele, &
                  inverse(dt*theta*Abs_mat(dim,:,:)))            
              end if
            end if
          end do       

        end if

      end if

    end if
      
    if ((((.not.have_absorption).and.(.not.have_vertical_stabilization).and.(.not.have_wd_abs)) .or. (.not.pressure_corrected_absorption)).and.(have_mass)) then
      ! no absorption: all mass matrix components are the same
      if (present(inverse_mass) .and. .not. lump_mass) then
        inverse_mass_mat=inverse(rho_mat)
        call set(inverse_mass, 1, 1, u_ele, u_ele, inverse_mass_mat)
        if (.not. inverse_mass%equal_diagonal_blocks) then
          ! after the strong dirichlet bcs have been applied, the diagonal 
          ! blocks will be different. So for now we just copy:
          do dim = 2, u%dim
            call set(inverse_mass, dim, dim, u_ele, u_ele, inverse_mass_mat)
          end do
        end if
      end if
      if (present(inverse_masslump) .and. lump_mass) then
        do dim = 1, u%dim
          call set(inverse_masslump, dim, u_ele, 1.0/l_masslump)
        end do
      end if
      
    end if
    
    ! Viscosity.
    Viscosity_mat=0
    if(have_viscosity.and.assemble_element) then
       if (primal) then
          do dim = 1, u%dim
             if(multiphase) then
               ! Viscosity matrix is \int{grad(N_A)*viscosity*vfrac*grad(N_B)} for multiphase.
               Viscosity_mat(dim,:loc,:loc)= &
                  dshape_tensor_dshape(du_t, ele_val_at_quad(Viscosity,ele), &
                  &                    du_t, detwei*nvfrac_gi)
             else
               Viscosity_mat(dim,:loc,:loc)= &
                  dshape_tensor_dshape(du_t, ele_val_at_quad(Viscosity,ele), &
                  &                    du_t, detwei)
             end if
          end do

          if((viscosity_scheme==CDG).or.(viscosity_scheme==IP)) then
             !Compute a matrix which maps ele vals to ele grad vals
             !This works since the gradient of the shape function
             !lives in the original polynomial space -- cjc
             Mass_mat = shape_shape(u_shape, u_shape, detwei)
             inverse_mass_mat = mass_mat
             call invert(inverse_mass_mat)
             ele2grad_mat = shape_dshape(u_shape,du_t,detwei)
             do i = 1, mesh_dim(U)
                ele2grad_mat(i,:,:) = matmul(inverse_mass_mat, &
                     ele2grad_mat(i,:,:))
             end do

          end if

         ! Get kappa mat for CDG
          if(viscosity_scheme==CDG) then
             if(multiphase) then
               ! kappa = mu*vfrac for multiphase
               kappa_mat = shape_shape_tensor(u_shape,u_shape,detwei*nvfrac_gi, &
                     & ele_val_at_quad(Viscosity,ele))
             else
               kappa_mat = shape_shape_tensor(u_shape,u_shape,detwei, &
                     & ele_val_at_quad(Viscosity,ele))
             end if
          end if

       else
          ! Tau Q = grad(u)
          if(multiphase) then
            ! We define the auxiliary variable as vfrac*q = vfrac*div(u)
            ! to obtain the correct form of the grad_u_mat_q matrix. This way,
            ! transpose(grad_u_mat_q) gives the correct form of the viscosity term.
            Q_inv= shape_shape(q_shape, q_shape, detwei*nvfrac_gi)
          else
            Q_inv= shape_shape(q_shape, q_shape, detwei)
          end if

          call invert(Q_inv)
          call cholesky_factor(Q_inv)
          
          Grad_U_mat_q=0.0
          Div_U_mat_q=0.0
          if(.not.p0) then
             
             if(multiphase) then
               ! Split up -\int{grad(N_A vfrac) N_B} using the product rule
               ! and compute -\int{grad(N_A) vfrac N_B} - \int{N_A grad(vfrac) N_B}
               Grad_U_mat_q(:, :, :loc) = -dshape_shape(dq_t, u_shape, detwei*nvfrac_gi) - &
                                          & shape_shape_vector(q_shape, u_shape, detwei, grad_nvfrac_gi)
             else
               Grad_U_mat_q(:, :, :loc) = -dshape_shape(dq_t, u_shape, detwei)
             end if
 
             if(viscosity_scheme==ARBITRARY_UPWIND) then
               Div_U_mat_q(:, :, :loc) = -shape_dshape(q_shape, du_t, detwei)
             end if

          end if
       end if
    end if

    if(have_surfacetension.and.(.not.p0).and.owned_element) then
      if(integrate_surfacetension_by_parts) then
        tension = ele_val_at_quad(surfacetension, ele)
        
        rhs_addto(:,:loc) = rhs_addto(:,:loc) - &
             &dshape_dot_tensor_rhs(du_t, tension, detwei)
      else
        dtensiondj = ele_div_at_quad_tensor(surfacetension, ele, du_t)
        
        rhs_addto(:,:loc) = rhs_addto(:,:loc) + &
             & shape_vector_rhs(u_shape,dtensiondj,detwei)
      end if
    end if

    !-------------------------------------------------------------------
    ! Interface integrals
    !-------------------------------------------------------------------
    
    if(dg.and.(have_viscosity.or.have_advection.or.have_pressure_bc).and.assemble_element) then
      neigh=>ele_neigh(U, ele)
      ! x_neigh/=t_neigh only on periodic boundaries.
      x_neigh=>ele_neigh(X, ele)
      
      ! Local node map counter.
      start=loc+1
      ! Flag for whether this is a boundary element.
      boundary_element=.false.
      
      neighbourloop: do ni=1,size(neigh)
        
        !----------------------------------------------------------------------
        ! Find the relevant faces.
        !----------------------------------------------------------------------
        turbine_face=.false.
        ! These finding routines are outside the inner loop so as to allow
        ! for local stack variables of the right size in
        ! construct_momentum_interface_dg.
  
        ele_2=neigh(ni)
        
        ! Note that although face is calculated on field U, it is in fact
        ! applicable to any field which shares the same mesh topology.
        face=ele_face(U, ele, ele_2)
      
        if (ele_2>0) then
            ! Internal faces.
            face_2=ele_face(U, ele_2, ele)
        ! Check if face is turbine face (note: get_entire_boundary_condition only returns "applied" boundaries and we reset the apply status in each timestep)
        elseif (element_owned(U, face_ele(U, face))) then
           if (velocity_bc_type(1,face)==4 .or. velocity_bc_type(1,face)==5) then
              face_2=face_neigh(turbine_conn_mesh, face)
              turbine_face=.true.
           else
              face_2=face
              boundary_element=.true.
           end if
        else 
           ! External face.
           face_2=face
           boundary_element=.true.
        end if

        !Compute distance between cell centre and neighbouring cell centre
        !This is for Interior Penalty Method -- cjc
        !--------------
        if(dg.and.viscosity_scheme==IP) then
           if(edge_length_option==USE_ELEMENT_CENTRES) then
              ele_2_X = x_neigh(ni)
              ele_centre = sum(X_val,2)/size(X_val,2)
              face_centre = sum(face_val(X,face),2)/size(face_val(X,face),2)
              if(face==face_2) then
                 ! Boundary case. We compute 2x the distance to the face centre
                 h0 = 2*sqrt( sum(ele_centre - face_centre)**2 )
              else if (ele_2/=x_neigh(ni)) then
                 ! Periodic boundary case. We have to cook up the coordinate by
                 ! adding vectors to the face from each side.
                 x_val_2 = ele_val(X,ele_2_X)
                 neigh_centre = sum(X_val_2,2)/size(X_val_2,2)
                 face_centre_2 = &
                      sum(face_val(X,face_2),2)/size(face_val(X,face_2),2)
                 h0 = sqrt ( sum(ele_centre - face_centre)**2 )
                 h0 = h0 + sqrt( sum(neigh_centre - face_centre_2)**2 )
              else
                 x_val_2 = ele_val(X,ele_2_X)
                 neigh_centre = sum(X_val_2,2)/size(X_val_2,2)
                 h0 = sqrt ( sum(ele_centre - neigh_centre)**2 )
              end if
           end if
        end if
        !--------------

        if (dg) then
            finish=start+face_loc(U, face_2)-1
  
            local_glno(start:finish)=face_global_nodes(U, face_2)
        end if
  
        ! Turbine face
        if (turbine_face) then
           call construct_turbine_interface(turbine_fluxfac, theta, dt, ele, face, face_2, ni, &
                    & big_m_tensor_addto, rhs_addto, X, U, velocity_bc, velocity_bc_type)
        end if

        if(primal) then
            if(.not. turbine_face .or. turbine_fluxfac>=0) then
                   call construct_momentum_interface_dg(ele, face, face_2, ni,&
                        & big_m_tensor_addto, &
                        & rhs_addto, Grad_U_mat_q, Div_U_mat_q, X,&
                        & Rho, U, U_nl, U_mesh, P, q_mesh, surfacetension, &
                        & velocity_bc, velocity_bc_type, &
                        & pressure_bc, pressure_bc_type, &
                        & subcycle_m_tensor_addto, nvfrac, &
                        & ele2grad_mat=ele2grad_mat, kappa_mat=kappa_mat, &
                        & inverse_mass_mat=inverse_mass_mat, &
                        & viscosity=viscosity, viscosity_mat=viscosity_mat)
           end if
        else
            if(.not. turbine_face .or. turbine_fluxfac>=0) then
                   call construct_momentum_interface_dg(ele, face, face_2, ni,&
                        & big_m_tensor_addto, &
                        & rhs_addto, Grad_U_mat_q, Div_U_mat_q, X,&
                        & Rho, U, U_nl, U_mesh, P, q_mesh, surfacetension, &
                        & velocity_bc, velocity_bc_type, &
                        & pressure_bc, pressure_bc_type, &
                        & subcycle_m_tensor_addto, nvfrac)
            end if
        end if

        if (dg) then
            start=start+face_loc(U, face_2)
        end if
  
      end do neighbourloop
    
      !----------------------------------------------------------------------
      ! Construct local diffusivity operator for DG.
      !----------------------------------------------------------------------

      if(have_viscosity) then

        select case(viscosity_scheme)
        case(ARBITRARY_UPWIND)
            call local_assembly_arbitrary_upwind
        case(BASSI_REBAY)
            call local_assembly_bassi_rebay
        end select
        
        if (boundary_element.and.assemble_element) then
  
            do dim=1,U%dim
  
              ! Weak application of dirichlet conditions on viscosity term.
              ! Note that this necessitates per dimenson Viscosity matrices as
              ! the boundary condition may vary between dimensions.
              
              weak_dirichlet_loop: do i=1,2
                ! this is done in 2 passes
                ! iteration 1: wipe the rows corresponding to weak dirichlet boundary faces
                ! iteration 2: for columns corresponding to weak dirichlet boundary faces,
                !               move this coefficient multiplied with the bc value to the rhs
                !               then wipe the column
                ! The 2 iterations are necessary for elements with more than one weak dirichlet boundary face
                ! as we should not try to move the coefficient in columns corresponding to boundary face 1
                ! in rows correspoding to face 2 to the rhs, i.e. we need to wipe *all* boundary rows first.
                
                ! Local node map counter.
                start=loc+1

                boundary_neighbourloop: do ni=1,size(neigh)
                    ele_2=neigh(ni)
                
                    ! Note that although face is calculated on field U, it is in fact
                    ! applicable to any field which shares the same mesh topology.
                    if (ele_2>0) then
                      ! Interior face - we need the neighbouring face to
                      ! calculate the new start
                      face=ele_face(U, ele_2, ele)
                    else   
                    ! Boundary face
                      face=ele_face(U, ele, ele_2)
                      if (velocity_bc_type(dim,face)==1) then
                          ! Dirichlet condition.
                          
                          finish=start+face_loc(U, face)-1
                      
                          if (i==1) then
                            ! Wipe out boundary condition's coupling to itself.
                            Viscosity_mat(dim,start:finish,:)=0.0
                          else
                        
                            ! Add BC into RHS
                            !
                            if ( owned_element ) then
                               rhs_addto(dim,:) = rhs_addto(dim,:) &
                                    & -matmul(Viscosity_mat(dim,:,start:finish), &
                                    & ele_val(velocity_bc,dim,face))
                            end if
                            ! Ensure it is not used again.
                            Viscosity_mat(dim,:,start:finish)=0.0
                            
                          end if
                      ! Check if face is turbine face (note: get_entire_boundary_condition only returns "applied" boundaries and we reset the apply status in each timestep)
                      elseif (velocity_bc_type(dim,face)==4 .or. velocity_bc_type(dim,face)==5) then  
                           face=face_neigh(turbine_conn_mesh, face)
                      end if
                    end if               
                    start=start+face_loc(U, face)
                
                end do boundary_neighbourloop
                
              end do weak_dirichlet_loop
                
            end do
          
        end if
  
        ! Insert viscosity in matrix.
        do dim=1,U%dim
           big_m_tensor_addto(dim, dim, :, :) = &
                big_m_tensor_addto(dim, dim, :, :) + &
                  Viscosity_mat(dim,:,:)*theta*dt
          
          if (acceleration.and.owned_element) then
              rhs_addto(dim, :) = rhs_addto(dim, :) &
                    -matmul(Viscosity_mat(dim,:,:), &
                    node_val(U, dim, local_glno))
          end if
        end do
        
     end if !have_viscosity
    
    end if !dg.and.(have_viscosity.or.have_advection)
    
    !----------------------------------------------------------------------
    ! Perform global assembly.
    !----------------------------------------------------------------------
    
    if (assemble_element) then

       ! add lumped terms to the diagonal of the matrix
       call add_diagonal_to_tensor(big_m_diag_addto, big_m_tensor_addto)
       
       if(dg.and.(have_viscosity.or.have_advection)) then
         
          ! first the diagonal blocks, i.e. the coupling within the element
          ! and neighbouring face nodes but with the same component
          if(have_viscosity) then
             ! add to the matrix
             call addto(big_m, local_glno, local_glno, big_m_tensor_addto, &
                block_mask=diagonal_block_mask)
             ! add to the rhs
             if (owned_element) then
                call addto(rhs, local_glno, rhs_addto)
             end if
          else
             ! add to the matrix
             call addto(big_m, u_ele, local_glno, big_m_tensor_addto(:,:,:loc,:), &
                block_mask=diagonal_block_mask)
             ! add to the rhs
             if (owned_element) then
                call addto(rhs, u_ele, rhs_addto(:,:loc))
             end if
          end if
          if(subcycle) then
             call addto(subcycle_m, u_ele, local_glno,&
                  &subcycle_m_tensor_addto(:,:,:loc,:), &
                  &block_mask=diagonal_block_mask)
          end if
          if(have_coriolis) then
             ! add in coupling between different components, but only within the element
             call addto(big_m, u_ele, u_ele, &
                  big_m_tensor_addto(:,:,:loc,:loc), block_mask&
                  &=off_diagonal_block_mask)
          end if
       else
          ! in this case we only have coupling between nodes within the element
          if (have_coriolis) then
             call addto(big_m, u_ele, u_ele, big_m_tensor_addto(:,:,:loc,:loc))
          else
            ! add to the matrix
            call addto(big_m, u_ele, u_ele, big_m_tensor_addto(:,:,:loc,:loc), &
               block_mask=diagonal_block_mask)
          end if
          ! add to the rhs
          if (owned_element) then
             call addto(rhs, u_ele, rhs_addto(:,:loc))
          end if
       end if
         
    end if


  contains
 
    subroutine local_assembly_arbitrary_upwind
      integer :: d3

      do dim1=1, Viscosity%dim(1)
         do dim2=1,Viscosity%dim(2)
            do d3 = 1, mesh_dim(U)
               ! Div U * G^U * Viscosity * G * Grad U
               ! Where G^U*G = inverse(Q_mass)
               Viscosity_mat(d3,:,:)=Viscosity_mat(d3,:,:)&
                    +0.5*( &
                    +matmul(matmul(transpose(grad_U_mat_q(dim1,:,:))&
                    &         ,mat_diag_mat(Q_inv, Viscosity_ele(dim1,dim2,:)))&
                    &     ,grad_U_mat_q(dim2,:,:))& 
                    +matmul(matmul(transpose(div_U_mat_q(dim1,:,:))&
                    &         ,mat_diag_mat(Q_inv, Viscosity_ele(dim1,dim2,:)))&
                    &     ,div_U_mat_q(dim2,:,:))&
                    &)
            end do
         end do
      end do
      
    end subroutine local_assembly_arbitrary_upwind
    
    subroutine local_assembly_bassi_rebay
     
      integer :: d3

      do dim1=1, Viscosity%dim(1)
         do dim2=1,Viscosity%dim(2)
            do d3 = 1, mesh_dim(U)
               ! Div U * G^U * Viscosity * G * Grad U
               ! Where G^U*G = inverse(Q_mass)
               Viscosity_mat(d3,:,:)=Viscosity_mat(d3,:,:)&
                  +matmul(matmul(transpose(grad_U_mat_q(dim1,:,:))&
                  &         ,mat_diag_mat(Q_inv, Viscosity_ele(dim1,dim2,:)))&
                  &     ,grad_U_mat_q(dim2,:,:))
            end do
         end do
      end do
      
    end subroutine local_assembly_bassi_rebay

    subroutine add_diagonal_to_tensor(big_m_diag_addto, big_m_tensor_addto)
      real, dimension(u%dim, ele_and_faces_loc(u, ele)), intent(in) :: big_m_diag_addto
      real, dimension(u%dim, u%dim, ele_and_faces_loc(u, ele), ele_and_faces_loc(u, ele)), intent(inout) :: big_m_tensor_addto
      
      integer :: dim, loc
      
      forall(dim = 1:size(big_m_diag_addto, 1), loc = 1:size(big_m_diag_addto, 2))
        big_m_tensor_addto(dim, dim, loc, loc) = big_m_tensor_addto(dim, dim, loc, loc) + big_m_diag_addto(dim, loc)
      end forall
      
    end subroutine add_diagonal_to_tensor

  end subroutine construct_momentum_element_dg

  subroutine construct_momentum_interface_dg(ele, face, face_2, ni, &
       & big_m_tensor_addto, &
       & rhs_addto, Grad_U_mat, Div_U_mat, X, Rho, U,&
       & U_nl, U_mesh, P, q_mesh, surfacetension, &
       & velocity_bc, velocity_bc_type, &
       & pressure_bc, pressure_bc_type, &
       & subcycle_m_tensor_addto, nvfrac, &
       & ele2grad_mat, kappa_mat, inverse_mass_mat, &
       & viscosity, viscosity_mat)
    !!< Construct the DG element boundary integrals on the ni-th face of
    !!< element ele.
    implicit none

    logical :: CDG_switch_in

    integer, intent(in) :: ele, face, face_2, ni
    real, dimension(:,:,:,:), intent(inout) :: big_m_tensor_addto
    real, dimension(:,:,:,:), intent(inout) :: subcycle_m_tensor_addto
    real, dimension(:,:) :: rhs_addto
    real, dimension(:,:,:), intent(inout) :: Grad_U_mat, Div_U_mat
    ! We pass these additional fields to save on state lookups.
    type(vector_field), intent(in) :: X, U, U_nl
    type(vector_field), pointer :: U_mesh
    type(scalar_field), intent(in) :: Rho, P
    type(scalar_field), intent(in) :: nvfrac
    !! Mesh of the auxiliary variable in the second order operator.
    type(mesh_type), intent(in) :: q_mesh
    !! surfacetension
    type(tensor_field), intent(in) :: surfacetension
    !! Boundary conditions associated with this interface (if any).
    type(vector_field), intent(in) :: velocity_bc
    integer, dimension(:,:), intent(in) :: velocity_bc_type
    type(scalar_field), intent(in) :: pressure_bc
    integer, dimension(:), intent(in) :: pressure_bc_type

    !! Computation of primal fluxes and penalty fluxes
    real, intent(in), optional, dimension(:,:,:) :: ele2grad_mat

    !! \Int_{ele} N_i kappa N_j dV, used for CDG fluxes
    real, dimension(:,:,:,:), intent(in), optional :: kappa_mat

    !! Inverse element mass matrix.
    real, dimension(:,:), intent(in), optional :: inverse_mass_mat

    type(tensor_field), intent(in), optional :: viscosity

    !! Local viscosity matrix for assembly.
    real, intent(inout), dimension(:,:,:), optional :: viscosity_mat

    ! Matrix for assembling primal fluxes
    ! Note that this assumes same order polys in each element
    ! Code will need reorganising for p-refinement
    real, dimension(2,face_loc(U,face),ele_loc(U,ele)) ::&
         & primal_fluxes_mat

    ! Matrix for assembling penalty fluxes
    ! Note that this assumes same order polys in each element
    ! Code will need reorganising for p-refinement
    real, dimension(2,face_loc(U,face),face_loc(U,face)) ::&
         & penalty_fluxes_mat

    ! \Int_{s_ele} N_iN_j n ds, used for CDG fluxes
    real, dimension(mesh_dim(U),ele_loc(U,ele),ele_loc(U,ele)) :: &
         & normal_mat

    ! \Int_{s_ele} N_iN_j kappa.n ds, used for CDG fluxes
    ! Note that this assumes same order polys in each element
    ! Code will need reorganising for p-refinement
    real, dimension(mesh_dim(U),face_loc(U,face),face_loc(U,face)) :: &
         & kappa_normal_mat

    ! Face objects and numberings.
    type(element_type), pointer :: u_shape, u_shape_2, p_shape, q_shape
    integer, dimension(face_loc(U,face)) :: u_face_l
    ! This has to be a pointer to work around a stupid gcc bug.
    integer, dimension(:), pointer :: q_face_l

    ! Note that both sides of the face can be assumed to have the same
    ! number of quadrature points.
    real, dimension(face_ngi(U_nl, face)) :: Rho_q, nvfrac_gi
    real, dimension(U%dim, face_ngi(U_nl, face)) :: normal, u_nl_q,&
         & u_f_q, u_f2_q, div_u_f_q
    logical, dimension(face_ngi(U_nl, face)) :: inflow
    real, dimension(face_ngi(U_nl, face)) :: u_nl_q_dotn, income
    ! Variable transform times quadrature weights.
    real, dimension(face_ngi(U,face)) :: detwei
    real, dimension(face_ngi(U,face)) :: inner_advection_integral, outer_advection_integral

    ! Bilinear forms
    real, dimension(face_loc(U,face),face_loc(U,face)) :: nnAdvection_out
    real, dimension(face_loc(U,face),face_loc(U,face_2)) :: nnAdvection_in
    real, dimension(1,mesh_dim(U), face_loc(P,face),face_loc(U,face)) :: mnCT
    
    ! Viscosity values on face (used for CDG and IP fluxes)
    real, dimension(:,:,:), allocatable :: kappa_gi

    ! surfacetension stuff
    real, dimension(u%dim, u%dim, face_ngi(u_nl, face)) :: tension_q
    
    integer :: dim, start, finish, floc
    logical :: boundary, free_surface, no_normal_flow, l_have_pressure_bc
    logical, dimension(U%dim) :: dirichlet

    logical :: p0

    logical :: owned_element
    integer :: d1, d2

    owned_element = element_owned(u, ele)

    floc = face_loc(u, face)

    start=ele_loc(u,ele)+(ni-1)*face_loc(U, face_2)+1
    finish=start+face_loc(U, face_2)-1
    
    p0=(element_degree(u,ele)==0)

    ! Get Density and (non-linear) PhaseVolumeFraction values 
    ! at the Gauss points on the current face.
    Rho_q=face_val_at_quad(Rho, face)

    if(multiphase) then
       nvfrac_gi = face_val_at_quad(nvfrac, face)
    end if

    if(present(viscosity)) then
       allocate( kappa_gi(Viscosity%dim(1), Viscosity%dim(2), &
            face_ngi(Viscosity,face)) )

       kappa_gi = face_val_at_quad(Viscosity, face)

       if(multiphase) then
          ! Multiply the viscosity tensor by the PhaseVolumeFraction 
          ! since kappa = viscosity*vfrac for multiphase flow simulations.
          do d1=1,Viscosity%dim(1)
             do d2=1,Viscosity%dim(2)
                kappa_gi(d1,d2,:) = kappa_gi(d1,d2,:)*nvfrac_gi
             end do
          end do
       end if
       
    end if

    u_face_l=face_local_nodes(U, face)
    u_shape=>face_shape(U, face)

    u_shape_2=>face_shape(U, face_2)
    
    p_shape=>face_shape(P, face)

    q_face_l=>face_local_nodes(q_mesh, face)
    q_shape=>face_shape(q_mesh, face)

    ! Boundary nodes have both faces the same.
    boundary=(face==face_2)
    dirichlet=.false.
    free_surface=.false.
    no_normal_flow=.false.
    l_have_pressure_bc=.false.
    if (boundary) then
       if (local_assembly.and..not.element_owned(U, face_ele(U, face))) then
          ! do nothing, we're in a halo region
       else
          do dim=1,U%dim
             if (velocity_bc_type(dim,face)==1) then
                dirichlet(dim)=.true.
             end if
          end do
          ! free surface b.c. is set for the 1st (normal) component
          if (velocity_bc_type(1,face)==2) then
             free_surface=.true.
          end if
          ! no normal flow b.c. is set for the 1st (normal) component
          if (velocity_bc_type(1,face)==3) then
             ! No normal flow is implemented here by switching off the
             ! advection boundary integral.
             no_normal_flow=.true.
          end if
          l_have_pressure_bc = pressure_bc_type(face) > 0
       end if
    end if

    !----------------------------------------------------------------------
    ! Change of coordinates on face.
    !----------------------------------------------------------------------
    call transform_facet_to_physical(X, face,&
         &                          detwei_f=detwei,&
         &                          normal=normal) 
        
    !----------------------------------------------------------------------
    ! Construct bilinear forms.
    !----------------------------------------------------------------------

    if(have_advection.and..not.no_normal_flow) then
      ! Advecting velocity at quadrature points.
       u_f_q = face_val_at_quad(U_nl, face)
       u_f2_q = face_val_at_quad(U_nl, face_2)
       U_nl_q=0.5*(u_f_q+u_f2_q)

      if(p0) then
        ! in this case the surface integral of u_f_q is zero so we need
        ! to modify it to be a suitable measure of divergence
        div_u_f_q = U_nl_q
      else
        div_u_f_q = u_f_q
      end if
      
      ! Mesh velocity at quadrature points.
      if(move_mesh) then
        ! here we assume that U_mesh at face is the same as U_mesh at face_2
        ! if it isn't then you're in trouble because your mesh will tear
        ! itself apart
        u_nl_q=u_nl_q - face_val_at_quad(U_mesh, face)
        ! the velocity on the internal face isn't used again so we can
        ! modify it directly here...
        u_f_q = u_f_q - face_val_at_quad(U_mesh, face)
      end if
  
      u_nl_q_dotn = sum(U_nl_q*normal,1)

      ! Inflow is true if the flow at this gauss point is directed
      ! into this element.
      inflow= u_nl_q_dotn<0.0
      income = merge(1.0,0.0,inflow)
      
      ! Calculate outflow boundary integral.
      ! can anyone think of a way of optimising this more to avoid
      ! superfluous operations (i.e. multiplying things by 0 or 1)?

      ! first the integral around the inside of the element
      ! (this is the flux *out* of the element)
      inner_advection_integral = (1.-income)*u_nl_q_dotn
      if(.not.integrate_by_parts_once) then
        ! i.e. if we're integrating by parts twice
        inner_advection_integral = inner_advection_integral &
                                    - sum(u_f_q*normal,1)
      end if
      if(integrate_conservation_term_by_parts) then
        if(integrate_by_parts_once) then
          inner_advection_integral = inner_advection_integral &
                                      - (1.-beta)*sum(div_u_f_q*normal,1)
        else
          ! i.e. integrating by parts twice
          inner_advection_integral = inner_advection_integral &
                                      + beta*sum(div_u_f_q*normal,1)
        end if
      end if
      
      if(multiphase) then
         nnAdvection_out=shape_shape(U_shape, U_shape,  &
             &                        inner_advection_integral * detwei * Rho_q * nvfrac_gi) 
      else
         nnAdvection_out=shape_shape(U_shape, U_shape,  &
             &                        inner_advection_integral * detwei * Rho_q) 
      end if
      
      ! now the integral around the outside of the element
      ! (this is the flux *in* to the element)
      outer_advection_integral = income * u_nl_q_dotn
      if(multiphase) then
         nnAdvection_in=shape_shape(U_shape, U_shape_2, &
             &                       outer_advection_integral * detwei * Rho_q * nvfrac_gi)
      else
         nnAdvection_in=shape_shape(U_shape, U_shape_2, &
             &                       outer_advection_integral * detwei * Rho_q)
      end if

      do dim = 1, u%dim
      
        ! Insert advection in matrix.
    
        ! Outflow boundary integral.
         if(subcycle) then
            subcycle_m_tensor_addto(dim, dim, u_face_l, u_face_l) = &
                 &subcycle_m_tensor_addto(dim, dim, u_face_l, u_face_l) + &
                 &nnAdvection_out
              
            if (.not.dirichlet(dim)) then
               subcycle_m_tensor_addto(dim, dim, u_face_l, start:finish) = &
                    &subcycle_m_tensor_addto(dim, dim, u_face_l, start:finish)&
                    &+nnAdvection_in
            end if
         else
            big_m_tensor_addto(dim, dim, u_face_l, u_face_l) = &
                 big_m_tensor_addto(dim, dim, u_face_l, u_face_l) + &
                 nnAdvection_out*dt*theta
              
            if (.not.dirichlet(dim)) then
               big_m_tensor_addto(dim, dim, u_face_l, start:finish) = &
                    big_m_tensor_addto(dim, dim, u_face_l, start:finish) + &
                    nnAdvection_in*dt*theta
            end if
        
            if (owned_element) then
               if (.not.dirichlet(dim)) then
                  ! For interior interfaces this is the upwinding term. For a
                  ! Neumann boundary it's necessary to apply downwinding here
                  ! to maintain the surface integral. Fortunately, since
                  ! face_2==face for a boundary this is automagic.

                  if (acceleration) then
                     rhs_addto(dim,u_face_l) = rhs_addto(dim,u_face_l) &
                          ! Outflow boundary integral.
                          -matmul(nnAdvection_out,face_val(U,dim,face))&
                          ! Inflow boundary integral.
                          -matmul(nnAdvection_in,face_val(U,dim,face_2))
                  end if
               
               else

                  rhs_addto(dim,u_face_l) = rhs_addto(dim,u_face_l) &
                       ! Outflow boundary integral.
                       -matmul(nnAdvection_out,face_val(U,dim,face))&
                       ! Inflow boundary integral.
                       -matmul(nnAdvection_in,ele_val(velocity_bc,dim,face))
               end if
            end if
         end if
       end do
        
    end if

    if (have_viscosity) then
       ! Boundary term in grad_U.
       !   /
       !   | q, u, normal dx
       !   /
       select case (viscosity_scheme)
       case (ARBITRARY_UPWIND)
          call arbitrary_upwind_viscosity
       case (BASSI_REBAY)
          call bassi_rebay_viscosity
       case (IP)
          primal_fluxes_mat = 0.0
          penalty_fluxes_mat = 0.0
          call primal_fluxes
          call interior_penalty
          call local_assembly_primal_face
          call local_assembly_ip_face
       case (CDG)
          primal_fluxes_mat = 0.0
          penalty_fluxes_mat = 0.0
          call primal_fluxes
          if(.not.remove_penalty_fluxes) call interior_penalty
          call get_normal_mat
          call local_assembly_primal_face
          call local_assembly_cdg_face
          call local_assembly_ip_face
       end select

    end if

    if(have_surfacetension.and.integrate_surfacetension_by_parts) then
      tension_q = 0.5*face_val_at_quad(surfacetension,face)+0.5*face_val_at_quad(surfacetension,face_2)
      rhs_addto(:,u_face_l) = rhs_addto(:,u_face_l) + shape_tensor_dot_vector_rhs(u_shape, tension_q, normal, detwei)
    end if
    

    !----------------------------------------------------------------------
    ! Perform global assembly.
    !----------------------------------------------------------------------

    ! Insert pressure boundary integral.
    if (l_include_pressure_bcs .and. boundary .and. l_have_pressure_bc .and. owned_element) then
    
       if(multiphase) then
          mnCT(1,:,:,:) = shape_shape_vector(P_shape, U_shape_2, detwei*nvfrac_gi, normal)
       else
          mnCT(1,:,:,:) = shape_shape_vector(P_shape, U_shape_2, detwei, normal)
       end if
       ! for both weak and strong pressure dirichlet bcs:
       !      /
       ! add -|  N_i M_j \vec n p_j, where p_j are the prescribed bc values
       !      /
       do dim = 1, U%dim
          rhs_addto(dim,u_face_l) = rhs_addto(dim,u_face_l) - &
               matmul( ele_val(pressure_bc, face), mnCT(1,dim,:,:) )
       end do
    end if


   contains

    subroutine arbitrary_upwind_viscosity

       !! Arbitrary upwinding scheme.
       do dim=1,mesh_dim(U)

          if (normal(dim,1)>0) then          
             ! Internal face.
             Grad_U_mat(dim, q_face_l, U_face_l)=&
                  Grad_U_mat(dim, q_face_l, U_face_l) &
                  +shape_shape(q_shape, U_shape, detwei*normal(dim,:))
             
             ! External face. Note the sign change which is caused by the
             ! divergence matrix being constructed in transpose.
             Div_U_mat(dim, q_face_l, start:finish)=&
                  -shape_shape(q_shape, U_shape_2, detwei*normal(dim,:))
             
             ! Internal face.
             Div_U_mat(dim, q_face_l, U_face_l)=&
                  Div_U_mat(dim, q_face_l, U_face_l) &
                  +shape_shape(q_shape, U_shape, detwei*normal(dim,:))
             
          else
             ! External face.
             Grad_U_mat(dim, q_face_l, start:finish)=&
                  +shape_shape(q_shape, U_shape_2, detwei*normal(dim,:))
             
          end if
       end do

    end subroutine arbitrary_upwind_viscosity

    subroutine bassi_rebay_viscosity

      real, dimension(face_ngi(u_nl, face)) :: coefficient_detwei
      
      do dim=1,mesh_dim(U)

         coefficient_detwei = detwei*normal(dim,:)
         if(multiphase) then
            coefficient_detwei = coefficient_detwei*nvfrac_gi
         end if

         if(.not.boundary) then
            ! Internal face.
            Grad_U_mat(dim, q_face_l, U_face_l)=&
               Grad_U_mat(dim, q_face_l, U_face_l) &
               +0.5*shape_shape(q_shape, U_shape, coefficient_detwei)
            
            ! External face.
            Grad_U_mat(dim, q_face_l, start:finish)=&
               +0.5*shape_shape(q_shape, U_shape_2, coefficient_detwei) 
         else
            ! Boundary case. Put the whole integral in the external bit.

            ! External face.
            Grad_U_mat(dim, q_face_l, start:finish)=&
               +shape_shape(q_shape, U_shape_2, coefficient_detwei)
         end if
      end do

    end subroutine bassi_rebay_viscosity

    subroutine get_normal_mat
      !!< We assemble
      !!< \int_e N_i N_j n dS
      !!< where n is the normal
      !!< indices are (dim1, loc1, loc2)

      integer :: d1,d2

      normal_mat = shape_shape_vector(U_shape,U_shape,detwei,normal)
      
      !!< We assemble
      !!< \int_e N_i N_j kappa.n dS
      !!< where n is the normal
      !!< indices are (dim1, loc1, loc2)

      kappa_normal_mat = 0
      do d1 = 1, mesh_dim(U)
         do d2 = 1, mesh_dim(U)
            kappa_normal_mat(d1,:,:) = kappa_normal_mat(d1,:,:) + &
                 & shape_shape(U_shape,U_shape,detwei* &
                 & kappa_gi(d1,d2,:)*normal(d2,:))
         end do
      end do

    end subroutine get_normal_mat

     subroutine primal_fluxes

      !!< Notes for primal fluxes which are present in the interior penalty
      !!< and CDG methods (and, I believe, the LDG method when written in
      !! primal form)

      !!< We assemble 

      !!< -Int_e [u]{kappa grad v} + [v]{kappa grad u}

      !!< = -Int_e 1/2(u^+n^+ + u^-n^-).(kappa^+ grad v^+ + kappa^- grad v^-)
      !!<  -Int_e 1/2(v^+n^+ + v^-n^-).(kappa^+ grad u^+ + kappa^- grad u^-)

      !!< Where + is the ele side, and - is the ele_2 side, and e is the edge

      !!<Computing grad u (and v) requires a element transform to physical
      !!<so we only assemble the + parts here, and the minus parts of the grad
      !!<will be assembled when we visit that element 

      !!<So we assemble

      !!<  -Int_e 1/2 (u^+ - u^-)n^+.kappa^+ grad v^+
      !!< -Int_e 1/2 (v^+ - v^-)n^+.kappa^+ grad u^+

      !!<Actually we won't even do that, we'll just assemble the second
      !!<line, and apply the transpose operator

      !!<Note that grad v is obtained in element ele from ele2grad_mat

      !!<On the (Dirichlet) boundary we are assembling 

      !!< -Int_e (v n. kappa grad u + u n. kappa grad v)

      !!< In practise we'll assemble it everywhere and only 
      !!< add it on if we have a Dirichlet boundary

      !!< primal_fluxes_mat(1,:,:) maps from ele degrees of freedom
      !!<                                 to internal face dof
      !!< primal_fluxes_mat(2,:,:) maps from ele degrees of freedom
      !!<                                 to external face dof
      !!<                                 or face boundary conditions

      !!< For the extra CDG term, we assemble 

      !!< -Int_e (C_{12}.[u][kappa grad v] + C_{12}.[v][kappa grad u]

      !!<=-Int C_{12}.(u^+n^+ + u^-n^-)((kappa^+ grad v^+).n^+ +(kappa^- grad v^-).n^-)
      !!<=-Int C_{12}.(v^+n^+ + v^-n^-)((kappa^+ grad u^+).n^+ +(kappa^- grad u^-).n^-)
      !!< Where + is the ele side, and - is the ele_2 side, and e is the
      !! edge

      !!< C_{12} = either (1/2)n^+ or (1/2)n^-
      !!< Take (1/2)n^+ if switch_g . n^+>

      !!<Computing grad u (and v) requires a element transform to physical
      !!<so we only assemble the + parts here, and the minus parts of the grad
      !!<will be assembled when we visit that element 

      !!<So we assemble

      !!< - or + Int_e 1/2 (u^+ - u^-) (kappa^+ grad v^+).n^+
      !!< - or + Int_e 1/2 (v^+ - v^-) (kappa^+ grad u^+).n^+

      !! Compare with the primal flux term

      !!<  -Int_e 1/2 (u^+ - u^-)n^+.kappa^+ grad v^+
      !!< -Int_e 1/2 (v^+ - v^-)n^+.kappa^+ grad u^+

      !!< where we take the minus if switch_g.n^+>0 and plus otherwise

      !!< Note that this means that it cancels the primal term if 
      !!<switch_g.n^+<0 and doubles it otherwise

      integer :: d1, d2
      real :: flux_factor

      if(viscosity_scheme==CDG) then
         flux_factor = 0.0
         CDG_switch_in = (sum(switch_g(1:mesh_dim(U))*sum(normal,2)/size(normal,2))>0)
         if(CDG_switch_in) flux_factor = 1.0
      else
         flux_factor = 0.5
         CDG_switch_in = .true.
      end if

      do d1 = 1, mesh_dim(U)
         do d2 = 1, mesh_dim(U)
            !  -Int_e 1/2 (u^+ - u^-)n^+.kappa^+ grad v^+
            if(.not.boundary) then
               ! Internal face.
               if(CDG_switch_in) then
                  primal_fluxes_mat(1,:,:) =&
                       primal_fluxes_mat(1,:,:)&
                       -flux_factor*matmul( &
                       shape_shape(U_shape,U_shape, &
                       & detwei * normal(d1,:) * kappa_gi(d1,d2,:)), &
                       ele2grad_mat(d2,U_face_l,:))
                  
                  ! External face.
                  primal_fluxes_mat(2,:,:) =&
                       primal_fluxes_mat(2,:,:)&
                       +flux_factor*matmul( &
                       shape_shape(U_shape,U_shape, &
                       & detwei * normal(d1,:) * kappa_gi(d1,d2,:)), &
                       ele2grad_mat(d2,U_face_l,:))
               end if
            else
               !If a Dirichlet boundary, we add these terms, otherwise not.
                     
               !we do the entire integral on the inside face
               primal_fluxes_mat(1,:,:) =&
                    primal_fluxes_mat(1,:,:)&
                    -matmul( &
                    shape_shape(U_shape,U_shape, &
                    & detwei * normal(d1,:) * kappa_gi(d1,d2,:)), &
                    ele2grad_mat(d2,U_face_l,:))
               
               !There is also a corresponding boundary condition integral
               !on the RHS
               primal_fluxes_mat(2,:,:) =&
                    primal_fluxes_mat(2,:,:)&
                    +matmul( &
                    shape_shape(U_shape,U_shape, &
                    & detwei * normal(d1,:) * kappa_gi(d1,d2,:)), &
                    ele2grad_mat(d2,U_face_l,:))
            end if
         end do
      end do

    end subroutine primal_fluxes  

    subroutine interior_penalty

      !! Ripped from Advection_Diffusion_DG.F90 == cjc

      !! We assemble 

      !! Int_e [u][v]

      !! = Int_e C(u^+n^+ + u^-n^-).(v^+n^+ + v^-n^-)

      !! Where + is the ele side, and - is the ele_2 side, and e is the edge
      !! and C is the penalty parameter

      !! We are only storing trial functions from this element, so
      !! will assemble the u^+ parts only, the u^- parts will be done 
      !! from the other side

      !!So we assemble

      !!  Int_e C u^+ (v^+ - v^-)

      !!On the (Dirichlet) boundary we are assembling 

      !! Int_e C uv

      !! In practise we'll assemble it everywhere and only 
      !! add it on if we have a Dirichlet boundary

      !! penalty_fluxes_mat(1,:,:) maps from internal face dof
      !!                                 to internal face dof
      !! penalty_fluxes_mat(2,:,:) maps from internal face dof
      !!                                 to external face dof
      !!                                 or face boundary conditions

      ! Penalty parameter is C_0/h where h is the distance between the 
      ! cell centre and the neighbours cell centre

      real :: C_h
      integer :: nf, d1, d2

      real, dimension(size(kappa_gi,3)) :: kappa_n
      nf = face_loc(U,face)

      kappa_n = 0.0
      do d1 = 1, mesh_dim(U)
         do d2 = 1, mesh_dim(U)
            kappa_n = kappa_n + &
                 normal(d1,:)*kappa_gi(d1,d2,:)*normal(d2,:)
         end do
      end do

      if(EDGE_LENGTH_OPTION==USE_FACE_INTEGRALS) then
         h0 = sum(detwei)
         if(mesh_dim(U)==3) h0 = sqrt(h0) 
      end if

      if(cdg_penalty) then
         C_h = Interior_Penalty_Parameter
      else
         C_h = Interior_Penalty_Parameter*(h0**edge_length_power)
      end if
 
      !If a dirichlet boundary then we add these terms, otherwise not

      penalty_fluxes_mat(1,:,:) =&
           penalty_fluxes_mat(1,:,:)+&
      !     C_h*shape_shape(U_shape,U_shape,detwei)
           C_h*shape_shape(U_shape,U_shape,detwei*kappa_n)
      
      penalty_fluxes_mat(2,:,:) =&
           penalty_fluxes_mat(2,:,:)-&
           !C_h*shape_shape(U_shape,U_shape,detwei)
      C_h*shape_shape(U_shape,U_shape,detwei*kappa_n)

    end subroutine interior_penalty

    subroutine local_assembly_ip_face
      implicit none

      integer :: d
      integer :: nfele, nele
      integer, dimension(face_loc(U,face)) :: U_face_loc

      nfele = face_loc(U,face)
      nele = ele_loc(U,ele)
      u_face_loc=face_local_nodes(U, face)


      if (boundary) then
         do d=1,U%dim
            if(dirichlet(d)) then
               !!These terms are not included on Neumann integrals

               !! Internal Degrees of Freedom
               
               !penalty flux
               
               Viscosity_mat(d,u_face_loc,u_face_loc) = &
                    Viscosity_mat(d,u_face_loc,u_face_loc) + &
                    penalty_fluxes_mat(1,:,:)

               !! External Degrees of Freedom
               
               !!penalty fluxes

               Viscosity_mat(d,u_face_loc,start:finish) = &
                    Viscosity_mat(d,u_face_loc,start:finish) + &
                    penalty_fluxes_mat(2,:,:)
               
            end if
         end do
      else
         do d=1,U%dim
            !! Internal Degrees of Freedom
            
            !penalty flux
            
            Viscosity_mat(d,u_face_loc,u_face_loc) = &
                 Viscosity_mat(d,u_face_loc,u_face_loc) + &
                 penalty_fluxes_mat(1,:,:)
            
            !! External Degrees of Freedom
            
            !!penalty fluxes
            
            Viscosity_mat(d,u_face_loc,start:finish) = &
                 Viscosity_mat(d,u_face_loc,start:finish) + &
                 penalty_fluxes_mat(2,:,:)

         end do
      end if

    end subroutine local_assembly_ip_face

    subroutine local_assembly_primal_face
      implicit none

      integer :: j,d
      integer :: nele
      integer, dimension(face_loc(U,face)) :: U_face_loc

      nele = ele_loc(U,ele)
      u_face_loc=face_local_nodes(U, face)


      if (boundary) then
         do d=1,U%dim
            if(dirichlet(d)) then
               !!These terms are not included on Neumann integrals
               
               !! Internal Degrees of Freedom
               
               !primal fluxes
               
               Viscosity_mat(d,u_face_loc,1:nele) = &
                    Viscosity_mat(d,u_face_loc,1:nele) + &
                    primal_fluxes_mat(1,:,:)
               
               do j = 1, size(u_face_loc)
                  Viscosity_mat(d,1:nele,u_face_loc(j)) = &
                       Viscosity_mat(d,1:nele,u_face_loc(j)) + &
                       primal_fluxes_mat(1,j,:) 
               end do

               !primal fluxes

               Viscosity_mat(d,1:nele,start:finish) = &
                    Viscosity_mat(d,1:nele,start:finish) + &
                    transpose(primal_fluxes_mat(2,:,:)) 
               
            end if
         end do
      else
         do d=1,U%dim
            !! Internal Degrees of Freedom
            
            !primal fluxes
            
            Viscosity_mat(d,u_face_loc,1:nele) = &
                 Viscosity_mat(d,u_face_loc,1:nele) + &
                 primal_fluxes_mat(1,:,:)
            
            do j = 1, size(u_face_loc)
               Viscosity_mat(d,1:nele,u_face_loc(j)) = &
                    Viscosity_mat(d,1:nele,u_face_loc(j)) + &
                    primal_fluxes_mat(1,j,:) 
            end do
            
            !! External Degrees of Freedom
            
            !primal fluxes
            
            Viscosity_mat(d,start:finish,1:nele) = &
              Viscosity_mat(d,start:finish,1:nele) + &
              primal_fluxes_mat(2,:,:)
            
            Viscosity_mat(d,1:nele,start:finish) = &
                 Viscosity_mat(d,1:nele,start:finish) + &
                 transpose(primal_fluxes_mat(2,:,:))
            
         end do
      end if
      
    end subroutine local_assembly_primal_face

    subroutine local_assembly_cdg_face
      implicit none
      !!< This code assembles the cdg fluxes involving the r_e and l_e lifting
      !!< operators.

      !!< We assemble the operator
      !!< \int (r^e([v]) + l^e(C_{12}.[v]) + r^e_D(v).\kappa.
      !!< (r^e([u]) + l^e(C_{12}.[u]) + r^e_D(u))dV (*)
      !!< This is done by forming the operator R:
      !!< \int v R(u)dV  = \int v (r^e([u]) + l^e(C_{12}.[u]) + r^e_D(u)) dV
      !!< and then constructing
      !!< \int R(v).\kappa.R(u) dV

      !!< The lifting operator r^e is defined by
      !!< \int_E \tau . r^e([u]) dV = - \int_e {\tau}.[u] dS
      !!< = -\frac{1}{2} \int_e {\tau^+ + \tau^-}.(u^+n^+ + u^-n^-) dS
      !!< = -\frac{1}{2} \int_e {\tau^+ + \tau^-}.n^+(u^+ - u^-) dS

      !!< Where + is the ele side, and - is the ele_2 side, and e is the edge

      !!< The lifting operator l^e is defined by
      !!< \int_E \tau . l^e(C_{12}.[u])dV = - \int_e C_{12}.[u][\tau] dS
      !!< = -\int C_{12}.(u^+n^+ + u^-n^-)(\tau^+.n^+ +\tau^-n^-) dS

      !!< C_{12} = either (1/2)n^+ or (1/2)n^-
      !!< Take (1/2)n^+ if switch_g . n^+> 0

      !!becomes
      !!< = \int_e (- or +)(u^+ - u^-)n^+.(\tau^+ - \tau^-) dS
      !!< with minus sign if switch_g  n^+ > 0

      !!< So adding r^e and l^e gives

      !!< = -\frac{1}{2} \int_e {\tau^+ + \tau^-}.n^+(u^+ - u^-) dS
      !!<     + \int_e (- or +)(u^+ - u^-)n^+.(\tau^+ - \tau^-) dS

      !!< = -\int_e \tau^+.n^+(u^+ - u^-) dS if switch_g n^+ > 0
      !!< = -\int_e \tau^-.n^+(u^+ - u^-) dS otherwise

      !!< so definition of r^e+l^e operator is
      !!< \int_E \tau.R(u) dV = -\int_e \tau^+.n^+(u^+ - u^-) dS if switch > 0
      !!< \int_E \tau.R(u) dV = -\int_e \tau^-.n^+(u^+ - u^-) dS if switch < 0

      !!< we are doing DG so the basis functions which are non-zero in E are
      !!< zero outside E, so \tau^- vanishes in this formula, so we get
      !!< \int_E \tau.R(u) dV = -\int_e \tau.n^+(u^+ - u^-) dS if switch > 0
      !!< and R(u) = 0 otherwise.

      !!< finally the boundary lifting operator r^e_D
      !!< \int_E \tau.r^e_D(u) dV =  -\int_e u\tau.n dS

      !!< We assemble the binary form (*) locally with
      !!< B(u,v) = p^TR^T.K.Rq, where p is the vector of coefficients of u in
      !!< element E plus the coefficients of u on the face e on the other side
      !!< K is the matrix obtained from the bilinear form
      !!< \int_E N_i \kappa N_j dV where \kappa is the viscosity tensor and
      !! N_i are the basis functions with support in element E

      !!< The matrix R maps from the coefficients of a scalar field  on both sides of face e
      !!< to the coefficients of a vector field with inside element E
      !!< i.e. size (dim x loc(E),2 x loc(e))
      !!< because of symmetry we just store (dim x loc(E), loc(e)) values
      !!< The matrix K maps from vector fields inside element E to vector
      !!< fields inside element E
      !!< i.e. size (dim x loc(E), dim x loc(E))
      !!< Hence, R^TKR maps from the coefficients of a scalar field on both
      !!< sides of face e to themselves
      !!< i.e. size (2 x loc(E), 2 x 
      !!< It can be thus interpreted as a fancy penalty term for
      !!< discontinuities, a useful one because it is scale invariant

      !!< The matrix R can be formed by constructing the bilinear form matrix
      !!< for r^e, l^e and r^e_D, and then dividing by the elemental mass
      !!<  matrix on E

      !!< we place R^TKR into Viscosity_mat which maps from u
      !!< coefficients in element E plus those on the other side of face e
      !!< to themselves, hence it has size (loc(E) + loc(e), loc(E) + loc(e))

      !!< R^TKR is stored in add_mat which has size(2 x loc(e), 2 x loc(e))

      !!< we are using a few other pre-assembled local matrices
      !!< normal_mat is \int_e \tau.(un) dS (has size (dim x loc(e),loc(e))
      !!< normal_kappa_mat is \int_e \tau.\kappa.(un) dS
      !!< has size (dim x loc(e), loc(e))
      !!< inverse_mass_mat is the inverse mass in E

      integer :: i,j,d1,d2,nele,face1,face2,d
      integer, dimension(face_loc(U,face)) :: U_face_loc    
      real, dimension(mesh_dim(U),ele_loc(U,ele),face_loc(U,face)) :: R_mat
      real, dimension(2,2,face_loc(U,face),face_loc(U,face)) :: add_mat

      nele = ele_loc(U,ele)
      u_face_loc=face_local_nodes(U, face)

      R_mat = 0.
      do d1 = 1, mesh_dim(U)
         do i = 1, ele_loc(U,ele)
            do j = 1, face_loc(U,face)
               R_mat(d1,i,j) = &
                    &sum(inverse_mass_mat(i,u_face_loc)*normal_mat(d1,:,j))
            end do
         end do
      end do

      do d=1,U%dim

         add_mat = 0.0
         if(boundary) then
            if (dirichlet(d)) then
               !Boundary case
               ! R(/tau,u) = -\int_e \tau.n u  dS
               !do d1 = 1, mesh_dim(U)
               !   do d2 = 1, mesh_dim(U)
               !      add_mat(1,1,:,:) = add_mat(1,1,:,:) + &
               !           matmul(transpose(R_mat(d1,:,:)), &
               !           &matmul(kappa_mat(d1,d2,:,:),R_mat(d2,:,:)))
               !      add_mat(2,2,:,:) = add_mat(2,2,:,:) + &
               !           matmul(transpose(R_mat(d1,:,:)), &
               !           &matmul(kappa_mat(d1,d2,:,:),R_mat(d2,:,:)))
               !   end do
               !end do
               
               do face1 = 1, 2
                  do face2 = 1, 2
                     do d1 = 1, mesh_dim(U)
                        do d2 = 1, mesh_dim(U)
                           add_mat(face1,face2,:,:) = add_mat(face1,face2,:,:) + &
                                &(-1.)**(face1+face2)*matmul(transpose(R_mat(d1,:,:)), &
                                &matmul(kappa_mat(d1,d2,:,:),R_mat(d2,:,:)))
                        end do
                     end do
                  end do
               end do
               
            end if
         else if(CDG_switch_in) then
            ! interior case
            ! R(\tau,u) = -\int_e \tau.n^+(u^+ - u^-) dS
            do face1 = 1, 2
               do face2 = 1, 2
                  do d1 = 1, mesh_dim(U)
                     do d2 = 1, mesh_dim(U)
                        add_mat(face1,face2,:,:) = add_mat(face1,face2,:,:) + &
                             &(-1.)**(face1+face2)*matmul(transpose(R_mat(d1,:,:)), &
                             &matmul(kappa_mat(d1,d2,:,:),R_mat(d2,:,:)))
                     end do
                  end do
               end do
            end do
         end if

         !face1 = 1, face2 = 1
         
         Viscosity_mat(d,u_face_loc,u_face_loc) = &
              &Viscosity_mat(d,u_face_loc,u_face_loc) + &
              &add_mat(1,1,:,:)
         
         !face1 = 1, face2 = 2
         
         Viscosity_mat(d,u_face_loc,start:finish) = &
              &Viscosity_mat(d,u_face_loc,start:finish) + &
              &add_mat(1,2,:,:)
         
         !face1 = 2, face2 = 1
         
         Viscosity_mat(d,start:finish,u_face_loc) = &
              Viscosity_mat(d,start:finish,u_face_loc) + &
              &add_mat(2,1,:,:)
         
         !face1 = 2, face2 = 2
         
         Viscosity_mat(d,start:finish,start:finish) = &
              &Viscosity_mat(d,start:finish,start:finish) + &
              &add_mat(2,2,:,:)
      end do

    end subroutine local_assembly_cdg_face

  end subroutine construct_momentum_interface_dg
    
  subroutine subcycle_momentum_dg(u, mom_rhs, subcycle_m, inverse_mass, state)
    type(vector_field), intent(inout) :: u
    type(vector_field), intent(inout):: mom_rhs
    type(block_csr_matrix), intent(in):: subcycle_m, inverse_mass
    type(state_type), intent(inout):: state
      
    type(vector_field) :: u_sub, m_delta_u, delta_u
    type(scalar_field), pointer :: courant_number_field
    type(scalar_field) :: u_cpt
    real :: max_courant_number
    integer :: d, i, subcycles
    logical :: limit_slope
    
    ewrite(1,*) 'Inside subcycle_momentum_dg'
    
    !Always limit slope using VB limiter if subcycling
    !If we get suitable alternative limiter options we shall use them
    limit_slope = .true.
    
    call get_option(trim(u%option_path)//&
        &"/prognostic/temporal_discretisation"//&
        &"/discontinuous_galerkin/maximum_courant_number_per_subcycle",&
        &max_courant_number)
    courant_number_field => &
        extract_scalar_field(state, "DG_CourantNumber")
    call calculate_diagnostic_variable(state, &
        "DG_CourantNumber", &
        & courant_number_field)
    subcycles = ceiling( maxval(courant_number_field%val)&
        &/max_courant_number)
    call allmax(subcycles)
    ewrite(2,*) 'Number of subcycles: ', subcycles
    if (subcycles==0) return
    
    call allocate(u_sub, u%dim, u%mesh, "SubcycleU")
    u_sub%option_path = trim(u%option_path)
    call set(u_sub, u)
    
    ! aux. field to store increment between subcycles
    call allocate(delta_u, u%dim, u%mesh, "SubcycleDeltaU")
    ! aux. field that incrementally computes M (u^sub-u^n)/dt
    call allocate(m_delta_u, u%dim, u%mesh, "SubcycleMDeltaU")
    call zero(m_delta_u)

   do i=1, subcycles
      if (limit_slope) then

        ! filter wiggles from u
        do d =1, mesh_dim(u)
        u_cpt = extract_scalar_field_from_vector_field(u_sub,d)
        call limit_vb(state,u_cpt)
        end do

      end if

 
      ! du = advection * u
      call mult(delta_u, subcycle_m, u_sub)
      ! M*du/dt = M*du/dt - advection * u
      call addto(m_delta_u, delta_u, scale=-1.0/subcycles)

      ! we're only interested in m_delta_u, so we may leave early:
      if (i==subcycles) exit

      ! du = m^(-1) du
      call dg_apply_mass(inverse_mass, delta_u)
      
      ! u = u - dt/s * du
      call addto(u_sub, delta_u, scale=-dt/subcycles)
      call halo_update(u_sub)

 
     ! strictly speaking we should have another halo_update here, but
      ! we can assume that the limiting inside halo 1 elements can be
      ! performed locally

    end do

    ewrite_minmax(delta_u)

    !update RHS of momentum equation

    ! here is the low-down:
    ! 
    ! This is what we get from construct_momentum_dg:
    !   big_m = M + dt*theta*K, where K are any terms not included in subcycling (viscosity, coriolis etc.)
    !   mom_rhs = f - K u^n
    ! This is what we want to solve:
    !   M (u^sub - u^n)/dt + A u^n = 0, assuming one subcycle here
    !   M (u^n+1 - u^sub)/dt + K u^n+theta = f
    ! The last eqn can be rewritten:
    !   M (u^n+1 - u^n)/dt - M (u^sub - u^n)/dt + K u^n + dt*theta*K (u^n+1-u^n)/dt = f
    ! i.o.w.:
    !   big_m (u^n+1 - u^n)/dt = f - K u^n + M (u^sub - u^n)/dt
    ! This means mom_rhs needs to have M (u^sub - u^n)/dt added in 
    ! and the implicit big_m solve computes a du/dt starting from u^n and not u^sub!
    ! Therefor this sub doesn't actually change u,  but only adds in the explicit advection
    ! to the rhs of the mom eqn.

    call addto(mom_rhs, m_delta_u)

    call deallocate(m_delta_u)
    call deallocate(u_sub)
    call deallocate(delta_u)
    
  end subroutine subcycle_momentum_dg
    
  ! The Coordinate and Solution fields of a turbine simulation live on a non-periodic mesh (that is with option remove-periodicity). 
  ! This function takes such a field's mesh and returns the periodic mesh from which it is derived.
  recursive function get_periodic_mesh(state, mesh) result(periodic_mesh)
    type(state_type), intent(in) :: state
    type(mesh_type), intent(in) :: mesh
    type(mesh_type) :: periodic_mesh
    character(len=OPTION_PATH_LEN) :: option_path
    character(len=4096) :: derived_meshname
    integer :: stat

    option_path=mesh%option_path
    if (have_option(trim(mesh%option_path) // '/from_mesh')) then
     call get_option(trim(mesh%option_path) // '/from_mesh/mesh/name', derived_meshname, stat)
     assert(stat==0)
     if (have_option(trim(mesh%option_path) // '/from_mesh/periodic_boundary_conditions/remove_periodicity')) then
      periodic_mesh=extract_mesh(state, derived_meshname, stat)
     else 
      periodic_mesh=get_periodic_mesh(state, extract_mesh(state, derived_meshname, stat))
     end if
     assert(stat==0)
    else
     FLExit("A periodic mesh with remove_periodicity has to be used in combination with the turbine model.")
    end if
  end function get_periodic_mesh

  subroutine allocate_big_m_dg(state, big_m, u)
    !!< This routine allocates big_m as a petsc_csr_matrix without explicitly
    !!< constructing a sparsity, but only working the number of local and non-local
    !!< nonzero entries per row. As this should be a reasonably cheap operation this
    !!< is done every non-linear iteration.
    !!< Assumptions:
    !!< - contiguous numbering of owned nodes and elements
    !!< - number of nodes per element is the same
    !!< - both test and trial space are discontinuous
    type(state_type) :: state
    type(petsc_csr_matrix), intent(out):: big_m
    type(vector_field), intent(in):: u

    !! NOTE: use_element_blocks only works if all element have the same number of nodes
    logical:: use_element_blocks
      
    character(len=FIELD_NAME_LEN):: pc
    type(halo_type), pointer:: halo
    integer, dimension(:), pointer:: neighbours, neighbours2, nodes
    integer, dimension(:), allocatable:: dnnz, onnz
    logical:: compact_stencil, have_viscosity, have_coriolis, have_advection, have_turbine
    integer:: rows_per_dim, rows, nonods, elements
    integer:: owned_neighbours, foreign_neighbours, coupled_components
    integer:: i, j, dim, ele, nloc
    type(mesh_type) :: neigh_mesh
      
    assert( continuity(u)<0 )
    
    compact_stencil = have_option(trim(u%option_path)//&
                &"/prognostic/spatial_discretisation"//&
                &"/discontinuous_galerkin/viscosity_scheme"//&
                &"/interior_penalty") .or. &
                &have_option(trim(u%option_path)//&
                &"/prognostic/spatial_discretisation"//&
                &"/discontinuous_galerkin/viscosity_scheme"//&
                &"/compact_discontinuous_galerkin")
                
    ! NOTE: this only sets the local have_viscosity, have_advection and have_coriolis
    have_viscosity = have_option(trim(u%option_path)//&
          &"/prognostic/tensor_field::Viscosity")
    have_advection = .not. have_option(trim(u%option_path)//"/prognostic"//&
         &"/spatial_discretisation/discontinuous_galerkin"//&
         &"/advection_scheme/none")
    have_coriolis = have_option("/physical_parameters/coriolis")

    ! It would be enough to set this variable to true only if there is a flux turbine. 
    ! However, for performance reasons, this is done whenever a turbine model is in use.
    have_turbine = have_option("/turbine_model")
    
    ! some preconditioners do not support petsc block matrix
    call get_option(trim(u%option_path)// &
      &"/prognostic/solver/preconditioner/name", pc)
    use_element_blocks = .not. (pc=="eisenstat" .or. pc=="mg" &
      .or. compact_stencil)

    if (have_turbine) then
         neigh_mesh=get_periodic_mesh(state, u%mesh)
    else
         neigh_mesh=u%mesh      
    end if
    if (associated(u%mesh%halos)) then
       halo => u%mesh%halos(1)
       rows_per_dim=halo_nowned_nodes(halo)
    else
       nullify(halo)
       rows_per_dim=node_count(u)
    end if
    if (use_element_blocks) rows_per_dim=rows_per_dim/ele_loc(u,1)
    
    rows=rows_per_dim*u%dim
    allocate( dnnz(1:rows), onnz(1:rows) )
    
    if (have_coriolis) then
      coupled_components = u%dim -1
    else
      coupled_components = 0
    end if
    
    ! we first work everything out for rows corresponding to the first component
    do ele=1, element_count(u)
      ! we only have to provide nnz for owned rows
      ! eventhough we do non-local assembly. The owner
      ! therefore needs to specify the correct nnzs including
      ! contributions from others.
      ! NOTE: that the allocate interface assumes a contiguous
      ! numbering of owned nodes and elements
      if (.not. element_owned(u, ele)) cycle
      
      ! for each element work out the number of neighbours it talks to
      
      ! this is for zeroth order (i.e. without advection and viscosity)
      owned_neighbours = 0
      foreign_neighbours = 0
      
      if (have_viscosity .or. have_advection) then
        ! start with first order
        neighbours => ele_neigh(neigh_mesh, ele)
        do i=1, size(neighbours)
          ! skip boundaries
          if (neighbours(i)<=0) cycle
          if (element_owned(u, neighbours(i))) then
            owned_neighbours = owned_neighbours+1
          else
            foreign_neighbours = foreign_neighbours+1
          end if
        end do
      end if
      
      ! Added brackes around (.not. compact_stencil), check this
      if (have_viscosity .and. (.not. compact_stencil)) then
        ! traverse the second order neighbours
        do i=1, size(neighbours)
          ! skip boundaries
          if (neighbours(i)<=0) cycle
          
          neighbours2 => ele_neigh(neigh_mesh, neighbours(i))
          do j=1, size(neighbours2)
            ! skip boundaries:
            if (neighbours2(j)<=0) cycle
            ! prevent double counting:
            if (neighbours2(j)==ele .or. any(neighbours==neighbours2(j))) cycle
            
            if (element_owned(u, neighbours2(j))) then
              owned_neighbours = owned_neighbours + 1
            else
              foreign_neighbours = foreign_neighbours + 1
            end if
          end do
        end do
      end if
      
      if (.not. use_element_blocks) then
        nodes => ele_nodes(u, ele)
        ! NOTE: there is an assumption here that n/o nodes of the neighbours
        ! is equal to that of ele (so in fact is the same for all elements)
        ! We need to do something more complicated if this is no longer true
        nloc = size(nodes)
        do i=1, nloc
          ! this break down as follows:
          ! 1                   for node-node coupling of the same component within the element
          ! owned_neighbours    for node-node coupling of the same component with 1st or 2nd order neighbours
          ! coupled components  for node-node coupling with different components within the element
          ! note: no coupling with different components of neighbouring elements as long as we're in tensor form
          dnnz( nodes(i) ) = (1+owned_neighbours+coupled_components) * nloc
          ! this breaks down as follows:
          ! foreign_neighbours  for node-node coupling of the same component with neighbours that are owned by an other process
          ! note: coriolis only couples within the element and is therefore always completely local
          onnz( nodes(i) ) = foreign_neighbours * nloc
        end do
      else
        ! see above for reasoning
        dnnz(ele)=1+owned_neighbours+coupled_components
        onnz(ele)=foreign_neighbours
      end if
    end do
      
    ! then copy to rows of other components
    do dim=2, u%dim
      dnnz( (dim-1)*rows_per_dim+1:dim*rows_per_dim ) = dnnz(1:rows_per_dim)
      onnz( (dim-1)*rows_per_dim+1:dim*rows_per_dim ) = onnz(1:rows_per_dim)
    end do
      
    if (use_element_blocks) then
      ! local owned and non-elements
      elements=element_count(u)
      call allocate(big_m, elements, elements, &
         dnnz, onnz, (/ u%dim, u%dim /), "BIG_m", halo=halo, &
         element_size=ele_loc(u,1))
    else
      ! local owned and non-owned nodes
      nonods=node_count(u)
      call allocate(big_m, nonods, nonods, &
         dnnz, onnz, (/ u%dim, u%dim /), "BIG_m", halo=halo)
    end if
      
  end subroutine allocate_big_m_dg

  subroutine correct_velocity_dg(U, inverse_mass, CT, delta_P)
    !!< Given the pressure correction delta_P, correct the velocity.
    !!<
    !!< U_new = U_old + M^{-1} * C * delta_P
    type(vector_field), intent(inout) :: U
    type(block_csr_matrix), intent(in):: inverse_mass
    type(block_csr_matrix), intent(in) :: CT
    type(scalar_field), intent(in) :: delta_P
    
    ! Correction to U one dimension at a time.
    type(scalar_field) :: delta_U1, delta_U2
    
    integer :: dim

    ewrite(1,*) 'correct_velocity_dg'

    call allocate(delta_U1, U%mesh, "Delta_U1")
    call allocate(delta_U2, U%mesh, "Delta_U2")
    
    do dim=1,U%dim

      call mult_T(delta_U1, block(CT,1,dim), delta_P)
      call mult(delta_U2, block(inverse_mass,dim, dim), delta_U1)

      call addto(U, dim, delta_U2)
      
    end do

    call halo_update(u)
    ewrite_minmax(u)

    call deallocate(delta_U1)
    call deallocate(delta_U2)

  end subroutine correct_velocity_dg
    
  subroutine assemble_poisson_rhs_dg(poisson_rhs, ctp_m, inverse_mass, &
     mom_rhs, ct_rhs, velocity, dt, theta_pg)

    type(scalar_field), intent(inout) :: poisson_rhs
    type(block_csr_matrix), intent(in) :: ctp_m
    type(block_csr_matrix), intent(in) :: inverse_mass
    type(vector_field), intent(inout) :: mom_rhs
    type(scalar_field), intent(inout) :: ct_rhs
    type(vector_field), intent(inout) :: velocity
    real, intent(in) :: dt, theta_pg

    type(vector_field) :: l_mom_rhs, minv_mom_rhs
    type(halo_type), pointer :: halo

    ewrite(1,*) 'Entering assemble_poisson_rhs_dg'
    
    ! poisson_rhs = ct_rhs/dt - C^T ( M^-1 mom_rhs + velocity/dt )

    if (IsParallel()) then

      call allocate(l_mom_rhs, mom_rhs%dim, mom_rhs%mesh, name="AssemblePoissonMomRHS")
      call set(l_mom_rhs, mom_rhs)
      
      ! we need to still add up the non-owned contributions from the global assembly of the mom_rhs
      ! this is done via a slight hack: assemble it as a petsc vector where petsc will add up the local
      ! contributions, and copy it back again
      halo => mom_rhs%mesh%halos(1)
      call addup_global_assembly(l_mom_rhs, halo)
      
    else
    
      l_mom_rhs =  mom_rhs      

    end if
    
    ! compute M^-1 mom_rhs
    call allocate(minv_mom_rhs, mom_rhs%dim, mom_rhs%mesh, name="AssembleMinvPoissonMomRHS")
    call mult(minv_mom_rhs, inverse_mass, l_mom_rhs)
    call halo_update(minv_mom_rhs)
      
    call addto(minv_mom_rhs, velocity, scale=1.0/dt/theta_pg)
    call mult(poisson_rhs, ctp_m, minv_mom_rhs)

    call scale(poisson_rhs, -1.0)
    
    call addto(poisson_rhs, ct_rhs, scale=1.0/dt/theta_pg)

    call deallocate(minv_mom_rhs)
    if (IsParallel()) then
      call deallocate(l_mom_rhs)
    end if
    
    ewrite_minmax(poisson_rhs%val(1:nowned_nodes(poisson_rhs)))

  end subroutine assemble_poisson_rhs_dg

  subroutine momentum_DG_check_options
    
    character(len=OPTION_PATH_LEN) :: phase_path, velocity_path, dg_path
    integer :: i
    integer :: nstates ! number of states

    nstates=option_count("/material_phase")
    
    state_loop: do i=0, nstates-1

       phase_path="/material_phase["//int2str(i)//"]"
       velocity_path=trim(phase_path)//"/vector_field::Velocity/prognostic"
       dg_path=trim(velocity_path)//"/spatial_discretisation/discontinuous_galerkin"
       
       if (have_option(dg_path)) then
          if (have_option(trim(velocity_path)//"/solver/iterative_method::cg") &
                &.and. &
                &(  (.not. have_option(trim(dg_path)//"/advection_scheme/none")) &
                &    .or. have_option("/physical_parameters/coriolis"))) then
            
             ewrite(0,*) "Warning: You have selected conjugate gradient &
                &as a solver for"
             ewrite(0,*) "    "//trim(phase_path)//&
                &"/vector_field::Velocity"
             ewrite(0,*) "which is probably an asymmetric matrix"
          end if
    
       end if

       if (((have_option(trim(velocity_path)//"vertical_stabilization/vertical_velocity_relaxation") .or. &
          have_option(trim(velocity_path)//"vertical_stabilization/implicit_buoyancy")).and. &
          have_option(trim(velocity_path)//"vector_field::Absorption")) .and. &
          (.not. have_option(trim(velocity_path)//"vector_field::Absorption/include_pressure_correction"))) then
         ewrite(0,*) "Warning: You have selected a vertical stabilization but have not set"
         ewrite(0,*) "include_pressure_correction under your absorption field."
         ewrite(0,*) "This option will now be turned on by default."
       end if

    end do state_loop

  end subroutine momentum_DG_check_options



end module momentum_DG<|MERGE_RESOLUTION|>--- conflicted
+++ resolved
@@ -647,7 +647,6 @@
     num_threads=1
 #endif
 
-<<<<<<< HEAD
     if (have_viscosity) then
        call get_mesh_colouring(state, u%mesh, COLOURING_DG2, colours)
     else
@@ -668,33 +667,6 @@
 #endif
     
     call profiler_tic(u, "element_loop")
-=======
-    if(num_threads>1) then
-
-      !! working out the options for different schemes of different terms
-      call set_coriolis_parameters
-      compact_stencil = have_option(trim(u%option_path)//&
-            &"/prognostic/spatial_discretisation"//&
-            &"/discontinuous_galerkin/viscosity_scheme"//&
-            &"/interior_penalty") .or. &
-            &have_option(trim(u%option_path)//&
-            &"/prognostic/spatial_discretisation"//&
-            &"/discontinuous_galerkin/viscosity_scheme"//&
-            &"/compact_discontinuous_galerkin")
-
-      compact_stencil=.false.
-      !! generate the dual graph of the mesh
-      p0_mesh = piecewise_constant_mesh(x%mesh, trim(x%name)//"P0Mesh")
-
-       !! the sparse pattern of the dual graph.
-       if (have_viscosity .and. (.not. compact_stencil)) then
-          dependency_sparsity => get_csr_sparsity_secondorder(state, p0_mesh, p0_mesh)
-       else
-          dependency_sparsity =>get_csr_sparsity_compactdgdouble(state, p0_mesh)
-       end if
-       
-       dependency_sparsity => get_csr_sparsity_secondorder(state, p0_mesh, p0_mesh)
->>>>>>> 78fde9fb
 
     !$OMP PARALLEL DEFAULT(SHARED) &
 #ifdef HAVE_LIBNUMA
