--- conflicted
+++ resolved
@@ -76,13 +76,8 @@
 	Linear_Shallow_Water.o \
 	Zoltan_global_variables.o Zoltan_integration.o Zoltan_callbacks.o Zoltan_detectors.o \
         Diagnostic_Children.o Reduced_Model_Runtime.o Turbine.o Implicit_Solids.o \
-<<<<<<< HEAD
         Hydrostatic_Projection.o Manifold_Projections.o Hybridized_Helmholtz.o \
-	Burgers_Assembly.o Pressure_Dirichlet_BCS_CV.o
-=======
-				Manifold_Projections.o Hybridized_Helmholtz.o Burgers_Assembly.o Pressure_Dirichlet_BCS_CV.o \
-            Porous_Media.o
->>>>>>> 6a9c640d
+	Burgers_Assembly.o Pressure_Dirichlet_BCS_CV.o Porous_Media.o
 
 .SUFFIXES: .F90 .c .cpp .o .a
 
