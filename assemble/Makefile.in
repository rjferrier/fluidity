#    Copyright (C) 2006 Imperial College London and others.
#
#    Please see the AUTHORS file in the main source directory for a full list
#    of copyright holders.
#
#    Prof. C Pain
#    Applied Modelling and Computation Group
#    Department of Earth Science and Engineering
#    Imperial College London
#
#    amcgsoftware@imperial.ac.uk
#
#    This library is free software; you can redistribute it and/or
#    modify it under the terms of the GNU Lesser General Public
#    License as published by the Free Software Foundation,
#    version 2.1 of the License.
#
#    This library is distributed in the hope that it will be useful,
#    but WITHOUT ANY WARRANTY; without even the implied warranty of
#    MERCHANTABILITY or FITNESS FOR A PARTICULAR PURPOSE.  See the GNU
#    Lesser General Public License for more details.
#
#    You should have received a copy of the GNU Lesser General Public
#    License along with this library; if not, write to the Free Software
#    Foundation, Inc., 59 Temple Place, Suite 330, Boston, MA  02111-1307
#    USA
SHELL = @SHELL@

PACKAGE_NAME = @PACKAGE_NAME@
FLUIDITY = $(PACKAGE_NAME)

FC      = @FC@
FCFLAGS = -I../include @MOD_FLAG@../include @CPPFLAGS@ @FCFLAGS@ -I/usr/local/include -I./

MPIF90  = @MPIF90@

CC      = @CC@
CFLAGS  = @CPPFLAGS@ @CFLAGS@ -I../include -I/usr/local/include -g

CXX     = @CXX@
CXXFLAGS= @CPPFLAGS@ @CXXFLAGS@ -I../include -I/usr/local/include

MAKE    = @MAKE@
AR  = @AR@
ARFLAGS = @ARFLAGS@

LIB = ../lib/lib$(FLUIDITY).a
OBJS    = Momentum_Diagnostic_Fields.o \
<<<<<<< HEAD
	Momentum_Equation.o Momentum_CG.o \
	qmesh.o \
	OceanSurfaceForcing.o \
	Momentum_DG.o Advection_Diffusion_CG.o Advection_Diffusion_DG.o Advection_Diffusion_FV.o Advection_Local_DG.o\
	Solid_Configuration.o Explicit_ALE.o \
	MeshMovement.o \
	Field_Equations_CV.o Assemble_CMC.o \
	Divergence_Matrix_CG.o Gradient_Matrix_CG.o Divergence_Matrix_CV.o \
	State_Matrices.o \
	Drag.o    \
	Multimaterials.o Multiphase.o Diagnostic_fields_wrapper.o Diagnostic_Fields_Matrices.o Vorticity_Diagnostics.o \
	Compressible_Projection.o \
	Vertical_Extrapolation.o Biology.o \
	Foam_Drainage.o Foam_Flow.o \
	Timeloop_utilities.o Pseudo_supermesh.o \
	Sam_integration.o Solenoidal_interpolation.o \
        Interpolation_manager.o  Discrete_Properties.o Free_Surface.o  \
	Surface_Id_Interleaving.o \
	Geostrophic_Pressure.o Hydrostatic_Pressure.o Vertical_Balance_Pressure.o \
	Adapt_Integration.o Node_Locking.o Mba3d_Integration.o \
	Adapt_State.o Adapt_State_Prescribed.o Adapt_State_Unittest.o \
	Upwind_Stabilisation.o \
        Coriolis.o Full_Projection.o \
        Mba2d_Integration.o Slope_limiters_DG.o \
        Porous_Media.o Spontaneous_Potentials.o LES_viscosity.o \
        Saturation_Distribution_Search_HookeJeeves.o \
        Petsc_Solve_State.o Adaptivity_1D.o \
	Linear_Shallow_Water.o \
	Zoltan_global_variables.o Zoltan_integration.o Zoltan_callbacks.o Zoltan_detectors.o \
        Diagnostic_Children.o Reduced_Model_Runtime.o Turbine.o Implicit_Solids.o \
	Hybridized_Helmholtz.o Burgers_Assembly.o Pressure_Dirichlet_BCS_CV.o \
	Bubble_tools.o
=======
          Momentum_Equation.o Momentum_CG.o \
          qmesh.o \
          OceanSurfaceForcing.o \
          Momentum_DG.o Advection_Diffusion_CG.o Advection_Diffusion_DG.o Advection_Diffusion_FV.o \
          Solid_Configuration.o Explicit_ALE.o \
          MeshMovement.o \
          Field_Equations_CV.o Assemble_CMC.o \
          Divergence_Matrix_CG.o Gradient_Matrix_CG.o Divergence_Matrix_CV.o \
          State_Matrices.o \
          Drag.o    \
          Multimaterials.o Multiphase.o Diagnostic_fields_wrapper.o Diagnostic_Fields_Matrices.o \
          Vorticity_Diagnostics.o Compressible_Projection.o \
          Biology.o \
          Foam_Drainage.o Foam_Flow.o \
          Timeloop_utilities.o Pseudo_supermesh.o \
          Sam_integration.o Solenoidal_interpolation.o \
          Interpolation_manager.o  Discrete_Properties.o Free_Surface.o  \
          Surface_Id_Interleaving.o \
          Geostrophic_Pressure.o Hydrostatic_Pressure.o Vertical_Balance_Pressure.o \
          Adapt_Integration.o Node_Locking.o Mba3d_Integration.o \
          Adapt_State.o Adapt_State_Prescribed.o Adapt_State_Unittest.o \
          Upwind_Stabilisation.o \
          Coriolis.o Full_Projection.o \
          Mba2d_Integration.o Slope_limiters_DG.o \
          Spontaneous_Potentials.o LES_viscosity.o \
          Saturation_Distribution_Search_HookeJeeves.o \
          Petsc_Solve_State.o Adaptivity_1D.o \
          Linear_Shallow_Water.o \
          Zoltan_global_variables.o Zoltan_integration.o Zoltan_callbacks.o Zoltan_detectors.o \
          Diagnostic_Children.o Reduced_Model_Runtime.o Turbine.o Implicit_Solids.o \
          Manifold_Projections.o Hybridized_Helmholtz.o Burgers_Assembly.o \
          Pressure_Dirichlet_BCS_CV.o Porous_Media.o UFL.o
>>>>>>> 8c1a4559

.SUFFIXES: .F90 .c .cpp .o .a

.F90.o:
	@echo "        FC $<"
	$(FC) $(FCFLAGS) $(GENFLAGS) -c $< 

.c.o:
	@echo "        CC $<"
	$(CC) $(CFLAGS) -c $<
.cpp.o:
	@echo "        CXX $<"
	$(CXX) $(CXXFLAGS) -c $<

$(LIB): $(OBJS)
	@mkdir -p ../lib

default: $(LIB)

# cancel implicit rule that tries to make .o from .mod with m2c:
%.o: %.mod

clean:
	rm -f *.o *.d *.mod

# Special case mba dependencies
ifeq (@MBA2D@,yes)
Mba2d_Integration.o ../include/mba2d_integration.mod: \
../include/mba2d_module.mod
endif
ifeq (@MBA3D@,yes)
Mba3d_Integration.o ../include/mba3d_integration.mod: \
../include/mba3d_mba_nodal.mod
endif

include Makefile.dependencies
<|MERGE_RESOLUTION|>--- conflicted
+++ resolved
@@ -46,44 +46,10 @@
 
 LIB = ../lib/lib$(FLUIDITY).a
 OBJS    = Momentum_Diagnostic_Fields.o \
-<<<<<<< HEAD
-	Momentum_Equation.o Momentum_CG.o \
-	qmesh.o \
-	OceanSurfaceForcing.o \
-	Momentum_DG.o Advection_Diffusion_CG.o Advection_Diffusion_DG.o Advection_Diffusion_FV.o Advection_Local_DG.o\
-	Solid_Configuration.o Explicit_ALE.o \
-	MeshMovement.o \
-	Field_Equations_CV.o Assemble_CMC.o \
-	Divergence_Matrix_CG.o Gradient_Matrix_CG.o Divergence_Matrix_CV.o \
-	State_Matrices.o \
-	Drag.o    \
-	Multimaterials.o Multiphase.o Diagnostic_fields_wrapper.o Diagnostic_Fields_Matrices.o Vorticity_Diagnostics.o \
-	Compressible_Projection.o \
-	Vertical_Extrapolation.o Biology.o \
-	Foam_Drainage.o Foam_Flow.o \
-	Timeloop_utilities.o Pseudo_supermesh.o \
-	Sam_integration.o Solenoidal_interpolation.o \
-        Interpolation_manager.o  Discrete_Properties.o Free_Surface.o  \
-	Surface_Id_Interleaving.o \
-	Geostrophic_Pressure.o Hydrostatic_Pressure.o Vertical_Balance_Pressure.o \
-	Adapt_Integration.o Node_Locking.o Mba3d_Integration.o \
-	Adapt_State.o Adapt_State_Prescribed.o Adapt_State_Unittest.o \
-	Upwind_Stabilisation.o \
-        Coriolis.o Full_Projection.o \
-        Mba2d_Integration.o Slope_limiters_DG.o \
-        Porous_Media.o Spontaneous_Potentials.o LES_viscosity.o \
-        Saturation_Distribution_Search_HookeJeeves.o \
-        Petsc_Solve_State.o Adaptivity_1D.o \
-	Linear_Shallow_Water.o \
-	Zoltan_global_variables.o Zoltan_integration.o Zoltan_callbacks.o Zoltan_detectors.o \
-        Diagnostic_Children.o Reduced_Model_Runtime.o Turbine.o Implicit_Solids.o \
-	Hybridized_Helmholtz.o Burgers_Assembly.o Pressure_Dirichlet_BCS_CV.o \
-	Bubble_tools.o
-=======
           Momentum_Equation.o Momentum_CG.o \
           qmesh.o \
           OceanSurfaceForcing.o \
-          Momentum_DG.o Advection_Diffusion_CG.o Advection_Diffusion_DG.o Advection_Diffusion_FV.o \
+          Momentum_DG.o Advection_Diffusion_CG.o Advection_Diffusion_DG.o Advection_Diffusion_FV.o Advection_Local_DG.o\
           Solid_Configuration.o Explicit_ALE.o \
           MeshMovement.o \
           Field_Equations_CV.o Assemble_CMC.o \
@@ -110,9 +76,8 @@
           Linear_Shallow_Water.o \
           Zoltan_global_variables.o Zoltan_integration.o Zoltan_callbacks.o Zoltan_detectors.o \
           Diagnostic_Children.o Reduced_Model_Runtime.o Turbine.o Implicit_Solids.o \
-          Manifold_Projections.o Hybridized_Helmholtz.o Burgers_Assembly.o \
-          Pressure_Dirichlet_BCS_CV.o Porous_Media.o UFL.o
->>>>>>> 8c1a4559
+          Hybridized_Helmholtz.o Burgers_Assembly.o \
+          Pressure_Dirichlet_BCS_CV.o Porous_Media.o UFL.o Bubble_tools.o
 
 .SUFFIXES: .F90 .c .cpp .o .a
 
