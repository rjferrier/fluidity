#    Copyright (C) 2006 Imperial College London and others.
#
#    Please see the AUTHORS file in the main source directory for a full list
#    of copyright holders.
#
#    Prof. C Pain
#    Applied Modelling and Computation Group
#    Department of Earth Science and Engineering
#    Imperial College London
#
#    amcgsoftware@imperial.ac.uk
#
#    This library is free software; you can redistribute it and/or
#    modify it under the terms of the GNU Lesser General Public
#    License as published by the Free Software Foundation,
#    version 2.1 of the License.
#
#    This library is distributed in the hope that it will be useful,
#    but WITHOUT ANY WARRANTY; without even the implied warranty of
#    MERCHANTABILITY or FITNESS FOR A PARTICULAR PURPOSE.  See the GNU
#    Lesser General Public License for more details.
#
#    You should have received a copy of the GNU Lesser General Public
#    License along with this library; if not, write to the Free Software
#    Foundation, Inc., 59 Temple Place, Suite 330, Boston, MA  02111-1307
#    USA
SHELL = @SHELL@

PACKAGE_NAME = @PACKAGE_NAME@
FLUIDITY = $(PACKAGE_NAME)

FC      = @FC@
FCFLAGS = -I../include @MOD_FLAG@../include @CPPFLAGS@ @FCFLAGS@ -I/usr/local/include -I./

MPIF90  = @MPIF90@

CC      = @CC@
CFLAGS  = @CPPFLAGS@ @CFLAGS@ -I../include -I/usr/local/include -g

CXX     = @CXX@
CXXFLAGS= @CPPFLAGS@ @CXXFLAGS@ -I../include -I/usr/local/include

MAKE    = @MAKE@
AR  = @AR@
ARFLAGS = @ARFLAGS@

LIB = ../lib/lib$(FLUIDITY).a
OBJS    = Momentum_Diagnostic_Fields.o \
	Momentum_Equation.o Momentum_CG.o \
	qmesh.o \
	OceanSurfaceForcing.o \
	Momentum_DG.o Advection_Diffusion_CG.o Advection_Diffusion_DG.o Advection_Diffusion_FV.o Advection_Local_DG.o\
	Solid_Configuration.o Explicit_ALE.o \
	MeshMovement.o \
	Field_Equations_CV.o Assemble_CMC.o \
	Divergence_Matrix_CG.o Gradient_Matrix_CG.o Divergence_Matrix_CV.o \
	State_Matrices.o \
	Drag.o    \
	Multimaterials.o Multiphase.o Diagnostic_fields_wrapper.o Diagnostic_Fields_Matrices.o Vorticity_Diagnostics.o \
	Compressible_Projection.o \
	Vertical_Extrapolation.o Biology.o \
	Foam_Drainage.o Foam_Flow.o \
	Timeloop_utilities.o Pseudo_supermesh.o \
	Sam_integration.o Solenoidal_interpolation.o \
        Interpolation_manager.o  Discrete_Properties.o Free_Surface.o  \
	Surface_Id_Interleaving.o \
	Geostrophic_Pressure.o Hydrostatic_Pressure.o Vertical_Balance_Pressure.o \
	Adapt_Integration.o Node_Locking.o Mba3d_Integration.o \
	Adapt_State.o Adapt_State_Prescribed.o Adapt_State_Unittest.o \
	Upwind_Stabilisation.o \
        Coriolis.o Full_Projection.o \
        Mba2d_Integration.o Slope_limiters_DG.o \
        Porous_Media.o Spontaneous_Potentials.o LES_viscosity.o \
        Saturation_Distribution_Search_HookeJeeves.o \
        Petsc_Solve_State.o Adaptivity_1D.o \
	Linear_Shallow_Water.o \
	Zoltan_global_variables.o Zoltan_integration.o Zoltan_callbacks.o Zoltan_detectors.o \
        Diagnostic_Children.o Reduced_Model_Runtime.o Turbine.o Implicit_Solids.o \
<<<<<<< HEAD
				Hybridized_Helmholtz.o Burgers_Assembly.o
=======
				Manifold_Projections.o Hybridized_Helmholtz.o Burgers_Assembly.o Pressure_Dirichlet_BCS_CV.o
>>>>>>> fcf79935

.SUFFIXES: .F90 .c .cpp .o .a

.F90.o:
	@echo "        FC $<"
	$(FC) $(FCFLAGS) $(GENFLAGS) -c $< 

.c.o:
	@echo "        CC $<"
	$(CC) $(CFLAGS) -c $<
.cpp.o:
	@echo "        CXX $<"
	$(CXX) $(CXXFLAGS) -c $<

$(LIB): $(OBJS)
	@mkdir -p ../lib

default: $(LIB)

# cancel implicit rule that tries to make .o from .mod with m2c:
%.o: %.mod

clean:
	rm -f *.o *.d *.mod

# Special case mba dependencies
ifeq (@MBA2D@,yes)
Mba2d_Integration.o ../include/mba2d_integration.mod: \
../include/mba2d_module.mod
endif
ifeq (@MBA3D@,yes)
Mba3d_Integration.o ../include/mba3d_integration.mod: \
../include/mba3d_mba_nodal.mod
endif

include Makefile.dependencies
<|MERGE_RESOLUTION|>--- conflicted
+++ resolved
@@ -76,11 +76,7 @@
 	Linear_Shallow_Water.o \
 	Zoltan_global_variables.o Zoltan_integration.o Zoltan_callbacks.o Zoltan_detectors.o \
         Diagnostic_Children.o Reduced_Model_Runtime.o Turbine.o Implicit_Solids.o \
-<<<<<<< HEAD
-				Hybridized_Helmholtz.o Burgers_Assembly.o
-=======
 				Manifold_Projections.o Hybridized_Helmholtz.o Burgers_Assembly.o Pressure_Dirichlet_BCS_CV.o
->>>>>>> fcf79935
 
 .SUFFIXES: .F90 .c .cpp .o .a
 
