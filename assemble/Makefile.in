--- conflicted
+++ resolved
@@ -74,18 +74,11 @@
 	Linear_Shallow_Water.o \
 	Zoltan_global_variables.o Zoltan_integration.o Zoltan_callbacks.o Zoltan_detectors.o \
         Diagnostic_Children.o Reduced_Model_Runtime.o Turbine.o Implicit_Solids.o \
-<<<<<<< HEAD
         Hydrostatic_Projection.o Manifold_Projections.o \
-	Manifold_Projections.o Burgers_Assembly.o
-=======
-				Manifold_Projections.o Hybridized_Helmholtz.o Burgers_Assembly.o
->>>>>>> 7ca6bf70
+	Manifold_Projections.o Hybridized_Helmholtz.o Burgers_Assembly.o
 
-.SUFFIXES: .f90 .F90 .c .cpp .o .a
+.SUFFIXES: .F90 .c .cpp .o .a
 
-.f90.o:
-	@echo "        FC $<"
-	$(FC) $(FCFLAGS) -c $<
 .F90.o:
 	@echo "        FC $<"
 	$(FC) $(FCFLAGS) $(GENFLAGS) -c $< 
