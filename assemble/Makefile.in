--- conflicted
+++ resolved
@@ -74,11 +74,7 @@
 	Linear_Shallow_Water.o Linear_Shallow_Water_Legacy.o \
 	Zoltan_global_variables.o Zoltan_integration.o Zoltan_callbacks.o Zoltan_detectors.o \
         Diagnostic_Children.o Reduced_Model_Runtime.o Turbine.o Implicit_Solids.o \
-<<<<<<< HEAD
-				Manifold_Projections.o Hybridized_Helmholtz.o
-=======
-				Manifold_Projections.o Burgers_Assembly.o
->>>>>>> 499a8b3f
+				Manifold_Projections.o Hybridized_Helmholtz.o Burgers_Assembly.o
 
 .SUFFIXES: .F90 .c .cpp .o .a
 
