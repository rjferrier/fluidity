!    Copyright (C) 2006 Imperial College London and others.
!    
!    Please see the AUTHORS file in the main source directory for a full list
!    of copyright holders.
!
!    Prof. C Pain
!    Applied Modelling and Computation Group
!    Department of Earth Science and Engineering
!    Imperial College London
!
!    amcgsoftware@imperial.ac.uk
!    
!    This library is free software; you can redistribute it and/or
!    modify it under the terms of the GNU Lesser General Public
!    License as published by the Free Software Foundation,
!    version 2.1 of the License.
!
!    This library is distributed in the hope that it will be useful,
!    but WITHOUT ANY WARRANTY; without even the implied warranty of
!    MERCHANTABILITY or FITNESS FOR A PARTICULAR PURPOSE.  See the GNU
!    Lesser General Public License for more details.
!
!    You should have received a copy of the GNU Lesser General Public
!    License along with this library; if not, write to the Free Software
!    Foundation, Inc., 59 Temple Place, Suite 330, Boston, MA  02111-1307
!    USA
#include "fdebug.h"

module advection_diffusion_DG
  !!< This module contains the Discontinuous Galerkin form of the advection
  !!< -diffusion equation for scalars.
  use elements
  use sparse_tools
  use fetools
  use dgtools
  use fields
  use fefields
  use state_module
  use shape_functions
  use transform_elements
  use vector_tools
  use fldebug
  use vtk_interfaces
  use Coordinates
  use petsc_solve_state_module
  use boundary_conditions
  use boundary_conditions_from_options
  use spud
  use upwind_stabilisation
  use slope_limiters_dg
  use sparsity_patterns
  use sparse_matrices_fields
  use sparsity_patterns_meshes
  use diagnostic_fields, only: calculate_diagnostic_variable
  use global_parameters, only : FIELD_NAME_LEN
  use porous_media

  implicit none

  ! Buffer for output messages.
  character(len=255), private :: message

  private
  public solve_advection_diffusion_dg, construct_advection_diffusion_dg

  ! Local private control parameters. These are module-global parameters
  ! because it would be expensive and/or inconvenient to re-evaluate them
  ! on a per-element or per-face basis
  real :: dt, theta

  ! Whether the advection term is only integrated by parts once.
  logical :: integrate_by_parts_once=.false.
  ! Whether the conservation term is integrated by parts or not
  logical :: integrate_conservation_term_by_parts=.false.
  ! Weight between conservative and non-conservative forms of the advection
  ! equation. 
  ! 1 is for conservative 0 is for non-conservative.
  real :: beta
  ! Whether we are constructing equations in semidiscrete form
  logical :: semi_discrete
  ! Whether to include various terms
  logical :: include_advection, include_diffusion
  ! Whether we have a separate diffusion matrix
  logical :: have_diffusion_m
  ! Discretisation to use for diffusion term.
  integer :: diffusion_scheme
  integer, parameter :: ARBITRARY_UPWIND=1
  integer, parameter :: BASSI_REBAY=2
  integer, parameter :: CDG=3
  integer, parameter :: IP=4
  integer, parameter :: MASSLUMPED_RT0=5
  ! Discretisation to use for advective flux.
  integer :: flux_scheme
  integer, parameter :: UPWIND_FLUX=1
  integer, parameter :: LAX_FRIEDRICHS_FLUX=2
  
  ! Boundary condition types:
  ! (the numbers should match up with the order in the 
  !  get_entire_boundary_condition call)
  integer :: BCTYPE_WEAKDIRICHLET=1, BCTYPE_DIRICHLET=2

  logical :: include_mass
  ! are we moving the mesh?
  logical :: move_mesh

  ! Include porosity?
  logical :: include_porosity

  ! Stabilisation schemes.
  integer :: stabilisation_scheme
  integer, parameter :: NONE=0
  integer, parameter :: UPWIND=1

  !IP penalty parameter
  real :: Interior_Penalty_Parameter, edge_length_power
  !special debugging options
  logical :: debugging, remove_element_integral, remove_primal_fluxes, &
       & remove_penalty_fluxes
  real :: gradient_test_bound
  
  ! Method for getting h0 in IP
  integer :: edge_length_option
  integer, parameter :: USE_FACE_INTEGRALS=1
  integer, parameter :: USE_ELEMENT_CENTRES=2

  ! CDG stuff
  real, dimension(3) :: switch_g
  logical :: remove_CDG_fluxes
  logical :: CDG_penalty
  
  ! RT0 masslumping for diffusion
  integer :: rt0_masslumping_scheme=0 ! choice from values below:
  integer, parameter :: RT0_MASSLUMPING_ARBOGAST=1
  integer, parameter :: RT0_MASSLUMPING_CIRCUMCENTRED=2

  ! Are we on a sphere?
  logical :: on_sphere
  ! Vertical diffusion by mixing option
  logical :: have_buoyancy_adjustment_by_vertical_diffusion

contains

  subroutine solve_advection_diffusion_dg(field_name, state, velocity_name)
    !!< Construct and solve the advection-diffusion equation for the given
    !!< field using discontinuous elements.

    !! Name of the field to be solved for.
    character(len=*), intent(in) :: field_name
    !! Collection of fields defining system state.
    type(state_type), intent(inout) :: state
    character(len=*), optional, intent(in) :: velocity_name

    !! Tracer to be solved for.
    type(scalar_field), pointer :: T

    !! Local velocity name.
    character(len=FIELD_NAME_LEN) :: lvelocity_name, pmesh_name

    !! Projected velocity field for them as needs it. 
    type(vector_field) :: pvelocity
    !! Nonlinear velocity field.
    type(vector_field), pointer :: U_nl, X
    !! Mesh for projeced velocity.
    type(mesh_type), pointer :: pmesh

    ewrite(1,*) "In solve_advection_diffusion_dg"
    ewrite(1,*) "Solving advection-diffusion equation for field " // &
         trim(field_name) // " in state " // trim(state%name)
    T=>extract_scalar_field(state, field_name)

    ! Set local velocity name:
    if(present(velocity_name)) then
       lvelocity_name=velocity_name
    else
       lvelocity_name="NonlinearVelocity"
    end if

    if (have_option(trim(T%option_path)//"/prognostic/spatial_discretisation"//&
         &"/discontinuous_galerkin/advection_scheme"//&
         &"/project_velocity_to_continuous")) then

       if(.not.has_scalar_field(state, "Projected"//trim(lvelocity_name))) &
            &then
          
          call get_option(trim(T%option_path)&
               //"/prognostic/spatial_discretisation"//&
               &"/discontinuous_galerkin/advection_scheme"//&
               &"/project_velocity_to_continuous/mesh/name",pmesh_name) 

          U_nl=>extract_vector_field(state, lvelocity_name)
          pmesh=>extract_mesh(state, pmesh_name)
          X=>extract_vector_field(state, "Coordinate")
          
          lvelocity_name="Projected"//trim(lvelocity_name)
          call allocate(pvelocity, U_nl%dim, pmesh, lvelocity_name)
          
          call project_field(U_nl, pvelocity, X)
          
          call insert(state, pvelocity, lvelocity_name)

          ! Discard the additional reference.
          call deallocate(pvelocity)
       else
          lvelocity_name="Projected"//trim(lvelocity_name)
          pvelocity=extract_vector_field(state,lvelocity_name)
       end if

    end if


    call get_option(trim(T%option_path)//"/prognostic/spatial_discretisation/"//&
         &"conservative_advection", beta)

    ! by default we assume we're integrating by parts twice
    integrate_by_parts_once = have_option(trim(T%option_path)//"/prognostic/spatial_discretisation/"//&
         &"discontinuous_galerkin/advection_scheme/integrate_advection_by_parts/once")

    integrate_conservation_term_by_parts = have_option(trim(T%option_path)//"/prognostic/spatial_discretisation/"//&
         &"discontinuous_galerkin/advection_scheme/integrate_conservation_term_by_parts")

    ! Determine the scheme to use to discretise diffusivity.
    if (have_option(trim(T%option_path)//"/prognostic/spatial_discretisation/"//&
         &"discontinuous_galerkin/diffusion_scheme/bassi_rebay")) then
       diffusion_scheme=BASSI_REBAY
    else if (have_option(trim(T%option_path)//"/prognostic/spatial_discretisation/"//&
         &"discontinuous_galerkin/diffusion_scheme/arbitrary_upwind")) then
       diffusion_scheme=ARBITRARY_UPWIND
    else if (have_option(trim(T%option_path)//"/prognostic/spatial_discretisation/"//&
         &"discontinuous_galerkin/diffusion_scheme"//&
         &"/compact_discontinuous_galerkin")) then
       !=================Compact Discontinuous Galerkin
       diffusion_scheme=CDG
       !Set the switch vector
       switch_g = 0.
       switch_g(1) = exp(sin(3.0+exp(1.0)))
       if(mesh_dim(T)>1) switch_g(2) = (cos(exp(3.0)/sin(2.0)))**2
       if(mesh_dim(T)>2) switch_g(3) = sin(cos(sin(cos(3.0))))
       switch_g = switch_g/sqrt(sum(switch_g**2))
       !switch_g = 1.0/(sqrt(1.0*mesh_dim(T)))

       remove_penalty_fluxes = .true.
       interior_penalty_parameter = 0.0
       if(have_option(trim(T%option_path)//&
            &"/prognostic/spatial_discretisation/"//&
            &"discontinuous_galerkin/diffusion_scheme"//&
            &"/compact_discontinuous_galerkin/penalty_parameter")) then
          remove_penalty_fluxes = .false.
          edge_length_power = 0.0
          call get_option(trim(T%option_path)//&
               &"/prognostic/spatial_discretisation"//&
               &"/discontinuous_galerkin/diffusion_scheme"//&
               &"/compact_discontinuous_galerkin/penalty_parameter"&
               &,Interior_Penalty_Parameter)
       end if

       debugging = have_option(trim(T%option_path)//&
            &"/prognostic/spatial_discretisation/"//&
            &"discontinuous_galerkin/diffusion_scheme"//&
            &"/compact_discontinuous_galerkin/debug")
       CDG_penalty = .true.
       if(debugging) then
          call get_option(trim(T%option_path)//&
               &"/prognostic/spatial_discretisation"//&
               &"/discontinuous_galerkin/diffusion_scheme"//&
               &"/compact_discontinuous_galerkin/debug/gradient_test_bound",&
               &gradient_test_bound)
          remove_element_integral = have_option(trim(T%option_path)//&
               &"/prognostic/spatial_discretisation"//&
               &"/discontinuous_galerkin/diffusion_scheme"//&
               &"/compact_discontinuous_galerkin/debug/remove_element_integral")
          remove_primal_fluxes = have_option(trim(T%option_path)//&
               &"/prognostic/spatial_discretisation"//&
               &"/discontinuous_galerkin/diffusion_scheme"//&
               &"/compact_discontinuous_galerkin/debug/remove_primal_fluxes")
          remove_cdg_fluxes = have_option(trim(T%option_path)//&
               &"/prognostic/spatial_discretisation"//&
               &"/discontinuous_galerkin/diffusion_scheme"//&
               &"/compact_discontinuous_galerkin/debug/remove_cdg_fluxes")
          
          if (have_option(trim(T%option_path)//&
               &"/prognostic/spatial_discretisation"//&
               &"/discontinuous_galerkin/diffusion_scheme"//&
               &"/compact_discontinuous_galerkin/debug"//&
               &"/edge_length_power")) then
             call get_option(trim(T%option_path)//&
                  &"/prognostic/spatial_discretisation"//&
                  &"/discontinuous_galerkin/diffusion_scheme"//&
                  &"/compact_discontinuous_galerkin/debug"//&
                  &"/edge_length_power",edge_length_power)
             cdg_penalty = .false.
          end if
       end if
       edge_length_option = USE_FACE_INTEGRALS

    else if (have_option(trim(T%option_path)//"/prognostic/spatial_discretisation"//&
         &"/discontinuous_galerkin/diffusion_scheme"//&
         &"/interior_penalty")) then
       remove_penalty_fluxes = .false.
       diffusion_scheme=IP
       CDG_penalty = .false.
       call get_option(trim(T%option_path)//"/prognostic/spatial_discretisation"//&
            &"/discontinuous_galerkin/diffusion_scheme"//&
            &"/interior_penalty/penalty_parameter",Interior_Penalty_Parameter)
       call get_option(trim(T%option_path)//&
            &"/prognostic/spatial_discretisation"//&
            &"/discontinuous_galerkin/diffusion_scheme"//&
            &"/interior_penalty/edge_length_power",edge_length_power)
       edge_length_option = USE_FACE_INTEGRALS
       if(have_option(trim(T%option_path)//&
            &"/prognostic/spatial_discretisation"//&
            &"/discontinuous_galerkin/diffusion_scheme"//&
            &"/interior_penalty/edge_length_option/use_element_centres")) then
            edge_length_option = USE_ELEMENT_CENTRES
       end if
       debugging = have_option(trim(T%option_path)//&
            &"/prognostic/spatial_discretisation"//&
            &"/discontinuous_galerkin/diffusion_scheme"//&
            &"/interior_penalty/debug")
       remove_element_integral = .false.
       remove_primal_fluxes = .false.
       if(debugging) then
          call get_option(trim(T%option_path)//&
               &"/prognostic/spatial_discretisation"//&
               &"/discontinuous_galerkin/diffusion_scheme"//&
               &"/interior_penalty/debug/gradient_test_bound",gradient_test_bound)
          remove_element_integral = have_option(trim(T%option_path)//&
               &"/prognostic/spatial_discretisation"//&
               &"/discontinuous_galerkin/diffusion_scheme"//&
               &"/interior_penalty/debug/remove_element_integral")
          remove_primal_fluxes = have_option(trim(T%option_path)//&
               &"/prognostic/spatial_discretisation"//&
               &"/discontinuous_galerkin/diffusion_scheme"//&
               &"/interior_penalty/debug/remove_primal_fluxes")
          remove_penalty_fluxes = have_option(trim(T%option_path)//&
               &"/prognostic/spatial_discretisation"//&
               &"/discontinuous_galerkin/diffusion_scheme"//&
               &"/interior_penalty/debug/remove_penalty_fluxes")
       end if
    else if (have_option(trim(T%option_path)//"/prognostic/spatial_discretisation"//&
         &"/discontinuous_galerkin/diffusion_scheme"//&
         &"/masslumped_rt0")) then
       diffusion_scheme=MASSLUMPED_RT0
       if (have_option(trim(T%option_path)//&
         &"/prognostic/spatial_discretisation/discontinuous_galerkin/diffusion_scheme/masslumped_rt0/arbogast"&
         &)) then
         rt0_masslumping_scheme=RT0_MASSLUMPING_ARBOGAST
       else if (have_option(trim(T%option_path)//"/prognostic/spatial_discretisation"//&
         &"/discontinuous_galerkin/diffusion_scheme"//&
         &"/masslumped_rt0/circumcentred")) then
         rt0_masslumping_scheme=RT0_MASSLUMPING_CIRCUMCENTRED
       else
         FLAbort("Unknown rt0 masslumping for P0 diffusion.")
       end if
    else
       FLAbort("Unknown diffusion scheme for DG Advection Diffusion")
    end if

    ! Vertical mixing by diffusion
    have_buoyancy_adjustment_by_vertical_diffusion=have_option(trim(T%option_path)//"/prognostic/buoyancy_adjustment/by_vertical_diffusion")

    if (have_option(trim(T%option_path)//&
         &"/prognostic/temporal_discretisation/discontinuous_galerkin"//&
         &"/number_advection_subcycles")) then
       call solve_advection_diffusion_dg_subcycle(field_name, state, lvelocity_name)
    else if (have_option(trim(T%option_path)//&
         &"/prognostic/temporal_discretisation/discontinuous_galerkin"//&
         &"/maximum_courant_number_per_subcycle")) then
       call solve_advection_diffusion_dg_subcycle(field_name, state, lvelocity_name)
    else
       call solve_advection_diffusion_dg_theta(field_name, state, lvelocity_name)
    end if

  end subroutine solve_advection_diffusion_dg

  subroutine solve_advection_diffusion_dg_theta(field_name, state, velocity_name)
    !!< Construct and solve the advection-diffusion equation for the given
    !!< field unsing discontinuous elements.
    
    !! Name of the field to be solved for.
    character(len=*), intent(in) :: field_name
    !! Collection of fields defining system state.
    type(state_type), intent(inout) :: state
    !! Name of advecting velocity field
    character(len=*), intent(in) :: velocity_name

    !! Tracer to be solved for.
    type(scalar_field), pointer :: T, T_old

    !! Change in T over one timestep.
    type(scalar_field) :: delta_T

    !! Sparsity of advection_diffusion matrix.    
    type(csr_sparsity), pointer :: sparsity
    
    !! System matrix.
    type(csr_matrix) :: matrix

    !! Right hand side vector.
    type(scalar_field) :: rhs

    T=>extract_scalar_field(state, field_name)
    T_old=>extract_scalar_field(state, "Old"//field_name)

    ! Reset T to value at the beginning of the timestep.
    call set(T, T_old)

    select case(diffusion_scheme)
    case(CDG)
       ! This is bigger than we need for CDG
       sparsity => get_csr_sparsity_compactdgdouble(state, T%mesh)
       !sparsity => get_csr_sparsity_secondorder(state, T%mesh, T%mesh)
    case(IP)
       sparsity => get_csr_sparsity_compactdgdouble(state, T%mesh)
    case default
       sparsity => get_csr_sparsity_secondorder(state, T%mesh, T%mesh)
    end select
    
    call allocate(matrix, sparsity) ! Add data space to the sparsity
    ! pattern.

    ! Ensure delta_T inherits options from T.
    call allocate(delta_T, T%mesh, trim(field_name)//"Change")
    delta_T%option_path = T%option_path
    call allocate(rhs, T%mesh, trim(field_name)//"RHS")
    
    call construct_advection_diffusion_dg(matrix, rhs, field_name, state,&
         velocity_name=velocity_name) 

    
    ! Apply strong dirichlet boundary conditions.
    ! This is for big spring boundary conditions.
    call apply_dirichlet_conditions(matrix, rhs, T, dt)

    call zero(delta_T) ! Impose zero initial guess.
    ! Solve for the change in T.
    call petsc_solve(delta_T, matrix, rhs, state)

    ! Add the change in T to T.
    call addto(T, delta_T, dt)

    call deallocate(delta_T)
    call deallocate(matrix)
    call deallocate(rhs)

  end subroutine solve_advection_diffusion_dg_theta

  subroutine solve_advection_diffusion_dg_subcycle(field_name, state, velocity_name)
    !!< Construct and solve the advection-diffusion equation for the given
    !!< field using discontinuous elements.
    
    !! Name of the field to be solved for.
    character(len=*), intent(in) :: field_name
    !! Collection of fields defining system state.
    type(state_type), intent(inout) :: state
    !! Optional velocity name
    character(len = *), intent(in) :: velocity_name

    !! Tracer to be solved for.
    type(scalar_field), pointer :: T, T_old, s_field

    !! Coordinate field
    type(vector_field), pointer :: X, U_nl

    !! Change in T over one timestep.
    type(scalar_field) :: delta_T

    !! Sparsity of advection_diffusion matrix.    
    type(csr_sparsity), pointer :: sparsity
    
    !! System matrix.
    type(csr_matrix) :: matrix, matrix_diff, mass, inv_mass

    !! Sparsity of mass matrix.
    type(csr_sparsity) :: mass_sparsity

    !! Right hand side vector.
    type(scalar_field) :: rhs, rhs_diff

    !! Whether to invoke the slope limiter
    logical :: limit_slope
    !! Which limiter to use
    integer :: limiter

    !! Number of advection subcycles.
    integer :: subcycles
    real :: max_courant_number

    character(len=FIELD_NAME_LEN) :: limiter_name
    integer :: i
    
    !! Courant number field name used for temporal subcycling
    character(len=FIELD_NAME_LEN) :: Courant_number_name

    T=>extract_scalar_field(state, field_name)
    T_old=>extract_scalar_field(state, "Old"//field_name)
    X=>extract_vector_field(state, "Coordinate")

    ! Reset T to value at the beginning of the timestep.
    call set(T, T_old)

    sparsity => get_csr_sparsity_firstorder(state, T%mesh, T%mesh)

    call allocate(matrix, sparsity) ! Add data space to the sparsity
    ! pattern.

    select case(diffusion_scheme)
    case(CDG)
       ! This is bigger than we need for CDG
       sparsity => get_csr_sparsity_compactdgdouble(state, T%mesh)
       !sparsity => get_csr_sparsity_secondorder(state, T%mesh, T%mesh)
    case(IP)
       sparsity => get_csr_sparsity_compactdgdouble(state, T%mesh)
    case default
       sparsity => get_csr_sparsity_secondorder(state, T%mesh, T%mesh)
    end select

    ! Ditto for diffusion
    call allocate(matrix_diff, sparsity)
   
    mass_sparsity=make_sparsity_dg_mass(T%mesh)
    call allocate(mass, mass_sparsity)
    call allocate(inv_mass, mass_sparsity)

    ! Ensure delta_T inherits options from T.
    call allocate(delta_T, T%mesh, "delta_T")
    delta_T%option_path = T%option_path
    call allocate(rhs, T%mesh, trim(field_name)//" RHS")
    call allocate(rhs_diff, T%mesh, trim(field_name)//" Diffusion RHS")
   
    call construct_advection_diffusion_dg(matrix, rhs, field_name, state, &
         mass=mass, diffusion_m=matrix_diff, diffusion_rhs=rhs_diff, semidiscrete=.true., &
         velocity_name=velocity_name)

    ! mass has only been assembled only for owned elements, so we can only compute
    ! its inverse for owned elements
    call get_dg_inverse_mass_matrix(inv_mass, mass, only_owned_elements=.true.)
    
    ! Note that since theta and dt are module global, these lines have to
    ! come after construct_advection_diffusion_dg.
    call get_option(trim(T%option_path)//&
         &"/prognostic/temporal_discretisation/theta", theta)
    call get_option("/timestepping/timestep", dt)
    
    if(have_option(trim(T%option_path)//&
         &"/prognostic/temporal_discretisation/discontinuous_galerkin"//&
         &"/number_advection_subcycles")) then
       call get_option(trim(T%option_path)//&
            &"/prognostic/temporal_discretisation/discontinuous_galerkin"//&
            &"/number_advection_subcycles", subcycles)
    else
       call get_option(trim(T%option_path)//&
            &"/prognostic/temporal_discretisation/discontinuous_galerkin"//&
            &"/maximum_courant_number_per_subcycle", Max_Courant_number)
       
       ! Determine the courant field to use to find the max
       call get_option(trim(T%option_path)//&
            &"/prognostic/temporal_discretisation/discontinuous_galerkin"//&
            &"/maximum_courant_number_per_subcycle/courant_number/name", &
            &Courant_number_name, default="DG_CourantNumber")
       
       s_field => extract_scalar_field(state, trim(Courant_number_name))
       call calculate_diagnostic_variable(state, trim(Courant_number_name), &
            & s_field, option_path=trim(T%option_path)//&
            &"/prognostic/temporal_discretisation/discontinuous_galerkin"//&
            &"/courant_number")
       
       subcycles = ceiling( maxval(s_field%val)/Max_Courant_number)
       call allmax(subcycles)
       ewrite(2,*) 'Number of subcycles for tracer eqn: ', subcycles
    end if

    limit_slope=.false.
    if (have_option(trim(T%option_path)//"/prognostic/spatial_discretisation"//&
         &"/discontinuous_galerkin/slope_limiter")) then
       limit_slope=.true.
       
       ! Note unsafe for mixed element meshes
       if (element_degree(T,1)==0) then
          FLExit("Slope limiters make no sense for degree 0 fields")
       end if

       call get_option(trim(T%option_path)//"/prognostic/spatial_discretisation"//&
            &"/discontinuous_galerkin/slope_limiter/name",limiter_name)

       select case(trim(limiter_name))
       case("Cockburn_Shu")
          limiter=LIMITER_COCKBURN
       case("Hermite_Weno")
          limiter=LIMITER_HERMITE_WENO
       case("minimal")
          limiter=LIMITER_MINIMAL
       case("FPN")
          limiter=LIMITER_FPN
       case("Vertex_Based")
          limiter=LIMITER_VB
       case default
          FLAbort('No such limiter')
       end select
       
    end if

    U_nl=>extract_vector_field(state, velocity_name)

    do i=1, subcycles
       
       ! dT = Advection * T
       call mult(delta_T, matrix, T)
       ! dT = dT + RHS
       call addto(delta_T, RHS, -1.0)
       ! dT = M^(-1) dT
       call dg_apply_mass(inv_mass, delta_T)
       
       ! T = T + dt/s * dT
       call addto(T, delta_T, scale=-dt/subcycles)
       call halo_update(T)
       if (limit_slope) then
          ! Filter wiggles from T
          call limit_slope_dg(T, U_nl, X, state, limiter)
       end if

    end do

    if (include_diffusion.or.have_buoyancy_adjustment_by_vertical_diffusion) then
       ! Form RHS of diffusion equation.
       call mult(delta_T, matrix_diff, T)
       call addto(RHS_diff, delta_T,-1.0)
    
       call scale(matrix_diff, theta*dt)
       call addto(matrix_diff,mass)
       call zero(delta_T) ! Impose zero initial guess.
       ! Solve for the change in T.
       call petsc_solve(delta_T, matrix_diff, RHS_diff, state)

       ! Add the change in T to T.
       call addto(T, delta_T, dt)
    end if
    
    call deallocate(delta_T)
    call deallocate(matrix)
    call deallocate(matrix_diff)
    call deallocate(mass)
    call deallocate(inv_mass)
    call deallocate(mass_sparsity)
    call deallocate(rhs)
    call deallocate(rhs_diff)

  end subroutine solve_advection_diffusion_dg_subcycle  

  subroutine construct_advection_diffusion_dg(big_m, rhs, field_name,&
       & state, mass, diffusion_m, diffusion_rhs, semidiscrete, velocity_name) 
    !!< Construct the advection_diffusion equation for discontinuous elements in
    !!< acceleration form.
    !!< 
    !!< If mass is provided then the mass matrix is not added into big_m or
    !!< rhs. It is instead returned as mass. This may be useful for testing
    !!< or for solving equations otherwise than in acceleration form.
    !!<
    !!< If diffusion_m and diffusion_rhs are provided then the diffustion
    !!< terms are placed here instead of in big_m and rhs
    !!<
    !!< If semidiscrete is present and true then the semidiscrete matrices
    !!< are formed. This is accomplished by locally setting theta to 1.0
    !!< and only inserting boundary conditions in the right hand side.
    !!< Setting semidiscrete to 1 probably only makes sense if a separate
    !!< mass matrix is also provided.

    !! Main advection_diffusion matrix.    
    type(csr_matrix), intent(inout) :: big_m
    !! Right hand side vector.
    type(scalar_field), intent(inout) :: rhs
    
    !! Name of the field to be advected.
    character(len=*), intent(in) :: field_name
    !! Collection of fields defining system state.
    type(state_type), intent(inout) :: state
    !! Optional separate mass matrix.
    type(csr_matrix), intent(inout), optional :: mass
    !! Optional separate diffusion matrix
    type(csr_matrix), intent(inout), optional :: diffusion_m
    !! Corresponding right hand side vector
    type(scalar_field), intent(inout), optional :: diffusion_rhs
    !! Optional velocity name
    character(len = *), intent(in), optional :: velocity_name

    !! Flag for whether to construct semidiscrete form of the equation.
    logical, intent(in), optional :: semidiscrete

    !! Position, and velocity fields.
    type(vector_field) :: X, U, U_nl
    type(vector_field), pointer :: X_new, X_old, U_mesh
    !! Tracer to be solved for.
    type(scalar_field) :: T
    !! Diffusivity
    type(tensor_field) :: Diffusivity

    !! Source and absorption
    type(scalar_field) :: Source, Absorption

    !! Local velocity name
    character(len = FIELD_NAME_LEN) :: lvelocity_name

    !! Element index
    integer :: ele

    !! Status variable for field extraction.
    integer :: stat

    !! Gravitational sinking term
    type(scalar_field) :: Sink
    !! Direction of gravity
    type(vector_field) :: gravity
    !! Backup of U_nl for calculating sinking
    type(vector_field) :: U_nl_backup
    !! Buoyancy and gravity
    type(scalar_field) :: buoyancy
    type(scalar_field) :: buoyancy_from_state
    real :: gravity_magnitude
    real :: mixing_diffusion_amplitude

    !! Mesh for auxiliary variable
    type(mesh_type), save :: q_mesh

    !! Local diffusion matrices and right hand side
    type(csr_matrix) :: big_m_diff
    type(scalar_field) :: rhs_diff
    
    !! Field over the entire surface mesh containing bc values:
    type(scalar_field) :: bc_value
    !! Integer array of all surface elements indicating bc type
    !! (see below call to get_entire_boundary_condition):
    integer, dimension(:), allocatable :: bc_type

    type(mesh_type), pointer :: mesh_cg
    
    ! Porosity field
    type(scalar_field) :: porosity_theta
    
    !! Add the Source directly to the right hand side?
    logical :: add_src_directly_to_rhs

    ewrite(1,*) "Writing advection-diffusion equation for "&
         &//trim(field_name)

    ! These names are based on the CGNS SIDS.
    T=extract_scalar_field(state, field_name)
    X=extract_vector_field(state, "Coordinate")

    semi_discrete=present_and_true(semidiscrete)
    
    ! If a separate diffusion matrix has been provided, put diffusion in
    ! there. Otherwise put it in the RHS.
    have_diffusion_m = present(diffusion_m)
    if (present(diffusion_m)) then
       big_m_diff=diffusion_m
    else
       big_m_diff=big_m
    end if
    if (present(diffusion_rhs)) then
       if(.not.have_diffusion_m) then
         FLAbort("diffusion_m required")
       end if
       rhs_diff=diffusion_rhs
    else
       rhs_diff=rhs
    end if

    if(present(velocity_name)) then
      lvelocity_name = velocity_name
    else
      lvelocity_name = "NonlinearVelocity"
    end if

    on_sphere = have_option('/geometry/spherical_earth/')

    if (.not.have_option(trim(T%option_path)//"/prognostic"//&
         &"/spatial_discretisation/discontinuous_galerkin"//&
         &"/advection_scheme/none")) then
       U_nl_backup=extract_vector_field(state, lvelocity_name)
       call incref(U_nl_backup)
       include_advection=.true.
    else
       ! Forcing a zero NonlinearVelocity will disable advection.
       U=extract_vector_field(state, "Velocity", stat)
       if (stat/=0) then 
          FLExit("Oh dear, no velocity field. A velocity field is required for advection!")
       end if
       call allocate(U_nl_backup, U%dim,  U%mesh, "BackupNonlinearVelocity", &
            FIELD_TYPE_CONSTANT)
       call zero(U_nl_backup)
       include_advection=.false.
    end if

    flux_scheme=UPWIND_FLUX
    if (have_option(trim(T%option_path)//"/prognostic"//&
         &"/spatial_discretisation/discontinuous_galerkin"//&
         &"/advection_scheme/lax_friedrichs")) then
       flux_scheme=LAX_FRIEDRICHS_FLUX
    end if

    call allocate(U_nl, U_nl_backup%dim, U_nl_backup%mesh, "LocalNonlinearVelocity")
    call set(U_nl, U_nl_backup)


    Diffusivity=extract_tensor_field(state, trim(field_name)//"Diffusivity"&
         &, stat=stat)
    if (stat/=0) then
       call allocate(Diffusivity, T%mesh, trim(field_name)//"Diffusivity",&
            FIELD_TYPE_CONSTANT)
       call zero(Diffusivity)
       include_diffusion=.false.
    else
       ! Grab an extra reference to cause the deallocate below to be safe.
       call incref(Diffusivity)
       include_diffusion=.true.
    end if

    Source=extract_scalar_field(state, trim(field_name)//"Source"&
         &, stat=stat)
    if (stat/=0) then
       call allocate(Source, T%mesh, trim(field_name)//"Source",&
            FIELD_TYPE_CONSTANT)
       call zero(Source)
       
       add_src_directly_to_rhs = .false.
    else
       ! Grab an extra reference to cause the deallocate below to be safe.
       call incref(Source)
      
       add_src_directly_to_rhs = have_option(trim(Source%option_path)//'/diagnostic/add_directly_to_rhs')
      
       if (add_src_directly_to_rhs) then 
          ewrite(2, *) "Adding Source field directly to the right hand side"
          assert(node_count(Source) == node_count(T))
       end if

    end if

    Absorption=extract_scalar_field(state, trim(field_name)//"Absorption"&
         &, stat=stat)
    if (stat/=0) then
       call allocate(Absorption, T%mesh, trim(field_name)//"Absorption",&
            FIELD_TYPE_CONSTANT)
       call zero(Absorption)
    else
       ! Grab an extra reference to cause the deallocate below to be safe.
       call incref(Absorption)
    end if

    Sink=extract_scalar_field(state, trim(field_name)//"SinkingVelocity"&
         &, stat=stat)
    if (stat==0) then
       gravity=extract_vector_field(state, "GravityDirection")

       ! this may perform a "remap" internally from CoordinateMesh to VelocityMesh
       call addto(U_nl, gravity, scale=Sink)
       ! Gravitational sinking only makes sense if you include advection
       ! terms.
       include_advection=.true.
    end if

    ! Porosity
    if (have_option(trim(T%option_path)//'/prognostic/porosity')) then
       include_porosity = .true.

       ! get the porosity theta averaged field - this will allocate it
       call form_porosity_theta(porosity_theta, state, option_path = trim(T%option_path)//'/prognostic/porosity')       
    else
       include_porosity = .false.
       call allocate(porosity_theta, T%mesh, field_type=FIELD_TYPE_CONSTANT)
       call set(porosity_theta, 1.0)
    end if

    ! Retrieve scalar options from the options dictionary.
    if (.not.semi_discrete) then
       call get_option(trim(T%option_path)//&
            &"/prognostic/temporal_discretisation/theta", theta)
       call get_option("/timestepping/timestep", dt)
    else
       ! If we are assembling the semi-discrete forms of the equations then
       ! we don't need to scale by theta and dt in this routine.
       theta=1.0
       dt=1.0
    end if

    include_mass = .not. have_option(trim(T%option_path)//&
           "/prognostic/spatial_discretisation/discontinuous_galerkin/mass_terms/exclude_mass_terms")
           
    move_mesh = (have_option("/mesh_adaptivity/mesh_movement").and.include_mass)
    if(move_mesh) then
      if (include_porosity) then
         FLExit('Cannot include porosity in DG advection diffusion of a field with a moving mesh')
      end if
      ewrite(2,*) 'Moving mesh'
      X_old => extract_vector_field(state, "OldCoordinate")
      X_new => extract_vector_field(state, "IteratedCoordinate")
      
      U_mesh=> extract_vector_field(state, "GridVelocity")
      assert(U_mesh%dim == mesh_dim(t))
      assert(ele_count(U_mesh) == ele_count(t))
    else
      ewrite(2,*) 'Not moving mesh'
    end if
    
    ! Switch on upwind stabilisation if requested.
    if (have_option(trim(T%option_path)//"/prognostic/spatial_discretisation"&
         &"/discontinuous_galerkin/upwind_stabilisation")) then
       stabilisation_scheme=UPWIND
       if(move_mesh) then
          FLExit("Haven't thought about how mesh movement works with stabilisation yet.")
       end if
    else
       stabilisation_scheme=NONE
    end if

    q_mesh=diffusivity%mesh

    assert(has_faces(X%mesh))
    assert(has_faces(T%mesh))
    
    ! Enquire about boundary conditions we're interested in
    ! Returns an integer array bc_type over the surface elements
    ! that indicates the bc type (in the order we specified, i.e.
    ! BCTYPE_WEAKDIRICHLET=1)
    allocate( bc_type(1:surface_element_count(T)) )
    call get_entire_boundary_condition(T, &
       & (/"weakdirichlet"/), &
       & bc_value, bc_type)

    call zero(big_m)
    call zero(RHS)
    if (present(mass)) call zero(mass)
    if (present(diffusion_m)) call zero(diffusion_m)
    if (present(diffusion_RHS)) call zero(diffusion_RHS)
    if (have_buoyancy_adjustment_by_vertical_diffusion) then
      if (have_option(trim(T%option_path)//"/prognostic/buoyancy_adjustment"&
          &"/by_vertical_diffusion/project_buoyancy_to_continuous_space")) then    
        buoyancy_from_state = extract_scalar_field(state, "VelocityBuoyancyDensity", stat)
        if (stat/=0) FLAbort('Error extracting buoyancy field.')

        mesh_cg=>extract_mesh(state, "CoordinateMesh")
        call allocate(buoyancy, mesh_cg, "BuoyancyProjectedToContinuousSpace")
        call zero(buoyancy)
        ! Grab an extra reference to cause the deallocate below to be safe.
        ! Check this is OK
        call lumped_mass_galerkin_projection_scalar(state, buoyancy, buoyancy_from_state)
      else
        buoyancy = extract_scalar_field(state, "VelocityBuoyancyDensity", stat)
        if (stat/=0) FLAbort('Error extracting buoyancy field.')
        call incref(buoyancy)
      end if

      gravity=extract_vector_field(state, "GravityDirection",stat)
      if (stat/=0) FLAbort('Error extracting gravity field.')
      call get_option("/physical_parameters/gravity/magnitude", gravity_magnitude)
    
      if (have_option(trim(T%option_path)//&
          &"/prognostic/buoyancy_adjustment/by_vertical_diffusion/amplitude")) then
        call get_option(trim(T%option_path)//&
          &"/prognostic/buoyancy_adjustment/by_vertical_diffusion/amplitude", &
          &mixing_diffusion_amplitude) 
      else
        mixing_diffusion_amplitude = 1.0
      end if
      ! Set direction of mixing diffusion, default is in the y- and z-direction for 2- and 3-d spaces respectively
      ! TODO: Align this direction with gravity local to an element
    end if

    element_loop: do ELE=1,element_count(T)
       
       call construct_adv_diff_element_dg(ele, big_m, rhs, big_m_diff,&
            & rhs_diff, X, X_old, X_new, T, U_nl, U_mesh, Source, &
            & Absorption, Diffusivity, bc_value, bc_type, q_mesh, mass, &
            & buoyancy, gravity, gravity_magnitude, mixing_diffusion_amplitude, &
            & add_src_directly_to_rhs, porosity_theta) 
       
    end do element_loop

    ! Add the source directly to the rhs if required 
    ! which must be included before dirichlet BC's.
    if (add_src_directly_to_rhs) call addto(rhs, Source)
    
    ! Drop any extra field references.
    if (have_buoyancy_adjustment_by_vertical_diffusion) call deallocate(buoyancy)
    call deallocate(Diffusivity)
    call deallocate(Source)
    call deallocate(Absorption)
    call deallocate(U_nl)
    call deallocate(U_nl_backup)
    call deallocate(bc_value)
    call deallocate(porosity_theta)
    
  end subroutine construct_advection_diffusion_dg

  subroutine lumped_mass_galerkin_projection_scalar(state, field, projected_field)
    type(state_type), intent(in) :: state
    type(vector_field), pointer :: positions
    type(scalar_field), intent(inout) :: field
    type(scalar_field), intent(inout) :: projected_field
    type(scalar_field) :: rhs
    type(scalar_field) :: mass_lumped, inverse_mass_lumped

    integer :: ele
 
    positions => extract_vector_field(state, "Coordinate")

    ! Assuming they're on the same quadrature
    assert(ele_ngi(field, 1) == ele_ngi(projected_field, 1))

    call allocate(mass_lumped, field%mesh, name="GalerkinProjectionMassLumped")
    call zero(mass_lumped)
     
    call allocate(rhs, field%mesh, name="GalerkinProjectionRHS")
    call zero(rhs)

    do ele=1,ele_count(field)
      call assemble_galerkin_projection(field, projected_field, positions, &
                                     &  rhs, ele)
    end do

    call allocate(inverse_mass_lumped, field%mesh, &
       name="GalerkinProjectionInverseMassLumped")
    call invert(mass_lumped, inverse_mass_lumped)
    call set(field, rhs)
    call scale(field, inverse_mass_lumped)
    call deallocate(mass_lumped)
    call deallocate(inverse_mass_lumped)
    call deallocate(rhs)

    contains
      ! projected_field <-> field rename
      subroutine assemble_galerkin_projection(field, projected_field, positions, rhs, ele)
        type(vector_field), intent(in) :: positions
        ! Changed to in not inout
        type(scalar_field), intent(in) :: field
        type(scalar_field), intent(in) :: projected_field
        type(scalar_field), intent(inout) :: rhs
      integer, intent(in) :: ele

        type(element_type), pointer :: field_shape, proj_field_shape

        real, dimension(ele_loc(field, ele), ele_loc(field, ele)) :: little_mass
        real, dimension(ele_ngi(field, ele)) :: detwei

        real, dimension(ele_loc(field, ele)) :: little_rhs
        real, dimension(ele_loc(field, ele), ele_loc(projected_field, ele)) :: little_mba
        real, dimension(ele_loc(field, ele), ele_loc(projected_field, ele)) :: little_mba_int
        real, dimension(ele_loc(projected_field, ele)) :: proj_field_val

        integer :: i, j, k

        field_shape => ele_shape(field, ele)
        proj_field_shape => ele_shape(projected_field, ele)

        call transform_to_physical(positions, ele, detwei=detwei)

        little_mass = shape_shape(field_shape, field_shape, detwei)

        ! And compute the product of the basis functions
        little_mba = 0
        do i=1,ele_ngi(field, ele)
          forall(j=1:ele_loc(field, ele), k=1:ele_loc(projected_field, ele))
            little_mba_int(j, k) = field_shape%n(j, i) * proj_field_shape%n(k, i)
          end forall
          little_mba = little_mba + little_mba_int * detwei(i)
        end do

        proj_field_val = ele_val(projected_field, ele)
        little_rhs(:) = matmul(little_mba, proj_field_val(:))
        ! Replace 2 lines above with:
        ! little_rhs = matmul(little_mba, ele_val(projected_field, ele))

        call addto(mass_lumped, ele_nodes(field, ele), &
          sum(little_mass,2))
        call addto(rhs, ele_nodes(field, ele), little_rhs)
         
      end subroutine assemble_galerkin_projection
         
   end subroutine lumped_mass_galerkin_projection_scalar

   subroutine construct_adv_diff_element_dg(ele, big_m, rhs, big_m_diff,&
       & rhs_diff, &
       & X, X_old, X_new, T, U_nl, U_mesh, Source, Absorption, Diffusivity,&
       & bc_value, bc_type, &
       & q_mesh, mass, buoyancy, gravity, gravity_magnitude, mixing_diffusion_amplitude, &
       & add_src_directly_to_rhs, porosity_theta)
    !!< Construct the advection_diffusion equation for discontinuous elements in
    !!< acceleration form.
    implicit none
    !! Index of current element
    integer :: ele
    !! Main advection and diffusion matrices.
    type(csr_matrix), intent(inout) :: big_m, big_m_diff
    !! Right hand side vectors.
    type(scalar_field), intent(inout) :: rhs, rhs_diff
    !! Field over the entire surface mesh containing bc values:
    type(scalar_field), intent(in):: bc_value
    !! Integer array of all surface elements indicating bc type
    !! (see above call to get_entire_boundary_condition):
    integer, dimension(:), intent(in):: bc_type
    !! Auxiliary variable mesh
    type(mesh_type), intent(in) :: q_mesh
    !! Optional separate mass matrix.
    type(csr_matrix), intent(inout), optional :: mass
    
    !! Position and velocity.
    type(vector_field), intent(in) :: X, U_nl
    type(vector_field), pointer :: X_old, X_new, U_mesh

    type(scalar_field), intent(in) :: T, Source, Absorption
    !! Diffusivity
    type(tensor_field), intent(in) :: Diffusivity
    
    !! If adding Source directly to rhs then
    !! do nothing with it here
    logical, intent(in) :: add_src_directly_to_rhs
    
    !! Porosity theta averaged field
    type(scalar_field), intent(in) :: porosity_theta

    !! Flag for a periodic boundary
    logical :: Periodic_neigh 

    !! Buoyancy and gravity direction
    type(scalar_field), intent(in) :: buoyancy
    type(vector_field), intent(in) :: gravity
    real, intent(in) :: gravity_magnitude

    ! Bilinear forms.
    real, dimension(ele_loc(T,ele), ele_loc(T,ele)) :: &
         mass_mat
    real, dimension(ele_loc(T,ele), ele_loc(T,ele)) :: &
         inverse_mass_mat
    real, dimension(mesh_dim(T), ele_loc(T,ele), &
         ele_loc(T,ele)) :: ele2grad_mat
    real, dimension(ele_loc(T,ele), ele_loc(T,ele)) :: &
         Advection_mat
    real, dimension(ele_loc(T,ele), ele_loc(T,ele)) ::  Abs_mat
    real, dimension(ele_loc(q_mesh,ele), ele_loc(q_mesh,ele)) :: Q_inv 
    real, dimension(mesh_dim(T), ele_loc(q_mesh,ele), &
         ele_and_faces_loc(T,ele)) :: Grad_T_mat, Div_T_mat 

    real, dimension(ele_face_count(T,ele), mesh_dim(T), ele_loc(q_mesh,ele), &
         ele_and_faces_loc(T,ele)) :: Grad_T_face_mat

    real, dimension(ele_and_faces_loc(T,ele),ele_and_faces_loc(T,ele)) ::&
         & Diffusivity_mat
    real, dimension(Diffusivity%dim(1), Diffusivity%dim(2), &
         & ele_loc(Diffusivity,ele)) :: Diffusivity_ele
    

    ! Local assembly matrices.
    real, dimension(ele_loc(T,ele), ele_loc(T,ele)) :: l_T_mat
    real, dimension(ele_loc(T,ele)) :: l_T_rhs

    ! Local node number map for 2nd order element.
    integer, dimension(ele_and_faces_loc(T,ele)) :: local_glno

    ! Local variables.
    
    ! Neighbour element, face and neighbour face.
    integer :: ele_2, face, face_2, ele_2_X
    ! Count variable for loops over dimension.
    integer :: dim1, dim2
    ! Loops over faces.
    integer :: ni
    ! Array bounds for faces of the 2nd order element.
    integer :: start, finish
    
    ! Variable transform times quadrature weights.
    real, dimension(ele_ngi(T,ele)) :: detwei, detwei_old, detwei_new
    ! Transform from local to physical coordinates.
    real, dimension(U_nl%dim, U_nl%dim, ele_ngi(T,ele)) :: J_mat 
    ! Transformed gradient function for tracer.
    real, dimension(ele_loc(T, ele), ele_ngi(T, ele), mesh_dim(T)) :: dt_t
    ! Transformed gradient function for velocity.
    real, dimension(ele_loc(U_nl, ele), ele_ngi(U_nl, ele), mesh_dim(T)) ::&
         & du_t 
    ! Transformed gradient function for grid velocity.
    real, dimension(ele_loc(X, ele), ele_ngi(U_nl, ele), mesh_dim(T)) ::&
         & dug_t 
    ! Transformed gradient function for auxiliary variable.
    real, dimension(ele_loc(q_mesh,ele), ele_ngi(q_mesh,ele), mesh_dim(T)) :: dq_t
    ! Different velocities at quad points.
    real, dimension(U_nl%dim, ele_ngi(U_nl, ele)) :: u_nl_q
    real, dimension(ele_ngi(U_nl, ele)) :: u_nl_div_q

    ! Node and shape pointers.
    integer, dimension(:), pointer :: t_ele
    type(element_type), pointer :: t_shape, u_shape, q_shape
    ! Neighbours of this element.
    integer, dimension(:), pointer :: neigh, x_neigh
    ! Whether the tracer field is continuous.
    logical :: dg

    logical :: boundary_element

    !Switch to select if we are assembling the primal or dual form
    logical :: primal
    !Switch to choose side to take fluxes from in CDG element
    logical :: CDG_switch_in
    
    ! Matrix for assembling primal fluxes
    ! Note that this assumes same order polys in each element
    ! Code will need reorganising for p-refinement
    real, dimension(2,face_loc(T,1),ele_loc(T,ele)) :: primal_fluxes_mat

    ! \Int_{ele} N_i kappa N_j dV, used for CDG fluxes
    real, dimension(mesh_dim(T),mesh_dim(T), &
         & ele_loc(T,ele),ele_loc(T,ele)) :: kappa_mat

    ! \Int_{s_ele} N_iN_j n ds, used for CDG fluxes
    real, dimension(mesh_dim(T),face_loc(T,ele),face_loc(T,ele)) :: &
         & normal_mat
    ! \Int_{s_ele} N_iN_j kappa.n ds, used for CDG fluxes
    ! Note that this assumes same order polys in each element
    ! Code will need reorganising for p-refinement
    real, dimension(mesh_dim(T),face_loc(T,1),face_loc(T,1)) :: &
         & kappa_normal_mat

    ! Matrix for assembling penalty fluxes
    ! Note that this assumes same order polys in each element
    ! Code will need reorganising for p-refinement
    real, dimension(2,face_loc(T,1),face_loc(T,1)) :: penalty_fluxes_mat

    integer :: i, j
    ! Variables for buoyancy adjustment by vertical diffusion
    real, dimension(mesh_dim(T), mesh_dim(T), T%mesh%shape%ngi) :: mixing_diffusion
    real, intent(in) :: mixing_diffusion_amplitude
    real, dimension(X%dim, X%dim, ele_loc(T, ele)) :: mixing_diffusion_rhs, &
                                                      mixing_diffusion_loc

    ! element centre and neighbour centre
    ! for IP parameters

    real, dimension(mesh_dim(T)) :: ele_centre, neigh_centre, &
         & face_centre, face_centre_2

    !Debugging variables

    real, dimension(ele_loc(T,ele)) :: test_vals
    real, dimension(ele_ngi(T,ele)) :: test_vals_out_1, test_vals_out_2
    real :: test_val

    real, dimension(x%dim, ele_loc(x,ele)) :: x_val, x_val_2
    real, dimension(mesh_dim(T)) :: centre_vec

    if(move_mesh) then
      ! the following have been assumed in the declarations above
      assert(ele_loc(U_mesh, ele)==ele_loc(X, ele))
      assert(ele_ngi(U_mesh, ele)==ele_ngi(U_nl, ele))
    end if
    
    dg=continuity(T)<0
    primal = .not.dg
    if(diffusion_scheme == CDG) primal = .true.
    if(diffusion_scheme == IP) primal =.true.

    ! In parallel, we only construct the equations on elements we own, or
    ! those in the L1 halo.
    if (dg) then
       if (.not.(element_owned(T, ele).or.element_neighbour_owned(T, ele))) then
          return
       end if
    end if

    !----------------------------------------------------------------------
    ! Establish local node lists
    !----------------------------------------------------------------------
    
    T_ele=>ele_nodes(T,ele)  ! Tracer node numbers

    local_glno=0
    local_glno(:size(T_ele))=T_ele ! Diffusivity node list.

    !----------------------------------------------------------------------
    ! Establish local shape functions
    !----------------------------------------------------------------------

    t_shape=>ele_shape(T, ele)
    u_shape=>ele_shape(U_nl, ele)
    q_shape=>ele_shape(q_mesh, ele)

    !==========================
    ! Coordinates
    !==========================

    x_val = ele_val(X,ele)

    ! Transform Tracer derivatives and weights into physical space. If
    ! necessary, grab J_mat as well.
    if (stabilisation_scheme==NONE) then
       call transform_to_physical(X, ele,&
            & t_shape , dshape=dt_t, detwei=detwei)
    else
       call transform_to_physical(X,ele,&
            & t_shape , dshape=dt_t, detwei=detwei, J=J_mat)
    end if

    ! Transform U_nl derivatives and weights into physical space.
    call transform_to_physical(X,ele,&
         & u_shape , dshape=du_t)
    
    if ((include_diffusion.or.have_buoyancy_adjustment_by_vertical_diffusion).and..not.primal) then
       ! Transform q derivatives into physical space.
       call transform_to_physical(X,ele,&
            & q_shape , dshape=dq_t)
    end if
    
    if(move_mesh) then
      call transform_to_physical(X_old, ele, detwei=detwei_old)
      call transform_to_physical(X_new, ele, detwei=detwei_new)
      if(include_advection.and..not.integrate_by_parts_once) then
        ! need dug_t if we're integrating by parts twice and
        ! moving the mesh
        call transform_to_physical(X, ele, &
            & ele_shape(U_mesh, ele), dshape=dug_t)
      end if
    end if

    mixing_diffusion = 0.0
    mixing_diffusion_loc = 0.0
    if (have_buoyancy_adjustment_by_vertical_diffusion) then
<<<<<<< HEAD
       mixing_diffusion_diag = 0.0
       assert(ele_ngi(T, ele) == ele_ngi(buoyancy, ele))
       buoyancysample = ele_val_at_quad(buoyancy, ele)
       call transform_to_physical(X, ele, ele_shape(buoyancy,ele), dshape=dt_rho, detwei=detwei_rho)

       grad_rho = ele_grad_at_quad(buoyancy, ele, dt_rho)

       ! Calculate the gradient in the direction of gravity
       ! TODO: Build on_sphere into ele_val_at_quad?
       !if (on_sphere) then
       !   grav_at_quads = sphere_inward_normal_at_quad_ele(X, ele)
       !else
          grav_at_quads = ele_val_at_quad(gravity, ele)
       !end if
       ! Calculate element length parallel to the direction of mixing defined above
       enodes => ele_nodes(X, ele)
       do i = 1,size(enodes)
         pos = node_val(X, enodes(i))
         gravity_at_node = node_val(gravity, enodes(i))
         !rad(i) = pos(mesh_dim(T))
         rad(i) = dot_product(pos, gravity_at_node)
       end do
       dr = maxval(rad) - minval(rad)
       do i = 1, ele_ngi(T,ele)
          drho_dz(i) = dot_product(grad_rho(:,i), grav_at_quads(:,i))
          ! Note test to limit mixing to adverse changes in density wrt gravity
          if (drho_dz(i) > 0.0) drho_dz(i) = 0.0
          ! Form the coefficient of diffusion to deliver the required mixing
       end do
       ! TODO: Calculate dr - per element?  or per Guass point?
       ! dimension in which gravity lies parallel to
       !if (on_sphere) then
       !  mixing_diffusion_diag(mesh_dim(X),:) = mixing_diffusion_amplitude * dt&
       !        &* gravity_magnitude * dr**2 * abs(drho_dz(:))
       !  mixing_diffusion=rotate_diagonal_to_cartesian_gi(X, ele, mixing_diffusion_diag)
       !else
         do i = 1, mesh_dim(X)
           mixing_diffusion(i,i,:) = mixing_diffusion_amplitude * dt&
                 &* gravity_magnitude * dr**2 * gravity_at_node(i) * drho_dz(:)
         end do
       !end if
       if (on_sphere) then
         do i = 1, mesh_dim(X)
           mixing_diffusion_diag(i,:) = mixing_diffusion(i,i,:)
         end do
         mixing_diffusion=rotate_diagonal_to_cartesian_gi(X, ele, mixing_diffusion_diag)
       end if
       
       print *,'***'
       ewrite(3,*) "mixing_grad_rho", minval(grad_rho(:,:)), maxval(grad_rho(:,:))
       ewrite(3,*) "mixing_drho_dz", minval(drho_dz(:)), maxval(drho_dz(:))
       ewrite(3,*) "mixing_coeffs amp dt g dr", mixing_diffusion_amplitude, dt, gravity_magnitude, dr**2
       if (on_sphere) then
         ewrite(3,*) "mixing_diffusion_diag", minval(mixing_diffusion_diag), maxval(mixing_diffusion_diag)
       end if
       ewrite(3,*) "mixing_diffusion", minval(mixing_diffusion), maxval(mixing_diffusion)

       mixing_diffusion_rhs=shape_tensor_rhs(T%mesh%shape, mixing_diffusion, detwei_rho)
       t_mass=shape_shape(T%mesh%shape, T%mesh%shape, detwei_rho)
       call invert(t_mass)
       do i=1,X%dim
         do j=1,X%dim
           mixing_diffusion_loc(i,j,:) = matmul(t_mass,mixing_diffusion_rhs(i,j,:))
         end do
       end do
=======
       call calculate_vertical_diffusion(X, T, ele, buoyancy, &
                                         gravity, gravity_magnitude,&
                                         mixing_diffusion_amplitude, &
                                         mixing_diffusion, mixing_diffusion_loc)
>>>>>>> 7adb59fa
    end if

    !----------------------------------------------------------------------
    ! Construct element-wise quantities.
    !----------------------------------------------------------------------

    Diffusivity_ele = ele_val(Diffusivity, ele) + mixing_diffusion_loc

    !----------------------------------------------------------------------
    ! Construct bilinear forms.
    !----------------------------------------------------------------------

    ! Element density matrix.
    !  /
    !  | T T  dV
    !  / 
    if(move_mesh) then
      mass_mat = shape_shape(T_shape, T_shape, detwei_new)
    else
      if (include_porosity) then
        assert(ele_ngi(T, ele)==ele_ngi(porosity_theta, ele))
        mass_mat = shape_shape(T_shape, T_shape, detwei*ele_val_at_quad(porosity_theta, ele))      
      else
        mass_mat = shape_shape(T_shape, T_shape, detwei)
      end if
    end if

    if (include_advection) then

      ! Advecting velocity at quadrature points.
      U_nl_q=ele_val_at_quad(U_nl,ele)

      if(integrate_conservation_term_by_parts) then
          ! Element advection matrix
          !         /                                          /
          !  - beta | (grad T dot U_nl) T Rho dV + (1. - beta) | T (U_nl dot grad T) Rho dV
          !         /                                          /
          
          ! Introduce grid velocities in non-linear terms. 
          Advection_mat = -beta* dshape_dot_vector_shape(dt_t, U_nl_q, t_shape, detwei)  &
               + (1.-beta) * shape_vector_dot_dshape(t_shape, U_nl_q, dt_t, detwei)
          if(move_mesh) then
            if(integrate_by_parts_once) then
              Advection_mat = Advection_mat &
                              + dshape_dot_vector_shape(dt_t, ele_val_at_quad(U_mesh,ele), t_shape, detwei)
            else
              Advection_mat = Advection_mat &
                              - shape_vector_dot_dshape(t_shape, ele_val_at_quad(U_mesh,ele), dt_t, detwei) &
                              - shape_shape(t_shape, t_shape, ele_div_at_quad(U_mesh, ele, dug_t) * detwei)
            end if
          end if
       else
          ! Introduce grid velocities in non-linear terms. 
          if(move_mesh) then
            ! NOTE: modifying the velocities at the gauss points in this case!
            U_nl_q = U_nl_q - ele_val_at_quad(U_mesh, ele)
          end if
          U_nl_div_q=ele_div_at_quad(U_nl, ele, du_t)
          
          if(integrate_by_parts_once) then
             ! Element advection matrix
             !    /                                          /
             !  - | (grad T dot U_nl) T Rho dV - (1. - beta) | T ( div U_nl ) T Rho dV
             !    /                                          /
             Advection_mat = - dshape_dot_vector_shape(dt_t, U_nl_q, t_shape, detwei)  &
                  - (1.-beta) * shape_shape(t_shape, t_shape, U_nl_div_q * detwei)
          else
             ! Element advection matrix
             !  /                                   /
             !  | T (U_nl dot grad T) Rho dV + beta | T ( div U_nl ) T Rho dV
             !  /                                   /
             Advection_mat = shape_vector_dot_dshape(t_shape, U_nl_q, dt_t, detwei)  &
                  + beta * shape_shape(t_shape, t_shape, U_nl_div_q * detwei)
             if(move_mesh) then
                Advection_mat = Advection_mat &
                      - shape_shape(t_shape, t_shape, ele_div_at_quad(U_mesh, ele, dug_t) * detwei)
             end if
          end if
       end if
       
       ! Add stabilisation to the advection term if requested by the user.
       if (stabilisation_scheme==UPWIND) then
          ! NOTE: U_nl_q may (or may not) have been modified by the grid velocity
          ! with a moving mesh.  Don't know what's appropriate so changes may be
          ! required above!  Hence, this should FLAbort above.
          Advection_mat = Advection_mat + &
               element_upwind_stabilisation(t_shape, dt_t, U_nl_q, J_mat,&
               & detwei)
       end if

    else
       Advection_mat=0.0
    end if

    ! Absorption matrix.
    Abs_mat = shape_shape(T_shape, T_shape, detwei*ele_val_at_quad(Absorption,ele))

    ! Diffusion.
    Diffusivity_mat=0.0

    if (include_diffusion.or.have_buoyancy_adjustment_by_vertical_diffusion) then
       if (primal) then
          if(.not.remove_element_integral) then

             Diffusivity_mat(:size(T_ele),:size(T_ele))= &
                  dshape_tensor_dshape(dt_t, ele_val_at_quad(Diffusivity,ele) &
                  & + mixing_diffusion, dt_t, detwei)

          end if

          !Get ele2grad_mat
          if((diffusion_scheme==CDG).or.(diffusion_scheme==IP)) then
             !Compute a matrix which maps ele vals to ele grad vals
             !This works since the gradient of the shape function
             !lives in the original polynomial space -- cjc
             if(move_mesh) then
                inverse_mass_mat = shape_shape(T_shape, T_shape, detwei)
             else
                inverse_mass_mat = mass_mat
             end if
             call invert(inverse_mass_mat)
             ele2grad_mat = shape_dshape(T_shape,dt_t,detwei)
             do i = 1, mesh_dim(T)
                ele2grad_mat(i,:,:) = matmul(inverse_mass_mat, &
                     ele2grad_mat(i,:,:))
             end do

             if(debugging) then
                call random_number(test_vals)

                do i = 1, mesh_dim(T)

                   test_vals_out_1 = matmul(test_vals,dt_t(:,:,i))
                   
                   test_vals_out_2 = matmul( transpose(T_shape%n), &
                        matmul(ele2grad_mat(i,:,:), test_vals))
                   
                   test_val = maxval(sqrt((test_vals_out_1&
                        &-test_vals_out_2)**2))&
                        &/maxval(sqrt(test_vals_out_1))
                   if(test_val>gradient_test_bound) then
                      ewrite(-1,*) test_val, gradient_test_bound
                      FLAbort('ele2grad test failed')
                   end if
                end do
             end if

          end if

          !get kappa mat for CDG
          if(diffusion_scheme==CDG) then
             kappa_mat = shape_shape_tensor(t_shape,t_shape,detwei, &
                  & ele_val_at_quad(Diffusivity,ele) + mixing_diffusion)
          end if

       else if (diffusion_scheme/=MASSLUMPED_RT0) then
         
          ! Tau Q = grad(u)
          Q_inv= shape_shape(q_shape, q_shape, detwei)
          call invert(Q_inv)       
          call cholesky_factor(Q_inv)
          
          Grad_T_mat=0.0
          Grad_T_face_mat=0.0
          Div_T_mat=0.0
          Grad_T_mat(:, :, :size(T_ele)) = -dshape_shape(dq_t, T_shape,&
               detwei)
!!$       Grad_T_mat(:, :, :size(T_ele)) = shape_dshape(q_shape, dt_t, detwei)
          Div_T_mat(:, :, :size(T_ele)) = -shape_dshape(q_shape, dt_t, detwei)
       end if
    end if

    !----------------------------------------------------------------------
    ! Perform global assembly.
    !----------------------------------------------------------------------

    if (.not.semi_discrete) then
       ! Advection and absorbtion
       l_T_rhs= - matmul(Advection_mat &
            + Abs_mat(:,:), ele_val(T,ele))
    else
       l_T_rhs=0.0
    end if

    ! Source term
    if (.not. add_src_directly_to_rhs) then
       l_T_rhs=l_T_rhs &
              + shape_rhs(T_shape, detwei*ele_val_at_quad(Source, ele))
    end if
        
    if(move_mesh) then
      l_T_rhs=l_T_rhs &
         -shape_rhs(T_shape, ele_val_at_quad(t, ele)*(detwei_new-detwei_old)/dt)
    end if

    ! Right hand side field.
    call addto(RHS, t_ele, l_T_rhs)
    ! Assemble matrix.
    
    ! Advection.
    l_T_mat= Advection_mat*theta*dt    &
         ! Absorption.
         + Abs_mat(:,:)*theta*dt

    if (present(mass)) then
       ! Return mass separately.
       ! NOTE: this doesn't deal with mesh movement
       call addto(mass, t_ele, t_ele, mass_mat)
    else
       if(include_mass) then
          ! Put mass in the matrix.
          l_T_mat=l_T_mat+mass_mat
       end if
    end if

    call addto(big_m, t_ele, t_ele, l_T_mat)

    !-------------------------------------------------------------------
    ! Interface integrals
    !-------------------------------------------------------------------
    
    neigh=>ele_neigh(T, ele)
    ! x_neigh/=t_neigh only on periodic boundaries.
    x_neigh=>ele_neigh(X, ele)
    periodic_neigh = any(neigh .ne. x_neigh)

    ! Local node map counter.
    start=size(T_ele)+1
    ! Flag for whether this is a boundary element.
    boundary_element=.false.

    neighbourloop: do ni=1,size(neigh)

       primal_fluxes_mat = 0.0
       penalty_fluxes_mat = 0.0

       !----------------------------------------------------------------------
       ! Find the relevant faces.
       !----------------------------------------------------------------------
       
       ! These finding routines are outside the inner loop so as to allow
       ! for local stack variables of the right size in
       ! construct_add_diff_interface_dg.

       ele_2=neigh(ni)
       
       ! Note that although face is calculated on field U, it is in fact
       ! applicable to any field which shares the same mesh topology.
       face=ele_face(T, ele, ele_2)
    
       if (ele_2>0) then
          ! Internal faces.
          face_2=ele_face(T, ele_2, ele)
       else
          ! External face.
          face_2=face
          boundary_element=.true.
       end if

        !Compute distance between cell centre and neighbouring cell centre
        !This is for Interior Penalty Method -- cjc
        !--------------

       !NEED TO COMPUTE THE VECTOR BETWEEN THE TWO CELL CENTRES, THEN
       !PROJECT ONTO THE NORMAL

        if(dg.and.diffusion_scheme==IP) then
           if(edge_length_option==USE_ELEMENT_CENTRES) then
              ele_2_X = x_neigh(ni)
              ele_centre = sum(X_val,2)/size(X_val,2)
              face_centre = sum(face_val(X,face),2)/size(face_val(X,face),2)
              if(boundary_element) then
                  ! Boundary case. We compute 2x the distance to the face centre
                  centre_vec = 2.0*(ele_centre - face_centre)
              else if (ele_2/=ele_2_X) then
                  ! Periodic boundary case. We have to cook up the coordinate by
                  ! adding vectors to the face from each side.
                  x_val_2 = ele_val(X,ele_2_X)
                  neigh_centre = sum(X_val_2,2)/size(X_val_2,2)
                  face_centre_2 = &
                      sum(face_val(X,face_2),2)/size(face_val(X,face_2),2)
                  centre_vec = ele_centre - face_centre + &
                      & face_centre_2 - neigh_centre
              else
                  x_val_2 = ele_val(X,ele_2_X)
                  neigh_centre = sum(X_val_2,2)/size(X_val_2,2)
                  centre_vec = ele_centre - neigh_centre
              end if
           end if
        end if
        !--------------

       if (dg) then
          finish=start+face_loc(T, face_2)-1

          local_glno(start:finish)=face_global_nodes(T, face_2)
       end if

       if(primal) then
          call construct_adv_diff_interface_dg(ele, face, face_2, ni,&
               & centre_vec,& 
               & big_m, rhs, Grad_T_mat, Div_T_mat, X, T, U_nl,&
               & bc_value, bc_type, &
               & U_mesh, q_mesh, cdg_switch_in, &
               & primal_fluxes_mat, ele2grad_mat,diffusivity, &
               & penalty_fluxes_mat, normal_mat, kappa_normal_mat)

          select case(diffusion_scheme)
          case(IP)
             call local_assembly_primal_face
             call local_assembly_ip_face
          case(CDG)
             call local_assembly_primal_face
             if(.not.remove_cdg_fluxes) call local_assembly_cdg_face
             call local_assembly_ip_face
          end select

       else
          call construct_adv_diff_interface_dg(ele, face, face_2, ni,&
               & centre_vec,&
               & big_m, rhs, Grad_T_mat, Div_T_mat, X, T, U_nl,&
               & bc_value, bc_type, &
               & U_mesh, q_mesh)
       end if

       if (dg) then
          start=start+face_loc(T, face_2)
       end if

    end do neighbourloop
    
    !----------------------------------------------------------------------
    ! Construct local diffusivity operator for DG.
    !----------------------------------------------------------------------

    if (dg.and.(include_diffusion.or.have_buoyancy_adjustment_by_vertical_diffusion)) then
       
       select case(diffusion_scheme)
       case(ARBITRARY_UPWIND)
          call local_assembly_arbitrary_upwind
       case(BASSI_REBAY)
          call local_assembly_bassi_rebay
       case(MASSLUMPED_RT0)
          select case (rt0_masslumping_scheme)
          case (RT0_MASSLUMPING_ARBOGAST)
            call local_assembly_masslumped_rt0
          case (RT0_MASSLUMPING_CIRCUMCENTRED)
            call local_assembly_masslumped_rt0_circumcentred
          case default
            FLAbort("Unknown rt0 masslumping for P0 diffusion.")
          end select
       end select

       if (boundary_element) then
          ! Weak application of dirichlet conditions on diffusion term.

          do i=1, 2
            ! this is done in 2 passes
            ! iteration 1: wipe the rows corresponding to weak dirichlet boundary faces
            ! iteration 2: for columns corresponding to weak dirichlet boundary faces,
            !               move this coefficient multiplied with the bc value to the rhs
            !               then wipe the column
            ! The 2 iterations are necessary for elements with more than one weak dirichlet boundary face
            ! as we should not try to move the coefficient in columns corresponding to boundary face 1
            ! in rows correspoding to face 2 to the rhs, i.e. we need to wipe *all* boundary rows first.
            ! Local node map counter.
            start=size(T_ele)+1
             
            boundary_neighbourloop: do ni=1,size(neigh)
               ele_2=neigh(ni)
               
               ! Note that although face is calculated on field U, it is in fact
               ! applicable to any field which shares the same mesh topology.
               if (ele_2>0) then
                  ! Interior face - we need the neighbouring face to
                  ! calculate the new start
                  face=ele_face(T, ele_2, ele)

               else
                  ! Boundary face

                  face=ele_face(T, ele, ele_2)

                  if (bc_type(face)==BCTYPE_WEAKDIRICHLET) then

                    ! weak Dirichlet condition.
                    
                    finish=start+face_loc(T, face)-1
                    
                    if (i==1) then
                       ! Wipe out boundary condition's coupling to itself.
                       Diffusivity_mat(start:finish,:)=0.0
                    else
                      
                       ! Add BC into RHS
                       !
                       call addto(RHS_diff, local_glno, &
                            & -matmul(Diffusivity_mat(:,start:finish), &
                            & ele_val( bc_value, face )))

                       ! Ensure it is not used again.
                       Diffusivity_mat(:,start:finish)=0.0
                      
                    end if
                  
                  end if
                     
               end if

               start=start+face_loc(T, face)
               
            end do boundary_neighbourloop
            
          end do
          
       end if
       
    end if

    !----------------------------------------------------------------------
    ! Global assembly of diffusion.
    !----------------------------------------------------------------------


    if (include_diffusion.or.have_buoyancy_adjustment_by_vertical_diffusion) then
       call addto(Big_m_diff, local_glno, local_glno,&
            & Diffusivity_mat*theta*dt)

       if (.not.semi_discrete) then
          call addto(RHS_diff, local_glno, &
               & -matmul(Diffusivity_mat, node_val(T, local_glno)))
       end if
    end if

  contains
    
    subroutine local_assembly_arbitrary_upwind
      
      do dim1=1, Diffusivity%dim(1)
         do dim2=1,Diffusivity%dim(2)
            
            ! Div U * G^T * Diffusivity * G * Grad U
            ! Where G^T*G = inverse(Q_mass)
            Diffusivity_mat=Diffusivity_mat&
                 +0.5*( &
                 +matmul(matmul(transpose(grad_T_mat(dim1,:,:))&
                 &         ,mat_diag_mat(Q_inv, Diffusivity_ele(dim1,dim2,:)))&
                 &     ,grad_T_mat(dim2,:,:))& 
                 +matmul(matmul(transpose(div_T_mat(dim1,:,:))&
                 &         ,mat_diag_mat(Q_inv, Diffusivity_ele(dim1,dim2,:)))&
                 &     ,div_T_mat(dim2,:,:))&
                 &)
            
         end do
      end do
      
    end subroutine local_assembly_arbitrary_upwind
    
    subroutine local_assembly_bassi_rebay
      integer dim1,dim2

      do dim1=1, Diffusivity%dim(1)
         do dim2=1,Diffusivity%dim(2)
            
            ! Div U * G^T * Diffusivity * G * Grad U
            ! Where G^T*G = inverse(Q_mass)
            Diffusivity_mat=Diffusivity_mat&
                 +matmul(matmul(transpose(grad_T_mat(dim1,:,:))&
                 &         ,mat_diag_mat(Q_inv, Diffusivity_ele(dim1,dim2,:)))&
                 &     ,grad_T_mat(dim2,:,:))
            
         end do
      end do
      
    end subroutine local_assembly_bassi_rebay

    subroutine local_assembly_ip_face
    implicit none
    
    integer :: nfele, nele
    integer, dimension(face_loc(T,face)) :: T_face_loc
    
    nfele = face_loc(T,face)
    nele = ele_loc(T,ele)
    t_face_loc=face_local_nodes(T, face)
   
    
    if (ele_2<0) then
       if(bc_type(face)==BCTYPE_WEAKDIRICHLET) then
           !!These terms are not included on Neumann integrals
           
           !! Internal Degrees of Freedom
           
           !penalty flux
           
           Diffusivity_mat(t_face_loc,t_face_loc) = &
                Diffusivity_mat(t_face_loc,t_face_loc) + &
                penalty_fluxes_mat(1,:,:)
           
           !! External Degrees of Freedom
           
           !!penalty fluxes
           
           Diffusivity_mat(t_face_loc,start:finish) = &
                Diffusivity_mat(t_face_loc,start:finish) + &
                penalty_fluxes_mat(2,:,:)
           
        end if
    else

       !! Internal Degrees of Freedom
       
       !penalty flux
       
       Diffusivity_mat(t_face_loc,t_face_loc) = &
            Diffusivity_mat(t_face_loc,t_face_loc) + &
            penalty_fluxes_mat(1,:,:)
       
       !! External Degrees of Freedom
       
       !!penalty fluxes

       Diffusivity_mat(t_face_loc,start:finish) = &
            Diffusivity_mat(t_face_loc,start:finish) + &
            penalty_fluxes_mat(2,:,:)

    end if
  
  end subroutine local_assembly_ip_face

  subroutine local_assembly_primal_face
    implicit none
    
    integer :: j
    integer :: nele
    integer, dimension(face_loc(T,face)) :: T_face_loc
    
    nele = ele_loc(T,ele)
    t_face_loc=face_local_nodes(T, face)
   
    
    if (ele_2<0) then
       if(bc_type(face)==BCTYPE_WEAKDIRICHLET) then
           !!These terms are not included on Neumann integrals
           
           !! Internal Degrees of Freedom
           
           !primal fluxes
           
           Diffusivity_mat(t_face_loc,1:nele) = &
                Diffusivity_mat(t_face_loc,1:nele) + &
                primal_fluxes_mat(1,:,:)
           
           do j = 1, size(t_face_loc)
              Diffusivity_mat(1:nele,t_face_loc(j)) = &
                   Diffusivity_mat(1:nele,t_face_loc(j)) + &
                   primal_fluxes_mat(1,j,:) 
           end do
           
           !primal fluxes
           
           Diffusivity_mat(1:nele,start:finish) = &
                Diffusivity_mat(1:nele,start:finish) + &
                transpose(primal_fluxes_mat(2,:,:)) 
           
        end if
    else

       !! Internal Degrees of Freedom
       
       !primal fluxes
       
       Diffusivity_mat(t_face_loc,1:nele) = &
            Diffusivity_mat(t_face_loc,1:nele) + &
            primal_fluxes_mat(1,:,:)
       
       do j = 1, size(t_face_loc)
          Diffusivity_mat(1:nele,t_face_loc(j)) = &
               Diffusivity_mat(1:nele,t_face_loc(j)) + &
               primal_fluxes_mat(1,j,:) 
       end do
       
       !! External Degrees of Freedom
       
       !primal fluxes
       
       Diffusivity_mat(start:finish,1:nele) = &
            Diffusivity_mat(start:finish,1:nele) + &
            primal_fluxes_mat(2,:,:)

       Diffusivity_mat(1:nele,start:finish) = &
            Diffusivity_mat(1:nele,start:finish) + &
            transpose(primal_fluxes_mat(2,:,:))

    end if
  
  end subroutine local_assembly_primal_face
    
  subroutine local_assembly_cdg_face
    implicit none
    !!< This code assembles the cdg fluxes involving the r_e and l_e lifting
    !!< operators.
    
    !!< We assemble the operator
    !!< \int (r^e([v]) + l^e(C_{12}.[v]) + r^e_D(v).\kappa.
    !!< (r^e([u]) + l^e(C_{12}.[u]) + r^e_D(u))dV (*)
    !!< This is done by forming the operator R:
    !!< \int v R(u)dV  = \int v (r^e([u]) + l^e(C_{12}.[u]) + r^e_D(u)) dV
    !!< and then constructing
    !!< \int R(v).\kappa.R(u) dV

    !!< The lifting operator r^e is defined by
    !!< \int_E \tau . r^e([u]) dV = - \int_e {\tau}.[u] dS
    !!< = -\frac{1}{2} \int_e {\tau^+ + \tau^-}.(u^+n^+ + u^-n^-) dS
    !!< = -\frac{1}{2} \int_e {\tau^+ + \tau^-}.n^+(u^+ - u^-) dS

      !!< Where + is the ele side, and - is the ele_2 side, and e is the edge

    !!< The lifting operator l^e is defined by
    !!< \int_E \tau . l^e(C_{12}.[u])dV = - \int_e C_{12}.[u][\tau] dS
    !!< = -\int C_{12}.(u^+n^+ + u^-n^-)(\tau^+.n^+ +\tau^-n^-) dS

    !!< C_{12} = either (1/2)n^+ or (1/2)n^-
    !!< Take (1/2)n^+ if switch_g . n^+> 0
    
    !!becomes
    !!< = \int_e (- or +)(u^+ - u^-)n^+.(\tau^+ - \tau^-) dS
    !!< with minus sign if switch_g  n^+ > 0

    !!< So adding r^e and l^e gives
    
    !!< = -\frac{1}{2} \int_e {\tau^+ + \tau^-}.n^+(u^+ - u^-) dS
    !!<     + \int_e (- or +)(u^+ - u^-)n^+.(\tau^+ - \tau^-) dS

    !!< = -\int_e \tau^+.n^+(u^+ - u^-) dS if switch_g n^+ > 0
    !!< = -\int_e \tau^-.n^+(u^+ - u^-) dS otherwise
    
    !!< so definition of r^e+l^e operator is
    !!< \int_E \tau.R(u) dV = -\int_e \tau^+.n^+(u^+ - u^-) dS if switch > 0
    !!< \int_E \tau.R(u) dV = -\int_e \tau^-.n^+(u^+ - u^-) dS if switch < 0

    !!< we are doing DG so the basis functions which are non-zero in E are
    !!< zero outside E, so \tau^- vanishes in this formula, so we get
    !!< \int_E \tau.R(u) dV = -\int_e \tau.n^+(u^+ - u^-) dS if switch > 0
    !!< and R(u) = 0 otherwise.
    
    !!< finally the boundary lifting operator r^e_D
    !!< \int_E \tau.r^e_D(u) dV =  -\int_e u\tau.n dS

    !!< We assemble the binary form (*) locally with
    !!< B(u,v) = p^TR^T.K.Rq, where p is the vector of coefficients of u in
    !!< element E plus the coefficients of u on the face e on the other side
    !!< K is the matrix obtained from the bilinear form
    !!< \int_E N_i \kappa N_j dV where \kappa is the diffusion tensor and
    !! N_i are the basis functions with support in element E

    !!< The matrix R maps from the coefficients of a scalar field  on both sides of face e
    !!< to the coefficients of a vector field with inside element E
    !!< i.e. size (dim x loc(E),2 x loc(e))
    !!< because of symmetry we just store (dim x loc(E), loc(e)) values
    !!< The matrix K maps from vector fields inside element E to vector
    !!< fields inside element E
    !!< i.e. size (dim x loc(E), dim x loc(E))
    !!< Hence, R^TKR maps from the coefficients of a scalar field on both
    !!< sides of face e to themselves
    !!< i.e. size (2 x loc(E), 2 x 
    !!< It can be thus interpreted as a fancy penalty term for
    !!< discontinuities, a useful one because it is scale invariant

    !!< The matrix R can be formed by constructing the bilinear form matrix
    !!< for r^e, l^e and r^e_D, and then dividing by the elemental mass
    !!<  matrix on E

    !!< we place R^TKR into Diffusivity_mat which maps from u
    !!< coefficients in element E plus those on the other side of face e
    !!< to themselves, hence it has size (loc(E) + loc(e), loc(E) + loc(e))

    !!< R^TKR is stored in add_mat which has size(2 x loc(e), 2 x loc(e))

    !!< we are using a few other pre-assembled local matrices
    !!< normal_mat is \int_e \tau.(un) dS (has size (dim x loc(e),loc(e))
    !!< normal_kappa_mat is \int_e \tau.\kappa.(un) dS
    !!< has size (dim x loc(e), loc(e))
    !!< inverse_mass_mat is the inverse mass in E

    integer :: i,j,d1,d2,nele,face1,face2
    integer, dimension(face_loc(T,face)) :: T_face_loc    
    real, dimension(mesh_dim(T),ele_loc(T,ele),face_loc(T,face)) :: R_mat
    real, dimension(2,2,face_loc(T,face),face_loc(T,face)) :: add_mat

    nele = ele_loc(T,ele)
    t_face_loc=face_local_nodes(T, face)
    
    R_mat = 0.
    do d1 = 1, mesh_dim(T)
       do i = 1, ele_loc(T,ele)
          do j = 1, face_loc(T,face)
             R_mat(d1,i,j) = &
                  &sum(inverse_mass_mat(i,t_face_loc)*normal_mat(d1,:,j))
          end do
       end do
    end do
    
    add_mat = 0.0
    if(ele_2<0) then
       if ((bc_type(face)==BCTYPE_DIRICHLET).or.(bc_type(face)&
            &==BCTYPE_WEAKDIRICHLET)) then
          !Boundary case
          ! R(/tau,u) = -\int_e \tau.n u  dS
          !do d1 = 1, mesh_dim(T)
          !   do d2 = 1, mesh_dim(T)
          !      add_mat(1,1,:,:) = add_mat(1,1,:,:) + &
          !           matmul(transpose(R_mat(d1,:,:)), &
          !           &matmul(kappa_mat(d1,d2,:,:),R_mat(d2,:,:)))
          !      add_mat(2,2,:,:) = add_mat(2,2,:,:) + &
          !           matmul(transpose(R_mat(d1,:,:)), &
          !           &matmul(kappa_mat(d1,d2,:,:),R_mat(d2,:,:)))
          !   end do
          !end do

          do face1 = 1, 2
             do face2 = 1, 2
                do d1 = 1, mesh_dim(T)
                   do d2 = 1, mesh_dim(T)
                      add_mat(face1,face2,:,:) = add_mat(face1,face2,:,:) + &
                           &(-1.)**(face1+face2)*matmul(transpose(R_mat(d1,:,:)), &
                           &matmul(kappa_mat(d1,d2,:,:),R_mat(d2,:,:)))
                   end do
                end do
             end do
          end do

       end if
    else if(CDG_switch_in) then
       ! interior case
       ! R(\tau,u) = -\int_e \tau.n^+(u^+ - u^-) dS
       do face1 = 1, 2
          do face2 = 1, 2
             do d1 = 1, mesh_dim(T)
                do d2 = 1, mesh_dim(T)
                   add_mat(face1,face2,:,:) = add_mat(face1,face2,:,:) + &
                        &(-1.)**(face1+face2)*matmul(transpose(R_mat(d1,:,:)), &
                        &matmul(kappa_mat(d1,d2,:,:),R_mat(d2,:,:)))
                end do
             end do
          end do
       end do
    end if
    
    !face1 = 1, face2 = 1
    
    Diffusivity_mat(t_face_loc,t_face_loc) = &
         &Diffusivity_mat(t_face_loc,t_face_loc) + &
         &add_mat(1,1,:,:)
    
    !face1 = 1, face2 = 2
    
    Diffusivity_mat(t_face_loc,start:finish) = &
           &Diffusivity_mat(t_face_loc,start:finish) + &
           &add_mat(1,2,:,:)
   
   !face1 = 2, face2 = 1

    Diffusivity_mat(start:finish,t_face_loc) = &
         Diffusivity_mat(start:finish,t_face_loc) + &
         &add_mat(2,1,:,:)
   
   !face1 = 2, face2 = 2
   
   Diffusivity_mat(start:finish,start:finish) = &
        &Diffusivity_mat(start:finish,start:finish) + &
        &add_mat(2,2,:,:)
   
 end subroutine local_assembly_cdg_face
   
    subroutine local_assembly_masslumped_rt0
      
      if (any(shape(diffusivity_ele)/=(/ 2,2,1 /)) .or. size(diffusivity_mat,1)/=4) then
        FLExit("Masslumped RT0 diffusivity scheme only works with P0 fields with P0 diffusivity in 2D.")
      end if
      
      diffusivity_mat=0.0

      diffusivity_mat(2:4,2:4)=masslumped_rt0_aij(diffusivity_ele(:,:,1), X_val, neigh<0, detwei)
      diffusivity_mat(1,:)=-sum(diffusivity_mat(2:4,:),dim=1)
      diffusivity_mat(:,1)=-sum(diffusivity_mat(:,2:4),dim=2)
      
      assert( all(transpose(diffusivity_mat)-diffusivity_mat<1e-10))

    end subroutine local_assembly_masslumped_rt0

      
    subroutine local_assembly_masslumped_rt0_circumcentred
      
      real:: cot(1:3)
      real:: coef
      integer:: i, m, lface_2
      
      if (any(shape(diffusivity_ele)/=(/ 2,2,1 /)) .or. size(diffusivity_mat,1)/=4) then
        FLExit("Masslumped RT0 diffusivity scheme only works with P0 fields with P0 diffusivity in 2D.")
      end if
      
      diffusivity_mat = 0.0
      
      do i=1, size(neigh)
        ele_2 = neigh(i)
        ! compute the cotangent of the angle in ele opposite to the edge between ele and ele_2
        ! we will make use of cot=2*dx/l, where dx is the distance between the circumcentre and
        ! the edge, and l is the length of the edge
        cot(i) = compute_face_cotangent(x_val, i)
        if (ele_2>0) then
          face_2 = ele_face(T, ele_2, ele)
          lface_2 = local_face_number(T, face_2)
          ! the same for the opposite angle inside ele_2, so that
          ! cot=2*(dx_ele+dx_ele_2)/l
          cot(i) = cot(i) + compute_face_cotangent(ele_val(x,ele_2), lface_2)
        end if
      end do
        
      if (minval(cot)<1e-16) then
        ! if the distance between adjacent circumcentres is too small (this is relative to the edge length)
        ! then we merge this cell with its neighbour. The diffusive fluxes will be equally split
        ! between this cell and its neighbour, so that when we add its two associated rows we get the
        ! right answer for the merged control volume. This is achieved by adding the fluxes between 'ele'
        ! and its other neighbours that we compute here to the neighbour we're merging with. The other
        ! half of that flux will be added to this 'ele' when these contributions are calculated from inside
        ! the other neighbours
        
        ! merge with neighbour m (+1 so we get the diffusivity_mat index)
        m = 1 + minloc(abs(cot), dim=1)
      else
        m = 1
      end if
      
      diffusivity_mat = 0.0
      
      do i=1, size(neigh)
        ! only when merging, i.e m>1: no fluxes between ele and the to be merged neighbour
        if (i+1==m) cycle
        ! the diffusive flux integrated over the edge between 'ele' and neighbour i is simply
        ! deltaT/dx*l - coef only adds in half of this flux as the exact same contribution will be
        ! added when assembling the contributions from neighbour i
        coef = diffusivity_ele(1,1,1) / abs(cot(i))
        
        ! when merging with a neighbour, these fluxes go to the merged neighbour
        diffusivity_mat(m,1+i) = -coef
        diffusivity_mat(1+i,m) = -coef
        diffusivity_mat(1+i,1+i) = coef
        diffusivity_mat(m,m) = diffusivity_mat(m,m) + coef
        
        ! if this is the boundary flux, we need to add in both halfs of that flux
        ! (when merging half of it has gone to the neighbour, and we now add half for ourselves)
        if (neigh(i)<=0) then
          diffusivity_mat(1,1+i) = diffusivity_mat(1,1+i)-coef
          diffusivity_mat(1+i,1) = diffusivity_mat(1+i,1)-coef
          diffusivity_mat(1+i,1+i) = diffusivity_mat(1+i,1+i) + coef
          diffusivity_mat(1,1) = diffusivity_mat(1,1) + coef
        end if
      end do
      
    end subroutine local_assembly_masslumped_rt0_circumcentred
      
    function compute_face_cotangent(x_ele, lface) result (cot)
      ! computes the cotangent of the angle opposite an edge in a triangle
      ! (dim x 3) location of the vertices
      real, dimension(:,:):: x_ele
      ! local face number of the edge
      integer, intent(in):: lface
      real:: cot
    
      integer, dimension(1:5), parameter:: cycle=(/ 1, 2, 3, 1, 2 /)
      real, dimension(size(x_ele,1)):: edge_prev, edge_next
      
      ! two opposite edges pointing from opposite vertex to the vertices on this edge
      edge_prev = x_ele(:,cycle(lface+1)) - x_ele(:,lface)
      edge_next = x_ele(:,cycle(lface+2)) - x_ele(:,lface)
      
      ! cotangent of opposite angle, given by ratio of dot and cross product of these edges
      cot = dot_product(edge_prev, edge_next) / cross_product2(edge_prev, edge_next)
    
    end function compute_face_cotangent
    
  end subroutine construct_adv_diff_element_dg
  
  subroutine construct_adv_diff_interface_dg(ele, face, face_2, &
       ni, centre_vec,big_m, rhs, Grad_T_mat, Div_T_mat, &
       & X, T, U_nl,&
       & bc_value, bc_type, &
       & U_mesh, q_mesh, CDG_switch_in, &
       & primal_fluxes_mat, ele2grad_mat,diffusivity, &
       & penalty_fluxes_mat, normal_mat, kappa_normal_mat)

    !!< Construct the DG element boundary integrals on the ni-th face of
    !!< element ele.
    implicit none

    integer, intent(in) :: ele, face, face_2, ni
    type(csr_matrix), intent(inout) :: big_m
    type(scalar_field), intent(inout) :: rhs
    real, dimension(:,:,:), intent(inout) :: Grad_T_mat, Div_T_mat
    ! We pass these additional fields to save on state lookups.
    type(vector_field), intent(in) :: X, U_nl
    type(vector_field), pointer :: U_mesh
    type(scalar_field), intent(in) :: T
    !! Mesh of the auxiliary variable in the second order operator.
    type(mesh_type), intent(in) :: q_mesh
    !! switch for CDG fluxes
    logical, intent(inout), optional :: CDG_switch_in
   !! Field over the entire surface mesh containing bc values:
    type(scalar_field), intent(in):: bc_value
    !! Integer array of all surface elements indicating bc type
    !! (see above call to get_entire_boundary_condition):
    integer, dimension(:), intent(in):: bc_type
    real, dimension(:), intent(in) :: centre_vec
    !! Computation of primal fluxes
    real, intent(in), optional, dimension(:,:,:) :: ele2grad_mat
    real, intent(inout), optional, dimension(:,:,:) :: primal_fluxes_mat
    type(tensor_field), intent(in), optional :: diffusivity
    real, intent(inout), optional, dimension(:,:,:) :: penalty_fluxes_mat
    real, intent(inout), optional, dimension(:,:,:) :: normal_mat, &
         & kappa_normal_mat

    ! Face objects and numberings.
    type(element_type), pointer :: T_shape, T_shape_2, q_shape
    integer, dimension(face_loc(T,face)) :: T_face, T_face_l
    integer, dimension(face_loc(T,face_2)) :: T_face_2
    integer, dimension(face_loc(U_nl,face)) :: U_face
    integer, dimension(face_loc(U_nl,face_2)) :: U_face_2
    ! This has to be a pointer to work around a stupid gcc bug.
    integer, dimension(:), pointer :: q_face_l

    ! Note that both sides of the face can be assumed to have the same
    ! number of quadrature points.
    real, dimension(U_nl%dim, face_ngi(U_nl, face)) :: normal, u_nl_q,&
         & u_f_q, u_f2_q, div_u_f_q
    logical, dimension(face_ngi(U_nl, face)) :: inflow
    real, dimension(face_ngi(U_nl, face)) :: u_nl_q_dotn, income
    ! Variable transform times quadrature weights.
    real, dimension(face_ngi(T,face)) :: detwei
    real, dimension(face_ngi(T,face)) :: inner_advection_integral, outer_advection_integral

    ! Bilinear forms
    real, dimension(face_loc(T,face),face_loc(T,face)) :: nnAdvection_out
    real, dimension(face_loc(T,face),face_loc(T,face_2)) :: nnAdvection_in

    !Diffusion values on face (used for CDG and IP fluxes)
    real, dimension(:,:,:), allocatable :: kappa_gi

    integer :: dim, start, finish
    logical :: boundary, dirichlet

    logical :: do_primal_fluxes

    logical :: p0_vel

    ! Lax-Friedrichs flux parameter
    real :: C

    integer :: i

    do_primal_fluxes = present(primal_fluxes_mat)
    if(do_primal_fluxes.and..not.present(ele2grad_mat)) then
       FLAbort('need ele2grad mat to compute primal fluxes')
    end if
    if(do_primal_fluxes.and..not.present(diffusivity)) then
       FLAbort('Need diffusivity to compute primal fluxes')
    end if
    if(diffusion_scheme==IP.and..not.do_primal_fluxes) then
       FLAbort('Primal fluxes needed for IP')
    end if

    if(do_primal_fluxes) then
       allocate( kappa_gi(Diffusivity%dim(1), Diffusivity%dim(2), &
            face_ngi(Diffusivity,face)) )
       kappa_gi = face_val_at_quad(Diffusivity, face)
    end if

    p0_vel =(element_degree(U_nl,ele)==0)

    t_face=face_global_nodes(T, face)
    t_face_l=face_local_nodes(T, face)
    t_shape=>face_shape(T, face)

    t_face_2=face_global_nodes(T, face_2)
    t_shape_2=>face_shape(T, face_2)
    
    q_face_l=>face_local_nodes(q_mesh, face)
    q_shape=>face_shape(q_mesh, face)

    ! Boundary nodes have both faces the same.
    boundary=(face==face_2)
    dirichlet=.false.
    if (boundary) then
       if (bc_type(face)==BCTYPE_WEAKDIRICHLET) then
         dirichlet=.true.
       end if
    end if

    !----------------------------------------------------------------------
    ! Change of coordinates on face.
    !----------------------------------------------------------------------

    !Unambiguously calculate the normal using the face with the higher
    !face number. This is so that the normal is identical on both sides.
    call transform_facet_to_physical(X, max(face,face_2), &
         &                          detwei_f=detwei,&
         &                          normal=normal)
    if(face_2>face) normal = -normal

    !----------------------------------------------------------------------
    ! Construct element-wise quantities.
    !----------------------------------------------------------------------

    if (include_advection.and.(flux_scheme==UPWIND_FLUX)) then
       
       ! Advecting velocity at quadrature points.
       u_f_q = face_val_at_quad(U_nl, face)
       u_f2_q = face_val_at_quad(U_nl, face_2)
       U_nl_q=0.5*(u_f_q+u_f2_q)

       if(p0_vel) then
         ! A surface integral around the inside of a constant
         ! velocity field will always produce zero so it's
         ! not possible to evaluate the conservation term
         ! with p0 that way.  Hence take the average across
         ! a face.
         div_u_f_q = U_nl_q
       else
         div_u_f_q = u_f_q
       end if

       ! Introduce grid velocities in non-linear terms. 
       if(move_mesh) then
         ! here we assume that U_mesh at face is the same as U_mesh at face_2
         ! if it isn't then you're in trouble because your mesh will tear
         ! itself apart
         U_nl_q=U_nl_q - face_val_at_quad(U_mesh, face)
         ! the velocity on the internal face isn't used again so we can
         ! modify it directly here...
         u_f_q = u_f_q - face_val_at_quad(U_mesh, face)
       end if
       
       u_nl_q_dotn = sum(U_nl_q*normal,1)
              
       ! Inflow is true if the flow at this gauss point is directed
       ! into this element.
       inflow = u_nl_q_dotn<0.0
       income = merge(1.0,0.0,inflow)
       
       !----------------------------------------------------------------------
       ! Construct bilinear forms.
       !----------------------------------------------------------------------
       
       ! Calculate outflow boundary integral.
       ! can anyone think of a way of optimising this more to avoid
       ! superfluous operations (i.e. multiplying things by 0 or 1)?

       ! first the integral around the inside of the element
       ! (this is the flux *out* of the element)
       inner_advection_integral = (1.-income)*u_nl_q_dotn
       if(.not.integrate_by_parts_once) then
          ! i.e. if we're integrating by parts twice
          inner_advection_integral = inner_advection_integral &
                                     - sum(u_f_q*normal,1)
       end if
       if(integrate_conservation_term_by_parts) then
          if(integrate_by_parts_once) then
            inner_advection_integral = inner_advection_integral &
                                       - (1.-beta)*sum(div_u_f_q*normal,1)
          else
            ! i.e. integrating by parts twice
            inner_advection_integral = inner_advection_integral &
                                       + beta*sum(div_u_f_q*normal,1)
          end if
       end if
       nnAdvection_out=shape_shape(T_shape, T_shape,  &
            &                     inner_advection_integral * detwei) 
       
       ! now the integral around the outside of the element
       ! (this is the flux *in* to the element)
       outer_advection_integral = income * u_nl_q_dotn
       nnAdvection_in=shape_shape(T_shape, T_shape_2, &
            &                       outer_advection_integral * detwei) 
       
    else if (include_advection.and.(flux_scheme==LAX_FRIEDRICHS_FLUX)) then

!!$       if(p0_vel) then
!!$          FLAbort("Haven't worked out Lax-Friedrichs for P0 yet")
!!$       end if

       if(move_mesh) then
          FLExit("Haven't worked out Lax-Friedrichs with moving mesh yet")
       end if

       if (X%mesh%shape%degree/=1) then
          FLExit("Haven't worked out Lax-Friedrichs for bendy elements yet")
       end if

       if(integrate_conservation_term_by_parts) then
          FLExit("Haven't worked out integration of conservation for Lax-Friedrichs.")
       end if

       if(.not.integrate_by_parts_once) then
          FLExit("Haven't worked out integration by parts twice for Lax-Friedrichs.")
       end if
       
       u_face=face_global_nodes(U_nl, face)
       u_face_2=face_global_nodes(U_nl, face_2)

       C=0.0
       do i=1,size(u_face)
          C=max(C,abs(dot_product(normal(:,1),node_val(U_nl,u_face(i)))))
       end do
       do i=1,size(u_face_2)
          C=max(C,abs(dot_product(normal(:,1),node_val(U_nl,u_face_2(i)))))
       end do


       ! Velocity over interior face:
       inner_advection_integral=&
            0.5*(sum(face_val_at_quad(U_nl, face)*normal,1)+C)

       nnAdvection_out=shape_shape(T_shape, T_shape,  &
            &                     inner_advection_integral * detwei) 

       ! Velocity over exterior face:
       outer_advection_integral=&
            0.5*(sum(face_val_at_quad(U_nl, face_2)*normal,1)-C)

       nnAdvection_in=shape_shape(T_shape, T_shape_2, &
            &                       outer_advection_integral * detwei) 


    end if
    if (include_diffusion.or.have_buoyancy_adjustment_by_vertical_diffusion) then
       
       if (continuity(T)<0) then
          ! Boundary term in grad_U.
          !   /
          !   | q, u, normal dx
          !   /
          start=ele_loc(T, ele)+(ni-1)*face_loc(T, face_2)+1
          finish=start+face_loc(T, face_2)-1
          
          select case (diffusion_scheme)
          case (ARBITRARY_UPWIND)
             call arbitrary_upwind_diffusion
          case (BASSI_REBAY)
             call bassi_rebay_diffusion
          case (IP)
             if(.not.remove_primal_fluxes) call primal_fluxes
             if(.not.remove_penalty_fluxes) call interior_penalty
          case (CDG)
             call primal_fluxes
             if(.not.remove_penalty_fluxes) call interior_penalty
             call get_normal_mat
          end select
       end if
    end if

    !----------------------------------------------------------------------
    ! Perform global assembly.
    !----------------------------------------------------------------------

    ! Insert advection in matrix.
    if (include_advection) then
    
       ! Outflow boundary integral.
       call addto(big_M, T_face, T_face,&
            nnAdvection_out*dt*theta)
       
       if (.not.dirichlet) then
          ! Inflow boundary integral.
          call addto(big_M, T_face, T_face_2,&
               nnAdvection_in*dt*theta)
       end if

       ! Insert advection in RHS.

       if (.not.dirichlet) then
          ! For interior interfaces this is the upwinding term. For a Neumann
          ! boundary it's necessary to apply downwinding here to maintain the
          ! surface integral. Fortunately, since face_2==face for a boundary
          ! this is automagic.

          if (.not.semi_discrete) then
             call addto(RHS, T_face, &
                  ! Outflow boundary integral.
                  -matmul(nnAdvection_out,face_val(T,face))&
                  ! Inflow boundary integral.
                  -matmul(nnAdvection_in,face_val(T,face_2)))
          end if

       else

          ! Inflow and outflow of Dirichlet value.
          call addto(RHS, T_face, &
               -matmul(nnAdvection_in,&
               ele_val(bc_value, face)))

          if(.not.semi_discrete) then
             ! The interior integral is still interior!
             call addto(RHS, T_face, &
                  -matmul(nnAdvection_out,face_val(T,face)))
          end if

       end if

    end if

  contains

    subroutine arbitrary_upwind_diffusion

       !! Arbitrary upwinding scheme.
       do dim=1,mesh_dim(T)
          if (normal(dim,1)>0) then          
             ! Internal face.
             Grad_T_mat(dim, q_face_l, T_face_l)=&
                  Grad_T_mat(dim, q_face_l, T_face_l) &
                  +shape_shape(q_shape, T_shape, detwei*normal(dim,:))
             
             ! External face. Note the sign change which is caused by the
             ! divergence matrix being constructed in transpose.
             Div_T_mat(dim, q_face_l, start:finish)=&
                  -shape_shape(q_shape, T_shape_2, detwei*normal(dim,:))
             
             ! Internal face.
             Div_T_mat(dim, q_face_l, T_face_l)=&
                  Div_T_mat(dim, q_face_l, T_face_l) &
                  +shape_shape(q_shape, T_shape, detwei*normal(dim,:))
             
          else
             ! External face.
             Grad_T_mat(dim, q_face_l, start:finish)=&
                  +shape_shape(q_shape, T_shape_2, detwei*normal(dim,:))
             
          end if
       end do

    end subroutine arbitrary_upwind_diffusion

    subroutine bassi_rebay_diffusion
      
      do dim=1,mesh_dim(T)

         if(.not.boundary) then
            ! Internal face.
            Grad_T_mat(dim, q_face_l, T_face_l)=&
                 Grad_T_mat(dim, q_face_l, T_face_l) &
                 +0.5*shape_shape(q_shape, T_shape, detwei*normal(dim,:))
            
            ! External face.
            Grad_T_mat(dim, q_face_l, start:finish)=&
                 +0.5*shape_shape(q_shape, T_shape_2, detwei*normal(dim,:))
           
         else
            ! Boundary case. Put the whole integral in the external bit.
            
            ! External face.
            Grad_T_mat(dim, q_face_l, start:finish)=&
                 +shape_shape(q_shape, T_shape_2, detwei*normal(dim,:))
 
         end if
      end do

    end subroutine bassi_rebay_diffusion

    subroutine get_normal_mat
      !!< We assemble
      !!< \int_e N_i N_j n dS
      !!< where n is the normal
      !!< indices are (dim1, loc1, loc2)

      integer :: d1,d2

      normal_mat = shape_shape_vector(T_shape,T_shape,detwei,normal)
      
      !!< We assemble
      !!< \int_e N_i N_j kappa.n dS
      !!< where n is the normal
      !!< indices are (dim1, loc1, loc2)

      kappa_normal_mat = 0
      do d1 = 1, mesh_dim(T)
         do d2 = 1, mesh_dim(T)
            kappa_normal_mat(d1,:,:) = kappa_normal_mat(d1,:,:) + &
                 & shape_shape(T_shape,T_shape,detwei* &
                 & kappa_gi(d1,d2,:)*normal(d2,:))
         end do
      end do

    end subroutine get_normal_mat

    subroutine primal_fluxes

      !!< Notes for primal fluxes which are present in the interior penalty
      !!< and CDG methods (and, I believe, the LDG method when written in
      !! primal form)

      !!< We assemble 

      !!< -Int_e [u]{kappa grad v} + [v]{kappa grad u}

      !!< = -Int_e 1/2(u^+n^+ + u^-n^-).(kappa^+ grad v^+ + kappa^- grad v^-)
      !!<  -Int_e 1/2(v^+n^+ + v^-n^-).(kappa^+ grad u^+ + kappa^- grad u^-)

      !!< Where + is the ele side, and - is the ele_2 side, and e is the edge

      !!<Computing grad u (and v) requires a element transform to physical
      !!<so we only assemble the + parts here, and the minus parts of the grad
      !!<will be assembled when we visit that element 

      !!<So we assemble

      !!<  -Int_e 1/2 (u^+ - u^-)n^+.kappa^+ grad v^+
      !!< -Int_e 1/2 (v^+ - v^-)n^+.kappa^+ grad u^+

      !!<Actually we won't even do that, we'll just assemble the second
      !!<line, and apply the transpose operator

      !!<Note that grad v is obtained in element ele from ele2grad_mat

      !!<On the (Dirichlet) boundary we are assembling 

      !!< -Int_e (v n. kappa grad u + u n. kappa grad v)

      !!< In practise we'll assemble it everywhere and only 
      !!< add it on if we have a Dirichlet boundary

      !!< primal_fluxes_mat(1,:,:) maps from ele degrees of freedom
      !!<                                 to internal face dof
      !!< primal_fluxes_mat(2,:,:) maps from ele degrees of freedom
      !!<                                 to external face dof
      !!<                                 or face boundary conditions

      !!< For the extra CDG term, we assemble 

      !!< -Int_e (C_{12}.[u][kappa grad v] + C_{12}.[v][kappa grad u]

      !!<=-Int C_{12}.(u^+n^+ + u^-n^-)((kappa^+ grad v^+).n^+ +(kappa^- grad v^-).n^-)
      !!<=-Int C_{12}.(v^+n^+ + v^-n^-)((kappa^+ grad u^+).n^+ +(kappa^- grad u^-).n^-)
      !!< Where + is the ele side, and - is the ele_2 side, and e is the
      !! edge

      !!< C_{12} = either (1/2)n^+ or (1/2)n^-
      !!< Take (1/2)n^+ if switch_g . n^+>

      !!<Computing grad u (and v) requires a element transform to physical
      !!<so we only assemble the + parts here, and the minus parts of the grad
      !!<will be assembled when we visit that element 

      !!<So we assemble

      !!< - or + Int_e 1/2 (u^+ - u^-) (kappa^+ grad v^+).n^+
      !!< - or + Int_e 1/2 (v^+ - v^-) (kappa^+ grad u^+).n^+

      !! Compare with the primal flux term

      !!<  -Int_e 1/2 (u^+ - u^-)n^+.kappa^+ grad v^+
      !!< -Int_e 1/2 (v^+ - v^-)n^+.kappa^+ grad u^+

      !!< where we take the minus if switch_g.n^+>0 and plus otherwise

      !!< Note that this means that it cancels the primal term if 
      !!<switch_g.n^+<0 and doubles it otherwise

      integer :: d1, d2
      real :: flux_factor

      if(diffusion_scheme==CDG) then
         flux_factor = 0.0
         CDG_switch_in = (sum(switch_g(1:mesh_dim(T))*sum(normal,2)/size(normal,2))>0)
         if(CDG_switch_in) flux_factor = 1.0
      else
         flux_factor = 0.5
         CDG_switch_in = .true.
      end if

      do d1 = 1, mesh_dim(T)
         do d2 = 1, mesh_dim(T)
            !  -Int_e 1/2 (u^+ - u^-)n^+.kappa^+ grad v^+
            if(.not.boundary) then
               ! Internal face.
               if(CDG_switch_in) then
                  primal_fluxes_mat(1,:,:) =&
                       primal_fluxes_mat(1,:,:)&
                       -flux_factor*matmul( &
                       shape_shape(T_shape,T_shape, &
                       & detwei * normal(d1,:) * kappa_gi(d1,d2,:)), &
                       ele2grad_mat(d2,T_face_l,:))
                  
                  ! External face.
                  primal_fluxes_mat(2,:,:) =&
                       primal_fluxes_mat(2,:,:)&
                       +flux_factor*matmul( &
                       shape_shape(T_shape,T_shape, &
                       & detwei * normal(d1,:) * kappa_gi(d1,d2,:)), &
                       ele2grad_mat(d2,T_face_l,:))
               end if
            else
               !If a Dirichlet boundary, we add these terms, otherwise not.
                     
               !we do the entire integral on the inside face
               primal_fluxes_mat(1,:,:) =&
                    primal_fluxes_mat(1,:,:)&
                    -matmul( &
                    shape_shape(T_shape,T_shape, &
                    & detwei * normal(d1,:) * kappa_gi(d1,d2,:)), &
                    ele2grad_mat(d2,T_face_l,:))
               
               !There is also a corresponding boundary condition integral
               !on the RHS
               primal_fluxes_mat(2,:,:) =&
                    primal_fluxes_mat(2,:,:)&
                    +matmul( &
                    shape_shape(T_shape,T_shape, &
                    & detwei * normal(d1,:) * kappa_gi(d1,d2,:)), &
                    ele2grad_mat(d2,T_face_l,:))
            end if
         end do
      end do

    end subroutine primal_fluxes

    subroutine interior_penalty

      !!< We assemble 

      !!< Int_e [u][v]

      !!< = Int_e C(u^+n^+ + u^-n^-).(v^+n^+ + v^-n^-)

      !!< Where + is the ele side, and - is the ele_2 side, and e is the edge
      !!< and C is the penalty parameter

      !!< We are only storing trial functions from this element, so
      !!< will assemble the u^+ parts only, the u^- parts will be done 
      !!< from the other side

      !!<So we assemble

      !!<  Int_e C u^+ (v^+ - v^-)

      !!<On the (Dirichlet) boundary we are assembling 

      !!< Int_e C uv

      !!< In practise we'll assemble it everywhere and only 
      !!< add it on if we have a Dirichlet boundary

      !!< penalty_fluxes_mat(1,:,:) maps from internal face dof
      !!<                                 to internal face dof
      !!< penalty_fluxes_mat(2,:,:) maps from internal face dof
      !!<                                 to external face dof
      !!<                                 or face boundary conditions

      ! Penalty parameter is C_0/h

      real :: C_h, h0
      integer :: nf, d1, d2
      
      real, dimension(size(kappa_gi,3)) :: kappa_n
      nf = face_loc(T,face)

      kappa_n = 0.0
      do d1 = 1, mesh_dim(T)
         do d2 = 1, mesh_dim(T)
            kappa_n = kappa_n + &
                 normal(d1,:)*kappa_gi(d1,d2,:)*normal(d2,:)
         end do
      end do

      select case(edge_length_option)
      case (USE_FACE_INTEGRALS)
         h0 = sum(detwei)
         if(mesh_dim(T)==3) h0 = sqrt(h0) 
      case (USE_ELEMENT_CENTRES)
         h0 = abs(sum(centre_vec*sum(normal,2)/size(normal,2)))
      case default
         FLAbort('no such option')
      end select

      if(cdg_penalty) then
         C_h = Interior_Penalty_Parameter
      else
         C_h = Interior_Penalty_Parameter*(h0**edge_length_power)
      end if
      !If a dirichlet boundary then we add these terms, otherwise not

      penalty_fluxes_mat(1,:,:) =&
           penalty_fluxes_mat(1,:,:)+&
      !     C_h*shape_shape(T_shape,T_shape,detwei)
           C_h*shape_shape(T_shape,T_shape,detwei*kappa_n)
      
      penalty_fluxes_mat(2,:,:) =&
           penalty_fluxes_mat(2,:,:)-&
           !C_h*shape_shape(T_shape,T_shape,detwei)
      C_h*shape_shape(T_shape,T_shape,detwei*kappa_n)

    end subroutine interior_penalty

  end subroutine construct_adv_diff_interface_dg
    
  function masslumped_rt0_kappa(diff_ele, x_ele, detwei) result (kappa)
    ! diffusivity tensor (dim x dim)
    real, dimension(:,:), intent(in):: diff_ele
    ! nodal location of element (dim x xloc  - xloc should be 3)
    real, dimension(:,:), intent(in):: x_ele
    ! DEBUGGING:
    real, dimension(:), intent(in), optional:: detwei
    real, parameter:: reference_area=sqrt(3.)/4.

    integer, parameter:: dim=2, xloc=3
    real, dimension(dim, dim):: kappa
    ! this computes kappa=J * DF^-1 * K * (DF^-1)^T
    ! where K is the diffusivity tensor
    ! F = the transformation from the equilateral reference element to the physical element
    ! with derivative DF (Jacobian matrix) and J= |det(DF)|
    
    ! for the equilateral triangle xi1=(0,0)^T xi2=(1,0)^T xi3=(1/2,sqrt(3)/2)^T
    ! with matrices dxi=(xi2-xi1, xi3-xi1) and dx=(x2-x1, x3-x1)
    ! then DF * dxi = dx
    ! thus DF = dx * dxi^-1
    real, parameter, dimension(dim,dim):: dxi_inv=reshape( (/ 1., 0., -sqrt(1./3.), sqrt(4./3.) /), (/dim,dim/))
    
    real, dimension(dim, dim):: dx, df
    real:: J    
    
    
    assert(size(diff_ele,1)==dim .and. size(diff_ele,2)==dim)
    assert(size(x_ele,1)==dim)
    assert(size(x_ele,2)==xloc)

    
    dx(:,1)=x_ele(:,2)-x_ele(:,1)
    dx(:,2)=x_ele(:,3)-x_ele(:,1)
    
    df = matmul(dx, dxi_inv)
    
    J=abs(det(df))
    
    ! DEBUGGING:
    if (present(detwei)) then
      ! if all is well J*reference area should be the physical triangle area
      assert( abs(sum(detwei)-J*reference_area)<1e-10*sum(detwei) )
    end if
    
    call invert(df)
    
    kappa = J * matmul(matmul(df, diff_ele),transpose(df))
   
  end function masslumped_rt0_kappa
  
  function masslumped_rt0_aij(diff_ele, x_ele, boundary, detwei) result (aij)
    ! diffusivity tensor (dim x dim)
    real, dimension(:,:), intent(in):: diff_ele
    ! nodal location of element (dim x xloc  - xloc should be 3)
    real, dimension(:,:), intent(in):: x_ele
    logical, dimension(:), intent(in):: boundary
    ! DEBUGGING:
    real, dimension(:), intent(in), optional:: detwei
    
    ! that's right: this only works for triangles and linear coordinates
    integer, parameter:: dim=2, xloc=3, nfaces=3
    real, dimension(nfaces, nfaces):: aij
    
    ! precomputed tensor that stores the integrals
    !       /
    !  a_ij=| vhat_i vhat_j  (no inner product, so for each i,j we have a dim x dim tensor)
    !       /
    real, dimension(nfaces,nfaces,dim,dim), save:: aijxy
    logical, save:: aijxy_initialised=.false.
    
    real, dimension(dim,dim):: kappa
    real:: C_ii
    integer:: ix,iy,i
   
    assert(size(diff_ele,1)==dim .and. size(diff_ele,2)==dim)
    assert(size(x_ele,1)==dim)
    assert(size(x_ele,2)==xloc)
    
    if (.not. aijxy_initialised) call initialise_aijxy
    
    kappa=masslumped_rt0_kappa(diff_ele, x_ele, detwei)
    
    ! now we simply contract
    aij=0.
    do ix=1,dim
      do iy=1,dim
        aij=aij+kappa(ix,iy)*aijxy(:,:,ix,iy)
      end do
    end do
      
    ! while we're at it we might as well do the scaling with C
    ! so we actually return C_ij^{-1} A_ij C_ij^{-1}
    ! where C_ij=\int vhat_i\cdot\vhat_j=Tr(aijxy)  which is diagonal: C_ij==0 for i/=j
    do i=1, nfaces
      C_ii=1.0/sqrt(3.0)/2.0 !aijxy(i,i,1,1)+aijxy(i,i,2,2)
      ! twice as we also evaluate in the neighbouring element
      if (.not. boundary(i)) C_ii=C_ii*2.0
      ! should be 1/(4*reference_area)
      !assert( (C_ii-1.0/sqrt(3.))<1e-10 )
      aij(i,:)=aij(i,:)/C_ii
      aij(:,i)=aij(:,i)/C_ii
    end do
    
    contains
    
    subroutine initialise_aijxy
      ! computes the above aijxy using the following quadrature rule
      ! \int \psi = area/6. ( psi(x1)+psi(x2)+psi(x3)+3*psi(xc) )
      
      ! location of the reference triangle vertices:
      real, dimension(dim,xloc):: x=reshape( (/ &
        0.,  0., &
        1.0, 0., &
        0.5, sqrt(3.)/2. &
        /), (/ dim, xloc /))
      ! location of the reference triangle centroid:
      real, dimension(dim):: xc=(/ 0.5, sqrt(3.)/6. /)
      real, parameter:: area=sqrt(3.)/4.
      
      integer:: i, j, k
      
      do i=1, nfaces
        do j=1, nfaces
          ! first evaluate in xc
          aijxy(i,j,:,:)=3.*outer_product(xc-x(:,i), xc-x(:,j))
          ! then in the vertices
          do k=1, nfaces
            if (k==i .or. k==j) cycle
            aijxy(i,j,:,:)=aijxy(i,j,:,:)+outer_product(x(:,k)-x(:,i), x(:,k)-x(:,j))
          end do
        end do
      end do
      ! multiply by area/6. and divide by 2.*area twice (to scale both vhat_i and vhat_j)
      aijxy=aijxy/area/24.
      
      aijxy_initialised=.true.
      
    end subroutine initialise_aijxy
     
  end function masslumped_rt0_aij

  subroutine calculate_vertical_diffusion(X, T, ele, buoyancy, &
                                          gravity_direction, gravity_magnitude, &
                                          mixing_diffusion_amplitude, &
                                          mixing_diffusion, mixing_diffusion_loc)
  ! Subroutine for calculation of additional diffusivity on the vertical direction
  ! in the case of denser fluid on top of lighter fluid.
  ! TODO: Add option to generate optimal coefficient
  ! k = 1/2 {\Delta t} g ( {\Delta r} )^2 max (d\rho / dr, 0 )
  ! k = 1/2 dt g dr^2 max(drho/dr, 0 )

    implicit none

    type(vector_field), intent(in) :: X
    type(scalar_field), intent(in) :: T
    type(scalar_field), intent(in) :: buoyancy
    integer :: ele    !Element index
    real, intent(in) :: mixing_diffusion_amplitude
    real, dimension(mesh_dim(T), mesh_dim(T), T%mesh%shape%ngi) :: mixing_diffusion
    type(vector_field), intent(in) :: gravity_direction
    real, intent(in) :: gravity_magnitude
    real, dimension(X%dim, X%dim, ele_loc(T, ele)) :: mixing_diffusion_rhs, &
                                                      mixing_diffusion_loc

    real, dimension(ele_loc(T,ele), ele_ngi(T,ele), mesh_dim(T)) :: dt_rho
    real, dimension(mesh_dim(T), ele_ngi(T,ele)) :: density_grad_at_quad
    real, dimension(mesh_dim(T),ele_ngi(T,ele)) :: positionVector_at_quad
    real, dimension(mesh_dim(T),ele_ngi(T,ele)) :: gravityVector_at_quad
    real, dimension(mesh_dim(T),ele_ngi(T,ele)) :: unitVector_at_quad
    real, dimension(X%dim) :: pos, unitVector_at_node
    real, dimension(ele_loc(T, ele), ele_loc(T, ele)) :: t_mass 
    real, dimension(ele_ngi(T, ele)) :: detwei_rho
    integer, dimension(:), pointer :: enodes
    real, dimension(ele_loc(X,ele)) :: rad
    real :: dr
    integer :: i, j
    real, dimension(ele_ngi(T,ele)) :: vertical_density_grad_at_quad
    real, dimension(mesh_dim(T), mesh_dim(T), ele_ngi(T,ele)) :: mixing_diffusion_localCoords
    real, dimension(3) :: XYZ, & !x, y and z coordinates of position
                          RTP    !radius, theta (polar angle) and phi
                                 !(azimuthal angle): spherical-polar
                                 !coordinates of position.

    assert(ele_ngi(T, ele) == ele_ngi(buoyancy, ele))
    call transform_to_physical(X, ele, ele_shape(buoyancy,ele), &
                               dshape=dt_rho, detwei=detwei_rho)

    positionVector_at_quad = ele_val_at_quad(X, ele)

    !Calculate density gradient at quadrature points
    density_grad_at_quad = ele_grad_at_quad(buoyancy, ele, dt_rho)

    !Calculate the gravity vector at the quadrature points of the element
    gravityVector_at_quad = ele_val_at_quad(gravity_direction, ele)*gravity_magnitude

    !Calculate a unit vector parallel to the gravity vector at the
    ! quadrature points of the element. The gravity_direction vector field
    ! should be so.
    unitVector_at_quad = ele_val_at_quad(gravity_direction, ele)

    ! Calculate element length in the vertical direction.
    enodes => ele_nodes(X, ele)
    do i = 1,size(enodes)
      pos = node_val(X, enodes(i))
      unitVector_at_node = node_val(gravity_direction, enodes(i))
      rad(i) = dot_product(pos, unitVector_at_node)
    end do
    dr = maxval(rad) - minval(rad)

    ! Calculate the density gradient in the direction of gravity
    do i = 1, ele_ngi(T,ele)
      vertical_density_grad_at_quad(i) = dot_product(density_grad_at_quad(:,i), &
                                                      unitVector_at_quad(:,i))
      ! Limit mixing to unstable stratifications only.
      if (vertical_density_grad_at_quad(i) > 0.0) vertical_density_grad_at_quad(i) = 0.0
    end do

    mixing_diffusion_localCoords = 0.0
    do i = 1, mesh_dim(X)
      mixing_diffusion_localCoords(i,i,:) = mixing_diffusion_amplitude * &
                                            dt * &
                                            gravity_magnitude * &
                                            dr**2 * &
                                            gravityVector_at_quad(i, :) * &
                                            vertical_density_grad_at_quad(:)
    end do
    !If the calculation is done on-the-sphere, then the diffusivity tensor
    ! was effectivelly calculated in a spherical-polar basis and its components
    ! must be transformed to a Cartesian basis. If not on-the-sphere, the gravity
    ! vector is assumed to point in the negative z-direction.
    if (on_sphere) then
      do j = 1, ele_ngi(T, ele)
        XYZ(1) = positionVector_at_quad(1,j)
        XYZ(2) = positionVector_at_quad(2,j)
        XYZ(3) = positionVector_at_quad(3,j)
        call cartesian_2_spherical_polar(XYZ(1), XYZ(2), XYZ(3), &
                                         RTP(1), RTP(2), RTP(3))
        call tensor_spherical_polar_2_cartesian(mixing_diffusion_localCoords(:,:,j), &
                                                RTP(1), RTP(2), RTP(3), &
                                                mixing_diffusion(:,:,j), &
                                                XYZ(1), XYZ(2), XYZ(3))
      enddo
    else
      mixing_diffusion = mixing_diffusion_localCoords
    end if
       
    print *,'***'
    ewrite(3,*) "mixing_grad_rho", minval(density_grad_at_quad(:,:)), maxval(density_grad_at_quad(:,:))
    ewrite(3,*) "mixing_drho_dz", minval(vertical_density_grad_at_quad(:)), maxval(vertical_density_grad_at_quad(:))
    ewrite(3,*) "mixing_coeffs amp dt g dr", mixing_diffusion_amplitude, dt, gravity_magnitude, dr**2
    if (on_sphere) then
    end if
    ewrite(3,*) "mixing_diffusion", minval(mixing_diffusion), maxval(mixing_diffusion)

    mixing_diffusion_rhs=shape_tensor_rhs(T%mesh%shape, mixing_diffusion, detwei_rho)
    t_mass=shape_shape(T%mesh%shape, T%mesh%shape, detwei_rho)
    call invert(t_mass)
    do i=1,X%dim
      do j=1,X%dim
        mixing_diffusion_loc(i,j,:) = matmul(t_mass,mixing_diffusion_rhs(i,j,:))
      end do
    end do

  end subroutine calculate_vertical_diffusion

end module advection_diffusion_DG<|MERGE_RESOLUTION|>--- conflicted
+++ resolved
@@ -1319,79 +1319,15 @@
 
     mixing_diffusion = 0.0
     mixing_diffusion_loc = 0.0
+    ! Vertical mixing by diffusion
+    ! TODO: Add option to generate optimal coefficient
+    ! k = 1/2 {\Delta t} g ( {\Delta r} )^2 max (d\rho / dr, 0 )
+    ! k = 1/2 dt g dr^2 max(drho/dr, 0 )
     if (have_buoyancy_adjustment_by_vertical_diffusion) then
-<<<<<<< HEAD
-       mixing_diffusion_diag = 0.0
-       assert(ele_ngi(T, ele) == ele_ngi(buoyancy, ele))
-       buoyancysample = ele_val_at_quad(buoyancy, ele)
-       call transform_to_physical(X, ele, ele_shape(buoyancy,ele), dshape=dt_rho, detwei=detwei_rho)
-
-       grad_rho = ele_grad_at_quad(buoyancy, ele, dt_rho)
-
-       ! Calculate the gradient in the direction of gravity
-       ! TODO: Build on_sphere into ele_val_at_quad?
-       !if (on_sphere) then
-       !   grav_at_quads = sphere_inward_normal_at_quad_ele(X, ele)
-       !else
-          grav_at_quads = ele_val_at_quad(gravity, ele)
-       !end if
-       ! Calculate element length parallel to the direction of mixing defined above
-       enodes => ele_nodes(X, ele)
-       do i = 1,size(enodes)
-         pos = node_val(X, enodes(i))
-         gravity_at_node = node_val(gravity, enodes(i))
-         !rad(i) = pos(mesh_dim(T))
-         rad(i) = dot_product(pos, gravity_at_node)
-       end do
-       dr = maxval(rad) - minval(rad)
-       do i = 1, ele_ngi(T,ele)
-          drho_dz(i) = dot_product(grad_rho(:,i), grav_at_quads(:,i))
-          ! Note test to limit mixing to adverse changes in density wrt gravity
-          if (drho_dz(i) > 0.0) drho_dz(i) = 0.0
-          ! Form the coefficient of diffusion to deliver the required mixing
-       end do
-       ! TODO: Calculate dr - per element?  or per Guass point?
-       ! dimension in which gravity lies parallel to
-       !if (on_sphere) then
-       !  mixing_diffusion_diag(mesh_dim(X),:) = mixing_diffusion_amplitude * dt&
-       !        &* gravity_magnitude * dr**2 * abs(drho_dz(:))
-       !  mixing_diffusion=rotate_diagonal_to_cartesian_gi(X, ele, mixing_diffusion_diag)
-       !else
-         do i = 1, mesh_dim(X)
-           mixing_diffusion(i,i,:) = mixing_diffusion_amplitude * dt&
-                 &* gravity_magnitude * dr**2 * gravity_at_node(i) * drho_dz(:)
-         end do
-       !end if
-       if (on_sphere) then
-         do i = 1, mesh_dim(X)
-           mixing_diffusion_diag(i,:) = mixing_diffusion(i,i,:)
-         end do
-         mixing_diffusion=rotate_diagonal_to_cartesian_gi(X, ele, mixing_diffusion_diag)
-       end if
-       
-       print *,'***'
-       ewrite(3,*) "mixing_grad_rho", minval(grad_rho(:,:)), maxval(grad_rho(:,:))
-       ewrite(3,*) "mixing_drho_dz", minval(drho_dz(:)), maxval(drho_dz(:))
-       ewrite(3,*) "mixing_coeffs amp dt g dr", mixing_diffusion_amplitude, dt, gravity_magnitude, dr**2
-       if (on_sphere) then
-         ewrite(3,*) "mixing_diffusion_diag", minval(mixing_diffusion_diag), maxval(mixing_diffusion_diag)
-       end if
-       ewrite(3,*) "mixing_diffusion", minval(mixing_diffusion), maxval(mixing_diffusion)
-
-       mixing_diffusion_rhs=shape_tensor_rhs(T%mesh%shape, mixing_diffusion, detwei_rho)
-       t_mass=shape_shape(T%mesh%shape, T%mesh%shape, detwei_rho)
-       call invert(t_mass)
-       do i=1,X%dim
-         do j=1,X%dim
-           mixing_diffusion_loc(i,j,:) = matmul(t_mass,mixing_diffusion_rhs(i,j,:))
-         end do
-       end do
-=======
        call calculate_vertical_diffusion(X, T, ele, buoyancy, &
                                          gravity, gravity_magnitude,&
                                          mixing_diffusion_amplitude, &
                                          mixing_diffusion, mixing_diffusion_loc)
->>>>>>> 7adb59fa
     end if
 
     !----------------------------------------------------------------------
