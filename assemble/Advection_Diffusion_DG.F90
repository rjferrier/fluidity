--- conflicted
+++ resolved
@@ -2604,11 +2604,7 @@
           end if
 
        end if
-<<<<<<< HEAD
       
-=======
-
->>>>>>> 11217a5c
     end if
 
    ! Add non-zero contributions from Neumann boundary conditions (if present)
