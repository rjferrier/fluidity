!    Copyright (C) 2006 Imperial College London and others.
!    
!    Please see the AUTHORS file in the main source directory for a full list
!    of copyright holders.
!
!    Prof. C Pain
!    Applied Modelling and Computation Group
!    Department of Earth Science and Engineering
!    Imperial College London
!
!    amcgsoftware@imperial.ac.uk
!    
!    This library is free software; you can redistribute it and/or
!    modify it under the terms of the GNU Lesser General Public
!    License as published by the Free Software Foundation,
!    version 2.1 of the License.
!
!    This library is distributed in the hope that it will be useful,
!    but WITHOUT ANY WARRANTY; without even the implied warranty of
!    MERCHANTABILITY or FITNESS FOR A PARTICULAR PURPOSE.  See the GNU
!    Lesser General Public License for more details.
!
!    You should have received a copy of the GNU Lesser General Public
!    License along with this library; if not, write to the Free Software
!    Foundation, Inc., 59 Temple Place, Suite 330, Boston, MA  02111-1307
!    USA
#include "fdebug.h"

module advection_diffusion_DG
  !!< This module contains the Discontinuous Galerkin form of the advection
  !!< -diffusion equation for scalars.
  use elements
  use sparse_tools
  use fetools
  use dgtools
  use fields
  use fefields
  use state_module
  use shape_functions
  use transform_elements
  use vector_tools
  use fldebug
  use vtk_interfaces
  use Coordinates
  use petsc_solve_state_module
  use boundary_conditions
  use boundary_conditions_from_options
  use spud
  use upwind_stabilisation
  use slope_limiters_dg
  use sparsity_patterns
  use sparse_matrices_fields
  use sparsity_patterns_meshes
  use diagnostic_fields, only: calculate_diagnostic_variable
  use global_parameters, only: OPTION_PATH_LEN, FIELD_NAME_LEN, COLOURING_DG2, &
       COLOURING_DG0
  use porous_media
  use colouring
  use Profiler
#ifdef _OPENMP
  use omp_lib
#endif

  implicit none

  ! Buffer for output messages.
  character(len=255), private :: message

  private
  public solve_advection_diffusion_dg, construct_advection_diffusion_dg

  ! Local private control parameters. These are module-global parameters
  ! because it would be expensive and/or inconvenient to re-evaluate them
  ! on a per-element or per-face basis
  real :: dt, theta

  ! Whether the advection term is only integrated by parts once.
  logical :: integrate_by_parts_once=.false.
  ! Whether the conservation term is integrated by parts or not
  logical :: integrate_conservation_term_by_parts=.false.
  ! Weight between conservative and non-conservative forms of the advection
  ! equation. 
  ! 1 is for conservative 0 is for non-conservative.
  real :: beta
  ! Whether we are constructing equations in semidiscrete form
  logical :: semi_discrete
  ! Whether to include various terms
  logical :: include_advection, include_diffusion
  ! Whether we have a separate diffusion matrix
  logical :: have_diffusion_m
  ! Discretisation to use for diffusion term.
  integer :: diffusion_scheme
  integer, parameter :: ARBITRARY_UPWIND=1
  integer, parameter :: BASSI_REBAY=2
  integer, parameter :: CDG=3
  integer, parameter :: IP=4
  integer, parameter :: MASSLUMPED_RT0=5
  ! Discretisation to use for advective flux.
  integer :: flux_scheme
  integer, parameter :: UPWIND_FLUX=1
  integer, parameter :: LAX_FRIEDRICHS_FLUX=2
  
  ! Boundary condition types:
  ! (the numbers should match up with the order in the 
  !  get_entire_boundary_condition call)
  integer :: BCTYPE_WEAKDIRICHLET=1, BCTYPE_DIRICHLET=2, BCTYPE_NEUMANN=3

  logical :: include_mass
  ! are we moving the mesh?
  logical :: move_mesh

  ! Include porosity?
  logical :: include_porosity

  ! Stabilisation schemes.
  integer :: stabilisation_scheme
  integer, parameter :: NONE=0
  integer, parameter :: UPWIND=1

  !IP penalty parameter
  real :: Interior_Penalty_Parameter, edge_length_power
  !special debugging options
  logical :: debugging, remove_element_integral, remove_primal_fluxes, &
       & remove_penalty_fluxes
  real :: gradient_test_bound
  
  ! Method for getting h0 in IP
  integer :: edge_length_option
  integer, parameter :: USE_FACE_INTEGRALS=1
  integer, parameter :: USE_ELEMENT_CENTRES=2

  ! CDG stuff
  real, dimension(3) :: switch_g
  logical :: remove_CDG_fluxes
  logical :: CDG_penalty
  
  ! RT0 masslumping for diffusion
  integer :: rt0_masslumping_scheme=0 ! choice from values below:
  integer, parameter :: RT0_MASSLUMPING_ARBOGAST=1
  integer, parameter :: RT0_MASSLUMPING_CIRCUMCENTRED=2

  ! Are we on a sphere?
  logical :: on_sphere
  ! Vertical diffusion by mixing option
  logical :: have_buoyancy_adjustment_by_vertical_diffusion
  logical :: have_buoyancy_adjustment_diffusivity

contains

  subroutine solve_advection_diffusion_dg(field_name, state, velocity_name)
    !!< Construct and solve the advection-diffusion equation for the given
    !!< field using discontinuous elements.

    !! Name of the field to be solved for.
    character(len=*), intent(in) :: field_name
    !! Collection of fields defining system state.
    type(state_type), intent(inout) :: state
    character(len=*), optional, intent(in) :: velocity_name

    !! Tracer to be solved for.
    type(scalar_field), pointer :: T

    !! Local velocity name.
    character(len=FIELD_NAME_LEN) :: lvelocity_name, pmesh_name

    !! Projected velocity field for them as needs it. 
    type(vector_field) :: pvelocity
    !! Nonlinear velocity field.
    type(vector_field), pointer :: U_nl, X
    !! Mesh for projeced velocity.
    type(mesh_type), pointer :: pmesh

    ewrite(1,*) "In solve_advection_diffusion_dg"
    ewrite(1,*) "Solving advection-diffusion equation for field " // &
         trim(field_name) // " in state " // trim(state%name)
    T=>extract_scalar_field(state, field_name)

    ! Set local velocity name:
    if(present(velocity_name)) then
       lvelocity_name=velocity_name
    else
       lvelocity_name="NonlinearVelocity"
    end if

    if (have_option(trim(T%option_path)//"/prognostic/spatial_discretisation"//&
         &"/discontinuous_galerkin/advection_scheme"//&
         &"/project_velocity_to_continuous")) then

       if(.not.has_scalar_field(state, "Projected"//trim(lvelocity_name))) &
            &then
          
          call get_option(trim(T%option_path)&
               //"/prognostic/spatial_discretisation"//&
               &"/discontinuous_galerkin/advection_scheme"//&
               &"/project_velocity_to_continuous/mesh/name",pmesh_name) 

          U_nl=>extract_vector_field(state, lvelocity_name)
          pmesh=>extract_mesh(state, pmesh_name)
          X=>extract_vector_field(state, "Coordinate")
          
          lvelocity_name="Projected"//trim(lvelocity_name)
          call allocate(pvelocity, U_nl%dim, pmesh, lvelocity_name)
          
          call project_field(U_nl, pvelocity, X)
          
          call insert(state, pvelocity, lvelocity_name)

          ! Discard the additional reference.
          call deallocate(pvelocity)
       else
          lvelocity_name="Projected"//trim(lvelocity_name)
          pvelocity=extract_vector_field(state,lvelocity_name)
       end if

    end if


    call get_option(trim(T%option_path)//"/prognostic/spatial_discretisation/"//&
         &"conservative_advection", beta)

    ! by default we assume we're integrating by parts twice
    integrate_by_parts_once = have_option(trim(T%option_path)//"/prognostic/spatial_discretisation/"//&
         &"discontinuous_galerkin/advection_scheme/integrate_advection_by_parts/once")

    integrate_conservation_term_by_parts = have_option(trim(T%option_path)//"/prognostic/spatial_discretisation/"//&
         &"discontinuous_galerkin/advection_scheme/integrate_conservation_term_by_parts")

    ! Determine the scheme to use to discretise diffusivity.
    if (have_option(trim(T%option_path)//"/prognostic/spatial_discretisation/"//&
         &"discontinuous_galerkin/diffusion_scheme/bassi_rebay")) then
       diffusion_scheme=BASSI_REBAY
    else if (have_option(trim(T%option_path)//"/prognostic/spatial_discretisation/"//&
         &"discontinuous_galerkin/diffusion_scheme/arbitrary_upwind")) then
       diffusion_scheme=ARBITRARY_UPWIND
    else if (have_option(trim(T%option_path)//"/prognostic/spatial_discretisation/"//&
         &"discontinuous_galerkin/diffusion_scheme"//&
         &"/compact_discontinuous_galerkin")) then
       !=================Compact Discontinuous Galerkin
       diffusion_scheme=CDG
       !Set the switch vector
       switch_g = 0.
       switch_g(1) = exp(sin(3.0+exp(1.0)))
       if(mesh_dim(T)>1) switch_g(2) = (cos(exp(3.0)/sin(2.0)))**2
       if(mesh_dim(T)>2) switch_g(3) = sin(cos(sin(cos(3.0))))
       switch_g = switch_g/sqrt(sum(switch_g**2))
       !switch_g = 1.0/(sqrt(1.0*mesh_dim(T)))

       remove_penalty_fluxes = .true.
       interior_penalty_parameter = 0.0
       if(have_option(trim(T%option_path)//&
            &"/prognostic/spatial_discretisation/"//&
            &"discontinuous_galerkin/diffusion_scheme"//&
            &"/compact_discontinuous_galerkin/penalty_parameter")) then
          remove_penalty_fluxes = .false.
          edge_length_power = 0.0
          call get_option(trim(T%option_path)//&
               &"/prognostic/spatial_discretisation"//&
               &"/discontinuous_galerkin/diffusion_scheme"//&
               &"/compact_discontinuous_galerkin/penalty_parameter"&
               &,Interior_Penalty_Parameter)
       end if

       debugging = have_option(trim(T%option_path)//&
            &"/prognostic/spatial_discretisation/"//&
            &"discontinuous_galerkin/diffusion_scheme"//&
            &"/compact_discontinuous_galerkin/debug")
       CDG_penalty = .true.
       if(debugging) then
          call get_option(trim(T%option_path)//&
               &"/prognostic/spatial_discretisation"//&
               &"/discontinuous_galerkin/diffusion_scheme"//&
               &"/compact_discontinuous_galerkin/debug/gradient_test_bound",&
               &gradient_test_bound)
          remove_element_integral = have_option(trim(T%option_path)//&
               &"/prognostic/spatial_discretisation"//&
               &"/discontinuous_galerkin/diffusion_scheme"//&
               &"/compact_discontinuous_galerkin/debug/remove_element_integral")
          remove_primal_fluxes = have_option(trim(T%option_path)//&
               &"/prognostic/spatial_discretisation"//&
               &"/discontinuous_galerkin/diffusion_scheme"//&
               &"/compact_discontinuous_galerkin/debug/remove_primal_fluxes")
          remove_cdg_fluxes = have_option(trim(T%option_path)//&
               &"/prognostic/spatial_discretisation"//&
               &"/discontinuous_galerkin/diffusion_scheme"//&
               &"/compact_discontinuous_galerkin/debug/remove_cdg_fluxes")
          
          if (have_option(trim(T%option_path)//&
               &"/prognostic/spatial_discretisation"//&
               &"/discontinuous_galerkin/diffusion_scheme"//&
               &"/compact_discontinuous_galerkin/debug"//&
               &"/edge_length_power")) then
             call get_option(trim(T%option_path)//&
                  &"/prognostic/spatial_discretisation"//&
                  &"/discontinuous_galerkin/diffusion_scheme"//&
                  &"/compact_discontinuous_galerkin/debug"//&
                  &"/edge_length_power",edge_length_power)
             cdg_penalty = .false.
          end if
       end if
       edge_length_option = USE_FACE_INTEGRALS

    else if (have_option(trim(T%option_path)//"/prognostic/spatial_discretisation"//&
         &"/discontinuous_galerkin/diffusion_scheme"//&
         &"/interior_penalty")) then
       remove_penalty_fluxes = .false.
       diffusion_scheme=IP
       CDG_penalty = .false.
       call get_option(trim(T%option_path)//"/prognostic/spatial_discretisation"//&
            &"/discontinuous_galerkin/diffusion_scheme"//&
            &"/interior_penalty/penalty_parameter",Interior_Penalty_Parameter)
       call get_option(trim(T%option_path)//&
            &"/prognostic/spatial_discretisation"//&
            &"/discontinuous_galerkin/diffusion_scheme"//&
            &"/interior_penalty/edge_length_power",edge_length_power)
       edge_length_option = USE_FACE_INTEGRALS
       if(have_option(trim(T%option_path)//&
            &"/prognostic/spatial_discretisation"//&
            &"/discontinuous_galerkin/diffusion_scheme"//&
            &"/interior_penalty/edge_length_option/use_element_centres")) then
            edge_length_option = USE_ELEMENT_CENTRES
       end if
       debugging = have_option(trim(T%option_path)//&
            &"/prognostic/spatial_discretisation"//&
            &"/discontinuous_galerkin/diffusion_scheme"//&
            &"/interior_penalty/debug")
       remove_element_integral = .false.
       remove_primal_fluxes = .false.
       if(debugging) then
          call get_option(trim(T%option_path)//&
               &"/prognostic/spatial_discretisation"//&
               &"/discontinuous_galerkin/diffusion_scheme"//&
               &"/interior_penalty/debug/gradient_test_bound",gradient_test_bound)
          remove_element_integral = have_option(trim(T%option_path)//&
               &"/prognostic/spatial_discretisation"//&
               &"/discontinuous_galerkin/diffusion_scheme"//&
               &"/interior_penalty/debug/remove_element_integral")
          remove_primal_fluxes = have_option(trim(T%option_path)//&
               &"/prognostic/spatial_discretisation"//&
               &"/discontinuous_galerkin/diffusion_scheme"//&
               &"/interior_penalty/debug/remove_primal_fluxes")
          remove_penalty_fluxes = have_option(trim(T%option_path)//&
               &"/prognostic/spatial_discretisation"//&
               &"/discontinuous_galerkin/diffusion_scheme"//&
               &"/interior_penalty/debug/remove_penalty_fluxes")
       end if
    else if (have_option(trim(T%option_path)//"/prognostic/spatial_discretisation"//&
         &"/discontinuous_galerkin/diffusion_scheme"//&
         &"/masslumped_rt0")) then
       diffusion_scheme=MASSLUMPED_RT0
       if (have_option(trim(T%option_path)//&
         &"/prognostic/spatial_discretisation/discontinuous_galerkin/diffusion_scheme/masslumped_rt0/arbogast"&
         &)) then
         rt0_masslumping_scheme=RT0_MASSLUMPING_ARBOGAST
       else if (have_option(trim(T%option_path)//"/prognostic/spatial_discretisation"//&
         &"/discontinuous_galerkin/diffusion_scheme"//&
         &"/masslumped_rt0/circumcentred")) then
         rt0_masslumping_scheme=RT0_MASSLUMPING_CIRCUMCENTRED
       else
         FLAbort("Unknown rt0 masslumping for P0 diffusion.")
       end if
    else
       FLAbort("Unknown diffusion scheme for DG Advection Diffusion")
    end if

    ! Vertical mixing by diffusion
    have_buoyancy_adjustment_by_vertical_diffusion=have_option(trim(T%option_path)//"/prognostic/buoyancy_adjustment/by_vertical_diffusion")

    if (have_option(trim(T%option_path)//&
         &"/prognostic/temporal_discretisation/discontinuous_galerkin"//&
         &"/number_advection_subcycles")) then
       call solve_advection_diffusion_dg_subcycle(field_name, state, lvelocity_name)
    else if (have_option(trim(T%option_path)//&
         &"/prognostic/temporal_discretisation/discontinuous_galerkin"//&
         &"/maximum_courant_number_per_subcycle")) then
       call solve_advection_diffusion_dg_subcycle(field_name, state, lvelocity_name)
    else
       call solve_advection_diffusion_dg_theta(field_name, state, lvelocity_name)
    end if

  end subroutine solve_advection_diffusion_dg

  subroutine solve_advection_diffusion_dg_theta(field_name, state, velocity_name)
    !!< Construct and solve the advection-diffusion equation for the given
    !!< field unsing discontinuous elements.
    
    !! Name of the field to be solved for.
    character(len=*), intent(in) :: field_name
    !! Collection of fields defining system state.
    type(state_type), intent(inout) :: state
    !! Name of advecting velocity field
    character(len=*), intent(in) :: velocity_name

    !! Tracer to be solved for.
    type(scalar_field), pointer :: T, T_old

    !! Change in T over one timestep.
    type(scalar_field) :: delta_T

    !! Sparsity of advection_diffusion matrix.    
    type(csr_sparsity), pointer :: sparsity
    
    !! System matrix.
    type(csr_matrix) :: matrix

    !! Right hand side vector.
    type(scalar_field) :: rhs

    T=>extract_scalar_field(state, field_name)
    T_old=>extract_scalar_field(state, "Old"//field_name)

    ! Reset T to value at the beginning of the timestep.
    call set(T, T_old)

    select case(diffusion_scheme)
    case(CDG)
       ! This is bigger than we need for CDG
       sparsity => get_csr_sparsity_compactdgdouble(state, T%mesh)
       !sparsity => get_csr_sparsity_secondorder(state, T%mesh, T%mesh)
    case(IP)
       sparsity => get_csr_sparsity_compactdgdouble(state, T%mesh)
    case default
       sparsity => get_csr_sparsity_secondorder(state, T%mesh, T%mesh)
    end select
    
    call allocate(matrix, sparsity) ! Add data space to the sparsity
    ! pattern.

    ! Ensure delta_T inherits options from T.
    call allocate(delta_T, T%mesh, trim(field_name)//"Change")
    delta_T%option_path = T%option_path
    call allocate(rhs, T%mesh, trim(field_name)//"RHS")
    
    call construct_advection_diffusion_dg(matrix, rhs, field_name, state,&
         velocity_name=velocity_name) 

    
    ! Apply strong dirichlet boundary conditions.
    ! This is for big spring boundary conditions.
    call apply_dirichlet_conditions(matrix, rhs, T, dt)

    call zero(delta_T) ! Impose zero initial guess.
    ! Solve for the change in T.
    call petsc_solve(delta_T, matrix, rhs, state)

    ! Add the change in T to T.
    call addto(T, delta_T, dt)

    call deallocate(delta_T)
    call deallocate(matrix)
    call deallocate(rhs)

  end subroutine solve_advection_diffusion_dg_theta

  subroutine solve_advection_diffusion_dg_subcycle(field_name, state, velocity_name)
    !!< Construct and solve the advection-diffusion equation for the given
    !!< field using discontinuous elements.
    
    !! Name of the field to be solved for.
    character(len=*), intent(in) :: field_name
    !! Collection of fields defining system state.
    type(state_type), intent(inout) :: state
    !! Optional velocity name
    character(len = *), intent(in) :: velocity_name

    !! Tracer to be solved for.
    type(scalar_field), pointer :: T, T_old, s_field

    !! Coordinate field
    type(vector_field), pointer :: X, U_nl

    !! Change in T over one timestep.
    type(scalar_field) :: delta_T

    !! Sparsity of advection_diffusion matrix.    
    type(csr_sparsity), pointer :: sparsity
    
    !! System matrix.
    type(csr_matrix) :: matrix, matrix_diff, mass, inv_mass

    !! Sparsity of mass matrix.
    type(csr_sparsity) :: mass_sparsity

    !! Right hand side vector.
    type(scalar_field) :: rhs, rhs_diff

    !! Whether to invoke the slope limiter
    logical :: limit_slope
    !! Which limiter to use
    integer :: limiter

    !! Number of advection subcycles.
    integer :: subcycles
    real :: max_courant_number

    character(len=FIELD_NAME_LEN) :: limiter_name
    integer :: i
    
    !! Courant number field name used for temporal subcycling
    character(len=FIELD_NAME_LEN) :: Courant_number_name

    T=>extract_scalar_field(state, field_name)
    T_old=>extract_scalar_field(state, "Old"//field_name)
    X=>extract_vector_field(state, "Coordinate")

    ! Reset T to value at the beginning of the timestep.
    call set(T, T_old)

    sparsity => get_csr_sparsity_firstorder(state, T%mesh, T%mesh)

    call allocate(matrix, sparsity) ! Add data space to the sparsity
    ! pattern.

    select case(diffusion_scheme)
    case(CDG)
       ! This is bigger than we need for CDG
       sparsity => get_csr_sparsity_compactdgdouble(state, T%mesh)
       !sparsity => get_csr_sparsity_secondorder(state, T%mesh, T%mesh)
    case(IP)
       sparsity => get_csr_sparsity_compactdgdouble(state, T%mesh)
    case default
       sparsity => get_csr_sparsity_secondorder(state, T%mesh, T%mesh)
    end select

    ! Ditto for diffusion
    call allocate(matrix_diff, sparsity)
   
    mass_sparsity=make_sparsity_dg_mass(T%mesh)
    call allocate(mass, mass_sparsity)
    call allocate(inv_mass, mass_sparsity)

    ! Ensure delta_T inherits options from T.
    call allocate(delta_T, T%mesh, "delta_T")
    delta_T%option_path = T%option_path
    call allocate(rhs, T%mesh, trim(field_name)//" RHS")
    call allocate(rhs_diff, T%mesh, trim(field_name)//" Diffusion RHS")
   
    call construct_advection_diffusion_dg(matrix, rhs, field_name, state, &
         mass=mass, diffusion_m=matrix_diff, diffusion_rhs=rhs_diff, semidiscrete=.true., &
         velocity_name=velocity_name)

    ! mass has only been assembled only for owned elements, so we can only compute
    ! its inverse for owned elements
    call get_dg_inverse_mass_matrix(inv_mass, mass, only_owned_elements=.true.)
    
    ! Note that since theta and dt are module global, these lines have to
    ! come after construct_advection_diffusion_dg.
    call get_option(trim(T%option_path)//&
         &"/prognostic/temporal_discretisation/theta", theta)
    call get_option("/timestepping/timestep", dt)
    
    if(have_option(trim(T%option_path)//&
         &"/prognostic/temporal_discretisation/discontinuous_galerkin"//&
         &"/number_advection_subcycles")) then
       call get_option(trim(T%option_path)//&
            &"/prognostic/temporal_discretisation/discontinuous_galerkin"//&
            &"/number_advection_subcycles", subcycles)
    else
       call get_option(trim(T%option_path)//&
            &"/prognostic/temporal_discretisation/discontinuous_galerkin"//&
            &"/maximum_courant_number_per_subcycle", Max_Courant_number)
       
       ! Determine the courant field to use to find the max
       call get_option(trim(T%option_path)//&
            &"/prognostic/temporal_discretisation/discontinuous_galerkin"//&
            &"/maximum_courant_number_per_subcycle/courant_number/name", &
            &Courant_number_name, default="DG_CourantNumber")
       
       s_field => extract_scalar_field(state, trim(Courant_number_name))
       call calculate_diagnostic_variable(state, trim(Courant_number_name), &
            & s_field, option_path=trim(T%option_path)//&
            &"/prognostic/temporal_discretisation/discontinuous_galerkin"//&
            &"/courant_number")
       
       subcycles = ceiling( maxval(s_field%val)/Max_Courant_number)
       call allmax(subcycles)
       ewrite(2,*) 'Number of subcycles for tracer eqn: ', subcycles
    end if

    limit_slope=.false.
    if (have_option(trim(T%option_path)//"/prognostic/spatial_discretisation"//&
         &"/discontinuous_galerkin/slope_limiter")) then
       limit_slope=.true.
       
       ! Note unsafe for mixed element meshes
       if (element_degree(T,1)==0) then
          FLExit("Slope limiters make no sense for degree 0 fields")
       end if

       call get_option(trim(T%option_path)//"/prognostic/spatial_discretisation"//&
            &"/discontinuous_galerkin/slope_limiter/name",limiter_name)

       select case(trim(limiter_name))
       case("Cockburn_Shu")
          limiter=LIMITER_COCKBURN
       case("Hermite_Weno")
          limiter=LIMITER_HERMITE_WENO
       case("minimal")
          limiter=LIMITER_MINIMAL
       case("FPN")
          limiter=LIMITER_FPN
       case("Vertex_Based")
          limiter=LIMITER_VB
       case default
          FLAbort('No such limiter')
       end select
       
    end if

    U_nl=>extract_vector_field(state, velocity_name)

    do i=1, subcycles
       
       ! dT = Advection * T
       call mult(delta_T, matrix, T)
       ! dT = dT + RHS
       call addto(delta_T, RHS, -1.0)
       ! dT = M^(-1) dT
       call dg_apply_mass(inv_mass, delta_T)
       
       ! T = T + dt/s * dT
       call addto(T, delta_T, scale=-dt/subcycles)
       call halo_update(T)
       if (limit_slope) then
          ! Filter wiggles from T
          call limit_slope_dg(T, U_nl, X, state, limiter)
       end if

    end do

    if (include_diffusion.or.have_buoyancy_adjustment_by_vertical_diffusion) then
       ! Form RHS of diffusion equation.
       call mult(delta_T, matrix_diff, T)
       call addto(RHS_diff, delta_T,-1.0)
    
       call scale(matrix_diff, theta*dt)
       call addto(matrix_diff,mass)
       call zero(delta_T) ! Impose zero initial guess.
       ! Solve for the change in T.
       call petsc_solve(delta_T, matrix_diff, RHS_diff, state)

       ! Add the change in T to T.
       call addto(T, delta_T, dt)
    end if
    
    call deallocate(delta_T)
    call deallocate(matrix)
    call deallocate(matrix_diff)
    call deallocate(mass)
    call deallocate(inv_mass)
    call deallocate(mass_sparsity)
    call deallocate(rhs)
    call deallocate(rhs_diff)

  end subroutine solve_advection_diffusion_dg_subcycle  

  subroutine construct_advection_diffusion_dg(big_m, rhs, field_name,&
       & state, mass, diffusion_m, diffusion_rhs, semidiscrete, velocity_name) 
    !!< Construct the advection_diffusion equation for discontinuous elements in
    !!< acceleration form.
    !!< 
    !!< If mass is provided then the mass matrix is not added into big_m or
    !!< rhs. It is instead returned as mass. This may be useful for testing
    !!< or for solving equations otherwise than in acceleration form.
    !!<
    !!< If diffusion_m and diffusion_rhs are provided then the diffustion
    !!< terms are placed here instead of in big_m and rhs
    !!<
    !!< If semidiscrete is present and true then the semidiscrete matrices
    !!< are formed. This is accomplished by locally setting theta to 1.0
    !!< and only inserting boundary conditions in the right hand side.
    !!< Setting semidiscrete to 1 probably only makes sense if a separate
    !!< mass matrix is also provided.

    !! Main advection_diffusion matrix.    
    type(csr_matrix), intent(inout) :: big_m
    !! Right hand side vector.
    type(scalar_field), intent(inout) :: rhs
    
    !! Name of the field to be advected.
    character(len=*), intent(in) :: field_name
    !! Collection of fields defining system state.
    type(state_type), intent(inout) :: state
    !! Optional separate mass matrix.
    type(csr_matrix), intent(inout), optional :: mass
    !! Optional separate diffusion matrix
    type(csr_matrix), intent(inout), optional :: diffusion_m
    !! Corresponding right hand side vector
    type(scalar_field), intent(inout), optional :: diffusion_rhs
    !! Optional velocity name
    character(len = *), intent(in), optional :: velocity_name

    !! Flag for whether to construct semidiscrete form of the equation.
    logical, intent(in), optional :: semidiscrete

    !! Position, and velocity fields.
    type(vector_field) :: X, U, U_nl
    type(vector_field), pointer :: X_new, X_old, U_mesh
    !! Tracer to be solved for.
    type(scalar_field) :: T
    !! Diffusivity
    type(tensor_field) :: Diffusivity

    !! Source and absorption
    type(scalar_field) :: Source, Absorption

    !! Local velocity name
    character(len = FIELD_NAME_LEN) :: lvelocity_name

    !! Element index
    integer :: ele

    !! Status variable for field extraction.
    integer :: stat

    !! Gravitational sinking term
    type(scalar_field) :: Sink
    !! Direction of gravity
    type(vector_field) :: gravity
    !! Backup of U_nl for calculating sinking
    type(vector_field) :: U_nl_backup
    !! Buoyancy and gravity
    type(scalar_field) :: buoyancy
    type(scalar_field) :: buoyancy_from_state
    real :: gravity_magnitude
    real :: mixing_diffusion_amplitude

    !! Mesh for auxiliary variable
    type(mesh_type), save :: q_mesh

    !! Local diffusion matrices and right hand side
    type(csr_matrix) :: big_m_diff
    type(scalar_field) :: rhs_diff
    
    !! Field over the entire surface mesh containing bc values:
    type(scalar_field) :: bc_value
    !! Integer array of all surface elements indicating bc type
    !! (see below call to get_entire_boundary_condition):
    integer, dimension(:), allocatable :: bc_type

    type(mesh_type), pointer :: mesh_cg
    
    ! Porosity field
    type(scalar_field) :: porosity_theta
    
    !! Add the Source directly to the right hand side?
    logical :: add_src_directly_to_rhs


    type(integer_set), dimension(:), pointer :: colours
    integer :: len, clr, nnid
    !! Is the transform_to_physical cache we prepopulated valid
    logical :: cache_valid
    integer :: num_threads

    !! Diffusivity to add due to the buoyancy adjustment by vertical mixing scheme
    type(scalar_field) :: buoyancy_adjustment_diffusivity

    ewrite(1,*) "Writing advection-diffusion equation for "&
         &//trim(field_name)

    ! These names are based on the CGNS SIDS.
    T=extract_scalar_field(state, field_name)
    X=extract_vector_field(state, "Coordinate")

    semi_discrete=present_and_true(semidiscrete)
    
    ! If a separate diffusion matrix has been provided, put diffusion in
    ! there. Otherwise put it in the RHS.
    have_diffusion_m = present(diffusion_m)
    if (present(diffusion_m)) then
       big_m_diff=diffusion_m
    else
       big_m_diff=big_m
    end if
    if (present(diffusion_rhs)) then
       if(.not.have_diffusion_m) then
         FLAbort("diffusion_m required")
       end if
       rhs_diff=diffusion_rhs
    else
       rhs_diff=rhs
    end if

    if(present(velocity_name)) then
      lvelocity_name = velocity_name
    else
      lvelocity_name = "NonlinearVelocity"
    end if

    on_sphere = have_option('/geometry/spherical_earth/')

    if (.not.have_option(trim(T%option_path)//"/prognostic"//&
         &"/spatial_discretisation/discontinuous_galerkin"//&
         &"/advection_scheme/none")) then
       U_nl_backup=extract_vector_field(state, lvelocity_name)
       call incref(U_nl_backup)
       include_advection=.true.
    else
       ! Forcing a zero NonlinearVelocity will disable advection.
       U=extract_vector_field(state, "Velocity", stat)
       if (stat/=0) then 
          FLExit("Oh dear, no velocity field. A velocity field is required for advection!")
       end if
       call allocate(U_nl_backup, U%dim,  U%mesh, "BackupNonlinearVelocity", &
            FIELD_TYPE_CONSTANT)
       call zero(U_nl_backup)
       include_advection=.false.
    end if

    flux_scheme=UPWIND_FLUX
    if (have_option(trim(T%option_path)//"/prognostic"//&
         &"/spatial_discretisation/discontinuous_galerkin"//&
         &"/advection_scheme/lax_friedrichs")) then
       flux_scheme=LAX_FRIEDRICHS_FLUX
    end if

    call allocate(U_nl, U_nl_backup%dim, U_nl_backup%mesh, "LocalNonlinearVelocity")
    call set(U_nl, U_nl_backup)


    Diffusivity=extract_tensor_field(state, trim(field_name)//"Diffusivity"&
         &, stat=stat)
    if (stat/=0) then
       call allocate(Diffusivity, T%mesh, trim(field_name)//"Diffusivity",&
            FIELD_TYPE_CONSTANT)
       call zero(Diffusivity)
       include_diffusion=.false.
    else
       ! Grab an extra reference to cause the deallocate below to be safe.
       call incref(Diffusivity)
       include_diffusion=.true.
    end if

    Source=extract_scalar_field(state, trim(field_name)//"Source"&
         &, stat=stat)
    if (stat/=0) then
       call allocate(Source, T%mesh, trim(field_name)//"Source",&
            FIELD_TYPE_CONSTANT)
       call zero(Source)
       
       add_src_directly_to_rhs = .false.
    else
       ! Grab an extra reference to cause the deallocate below to be safe.
       call incref(Source)
      
       add_src_directly_to_rhs = have_option(trim(Source%option_path)//'/diagnostic/add_directly_to_rhs')
      
       if (add_src_directly_to_rhs) then 
          ewrite(2, *) "Adding Source field directly to the right hand side"
          assert(node_count(Source) == node_count(T))
       end if

    end if

    Absorption=extract_scalar_field(state, trim(field_name)//"Absorption"&
         &, stat=stat)
    if (stat/=0) then
       call allocate(Absorption, T%mesh, trim(field_name)//"Absorption",&
            FIELD_TYPE_CONSTANT)
       call zero(Absorption)
    else
       ! Grab an extra reference to cause the deallocate below to be safe.
       call incref(Absorption)
    end if

    Sink=extract_scalar_field(state, trim(field_name)//"SinkingVelocity"&
         &, stat=stat)
    if (stat==0) then
       gravity=extract_vector_field(state, "GravityDirection")

       ! this may perform a "remap" internally from CoordinateMesh to VelocityMesh
       call addto(U_nl, gravity, scale=Sink)
       ! Gravitational sinking only makes sense if you include advection
       ! terms.
       include_advection=.true.
    end if

    ! Porosity
    if (have_option(trim(T%option_path)//'/prognostic/porosity')) then
       include_porosity = .true.

       ! get the porosity theta averaged field - this will allocate it
       call form_porosity_theta(porosity_theta, state, option_path = trim(T%option_path)//'/prognostic/porosity')       
    else
       include_porosity = .false.
       call allocate(porosity_theta, T%mesh, field_type=FIELD_TYPE_CONSTANT)
       call set(porosity_theta, 1.0)
    end if

    ! Retrieve scalar options from the options dictionary.
    if (.not.semi_discrete) then
       call get_option(trim(T%option_path)//&
            &"/prognostic/temporal_discretisation/theta", theta)
       call get_option("/timestepping/timestep", dt)
    else
       ! If we are assembling the semi-discrete forms of the equations then
       ! we don't need to scale by theta and dt in this routine.
       theta=1.0
       dt=1.0
    end if

    include_mass = .not. have_option(trim(T%option_path)//&
           "/prognostic/spatial_discretisation/discontinuous_galerkin/mass_terms/exclude_mass_terms")
           
    move_mesh = (have_option("/mesh_adaptivity/mesh_movement").and.include_mass)
    if(move_mesh) then
      if (include_porosity) then
         FLExit('Cannot include porosity in DG advection diffusion of a field with a moving mesh')
      end if
      ewrite(2,*) 'Moving mesh'
      X_old => extract_vector_field(state, "OldCoordinate")
      X_new => extract_vector_field(state, "IteratedCoordinate")
      
      U_mesh=> extract_vector_field(state, "GridVelocity")
      assert(U_mesh%dim == mesh_dim(t))
      assert(ele_count(U_mesh) == ele_count(t))
    else
      ewrite(2,*) 'Not moving mesh'
    end if
    
    ! Switch on upwind stabilisation if requested.
    if (have_option(trim(T%option_path)//"/prognostic/spatial_discretisation"&
         &"/discontinuous_galerkin/upwind_stabilisation")) then
       stabilisation_scheme=UPWIND
       if(move_mesh) then
          FLExit("Haven't thought about how mesh movement works with stabilisation yet.")
       end if
    else
       stabilisation_scheme=NONE
    end if

    q_mesh=diffusivity%mesh

    assert(has_faces(X%mesh))
    assert(has_faces(T%mesh))
    
    ! Enquire about boundary conditions we're interested in
    ! Returns an integer array bc_type over the surface elements
    ! that indicates the bc type (in the order we specified, i.e.
    ! BCTYPE_WEAKDIRICHLET=1)
    allocate( bc_type(1:surface_element_count(T)) )
    call get_entire_boundary_condition(T, &
       & (/"weakdirichlet", &
<<<<<<< HEAD
           "neumann      "/), &
=======
       &   "dirichlet    ", &
       &   "neumann      "/), &
>>>>>>> 26bb844f
       & bc_value, bc_type)

    call zero(big_m)
    call zero(RHS)
    if (present(mass)) call zero(mass)
    if (present(diffusion_m)) call zero(diffusion_m)
    if (present(diffusion_RHS)) call zero(diffusion_RHS)
    if (have_buoyancy_adjustment_by_vertical_diffusion) then
      ewrite(3,*) "Buoyancy adjustment by vertical mixing: enabled"
      if (have_option(trim(T%option_path)//"/prognostic/buoyancy_adjustment"//&
          &"/by_vertical_diffusion/project_buoyancy_to_continuous_space")) then    
        buoyancy_from_state = extract_scalar_field(state, "VelocityBuoyancyDensity", stat)
        if (stat/=0) FLAbort('Error extracting buoyancy field.')

        mesh_cg=>extract_mesh(state, "CoordinateMesh")
        call allocate(buoyancy, mesh_cg, "BuoyancyProjectedToContinuousSpace")
        call zero(buoyancy)
        ! Grab an extra reference to cause the deallocate below to be safe.
        ! Check this is OK
        call lumped_mass_galerkin_projection_scalar(state, buoyancy, buoyancy_from_state)
        ewrite(3,*) "Buoyancy adjustment by vertical mixing: projecting to continuous space"
      else
        ewrite(3,*) "Buoyancy adjustment by vertical mixing: no projection"
        buoyancy = extract_scalar_field(state, "VelocityBuoyancyDensity", stat)
        if (stat/=0) FLAbort('Error extracting buoyancy field.')
        call incref(buoyancy)
      end if

      gravity=extract_vector_field(state, "GravityDirection",stat)
      if (stat/=0) FLAbort('Error extracting gravity field.')
      call get_option("/physical_parameters/gravity/magnitude", gravity_magnitude)
    
      if (have_option(trim(T%option_path)//&
          &"/prognostic/buoyancy_adjustment/by_vertical_diffusion/amplitude")) then
        call get_option(trim(T%option_path)//&
          &"/prognostic/buoyancy_adjustment/by_vertical_diffusion/amplitude", &
          &mixing_diffusion_amplitude) 
      else
        mixing_diffusion_amplitude = 1.0
      end if
      ! Set direction of mixing diffusion, default is in the y- and z-direction for 2- and 3-d spaces respectively
      ! TODO: Align this direction with gravity local to an element
      
      ! Check if the diagnostic associated with the buoyancy adjustment by vertical mixing scheme is required
      buoyancy_adjustment_diffusivity = extract_scalar_field(state, "BuoyancyAdjustmentDiffusivity", stat)
      if (stat==0) then
        have_buoyancy_adjustment_diffusivity = .true.
        ewrite(3,*) "Buoynacy adjustment by vertical mixing: Updating BuoyancyAdjustmentDiffusivity field."
      else
        have_buoyancy_adjustment_diffusivity = .false.
      end if

    end if

    if (include_diffusion) then
       call get_mesh_colouring(state, T%mesh, COLOURING_DG2, colours)
#ifdef _OPENMP
      if(diffusion_scheme == MASSLUMPED_RT0) then
         call omp_set_num_threads(1)
         ewrite(1,*) "WARNING: hybrid assembly can't support The MASSLUMPED_RT0 scheme yet, &
         set threads back to 1"
      endif
#endif
    else
       call get_mesh_colouring(state, T%mesh, COLOURING_DG0, colours)
    end if

#ifdef _OPENMP
    cache_valid = prepopulate_transform_cache(X)
    assert(cache_valid)
#endif

    call profiler_tic(t, "advection_diffusion_dg_loop")

    !$OMP PARALLEL DEFAULT(SHARED) &
    !$OMP PRIVATE(clr, nnid, ele, len)

    colour_loop: do clr = 1, size(colours) 
      len = key_count(colours(clr))

      !$OMP DO SCHEDULE(STATIC)
      element_loop: do nnid = 1, len
       ele = fetch(colours(clr), nnid)
       call construct_adv_diff_element_dg(ele, big_m, rhs, big_m_diff,&
            & rhs_diff, X, X_old, X_new, T, U_nl, U_mesh, Source, &
            & Absorption, Diffusivity, bc_value, bc_type, q_mesh, mass, &
            & buoyancy, gravity, gravity_magnitude, mixing_diffusion_amplitude, &
            & buoyancy_adjustment_diffusivity, &
            & add_src_directly_to_rhs, porosity_theta) 
       
      end do element_loop
      !$OMP END DO

    end do colour_loop
    !$OMP END PARALLEL

    call profiler_toc(t, "advection_diffusion_dg_loop")
    ! Add the source directly to the rhs if required 
    ! which must be included before dirichlet BC's.
    if (add_src_directly_to_rhs) call addto(rhs, Source)
    
    ! Drop any extra field references.
    if (have_buoyancy_adjustment_by_vertical_diffusion) call deallocate(buoyancy)
    call deallocate(Diffusivity)
    call deallocate(Source)
    call deallocate(Absorption)
    call deallocate(U_nl)
    call deallocate(U_nl_backup)
    call deallocate(bc_value)
    call deallocate(porosity_theta)
    
  end subroutine construct_advection_diffusion_dg

  subroutine lumped_mass_galerkin_projection_scalar(state, field, projected_field)
    type(state_type), intent(in) :: state
    type(vector_field), pointer :: positions
    type(scalar_field), intent(inout) :: field
    type(scalar_field), intent(inout) :: projected_field
    type(scalar_field) :: rhs
    type(scalar_field) :: mass_lumped, inverse_mass_lumped

    integer :: ele
 
    positions => extract_vector_field(state, "Coordinate")

    ! Assuming they're on the same quadrature
    assert(ele_ngi(field, 1) == ele_ngi(projected_field, 1))

    call allocate(mass_lumped, field%mesh, name="GalerkinProjectionMassLumped")
    call zero(mass_lumped)
     
    call allocate(rhs, field%mesh, name="GalerkinProjectionRHS")
    call zero(rhs)

    do ele=1,ele_count(field)
      call assemble_galerkin_projection(field, projected_field, positions, &
                                     &  rhs, ele)
    end do

    call allocate(inverse_mass_lumped, field%mesh, &
       name="GalerkinProjectionInverseMassLumped")
    call invert(mass_lumped, inverse_mass_lumped)
    call set(field, rhs)
    call scale(field, inverse_mass_lumped)
    call deallocate(mass_lumped)
    call deallocate(inverse_mass_lumped)
    call deallocate(rhs)

    contains
      ! projected_field <-> field rename
      subroutine assemble_galerkin_projection(field, projected_field, positions, rhs, ele)
        type(vector_field), intent(in) :: positions
        ! Changed to in not inout
        type(scalar_field), intent(in) :: field
        type(scalar_field), intent(in) :: projected_field
        type(scalar_field), intent(inout) :: rhs
      integer, intent(in) :: ele

        type(element_type), pointer :: field_shape, proj_field_shape

        real, dimension(ele_loc(field, ele), ele_loc(field, ele)) :: little_mass
        real, dimension(ele_ngi(field, ele)) :: detwei

        real, dimension(ele_loc(field, ele)) :: little_rhs
        real, dimension(ele_loc(field, ele), ele_loc(projected_field, ele)) :: little_mba
        real, dimension(ele_loc(field, ele), ele_loc(projected_field, ele)) :: little_mba_int
        real, dimension(ele_loc(projected_field, ele)) :: proj_field_val

        integer :: i, j, k

        field_shape => ele_shape(field, ele)
        proj_field_shape => ele_shape(projected_field, ele)

        call transform_to_physical(positions, ele, detwei=detwei)

        little_mass = shape_shape(field_shape, field_shape, detwei)

        ! And compute the product of the basis functions
        little_mba = 0
        do i=1,ele_ngi(field, ele)
          forall(j=1:ele_loc(field, ele), k=1:ele_loc(projected_field, ele))
            little_mba_int(j, k) = field_shape%n(j, i) * proj_field_shape%n(k, i)
          end forall
          little_mba = little_mba + little_mba_int * detwei(i)
        end do

        proj_field_val = ele_val(projected_field, ele)
        little_rhs(:) = matmul(little_mba, proj_field_val(:))
        ! Replace 2 lines above with:
        ! little_rhs = matmul(little_mba, ele_val(projected_field, ele))

        call addto(mass_lumped, ele_nodes(field, ele), &
          sum(little_mass,2))
        call addto(rhs, ele_nodes(field, ele), little_rhs)
         
      end subroutine assemble_galerkin_projection
         
   end subroutine lumped_mass_galerkin_projection_scalar

   subroutine construct_adv_diff_element_dg(ele, big_m, rhs, big_m_diff,&
       & rhs_diff, &
       & X, X_old, X_new, T, U_nl, U_mesh, Source, Absorption, Diffusivity,&
       & bc_value, bc_type, &
       & q_mesh, mass, buoyancy, gravity, gravity_magnitude, mixing_diffusion_amplitude, &
       & buoyancy_adjustment_diffusivity, &
       & add_src_directly_to_rhs, porosity_theta)
    !!< Construct the advection_diffusion equation for discontinuous elements in
    !!< acceleration form.
    implicit none
    !! Index of current element
    integer :: ele
    !! Main advection and diffusion matrices.
    type(csr_matrix), intent(inout) :: big_m, big_m_diff
    !! Right hand side vectors.
    type(scalar_field), intent(inout) :: rhs, rhs_diff
    !! Field over the entire surface mesh containing bc values:
    type(scalar_field), intent(in):: bc_value
    !! Integer array of all surface elements indicating bc type
    !! (see above call to get_entire_boundary_condition):
    integer, dimension(:), intent(in):: bc_type
    !! Auxiliary variable mesh
    type(mesh_type), intent(in) :: q_mesh
    !! Optional separate mass matrix.
    type(csr_matrix), intent(inout), optional :: mass
    
    !! Position and velocity.
    type(vector_field), intent(in) :: X, U_nl
    type(vector_field), pointer :: X_old, X_new, U_mesh

    type(scalar_field), intent(in) :: T, Source, Absorption
    !! Diffusivity
    type(tensor_field), intent(in) :: Diffusivity

    !! Diffusivity to add due to the buoyancy adjustment by vertical mixing scheme
    type(scalar_field), intent(inout) :: buoyancy_adjustment_diffusivity
    
    !! If adding Source directly to rhs then
    !! do nothing with it here
    logical, intent(in) :: add_src_directly_to_rhs
    
    !! Porosity theta averaged field
    type(scalar_field), intent(in) :: porosity_theta

    !! Flag for a periodic boundary
    logical :: Periodic_neigh 

    !! Buoyancy and gravity direction
    type(scalar_field), intent(in) :: buoyancy
    type(vector_field), intent(in) :: gravity
    real, intent(in) :: gravity_magnitude

    ! Bilinear forms.
    real, dimension(ele_loc(T,ele), ele_loc(T,ele)) :: &
         mass_mat
    real, dimension(ele_loc(T,ele), ele_loc(T,ele)) :: &
         inverse_mass_mat
    real, dimension(mesh_dim(T), ele_loc(T,ele), &
         ele_loc(T,ele)) :: ele2grad_mat
    real, dimension(ele_loc(T,ele), ele_loc(T,ele)) :: &
         Advection_mat
    real, dimension(ele_loc(T,ele), ele_loc(T,ele)) ::  Abs_mat
    real, dimension(ele_loc(q_mesh,ele), ele_loc(q_mesh,ele)) :: Q_inv 
    real, dimension(mesh_dim(T), ele_loc(q_mesh,ele), &
         ele_and_faces_loc(T,ele)) :: Grad_T_mat, Div_T_mat 

    real, dimension(ele_face_count(T,ele), mesh_dim(T), ele_loc(q_mesh,ele), &
         ele_and_faces_loc(T,ele)) :: Grad_T_face_mat

    real, dimension(ele_and_faces_loc(T,ele),ele_and_faces_loc(T,ele)) ::&
         & Diffusivity_mat
    real, dimension(Diffusivity%dim(1), Diffusivity%dim(2), &
         & ele_loc(Diffusivity,ele)) :: Diffusivity_ele
    

    ! Local assembly matrices.
    real, dimension(ele_loc(T,ele), ele_loc(T,ele)) :: l_T_mat
    real, dimension(ele_loc(T,ele)) :: l_T_rhs

    ! Local node number map for 2nd order element.
    integer, dimension(ele_and_faces_loc(T,ele)) :: local_glno

    ! Local variables.
    
    ! Neighbour element, face and neighbour face.
    integer :: ele_2, face, face_2, ele_2_X
    ! Count variable for loops over dimension.
    integer :: dim1, dim2
    ! Loops over faces.
    integer :: ni
    ! Array bounds for faces of the 2nd order element.
    integer :: start, finish
    
    ! Variable transform times quadrature weights.
    real, dimension(ele_ngi(T,ele)) :: detwei, detwei_old, detwei_new
    ! Transform from local to physical coordinates.
    real, dimension(U_nl%dim, U_nl%dim, ele_ngi(T,ele)) :: J_mat 
    ! Transformed gradient function for tracer.
    real, dimension(ele_loc(T, ele), ele_ngi(T, ele), mesh_dim(T)) :: dt_t
    ! Transformed gradient function for velocity.
    real, dimension(ele_loc(U_nl, ele), ele_ngi(U_nl, ele), mesh_dim(T)) ::&
         & du_t 
    ! Transformed gradient function for grid velocity.
    real, dimension(ele_loc(X, ele), ele_ngi(U_nl, ele), mesh_dim(T)) ::&
         & dug_t 
    ! Transformed gradient function for auxiliary variable.
    real, dimension(ele_loc(q_mesh,ele), ele_ngi(q_mesh,ele), mesh_dim(T)) :: dq_t
    ! Different velocities at quad points.
    real, dimension(U_nl%dim, ele_ngi(U_nl, ele)) :: u_nl_q
    real, dimension(ele_ngi(U_nl, ele)) :: u_nl_div_q

    ! Node and shape pointers.
    integer, dimension(:), pointer :: t_ele
    type(element_type), pointer :: t_shape, u_shape, q_shape
    ! Neighbours of this element.
    integer, dimension(:), pointer :: neigh, x_neigh
    ! Whether the tracer field is continuous.
    logical :: dg

    logical :: boundary_element

    !Switch to select if we are assembling the primal or dual form
    logical :: primal
    !Switch to choose side to take fluxes from in CDG element
    logical :: CDG_switch_in
    
    ! Matrix for assembling primal fluxes
    ! Note that this assumes same order polys in each element
    ! Code will need reorganising for p-refinement
    real, dimension(2,face_loc(T,1),ele_loc(T,ele)) :: primal_fluxes_mat

    ! \Int_{ele} N_i kappa N_j dV, used for CDG fluxes
    real, dimension(mesh_dim(T),mesh_dim(T), &
         & ele_loc(T,ele),ele_loc(T,ele)) :: kappa_mat

    ! \Int_{s_ele} N_iN_j n ds, used for CDG fluxes
    real, dimension(mesh_dim(T),face_loc(T,ele),face_loc(T,ele)) :: &
         & normal_mat
    ! \Int_{s_ele} N_iN_j kappa.n ds, used for CDG fluxes
    ! Note that this assumes same order polys in each element
    ! Code will need reorganising for p-refinement
    real, dimension(mesh_dim(T),face_loc(T,1),face_loc(T,1)) :: &
         & kappa_normal_mat

    ! Matrix for assembling penalty fluxes
    ! Note that this assumes same order polys in each element
    ! Code will need reorganising for p-refinement
    real, dimension(2,face_loc(T,1),face_loc(T,1)) :: penalty_fluxes_mat

    integer :: i, j
    ! Variables for buoyancy adjustment by vertical diffusion
    real, dimension(ele_loc(T,ele), ele_ngi(T,ele), mesh_dim(T)) :: dt_rho
    real, dimension(mesh_dim(T), ele_ngi(T,ele)) :: grad_rho
    real, dimension(mesh_dim(T),ele_ngi(T,ele)) :: grav_at_quads
    real, dimension(ele_ngi(T,ele)) :: buoyancysample 
    real, dimension(ele_ngi(T,ele)) :: drho_dz
    real, dimension(mesh_dim(T), mesh_dim(T), T%mesh%shape%ngi) :: mixing_diffusion
    real, dimension(mesh_dim(T), T%mesh%shape%ngi) :: mixing_diffusion_diag
    integer, dimension(:), pointer :: enodes
    real, dimension(X%dim) :: pos, gravity_at_node
    real, dimension(ele_loc(X,ele)) :: rad
    real :: dr

    real, intent(in) :: mixing_diffusion_amplitude

    real, dimension(X%dim, X%dim, ele_loc(T, ele)) :: mixing_diffusion_rhs, mixing_diffusion_loc
    real, dimension(ele_loc(T, ele), ele_loc(T, ele)) :: t_mass 
    real, dimension(ele_ngi(T, ele)) :: detwei_rho

    ! element centre and neighbour centre
    ! for IP parameters

    real, dimension(mesh_dim(T)) :: ele_centre, neigh_centre, &
         & face_centre, face_centre_2

    !Debugging variables

    real, dimension(ele_loc(T,ele)) :: test_vals
    real, dimension(ele_ngi(T,ele)) :: test_vals_out_1, test_vals_out_2
    real :: test_val

    real, dimension(x%dim, ele_loc(x,ele)) :: x_val, x_val_2
    real, dimension(mesh_dim(T)) :: centre_vec

    if(move_mesh) then
      ! the following have been assumed in the declarations above
      assert(ele_loc(U_mesh, ele)==ele_loc(X, ele))
      assert(ele_ngi(U_mesh, ele)==ele_ngi(U_nl, ele))
    end if
    
    dg=continuity(T)<0
    primal = .not.dg
    if(diffusion_scheme == CDG) primal = .true.
    if(diffusion_scheme == IP) primal =.true.

    ! In parallel, we only construct the equations on elements we own, or
    ! those in the L1 halo.
    if (dg) then
       if (.not.(element_owned(T, ele).or.element_neighbour_owned(T, ele))) then
          return
       end if
    end if

    !----------------------------------------------------------------------
    ! Establish local node lists
    !----------------------------------------------------------------------
    
    T_ele=>ele_nodes(T,ele)  ! Tracer node numbers

    local_glno=0
    local_glno(:size(T_ele))=T_ele ! Diffusivity node list.

    !----------------------------------------------------------------------
    ! Establish local shape functions
    !----------------------------------------------------------------------

    t_shape=>ele_shape(T, ele)
    u_shape=>ele_shape(U_nl, ele)
    q_shape=>ele_shape(q_mesh, ele)

    !==========================
    ! Coordinates
    !==========================

    x_val = ele_val(X,ele)

    ! Transform Tracer derivatives and weights into physical space. If
    ! necessary, grab J_mat as well.
    if (stabilisation_scheme==NONE) then
       call transform_to_physical(X, ele,&
            & t_shape , dshape=dt_t, detwei=detwei)
    else
       call transform_to_physical(X,ele,&
            & t_shape , dshape=dt_t, detwei=detwei, J=J_mat)
    end if

    ! Transform U_nl derivatives and weights into physical space.
    call transform_to_physical(X,ele,&
         & u_shape , dshape=du_t)
    
    if ((include_diffusion.or.have_buoyancy_adjustment_by_vertical_diffusion).and..not.primal) then
       ! Transform q derivatives into physical space.
       call transform_to_physical(X,ele,&
            & q_shape , dshape=dq_t)
    end if
    
    if(move_mesh) then
      call transform_to_physical(X_old, ele, detwei=detwei_old)
      call transform_to_physical(X_new, ele, detwei=detwei_new)
      if(include_advection.and..not.integrate_by_parts_once) then
        ! need dug_t if we're integrating by parts twice and
        ! moving the mesh
        call transform_to_physical(X, ele, &
            & ele_shape(U_mesh, ele), dshape=dug_t)
      end if
    end if

    mixing_diffusion = 0.0
    mixing_diffusion_loc = 0.0
    ! Vertical mixing by diffusion
    ! TODO: Add option to generate optimal coefficient
    ! k = 1/2 {\Delta t} g ( {\Delta r} )^2 max (d\rho / dr, 0 )
    ! k = 1/2 dt g dr^2 max(drho/dr, 0 )
    if (have_buoyancy_adjustment_by_vertical_diffusion) then
       mixing_diffusion_diag = 0.0
       assert(ele_ngi(T, ele) == ele_ngi(buoyancy, ele))
       buoyancysample = ele_val_at_quad(buoyancy, ele)
       call transform_to_physical(X, ele, ele_shape(buoyancy,ele), dshape=dt_rho, detwei=detwei_rho)

       grad_rho = ele_grad_at_quad(buoyancy, ele, dt_rho)

       ! Calculate the gradient in the direction of gravity
       ! TODO: Build on_sphere into ele_val_at_quad?
       if (on_sphere) then
          grav_at_quads = sphere_inward_normal_at_quad_ele(X, ele)
       else
          grav_at_quads = ele_val_at_quad(gravity, ele)
       end if
       ! Calculate element length parallel to the direction of mixing defined above
       enodes => ele_nodes(X, ele)
       do i = 1,size(enodes)
         pos = node_val(X, enodes(i))
         gravity_at_node = node_val(gravity, enodes(i))
         !rad(i) = pos(mesh_dim(T))
         rad(i) = dot_product(pos, gravity_at_node)
       end do
       dr = maxval(rad) - minval(rad)
       do i = 1, ele_ngi(T,ele)
          drho_dz(i) = dot_product(grad_rho(:,i), grav_at_quads(:,i))
          ! Note test to limit mixing to adverse changes in density wrt gravity
          if (drho_dz(i) > 0.0) drho_dz(i) = 0.0
          ! Form the coefficient of diffusion to deliver the required mixing
       end do
       ! TODO: Calculate dr - per element?  or per Guass point?
       ! dimension in which gravity lies parallel to
       if (on_sphere) then
         mixing_diffusion_diag(mesh_dim(X),:) = mixing_diffusion_amplitude * dt&
               &* gravity_magnitude * dr**2 * drho_dz(:)
         mixing_diffusion=rotate_diagonal_to_sphere_gi(X, ele, mixing_diffusion_diag)
       else
         do i = 1, mesh_dim(X)
           mixing_diffusion(i,i,:) = mixing_diffusion_amplitude * dt&
                 &* gravity_magnitude * dr**2 * gravity_at_node(i) * drho_dz(:)
         end do
       end if
        
       if(have_buoyancy_adjustment_diffusivity) then
        call set(buoyancy_adjustment_diffusivity, T_ele, mixing_diffusion_amplitude * dt&
              &* gravity_magnitude * dr**2 * maxval(drho_dz(:)))
         ewrite(4,*) "Buoynacy adjustment diffusivity, ele:", ele, "diffusivity:", mixing_diffusion_amplitude * dt * gravity_magnitude * dr**2 * maxval(drho_dz(:))
       end if 
        
       !! Buoyancy adjustment by vertical mixing scheme debugging statements
       ewrite(4,*) "mixing_grad_rho", minval(grad_rho(:,:)), maxval(grad_rho(:,:))
       ewrite(4,*) "mixing_drho_dz", minval(drho_dz(:)), maxval(drho_dz(:))
       ewrite(4,*) "mixing_coeffs amp dt g dr", mixing_diffusion_amplitude, dt, gravity_magnitude, dr**2
       ewrite(4,*) "mixing_diffusion", minval(mixing_diffusion(2,2,:)), maxval(mixing_diffusion(2,2,:))

       mixing_diffusion_rhs=shape_tensor_rhs(T%mesh%shape, mixing_diffusion, detwei_rho)
       t_mass=shape_shape(T%mesh%shape, T%mesh%shape, detwei_rho)
       call invert(t_mass)
       do i=1,X%dim
         do j=1,X%dim
           mixing_diffusion_loc(i,j,:) = matmul(t_mass,mixing_diffusion_rhs(i,j,:))
         end do
       end do
    end if

    !----------------------------------------------------------------------
    ! Construct element-wise quantities.
    !----------------------------------------------------------------------

    Diffusivity_ele = ele_val(Diffusivity, ele) + mixing_diffusion_loc

    !----------------------------------------------------------------------
    ! Construct bilinear forms.
    !----------------------------------------------------------------------

    ! Element density matrix.
    !  /
    !  | T T  dV
    !  / 
    if(move_mesh) then
      mass_mat = shape_shape(T_shape, T_shape, detwei_new)
    else
      if (include_porosity) then
        assert(ele_ngi(T, ele)==ele_ngi(porosity_theta, ele))
        mass_mat = shape_shape(T_shape, T_shape, detwei*ele_val_at_quad(porosity_theta, ele))      
      else
        mass_mat = shape_shape(T_shape, T_shape, detwei)
      end if
    end if

    if (include_advection) then

      ! Advecting velocity at quadrature points.
      U_nl_q=ele_val_at_quad(U_nl,ele)

      if(integrate_conservation_term_by_parts) then
          ! Element advection matrix
          !         /                                          /
          !  - beta | (grad T dot U_nl) T Rho dV + (1. - beta) | T (U_nl dot grad T) Rho dV
          !         /                                          /
          
          ! Introduce grid velocities in non-linear terms. 
          Advection_mat = -beta* dshape_dot_vector_shape(dt_t, U_nl_q, t_shape, detwei)  &
               + (1.-beta) * shape_vector_dot_dshape(t_shape, U_nl_q, dt_t, detwei)
          if(move_mesh) then
            if(integrate_by_parts_once) then
              Advection_mat = Advection_mat &
                              + dshape_dot_vector_shape(dt_t, ele_val_at_quad(U_mesh,ele), t_shape, detwei)
            else
              Advection_mat = Advection_mat &
                              - shape_vector_dot_dshape(t_shape, ele_val_at_quad(U_mesh,ele), dt_t, detwei) &
                              - shape_shape(t_shape, t_shape, ele_div_at_quad(U_mesh, ele, dug_t) * detwei)
            end if
          end if
       else
          ! Introduce grid velocities in non-linear terms. 
          if(move_mesh) then
            ! NOTE: modifying the velocities at the gauss points in this case!
            U_nl_q = U_nl_q - ele_val_at_quad(U_mesh, ele)
          end if
          U_nl_div_q=ele_div_at_quad(U_nl, ele, du_t)
          
          if(integrate_by_parts_once) then
             ! Element advection matrix
             !    /                                          /
             !  - | (grad T dot U_nl) T Rho dV - (1. - beta) | T ( div U_nl ) T Rho dV
             !    /                                          /
             Advection_mat = - dshape_dot_vector_shape(dt_t, U_nl_q, t_shape, detwei)  &
                  - (1.-beta) * shape_shape(t_shape, t_shape, U_nl_div_q * detwei)
          else
             ! Element advection matrix
             !  /                                   /
             !  | T (U_nl dot grad T) Rho dV + beta | T ( div U_nl ) T Rho dV
             !  /                                   /
             Advection_mat = shape_vector_dot_dshape(t_shape, U_nl_q, dt_t, detwei)  &
                  + beta * shape_shape(t_shape, t_shape, U_nl_div_q * detwei)
             if(move_mesh) then
                Advection_mat = Advection_mat &
                      - shape_shape(t_shape, t_shape, ele_div_at_quad(U_mesh, ele, dug_t) * detwei)
             end if
          end if
       end if
       
       ! Add stabilisation to the advection term if requested by the user.
       if (stabilisation_scheme==UPWIND) then
          ! NOTE: U_nl_q may (or may not) have been modified by the grid velocity
          ! with a moving mesh.  Don't know what's appropriate so changes may be
          ! required above!  Hence, this should FLAbort above.
          Advection_mat = Advection_mat + &
               element_upwind_stabilisation(t_shape, dt_t, U_nl_q, J_mat,&
               & detwei)
       end if

    else
       Advection_mat=0.0
    end if

    ! Absorption matrix.
    Abs_mat = shape_shape(T_shape, T_shape, detwei*ele_val_at_quad(Absorption,ele))

    ! Diffusion.
    Diffusivity_mat=0.0

    if (include_diffusion.or.have_buoyancy_adjustment_by_vertical_diffusion) then
       if (primal) then
          if(.not.remove_element_integral) then

             Diffusivity_mat(:size(T_ele),:size(T_ele))= &
                  dshape_tensor_dshape(dt_t, ele_val_at_quad(Diffusivity,ele) &
                  & + mixing_diffusion, dt_t, detwei)

          end if

          !Get ele2grad_mat
          if((diffusion_scheme==CDG).or.(diffusion_scheme==IP)) then
             !Compute a matrix which maps ele vals to ele grad vals
             !This works since the gradient of the shape function
             !lives in the original polynomial space -- cjc
             if(move_mesh) then
                inverse_mass_mat = shape_shape(T_shape, T_shape, detwei)
             else
                inverse_mass_mat = mass_mat
             end if
             call invert(inverse_mass_mat)
             ele2grad_mat = shape_dshape(T_shape,dt_t,detwei)
             do i = 1, mesh_dim(T)
                ele2grad_mat(i,:,:) = matmul(inverse_mass_mat, &
                     ele2grad_mat(i,:,:))
             end do

             if(debugging) then
                call random_number(test_vals)

                do i = 1, mesh_dim(T)

                   test_vals_out_1 = matmul(test_vals,dt_t(:,:,i))
                   
                   test_vals_out_2 = matmul( transpose(T_shape%n), &
                        matmul(ele2grad_mat(i,:,:), test_vals))
                   
                   test_val = maxval(sqrt((test_vals_out_1&
                        &-test_vals_out_2)**2))&
                        &/maxval(sqrt(test_vals_out_1))
                   if(test_val>gradient_test_bound) then
                      ewrite(-1,*) test_val, gradient_test_bound
                      FLAbort('ele2grad test failed')
                   end if
                end do
             end if

          end if

          !get kappa mat for CDG
          if(diffusion_scheme==CDG) then
             kappa_mat = shape_shape_tensor(t_shape,t_shape,detwei, &
                  & ele_val_at_quad(Diffusivity,ele) + mixing_diffusion)
          end if

       else if (diffusion_scheme/=MASSLUMPED_RT0) then
         
          ! Tau Q = grad(u)
          Q_inv= shape_shape(q_shape, q_shape, detwei)
          call invert(Q_inv)       
          call cholesky_factor(Q_inv)
          
          Grad_T_mat=0.0
          Grad_T_face_mat=0.0
          Div_T_mat=0.0
          Grad_T_mat(:, :, :size(T_ele)) = -dshape_shape(dq_t, T_shape,&
               detwei)
!!$       Grad_T_mat(:, :, :size(T_ele)) = shape_dshape(q_shape, dt_t, detwei)
          Div_T_mat(:, :, :size(T_ele)) = -shape_dshape(q_shape, dt_t, detwei)
       end if
    end if

    !----------------------------------------------------------------------
    ! Perform global assembly.
    !----------------------------------------------------------------------

    if (.not.semi_discrete) then
       ! Advection and absorbtion
       l_T_rhs= - matmul(Advection_mat &
            + Abs_mat(:,:), ele_val(T,ele))
    else
       l_T_rhs=0.0
    end if

    ! Source term
    if (.not. add_src_directly_to_rhs) then
       l_T_rhs=l_T_rhs &
              + shape_rhs(T_shape, detwei*ele_val_at_quad(Source, ele))
    end if
        
    if(move_mesh) then
      l_T_rhs=l_T_rhs &
         -shape_rhs(T_shape, ele_val_at_quad(t, ele)*(detwei_new-detwei_old)/dt)
    end if

    ! Right hand side field.
    call addto(RHS, t_ele, l_T_rhs)
    ! Assemble matrix.
    
    ! Advection.
    l_T_mat= Advection_mat*theta*dt    &
         ! Absorption.
         + Abs_mat(:,:)*theta*dt

    if (present(mass)) then
       ! Return mass separately.
       ! NOTE: this doesn't deal with mesh movement
       call addto(mass, t_ele, t_ele, mass_mat)
    else
       if(include_mass) then
          ! Put mass in the matrix.
          l_T_mat=l_T_mat+mass_mat
       end if
    end if

    call addto(big_m, t_ele, t_ele, l_T_mat)

    !-------------------------------------------------------------------
    ! Interface integrals
    !-------------------------------------------------------------------
    
    neigh=>ele_neigh(T, ele)
    ! x_neigh/=t_neigh only on periodic boundaries.
    x_neigh=>ele_neigh(X, ele)
    periodic_neigh = any(neigh .ne. x_neigh)

    ! Local node map counter.
    start=size(T_ele)+1
    ! Flag for whether this is a boundary element.
    boundary_element=.false.

    neighbourloop: do ni=1,size(neigh)

       primal_fluxes_mat = 0.0
       penalty_fluxes_mat = 0.0

       !----------------------------------------------------------------------
       ! Find the relevant faces.
       !----------------------------------------------------------------------
       
       ! These finding routines are outside the inner loop so as to allow
       ! for local stack variables of the right size in
       ! construct_add_diff_interface_dg.

       ele_2=neigh(ni)
       
       ! Note that although face is calculated on field U, it is in fact
       ! applicable to any field which shares the same mesh topology.
       face=ele_face(T, ele, ele_2)
    
       if (ele_2>0) then
          ! Internal faces.
          face_2=ele_face(T, ele_2, ele)
       else
          ! External face.
          face_2=face
          boundary_element=.true.
       end if

        !Compute distance between cell centre and neighbouring cell centre
        !This is for Interior Penalty Method -- cjc
        !--------------

       !NEED TO COMPUTE THE VECTOR BETWEEN THE TWO CELL CENTRES, THEN
       !PROJECT ONTO THE NORMAL

        if(dg.and.diffusion_scheme==IP) then
           if(edge_length_option==USE_ELEMENT_CENTRES) then
              ele_2_X = x_neigh(ni)
              ele_centre = sum(X_val,2)/size(X_val,2)
              face_centre = sum(face_val(X,face),2)/size(face_val(X,face),2)
              if(boundary_element) then
                  ! Boundary case. We compute 2x the distance to the face centre
                  centre_vec = 2.0*(ele_centre - face_centre)
              else if (ele_2/=ele_2_X) then
                  ! Periodic boundary case. We have to cook up the coordinate by
                  ! adding vectors to the face from each side.
                  x_val_2 = ele_val(X,ele_2_X)
                  neigh_centre = sum(X_val_2,2)/size(X_val_2,2)
                  face_centre_2 = &
                      sum(face_val(X,face_2),2)/size(face_val(X,face_2),2)
                  centre_vec = ele_centre - face_centre + &
                      & face_centre_2 - neigh_centre
              else
                  x_val_2 = ele_val(X,ele_2_X)
                  neigh_centre = sum(X_val_2,2)/size(X_val_2,2)
                  centre_vec = ele_centre - neigh_centre
              end if
           end if
        end if
        !--------------

       if (dg) then
          finish=start+face_loc(T, face_2)-1

          local_glno(start:finish)=face_global_nodes(T, face_2)
       end if

       if(primal) then
          call construct_adv_diff_interface_dg(ele, face, face_2, ni,&
               & centre_vec,& 
               & big_m, rhs, rhs_diff, Grad_T_mat, Div_T_mat, X, T, U_nl,&
               & bc_value, bc_type, &
               & U_mesh, q_mesh, cdg_switch_in, &
               & primal_fluxes_mat, ele2grad_mat,diffusivity, &
               & penalty_fluxes_mat, normal_mat, kappa_normal_mat)

          select case(diffusion_scheme)
          case(IP)
             call local_assembly_primal_face
             call local_assembly_ip_face
          case(CDG)
             call local_assembly_primal_face
             if(.not.remove_cdg_fluxes) call local_assembly_cdg_face
             call local_assembly_ip_face
          end select

       else
          call construct_adv_diff_interface_dg(ele, face, face_2, ni,&
               & centre_vec,&
               & big_m, rhs, rhs_diff, Grad_T_mat, Div_T_mat, X, T, U_nl,&
               & bc_value, bc_type, &
               & U_mesh, q_mesh)
       end if

       if (dg) then
          start=start+face_loc(T, face_2)
       end if

    end do neighbourloop
    
    !----------------------------------------------------------------------
    ! Construct local diffusivity operator for DG.
    !----------------------------------------------------------------------

    if (dg.and.(include_diffusion.or.have_buoyancy_adjustment_by_vertical_diffusion)) then
       
       select case(diffusion_scheme)
       case(ARBITRARY_UPWIND)
          call local_assembly_arbitrary_upwind
       case(BASSI_REBAY)
          call local_assembly_bassi_rebay
       case(MASSLUMPED_RT0)
          select case (rt0_masslumping_scheme)
          case (RT0_MASSLUMPING_ARBOGAST)
            call local_assembly_masslumped_rt0
          case (RT0_MASSLUMPING_CIRCUMCENTRED)
            call local_assembly_masslumped_rt0_circumcentred
          case default
            FLAbort("Unknown rt0 masslumping for P0 diffusion.")
          end select
       end select

       if (boundary_element) then
          ! Weak application of dirichlet conditions on diffusion term.

          do i=1, 2
            ! this is done in 2 passes
            ! iteration 1: wipe the rows corresponding to weak dirichlet boundary faces
            ! iteration 2: for columns corresponding to weak dirichlet boundary faces,
            !               move this coefficient multiplied with the bc value to the rhs
            !               then wipe the column
            ! The 2 iterations are necessary for elements with more than one weak dirichlet boundary face
            ! as we should not try to move the coefficient in columns corresponding to boundary face 1
            ! in rows correspoding to face 2 to the rhs, i.e. we need to wipe *all* boundary rows first.
            ! Local node map counter.
            start=size(T_ele)+1
             
            boundary_neighbourloop: do ni=1,size(neigh)
               ele_2=neigh(ni)
               
               ! Note that although face is calculated on field U, it is in fact
               ! applicable to any field which shares the same mesh topology.
               if (ele_2>0) then
                  ! Interior face - we need the neighbouring face to
                  ! calculate the new start
                  face=ele_face(T, ele_2, ele)

               else
                  ! Boundary face

                  face=ele_face(T, ele, ele_2)

                  if (bc_type(face)==BCTYPE_WEAKDIRICHLET) then

                    ! weak Dirichlet condition.
                    
                    finish=start+face_loc(T, face)-1
                    
                    if (i==1) then
                       ! Wipe out boundary condition's coupling to itself.
                       Diffusivity_mat(start:finish,:)=0.0
                    else
                      
                       ! Add BC into RHS
                       !
                       call addto(RHS_diff, local_glno, &
                            & -matmul(Diffusivity_mat(:,start:finish), &
                            & ele_val( bc_value, face )))

                       ! Ensure it is not used again.
                       Diffusivity_mat(:,start:finish)=0.0
                      
                    end if
                  
                  end if
                     
               end if

               start=start+face_loc(T, face)
               
            end do boundary_neighbourloop
            
          end do
          
       end if
       
    end if

    !----------------------------------------------------------------------
    ! Global assembly of diffusion.
    !----------------------------------------------------------------------


    if (include_diffusion.or.have_buoyancy_adjustment_by_vertical_diffusion) then
       call addto(Big_m_diff, local_glno, local_glno,&
            & Diffusivity_mat*theta*dt)

       if (.not.semi_discrete) then
          call addto(RHS_diff, local_glno, &
               & -matmul(Diffusivity_mat, node_val(T, local_glno)))
       end if
    end if

  contains
    
    subroutine local_assembly_arbitrary_upwind
      
      do dim1=1, Diffusivity%dim(1)
         do dim2=1,Diffusivity%dim(2)
            
            ! Div U * G^T * Diffusivity * G * Grad U
            ! Where G^T*G = inverse(Q_mass)
            Diffusivity_mat=Diffusivity_mat&
                 +0.5*( &
                 +matmul(matmul(transpose(grad_T_mat(dim1,:,:))&
                 &         ,mat_diag_mat(Q_inv, Diffusivity_ele(dim1,dim2,:)))&
                 &     ,grad_T_mat(dim2,:,:))& 
                 +matmul(matmul(transpose(div_T_mat(dim1,:,:))&
                 &         ,mat_diag_mat(Q_inv, Diffusivity_ele(dim1,dim2,:)))&
                 &     ,div_T_mat(dim2,:,:))&
                 &)
            
         end do
      end do
      
    end subroutine local_assembly_arbitrary_upwind
    
    subroutine local_assembly_bassi_rebay
      integer dim1,dim2

      do dim1=1, Diffusivity%dim(1)
         do dim2=1,Diffusivity%dim(2)
            
            ! Div U * G^T * Diffusivity * G * Grad U
            ! Where G^T*G = inverse(Q_mass)
            Diffusivity_mat=Diffusivity_mat&
                 +matmul(matmul(transpose(grad_T_mat(dim1,:,:))&
                 &         ,mat_diag_mat(Q_inv, Diffusivity_ele(dim1,dim2,:)))&
                 &     ,grad_T_mat(dim2,:,:))
            
         end do
      end do
      
    end subroutine local_assembly_bassi_rebay

    subroutine local_assembly_ip_face
    implicit none
    
    integer :: nfele, nele
    integer, dimension(face_loc(T,face)) :: T_face_loc
    
    nfele = face_loc(T,face)
    nele = ele_loc(T,ele)
    t_face_loc=face_local_nodes(T, face)
   
    
    if (ele_2<0) then
       if(bc_type(face)==BCTYPE_WEAKDIRICHLET) then
           !!These terms are not included on Neumann integrals
           
           !! Internal Degrees of Freedom
           
           !penalty flux
           
           Diffusivity_mat(t_face_loc,t_face_loc) = &
                Diffusivity_mat(t_face_loc,t_face_loc) + &
                penalty_fluxes_mat(1,:,:)
           
           !! External Degrees of Freedom
           
           !!penalty fluxes
           
           Diffusivity_mat(t_face_loc,start:finish) = &
                Diffusivity_mat(t_face_loc,start:finish) + &
                penalty_fluxes_mat(2,:,:)
           
        end if
    else

       !! Internal Degrees of Freedom
       
       !penalty flux
       
       Diffusivity_mat(t_face_loc,t_face_loc) = &
            Diffusivity_mat(t_face_loc,t_face_loc) + &
            penalty_fluxes_mat(1,:,:)
       
       !! External Degrees of Freedom
       
       !!penalty fluxes

       Diffusivity_mat(t_face_loc,start:finish) = &
            Diffusivity_mat(t_face_loc,start:finish) + &
            penalty_fluxes_mat(2,:,:)

    end if
  
  end subroutine local_assembly_ip_face

  subroutine local_assembly_primal_face
    implicit none
    
    integer :: j
    integer :: nele
    integer, dimension(face_loc(T,face)) :: T_face_loc
    
    nele = ele_loc(T,ele)
    t_face_loc=face_local_nodes(T, face)
   
    
    if (ele_2<0) then
       if(bc_type(face)==BCTYPE_WEAKDIRICHLET) then
           !!These terms are not included on Neumann integrals
           
           !! Internal Degrees of Freedom
           
           !primal fluxes
           
           Diffusivity_mat(t_face_loc,1:nele) = &
                Diffusivity_mat(t_face_loc,1:nele) + &
                primal_fluxes_mat(1,:,:)
           
           do j = 1, size(t_face_loc)
              Diffusivity_mat(1:nele,t_face_loc(j)) = &
                   Diffusivity_mat(1:nele,t_face_loc(j)) + &
                   primal_fluxes_mat(1,j,:) 
           end do
           
           !primal fluxes
           
           Diffusivity_mat(1:nele,start:finish) = &
                Diffusivity_mat(1:nele,start:finish) + &
                transpose(primal_fluxes_mat(2,:,:)) 
           
        end if
    else

       !! Internal Degrees of Freedom
       
       !primal fluxes
       
       Diffusivity_mat(t_face_loc,1:nele) = &
            Diffusivity_mat(t_face_loc,1:nele) + &
            primal_fluxes_mat(1,:,:)
       
       do j = 1, size(t_face_loc)
          Diffusivity_mat(1:nele,t_face_loc(j)) = &
               Diffusivity_mat(1:nele,t_face_loc(j)) + &
               primal_fluxes_mat(1,j,:) 
       end do
       
       !! External Degrees of Freedom
       
       !primal fluxes
       
       Diffusivity_mat(start:finish,1:nele) = &
            Diffusivity_mat(start:finish,1:nele) + &
            primal_fluxes_mat(2,:,:)

       Diffusivity_mat(1:nele,start:finish) = &
            Diffusivity_mat(1:nele,start:finish) + &
            transpose(primal_fluxes_mat(2,:,:))

    end if
  
  end subroutine local_assembly_primal_face
    
  subroutine local_assembly_cdg_face
    implicit none
    !!< This code assembles the cdg fluxes involving the r_e and l_e lifting
    !!< operators.
    
    !!< We assemble the operator
    !!< \int (r^e([v]) + l^e(C_{12}.[v]) + r^e_D(v).\kappa.
    !!< (r^e([u]) + l^e(C_{12}.[u]) + r^e_D(u))dV (*)
    !!< This is done by forming the operator R:
    !!< \int v R(u)dV  = \int v (r^e([u]) + l^e(C_{12}.[u]) + r^e_D(u)) dV
    !!< and then constructing
    !!< \int R(v).\kappa.R(u) dV

    !!< The lifting operator r^e is defined by
    !!< \int_E \tau . r^e([u]) dV = - \int_e {\tau}.[u] dS
    !!< = -\frac{1}{2} \int_e {\tau^+ + \tau^-}.(u^+n^+ + u^-n^-) dS
    !!< = -\frac{1}{2} \int_e {\tau^+ + \tau^-}.n^+(u^+ - u^-) dS

      !!< Where + is the ele side, and - is the ele_2 side, and e is the edge

    !!< The lifting operator l^e is defined by
    !!< \int_E \tau . l^e(C_{12}.[u])dV = - \int_e C_{12}.[u][\tau] dS
    !!< = -\int C_{12}.(u^+n^+ + u^-n^-)(\tau^+.n^+ +\tau^-n^-) dS

    !!< C_{12} = either (1/2)n^+ or (1/2)n^-
    !!< Take (1/2)n^+ if switch_g . n^+> 0
    
    !!becomes
    !!< = \int_e (- or +)(u^+ - u^-)n^+.(\tau^+ - \tau^-) dS
    !!< with minus sign if switch_g  n^+ > 0

    !!< So adding r^e and l^e gives
    
    !!< = -\frac{1}{2} \int_e {\tau^+ + \tau^-}.n^+(u^+ - u^-) dS
    !!<     + \int_e (- or +)(u^+ - u^-)n^+.(\tau^+ - \tau^-) dS

    !!< = -\int_e \tau^+.n^+(u^+ - u^-) dS if switch_g n^+ > 0
    !!< = -\int_e \tau^-.n^+(u^+ - u^-) dS otherwise
    
    !!< so definition of r^e+l^e operator is
    !!< \int_E \tau.R(u) dV = -\int_e \tau^+.n^+(u^+ - u^-) dS if switch > 0
    !!< \int_E \tau.R(u) dV = -\int_e \tau^-.n^+(u^+ - u^-) dS if switch < 0

    !!< we are doing DG so the basis functions which are non-zero in E are
    !!< zero outside E, so \tau^- vanishes in this formula, so we get
    !!< \int_E \tau.R(u) dV = -\int_e \tau.n^+(u^+ - u^-) dS if switch > 0
    !!< and R(u) = 0 otherwise.
    
    !!< finally the boundary lifting operator r^e_D
    !!< \int_E \tau.r^e_D(u) dV =  -\int_e u\tau.n dS

    !!< We assemble the binary form (*) locally with
    !!< B(u,v) = p^TR^T.K.Rq, where p is the vector of coefficients of u in
    !!< element E plus the coefficients of u on the face e on the other side
    !!< K is the matrix obtained from the bilinear form
    !!< \int_E N_i \kappa N_j dV where \kappa is the diffusion tensor and
    !! N_i are the basis functions with support in element E

    !!< The matrix R maps from the coefficients of a scalar field  on both sides of face e
    !!< to the coefficients of a vector field with inside element E
    !!< i.e. size (dim x loc(E),2 x loc(e))
    !!< because of symmetry we just store (dim x loc(E), loc(e)) values
    !!< The matrix K maps from vector fields inside element E to vector
    !!< fields inside element E
    !!< i.e. size (dim x loc(E), dim x loc(E))
    !!< Hence, R^TKR maps from the coefficients of a scalar field on both
    !!< sides of face e to themselves
    !!< i.e. size (2 x loc(E), 2 x 
    !!< It can be thus interpreted as a fancy penalty term for
    !!< discontinuities, a useful one because it is scale invariant

    !!< The matrix R can be formed by constructing the bilinear form matrix
    !!< for r^e, l^e and r^e_D, and then dividing by the elemental mass
    !!<  matrix on E

    !!< we place R^TKR into Diffusivity_mat which maps from u
    !!< coefficients in element E plus those on the other side of face e
    !!< to themselves, hence it has size (loc(E) + loc(e), loc(E) + loc(e))

    !!< R^TKR is stored in add_mat which has size(2 x loc(e), 2 x loc(e))

    !!< we are using a few other pre-assembled local matrices
    !!< normal_mat is \int_e \tau.(un) dS (has size (dim x loc(e),loc(e))
    !!< normal_kappa_mat is \int_e \tau.\kappa.(un) dS
    !!< has size (dim x loc(e), loc(e))
    !!< inverse_mass_mat is the inverse mass in E

    integer :: i,j,d1,d2,nele,face1,face2
    integer, dimension(face_loc(T,face)) :: T_face_loc    
    real, dimension(mesh_dim(T),ele_loc(T,ele),face_loc(T,face)) :: R_mat
    real, dimension(2,2,face_loc(T,face),face_loc(T,face)) :: add_mat

    nele = ele_loc(T,ele)
    t_face_loc=face_local_nodes(T, face)
    
    R_mat = 0.
    do d1 = 1, mesh_dim(T)
       do i = 1, ele_loc(T,ele)
          do j = 1, face_loc(T,face)
             R_mat(d1,i,j) = &
                  &sum(inverse_mass_mat(i,t_face_loc)*normal_mat(d1,:,j))
          end do
       end do
    end do
    
    add_mat = 0.0
    if(ele_2<0) then
       if ((bc_type(face)==BCTYPE_DIRICHLET).or.(bc_type(face)&
            &==BCTYPE_WEAKDIRICHLET)) then
          !Boundary case
          ! R(/tau,u) = -\int_e \tau.n u  dS
          !do d1 = 1, mesh_dim(T)
          !   do d2 = 1, mesh_dim(T)
          !      add_mat(1,1,:,:) = add_mat(1,1,:,:) + &
          !           matmul(transpose(R_mat(d1,:,:)), &
          !           &matmul(kappa_mat(d1,d2,:,:),R_mat(d2,:,:)))
          !      add_mat(2,2,:,:) = add_mat(2,2,:,:) + &
          !           matmul(transpose(R_mat(d1,:,:)), &
          !           &matmul(kappa_mat(d1,d2,:,:),R_mat(d2,:,:)))
          !   end do
          !end do

          do face1 = 1, 2
             do face2 = 1, 2
                do d1 = 1, mesh_dim(T)
                   do d2 = 1, mesh_dim(T)
                      add_mat(face1,face2,:,:) = add_mat(face1,face2,:,:) + &
                           &(-1.)**(face1+face2)*matmul(transpose(R_mat(d1,:,:)), &
                           &matmul(kappa_mat(d1,d2,:,:),R_mat(d2,:,:)))
                   end do
                end do
             end do
          end do

       end if
    else if(CDG_switch_in) then
       ! interior case
       ! R(\tau,u) = -\int_e \tau.n^+(u^+ - u^-) dS
       do face1 = 1, 2
          do face2 = 1, 2
             do d1 = 1, mesh_dim(T)
                do d2 = 1, mesh_dim(T)
                   add_mat(face1,face2,:,:) = add_mat(face1,face2,:,:) + &
                        &(-1.)**(face1+face2)*matmul(transpose(R_mat(d1,:,:)), &
                        &matmul(kappa_mat(d1,d2,:,:),R_mat(d2,:,:)))
                end do
             end do
          end do
       end do
    end if
    
    !face1 = 1, face2 = 1
    
    Diffusivity_mat(t_face_loc,t_face_loc) = &
         &Diffusivity_mat(t_face_loc,t_face_loc) + &
         &add_mat(1,1,:,:)
    
    !face1 = 1, face2 = 2
    
    Diffusivity_mat(t_face_loc,start:finish) = &
           &Diffusivity_mat(t_face_loc,start:finish) + &
           &add_mat(1,2,:,:)
   
   !face1 = 2, face2 = 1

    Diffusivity_mat(start:finish,t_face_loc) = &
         Diffusivity_mat(start:finish,t_face_loc) + &
         &add_mat(2,1,:,:)
   
   !face1 = 2, face2 = 2
   
   Diffusivity_mat(start:finish,start:finish) = &
        &Diffusivity_mat(start:finish,start:finish) + &
        &add_mat(2,2,:,:)
   
 end subroutine local_assembly_cdg_face
   
    subroutine local_assembly_masslumped_rt0
      
      if (any(shape(diffusivity_ele)/=(/ 2,2,1 /)) .or. size(diffusivity_mat,1)/=4) then
        FLExit("Masslumped RT0 diffusivity scheme only works with P0 fields with P0 diffusivity in 2D.")
      end if
      
      diffusivity_mat=0.0

      diffusivity_mat(2:4,2:4)=masslumped_rt0_aij(diffusivity_ele(:,:,1), X_val, neigh<0, detwei)
      diffusivity_mat(1,:)=-sum(diffusivity_mat(2:4,:),dim=1)
      diffusivity_mat(:,1)=-sum(diffusivity_mat(:,2:4),dim=2)
      
      assert( all(transpose(diffusivity_mat)-diffusivity_mat<1e-10))

    end subroutine local_assembly_masslumped_rt0

      
    subroutine local_assembly_masslumped_rt0_circumcentred
      
      real:: cot(1:3)
      real:: coef
      integer:: i, m, lface_2
      
      if (any(shape(diffusivity_ele)/=(/ 2,2,1 /)) .or. size(diffusivity_mat,1)/=4) then
        FLExit("Masslumped RT0 diffusivity scheme only works with P0 fields with P0 diffusivity in 2D.")
      end if
      
      diffusivity_mat = 0.0
      
      do i=1, size(neigh)
        ele_2 = neigh(i)
        ! compute the cotangent of the angle in ele opposite to the edge between ele and ele_2
        ! we will make use of cot=2*dx/l, where dx is the distance between the circumcentre and
        ! the edge, and l is the length of the edge
        cot(i) = compute_face_cotangent(x_val, i)
        if (ele_2>0) then
          face_2 = ele_face(T, ele_2, ele)
          lface_2 = local_face_number(T, face_2)
          ! the same for the opposite angle inside ele_2, so that
          ! cot=2*(dx_ele+dx_ele_2)/l
          cot(i) = cot(i) + compute_face_cotangent(ele_val(x,ele_2), lface_2)
        end if
      end do
        
      if (minval(cot)<1e-16) then
        ! if the distance between adjacent circumcentres is too small (this is relative to the edge length)
        ! then we merge this cell with its neighbour. The diffusive fluxes will be equally split
        ! between this cell and its neighbour, so that when we add its two associated rows we get the
        ! right answer for the merged control volume. This is achieved by adding the fluxes between 'ele'
        ! and its other neighbours that we compute here to the neighbour we're merging with. The other
        ! half of that flux will be added to this 'ele' when these contributions are calculated from inside
        ! the other neighbours
        
        ! merge with neighbour m (+1 so we get the diffusivity_mat index)
        m = 1 + minloc(abs(cot), dim=1)
      else
        m = 1
      end if
      
      diffusivity_mat = 0.0
      
      do i=1, size(neigh)
        ! only when merging, i.e m>1: no fluxes between ele and the to be merged neighbour
        if (i+1==m) cycle
        ! the diffusive flux integrated over the edge between 'ele' and neighbour i is simply
        ! deltaT/dx*l - coef only adds in half of this flux as the exact same contribution will be
        ! added when assembling the contributions from neighbour i
        coef = diffusivity_ele(1,1,1) / abs(cot(i))
        
        ! when merging with a neighbour, these fluxes go to the merged neighbour
        diffusivity_mat(m,1+i) = -coef
        diffusivity_mat(1+i,m) = -coef
        diffusivity_mat(1+i,1+i) = coef
        diffusivity_mat(m,m) = diffusivity_mat(m,m) + coef
        
        ! if this is the boundary flux, we need to add in both halfs of that flux
        ! (when merging half of it has gone to the neighbour, and we now add half for ourselves)
        if (neigh(i)<=0) then
          diffusivity_mat(1,1+i) = diffusivity_mat(1,1+i)-coef
          diffusivity_mat(1+i,1) = diffusivity_mat(1+i,1)-coef
          diffusivity_mat(1+i,1+i) = diffusivity_mat(1+i,1+i) + coef
          diffusivity_mat(1,1) = diffusivity_mat(1,1) + coef
        end if
      end do
      
    end subroutine local_assembly_masslumped_rt0_circumcentred
      
    function compute_face_cotangent(x_ele, lface) result (cot)
      ! computes the cotangent of the angle opposite an edge in a triangle
      ! (dim x 3) location of the vertices
      real, dimension(:,:):: x_ele
      ! local face number of the edge
      integer, intent(in):: lface
      real:: cot
    
      integer, dimension(1:5), parameter:: cycle=(/ 1, 2, 3, 1, 2 /)
      real, dimension(size(x_ele,1)):: edge_prev, edge_next
      
      ! two opposite edges pointing from opposite vertex to the vertices on this edge
      edge_prev = x_ele(:,cycle(lface+1)) - x_ele(:,lface)
      edge_next = x_ele(:,cycle(lface+2)) - x_ele(:,lface)
      
      ! cotangent of opposite angle, given by ratio of dot and cross product of these edges
      cot = dot_product(edge_prev, edge_next) / cross_product2(edge_prev, edge_next)
    
    end function compute_face_cotangent
    
  end subroutine construct_adv_diff_element_dg
  
  subroutine construct_adv_diff_interface_dg(ele, face, face_2, &
       ni, centre_vec,big_m, rhs, rhs_diff, Grad_T_mat, Div_T_mat, &
       & X, T, U_nl,&
       & bc_value, bc_type, &
       & U_mesh, q_mesh, CDG_switch_in, &
       & primal_fluxes_mat, ele2grad_mat,diffusivity, &
       & penalty_fluxes_mat, normal_mat, kappa_normal_mat)

    !!< Construct the DG element boundary integrals on the ni-th face of
    !!< element ele.
    implicit none

    integer, intent(in) :: ele, face, face_2, ni
    type(csr_matrix), intent(inout) :: big_m
    type(scalar_field), intent(inout) :: rhs, rhs_diff
    real, dimension(:,:,:), intent(inout) :: Grad_T_mat, Div_T_mat
    ! We pass these additional fields to save on state lookups.
    type(vector_field), intent(in) :: X, U_nl
    type(vector_field), pointer :: U_mesh
    type(scalar_field), intent(in) :: T
    !! Mesh of the auxiliary variable in the second order operator.
    type(mesh_type), intent(in) :: q_mesh
    !! switch for CDG fluxes
    logical, intent(inout), optional :: CDG_switch_in
   !! Field over the entire surface mesh containing bc values:
    type(scalar_field), intent(in):: bc_value
    !! Integer array of all surface elements indicating bc type
    !! (see above call to get_entire_boundary_condition):
    integer, dimension(:), intent(in):: bc_type
    real, dimension(:), intent(in) :: centre_vec
    !! Computation of primal fluxes
    real, intent(in), optional, dimension(:,:,:) :: ele2grad_mat
    real, intent(inout), optional, dimension(:,:,:) :: primal_fluxes_mat
    type(tensor_field), intent(in), optional :: diffusivity
    real, intent(inout), optional, dimension(:,:,:) :: penalty_fluxes_mat
    real, intent(inout), optional, dimension(:,:,:) :: normal_mat, &
         & kappa_normal_mat

    ! Face objects and numberings.
    type(element_type), pointer :: T_shape, T_shape_2, q_shape
    integer, dimension(face_loc(T,face)) :: T_face, T_face_l
    integer, dimension(face_loc(T,face_2)) :: T_face_2
    integer, dimension(face_loc(U_nl,face)) :: U_face
    integer, dimension(face_loc(U_nl,face_2)) :: U_face_2
    ! This has to be a pointer to work around a stupid gcc bug.
    integer, dimension(:), pointer :: q_face_l

    ! Note that both sides of the face can be assumed to have the same
    ! number of quadrature points.
    real, dimension(U_nl%dim, face_ngi(U_nl, face)) :: normal, u_nl_q,&
         & u_f_q, u_f2_q, div_u_f_q
    logical, dimension(face_ngi(U_nl, face)) :: inflow
    real, dimension(face_ngi(U_nl, face)) :: u_nl_q_dotn, income
    ! Variable transform times quadrature weights.
    real, dimension(face_ngi(T,face)) :: detwei
    real, dimension(face_ngi(T,face)) :: inner_advection_integral, outer_advection_integral

    ! Bilinear forms
    real, dimension(face_loc(T,face),face_loc(T,face)) :: nnAdvection_out
    real, dimension(face_loc(T,face),face_loc(T,face_2)) :: nnAdvection_in

    !Diffusion values on face (used for CDG and IP fluxes)
    real, dimension(:,:,:), allocatable :: kappa_gi

    integer :: dim, start, finish
    logical :: boundary, dirichlet, neumann

    logical :: do_primal_fluxes

    logical :: p0_vel

    ! Lax-Friedrichs flux parameter
    real :: C

    integer :: i

    do_primal_fluxes = present(primal_fluxes_mat)
    if(do_primal_fluxes.and..not.present(ele2grad_mat)) then
       FLAbort('need ele2grad mat to compute primal fluxes')
    end if
    if(do_primal_fluxes.and..not.present(diffusivity)) then
       FLAbort('Need diffusivity to compute primal fluxes')
    end if
    if(diffusion_scheme==IP.and..not.do_primal_fluxes) then
       FLAbort('Primal fluxes needed for IP')
    end if

    if(do_primal_fluxes) then
       allocate( kappa_gi(Diffusivity%dim(1), Diffusivity%dim(2), &
            face_ngi(Diffusivity,face)) )
       kappa_gi = face_val_at_quad(Diffusivity, face)
    end if

    p0_vel =(element_degree(U_nl,ele)==0)

    t_face=face_global_nodes(T, face)
    t_face_l=face_local_nodes(T, face)
    t_shape=>face_shape(T, face)

    t_face_2=face_global_nodes(T, face_2)
    t_shape_2=>face_shape(T, face_2)
    
    q_face_l=>face_local_nodes(q_mesh, face)
    q_shape=>face_shape(q_mesh, face)

    ! Boundary nodes have both faces the same.
    boundary=(face==face_2)
    dirichlet=.false.
    neumann=.false.
    if (boundary) then
       if (bc_type(face)==BCTYPE_WEAKDIRICHLET) then
         dirichlet=.true.
       elseif (bc_type(face)==BCTYPE_NEUMANN) then
         neumann=.true.
       end if
    end if

    !----------------------------------------------------------------------
    ! Change of coordinates on face.
    !----------------------------------------------------------------------

    !Unambiguously calculate the normal using the face with the higher
    !face number. This is so that the normal is identical on both sides.
    call transform_facet_to_physical(X, max(face,face_2), &
         &                          detwei_f=detwei,&
         &                          normal=normal)
    if(face_2>face) normal = -normal

    !----------------------------------------------------------------------
    ! Construct element-wise quantities.
    !----------------------------------------------------------------------

    if (include_advection.and.(flux_scheme==UPWIND_FLUX)) then
       
       ! Advecting velocity at quadrature points.
       u_f_q = face_val_at_quad(U_nl, face)
       u_f2_q = face_val_at_quad(U_nl, face_2)
       U_nl_q=0.5*(u_f_q+u_f2_q)

       if(p0_vel) then
         ! A surface integral around the inside of a constant
         ! velocity field will always produce zero so it's
         ! not possible to evaluate the conservation term
         ! with p0 that way.  Hence take the average across
         ! a face.
         div_u_f_q = U_nl_q
       else
         div_u_f_q = u_f_q
       end if

       ! Introduce grid velocities in non-linear terms. 
       if(move_mesh) then
         ! here we assume that U_mesh at face is the same as U_mesh at face_2
         ! if it isn't then you're in trouble because your mesh will tear
         ! itself apart
         U_nl_q=U_nl_q - face_val_at_quad(U_mesh, face)
         ! the velocity on the internal face isn't used again so we can
         ! modify it directly here...
         u_f_q = u_f_q - face_val_at_quad(U_mesh, face)
       end if
       
       u_nl_q_dotn = sum(U_nl_q*normal,1)
              
       ! Inflow is true if the flow at this gauss point is directed
       ! into this element.
       inflow = u_nl_q_dotn<0.0
       income = merge(1.0,0.0,inflow)
       
       !----------------------------------------------------------------------
       ! Construct bilinear forms.
       !----------------------------------------------------------------------
       
       ! Calculate outflow boundary integral.
       ! can anyone think of a way of optimising this more to avoid
       ! superfluous operations (i.e. multiplying things by 0 or 1)?

       ! first the integral around the inside of the element
       ! (this is the flux *out* of the element)
       inner_advection_integral = (1.-income)*u_nl_q_dotn
       if(.not.integrate_by_parts_once) then
          ! i.e. if we're integrating by parts twice
          inner_advection_integral = inner_advection_integral &
                                     - sum(u_f_q*normal,1)
       end if
       if(integrate_conservation_term_by_parts) then
          if(integrate_by_parts_once) then
            inner_advection_integral = inner_advection_integral &
                                       - (1.-beta)*sum(div_u_f_q*normal,1)
          else
            ! i.e. integrating by parts twice
            inner_advection_integral = inner_advection_integral &
                                       + beta*sum(div_u_f_q*normal,1)
          end if
       end if
       nnAdvection_out=shape_shape(T_shape, T_shape,  &
            &                     inner_advection_integral * detwei) 
       
       ! now the integral around the outside of the element
       ! (this is the flux *in* to the element)
       outer_advection_integral = income * u_nl_q_dotn
       nnAdvection_in=shape_shape(T_shape, T_shape_2, &
            &                       outer_advection_integral * detwei) 
       
    else if (include_advection.and.(flux_scheme==LAX_FRIEDRICHS_FLUX)) then

!!$       if(p0_vel) then
!!$          FLAbort("Haven't worked out Lax-Friedrichs for P0 yet")
!!$       end if

       if(move_mesh) then
          FLExit("Haven't worked out Lax-Friedrichs with moving mesh yet")
       end if

       if (X%mesh%shape%degree/=1) then
          FLExit("Haven't worked out Lax-Friedrichs for bendy elements yet")
       end if

       if(integrate_conservation_term_by_parts) then
          FLExit("Haven't worked out integration of conservation for Lax-Friedrichs.")
       end if

       if(.not.integrate_by_parts_once) then
          FLExit("Haven't worked out integration by parts twice for Lax-Friedrichs.")
       end if
       
       u_face=face_global_nodes(U_nl, face)
       u_face_2=face_global_nodes(U_nl, face_2)

       C=0.0
       do i=1,size(u_face)
          C=max(C,abs(dot_product(normal(:,1),node_val(U_nl,u_face(i)))))
       end do
       do i=1,size(u_face_2)
          C=max(C,abs(dot_product(normal(:,1),node_val(U_nl,u_face_2(i)))))
       end do


       ! Velocity over interior face:
       inner_advection_integral=&
            0.5*(sum(face_val_at_quad(U_nl, face)*normal,1)+C)

       nnAdvection_out=shape_shape(T_shape, T_shape,  &
            &                     inner_advection_integral * detwei) 

       ! Velocity over exterior face:
       outer_advection_integral=&
            0.5*(sum(face_val_at_quad(U_nl, face_2)*normal,1)-C)

       nnAdvection_in=shape_shape(T_shape, T_shape_2, &
            &                       outer_advection_integral * detwei) 


    end if
    if (include_diffusion.or.have_buoyancy_adjustment_by_vertical_diffusion) then
       
       if (continuity(T)<0) then
          ! Boundary term in grad_U.
          !   /
          !   | q, u, normal dx
          !   /
          start=ele_loc(T, ele)+(ni-1)*face_loc(T, face_2)+1
          finish=start+face_loc(T, face_2)-1
          
          select case (diffusion_scheme)
          case (ARBITRARY_UPWIND)
             call arbitrary_upwind_diffusion
          case (BASSI_REBAY)
             call bassi_rebay_diffusion
          case (IP)
             if(.not.remove_primal_fluxes) call primal_fluxes
             if(.not.remove_penalty_fluxes) call interior_penalty
          case (CDG)
             call primal_fluxes
             if(.not.remove_penalty_fluxes) call interior_penalty
             call get_normal_mat
          end select
       end if
    end if

    !----------------------------------------------------------------------
    ! Perform global assembly.
    !----------------------------------------------------------------------

    ! Insert advection in matrix.
    if (include_advection) then
    
       ! Outflow boundary integral.
       call addto(big_M, T_face, T_face,&
            nnAdvection_out*dt*theta)
       
       if (.not.dirichlet) then
          ! Inflow boundary integral.
          call addto(big_M, T_face, T_face_2,&
               nnAdvection_in*dt*theta)
       end if

       ! Insert advection in RHS.

       if (.not.dirichlet) then
          ! For interior interfaces this is the upwinding term. For a Neumann
          ! boundary it's necessary to apply downwinding here to maintain the
          ! surface integral. Fortunately, since face_2==face for a boundary
          ! this is automagic.

          if (.not.semi_discrete) then
             call addto(RHS, T_face, &
                  ! Outflow boundary integral.
                  -matmul(nnAdvection_out,face_val(T,face))&
                  ! Inflow boundary integral.
                  -matmul(nnAdvection_in,face_val(T,face_2)))
          end if

       else

          ! Inflow and outflow of Dirichlet value.
          call addto(RHS, T_face, &
               -matmul(nnAdvection_in,&
               ele_val(bc_value, face)))

          if(.not.semi_discrete) then
             ! The interior integral is still interior!
             call addto(RHS, T_face, &
                  -matmul(nnAdvection_out,face_val(T,face)))
          end if

       end if
<<<<<<< HEAD
=======
      
>>>>>>> 26bb844f
    end if

   ! Add non-zero contributions from Neumann boundary conditions (if present)
   if (neumann) then
<<<<<<< HEAD
      call addto(RHS, T_face, shape_rhs(T_shape, detwei * ele_val_at_quad(bc_value, face)))
=======
      call addto(RHS_diff, T_face, shape_rhs(T_shape, detwei * ele_val_at_quad(bc_value, face)))
>>>>>>> 26bb844f
   end if

  contains

    subroutine arbitrary_upwind_diffusion

       !! Arbitrary upwinding scheme.
       do dim=1,mesh_dim(T)
          if (normal(dim,1)>0) then          
             ! Internal face.
             Grad_T_mat(dim, q_face_l, T_face_l)=&
                  Grad_T_mat(dim, q_face_l, T_face_l) &
                  +shape_shape(q_shape, T_shape, detwei*normal(dim,:))
             
             ! External face. Note the sign change which is caused by the
             ! divergence matrix being constructed in transpose.
             Div_T_mat(dim, q_face_l, start:finish)=&
                  -shape_shape(q_shape, T_shape_2, detwei*normal(dim,:))
             
             ! Internal face.
             Div_T_mat(dim, q_face_l, T_face_l)=&
                  Div_T_mat(dim, q_face_l, T_face_l) &
                  +shape_shape(q_shape, T_shape, detwei*normal(dim,:))
             
          else
             ! External face.
             Grad_T_mat(dim, q_face_l, start:finish)=&
                  +shape_shape(q_shape, T_shape_2, detwei*normal(dim,:))
             
          end if
       end do

    end subroutine arbitrary_upwind_diffusion

    subroutine bassi_rebay_diffusion
      
      do dim=1,mesh_dim(T)

         if(.not.boundary) then
            ! Internal face.
            Grad_T_mat(dim, q_face_l, T_face_l)=&
                 Grad_T_mat(dim, q_face_l, T_face_l) &
                 +0.5*shape_shape(q_shape, T_shape, detwei*normal(dim,:))
            
            ! External face.
            Grad_T_mat(dim, q_face_l, start:finish)=&
                 +0.5*shape_shape(q_shape, T_shape_2, detwei*normal(dim,:))
           
         else
            ! Boundary case. Put the whole integral in the external bit.
            
            ! External face.
            Grad_T_mat(dim, q_face_l, start:finish)=&
                 +shape_shape(q_shape, T_shape_2, detwei*normal(dim,:))
 
         end if
      end do

    end subroutine bassi_rebay_diffusion

    subroutine get_normal_mat
      !!< We assemble
      !!< \int_e N_i N_j n dS
      !!< where n is the normal
      !!< indices are (dim1, loc1, loc2)

      integer :: d1,d2

      normal_mat = shape_shape_vector(T_shape,T_shape,detwei,normal)
      
      !!< We assemble
      !!< \int_e N_i N_j kappa.n dS
      !!< where n is the normal
      !!< indices are (dim1, loc1, loc2)

      kappa_normal_mat = 0
      do d1 = 1, mesh_dim(T)
         do d2 = 1, mesh_dim(T)
            kappa_normal_mat(d1,:,:) = kappa_normal_mat(d1,:,:) + &
                 & shape_shape(T_shape,T_shape,detwei* &
                 & kappa_gi(d1,d2,:)*normal(d2,:))
         end do
      end do

    end subroutine get_normal_mat

    subroutine primal_fluxes

      !!< Notes for primal fluxes which are present in the interior penalty
      !!< and CDG methods (and, I believe, the LDG method when written in
      !! primal form)

      !!< We assemble 

      !!< -Int_e [u]{kappa grad v} + [v]{kappa grad u}

      !!< = -Int_e 1/2(u^+n^+ + u^-n^-).(kappa^+ grad v^+ + kappa^- grad v^-)
      !!<  -Int_e 1/2(v^+n^+ + v^-n^-).(kappa^+ grad u^+ + kappa^- grad u^-)

      !!< Where + is the ele side, and - is the ele_2 side, and e is the edge

      !!<Computing grad u (and v) requires a element transform to physical
      !!<so we only assemble the + parts here, and the minus parts of the grad
      !!<will be assembled when we visit that element 

      !!<So we assemble

      !!<  -Int_e 1/2 (u^+ - u^-)n^+.kappa^+ grad v^+
      !!< -Int_e 1/2 (v^+ - v^-)n^+.kappa^+ grad u^+

      !!<Actually we won't even do that, we'll just assemble the second
      !!<line, and apply the transpose operator

      !!<Note that grad v is obtained in element ele from ele2grad_mat

      !!<On the (Dirichlet) boundary we are assembling 

      !!< -Int_e (v n. kappa grad u + u n. kappa grad v)

      !!< In practise we'll assemble it everywhere and only 
      !!< add it on if we have a Dirichlet boundary

      !!< primal_fluxes_mat(1,:,:) maps from ele degrees of freedom
      !!<                                 to internal face dof
      !!< primal_fluxes_mat(2,:,:) maps from ele degrees of freedom
      !!<                                 to external face dof
      !!<                                 or face boundary conditions

      !!< For the extra CDG term, we assemble 

      !!< -Int_e (C_{12}.[u][kappa grad v] + C_{12}.[v][kappa grad u]

      !!<=-Int C_{12}.(u^+n^+ + u^-n^-)((kappa^+ grad v^+).n^+ +(kappa^- grad v^-).n^-)
      !!<=-Int C_{12}.(v^+n^+ + v^-n^-)((kappa^+ grad u^+).n^+ +(kappa^- grad u^-).n^-)
      !!< Where + is the ele side, and - is the ele_2 side, and e is the
      !! edge

      !!< C_{12} = either (1/2)n^+ or (1/2)n^-
      !!< Take (1/2)n^+ if switch_g . n^+>

      !!<Computing grad u (and v) requires a element transform to physical
      !!<so we only assemble the + parts here, and the minus parts of the grad
      !!<will be assembled when we visit that element 

      !!<So we assemble

      !!< - or + Int_e 1/2 (u^+ - u^-) (kappa^+ grad v^+).n^+
      !!< - or + Int_e 1/2 (v^+ - v^-) (kappa^+ grad u^+).n^+

      !! Compare with the primal flux term

      !!<  -Int_e 1/2 (u^+ - u^-)n^+.kappa^+ grad v^+
      !!< -Int_e 1/2 (v^+ - v^-)n^+.kappa^+ grad u^+

      !!< where we take the minus if switch_g.n^+>0 and plus otherwise

      !!< Note that this means that it cancels the primal term if 
      !!<switch_g.n^+<0 and doubles it otherwise

      integer :: d1, d2
      real :: flux_factor

      if(diffusion_scheme==CDG) then
         flux_factor = 0.0
         CDG_switch_in = (sum(switch_g(1:mesh_dim(T))*sum(normal,2)/size(normal,2))>0)
         if(CDG_switch_in) flux_factor = 1.0
      else
         flux_factor = 0.5
         CDG_switch_in = .true.
      end if

      do d1 = 1, mesh_dim(T)
         do d2 = 1, mesh_dim(T)
            !  -Int_e 1/2 (u^+ - u^-)n^+.kappa^+ grad v^+
            if(.not.boundary) then
               ! Internal face.
               if(CDG_switch_in) then
                  primal_fluxes_mat(1,:,:) =&
                       primal_fluxes_mat(1,:,:)&
                       -flux_factor*matmul( &
                       shape_shape(T_shape,T_shape, &
                       & detwei * normal(d1,:) * kappa_gi(d1,d2,:)), &
                       ele2grad_mat(d2,T_face_l,:))
                  
                  ! External face.
                  primal_fluxes_mat(2,:,:) =&
                       primal_fluxes_mat(2,:,:)&
                       +flux_factor*matmul( &
                       shape_shape(T_shape,T_shape, &
                       & detwei * normal(d1,:) * kappa_gi(d1,d2,:)), &
                       ele2grad_mat(d2,T_face_l,:))
               end if
            else
               !If a Dirichlet boundary, we add these terms, otherwise not.
                     
               !we do the entire integral on the inside face
               primal_fluxes_mat(1,:,:) =&
                    primal_fluxes_mat(1,:,:)&
                    -matmul( &
                    shape_shape(T_shape,T_shape, &
                    & detwei * normal(d1,:) * kappa_gi(d1,d2,:)), &
                    ele2grad_mat(d2,T_face_l,:))
               
               !There is also a corresponding boundary condition integral
               !on the RHS
               primal_fluxes_mat(2,:,:) =&
                    primal_fluxes_mat(2,:,:)&
                    +matmul( &
                    shape_shape(T_shape,T_shape, &
                    & detwei * normal(d1,:) * kappa_gi(d1,d2,:)), &
                    ele2grad_mat(d2,T_face_l,:))
            end if
         end do
      end do

    end subroutine primal_fluxes

    subroutine interior_penalty

      !!< We assemble 

      !!< Int_e [u][v]

      !!< = Int_e C(u^+n^+ + u^-n^-).(v^+n^+ + v^-n^-)

      !!< Where + is the ele side, and - is the ele_2 side, and e is the edge
      !!< and C is the penalty parameter

      !!< We are only storing trial functions from this element, so
      !!< will assemble the u^+ parts only, the u^- parts will be done 
      !!< from the other side

      !!<So we assemble

      !!<  Int_e C u^+ (v^+ - v^-)

      !!<On the (Dirichlet) boundary we are assembling 

      !!< Int_e C uv

      !!< In practise we'll assemble it everywhere and only 
      !!< add it on if we have a Dirichlet boundary

      !!< penalty_fluxes_mat(1,:,:) maps from internal face dof
      !!<                                 to internal face dof
      !!< penalty_fluxes_mat(2,:,:) maps from internal face dof
      !!<                                 to external face dof
      !!<                                 or face boundary conditions

      ! Penalty parameter is C_0/h

      real :: C_h, h0
      integer :: nf, d1, d2
      
      real, dimension(size(kappa_gi,3)) :: kappa_n
      nf = face_loc(T,face)

      kappa_n = 0.0
      do d1 = 1, mesh_dim(T)
         do d2 = 1, mesh_dim(T)
            kappa_n = kappa_n + &
                 normal(d1,:)*kappa_gi(d1,d2,:)*normal(d2,:)
         end do
      end do

      select case(edge_length_option)
      case (USE_FACE_INTEGRALS)
         h0 = sum(detwei)
         if(mesh_dim(T)==3) h0 = sqrt(h0) 
      case (USE_ELEMENT_CENTRES)
         h0 = abs(sum(centre_vec*sum(normal,2)/size(normal,2)))
      case default
         FLAbort('no such option')
      end select

      if(cdg_penalty) then
         C_h = Interior_Penalty_Parameter
      else
         C_h = Interior_Penalty_Parameter*(h0**edge_length_power)
      end if
      !If a dirichlet boundary then we add these terms, otherwise not

      penalty_fluxes_mat(1,:,:) =&
           penalty_fluxes_mat(1,:,:)+&
      !     C_h*shape_shape(T_shape,T_shape,detwei)
           C_h*shape_shape(T_shape,T_shape,detwei*kappa_n)
      
      penalty_fluxes_mat(2,:,:) =&
           penalty_fluxes_mat(2,:,:)-&
           !C_h*shape_shape(T_shape,T_shape,detwei)
      C_h*shape_shape(T_shape,T_shape,detwei*kappa_n)

    end subroutine interior_penalty

  end subroutine construct_adv_diff_interface_dg
    
  function masslumped_rt0_kappa(diff_ele, x_ele, detwei) result (kappa)
    ! diffusivity tensor (dim x dim)
    real, dimension(:,:), intent(in):: diff_ele
    ! nodal location of element (dim x xloc  - xloc should be 3)
    real, dimension(:,:), intent(in):: x_ele
    ! DEBUGGING:
    real, dimension(:), intent(in), optional:: detwei
    real, parameter:: reference_area=sqrt(3.)/4.

    integer, parameter:: dim=2, xloc=3
    real, dimension(dim, dim):: kappa
    ! this computes kappa=J * DF^-1 * K * (DF^-1)^T
    ! where K is the diffusivity tensor
    ! F = the transformation from the equilateral reference element to the physical element
    ! with derivative DF (Jacobian matrix) and J= |det(DF)|
    
    ! for the equilateral triangle xi1=(0,0)^T xi2=(1,0)^T xi3=(1/2,sqrt(3)/2)^T
    ! with matrices dxi=(xi2-xi1, xi3-xi1) and dx=(x2-x1, x3-x1)
    ! then DF * dxi = dx
    ! thus DF = dx * dxi^-1
    real, parameter, dimension(dim,dim):: dxi_inv=reshape( (/ 1., 0., -sqrt(1./3.), sqrt(4./3.) /), (/dim,dim/))
    
    real, dimension(dim, dim):: dx, df
    real:: J    
    
    
    assert(size(diff_ele,1)==dim .and. size(diff_ele,2)==dim)
    assert(size(x_ele,1)==dim)
    assert(size(x_ele,2)==xloc)

    
    dx(:,1)=x_ele(:,2)-x_ele(:,1)
    dx(:,2)=x_ele(:,3)-x_ele(:,1)
    
    df = matmul(dx, dxi_inv)
    
    J=abs(det(df))
    
    ! DEBUGGING:
    if (present(detwei)) then
      ! if all is well J*reference area should be the physical triangle area
      assert( abs(sum(detwei)-J*reference_area)<1e-10*sum(detwei) )
    end if
    
    call invert(df)
    
    kappa = J * matmul(matmul(df, diff_ele),transpose(df))
   
  end function masslumped_rt0_kappa
  
  function masslumped_rt0_aij(diff_ele, x_ele, boundary, detwei) result (aij)
    ! diffusivity tensor (dim x dim)
    real, dimension(:,:), intent(in):: diff_ele
    ! nodal location of element (dim x xloc  - xloc should be 3)
    real, dimension(:,:), intent(in):: x_ele
    logical, dimension(:), intent(in):: boundary
    ! DEBUGGING:
    real, dimension(:), intent(in), optional:: detwei
    
    ! that's right: this only works for triangles and linear coordinates
    integer, parameter:: dim=2, xloc=3, nfaces=3
    real, dimension(nfaces, nfaces):: aij
    
    ! precomputed tensor that stores the integrals
    !       /
    !  a_ij=| vhat_i vhat_j  (no inner product, so for each i,j we have a dim x dim tensor)
    !       /
    real, dimension(nfaces,nfaces,dim,dim), save:: aijxy
    logical, save:: aijxy_initialised=.false.
    
    real, dimension(dim,dim):: kappa
    real:: C_ii
    integer:: ix,iy,i
   
    assert(size(diff_ele,1)==dim .and. size(diff_ele,2)==dim)
    assert(size(x_ele,1)==dim)
    assert(size(x_ele,2)==xloc)
    
    if (.not. aijxy_initialised) call initialise_aijxy
    
    kappa=masslumped_rt0_kappa(diff_ele, x_ele, detwei)
    
    ! now we simply contract
    aij=0.
    do ix=1,dim
      do iy=1,dim
        aij=aij+kappa(ix,iy)*aijxy(:,:,ix,iy)
      end do
    end do
      
    ! while we're at it we might as well do the scaling with C
    ! so we actually return C_ij^{-1} A_ij C_ij^{-1}
    ! where C_ij=\int vhat_i\cdot\vhat_j=Tr(aijxy)  which is diagonal: C_ij==0 for i/=j
    do i=1, nfaces
      C_ii=1.0/sqrt(3.0)/2.0 !aijxy(i,i,1,1)+aijxy(i,i,2,2)
      ! twice as we also evaluate in the neighbouring element
      if (.not. boundary(i)) C_ii=C_ii*2.0
      ! should be 1/(4*reference_area)
      !assert( (C_ii-1.0/sqrt(3.))<1e-10 )
      aij(i,:)=aij(i,:)/C_ii
      aij(:,i)=aij(:,i)/C_ii
    end do
    
    contains
    
    subroutine initialise_aijxy
      ! computes the above aijxy using the following quadrature rule
      ! \int \psi = area/6. ( psi(x1)+psi(x2)+psi(x3)+3*psi(xc) )
      
      ! location of the reference triangle vertices:
      real, dimension(dim,xloc):: x=reshape( (/ &
        0.,  0., &
        1.0, 0., &
        0.5, sqrt(3.)/2. &
        /), (/ dim, xloc /))
      ! location of the reference triangle centroid:
      real, dimension(dim):: xc=(/ 0.5, sqrt(3.)/6. /)
      real, parameter:: area=sqrt(3.)/4.
      
      integer:: i, j, k
      
      do i=1, nfaces
        do j=1, nfaces
          ! first evaluate in xc
          aijxy(i,j,:,:)=3.*outer_product(xc-x(:,i), xc-x(:,j))
          ! then in the vertices
          do k=1, nfaces
            if (k==i .or. k==j) cycle
            aijxy(i,j,:,:)=aijxy(i,j,:,:)+outer_product(x(:,k)-x(:,i), x(:,k)-x(:,j))
          end do
        end do
      end do
      ! multiply by area/6. and divide by 2.*area twice (to scale both vhat_i and vhat_j)
      aijxy=aijxy/area/24.
      
      aijxy_initialised=.true.
      
    end subroutine initialise_aijxy
     
  end function masslumped_rt0_aij

end module advection_diffusion_DG<|MERGE_RESOLUTION|>--- conflicted
+++ resolved
@@ -941,12 +941,8 @@
     allocate( bc_type(1:surface_element_count(T)) )
     call get_entire_boundary_condition(T, &
        & (/"weakdirichlet", &
-<<<<<<< HEAD
-           "neumann      "/), &
-=======
        &   "dirichlet    ", &
        &   "neumann      "/), &
->>>>>>> 26bb844f
        & bc_value, bc_type)
 
     call zero(big_m)
@@ -2682,19 +2678,12 @@
           end if
 
        end if
-<<<<<<< HEAD
-=======
-      
->>>>>>> 26bb844f
+
     end if
 
    ! Add non-zero contributions from Neumann boundary conditions (if present)
    if (neumann) then
-<<<<<<< HEAD
-      call addto(RHS, T_face, shape_rhs(T_shape, detwei * ele_val_at_quad(bc_value, face)))
-=======
       call addto(RHS_diff, T_face, shape_rhs(T_shape, detwei * ele_val_at_quad(bc_value, face)))
->>>>>>> 26bb844f
    end if
 
   contains
