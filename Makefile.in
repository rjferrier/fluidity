--- conflicted
+++ resolved
@@ -507,11 +507,7 @@
 	@find ./ \( -name make.log \) -exec rm -f {} \; > /dev/null
 	@rm -f Makefile > /dev/null
 
-<<<<<<< HEAD
-test: fltools bin/$(FLUIDITY) bin/shallow_water bin/darcy_impes serialtest bin/burgers_equation
-=======
 test: serialtest
->>>>>>> 7c88c4e5
 
 serialtest: fltools bin/$(FLUIDITY) bin/shallow_water bin/darcy_impes
 	@cd tests; ../bin/testharness -l short $(EXCLUDE_TAGS) -n $(THREADS)
