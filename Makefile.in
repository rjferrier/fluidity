#    Copyright (C) 2006 Imperial College London and others.
#    
#    Please see the AUTHORS file in the main source directory for a full list
#    of copyright holders.
#
#    Prof. C Pain
#    Applied Modelling and Computation Group
#    Department of Earth Science and Engineering
#    Imperial College London
#
#    amcgsoftware@imperial.ac.uk
#    
#    This library is free software; you can redistribute it and/or
#    modify it under the terms of the GNU Lesser General Public
#    License as published by the Free Software Foundation,
#    version 2.1 of the License.
#
#    This library is distributed in the hope that it will be useful,
#    but WITHOUT ANY WARRANTY; without even the implied warranty of
#    MERCHANTABILITY or FITNESS FOR A PARTICULAR PURPOSE.  See the GNU
#    Lesser General Public License for more details.
#
#    You should have received a copy of the GNU Lesser General Public
#    License along with this library; if not, write to the Free Software
#    Foundation, Inc., 59 Temple Place, Suite 330, Boston, MA  02111-1307
#    USA
SHELL = @SHELL@

PROGRAM	 = ./bin/@FLUIDITY@
FLDECOMP = ./bin/fldecomp

LIB_FLUIDITY = ./lib/lib@FLUIDITY@.a
SLIB_FLUIDITY = lib@FLUIDITY@.so

prefix  = @prefix@
FLUIDITY_ROOT=$(DESTDIR)@prefix@

FC      = @FC@
FCFLAGS = @FCFLAGS@

MPIF90  = @MPIF90@
MPICC   = @MPICC@
MPICXX  = @MPICXX@

CC	= @CC@
CFLAGS	= @CPPFLAGS@ @CFLAGS@

CXX	= @CXX@
CXXFLAGS= @CPPFLAGS@ @CXXFLAGS@ -I./include

LINKER  = @LINKER@ @LDFLAGS@

LIBS    = -L./lib -l@FLUIDITY@ @BLAS_LIBS@ @LIB_FEMDEM@ ./lib/libadaptivity.a \
           ./lib/libvtkfortran.a ./lib/libspatialindex.a ./lib/libspud.a ./lib/libjudy.a \
           @LIBS@

OBJS = $(shell find . -mindepth 2 -maxdepth 2 -name '*.c' -o -name '*.cpp' -o -name '*.[fF]' -o -name '*.F90' | grep -v ^./lib | xargs)
MAKE = @MAKE@ -s

AR = @AR@

ARFLAGS	= r

EVAL = scripts/silenteval

VERSION = $(shell svnversion .)

ifeq (@MBA2D@,yes)
LIBMBA2D = lib/libmba2d.a
endif
ifeq (@MBA3D@,yes)
LIBMBA3D = lib/libmba3d.a
endif
ifeq (@ALGENCAN@,yes)
LIBALGENCAN = lib/libalgencan.a
endif

# Thread count for make test.
THREADS=1

EXCLUDE_TAGS =
ifneq (@ZOLTAN@,yes)
	EXCLUDE_TAGS := $(EXCLUDE_TAGS) -e zoltan
endif
ifneq (@HAVE_ADJOINT@,yes)
	EXCLUDE_TAGS := $(EXCLUDE_TAGS) -e adjoint
endif

.SUFFIXES: .f90 .F90 .c .cpp .o .a

.cpp.o:
	@echo "        CXX $<"
	$(CXX) $(CXXFLAGS) -c $<

default: bin/@FLUIDITY@

sub_system: $(LIBMBA2D) $(LIBMBA3D) $(LIBALGENCAN)  @LIB_FEMDEM@ \
	lib/libadaptivity.a lib/libvtkfortran.a lib/libspatialindex.a \
	lib/libspud.a lib/libjudy.a
 
lib/libjudy.a:
	@echo '    MKDIR lib'; mkdir -p lib
	@cd libjudy; echo '    MAKE libjudy'; $(MAKE) > make.log ; $(MAKE) install >> make.log ; cd ..

lib/libmba2d.a:
	@echo '    MKDIR lib'; mkdir -p lib
	@cd libmba2d; echo '    MAKE libmba2d'; $(MAKE) ; cd ..

lib/libmba3d.a:
	@echo '    MKDIR lib'; mkdir -p lib
	@cd libmba3d; echo '    MAKE libmba3d'; $(MAKE) ; cd ..

lib/libalgencan.a:
	@echo '    MKDIR lib'; mkdir -p lib
	@cd libalgencan; echo '    MAKE libalgencan'; $(MAKE) ; cd ..

lib/libadaptivity.a:
	@echo '    MKDIR lib'; mkdir -p lib
	@BUILD_LIBADAPT@

lib/libvtkfortran.a:
	@echo '    MKDIR lib'; mkdir -p lib
	@cd libvtkfortran; echo '    MAKE libvtkfortran'; $(MAKE) 2>make.log 2>&1 ; cp libvtkfortran.a ../lib/; cp *.mod ../include/; cd ..

lib/libspatialindex.a:
	@echo '    MKDIR lib'; mkdir -p lib
	@cd @SPATIALINDEXDIR@ ; echo '    MAKE libspatialindex'; $(MAKE); $(MAKE) install >> make.log 2>&1

lib/libspud.a:
	@echo '    MKDIR lib'; mkdir -p lib
	@cd libspud;  echo '    MAKE libspud'; $(MAKE) ; $(MAKE) install; cp python/libspud.py ../python

libfemtools: sub_system
	@echo '    MKDIR lib'; mkdir -p lib
	@echo '    MAKE debug'
	@cd debug; $(MAKE)
	@echo '    MAKE libwm'
	@cd libwm; $(MAKE)
	@cd femtools; echo '    MAKE libfemtools'; $(MAKE) libfemtools ; cp libfemtools.a ../lib/; cd ..
ifeq (@FEMDEM@,yes)
@LIB_FEMDEM@:
	@echo '    MAKE 3dfemdem library'
	@cd @FLFEMDEM_PATH@;$(MAKE)
endif

bin/@FLUIDITY@: main.o fluidity_library
	@echo "BUILD fluidity"
	@echo "    MKDIR bin"
	@mkdir -p bin
	@echo "    LD $(PROGRAM)"
	@$(EVAL) $(LINKER) -o $(PROGRAM) main.o $(LIBS)

sw: bin/shallow_water
be: bin/burgers_equation
mp: bin/multiphase_prototype

bin/shallow_water: fluidity_library main/Shallow_Water.F90
	@cd main; $(MAKE) Shallow_Water.o
	@echo "BUILD shallow_water"
	@echo "    MKDIR bin"
	@mkdir -p bin
	@echo "    LD shallow_water"
	@$(EVAL) $(LINKER) -o bin/shallow_water main/Shallow_Water.o $(LIBS)

bin/shallow_water_legacy: fluidity_library main/Shallow_Water_Legacy.F90
	@cd main; $(MAKE) Shallow_Water_Legacy.o
	@echo "BUILD shallow_water_legacy"
	@echo "    MKDIR bin"
	@mkdir -p bin
	@echo "    LD shallow_water_legacy"
	@$(EVAL) $(LINKER) -o bin/shallow_water_legacy main/Shallow_Water_Legacy.o $(LIBS)

bin/burgers_equation: fluidity_library main/Burgers_Equation.F90
	@cd main; $(MAKE) Burgers_Equation.o
	@echo "BUILD burgers_equation"
	@echo "    MKDIR bin"
	@mkdir -p bin
	@echo "    LD burgers_equation"
	@$(EVAL) $(FC) -o bin/burgers_equation main/Burgers_Equation.o $(FCFLAGS) $(LIBS)

ifeq (@ENABLE_PSMILE@,yes)
LIBPSMILE=@FLPSMILE_PATH@/lib/libpsmile_oa4.MPI1.a @FLPSMILE_PATH@/lib/libcommon_oa4.a @FLPSMILE_PATH@/lib/libmpp_io.a -lxml2
bin/test_coupler: fluidity_library main/test_coupler.F90
	@cd main; $(MAKE) test_coupler.o
	@echo "BUILD test_coupler"
	@echo "    MKDIR bin"
	@mkdir -p bin
	@echo "    LD test_coupler"
	@$(EVAL) $(FC) -o bin/test_coupler main/test_coupler.o $(LIBPSMILE) $(FCFLAGS) $(LIBS)
else
bin/test_coupler:
	@echo "     Unable to build bin/test_coupler without psmile libraries"
	@echo "     Please reconfigure --with-psmile=/path/to/oasis4"
	exit 1
endif

bin/multiphase_prototype: fluidity_library
	@echo "    MAKE multiphase_prototype"
	@cd legacy_reservoir_prototype; $(MAKE)
	@echo "BUILD multiphase_prototype"
	@echo "    MKDIR legacy_reservoir_prototype"
	@mkdir -p bin
	@echo "    LD multiphase_prototype"
	@$(EVAL) $(LINKER) -o bin/multiphase_prototype legacy_reservoir_prototype/main.o $(FCFLAGS) $(LIBS)

bin/simple_shallow_water: fluidity_library main/Simple_Shallow_Water.F90
	@cd main; $(MAKE) Simple_Shallow_Water.o
	@echo "BUILD simple_shallow_water"
	@echo "    MKDIR bin"
	@mkdir -p bin
	@echo "    LD simple_shallow_water"
	@$(EVAL) $(LINKER) -o bin/simple_shallow_water main/Simple_Shallow_Water.o $(LIBS)

bin/form_pod_basis: fluidity_library reduced_modelling/Form_Pod_Basis_Main.F90
	@cd reduced_modelling; $(MAKE) Form_Pod_Basis_Main.o
	@echo "BUILD Form_Pod_Basis"
	@echo "    MKDIR bin"
	@mkdir -p bin
	@echo "    LD Form_Pod_Basis"
	@$(EVAL) $(LINKER) -o bin/form_pod_basis reduced_modelling/Form_Pod_Basis_Main.o $(LIBS)


static: fluidity_library

shared: lib/shared/$(SLIB_FLUIDITY).1

lib/shared/$(SLIB_FLUIDITY).1: fluidity_library 
	@echo "BUILD shared libfluidity"
	@rm -rf tmp
	@mkdir -p tmp lib/shared
	@cp $(LIB_FLUIDITY) tmp
	@cd tmp; ar x lib@FLUIDITY@.a; rm lib@FLUIDITY@.a; cd ..
	@echo "    LD lib@FLUIDITY@.so"
	@$(EVAL) $(LINKER) -shared -Wl,-soname,$(SLIB_FLUIDITY).1 -o lib/shared/$(SLIB_FLUIDITY).1 tmp/* -L./lib -lvtkfortran 
	@rm -rf tmp
	@cd lib/shared; ln -sf $(SLIB_FLUIDITY).1 $(SLIB_FLUIDITY); cd ../..

fltools: fluidity_library
	@$(MAKE) fldecomp
	@echo "BUILD fluidity tools"
	@cd tools; $(MAKE)
	@echo "    MAKE climatology"
	@cd climatology; $(MAKE)

.PHONY:manual

manual:
	@cd manual; $(MAKE)

python_build:
ifeq (@HAVE_PYTHON@,yes)
	@echo "    MAKE python"
	@cd python; python setup.py build > build.log 2>&1
	@cd python/fluidity; find ../build/lib* -name '*.so' -exec ln -sf {} . \;
endif

python_clean:
	@echo "    CLEAN python"
	@cd python; rm -rf build
	@cd python/fluidity; find . -type l -name '*.so' -exec rm -f {} \;

fluidity_library: lib/lib@FLUIDITY@.a
lib/lib@FLUIDITY@.a: $(OBJS) python_build sub_system 
	@echo "DEFINE __FLUIDITY_VERSION__"
	@echo "#undef __FLUIDITY_VERSION__" >> include/confdefs.h
	@echo "#define __FLUIDITY_VERSION__ \"$(VERSION)\"" >> include/confdefs.h
	@echo "BUILD libfluidity"
	@echo "    MKDIR lib"
	@mkdir -p lib
	@echo "    MAKE debug"
	@cd debug; 	$(MAKE)
	@echo '    MAKE libwm'
	@cd libwm; $(MAKE)
	@echo "    MAKE femtools"
	@cd femtools;	$(MAKE)
	@echo "    MAKE bathymetry"
	@cd bathymetry; $(MAKE)
	@echo "    MAKE ocean_forcing"
	@cd ocean_forcing; $(MAKE)
ifeq (@HYPERLIGHT@,yes)
	@echo "    MAKE hyperlight"
	@cd hyperlight; $(MAKE)
endif
	@echo "    MAKE sediments"
	@cd sediments; $(MAKE)
	@echo "    MAKE parameterisation"
	@cd parameterisation; $(MAKE)
	@echo "    MAKE forward_interfaces"
	@cd forward_interfaces;	$(MAKE)
	@echo "    MAKE horizontal_adaptivity"
	@cd horizontal_adaptivity;   	$(MAKE)
	@echo "    MAKE preprocessor"
	@cd preprocessor; $(MAKE)
	@echo "    MAKE error_measures"
	@cd error_measures;   	$(MAKE)
	@echo "    MAKE decomp"
	@cd decomp;   	$(MAKE)
	@echo "    MAKE assemble"
	@cd assemble;   	$(MAKE)
	@echo "    MAKE diagnostics"
	@cd diagnostics;   	$(MAKE)
	@echo "    MAKE radiation"
	@cd radiation; $(MAKE)
	@echo "    MAKE reduced_modelling"
	@cd reduced_modelling;   	$(MAKE)
	@echo "    MAKE adjoint"
	@cd adjoint; $(MAKE)
	@echo "    MAKE main"
	@cd main; $(MAKE)
	@echo "    MAKE options_check"
	@./scripts/make_check_options
	@cd preprocessor; $(MAKE) check_options
	@echo "    MAKE register_diagnostics"
	@./scripts/make_register_diagnostics
	@cd preprocessor; $(MAKE) register_diagnostics

fldecomp: fluidity_library 
	@echo "BUILD fldecomp"
	@echo "    MKDIR bin"
	@mkdir -p bin
	@cd fldecomp; $(MAKE)

.PHONY: doc

doc:
	@mkdir -p doc
	./scripts/f90_extract_docs --dir=doc --project=fluidity */*.F90 --cppflags="$(FCLAGS) -I./include"
	@cp include/fortran.css doc/

all:
	$(MAKE) default
	$(MAKE) fltools

clean-light:
	@echo "    CLEAN debug"
	@cd debug; $(MAKE) clean
	@echo "    CLEAN femtools"
	@cd femtools; $(MAKE) clean
	@echo "    CLEAN femtools/tests"
	@cd femtools/tests; $(MAKE) clean
	@echo "    CLEAN forward_interfaces"
	@cd forward_interfaces; $(MAKE) clean
	@echo "    CLEAN parameterisation"
	@cd parameterisation; $(MAKE) clean
	@echo "    CLEAN sediments"
	@cd sediments; $(MAKE) clean
	@echo "    CLEAN parameterisation/tests"
	@cd parameterisation/tests; $(MAKE) clean
	@echo "    CLEAN radiation"
	@cd radiation; $(MAKE) clean
	@echo "    CLEAN radiation/tests"
	@cd radiation/tests; $(MAKE) clean
	@echo "    CLEAN assemble"
	@cd assemble;   $(MAKE) clean
	@echo "    CLEAN assemble/tests"
	@cd assemble/tests;   $(MAKE) clean
	@echo "    CLEAN diagnostics"
	@cd diagnostics;   $(MAKE) clean
	@echo "    CLEAN decomp"
	@cd decomp;   $(MAKE) clean
	@echo "    CLEAN preprocessor"
	@cd preprocessor; $(MAKE) clean
	@echo "    CLEAN error_measures/tests"
	@cd error_measures/tests;   $(MAKE) clean
	@echo "    CLEAN error_measures"
	@cd error_measures;   $(MAKE) clean
	@echo "    CLEAN horizontal_adaptivity"
	@cd horizontal_adaptivity;   $(MAKE) clean
	@echo "    CLEAN horizontal_adaptivity/tests"
	@cd horizontal_adaptivity/tests;   $(MAKE) clean
	@echo "    CLEAN tools"
	@cd tools;    $(MAKE) clean
	@echo "    CLEAN bathymetry"
	@cd bathymetry;  $(MAKE) clean
	@echo "    CLEAN ocean_forcing"
	@cd ocean_forcing;  $(MAKE) clean
	@cd ocean_forcing/tests;   $(MAKE) clean
	@echo "    CLEAN fldecomp"
	@cd fldecomp;	$(MAKE) clean
ifeq (@HYPERLIGHT@,yes)
	@echo "    CLEAN hyperlight"
	@cd hyperlight; $(MAKE) clean
endif
	@cd climatology;  $(MAKE) clean
	@echo "    CLEAN climatology"
	@echo "    CLEAN reduced_modelling"
	@cd reduced_modelling; $(MAKE) clean
	@echo "    CLEAN adjoint"
	@cd adjoint; $(MAKE) clean
	@echo "    CLEAN main"
	@cd legacy_reservoir_prototype; $(MAKE) clean
	@echo "    CLEAN legacy_reservoir_prototype"
	@cd main; $(MAKE) clean
	@echo "    CLEAN qg_strat"
	@cd qg_strat; $(MAKE) clean
	@echo "    CLEAN qg_strat/unittests"
	@cd qg_strat/unittests; $(MAKE) clean
	@rm -fr bin/* lib

clean: clean-light clean-test python_clean
	@echo "    CLEAN libvtkfortran"
	@cd libvtkfortran; $(MAKE) clean
	@echo "    CLEAN libjudy"
	@cd libjudy; $(MAKE) clean >> make.log 2>&1
	@echo "    CLEAN libspud"
	@cd libspud; $(MAKE) clean
	@echo "    CLEAN libspatialindex"
	@cd @SPATIALINDEXDIR@; $(MAKE) clean >> make.log
	@echo "    CLEAN libmba2d"
	@cd libmba2d; $(MAKE) clean
	@echo "    CLEAN libmba3d"
	@cd libmba3d; $(MAKE) clean
	@echo "    CLEAN libalgencan"
	@cd libalgencan; $(MAKE) clean
	@echo "    CLEAN libwm"
	@cd libwm; $(MAKE) clean
	@CLEAN_LIBADAPT@
	@rm -fr doc include/*.mod *.cache core *.o config.status
	@find ./ \( -name work.pc \) -exec rm {} \;
	@find ./ \( -name work.pcl \) -exec rm {} \;

clean-test:      
	@echo "    CLEAN tests"
	@cd tests; ../tools/testharness.py --clean >/dev/null

test: fltools bin/@FLUIDITY@ bin/shallow_water serialtest

serialtest:
ifeq (@MBA2D@,yes)
        ifeq (@ZOLTAN@,yes)
	        @cd tests; ../tools/testharness.py -l short -p serial -e nozoltan -n $(THREADS)
        else
	        @cd tests; ../tools/testharness.py -l short -p serial -e zoltan -n $(THREADS)
        endif
else
        ifeq (@ZOLTAN@,yes)
	        @cd tests; ../tools/testharness.py -l short -p serial -e "2dadapt nozoltan" -n $(THREADS)
        else
	        @cd tests; ../tools/testharness.py -l short -p serial -e "2dadapt zoltan" -n $(THREADS)
        endif
endif

mediumtest:
	@cd tests; ../tools/testharness.py -l medium $(EXCLUDE_TAGS) -n $(THREADS)

mediumzoltantest:
ifeq (@ZOLTAN@,yes)
	@cd tests; ../tools/testharness.py -l medium -t zoltan -n $(THREADS)
else
	@echo "Warning: build did not have zoltan enabled, make mediumzoltantest will not run" -n $(THREADS)
endif

setuputs: 
	@echo "SETUP tests"
	@echo "    RMDIR bin/tests"
	@rm -rf bin/tests
	@echo "    MKDIR bin/tests"
	@mkdir -p bin/tests
	@ln -sf ../../tests/data bin/tests/data


build_unittest: fluidity_library libfemtools setuputs
	@echo "    UNITTEST libspud"
	@cd libspud/src/tests; $(MAKE) test-binaries; find bin/* -maxdepth 1 -type f -exec ln -sf ../../libspud/src/tests/{} ../../../bin/tests \; 
	@echo "    UNITTEST error_measures"
	@cd error_measures/tests; $(MAKE) unittest
	@echo "    UNITTEST horizontal_adaptivity"
	@cd horizontal_adaptivity/tests; $(MAKE) unittest
	@echo "    UNITTEST femtools"
	@cd femtools/tests; $(MAKE) unittest
	@echo "    UNITTEST parameterisation"
	@cd parameterisation/tests; $(MAKE) unittest
	@echo "    UNITTEST assemble"
	@cd assemble/tests; $(MAKE) unittest
	@echo "    UNITTEST adjoint"
	@cd adjoint/tests; $(MAKE) unittest
	@echo "    UNITTEST ocean_forcing"
	@cd ocean_forcing/tests; $(MAKE) unittest
	@echo "    UNITTEST radiation"
	@cd radiation/tests; $(MAKE) unittest


unittest: build_unittest
	@echo "RUN bin/tests"
	@tools/unittestharness.py bin/tests

gcov:
	@echo "RUN gcov"
	@scripts/options_test_options_report.sh  .

schema:
	@echo "Rebuilding schema fluidity_options.rng"
	@./bin/spud-preprocess schemas/fluidity_options.rnc

.PHONY: makefiles

makefiles: 
<<<<<<< HEAD
=======
ifneq (@GFORTRAN_4_5_OR_NEWER@,yes)
	@echo "makefile dependency generation requires gfortran (>=4.5)"
	@false
endif
ifneq (@HAVE_ZOLTAN@,yes)
	@echo "makefile dependency generation requires zoltan"
	@false
endif
ifneq (@HAVE_ADJOINT@,yes)
	@echo "makefile dependency generation requires adjoint"
	@false
endif
>>>>>>> 3c5f5652
	@echo "    Generating debug dependencies"
	@cd debug; 	../scripts/create_makefile.py
	@echo "    Generating libwm dependencies"
	@cd libwm; ../scripts/create_makefile.py
	@echo "    Generating femtools dependencies"
<<<<<<< HEAD
	@cd femtools;	../scripts/create_makefile.py
=======
	@cd femtools;	../scripts/create_makefile.py --exclude \
	"Refcount_interface_templates.F90 Refcount_templates.F90"
>>>>>>> 3c5f5652
	@echo "    Generating bathymetry dependencies"
	@cd bathymetry; ../scripts/create_makefile.py
	@echo "    Generating ocean_forcing dependencies"
	@cd ocean_forcing; ../scripts/create_makefile.py
<<<<<<< HEAD
ifeq (@HYPERLIGHT@,yes)
	@echo "    Generating hyperlight dependencies"
	@cd hyperlight; ../scripts/create_makefile.py
endif
=======
>>>>>>> 3c5f5652
	@echo "    Generating sediments dependencies"
	@cd sediments; ../scripts/create_makefile.py
	@echo "    Generating parameterisation dependencies"
	@cd parameterisation; ../scripts/create_makefile.py
	@echo "    Generating forward_interfaces dependencies"
	@cd forward_interfaces;	../scripts/create_makefile.py
	@echo "    Generating horizontal_adaptivity dependencies"
	@cd horizontal_adaptivity;   	../scripts/create_makefile.py
	@echo "    Generating preprocessor dependencies"
	@cd preprocessor; ../scripts/create_makefile.py --exclude \
	"register_diagnostics.F90 check_options.F90"
	@echo "    Generating error_measures dependencies"
	@cd error_measures;   	../scripts/create_makefile.py
	@echo "    Generating decomp dependencies"
	@cd decomp;   	../scripts/create_makefile.py
	@echo "    Generating assemble dependencies"
	@cd assemble;   	../scripts/create_makefile.py
	@echo "    Generating diagnostics dependencies"
	@cd diagnostics;   	../scripts/create_makefile.py --exclude \
	"Diagnostic_Fields_Interfaces.F90 Diagnostic_Fields_New.F90"
	@cd diagnostics;   	$(MAKE) Diagnostic_Fields_Interfaces.o \
	Diagnostic_Fields_New.o
	@echo "    Generating radiation dependencies"
	@cd radiation; ../scripts/create_makefile.py
	@echo "    Generating reduced_modelling dependencies"
	@cd reduced_modelling;   	../scripts/create_makefile.py
	@echo "    Generating adjoint dependencies"
	@cd adjoint; ../scripts/create_makefile.py
	@echo "    Generating main dependencies"
	@cd main; ../scripts/create_makefile.py --exclude test_coupler.F90<|MERGE_RESOLUTION|>--- conflicted
+++ resolved
@@ -495,8 +495,6 @@
 .PHONY: makefiles
 
 makefiles: 
-<<<<<<< HEAD
-=======
 ifneq (@GFORTRAN_4_5_OR_NEWER@,yes)
 	@echo "makefile dependency generation requires gfortran (>=4.5)"
 	@false
@@ -509,29 +507,17 @@
 	@echo "makefile dependency generation requires adjoint"
 	@false
 endif
->>>>>>> 3c5f5652
 	@echo "    Generating debug dependencies"
 	@cd debug; 	../scripts/create_makefile.py
 	@echo "    Generating libwm dependencies"
 	@cd libwm; ../scripts/create_makefile.py
 	@echo "    Generating femtools dependencies"
-<<<<<<< HEAD
-	@cd femtools;	../scripts/create_makefile.py
-=======
 	@cd femtools;	../scripts/create_makefile.py --exclude \
 	"Refcount_interface_templates.F90 Refcount_templates.F90"
->>>>>>> 3c5f5652
 	@echo "    Generating bathymetry dependencies"
 	@cd bathymetry; ../scripts/create_makefile.py
 	@echo "    Generating ocean_forcing dependencies"
 	@cd ocean_forcing; ../scripts/create_makefile.py
-<<<<<<< HEAD
-ifeq (@HYPERLIGHT@,yes)
-	@echo "    Generating hyperlight dependencies"
-	@cd hyperlight; ../scripts/create_makefile.py
-endif
-=======
->>>>>>> 3c5f5652
 	@echo "    Generating sediments dependencies"
 	@cd sediments; ../scripts/create_makefile.py
 	@echo "    Generating parameterisation dependencies"
