--- conflicted
+++ resolved
@@ -56,11 +56,7 @@
             calculate_imposed_material_velocity_source, &
             calculate_imposed_material_velocity_absorption, &
             calculate_scalar_potential, calculate_projection_scalar_potential, &
-<<<<<<< HEAD
-            calculate_geostrophic_velocity, calculate_speed_of_sound
-=======
-            calculate_geostrophic_velocity, calculate_viscous_dissipation
->>>>>>> 12229b77
+            calculate_geostrophic_velocity, calculate_speed_of_sound, calculate_viscous_dissipation
            
   
 contains
