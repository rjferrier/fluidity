!    Copyright (C) 2006 Imperial College London and others.
!    
!    Please see the AUTHORS file in the main source directory for a full list
!    of copyright holders.
!
!    Prof. C Pain
!    Applied Modelling and Computation Group
!    Department of Earth Science and Engineering
!    Imperial College London
!
!    amcgsoftware@imperial.ac.uk
!    
!    This library is free software; you can redistribute it and/or
!    modify it under the terms of the GNU Lesser General Public
!    License as published by the Free Software Foundation,
!    version 2.1 of the License.
!
!    This library is distributed in the hope that it will be useful,
!    but WITHOUT ANY WARRANTY; without even the implied warranty of
!    MERCHANTABILITY or FITNESS FOR A PARTICULAR PURPOSE.  See the GNU
!    Lesser General Public License for more details.
!
!    You should have received a copy of the GNU Lesser General Public
!    License along with this library; if not, write to the Free Software
!    Foundation, Inc., 59 Temple Place, Suite 330, Boston, MA  02111-1307
!    USA

#include "fdebug.h"

module momentum_diagnostics

  use boundary_conditions
  use coriolis_module, only : two_omega => coriolis
  use diagnostic_source_fields
  use field_derivatives
  use field_options
  use fields
  use fldebug
  use geostrophic_pressure
  use global_parameters, only : OPTION_PATH_LEN
  use multimaterial_module
  use solvers
  use sparsity_patterns_meshes
  use spud
  use state_fields_module
  use state_module
<<<<<<< HEAD
  use sediment
=======
  use sediment, only : get_n_sediment_fields, get_sediment_item
>>>>>>> ec6d150e
  
  implicit none
  
  private
  
  public :: calculate_strain_rate, calculate_bulk_viscosity, calculate_sediment_concentration_dependent_viscosity, &
            calculate_buoyancy, calculate_coriolis, calculate_tensor_second_invariant, &
            calculate_imposed_material_velocity_source, calculate_imposed_material_velocity_absorption, &
            calculate_scalar_potential, calculate_projection_scalar_potential, &
            calculate_geostrophic_velocity, calculate_k_epsilon_diffusivity
           
  
contains

  subroutine calculate_strain_rate(state, t_field)
    type(state_type), intent(inout) :: state
    type(tensor_field), intent(inout) :: t_field
    
    type(vector_field), pointer :: source_field
    type(vector_field), pointer :: positions

    positions => extract_vector_field(state, "Coordinate")
    source_field => vector_source_field(state, t_field)

    call check_source_mesh_derivative(source_field, "strain_rate")

    call strain_rate(source_field, positions, t_field)

  end subroutine calculate_strain_rate
 
  subroutine calculate_k_epsilon_diffusivity(state, t_field)
    ! calculates scalar field diffusivity based upon eddy viscosity and background
    !  diffusivity
    type(state_type), intent(inout)   :: state
    type(tensor_field), intent(inout) :: t_field
    character(len = OPTION_PATH_LEN)  :: parent_path
    integer                           :: slash_location, i, stat
    real                              :: prandtl_schmidt, local_background_diffusivity
    type(scalar_field)                :: local_background_diffusivity_field
    type(tensor_field), pointer       :: global_background_diffusivity, eddy_viscosity
    type(tensor_field)                :: background_diffusivity

    ewrite(1,*) 'In calculate_k_epsilon_diffusivity'

    ! get parent scalar field path
    slash_location = scan(t_field%option_path, '/', .true.)
    parent_path = t_field%option_path(1:slash_location-1)

    ! check options
    if (.not.(have_option(trim(parent_path)//'/subgridscale_parameterisation::k-epsilon')))&
         & then
       FLExit('you must have /subgridscale_parameterisation(k-epsilon) to be able to calculate&
            & diffusivity based upon the k-epsilon model')
    end if

    ! get prandtl_schmidt number
    call get_option(trim(parent_path)//'/subgridscale_parameterisation::k-epsilon/Prandtl_&
         &Schmidt_Number', prandtl_schmidt, stat=stat)
    if (stat /= 0) then 
       prandtl_schmidt = 1.0
    end if

    ! allocate and zero required fields
    call allocate(background_diffusivity, t_field%mesh, name="background_diff&
         &usivity")
    call zero(background_diffusivity)
    call allocate(local_background_diffusivity_field, t_field%mesh, name="local_backgro&
         &und_diffusivity_field")
    call zero(local_background_diffusivity_field)

    ! set background_diffusivity (local takes precendence over global)
    call get_option(trim(parent_path)//'/subgridscale_parameterisation::k-epsilon/Backg&
            &roundDiffusivity', local_background_diffusivity, stat=stat)
    if (stat == 0) then 
       ! set local isotropic background diffusivity
       call addto(local_background_diffusivity_field, local_background_diffusivity)
       do i = 1, background_diffusivity%dim(1)
          call set(background_diffusivity, i, i, local_background_diffusivity_field)
       end do
    else
       global_background_diffusivity => extract_tensor_field(state, 'BackgroundDiffusivity', stat=stat)
       if (stat == 0) then 
          call set(background_diffusivity, global_background_diffusivity)
       end if
    end if

    ! get eddy viscosity
    eddy_viscosity => extract_tensor_field(state, 'EddyViscosity', stat)
    if (stat /= 0) then 
       FLExit("No EddyViscosity field was found. Check the k-epsilon model is turned on an&
            &d you have a valid flml input file.")
    end if

    call zero(t_field)
    call addto(t_field, background_diffusivity)
    call addto(t_field, eddy_viscosity, 1.0/prandtl_schmidt) 

    call deallocate(background_diffusivity)
    call deallocate(local_background_diffusivity_field)

  end subroutine calculate_k_epsilon_diffusivity

  subroutine calculate_sediment_concentration_dependent_viscosity(state, t_field)
    ! calculates viscosity based upon total sediment concentration
    type(state_type), intent(inout) :: state
    type(tensor_field), intent(inout) :: t_field
    
    type(scalar_field_pointer), dimension(:), allocatable :: sediment_concs
    type(tensor_field), pointer :: zero_conc_viscosity
    type(scalar_field) :: rhs
    integer :: sediment_classes, i
    character(len = FIELD_NAME_LEN) :: field_name
    
    ewrite(1,*) 'In calculate_sediment_concentration_dependent_viscosity'

    sediment_classes = get_n_sediment_fields()

    if (sediment_classes > 0) then
        allocate(sediment_concs(sediment_classes))
        
        call get_sediment_item(state, 1, sediment_concs(1)%ptr)
        
        call allocate(rhs, sediment_concs(1)%ptr%mesh, name="Rhs")
        call set(rhs, 1.0)
        
        ! get sediment concentrations and remove c/0.65 from rhs
        do i=1, sediment_classes
           call get_sediment_item(state, i, sediment_concs(i)%ptr)
           call addto(rhs, sediment_concs(i)%ptr, scale=-(1.0/0.65))
        end do
        
        ! raise rhs to power of -1.625
        do i = 1, node_count(rhs)
           call set(rhs, i, node_val(rhs, i)**(-1.625))
        end do
        
        ! check for presence of ZeroSedimentConcentrationViscosity field
        if (.not. has_tensor_field(state, "ZeroSedimentConcentrationViscosity")) then
           FLExit("You must specify an zero sediment concentration viscosity to be able &
                &to calculate sediment concentration dependent viscosity field values")
        endif
        zero_conc_viscosity => extract_tensor_field(state, 'ZeroSedimentConcentrationViscosity')
        
        call set(t_field, zero_conc_viscosity)
        call scale(t_field, rhs)
        ewrite_minmax(t_field) 

<<<<<<< HEAD
  subroutine calculate_sediment_concentration_dependent_viscosity(state, t_field)
    ! calculates viscosity based upon total sediment concentration
    type(state_type), intent(inout) :: state
    type(tensor_field), intent(inout) :: t_field
    
    type(scalar_field_pointer), dimension(:), allocatable :: sediment_concs
    type(tensor_field), pointer :: zero_conc_viscosity
    type(scalar_field) :: rhs
    integer :: sediment_classes, i
    character(len = OPTION_PATH_LEN) :: class_name
    
    ewrite(1,*) 'In calculate sediment concentration dependent viscosity'

    sediment_classes = get_nSediments()

    if (sediment_classes > 0) then
        allocate(sediment_concs(sediment_classes))
        
        class_name=get_sediment_name(1)
        sediment_concs(1)%ptr => extract_scalar_field(state,trim(class_name))
        
        call allocate(rhs, sediment_concs(1)%ptr%mesh, name="Rhs")
        call set(rhs, 1.0)
        
        ! get sediment concentrations and remove c/0.65 from rhs
        do i=1, sediment_classes
           class_name=get_sediment_name(i)
           sediment_concs(i)%ptr => extract_scalar_field(state,trim(class_name))
           call addto(rhs, sediment_concs(i)%ptr, scale=-(1.0/0.65))
        end do
        
        ! raise rhs to power of -1.625
        do i = 1, node_count(rhs)
           call set(rhs, i, node_val(rhs, i)**(-1.625))
        end do
        
        zero_conc_viscosity => extract_tensor_field(state, 'ZeroSedimentConcentrationViscosity')
        
        call set(t_field, zero_conc_viscosity)
        call scale(t_field, rhs)
        ewrite_minmax(t_field) 

=======
        deallocate(sediment_concs)
>>>>>>> ec6d150e
        call deallocate(rhs)
    else
        ewrite(1,*) 'No sediment in problem definition'
    end if  
<<<<<<< HEAD

  end subroutine calculate_sediment_concentration_dependent_viscosity

=======
  end subroutine calculate_sediment_concentration_dependent_viscosity
  
>>>>>>> ec6d150e
  subroutine calculate_tensor_second_invariant(state, s_field)
    type(state_type), intent(inout) :: state
    type(scalar_field), intent(inout) :: s_field

    type(tensor_field), pointer :: source_field

    source_field => tensor_source_field(state, s_field)

    call tensor_second_invariant(source_field, s_field)

  end subroutine calculate_tensor_second_invariant

  subroutine calculate_bulk_viscosity(states, t_field)
    type(state_type), dimension(:), intent(inout) :: states
    type(tensor_field), intent(inout) :: t_field
    
    call calculate_bulk_property(states, t_field, "MaterialViscosity", &
      & momentum_diagnostic = .true.)
  
  end subroutine calculate_bulk_viscosity
  
  subroutine calculate_imposed_material_velocity_source(states, state_index, v_field)
    type(state_type), dimension(:), intent(inout) :: states
    integer, intent(in) :: state_index
    type(vector_field), intent(inout) :: v_field
    
    logical :: prescribed
    integer :: i, stat
    type(vector_field), pointer :: absorption, mat_vel
  
    call zero(v_field)
    
    do i = 1, size(states)
  
      mat_vel => extract_vector_field(states(i), "MaterialVelocity", stat)
      
      if(stat==0) then
      
        call add_scaled_material_property(states(i), v_field, mat_vel, &
                                          momentum_diagnostic=.true.)
                                          
      else
        ! alternatively use the Velocity field from the state
        
        mat_vel => extract_vector_field(states(i), "Velocity", stat)
        
        if(stat==0) then
          prescribed = have_option(trim(mat_vel%option_path)//"/prescribed")
          
          if(prescribed.and.(.not.aliased(mat_vel))) then
            ! but make sure it's prescribed and not aliased
          
            call add_scaled_material_property(states(i), v_field, mat_vel, &
                                              momentum_diagnostic=.true.)
                                              
          end if
        
        end if
        
      end if

    end do

    absorption => extract_vector_field(states(state_index), "VelocityAbsorption")
    call scale(v_field, absorption)
  
  end subroutine calculate_imposed_material_velocity_source

  subroutine calculate_imposed_material_velocity_absorption(states, v_field)
    type(state_type), dimension(:), intent(inout) :: states
    type(vector_field), intent(inout) :: v_field
    
    logical :: prescribed
    integer :: i, stat
    real :: dt
    real, dimension(v_field%dim) :: factor
    type(vector_field) :: temp_abs
    type(vector_field), pointer :: mat_vel
    
    call get_option("/timestepping/timestep", dt)
    call get_option(trim(complete_field_path(trim(v_field%option_path))) // &
                    "/algorithm[0]/relaxation_factor", factor, default=spread(1.0, 1, v_field%dim))
    
    call allocate(temp_abs, v_field%dim, v_field%mesh, "TemporaryAbsorption", &
                  field_type=FIELD_TYPE_CONSTANT)
    call set(temp_abs, factor/dt)
        
    call zero(v_field)
    
    do i = 1, size(states)
  
      mat_vel => extract_vector_field(states(i), "MaterialVelocity", stat)
      
      if(stat==0) then
      
        call add_scaled_material_property(states(i), v_field, temp_abs, &
                                          momentum_diagnostic=.true.)

      else
        ! alternatively use the Velocity field from the state
        
        mat_vel => extract_vector_field(states(i), "Velocity", stat)
        
        if(stat==0) then
          prescribed = have_option(trim(mat_vel%option_path)//"/prescribed")
          
          if(prescribed.and.(.not.aliased(mat_vel))) then
            ! but make sure it's prescribed and not aliased
          
            call add_scaled_material_property(states(i), v_field, temp_abs, &
                                              momentum_diagnostic=.true.)
            
          end if
        
        end if
        
      end if

    end do
    
    call deallocate(temp_abs)
    
  end subroutine calculate_imposed_material_velocity_absorption

  subroutine calculate_buoyancy(state, v_field)
    type(state_type), intent(in) :: state
    type(vector_field), intent(inout) :: v_field
    
    integer :: i, stat
    real :: gravity_magnitude
    type(scalar_field), pointer :: buoyancy_density
    type(vector_field), pointer :: gravity
  
    ewrite(1, *) "In calculate_buoyancy"
    
    buoyancy_density => extract_scalar_field(state, "VelocityBuoyancyDensity", stat = stat)
    if(stat /= 0) then
      ewrite(0, *) "Warning: Cannot calculate Buoyancy without VelocityBuoyancyDensity field"
      call zero(v_field)
      ewrite(1, *) "Exiting calculate_buoyancy"
      return
    end if    
    ewrite_minmax(buoyancy_density)
    
    gravity => extract_vector_field(state, "GravityDirection", stat = stat)
    if(stat /= 0) then
      ewrite(0, *) "Warning: Cannot calculate Buoyancy without GravityDirection field"
      call zero(v_field)
      ewrite(1, *) "Exiting calculate_buoyancy"
      return
    end if    
    ewrite_minmax(gravity)
    
    call get_option("/physical_parameters/gravity/magnitude", gravity_magnitude)
    ewrite(2, *) "Gravity magnitude = ", gravity_magnitude
    
    if(.not. v_field%mesh == buoyancy_density%mesh) then
      ewrite(-1, *) "VelocityBuoyancyDensity mesh: " // trim(buoyancy_density%mesh%name)
      FLExit("Buoyancy must be on the VelocityBuoyancyDensity mesh")
    end if
    
    do i = 1, node_count(v_field)
      call set(v_field, i, node_val(gravity, i) * node_val(buoyancy_density, i) * gravity_magnitude)
    end do
    
    ewrite(1, *) "Exiting calculate_buoyancy"
  
  end subroutine calculate_buoyancy
  
  subroutine calculate_coriolis(state, v_field)
    type(state_type), intent(inout) :: state
    type(vector_field), intent(inout) :: v_field
   
    character(len = OPTION_PATH_LEN) :: base_path
    
    base_path = trim(complete_field_path(v_field%option_path)) // "/algorithm"

    if(have_option(trim(base_path) // "/consistent_interpolation")) then
      call compute_coriolis_ci(state, v_field)
    else if(have_option(trim(base_path) // "/galerkin_projection")) then
      if(have_option(trim(base_path) // "/galerkin_projection/lump_mass")) then
        call compute_coriolis_gp_lumped(state, v_field)
      else
        call compute_coriolis_gp(state, v_field, option_path = trim(base_path) // "/galerkin_projection")
      end if
    else
      FLAbort("Failed to determine interpolation method")
    end if  
      
  end subroutine calculate_coriolis
  
  subroutine compute_coriolis_ci(state, coriolis)
    type(state_type), intent(in) :: state
    type(vector_field), intent(inout) :: coriolis
  
    integer :: i
    type(vector_field) :: positions, velocity_remap
    type(vector_field), pointer :: velocity
    
    positions = get_nodal_coordinate_field(state, coriolis%mesh)
    velocity => extract_vector_field(state, "Velocity")
    
    if(velocity%mesh == coriolis%mesh) then
      velocity_remap = velocity
      call incref(velocity_remap)
    else
      call allocate(velocity_remap, velocity%dim, coriolis%mesh, "VelocityRemap")
      call remap_field(velocity, velocity_remap)
    end if
    
    do i = 1, node_count(coriolis)
      call set(coriolis, i, coriolis_val(node_val(positions, i), node_val(velocity_remap, i)))
    end do
    
    call deallocate(positions)
    call deallocate(velocity_remap)
    
  end subroutine compute_coriolis_ci
  
  subroutine compute_coriolis_gp(state, coriolis, option_path)
    type(state_type), intent(inout) :: state
    type(vector_field), intent(inout) :: coriolis
    character(len = *), optional, intent(in) :: option_path
  
    integer :: i
    type(csr_matrix), pointer :: mass
    type(vector_field) :: rhs
    type(vector_field), pointer :: positions, velocity
    
    positions => extract_vector_field(state, "Coordinate")
    velocity => extract_vector_field(state, "Velocity")
    
    mass => get_mass_matrix(state, coriolis%mesh)
    call allocate(rhs, coriolis%dim, coriolis%mesh, "CoriolisRhs")

    call zero(rhs)
    do i = 1, ele_count(rhs)
      call assemble_coriolis_ele(i, positions, velocity, rhs)
    end do

    call petsc_solve(coriolis, mass, rhs, option_path = option_path)

    call deallocate(rhs)
  
  end subroutine compute_coriolis_gp
  
  subroutine compute_coriolis_gp_lumped(state, coriolis)
    type(state_type), intent(inout) :: state
    type(vector_field), intent(inout) :: coriolis
    
    integer :: i
    type(scalar_field), pointer :: masslump
    type(vector_field), pointer :: positions, velocity
    
    positions => extract_vector_field(state, "Coordinate")
    velocity => extract_vector_field(state, "Velocity")
    
    masslump => get_lumped_mass(state, coriolis%mesh)

    call zero(coriolis)
    do i = 1, ele_count(coriolis)
      call assemble_coriolis_ele(i, positions, velocity, coriolis)
    end do
    
    do i = 1, coriolis%dim
      coriolis%val(i,:) = coriolis%val(i,:) / masslump%val
    end do
    
  end subroutine compute_coriolis_gp_lumped
    
  subroutine assemble_coriolis_ele(ele, positions, velocity, rhs)
    integer, intent(in) :: ele
    type(vector_field), intent(in) :: positions
    type(vector_field), intent(in) :: velocity
    type(vector_field), intent(inout) :: rhs

    real, dimension(ele_ngi(rhs, ele)) :: detwei

    call transform_to_physical(positions, ele, detwei = detwei)

    call addto(rhs, ele_nodes(rhs, ele), &
      & shape_vector_rhs(ele_shape(rhs, ele), &
        & coriolis_val(ele_val_at_quad(positions, ele), ele_val_at_quad(velocity, ele)), &
      & detwei))

  end subroutine assemble_coriolis_ele
  
  subroutine calculate_scalar_potential(state, s_field)
    type(state_type), intent(inout) :: state
    type(scalar_field), intent(inout) :: s_field

    type(vector_field), pointer :: source_field

    source_field => vector_source_field(state, s_field)
    call geopressure_decomposition(state, source_field, s_field, &
      & option_path = trim(complete_field_path(s_field%option_path)) // "/algorithm")

  end subroutine calculate_scalar_potential
  
  subroutine calculate_projection_scalar_potential(state, s_field)
    type(state_type), intent(inout) :: state
    type(scalar_field), intent(inout) :: s_field

    character(len = OPTION_PATH_LEN) :: bcfield_name, path
    type(scalar_field), pointer :: gp
    type(vector_field), pointer :: bcfield, source_field

    source_field => vector_source_field(state, s_field, index = 1)
    
    path = trim(complete_field_path(s_field%option_path)) // "/algorithm"

    if(have_option(trim(path) // "/bc_field")) then
      call get_option(trim(path) // "/bc_field/name", bcfield_name)
      bcfield => extract_vector_field(state, bcfield_name)
    else
      bcfield => source_field
    end if
    
    if(have_option(trim(path) // "/source_field_2_name")) then
      gp => scalar_source_field(state, s_field, index = 2)
      call projection_decomposition(state, source_field, s_field, &
        & bcfield = bcfield, gp = gp, option_path = path)
    else
      call projection_decomposition(state, source_field, s_field, &
        & bcfield = bcfield, option_path = path)
    end if

  end subroutine calculate_projection_scalar_potential

  subroutine calculate_geostrophic_velocity(state, v_field)
    type(state_type), intent(inout) :: state
    type(vector_field), intent(inout) :: v_field
    
    character(len = OPTION_PATH_LEN) :: path
    integer :: stat
    real :: scale_factor
    type(scalar_field), pointer :: source_field
    type(cmc_matrices) :: matrices
    type(vector_field), pointer :: velocity
    
    source_field => scalar_source_field(state, v_field)
    velocity => extract_vector_field(state, "Velocity")
    path = trim(complete_field_path(v_field%option_path)) // "/algorithm"
    call allocate(matrices, state, velocity, source_field, option_path = path, add_cmc = .false.)
    
    call geostrophic_velocity(matrices, state, v_field, source_field) 
    
    call deallocate(matrices)
    
    call get_option(trim(path) // "/scale_factor", scale_factor, stat = stat)
    if(stat == SPUD_NO_ERROR) call scale(v_field, scale_factor)
  
  end subroutine calculate_geostrophic_velocity

end module momentum_diagnostics<|MERGE_RESOLUTION|>--- conflicted
+++ resolved
@@ -44,11 +44,7 @@
   use spud
   use state_fields_module
   use state_module
-<<<<<<< HEAD
-  use sediment
-=======
   use sediment, only : get_n_sediment_fields, get_sediment_item
->>>>>>> ec6d150e
   
   implicit none
   
@@ -196,64 +192,13 @@
         call scale(t_field, rhs)
         ewrite_minmax(t_field) 
 
-<<<<<<< HEAD
-  subroutine calculate_sediment_concentration_dependent_viscosity(state, t_field)
-    ! calculates viscosity based upon total sediment concentration
-    type(state_type), intent(inout) :: state
-    type(tensor_field), intent(inout) :: t_field
-    
-    type(scalar_field_pointer), dimension(:), allocatable :: sediment_concs
-    type(tensor_field), pointer :: zero_conc_viscosity
-    type(scalar_field) :: rhs
-    integer :: sediment_classes, i
-    character(len = OPTION_PATH_LEN) :: class_name
-    
-    ewrite(1,*) 'In calculate sediment concentration dependent viscosity'
-
-    sediment_classes = get_nSediments()
-
-    if (sediment_classes > 0) then
-        allocate(sediment_concs(sediment_classes))
-        
-        class_name=get_sediment_name(1)
-        sediment_concs(1)%ptr => extract_scalar_field(state,trim(class_name))
-        
-        call allocate(rhs, sediment_concs(1)%ptr%mesh, name="Rhs")
-        call set(rhs, 1.0)
-        
-        ! get sediment concentrations and remove c/0.65 from rhs
-        do i=1, sediment_classes
-           class_name=get_sediment_name(i)
-           sediment_concs(i)%ptr => extract_scalar_field(state,trim(class_name))
-           call addto(rhs, sediment_concs(i)%ptr, scale=-(1.0/0.65))
-        end do
-        
-        ! raise rhs to power of -1.625
-        do i = 1, node_count(rhs)
-           call set(rhs, i, node_val(rhs, i)**(-1.625))
-        end do
-        
-        zero_conc_viscosity => extract_tensor_field(state, 'ZeroSedimentConcentrationViscosity')
-        
-        call set(t_field, zero_conc_viscosity)
-        call scale(t_field, rhs)
-        ewrite_minmax(t_field) 
-
-=======
         deallocate(sediment_concs)
->>>>>>> ec6d150e
         call deallocate(rhs)
     else
         ewrite(1,*) 'No sediment in problem definition'
     end if  
-<<<<<<< HEAD
-
   end subroutine calculate_sediment_concentration_dependent_viscosity
-
-=======
-  end subroutine calculate_sediment_concentration_dependent_viscosity
-  
->>>>>>> ec6d150e
+  
   subroutine calculate_tensor_second_invariant(state, s_field)
     type(state_type), intent(inout) :: state
     type(scalar_field), intent(inout) :: s_field
