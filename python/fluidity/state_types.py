--- conflicted
+++ resolved
@@ -126,12 +126,6 @@
   def eval_field(self,ele,local_coord):
     if self.mesh.shape.degree==0:
       n = 1.0
-<<<<<<< HEAD
-    else:
-      n = numpy.zeros(self.mesh.shape.loc)
-      for i in range(self.mesh.shape.loc):
-        n[i] = self.mesh.shape.eval_shape(i, local_coord)
-=======
     else:      
       if self.mesh.shape.family=='simplex' and self.mesh.shape.type=='lagrangian':
         n = local_coord
@@ -139,7 +133,6 @@
         n = numpy.zeros(self.mesh.shape.loc)
         for i in range(self.mesh.shape.loc):
           n[i] = self.mesh.shape.eval_shape(i, local_coord)
->>>>>>> eb9c9fbd
 
     return numpy.dot(self.ele_val(ele),n)
 
@@ -174,17 +167,6 @@
     if self.mesh.shape.degree==0:
       n = 1.0
     else:
-<<<<<<< HEAD
-      n = numpy.zeros(self.mesh.shape.loc)
-      for i in range(self.mesh.shape.loc):
-        n[i] = self.mesh.shape.eval_shape(i, local_coord)
-
-    val = numpy.zeros(self.dimension)
-    ele_vals = self.ele_val(ele).transpose()
-    for i in range(len(val)):
-      val[i] = numpy.dot(ele_vals[i],n)
-    return val
-=======
       if self.mesh.shape.family=='simplex' and self.mesh.shape.type=='lagrangian':
         n = local_coord
       else:
@@ -193,7 +175,6 @@
           n[i] = self.mesh.shape.eval_shape(i, local_coord)
 
     return [numpy.dot(v,n) for v in self.ele_val(ele).transpose()]
->>>>>>> eb9c9fbd
     
 class TensorField(Field):
   "A tensor field"
