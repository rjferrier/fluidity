import fluidity_tools

def short_wave_radiation(t,deg_lon,deg_lat,cloud):
    """ Calculatate approximate value of short wave radiation
    based on latitude"""

    # This code is based on that in GOTM, which in turn is from MOM.
    # GOTM is released under GNU GPL v2. 

    import math
    from datetime import datetime, timedelta

    deg2rad=math.pi/180.
    rad2deg=180./math.pi
    solar=1350.
    eclips=23.439*deg2rad
    tau=0.7
    aozone=0.09
    yrdays = 365.

    # Constants to work out the albedo, Payne, 1972
    alb1 = [.719,.656,.603,.480,.385,.300,.250,.193,.164,
            .131,.103,.084,.071,.061,.054,.039,.036,.032,.031,.030]
    za = [90.,88.,86.,84.,82.,80.,78.,76.,74.,70.,
          66.,62.,58.,54.,50.,40.,30.,20.,10.,0.0]
    dza = [2.,2.,2.,2.,2.,2.,2.,2.,4.,4.,4.,4.,4.,4.,10.,10.,
            10.,10.,10.]

    radians_lon = deg2rad*deg_lon
    radians_lat = deg2rad*deg_lat

    # get some time units sorted
    # day of year
    days = t.timetuple().tm_yday
    hour = t.hour


    # Fractional year in radians
    th0 = 2.*math.pi*days/yrdays
    th02 = 2.*th0
    th03 = 3.*th0
    #  solar declination
    sun_dec = 0.006918 - 0.399912*math.cos(th0) + 0.070257*math.sin(th0) \
            - 0.006758*math.cos(th02) + 0.000907*math.sin(th02)          \
            - 0.002697*math.cos(th03) + 0.001480*math.sin(th03)

    # solar hour angle
    theta_sun = (hour-12.)*15.*deg2rad + radians_lon

    # cosine of the solar zenith angle
    coszen =math.sin(radians_lat)*math.sin(sun_dec)+math.cos(radians_lat)*math.cos(sun_dec)*math.cos(theta_sun)
    if (coszen < 0.0) :
      coszen = 0.0
      q_attenuation = 0.0
    else:
      q_attenuation = tau**(1./coszen)
    
    # work out the energy received due our position and datetime
    qzer  = coszen * solar
    # This is the direct energy, after taking into account attenuation effect of atmosphere
    qdir  = qzer * q_attenuation
    # Re-radiation contribution
    qdiff = ((1.-aozone)*qzer - qdir) * 0.5
    # Finally, add the direct (solar+attenuation) and the re-radiated contribution
    qtot  =  qdir + qdiff

    # declination angle
    dec = eclips*math.sin((days-81.)/yrdays*2.*math.pi)
    # sin of the solar noon altitude in radians :
    sunbet=math.sin(radians_lat)*math.sin(dec)+math.cos(radians_lat)*math.cos(dec)
    # solar noon altitude in degrees :
    sol_noon_alt = math.asin(sunbet)*rad2deg

    #  calculates the albedo as a function of the solar zenith angle :
    #  (after Payne, 1972). I have no idea what the mysterious intermediate
    # variables are.
    zen=(180./math.pi)*math.acos(coszen)
    if(zen >= 74.):
      jab=int(.5*(90.-zen))
    elif (zen >= 50.):
      jab=int(.23*(74.-zen)+8.)
    else:
      jab=int(.10*(50.-zen)+14.)
    dzen=(za[jab]-zen)/dza[jab]
    albedo=alb1[jab]+dzen*(alb1[jab+1]-alb1[jab])

    # Finally, lets get the shortwave radiation, taking into account cloud cover, 
    # albedo and our location and time.
    #  radiation as from Reed(1977), Simpson and Paulson(1979)
    #  calculates SHORT WAVE FLUX ( watt/m*m )
    #  Rosati,Miyakoda 1988 ; eq. 3.8
    qshort  = qtot*(1-0.62*cloud + .0019*sol_noon_alt)*(1.-albedo)
    if(qshort > qtot ):
      qshort  = qtot
    
    return qshort


def pznd(state, parameters):
    '''Calculate sources and sinks for a simple PZND model'''
    
    if not check_pznd_parameters(parameters):
        raise TypeError("Missing Parameter")
    
    P=state.scalar_fields["Phytoplankton"]
    Z=state.scalar_fields["Zooplankton"]
    N=state.scalar_fields["Nutrient"]
    D=state.scalar_fields["Detritus"]
<<<<<<< HEAD
    I=state.scalar_fields["_PAR"]
=======
    I=state.scalar_fields["_PAR"] # Note: *NOT* PhotosyntheticRadation field, but the internal _PAR field, which 
                                  # has been projected onto the same mesh as phytoplankton and has been converted from
                                  # incident radiation to just the active part.
>>>>>>> b1a1e4e6
    Pnew=state.scalar_fields["IteratedPhytoplankton"]
    Znew=state.scalar_fields["IteratedZooplankton"]
    Nnew=state.scalar_fields["IteratedNutrient"]
    Dnew=state.scalar_fields["IteratedDetritus"]
    coords=state.vector_fields["Coordinate"]

    P_source=state.scalar_fields["PhytoplanktonSource"]
    Z_source=state.scalar_fields["ZooplanktonSource"]
    N_source=state.scalar_fields["NutrientSource"]
    D_source=state.scalar_fields["DetritusSource"]
    N_abs=state.scalar_fields["NutrientAbsorption"]
    try:
        PP=state.scalar_fields["PrimaryProduction"]
    except KeyError:
        PP=None
    try:
        PG=state.scalar_fields["PhytoplanktonGrazing"]
    except KeyError:
        PG=None
    

    alpha=parameters["alpha"]
    beta=parameters["beta"]
    gamma=parameters["gamma"]
    g=parameters["g"]
    k_N=parameters["k_N"]
    k=parameters["k"]
    v=parameters["v"]
    mu_P=parameters["mu_P"]
    mu_Z=parameters["mu_Z"]
    mu_D=parameters["mu_D"]
    p_P=parameters["p_P"]
    p_D=1-p_P


    for n in range(P.node_count):
        # Values of fields on this node.
        P_n=max(.5*(P.node_val(n)+Pnew.node_val(n)), 0.0)
        Z_n=max(.5*(Z.node_val(n)+Znew.node_val(n)), 0.0)
        N_n=max(.5*(N.node_val(n)+Nnew.node_val(n)), 0.0)
        D_n=max(.5*(D.node_val(n)+Dnew.node_val(n)), 0.0)
        I_n=max(I.node_val(n), 0.0)

        if (I_n < 0.0001):
            I_n = 0.0

        # Light limited phytoplankton growth rate.
        J=(v*alpha*I_n)/(v**2+alpha**2*I_n**2)**0.5

        # Nitrate limiting factor.
        Q=N_n/(k_N+N_n)

        # Total phytoplankton growth rate.
        R_P=J*P_n*Q

        # Zooplankton grazing of phytoplankton.
        G_P=(g * p_P * P_n**2 * Z_n)/(k**2 + p_P*P_n**2 + p_D*D_n**2)

        # Zooplankton grazing of detritus.
        G_D=(g * (1-p_P) * D_n**2 * Z_n)/(k**2 + p_P*P_n**2 + p_D*D_n**2)

        # Death rate of phytoplankton.
        De_P=mu_P*P_n*P_n/(P_n+0.2)

        # Death rate of zooplankton.
        De_Z=mu_Z*Z_n*Z_n*Z_n/(Z_n+3)

        # Detritus remineralisation.
        De_D=mu_D*D_n

        P_source.set(n, R_P - G_P - De_P)
        
        if PP:
            PP.set(n, R_P)
        if PG:
            PG.set(n, G_P)

        Z_source.set(n, gamma*beta*(G_P+G_D) - De_Z)
        
        N_source.set(n, -R_P + De_D + (1-gamma)*beta*(G_P+G_D))

        D_source.set(n, -De_D + De_P + De_Z +(1-beta)*G_P - beta*G_D)    


def check_pznd_parameters(parameters):
    from sys import stderr

    valid=True

    if not parameters.has_key("alpha"):
        stderr.write("PZND parameter alpha missing.\n")
        stderr.write("alpha is this initial slope of the P-I curve.\n\n")
        valid = False

    if not parameters.has_key("beta"):
        stderr.write("PZND parameter beta missing.\n")
        stderr.write("beta is the assimilation efficiency of zooplankton.\n\n")
        valid = False

    if not parameters.has_key("gamma"):
        stderr.write("PZND parameter gamma missing.\n")
        stderr.write("gamma is the zooplankton excretion parameter.\n\n")
        valid = False

    if not parameters.has_key("g"):
        stderr.write("PZND parameter g missing.\n")
        stderr.write("g is the zooplankton maximum growth rate.\n\n")
        valid = False

    if not parameters.has_key("k_N"):
        stderr.write("PZND parameter k_N missing.\n")
        stderr.write("k_N is the half-saturation constant for nutrient.\n\n")
        valid = False

    if not parameters.has_key("k"):
        stderr.write("PZND parameter k missing.\n")
        stderr.write("k is the zooplankton grazing parameter.\n\n")
        valid = False

    if not parameters.has_key("mu_P"):
        stderr.write("PZND parameter mu_P missing.\n")
        stderr.write("mu_P is the phytoplankton mortality rate.\n\n")
        valid = False

    if not parameters.has_key("mu_Z"):
        stderr.write("PZND parameter mu_Z missing.\n")
        stderr.write("mu_Z is the zooplankton mortality rate.\n\n")
        valid = False

    if not parameters.has_key("mu_D"):
        stderr.write("PZND parameter mu_D missing.\n")
        stderr.write("mu_D is the detritus remineralisation rate.\n\n")
        valid = False

    if not parameters.has_key("p_P"):
        stderr.write("PZND parameter p_P missing.\n")
        stderr.write("p_P is the relative grazing preference of zooplankton for phytoplankton.\n\n")
        valid = False

    if not parameters.has_key("v"):
        stderr.write("PZND parameter v missing.\n")
        stderr.write("v is the maximum phytoplankton growth rate.\n\n")
        valid = False

    return valid
    
def lotka_volterra(state,parameters):

    if not check_lotka_volterra_parameters(parameters):
        raise TypeError("Missing Parameter")
    
    P=state.scalar_fields["Phytoplankton"]
    Z=state.scalar_fields["Zooplankton"]
    Pnew=state.scalar_fields["IteratedPhytoplankton"]
    Znew=state.scalar_fields["IteratedZooplankton"]
    
    P_source=state.scalar_fields["PhytoplanktonSource"]
    Z_source=state.scalar_fields["ZooplanktonSource"]

    alpha=parameters["alpha"]
    beta=parameters["beta"]
    gamma=parameters["gamma"]
    delta=parameters["delta"]

    for n in range(P.node_count):
        # Values of fields on this node.
        P_n=.5*(P.node_val(n)+Pnew.node_val(n))
        Z_n=.5*(Z.node_val(n)+Znew.node_val(n))
    
        P_source.set(n, P_n*(alpha-beta*Z_n))

        Z_source.set(n, -Z_n*(gamma-delta*P_n))


def check_lotka_volterra_parameters(parameters):
    from sys import stderr

    valid=True

    if not parameters.has_key("alpha"):
        stderr.write("Lotka Voltera parameter alpha missing.\n")
        valid = False

    if not parameters.has_key("beta"):
        stderr.write("Lotka Voltera parameter beta missing.\n")
        valid = False

    if not parameters.has_key("gamma"):
        stderr.write("Lotka Voltera parameter gamma missing.\n")
        valid = False

    if not parameters.has_key("delta"):
        stderr.write("Lotka Voltera parameter delta missing.\n")
        valid = False

    if not valid:
        stderr.write(" dP/dt = P*(alpha-beta * Z)")
        stderr.write(" dZ/dt = - Z*(gamma-delta * P)")

    return valid

#############################################################
#                                                           #
#                      pczdna model                         #
#                                                           #
#############################################################
def six_component(state, parameters):
    '''Calculate sources and sinks for pczdna biology model'''
    

    # Based on the equations in
    # Popova, E. E.; Coward, A. C.; Nurser, G. A.; de Cuevas, B.; Fasham, M. J. R. & Anderson, T. R. 
    # Mechanisms controlling primary and new production in a global ecosystem model - Part I: 
    # Validation of the biological simulation Ocean Science, 2006, 2, 249-266. 
    # DOI: 10.5194/os-2-249-2006
    import math

    if not check_six_component_parameters(parameters):
        raise TypeError("Missing Parameter")
    
    P=state.scalar_fields["Phytoplankton"]
    C=state.scalar_fields["Chlorophyll"]
    Z=state.scalar_fields["Zooplankton"]
    N=state.scalar_fields["Nutrient"]
    A=state.scalar_fields["Ammonium"]
    D=state.scalar_fields["Detritus"]
<<<<<<< HEAD
    I=state.scalar_fields["_PAR"]
=======
    I=state.scalar_fields["_PAR"] # Note: *NOT* PhotosyntheticRadation field, but the internal _PAR field, which 
                                  # has been projected onto the same mesh as phytoplankton and has been converted from
                                  # incident radiation to just the active part.
>>>>>>> b1a1e4e6
    Pnew=state.scalar_fields["IteratedPhytoplankton"]
    Cnew=state.scalar_fields["IteratedChlorophyll"]
    Znew=state.scalar_fields["IteratedZooplankton"]
    Nnew=state.scalar_fields["IteratedNutrient"]
    Anew=state.scalar_fields["IteratedAmmonium"]
    Dnew=state.scalar_fields["IteratedDetritus"]
    coords=state.vector_fields["Coordinate"]


    P_source=state.scalar_fields["PhytoplanktonSource"]
    C_source=state.scalar_fields["ChlorophyllSource"]
    Z_source=state.scalar_fields["ZooplanktonSource"]
    N_source=state.scalar_fields["NutrientSource"]
    N_abs=state.scalar_fields["NutrientAbsorption"]
    A_source=state.scalar_fields["AmmoniumSource"]
    D_source=state.scalar_fields["DetritusSource"]
    try:
        PP=state.scalar_fields["PrimaryProduction"]
    except KeyError:
        PP=None
    try:
        PG=state.scalar_fields["PhytoplanktonGrazing"]
    except KeyError:
        PG=None

    alpha_c=parameters["alpha_c"]
    beta_P=parameters["beta_p"]
    beta_D=parameters["beta_d"]
    delta=parameters["delta"]
    gamma=parameters["gamma"]
    zeta=parameters["zeta"]
    epsilon=parameters["epsilon"]
    psi=parameters["psi"]
    g=parameters["g"]
    k_N=parameters["k_N"]
    k_A=parameters["k_A"]
    k_p=parameters["k_p"]
    k_z=parameters["k_z"]
    v=parameters["v"]
    mu_P=parameters["mu_P"]
    mu_Z=parameters["mu_Z"]
    mu_D=parameters["mu_D"]
    p_P=parameters["p_P"]
    theta_m=parameters["theta_m"]
    lambda_bio=parameters["lambda_bio"]
    lambda_A=parameters["lambda_A"]
    photicZoneLimit=parameters["photic_zone_limit"]
    p_D=1-p_P

    for n in range(P.node_count):
        # Values of fields on this node.
        P_n=max(.5*(P.node_val(n)+Pnew.node_val(n)), 0.0)
        Z_n=max(.5*(Z.node_val(n)+Znew.node_val(n)), 0.0)
        N_n=max(.5*(N.node_val(n)+Nnew.node_val(n)), 0.0)
        A_n=max(.5*(A.node_val(n)+Anew.node_val(n)), 0.0)
        C_n=max(.5*(C.node_val(n)+Cnew.node_val(n)), 0.0)
        D_n=max(.5*(D.node_val(n)+Dnew.node_val(n)), 0.0)
        I_n=max(I.node_val(n), 0.0)
        depth=abs(coords.node_val(n)[2])

        if (I_n < 0.0001):
            I_n =0

        # In the continuous model we start calculating Chl-a related 
        # properties at light levels close to zero with a potential /0. 
        # It seems that assuming theta = zeta at very low P and Chl takes
        # care of this most effectively       
        if (P_n < 1e-7 or  C_n < 1e-7):
            theta = zeta
        else:
           theta = C_n/P_n*zeta # C=P_n*zeta
        alpha = alpha_c * theta

        # Light limited phytoplankton growth rate.
        J=(v*alpha*I_n)/(v**2+alpha**2*I_n**2)**0.5	    
        
        # Nitrate limiting factor.
        Q_N=(N_n*math.exp(-psi * A_n))/(k_N+N_n)

        # Ammonium limiting factor
        Q_A=A_n/(k_A+A_n)

        # Chl growth scaling factor
        # R_P=(theta_m/theta)*J*(Q_N+Q_A)/(alpha*I_n+1e-7) 
        R_P=(theta_m/theta)*(Q_N+Q_A)*v/(v**2+alpha**2*I_n**2)**0.5 

        # Primary production
        X_P=J*(Q_N+Q_A)*P_n

        # Zooplankton grazing of phytoplankton.
	    # It looks a bit different from the original version, however
	    # it is the same function with differently normalised parameters to 
	    # simplify tuning 
        # G_P=(g * epsilon * p_P * P_n**2 * Z_n)/(g+epsilon*(p_P*P_n**2 + p_D*D_n**2))
        G_P=(g * p_P * P_n**2 * Z_n)/(epsilon + (p_P*P_n**2 + p_D*D_n**2))

        # Zooplankton grazing of detritus. (p_D - 1-p_P)
        # G_D=(g * epsilon * (1-p_P) * D_n**2 * Z_n)/(g+epsilon*(p_P*P_n**2 + p_D*D_n**2))
        G_D=(g  * (1-p_P) * D_n**2 * Z_n)/(epsilon + (p_P*P_n**2 + p_D*D_n**2))

        # Death rate of phytoplankton.
	    # There is an additional linear term because we have a unified model
	    # (no below/above photoc zone distinction)
        De_P=mu_P*P_n*P_n/(P_n+k_p)+lambda_bio*P_n

        # Death rate of zooplankton.
	    # There is an additional linear term because we have a unified model
	    # (no below/above photoc zone distinction)
        De_Z=mu_Z*Z_n**3/(Z_n+k_z)+lambda_bio*Z_n

        # Detritus remineralisation.
        De_D=mu_D*D_n+lambda_bio*P_n+lambda_bio*Z_n

        # Ammonium nitrification (only below the photic zone)
	    # This is the only above/below term
        De_A=lambda_A*A_n*(1-photic_zone(depth,100,20))

        P_source.set(n, J*(Q_N+Q_A)*P_n - G_P - De_P)
        C_source.set(n, (R_P*J*(Q_N+Q_A)*P_n + (-G_P-De_P))*theta/zeta)
        Z_source.set(n, delta*(beta_P*G_P+beta_D*G_D) - De_Z)
        D_source.set(n, -De_D + De_P + gamma*De_Z +(1-beta_P)*G_P - beta_D*G_D)
        N_source.set(n, -J*P_n*Q_N+De_A)
        A_source.set(n, -J*P_n*Q_A + De_D + (1 - delta)*(beta_P*G_P + beta_D*G_D) + (1-gamma)*De_Z-De_A)

        if PP:
            PP.set(n, X_P)
        if PG:
            PG.set(n, G_P)

def check_six_component_parameters(parameters):
    from sys import stderr

    valid=True

    if not parameters.has_key("alpha_c"):
        stderr.write("PCZNDA parameter alpha_c missing.\n")
        stderr.write("alpha is the chlorophyll-specific inital slope of P-I curve.\n\n")
        valid = False

    if not parameters.has_key("beta_p"):
        stderr.write("PCZNDA parameter beta_p missing.\n")
        stderr.write("beta is the assimilation efficiency of zooplankton for plankton.\n\n")
        valid = False

    if not parameters.has_key("beta_d"):
        stderr.write("PCZNDA parameter beta_d missing.\n")
        stderr.write("beta is the assimilation efficiency of zooplankton for detritus.\n\n")
        valid = False

    if not parameters.has_key("delta"):
        stderr.write("PCZNDA parameter delta missing.\n")
        stderr.write("delta is the zooplankton excretion parameter.\n\n")
        valid = False

    if not parameters.has_key("gamma"):
        stderr.write("PCZNDA parameter gamma missing.\n")
        stderr.write("gamma is the zooplankton excretion parameter.\n\n")
        valid = False

    if not parameters.has_key("epsilon"):
        stderr.write("PCZNDA parameter epsilon missing.\n")
        stderr.write("epsilon is the grazing parameter relating the rate of prey item to prey density.\n\n")
        valid = False

    if not parameters.has_key("g"):
        stderr.write("PCZNDA parameter g missing.\n")
        stderr.write("g is the zooplankton maximum growth rate.\n\n")
        valid = False

    if not parameters.has_key("k_A"):
        stderr.write("PCZNDA parameter k_A missing.\n")
        stderr.write("k_A is the half-saturation constant for ammonium.\n\n")
        valid = False

    if not parameters.has_key("k_p"):
        stderr.write("PCZNDA parameter k_p missing.\n")
        stderr.write("k_ is something to do with mortatility rate of phytoplankton")

    if not parameters.has_key("k_z"):
        stderr.write("PCZNDA parameter k_z missing.\n")
        stderr.write("k_z is something to do with te mortality rate of zooplankton\n\n")
        valid = False

    if not parameters.has_key("k_N"):
        stderr.write("PCZNDA parameter k_N missing.\n")
        stderr.write("k_N is the half-saturation constant for nutrient.\n\n")
        valid = False

    if not parameters.has_key("mu_P"):
        stderr.write("PCZNDA parameter mu_P missing.\n")
        stderr.write("mu_P is the phytoplankton mortality rate.\n\n")
        valid = False

    if not parameters.has_key("mu_Z"):
        stderr.write("PCZNDA parameter mu_Z missing.\n")
        stderr.write("mu_Z is the zooplankton mortality rate.\n\n")
        valid = False

    if not parameters.has_key("mu_D"):
        stderr.write("PCZNDA parameter mu_D missing.\n")
        stderr.write("mu_D is the detritus remineralisation rate.\n\n")
        valid = False

    if not parameters.has_key("psi"):
        stderr.write("PCZNDA parameter psi missing.\n")
        stderr.write("psi is the strength of ammonium inibition of nitrate uptake\n\n")
        valid = False

    if not parameters.has_key("p_P"):
        stderr.write("PCZNDA parameter p_P missing.\n")
        stderr.write("p_P is the relative grazing preference of zooplankton for phytoplankton.\n\n")
        valid = False

    if not parameters.has_key("v"):
        stderr.write("PCZNDA parameter v missing.\n")
        stderr.write("v is the maximum phytoplankton growth rate.\n\n")
        valid = False

    if not parameters.has_key("theta_m"):
        stderr.write("PCZNDA parameter theta_m missing.\n")
        stderr.write("theta_m is the maximum Chlorophyll to C ratio.\n\n")
        valid = False

    if not parameters.has_key("zeta"):
        stderr.write("PCZNDA parameter zeta missing.\n")
        stderr.write("zeta is the conversion factor from gC to mmolN on C:N ratio of 6.5\n\n")
        valid = False

    if not parameters.has_key("lambda_bio"):
        stderr.write("PCZNDA parameter lambda_bio missing.\n")
        stderr.write("lambda_bio is rate which plankton turn to detritus below photic zone\n\n")
        valid = False

    if not parameters.has_key("lambda_A"):
        stderr.write("PCZNDA parameter lambda_A missing.\n")
        stderr.write("lambda_A nitrification rate below photic zone\n\n")
        valid = False

    if not parameters.has_key("photic_zone_limit"):
        stderr.write("PCZNDA parameter photic_zone_limit missing.\n")
        stderr.write("photic_zone_limit defines the base of the photic zone in W/m2\n\n")
        valid = False

    return valid

def photic_zone(z,limit,transition_length):

    depth = abs(z)
    if (depth < limit):
        return 1.
    elif (depth < limit+transition_length):
        return 1.-(depth-limit)/float(transition_length)
    else:
        return 0.0<|MERGE_RESOLUTION|>--- conflicted
+++ resolved
@@ -106,13 +106,9 @@
     Z=state.scalar_fields["Zooplankton"]
     N=state.scalar_fields["Nutrient"]
     D=state.scalar_fields["Detritus"]
-<<<<<<< HEAD
-    I=state.scalar_fields["_PAR"]
-=======
     I=state.scalar_fields["_PAR"] # Note: *NOT* PhotosyntheticRadation field, but the internal _PAR field, which 
                                   # has been projected onto the same mesh as phytoplankton and has been converted from
                                   # incident radiation to just the active part.
->>>>>>> b1a1e4e6
     Pnew=state.scalar_fields["IteratedPhytoplankton"]
     Znew=state.scalar_fields["IteratedZooplankton"]
     Nnew=state.scalar_fields["IteratedNutrient"]
@@ -339,13 +335,9 @@
     N=state.scalar_fields["Nutrient"]
     A=state.scalar_fields["Ammonium"]
     D=state.scalar_fields["Detritus"]
-<<<<<<< HEAD
-    I=state.scalar_fields["_PAR"]
-=======
     I=state.scalar_fields["_PAR"] # Note: *NOT* PhotosyntheticRadation field, but the internal _PAR field, which 
                                   # has been projected onto the same mesh as phytoplankton and has been converted from
                                   # incident radiation to just the active part.
->>>>>>> b1a1e4e6
     Pnew=state.scalar_fields["IteratedPhytoplankton"]
     Cnew=state.scalar_fields["IteratedChlorophyll"]
     Znew=state.scalar_fields["IteratedZooplankton"]
