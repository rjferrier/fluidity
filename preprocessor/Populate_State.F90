--- conflicted
+++ resolved
@@ -351,9 +351,6 @@
             deallocate(quad)
             deallocate(shape)
 
-<<<<<<< HEAD
-          end if
-=======
          else if(trim(mesh_file_format)=="triangle" &
               .or. trim(mesh_file_format)=="gmsh") then
             ! Get mesh dimension if present
@@ -403,7 +400,12 @@
             call deallocate(quad)
             deallocate(quad)
             deallocate(shape)
->>>>>>> b035ab3f
+
+            mesh = position%mesh
+         else
+            ewrite(-1,*) trim(mesh_file_format), " is not a valid format for a mesh file"
+            FLAbort("Invalid format for mesh file")
+         end if
 
           ! if there is a derived mesh which specifies periodic bcs 
           ! to be *removed*, we assume the external mesh is periodic
