--- conflicted
+++ resolved
@@ -97,11 +97,7 @@
        
   !! A list of relative paths under /material_phase[i]
   !! that are searched for additional fields to be added.
-<<<<<<< HEAD
-  character(len=OPTION_PATH_LEN), dimension(9) :: additional_fields_relative=&
-=======
   character(len=OPTION_PATH_LEN), dimension(10) :: additional_fields_relative=&
->>>>>>> 958d6fe2
        (/ &
        "/subgridscale_parameterisations/Mellor_Yamada                                                       ", &
        "/subgridscale_parameterisations/prescribed_diffusivity                                              ", &
@@ -109,16 +105,10 @@
        "/subgridscale_parameterisations/k-epsilon                                                           ", &
        "/subgridscale_parameterisations/k-epsilon/debugging_options/source_term_output_fields               ", &
        "/subgridscale_parameterisations/k-epsilon/debugging_options/prescribed_source_terms                 ", &
-<<<<<<< HEAD
-       "/vector_field::Velocity/prognostic/spatial_discretisation/continuous_galerkin/les_model/dynamic_les ", &
-       "/vector_field::Velocity/prognostic/spatial_discretisation/continuous_galerkin/les_model/second_order", &
-       "/equation_of_state/compressible/shallow_water                                                       "  &
-=======
        "/vector_field::Velocity/prognostic/spatial_discretisation/continuous_galerkin/les_model/second_order", &
        "/vector_field::Velocity/prognostic/spatial_discretisation/continuous_galerkin/les_model/fourth_order", &
        "/vector_field::Velocity/prognostic/spatial_discretisation/continuous_galerkin/les_model/wale        ", &
        "/vector_field::Velocity/prognostic/spatial_discretisation/continuous_galerkin/les_model/dynamic_les " &
->>>>>>> 958d6fe2
        /)
 
   !! Relative paths under a field that are searched for grandchildren
