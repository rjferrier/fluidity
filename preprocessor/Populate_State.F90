--- conflicted
+++ resolved
@@ -57,14 +57,10 @@
   use data_structures
   use fields_halos
   use read_triangle
-<<<<<<< HEAD
-  use sediment, only: get_nSediments, get_sediment_name
   use Profiler
   use detector_data_types
   use lagrangian_biology
-=======
   use initialise_ocean_forcing_module
->>>>>>> bb4c1564
 
   implicit none
 
