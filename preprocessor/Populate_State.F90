--- conflicted
+++ resolved
@@ -1604,42 +1604,6 @@
        end do
        
     end do
-<<<<<<< HEAD
- 
-    ! Eddy diffusivity from K-Epsilon 2-equation turbulence model
-    do i = 1, size(states)
-       
-       tfield=extract_tensor_field(states(i), "KEpsEddyViscosity", stat)
-
-       if (stat/=0) cycle
-
-       tfield%aliased=.True.
-
-       do s = 1, scalar_field_count(states(i))
-
-          sfield => extract_scalar_field(states(i), s)
-          
-          if (have_option(trim(sfield%option_path)//&
-               "/prognostic/subgridscale_parameterisation&
-               &::k_epsilon")) then
-
-             ! Get Prandtl number, if specified.
-             call get_option(trim(sfield%option_path)//&
-               "/prognostic/subgridscale_parameterisation&
-               &::k_epsilon/Prandtl_number", Pr, default = 1.0)
-
-             ! Scale field by Prandtl number
-             call scale(tfield, 1./Pr)
-             tfield%name=trim(sfield%name)//"Diffusivity"
-             call insert(states(i), tfield, tfield%name)
-
-          end if
-
-       end do
-       
-    end do
-=======
->>>>>>> efdcbe03
 
   end subroutine alias_diffusivity
 
