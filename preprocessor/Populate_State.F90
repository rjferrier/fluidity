!    Copyright (C) 2007 Imperial College London and others.
!    
!    Please see the AUTHORS file in the main source directory for a full list
!    of copyright holders.
!
!    Prof. C Pain
!    Applied Modelling and Computation Group
!    Department of Earth Science and Engineering
!    Imperial College London
!
!    amcgsoftware@imperial.ac.uk
!    
!    This library is free software; you can redistribute it and/or
!    modify it under the terms of the GNU Lesser General Public
!    License as published by the Free Software Foundation,
!    version 2.1 of the License.
!
!    This library is distributed in the hope that it will be useful,
!    but WITHOUT ANY WARRANTY; without even the implied warranty of
!    MERCHANTABILITY or FITNESS FOR A PARTICULAR PURPOSE.  See the GNU
!    Lesser General Public License for more details.
!
!    You should have received a copy of the GNU Lesser General Public
!    License along with this library; if not, write to the Free Software
!    Foundation, Inc., 59 Temple Place, Suite 330, Boston, MA  02111-1307
!    USA

#include "fdebug.h"
module populate_state_module
  use elements
  use state_module
  use FLDebug
  use spud
  use mesh_files
  use vtk_cache_module
  use global_parameters, only: OPTION_PATH_LEN, is_active_process, pi, &
    no_active_processes, topology_mesh_name, adaptivity_mesh_name, &
    periodic_boundary_option_path, domain_bbox, domain_volume
  use field_options
  use reserve_state_module
  use fields_manipulation
  use diagnostic_variables, only: convergence_field, steady_state_field
  use field_options
  use surfacelabels
  use climatology
  use metric_tools
  use coordinates
  use halos
  use tictoc
  use hadapt_extrude
  use hadapt_extrude_radially
  use initialise_fields_module
  use transform_elements
  use parallel_tools
  use boundary_conditions_from_options
  use nemo_states_module
  use data_structures
  use fields_halos
  use read_triangle

  implicit none

  private

  public populate_state
  public populate_state_module_check_options
  public insert_external_mesh, insert_derived_meshes, &
       allocate_field_as_constant, allocate_and_insert_fields, &
       initialise_prognostic_fields, set_prescribed_field_values, &
       alias_fields, mesh_name, &
       allocate_and_insert_auxilliary_fields, &
       initialise_field, allocate_metric_limits, &
       make_mesh_periodic_from_options, make_mesh_unperiodic_from_options, &
       compute_domain_statistics

  interface allocate_field_as_constant
    
    module procedure allocate_field_as_constant_scalar, allocate_field_as_constant_vector, &
          allocate_field_as_constant_tensor

  end interface allocate_field_as_constant
    
  !! A list of locations in which additional scalar/vector/tensor fields
  !! are to be found. It is assumed that all additional fields are
  !! in state 1.
  character(len=OPTION_PATH_LEN), dimension(12) :: field_locations=&
       (/ &
       "/ocean_biology/pznd                                                                                                   ", &
       "/ocean_biology/six_component                                                                                          ", &
       "/material_phase[0]/subgridscale_parameterisations/Mellor_Yamada                                                       ", &
       "/material_phase[0]/subgridscale_parameterisations/prescribed_diffusivity                                              ", &
       "/material_phase[0]/subgridscale_parameterisations/GLS                                                                 ", &
       "/material_phase[0]/subgridscale_parameterisations/k-epsilon                                                           ", &
       "/ocean_forcing/iceshelf_meltrate/Holland08                                                                            ", &
       "/ocean_forcing/bulk_formulae/output_fluxes_diagnostics                                                                ", &
       "/porous_media                                                                                                         ", &
       "/material_phase[0]/vector_field::Velocity/prognostic/spatial_discretisation/continuous_galerkin/les_model/dynamic_les ", &
       "/material_phase[0]/vector_field::Velocity/prognostic/spatial_discretisation/continuous_galerkin/les_model/second_order", &
       "/material_phase[0]/sediment/                                                                                          " &
       /)

  !! Relative paths under a field that are searched for grandchildren
  !! (moved here because of extremely obscure intel ICE -Stephan)
  character(len=OPTION_PATH_LEN), dimension(1):: &
         grandchild_paths = (/&
         &    "/spatial_discretisation/inner_element" &
         /)

contains


  subroutine populate_state(states)
    use Profiler
    type(state_type), pointer, dimension(:) :: states

    integer :: nstates ! number of states
    integer :: i

    ewrite(1,*) "In populate_state"
    call profiler_tic("I/O")
    call tictoc_clear(TICTOC_ID_IO_READ)

    ! Find out how many states there are
    nstates=option_count("/material_phase")
    allocate(states(1:nstates))
    do i = 1, nstates
       call nullify(states(i))
       call set_option_path(states(i), "/material_phase["//int2str(i-1)//"]")
    end do

    call insert_external_mesh(states, save_vtk_cache = .true.)

    call insert_derived_meshes(states)

    !If any meshes have constraints, allocate an appropriate trace mesh
    call insert_trace_meshes(states)

    call compute_domain_statistics(states)

    call allocate_and_insert_fields(states)

    call initialise_prognostic_fields(states, save_vtk_cache=.true., &
      initial_mesh=.true.)

    call set_prescribed_field_values(states, initial_mesh=.true.)

    call populate_boundary_conditions(states)

    call set_boundary_conditions_values(states)

    call set_dirichlet_consistent(states)

    call alias_fields(states)

    call create_reserve_state(states)

    call tictoc_report(2, TICTOC_ID_IO_READ)
    call profiler_toc("I/O")
    ewrite(1, *) "Exiting populate_state"
  end subroutine populate_state

  subroutine insert_external_mesh(states, save_vtk_cache)
    !!< Read in external meshes from file as specified in options tree and
    !!< insert in  state
    type(state_type), intent(inout), dimension(:) :: states
    !! By default the vtk_cache, build up by the vtu mesh reads in this
    !! subroutine, is flushed at the end of this subroutine. This cache can be
    !! reused however in subsequent calls reading from vtu files.
    logical, intent(in), optional:: save_vtk_cache

    type(mesh_type) :: mesh
    type(vector_field) :: position
    type(vector_field), pointer :: position_ptr
    character(len=OPTION_PATH_LEN) :: mesh_path, mesh_file_name,&
         & mesh_file_format, from_file_path
    integer, dimension(:), pointer :: coplanar_ids
    integer :: i, j, nmeshes, nstates, quad_degree, stat
    type(element_type), pointer :: shape
    type(quadrature_type), pointer :: quad
    logical :: from_file, extruded
    integer :: dim, mdim, loc, column_ids
    integer :: quad_family
    
    call tic(TICTOC_ID_IO_READ)

    ! Find out how many states there are
    nstates=option_count("/material_phase")
    ! Get number of meshes
    nmeshes=option_count("/geometry/mesh")
    ewrite(2,*) "There are", nmeshes, "meshes."

    external_mesh_loop: do i=0, nmeshes-1

       ! Save mesh path
       mesh_path="/geometry/mesh["//int2str(i)//"]"

       from_file_path = trim(mesh_path) // "/from_file"
       from_file = have_option(from_file_path)
       if (.not. from_file) then
         from_file_path = trim(mesh_path) // "/from_mesh/extrude/checkpoint_from_file"
         extruded = have_option(from_file_path)
       else
         extruded = .false.
       end if

       if(from_file .or. extruded) then

          ! Get file format
          ! Can remove stat test when mesh format data backwards compatibility is removed
          call get_option(trim(from_file_path)//"/format/name", mesh_file_format, stat)
          ! Can remove following when mesh format data backwards compatibility is removed
          if(stat /= 0) then
             ewrite(0, *) "Warning: Mesh format name attribute missing for mesh " // trim(mesh_path)
             call get_option(trim(from_file_path)//"/format", mesh_file_format)
          end if

          ! Get filename for mesh, and other options
          call get_option(trim(from_file_path)//"/file_name", mesh_file_name)
          call get_option("/geometry/quadrature/degree", quad_degree)
          quad_family = get_quad_family()

          if (.not. is_active_process) then
            ! is_active_process records whether we have data on disk or not
            ! see the comment in Global_Parameters. In this block, 
            ! we want to allocate an empty mesh and positions.

            allocate(quad)
            allocate(shape)
            if (no_active_processes == 1) then
              call identify_mesh_file(trim(mesh_file_name), dim, loc, &
                node_attributes=column_ids, &
                format=mesh_file_format )
            else
              call identify_mesh_file(trim(mesh_file_name) // "_0", dim, loc, &
                node_attributes=column_ids, &
                format=mesh_file_format )
            end if
            quad = make_quadrature(loc, dim, degree=quad_degree, family=quad_family)
            shape=make_element_shape(loc, dim, 1, quad)
            call allocate(mesh, nodes=0, elements=0, shape=shape, name="EmptyMesh")
            call allocate(position, dim, mesh, "EmptyCoordinate")
            call add_faces(mesh)
            if (column_ids>0) then
              ! the association status of mesh%columns should be collective
              allocate(mesh%columns(1:0))
            end if

            ! Reference counting cleanups.
            call deallocate(mesh)
            call deallocate(quad)
            call deallocate(shape)
            
            deallocate(quad)
            deallocate(shape)

         else if(trim(mesh_file_format)=="triangle" &
              .or. trim(mesh_file_format)=="gmsh") then
            ! Get mesh dimension if present
            call get_option(trim(mesh_path)//"/from_file/dimension", mdim, stat)
            ! Read mesh
            if(stat==0) then
               position=read_mesh_files(trim(mesh_file_name), &
                    quad_degree=quad_degree, &
                    quad_family=quad_family, mdim=mdim, &
                    format=mesh_file_format)
            else
               position=read_mesh_files(trim(mesh_file_name), &
                    quad_degree=quad_degree, &
                    quad_family=quad_family, &
                    format=mesh_file_format)
            end if
            mesh=position%mesh
         else if(trim(mesh_file_format) == "vtu") then
            position_ptr => vtk_cache_read_positions_field(mesh_file_name)
            ! No hybrid mesh support here
            assert(ele_count(position_ptr) > 0)
            dim = position_ptr%dim
            loc = ele_loc(position_ptr, 1)

            ! Generate a copy, and swap the quadrature degree
            ! Note: Even if positions_ptr has the correct quadrature degree, it
            ! won't have any faces and hence a copy is still required (as
            ! add_faces is a construction routine only)
            allocate(quad)
            allocate(shape)
            quad = make_quadrature(loc, dim, degree = quad_degree, family=quad_family)
            shape = make_element_shape(loc, dim, 1, quad)
            call allocate(mesh, nodes = node_count(position_ptr), elements = ele_count(position_ptr), shape = shape, name = position_ptr%mesh%name)
            do j = 1, ele_count(mesh)
               call set_ele_nodes(mesh, j, ele_nodes(position_ptr%mesh, j))
            end do
            call add_faces(mesh)
            call allocate(position, dim, mesh, position_ptr%name)
            call set(position, position_ptr)
            call deallocate(mesh)
            call deallocate(shape)
            call deallocate(quad)
            deallocate(quad)
            deallocate(shape)

            mesh = position%mesh
         else
            ewrite(-1,*) trim(mesh_file_format), " is not a valid format for a mesh file"
            FLAbort("Invalid format for mesh file")
         end if
          
          ! if there is a derived mesh which specifies periodic bcs 
          ! to be *removed*, we assume the external mesh is periodic
          mesh%periodic = option_count("/geometry/mesh/from_mesh/&
             &periodic_boundary_conditions/remove_periodicity")>0

          ! Get mesh name. This must be done after the mesh file has
          ! been read otherwise the filename is automatically inserted
          ! as the mesh name.
          call get_option(trim(mesh_path)//"/name", mesh%name)
          
          ! Set mesh option path.
          mesh%option_path = mesh_path
          
          ! Copy those changes back to the descriptor under position%mesh
          position%mesh=mesh

          if (mesh%name/="CoordinateMesh") then
             position%name=trim(mesh%name)//"Coordinate"
          else 
             position%name="Coordinate"
          end if
                       
          ! If running in parallel, additionally read in halo information and register the elements halo
          if(isparallel()) then
            if (no_active_processes == 1) then
              call create_empty_halo(position)
            else
              call read_halos(mesh_file_name, position)              
            end if
            ! Local element ordering needs to be consistent between processes, otherwise
            ! code in Halos_Repair (used in halo construction of derived meshes) will fail
            if (.not. verify_consistent_local_element_numbering(position%mesh)) then
              ewrite(-1,*) "The local element ordering is not the same between processes"
              ewrite(-1,*) "that see the same element. This is a necessary condition on the"
              ewrite(-1,*) "decomposed input meshes for fluidity. The fact that you've"
              ewrite(-1,*) "obtained such meshes is likely a bug in fldecomp or the"
              ewrite(-1,*) "checkpointing code. Please report to the fluidity mailing"
              ewrite(-1,*) "list and state exactly how you've obtained your input files."
              FLAbort("Inconsistent local element ordering")
            end if
            mesh = position%mesh
          end if
          
          ! coplanar ids are create here already and stored on the mesh, 
          ! so its derived meshes get the same coplanar ids
          ! (must be done after halo registration)
          if (.not. mesh_periodic(mesh)) then
            ! for periodic meshes, we postpone till we've derived the non-periodic mesh
            call get_coplanar_ids(mesh, position, coplanar_ids)
          end if
          
          if (.not. have_option(trim(mesh_path)//'/exclude_from_mesh_adaptivity')) then
            ! We register this as the topology mesh
            ! this is the mesh used by adaptivity for error measures and such
            ! (it may gets replaced if adding periodicity or extrusion)
            topology_mesh_name = mesh%name
            ! same for the mesh to be handled by adapt_state()
            ! (this gets replaced in case adding periodicity but not by extrusion)
            adaptivity_mesh_name = mesh%name
          end if
                    
          call surface_id_stats(mesh, position)
          
        end if
        
        if (from_file) then
          
          ! Insert mesh and position field into states(1) and
          ! alias it to all the others
          call insert(states, mesh, mesh%name)
          call insert(states, position, position%name)
          call deallocate(position)
          
        else if (extruded) then
          
          ! This will be picked up by insert_derived_meshes and changed
          ! appropriately
          call insert(states, position, "AdaptedExtrudedPositions")
          call deallocate(position)
          
        end if

    end do external_mesh_loop
    
    if(.not. present_and_true(save_vtk_cache)) then
       ! Flush the cache
       call vtk_cache_finalise()
    end if

    call toc(TICTOC_ID_IO_READ)

  end subroutine insert_external_mesh
    
  subroutine insert_derived_meshes(states, skip_extrusion)
    ! Insert derived meshes in state
    type(state_type), intent(inout), dimension(:) :: states
    ! if present and true: skip extrusion of meshes, and insert 0 node dummy meshes 
    ! instead (will have correct shape and dimension)
    logical, optional, intent(in):: skip_extrusion
    
    character(len=FIELD_NAME_LEN) :: mesh_name    
    character(len=OPTION_PATH_LEN) :: mesh_path
    logical :: incomplete, updated
    integer :: i
    integer :: nmeshes
    
    ! Get number of meshes
    nmeshes=option_count("/geometry/mesh")
    periodic_boundary_option_path=""

    outer_loop: do
       ! Updated becomes true if we manage to set up at least one mesh on
       ! this pass.
       updated=.false.
       ! Incomplete becomes true if we have to skip over at least one mesh
       ! on this pass.
       incomplete=.false.

       derived_mesh_loop: do i=0, nmeshes-1
          
          ! Save mesh path
          mesh_path="/geometry/mesh["//int2str(i)//"]"
              
          ! Get mesh name.
          call get_option(trim(mesh_path)//"/name", mesh_name)

          call insert_derived_mesh(trim(mesh_path), &
                                   trim(mesh_name), &
                                   incomplete, &
                                   updated, &
                                   states, &
                                   skip_extrusion = skip_extrusion)
          
       end do derived_mesh_loop

       ! If we didn't skip any fields then we are done.
       if (.not.incomplete) exit outer_loop

       ! If we did skip fields and didn't update any fields this pass, then
       ! we have unresolvable dependencies.
       if (.not.updated) then
          FLExit("Unresolvable mesh dependencies")
       end if

    end do outer_loop

  end subroutine insert_derived_meshes
           
  subroutine insert_derived_mesh(mesh_path, mesh_name, incomplete, updated, states, skip_extrusion)
          
    ! Insert one derived mesh given by mesh path and mesh_name
       
    character(len=*), intent(in) :: mesh_path
    character(len=*), intent(in) :: mesh_name    
    logical, intent(inout) :: incomplete
    logical, intent(inout) :: updated
    type(state_type), intent(inout), dimension(:) :: states
    ! if present and true: skip extrusion of meshes, and insert 0 node dummy meshes 
    ! instead (will have correct shape and dimension)
    logical, optional, intent(in):: skip_extrusion
   
    type(mesh_type) :: mesh, model_mesh
    type(vector_field), pointer :: position, modelposition
    type(vector_field) :: periodic_position, nonperiodic_position, extrudedposition, coordinateposition
    type(element_type) :: full_shape
    type(quadrature_type) :: quad

    character(len=FIELD_NAME_LEN) :: model_mesh_name
    character(len=OPTION_PATH_LEN) :: shape_type, cont
    logical :: new_cont, extrusion, periodic, remove_periodicity
    logical :: new_shape_type, new_degree, from_shape, make_new_mesh
    integer :: from_degree, from_shape_type, from_cont, j, stat
    integer :: quadrature_degree, h_dim
    logical :: exclude_from_mesh_adaptivity

    if (has_mesh(states(1), mesh_name)) then
       ! We already did this one.
       return
    end if
          
    if(have_option(trim(mesh_path)//"/from_mesh")) then
             
       ! Get model mesh name
       call get_option(trim(mesh_path)//"/from_mesh/mesh[0]/name", model_mesh_name)
             
       ! Extract model mesh
       model_mesh=extract_mesh(states(1), trim(model_mesh_name), stat=stat)
       if (stat/=0) then
          ! The mesh from which this mesh is derived is not yet
          ! present.
          incomplete=.true.
          return
       end if
             
       ! Find out if the new mesh is different from the old mesh and if
       ! so, find out how it differs - in the options check
       ! we've made sure only one of those (or both new_shape and new_cont) are .true.
       ! If there are no differences, do not create new mesh.
       from_shape=have_option(trim(mesh_path)//"/from_mesh/mesh_shape")

       ! 1. If mesh shape options are specified, check if they are different to the model mesh.
       if (from_shape) then
         ! 1.1. Check polynomial_degree option
         call get_option(trim(mesh_path)//"/from_mesh/mesh_shape/polynomial_degree", &
              from_degree, stat)
         if(stat==0) then
           ! Is polynomial_degree the same as model mesh?
           if(from_degree==model_mesh%shape%degree) then
             new_degree=.false.
           else
             new_degree=.true.
           end if
         ! If degree is not specified, use the model mesh degree.
         else
           new_degree=.false.
         end if

         ! 1.2. Check element_type option
         call get_option(trim(mesh_path)//"/from_mesh/mesh_shape/element_type", &
              shape_type, stat)
         if(stat==0) then
           ! Set comparison variable from_shape_type
           if(trim(shape_type)=="lagrangian") then
             from_shape_type=ELEMENT_LAGRANGIAN
           else if(trim(shape_type)=="bubble") then
             from_shape_type=ELEMENT_BUBBLE
          else if(trim(shape_type)=="trace") then
             from_shape_type=ELEMENT_TRACE
           end if
           ! If new_shape_type does not match model mesh shape type, make new mesh.
           if(from_shape_type == model_mesh%shape%numbering%type) then
             new_shape_type=.false.
           else
             new_shape_type=.true.
           end if
         ! If no element_type is specified, assume it is the same as model mesh
         ! and do not create new mesh.
         else
           new_shape_type=.false.
         end if
       ! Else if no mesh shape options are set, do not make new mesh.
       else
         new_degree=.false.; new_shape_type=.false.
       end if

       ! 2. If mesh_continuity is specified, check if it is different to the model mesh.
       call get_option(trim(mesh_path)//"/from_mesh/mesh_continuity", cont, stat)
       if(stat==0) then
         if(trim(cont)=="discontinuous") then
           from_cont=-1
         else if(trim(cont)=="continuous") then
           from_cont=0
         end if
         ! 2.1. If continuity is not the same as model mesh, create new mesh.
         if(from_cont==model_mesh%continuity) then
           new_cont=.false.
         else
           new_cont=.true.
         end if
       ! If no continuity is specified, assume it is the same as model mesh,
       ! and do not create a new mesh.
       else
         new_cont=.false.
       end if

       ! 3. If any of the above are true, make new mesh.
       make_new_mesh = new_shape_type .or. new_degree .or. new_cont

       extrusion=have_option(trim(mesh_path)//"/from_mesh/extrude")
       periodic=have_option(trim(mesh_path)//"/from_mesh/periodic_boundary_conditions")
       exclude_from_mesh_adaptivity=have_option(trim(mesh_path)//"/exclude_from_mesh_adaptivity")

       if (periodic) then
         ! there is an options check to guarantee that all periodic bcs have remove_periodicity
         remove_periodicity=option_count(trim(mesh_path)//"/from_mesh/periodic_boundary_conditions/remove_periodicity")>0
         if (remove_periodicity) then
           if (.not. mesh_periodic(model_mesh)) then
              ewrite(0,*) "In derivation of mesh ", trim(mesh_name), " from ", trim(model_mesh_name)
              FLExit("Trying to remove periodic bcs from non-periodic mesh.")
           end if
         end if
       end if
             
       ! We added at least one mesh on this pass.
       updated=.true.
                
       if (extrusion) then

         ! see if adaptivity has left us something:
         extrudedposition=extract_vector_field(states(1), &
              "AdaptedExtrudedPositions", stat=stat)
                    
         if (stat==0) then

            ! extrusion has already done by adaptivity
                 
            ! we remove them here, as we want to insert them under different names
            call incref(extrudedposition)
            do j=1, size(states)
               call remove_vector_field(states(j), "AdaptedExtrudedPositions")
            end do
                  
         else
                  
            ! extrusion by user specifed layer depths
                  
            modelposition => extract_vector_field(states(1), trim(model_mesh_name)//"Coordinate")
             
            if (present_and_true(skip_extrusion)) then

              ! the dummy mesh does need a shape of the right dimension
              h_dim = mesh_dim(modelposition)
              call get_option("/geometry/quadrature/degree", quadrature_degree)
              quad = make_quadrature(vertices=h_dim + 2, dim=h_dim + 1, degree=quadrature_degree)
              full_shape = make_element_shape(vertices=h_dim + 2, dim=h_dim + 1, degree=1, quad=quad)
              call deallocate(quad)

              call allocate(mesh, nodes=0, elements=0, shape=full_shape, name=mesh_name)
              call deallocate(full_shape)
              allocate(mesh%columns(1:0))
              call add_faces(mesh)
              mesh%periodic=modelposition%mesh%periodic
              call allocate(extrudedposition, h_dim+1, mesh, "EmptyCoordinate") ! name is fixed below
              call deallocate(mesh)
              if (IsParallel()) call create_empty_halo(extrudedposition)
            else if (have_option('/geometry/spherical_earth/')) then
              call extrude_radially(modelposition, mesh_path, extrudedposition)
            else
              call extrude(modelposition, mesh_path, extrudedposition)
            end if
                
         end if
               
         mesh = extrudedposition%mesh
               
         ! the positions of this mesh have to be stored now 
         ! as it cannot be interpolated later.
         if (mesh_name=="CoordinateMesh") then
            extrudedposition%name = "Coordinate"
         else
            extrudedposition%name = trim(mesh_name)//"Coordinate"
         end if
         call insert(states, extrudedposition, extrudedposition%name)
         call deallocate(extrudedposition)
               
         call incref(mesh)
               
       else if (make_new_mesh) then

         mesh = make_mesh_from_options(model_mesh, mesh_path)
             
       else if (periodic) then
                
         if (remove_periodicity) then
           ! model mesh can't be the CoordinateMesh:
           periodic_position=extract_vector_field(states(1), trim(model_mesh_name)//"Coordinate")
           nonperiodic_position = make_mesh_unperiodic_from_options( &
             periodic_position, mesh_path)
                
           ! the positions of this mesh have to be stored now 
           ! as it cannot be interpolated later.
           if (mesh_name=="CoordinateMesh") then
              nonperiodic_position%name = "Coordinate"
           else
              nonperiodic_position%name = trim(mesh_name)//"Coordinate"
           end if
           call insert(states, nonperiodic_position, nonperiodic_position%name)
           call deallocate(nonperiodic_position)
                 
           mesh=nonperiodic_position%mesh
           call incref(mesh)
                 
         else
           ! this means we can only periodise a mesh with an associated position field
           if (trim(model_mesh_name) == "CoordinateMesh") then
             position => extract_vector_field(states(1), 'Coordinate')
           else
             position => extract_vector_field(states(1), trim(model_mesh_name)//'Coordinate')
           end if
           periodic_position = make_mesh_periodic_from_options(position, mesh_path)
           ! Ensure the name and option path are set on the original
           ! mesh descriptor.
           periodic_position%mesh%name = mesh_name
           periodic_position%mesh%option_path = trim(mesh_path)

           mesh = periodic_position%mesh
           call incref(mesh)
           call insert(states, periodic_position, trim(periodic_position%name))
           call deallocate(periodic_position)
         end if
               
       else
          ! copy mesh unchanged, new reference
          mesh=model_mesh                
          call incref(mesh)
                
       end if
             
       mesh%name = mesh_name
                
       ! Set mesh option path.
       mesh%option_path = trim(mesh_path)
             
       ! if this is the coordinate mesh then we should insert the coordinate field
       ! also meshes excluded from adaptivity all have their own coordinate field
       ! for extrusion and periodic: the coordinate field has already been inserted above
       if ((trim(mesh_name)=="CoordinateMesh" .or. exclude_from_mesh_adaptivity) &
          .and. .not. (extrusion .or. periodic)) then

          if (model_mesh_name=="CoordinateMesh") then
             modelposition => extract_vector_field(states(1), "Coordinate")
          else
             modelposition => extract_vector_field(states(1), trim(model_mesh_name)//"Coordinate")
          end if
                
          if (mesh_name=="CoordinateMesh") then
            call allocate(coordinateposition, modelposition%dim, mesh, "Coordinate")
          else
            call allocate(coordinateposition, modelposition%dim, mesh, trim(mesh_name)//"/Coordinate")
          end if
                
          ! remap the external mesh positions onto the CoordinateMesh... this requires that the space
          ! of the coordinates spans that of the external mesh
          call remap_field(from_field=modelposition, to_field=coordinateposition)
                
          if (mesh_name=="CoordinateMesh" .and. have_option('/geometry/spherical_earth/superparametric_mapping/')) then

             call higher_order_sphere_projection(modelposition, coordinateposition)
                   
          endif

          ! insert into states(1) and alias to all others
          call insert(states, coordinateposition, coordinateposition%name)
          ! drop reference to the local copy of the Coordinate field
          call deallocate(coordinateposition)
       end if
       if (trim(mesh_name)=="CoordinateMesh" .and. mesh_periodic(mesh)) then
         FLExit("CoordinateMesh may not be periodic")
       end if             

       ! Insert mesh into all states
       call insert(states, mesh, mesh%name)

       if (.not. have_option(trim(mesh_path)//'/exclude_from_mesh_adaptivity')) then
         ! update info for adaptivity/error metric code:
               
         if (extrusion .or. (periodic .and. .not. remove_periodicity)) then
           ! this is the name of the mesh to be used by the error metric for adaptivity
           topology_mesh_name=mesh%name
         end if
               
         if ((extrusion.and..not.have_option('/mesh_adaptivity/hr_adaptivity/vertically_structured_adaptivity')) &
             .or.(periodic .and. .not. remove_periodicity)) then
           ! this is the name of the mesh to be adapted by adaptivity
           adaptivity_mesh_name=mesh%name
         end if

         if (periodic .and. trim(periodic_boundary_option_path(mesh%shape%dim)) == "") then
           periodic_boundary_option_path(mesh%shape%dim) = trim(mesh_path)
         end if
       end if
             
       call deallocate(mesh)
             
    end if
       
  end subroutine insert_derived_mesh

  subroutine insert_trace_meshes(states)
    !If any meshes have constraints, allocate an appropriate trace mesh
    type(state_type), dimension(:), intent(inout) :: states
    !
    type(mesh_type) :: from_mesh, model_mesh
    type(mesh_type) :: trace_mesh
    type(quadrature_type) :: quad
    type(element_type) :: trace_shape
    integer :: mesh_no, trace_degree, dim, loc, constraint_choice, &
         &quad_degree
    logical :: allocate_trace_mesh
    character(len=FIELD_NAME_LEN) :: model_mesh_name

    do mesh_no = 1, mesh_count(states(1))
       allocate_trace_mesh = .false.
       from_mesh = extract_mesh(states(1),mesh_no)
       if(associated(from_mesh%shape%constraints)) then
          constraint_choice = from_mesh%shape%constraints%type
          if(constraint_choice.ne.CONSTRAINT_NONE) then
             select case(constraint_choice)
             case (CONSTRAINT_BDM)
                trace_degree = from_mesh%shape%degree
             case (CONSTRAINT_RT)
                trace_degree = from_mesh%shape%degree-1
             case (CONSTRAINT_BDFM)
                trace_degree = from_mesh%shape%degree-1
             case default
                FLAbort('Constraint type not supported')
             end select
             dim = from_mesh%shape%dim
             loc=from_mesh%shape%quadrature%vertices

             ! Get model mesh name
             call get_option("/geometry/mesh["//int2str(mesh_no)//&
                  &"]/from_mesh/mesh[0]/name",&
                  &model_mesh_name)
             
             ! Extract model mesh
             model_mesh=extract_mesh(states(1), trim(model_mesh_name))
             
             !Make quadrature
             call get_option("/geometry/quadrature/degree",&
                  & quad_degree)
             quad=make_quadrature(loc, dim, &
                  degree=quad_degree, family=get_quad_family())
             !allocate shape
             trace_shape=make_element_shape(loc, dim, trace_degree, &
                  &quad,type=ELEMENT_TRACE)
             !deallocate quadrature (just drop a reference)
             call deallocate(quad)
             !allocate mesh
             trace_mesh=make_mesh(model_mesh, trace_shape, continuity=-1,&
                  name=trim(from_mesh%name)//"Trace")
             !deallocate shape (just drop a reference)
             call deallocate(trace_shape)
             !insert into states
             call insert(states,trace_mesh,trace_mesh%name)
             !deallocate mesh (just drop a reference)
             call deallocate(trace_mesh)
          end if
       end if
    end do

  end subroutine insert_trace_meshes

  function make_mesh_from_options(from_mesh, mesh_path) result (mesh)
    ! make new mesh changing shape or continuity of from_mesh
    type(mesh_type):: mesh
    type(mesh_type), intent(in):: from_mesh
    character(len=*), intent(in):: mesh_path
    
    character(len=FIELD_NAME_LEN) :: mesh_name
    character(len=OPTION_PATH_LEN) :: continuity_option, element_option, constraint_option_string
    type(quadrature_type):: quad
    type(element_type):: shape
    integer :: constraint_choice
    integer:: loc, dim, poly_degree, continuity, new_shape_type, quad_degree, stat
    logical :: new_shape
    
    ! Get new mesh shape information
    
    new_shape = have_option(trim(mesh_path)//"/from_mesh/mesh_shape")
    if(new_shape) then
      ! Get new mesh element type
      call get_option(trim(mesh_path)//"/from_mesh/mesh_shape/element_type", &
                      element_option, stat)
      if(stat==0) then
        if(trim(element_option)=="lagrangian") then
           new_shape_type=ELEMENT_LAGRANGIAN
        else if(trim(element_option)=="bubble") then
           new_shape_type=ELEMENT_BUBBLE
        else if(trim(element_option)=="trace") then
           new_shape_type=ELEMENT_TRACE
        end if
      else
        new_shape_type=from_mesh%shape%numbering%type
      end if
      
      ! degree is the degree of the Lagrange polynomials (even if you add in a bubble function)
      call get_option(trim(mesh_path)//"/from_mesh/mesh_shape/polynomial_degree", &
                      poly_degree, default=from_mesh%shape%degree)
    
      ! loc is the number of vertices of the element
      loc=from_mesh%shape%loc
      ! dim is the dimension
      dim=from_mesh%shape%dim
      ! Make quadrature
      call get_option("/geometry/quadrature/degree",&
           & quad_degree)
      quad=make_quadrature(loc, dim, degree=quad_degree, family=get_quad_family())
      ! Get element constraints
      call get_option(trim(mesh_path)//"/from_mesh/constraint_type",&
           constraint_option_string, stat)
      if(stat==0) then
         if(trim(constraint_option_string)=="BDFM") then
            constraint_choice=CONSTRAINT_BDFM
         else if(trim(constraint_option_string)=="RT") then
            constraint_choice=CONSTRAINT_RT
         else if(trim(constraint_option_string)=="BDM") then
            constraint_choice=CONSTRAINT_BDM
         else if(trim(constraint_option_string)=="none") then
            constraint_choice=CONSTRAINT_NONE
         end if
      else
         constraint_choice = CONSTRAINT_NONE
      end if
      
      ! Make new mesh shape
      shape=make_element_shape(loc, dim, poly_degree, quad,&
           &type=new_shape_type,constraint_type_choice=constraint_choice)
      call deallocate(quad) ! Really just drop a reference.
    else
      shape=from_mesh%shape
      call incref(shape)
    end if

    ! Get new mesh continuity
    call get_option(trim(mesh_path)//"/from_mesh/mesh_continuity", continuity_option, stat)
    if(stat==0) then
      if(trim(continuity_option)=="discontinuous") then
         continuity=-1
      else if(trim(continuity_option)=="continuous") then
         continuity=0
      end if
    else
      continuity=from_mesh%continuity
    end if

    ! Get mesh name.
    call get_option(trim(mesh_path)//"/name", mesh_name)

    ! Make new mesh
    mesh=make_mesh(from_mesh, shape, continuity, mesh_name)

    ! Set mesh option path
    mesh%option_path = trim(mesh_path)

    ! Drop one reference to shape
    call deallocate(shape)
               
  end function make_mesh_from_options
  
  function make_mesh_periodic_from_options(position, mesh_path) result (position_out)
    ! make a periodic mesh as specified by options
    type(vector_field):: position_out
    type(vector_field), intent(in):: position
    character(len=*), intent(in):: mesh_path

    
    type(vector_field):: from_position
    type(integer_hash_table):: periodic_face_map
    character(len=FIELD_NAME_LEN):: bc_name, mesh_name
    character(len=OPTION_PATH_LEN) :: periodic_mapping_python
    integer, dimension(:), allocatable :: physical_boundary_ids, aliased_boundary_ids
    integer, dimension(2) :: shape_option
    integer:: n_periodic_bcs
    integer:: j
    logical :: fiddled_with_faces
    
    assert(has_faces(position%mesh))
    
    from_position=position
    
    ! builds up a map from aliased to physical faces
    call allocate(periodic_face_map)
    
    n_periodic_bcs=option_count(trim(mesh_path)//"/from_mesh/periodic_boundary_conditions")
    ewrite(2,*) "n_periodic_bcs=", n_periodic_bcs
    call incref(from_position)
    do j=0, n_periodic_bcs-1
       
       ! get some options
       call get_option(trim(mesh_path)//"/from_mesh/periodic_boundary_conditions["//int2str(j)//"]/name", bc_name)
       ewrite(1,*) "applying boundary condition: ", trim(bc_name)
       shape_option = option_shape(trim(mesh_path)//"/from_mesh/periodic_boundary_conditions["//int2str(j)//"]/physical_boundary_ids")
       allocate( physical_boundary_ids(shape_option(1)) )
       call get_option(trim(mesh_path)//"/from_mesh/periodic_boundary_conditions["//int2str(j)//"]/physical_boundary_ids",physical_boundary_ids)
       shape_option = option_shape(trim(mesh_path)//"/from_mesh/periodic_boundary_conditions["//int2str(j)//"]/aliased_boundary_ids")
       allocate( aliased_boundary_ids(shape_option(1)) )
       call get_option(trim(mesh_path)//"/from_mesh/periodic_boundary_conditions["//int2str(j)//"]/aliased_boundary_ids",aliased_boundary_ids)
       call get_option(trim(mesh_path)//"/from_mesh/periodic_boundary_conditions["//int2str(j)//"]/coordinate_map",periodic_mapping_python)
       
       ewrite(2,*) 'Making periodic mesh'
       

       fiddled_with_faces = .false.
       if (.not. has_faces(from_position%mesh)) then
         from_position%mesh%faces => position%mesh%faces
         fiddled_with_faces = .true.
       end if
       position_out=make_mesh_periodic(from_position,&
          physical_boundary_ids,aliased_boundary_ids, &
          periodic_mapping_python, periodic_face_map=periodic_face_map)
       if (fiddled_with_faces) then
         from_position%mesh%faces => null()
       end if
       call deallocate(from_position)
       from_position=position_out
       
       deallocate( physical_boundary_ids, aliased_boundary_ids )
    end do
    
    call add_faces(position_out%mesh, model=position%mesh, periodic_face_map=periodic_face_map)
    
    call deallocate(periodic_face_map)
    
    ! finally fix the name of the produced mesh and its coordinate field
    call get_option(trim(mesh_path)//'/name', mesh_name)
    position_out%mesh%name=mesh_name
    if (mesh_name=="CoordinateMesh") then
      position_out%name="Coordinate"
    else
      position_out%name=trim(mesh_name)//"Coordinate"
    end if
    
  end function make_mesh_periodic_from_options

  function make_mesh_unperiodic_from_options(from_position, mesh_path, aliased_to_new_node_number, stat) result (position)
    ! make a periodic mesh as specified by options
    type(vector_field):: position
    type(vector_field), intent(in):: from_position
    character(len=*), intent(in):: mesh_path
    integer, intent(out), optional :: stat
    type(integer_hash_table), optional, intent(out) :: aliased_to_new_node_number

    type(vector_field):: lfrom_position, nonperiodic_position
    character(len=FIELD_NAME_LEN):: bc_name, mesh_name
    character(len=OPTION_PATH_LEN) :: periodic_mapping_python
    integer, dimension(:), allocatable :: physical_boundary_ids, aliased_boundary_ids
    integer, dimension(2) :: shape_option
    integer:: n_periodic_bcs
    integer:: j
    type(integer_hash_table) :: laliased_to_new_node_number
    type(integer_set) :: all_periodic_bc_ids
    logical :: fiddled_with_faces

    if (present(stat)) then
      stat = 0
    end if

    ! Get mesh name.
    call get_option(trim(mesh_path)//"/name", mesh_name)
    
    ! get our own reference of from_position, that we can throw away again
    lfrom_position=from_position
    call incref(lfrom_position)
    
    n_periodic_bcs=option_count(trim(mesh_path)//"/from_mesh/periodic_boundary_conditions")
    ewrite(2,*) "n_periodic_bcs=", n_periodic_bcs
    if (n_periodic_bcs == 0) then
      ewrite(-1,*) "You almost certainly didn't mean to pass in this option path."
      ewrite(-1,*) "trim(mesh_path): ", trim(mesh_path)
      ewrite(-1,*) "mesh_name: ", trim(mesh_name)
      FLAbort("No periodic boundary conditions to unwrap!")
    end if

    call allocate(all_periodic_bc_ids)
    do j=0, n_periodic_bcs-1
       shape_option = option_shape(trim(mesh_path)//"/from_mesh/periodic_boundary_conditions["//int2str(j)//"]/physical_boundary_ids")
       allocate( physical_boundary_ids(shape_option(1)) )
       call get_option(trim(mesh_path)//"/from_mesh/periodic_boundary_conditions["//int2str(j)//"]/physical_boundary_ids",physical_boundary_ids)
       call insert(all_periodic_bc_ids, physical_boundary_ids)
       deallocate(physical_boundary_ids)

       shape_option = option_shape(trim(mesh_path)//"/from_mesh/periodic_boundary_conditions["//int2str(j)//"]/aliased_boundary_ids")
       allocate( aliased_boundary_ids(shape_option(1)) )
       call get_option(trim(mesh_path)//"/from_mesh/periodic_boundary_conditions["//int2str(j)//"]/aliased_boundary_ids",aliased_boundary_ids)
       call insert(all_periodic_bc_ids, aliased_boundary_ids)
       deallocate(aliased_boundary_ids)
    end do

    do j=0, n_periodic_bcs-1
       
       ! get some options
       call get_option(trim(mesh_path)//"/from_mesh/periodic_boundary_conditions["//int2str(j)//"]/name", bc_name)
       ewrite(1,*) "applying boundary condition: ", trim(bc_name)
       shape_option = option_shape(trim(mesh_path)//"/from_mesh/periodic_boundary_conditions["//int2str(j)//"]/physical_boundary_ids")
       allocate( physical_boundary_ids(shape_option(1)) )
       call get_option(trim(mesh_path)//"/from_mesh/periodic_boundary_conditions["//int2str(j)//"]/physical_boundary_ids",physical_boundary_ids)
       shape_option = option_shape(trim(mesh_path)//"/from_mesh/periodic_boundary_conditions["//int2str(j)//"]/aliased_boundary_ids")
       allocate( aliased_boundary_ids(shape_option(1)) )
       call get_option(trim(mesh_path)//"/from_mesh/periodic_boundary_conditions["//int2str(j)//"]/aliased_boundary_ids",aliased_boundary_ids)
       call get_option(trim(mesh_path)//"/from_mesh/periodic_boundary_conditions["//int2str(j)//"]/coordinate_map",periodic_mapping_python)
       
       ewrite(2,*) 'Removing periodicity from mesh'
       
       fiddled_with_faces = .false.
       if (.not. has_faces(lfrom_position%mesh)) then
         lfrom_position%mesh%faces => from_position%mesh%faces
         fiddled_with_faces = .true.
       end if

       nonperiodic_position=make_mesh_unperiodic(lfrom_position,&
          physical_boundary_ids,aliased_boundary_ids, &
          periodic_mapping_python, mesh_name, all_periodic_bc_ids, laliased_to_new_node_number)

       if (fiddled_with_faces) then
         lfrom_position%mesh%faces => null()
       end if

       if (associated(lfrom_position%mesh%halos)) then
         assert(associated(lfrom_position%mesh%element_halos))
         call derive_nonperiodic_halos_from_periodic_halos(nonperiodic_position, lfrom_position, laliased_to_new_node_number)
       end if
       call deallocate(lfrom_position)
       if (present(aliased_to_new_node_number)) then
         aliased_to_new_node_number = laliased_to_new_node_number
       else
         call deallocate(laliased_to_new_node_number)
       end if
       lfrom_position=nonperiodic_position
       
       deallocate( physical_boundary_ids, aliased_boundary_ids )
    end do
      
    ! assumes all periodic bcs have been removed
    ! this is checked for in add_faces
    ! this flag needs setting before the call to add_faces
    nonperiodic_position%mesh%periodic=.false.

    assert(associated(nonperiodic_position%mesh%shape%numbering))
    
    if (has_faces(from_position%mesh)) then
      call add_faces(nonperiodic_position%mesh, model=from_position%mesh, stat=stat)
    end if
    
    position=nonperiodic_position

    call deallocate(all_periodic_bc_ids)
    
  end function make_mesh_unperiodic_from_options
  
  subroutine allocate_and_insert_fields(states, dont_allocate_prognostic_value_spaces)
    !!< allocates and inserts all fields present in the options tree
    !!< zeros field, but does not yet set initial conditions
    type(state_type), dimension(:), intent(inout):: states
    !! If provided and true will not allocate a full value space
    !! for those fields for which defer_allocation(option_path, mesh) is .true.
    !! but instead allocate them as constant fields. This is used
    !! for fields that are passed down to SAM in which case we want to be 
    !! able to one by one allocate them as we get them back from SAM.
    logical, optional, intent(in):: dont_allocate_prognostic_value_spaces

    character(len=OPTION_PATH_LEN) :: field_name
    integer :: i ! counters
    integer :: nstates ! number of states
    integer :: ncars   ! number of vehicles
    character(len=255) :: tmp ! temporary string to make life a little easier
    type(scalar_field), pointer :: fshistory_sfield
    integer :: fshistory_levels 
    
    nstates=option_count("/material_phase")

    ! Loop over states for the first time to get prognostic, prescribed and diagnostic fields.
    state_loop: do i=0, nstates-1

       ! Assign the material_phase name to state(i+1)%name
       call get_option('/material_phase['//int2str(i)//']/name', states(i+1)%name)

       call allocate_and_insert_one_phase(&
            '/material_phase['//int2str(i)//']', states(i+1), &
            dont_allocate_prognostic_value_spaces=dont_allocate_prognostic_value_spaces)
       
    end do state_loop

    ! special case fields outside material_phases:
    ! distance to top and bottom
    if (have_option('/geometry/ocean_boundaries')) then
       ! set up DistanceToTop field and insert in first state
       ! it is only allowed to be diagnostic by the schema, so not much to do
       call allocate_and_insert_scalar_field('/geometry/ocean_boundaries/scalar_field::DistanceToTop', &
            states(1))

       ! set up DistanceToBottom field and insert in first state
       call allocate_and_insert_scalar_field('/geometry/ocean_boundaries/scalar_field::DistanceToBottom', &
            states(1), &
            dont_allocate_prognostic_value_spaces=dont_allocate_prognostic_value_spaces)

    end if

    ! direction of gravity
    if (have_option('/physical_parameters/gravity/vector_field::GravityDirection')) then
       call allocate_and_insert_vector_field('/physical_parameters/gravity/vector_field::GravityDirection', &
            states(1), dont_allocate_prognostic_value_spaces=dont_allocate_prognostic_value_spaces)
    end if

    ! grid velocity
    if (have_option('/mesh_adaptivity/mesh_movement/vector_field::GridVelocity')) then
       call allocate_and_insert_vector_field('/mesh_adaptivity/mesh_movement/vector_field::GridVelocity', &
            states(1), dont_allocate_prognostic_value_spaces=dont_allocate_prognostic_value_spaces)
    end if

    ! solar irradiance submodel (hyperlight)
    if (have_option("/ocean_biology/lagrangian_ensemble/hyperlight")) then 
       call allocate_and_insert_irradiance(states(1))
    end if

    ! insert porous media fields
    if (have_option('/porous_media')) then
       do i=1, nstates
          call allocate_and_insert_scalar_field('/porous_media/scalar_field::Porosity', &
             states(i), field_name='Porosity')
          if (have_option("/porous_media/scalar_field::Permeability")) then
             call allocate_and_insert_scalar_field('/porous_media/scalar_field::Permeability', &
               states(i), field_name='Permeability')
          elseif (have_option("/porous_media/vector_field::Permeability")) then
             call allocate_and_insert_vector_field('/porous_media/vector_field::Permeability', &
               states(i))
          elseif (have_option("/porous_media/tensor_field::Permeability")) then
             call allocate_and_insert_tensor_field('/porous_media/tensor_field::Permeability', &
               states(i))
          end if
       end do
    end if

    ! insert electrical property fields
    do i=1,nstates
      tmp = '/material_phase['//int2str(i-1)//']/electrical_properties/coupling_coefficients/'
      ! Electrokinetic coupling coefficient scalar field
      if (have_option(trim(tmp)//'scalar_field::Electrokinetic')) then
        call allocate_and_insert_scalar_field(trim(tmp)//'scalar_field::Electrokinetic', &
                                              states(i), &
                                              field_name='Electrokinetic')
      end if
      ! Thermoelectric coupling coefficient scalar field
      if (have_option(trim(tmp)//'scalar_field::Thermoelectric')) then
        call allocate_and_insert_scalar_field(trim(tmp)//'scalar_field::Thermoelectric', &
                                              states(i), &
                                              field_name='Thermoelectric')
      end if
      ! Electrochemical coupling coefficient scalar field
      if (have_option(trim(tmp)//'scalar_field::Electrochemical')) then
        call allocate_and_insert_scalar_field(trim(tmp)//'scalar_field::Electrochemical', &
                                              states(i), &
                                              field_name='Electrochemical')
      end if
    end do

    ! Harmonic Analysis History fields
    if (has_scalar_field(states(1),'FreeSurfaceHistory') ) then
      fshistory_sfield => extract_scalar_field(states(1), 'FreeSurfaceHistory')
      ! levels: the number of levels which will be saved. Too old levels will be overwritten by new ones.
      if (have_option(trim(complete_field_path(fshistory_sfield%option_path)) // "/algorithm/levels")) then
        call get_option(trim(complete_field_path(fshistory_sfield%option_path)) // "/algorithm/levels", fshistory_levels)
        fshistory_levels=max(fshistory_levels,0)
      else
        fshistory_levels=50
      end if
      do i=1,fshistory_levels
          call allocate_and_insert_scalar_field('', states(1), parent_mesh='PressureMesh', field_name='harmonic'//int2str(i))
      end do
    end if

    ! insert miscellaneous scalar fields
    do i=1, size(field_locations)
       if (have_option(trim(field_locations(i)))) then

          call allocate_and_insert_one_phase(field_locations(i), states(1), &
             dont_allocate_prognostic_value_spaces=dont_allocate_prognostic_value_spaces)
          
       end if
    end do

    call allocate_metric_limits(states(1))
    
  contains
    
    subroutine allocate_and_insert_one_phase(state_path, state, dont_allocate_prognostic_value_spaces)
      !! Perform the allocation and insertion of the fields found under
      !! state_path into state.
      character(len=*), intent(in) :: state_path
      type(state_type), intent(inout) :: state
      logical, optional, intent(in):: dont_allocate_prognostic_value_spaces

      character(len=OPTION_PATH_LEN) :: path      
      integer :: nfields ! number of fields
      logical :: is_aliased
      
      integer :: j

      ! Get number of scalar fields that are children of this state
      nfields=option_count(trim(state_path)//"/scalar_field")

      ! Loop over scalar fields
      scalar_field_loop: do j=0, nfields-1

         ! Save path to field
         path=trim(state_path)//"/scalar_field["//int2str(j)//"]"

         ! Get field name
         call get_option(trim(path)//"/name", field_name)
         ! Reset path to have field name rather than index
         path=trim(state_path)//"/scalar_field::"//trim(field_name)

         ! If field is not aliased call allocate_and_insert_scalar_field
         is_aliased=have_option(trim(path)//"/aliased")
         if(.not.is_aliased) then
            call allocate_and_insert_scalar_field(path, state, &
              dont_allocate_prognostic_value_spaces=dont_allocate_prognostic_value_spaces)
         end if

      end do scalar_field_loop

      ! Get number of vector fields that are children of this state
      nfields=option_count(trim(state_path)//"/vector_field")

       ! Loop over vector fields
       vector_field_loop: do j=0, nfields-1

          ! Save path to field
          path=trim(state_path)//"/vector_field["//int2str(j)//"]"
          ! Get field name
          call get_option(trim(path)//"/name", field_name)
          ! Reset path to have field name rather than index
          path=trim(state_path)//"/vector_field::"//trim(field_name)

          ! If field is not aliased call allocate_and_insert_vector_field
          is_aliased=have_option(trim(path)//"/aliased")
          if(.not.is_aliased) then
             call allocate_and_insert_vector_field(path, state, &
               dont_allocate_prognostic_value_spaces=dont_allocate_prognostic_value_spaces)
          end if

       end do vector_field_loop

       ! Get number of tensor fields that are children of this state
       nfields=option_count(trim(state_path)//"/tensor_field")

       tensor_field_loop: do j=0, nfields-1

          ! Save path to field
          path=trim(state_path)//"/tensor_field["//int2str(j)//"]"
          ! Get field name
          call get_option(trim(path)//"/name", field_name)
          ! Reset path to have field name rather than index
          path=trim(state_path)//"/tensor_field::"//trim(field_name)

          ! If field is not aliased call allocate_and_insert_tensor_field
          is_aliased=have_option(trim(path)//"/aliased")
          if(.not.is_aliased) then
             call allocate_and_insert_tensor_field(path, state, &
                dont_allocate_prognostic_value_spaces=dont_allocate_prognostic_value_spaces)
          end if

       end do tensor_field_loop

    end subroutine allocate_and_insert_one_phase

<<<<<<< HEAD
    subroutine allocate_and_insert_sediment(state_path, state)
      !! Allocate all the sediment submodel fields.
      character(len=*), intent(in) :: state_path
      type(state_type), intent(inout) :: state
      
      integer :: nfields, j
      character(len=OPTION_PATH_LEN) :: field_name
      character(len=FIELD_NAME_LEN)  :: class_name

      type(scalar_field), pointer :: sedimentdeposition

      nfields=get_nSediments()

      sediment_class_loop: do j=1,nfields
         ! Note that this currently duplicates shared subfields such as
         ! diffusivity. This should be changed.

         class_name=get_sediment_name(j)

         ! Now set up the diagnostic deposition field.
         field_name="SedimentDeposition"//trim(class_name)

         call allocate_and_insert_scalar_field(&
               trim(state_path)&
               //"/sediment/scalar_field::SedimentDepositionTemplate", &
               state, field_name=field_name, &
               dont_allocate_prognostic_value_spaces&
               =dont_allocate_prognostic_value_spaces)
             
         sedimentdeposition=>extract_scalar_field(state, field_name)

         call zero(sedimentdeposition)

        end do sediment_class_loop

    end subroutine allocate_and_insert_sediment

=======
>>>>>>> ec6d150e
    subroutine allocate_and_insert_irradiance(state)
      ! Allocate irradiance fields for 36 wavebands in PAR
      type(state_type), intent(inout) :: state
      integer :: j
      real :: lambda
      character(len=OPTION_PATH_LEN) :: light_path, field_name

      ! Replicate irradiance template field for all wavebands
      light_path = "/ocean_biology/lagrangian_ensemble/hyperlight"      
      frequency_field_loop: do j=0,35         
         lambda = 350.0 + (j * 10.0)
         field_name="Irradiance_"//int2str(NINT(lambda))
         call allocate_and_insert_scalar_field(&
                  trim(light_path)&
                  //"/scalar_field::IrradianceTemplate", &
                  state, field_name=trim(field_name), &
                  dont_allocate_prognostic_value_spaces&
                  =dont_allocate_prognostic_value_spaces)
      end do frequency_field_loop

      ! Create PAR irradiance field
      if (have_option("/ocean_biology/lagrangian_ensemble/hyperlight/scalar_field::IrradiancePAR")) then 
         call allocate_and_insert_scalar_field(&
                  trim(light_path)&
                  //"/scalar_field::IrradiancePAR", &
                  state, field_name="IrradiancePAR", &
                  dont_allocate_prognostic_value_spaces&
                  =dont_allocate_prognostic_value_spaces)
      end if
    end subroutine allocate_and_insert_irradiance

  end subroutine allocate_and_insert_fields

  subroutine alias_fields(states)
    type(state_type), dimension(:), intent(inout) :: states

    character(len=OPTION_PATH_LEN) :: path
    character(len=OPTION_PATH_LEN) :: state_name, aliased_field_name, field_name
    integer :: i, j, k ! counters
    integer :: nstates ! number of states
    integer :: nfields ! number of fields
    ! logicals to find out if we have certain options
    logical :: is_aliased
    type(scalar_field) :: sfield
    type(vector_field) :: vfield
    type(tensor_field) :: tfield

    nstates=option_count("/material_phase")

    state_loop: do i=0, nstates-1

       ! Get number of scalar fields that are children of this state
       nfields=option_count("/material_phase["//int2str(i)//"]/scalar_field")

       ! Loop over scalar fields
       scalar_field_loop: do j=0, nfields-1

          ! Save path to field
          path="/material_phase["//int2str(i)//"]/scalar_field["&
               &//int2str(j)//"]"

          ! If field is aliased, find which field it is aliased to, extract that field from the correct state and insert into current state
          is_aliased=have_option(trim(path)//"/aliased")
          if(is_aliased) then
             call get_option(trim(path)//"/name", field_name)
             call get_option(trim(path)//"/aliased/field_name", aliased_field_name)
             call get_option(trim(path)//"/aliased/material_phase_name", state_name)

             k=get_state_index(states, trim(state_name))
             sfield=extract_scalar_field(states(k), trim(aliased_field_name))
             sfield%name = trim(field_name)  ! this seems to be necessary
             ! to preserve the aliased field's original name
             sfield%aliased = .true.
             call insert(states(i+1), sfield, trim(field_name))
          end if

       end do scalar_field_loop

       ! Get number of vector fields that are children of this state
       nfields=option_count("/material_phase["//int2str(i)//"]/vecto&
            &r_field")

       ! Loop over vector fields
       vector_field_loop: do j=0, nfields-1

          ! Save path to field
          path="/material_phase["//int2str(i)//"]/vector_field["&
               &//int2str(j)//"]"

          ! If field is aliased, find which field it is aliased to, extract that field from the correct state and insert into current state
          is_aliased=have_option(trim(path)//"/aliased")
          if(is_aliased) then
             call get_option(trim(path)//"/name", field_name)
             call get_option(trim(path)//"/aliased/material_phase_name", state_name)
             call get_option(trim(path)//"/aliased/field_name", aliased_field_name)

             k=get_state_index(states, trim(state_name))
             vfield=extract_vector_field(states(k), trim(aliased_field_name))
             vfield%name = trim(field_name)  ! this seems to be necessary to preserve the aliased field's original name
             vfield%aliased = .true.
             call insert(states(i+1), vfield, trim(field_name))

          end if

       end do vector_field_loop

       ! Get number of tensor fields that are children of this state
       nfields=option_count("/material_phase["//int2str(i)//"]/tensor_field")

       tensor_field_loop: do j=0, nfields-1

          ! Save path to field
          path="/material_phase["//int2str(i)//"]/tensor_field["&
               &//int2str(j)//"]"

          ! If field is aliased, find which field it is aliased to, extract that field from the correct state and insert into current state
          is_aliased=have_option(trim(path)//"/aliased")
          if(is_aliased) then
             call get_option(trim(path)//"/name", field_name)
             call get_option(trim(path)//"/aliased/material_phase_name", state_name)
             call get_option(trim(path)//"/aliased/field_name", aliased_field_name)

             k=get_state_index(states, trim(state_name))
             tfield=extract_tensor_field(states(k), trim(aliased_field_name))
             tfield%name = trim(field_name)  ! this seems to be necessary to preserve the aliased field's original name
             tfield%aliased = .true.
             call insert(states(i+1), tfield, trim(field_name))

          end if

       end do tensor_field_loop

    end do state_loop

    ! special case fields outside material_phases:
    ! distance to top and bottom
    if (have_option('/geometry/ocean_boundaries')) then
    
       sfield = extract_scalar_field(states(1), 'DistanceToTop')
       sfield%aliased = .true.
       do i = 1,nstates-1
          call insert(states(i+1), sfield, 'DistanceToTop')
       end do
       
       sfield = extract_scalar_field(states(1), 'DistanceToBottom')
       sfield%aliased = .true.
       do i = 1,nstates-1
          call insert(states(i+1), sfield, 'DistanceToBottom')
       end do

    end if

    ! direction of gravity
    if (have_option('/physical_parameters/gravity/vector_field::GravityDirection')) then
       vfield=extract_vector_field(states(1), 'GravityDirection')
       vfield%aliased = .true.
       do i = 1,nstates-1

          call insert(states(i+1), vfield, 'GravityDirection')

       end do
    end if

    ! grid velocity
    if (have_option('/mesh_adaptivity/mesh_movement/vector_field::GridVelocity')) then
    
       ! Save path to field
       path="/mesh_adaptivity/mesh_movement/vector_field::GridVelocity"

       ! If field is aliased, find which field it is aliased to, extract that field from the correct state and insert into state(1)
       is_aliased=have_option(trim(path)//"/aliased")
       if(is_aliased) then
           call get_option(trim(path)//"/name", field_name)
           call get_option(trim(path)//"/aliased/material_phase_name", state_name)
           call get_option(trim(path)//"/aliased/field_name", aliased_field_name)

           k=get_state_index(states, trim(state_name))
           vfield=extract_vector_field(states(k), trim(aliased_field_name))
           vfield%name = trim(field_name)  ! this seems to be necessary to preserve the aliased field's original name
           vfield%aliased = .true.
           call insert(states(1), vfield, trim(field_name))

       end if
    
       vfield=extract_vector_field(states(1), 'GridVelocity')
       vfield%aliased = .true.
       do i = 1,nstates-1

          call insert(states(i+1), vfield, 'GridVelocity')

       end do
    end if

    ! Deal with subgridscale parameterisations.
    call alias_diffusivity(states)

  end subroutine alias_fields

  subroutine alias_diffusivity(states)
    !!< Where fields get their diffusivity from a subgridscale
    !!< parameterisation, it is necessary to alias their diffusivity to the
    !!< diffusivity provided by the parameterisation.
    !!<
    !!< At this stage only prescribed diffusivity, the Generic Length Scale ocean model
    !!< and the K-Epsilon turbulence model are handled via this route.
    !!< Mellor-Yamada is pending a rewrite.
    type(state_type), dimension(:), intent(inout) :: states
    type(scalar_field), pointer :: sfield
    type(tensor_field) :: tfield

    integer :: i, s, stat
    real :: Pr

    ! Prescribed diffusivity
    do i = 1, size(states)
       
       tfield=extract_tensor_field(states(i), "PrescribedDiffusivity", stat)

       if (stat/=0) cycle

       tfield%aliased=.True.

       do s = 1, scalar_field_count(states(i))

          sfield => extract_scalar_field(states(i), s)
          
          if (have_option(trim(sfield%option_path)//&
               "/prognostic/subgridscale_parameterisation&
               &::prescribed_diffusivity")) then
             
             tfield%name=trim(sfield%name)//"Diffusivity"
             call insert(states(i), tfield, tfield%name)

          end if

       end do
       
    end do

    ! Eddy diffusivity from Generic Length Scale Ocean model
    do i = 1, size(states)
       
       tfield=extract_tensor_field(states(i), "GLSEddyDiffusivityKH", stat)

       if (stat/=0) cycle

       tfield%aliased=.True.

       do s = 1, scalar_field_count(states(i))

          sfield => extract_scalar_field(states(i), s)
          
          if (have_option(trim(sfield%option_path)//&
               "/prognostic/subgridscale_parameterisation&
               &::GLS")) then
             
             tfield%name=trim(sfield%name)//"Diffusivity"
             call insert(states(i), tfield, tfield%name)

          end if

       end do
       
    end do

  end subroutine alias_diffusivity

  function allocate_scalar_field_as_constant(option_path) result(is_constant)
    !!< Return whether the supplied option path signals a constant
    !!< field

    character(len = *), intent(in) :: option_path

    logical :: is_constant

    is_constant = .false.
    if(option_count(trim(option_path) // "/prescribed/value") == 1) then
       is_constant = have_option(trim(option_path) // "/prescribed/value[0]/constant")
    end if

  end function allocate_scalar_field_as_constant
  
  function allocate_vector_field_as_constant(option_path) result(is_constant)
    !!< Return whether the supplied option path signals a constant
    !!< field

    character(len = *), intent(in) :: option_path

    logical :: is_constant

    is_constant = .false.
    if(option_count(trim(option_path) // "/prescribed/value") == 1) then
       is_constant = have_option(trim(option_path) // "/prescribed/value[0]/constant")
    end if

  end function allocate_vector_field_as_constant
  
  function allocate_tensor_field_as_constant(option_path) result(is_constant)
    !!< Return whether the supplied option path signals a constant
    !!< field

    character(len = *), intent(in) :: option_path

    logical :: is_constant

    if(option_count(trim(option_path) // "/prescribed/value") == 1) then
      is_constant = have_option(trim(option_path) // "/prescribed/value/isotropic/constant") .or. &
        & have_option(trim(option_path) // "/prescribed/value/anisotropic_symmetric/constant") .or. &
        & have_option(trim(option_path) // "/prescribed/value/anisotropic_asymmetric/constant")
    else
      is_constant = .false.
    end if

  end function allocate_tensor_field_as_constant

  function allocate_field_as_constant_scalar(s_field) result(is_constant)
    !!< Return whether the options tree defines the supplied scalar field to
    !!< be constant

    type(scalar_field), intent(in) :: s_field

    logical :: is_constant

    is_constant = allocate_scalar_field_as_constant(s_field%option_path)

  end function allocate_field_as_constant_scalar

  function allocate_field_as_constant_vector(v_field) result(is_constant)
    !!< Return whether the options tree defines the supplied vector field to
    !!< be constant

    type(vector_field), intent(in) :: v_field

    logical :: is_constant

    is_constant = allocate_vector_field_as_constant(v_field%option_path)

  end function allocate_field_as_constant_vector

  function allocate_field_as_constant_tensor(t_field) result(is_constant)
    !!< Return whether the options tree defines the supplied tensor field to
    !!< be constant

    type(tensor_field), intent(in) :: t_field

    logical :: is_constant

    if(trim(t_field%name) == "MinMetricEigenbound") then
      is_constant = have_option("/mesh_adaptivity/hr_adaptivity/tensor_field::MinimumEdgeLengths/anisotropic_symmetric/constant")
    else if(trim(t_field%name) == "MaxMetricEigenbound") then
      is_constant = have_option("/mesh_adaptivity/hr_adaptivity/tensor_field::MaximumEdgeLengths/anisotropic_symmetric/constant")
    else
      is_constant = allocate_tensor_field_as_constant(t_field%option_path)
    end if

  end function allocate_field_as_constant_tensor

  recursive subroutine allocate_and_insert_scalar_field(option_path, state, &
    parent_mesh, parent_name, field_name, &
    dont_allocate_prognostic_value_spaces)

    character(len=*), intent(in) :: option_path
    type(state_type), intent(inout) :: state
    character(len=*), intent(in), optional :: parent_mesh
    character(len=*), intent(in), optional :: parent_name
    character(len=*), optional, intent(in):: field_name
    logical, optional, intent(in):: dont_allocate_prognostic_value_spaces

    logical :: is_prognostic, is_prescribed, is_diagnostic, is_aliased
    ! paths for options and child fields
    character(len=OPTION_PATH_LEN) :: path, adapt_path
    ! Strings for names
    character(len=OPTION_PATH_LEN) :: lfield_name, mesh_name
    type(scalar_field) :: field
    type(mesh_type), pointer :: mesh
    logical :: backward_compatibility, is_constant

    is_aliased=have_option(trim(option_path)//"/aliased")
    if(is_aliased) return

    ! Save option_path
    path=trim(option_path)

    if (present(field_name)) then
       lfield_name=field_name
    else
       call get_option(trim(path)//"/name", lfield_name)
    end if
    
    if(present(parent_name)) then
       lfield_name=trim(parent_name)//trim(lfield_name)
    end if
    ewrite(1,*) "In allocate_and_insert_scalar_field, field is: ", trim(lfield_name)

    ! Do we need backward compatibility?
    ! If we need backward compatibility, then no matter how the field
    ! is described in XML, a value space will be allocated, for old-style
    ! code to use.
    ! If we do not need backward compatibility, we can make big savings
    ! on constant fields.
    ! Any fields that require backward compatibility are badly behaved, as they
    ! modify constant fields. *Do not add to this list!* Construct an
    ! appropriate diagnostic algorithm instead (possibly an internal).
    backward_compatibility = .false.

    ! Find out what kind of field we have
    is_prognostic=have_option(trim(path)//"/prognostic")
    is_prescribed=have_option(trim(path)//"/prescribed")
    is_diagnostic=have_option(trim(path)//"/diagnostic")

    is_constant=allocate_tensor_field_as_constant(path)

    ewrite(1,*) "Is field prognostic? ", is_prognostic
    ewrite(1,*) "Is field prescribed? ", is_prescribed
    ewrite(1,*) "Is field constant? ", is_constant
    ewrite(1,*) "Is field diagnostic? ", is_diagnostic

    if (is_prognostic) then

       path=trim(path)//"/prognostic"

    else if(is_prescribed) then

       path=trim(path)//"/prescribed"

    else if(is_diagnostic) then

       path=trim(path)//"/diagnostic"

    end if

    ! Get mesh
    if(present(parent_mesh).and.&
         .not.have_option(trim(path)//"/mesh[0]/name")) then
       mesh => extract_mesh(state, trim(parent_mesh))
       mesh_name=parent_mesh
    else
       call get_option(trim(path)//"/mesh[0]/name", mesh_name)
       mesh => extract_mesh(state, trim(mesh_name))
    end if

    if (defer_allocation(option_path, mesh, dont_allocate_prognostic_value_spaces=dont_allocate_prognostic_value_spaces)) then
       ! If we want to defer allocation (for sam), don't allocate the value space yet
       call allocate(field, mesh, name=trim(lfield_name), &
          field_type=FIELD_TYPE_DEFERRED)
    else if(is_constant .and. .not. backward_compatibility) then
         
       ! Allocate as constant field if possible (and we don't need backward compatibility)
       call allocate(field, mesh, name=trim(lfield_name), &
          field_type=FIELD_TYPE_CONSTANT)
       
       call zero(field)
    else
       ! If we have to keep backward compatibility, then
       ! just allocate the value space as normal,
       ! and don't try any funny tricks to save memory.

       ! Allocate field
       call allocate(field, mesh, name=trim(lfield_name))
       call zero(field)
    end if


    ewrite(2,*) trim(lfield_name), " is on mesh ", trim(mesh%name)

    ! Set field%option_path
    field%option_path=trim(option_path)

    ! Finally! Insert field into state!
    call insert(state, field, field%name)
    call deallocate(field)

    ! Check for fields that are children of this field:
    call allocate_and_insert_children(path, state, mesh_name, lfield_name, &
        dont_allocate_prognostic_value_spaces=dont_allocate_prognostic_value_spaces)
    call allocate_and_insert_grandchildren(path, state, mesh_name,&
         & lfield_name, &
         & dont_allocate_prognostic_value_spaces=dont_allocate_prognostic_value_spaces)

    ! Check for adaptivity weights associated with this field:
    adapt_path=trim(path)//"/adaptivity_options"
    if(have_option(trim(adapt_path)//"/absolute_measure")) then
       adapt_path=trim(adapt_path)//"/absolute_measure/scalar_field::InterpolationErrorBound"
       call allocate_and_insert_scalar_field(adapt_path, state, parent_mesh=mesh_name, &
          parent_name=lfield_name, &
          dont_allocate_prognostic_value_spaces=dont_allocate_prognostic_value_spaces)
    else if(have_option(trim(adapt_path)//"/relative_measure")) then
       adapt_path=trim(adapt_path)//"/relative_measure/scalar_field::InterpolationErrorBound"
       call allocate_and_insert_scalar_field(adapt_path, state, parent_mesh=mesh_name, &
          parent_name=lfield_name, &
          dont_allocate_prognostic_value_spaces=dont_allocate_prognostic_value_spaces)
    end if

  end subroutine allocate_and_insert_scalar_field

  recursive subroutine allocate_and_insert_vector_field(option_path, state, parent_mesh, parent_name, &
                                                        field_name, dont_allocate_prognostic_value_spaces)

    character(len=*), intent(in) :: option_path
    type(state_type), intent(inout) :: state
    character(len=*), intent(in), optional :: parent_mesh
    character(len=*), intent(in), optional :: parent_name
    character(len=*), optional, intent(in):: field_name
    logical, intent(in), optional :: dont_allocate_prognostic_value_spaces
    
    integer :: dim
    logical :: is_prognostic, is_prescribed, is_diagnostic, is_aliased
    ! paths for options and child fields
    character(len=OPTION_PATH_LEN) :: path, adapt_path
    ! strings for names
    character(len=OPTION_PATH_LEN) :: lfield_name, mesh_name
    type(mesh_type), pointer :: mesh
    type(vector_field) :: field
    logical :: backward_compatibility, is_constant

    is_aliased=have_option(trim(option_path)//"/aliased")
    if(is_aliased) return
    
    ! Save option_path
    path=trim(option_path)

    if (present(field_name)) then
       lfield_name=field_name
    else
       call get_option(trim(path)//"/name", lfield_name)
    end if

    if(present(parent_name)) then
       lfield_name=trim(parent_name)//trim(lfield_name)
    end if
    ewrite(1,*) "In allocate_and_insert_vector_field, field is: ", trim(lfield_name)

    ! Do we need backward compatibility?
    ! If we need backward compatibility, then no matter how the field
    ! is described in XML, a value space will be allocated, for old-style
    ! code to use.
    ! If we do not need backward compatibility, we can make big savings
    ! on constant fields.
    ! Any fields that require backward compatibility are badly behaved, as they
    ! modify constant fields. *Do not add to this list!* Construct an
    ! appropriate diagnostic algorithm instead (possibly an internal).
    backward_compatibility = .false.

    ! Find out what kind of field we have
    is_prognostic=have_option(trim(path)//"/prognostic")
    is_prescribed=have_option(trim(path)//"/prescribed")
    is_diagnostic=have_option(trim(path)//"/diagnostic")

    is_constant=allocate_vector_field_as_constant(path)

    ewrite(1,*) "Is field prognostic? ", is_prognostic
    ewrite(1,*) "Is field prescribed? ", is_prescribed
    ewrite(1,*) "Is field constant? ", is_constant
    ewrite(1,*) "Is field diagnostic? ", is_diagnostic

    ! Get dimension of vector - currently the dimension of the problem
    call get_option("/geometry/dimension", dim)

    if(is_prognostic) then
       path=trim(path)//"/prognostic"
    else if(is_prescribed) then
       path=trim(path)//"/prescribed"
    else if(is_diagnostic) then
       path=trim(path)//"/diagnostic"
    end if

    ! Get mesh
    if(present(parent_mesh).and.&
         .not.have_option(trim(path)//"/mesh[0]/name")) then
       mesh => extract_mesh(state, trim(parent_mesh))
       mesh_name=parent_mesh
    else
       call get_option(trim(path)//"/mesh[0]/name", mesh_name)
       mesh => extract_mesh(state, trim(mesh_name))
    end if

    if (defer_allocation(option_path, mesh, dont_allocate_prognostic_value_spaces=dont_allocate_prognostic_value_spaces)) then
       ! If we want to defer allocation (for sam), don't allocate the value space yet
       call allocate(field, dim, mesh, name=trim(lfield_name), &
          field_type=FIELD_TYPE_DEFERRED)
    else if(is_constant .and. .not. backward_compatibility) then
         
       ! Allocate as constant field if possible (and we don't need backward compatibility)
       call allocate(field, dim, mesh, name=trim(lfield_name), &
          field_type=FIELD_TYPE_CONSTANT)
       call zero(field)
       
    else
       ! If we have to keep backward compatibility, then
       ! just allocate the value space as normal,
       ! and don't try any funny tricks to save memory.

       ! Allocate field
       call allocate(field, dim, mesh, trim(lfield_name))
       call zero(field)
    end if
    
    ewrite(2,*) trim(lfield_name), " is on mesh ", trim(mesh%name)

    ! Set field%option_path
    field%option_path=trim(option_path)

    ! Finally! Insert field into state!
    call insert(state, field, field%name)
    call deallocate(field)

    ! Check for fields that are children of this field:
    call allocate_and_insert_children(path, state, mesh_name, lfield_name, &
        dont_allocate_prognostic_value_spaces=dont_allocate_prognostic_value_spaces)
    call allocate_and_insert_grandchildren(path, state, mesh_name, lfield_name, &
        dont_allocate_prognostic_value_spaces=dont_allocate_prognostic_value_spaces)

    ! Check for adaptivity weights associated with this field:
    adapt_path=trim(path)//"/adaptivity_options"
    if(have_option(trim(adapt_path)//"/absolute_measure")) then
       adapt_path=trim(adapt_path)//"/absolute_measure/vector_field::InterpolationErrorBound"
       call allocate_and_insert_vector_field(adapt_path, state, mesh_name, lfield_name, &
          dont_allocate_prognostic_value_spaces=dont_allocate_prognostic_value_spaces)
    else if(have_option(trim(adapt_path)//"/relative_measure")) then
       adapt_path=trim(adapt_path)//"/relative_measure/vector_field::InterpolationErrorBound"
       call allocate_and_insert_vector_field(adapt_path, state, mesh_name, lfield_name, &
          dont_allocate_prognostic_value_spaces=dont_allocate_prognostic_value_spaces)
    end if

  end subroutine allocate_and_insert_vector_field

  recursive subroutine allocate_and_insert_tensor_field(option_path, state, parent_mesh, parent_name, &
      dont_allocate_prognostic_value_spaces)
    !!< This subroutine sets up the initial condition of a tensor field.
    !!< Note that the tensor dimensions are set to be the dimension of the 
    !!< problem.

    character(len=*), intent(in) :: option_path
    type(state_type), intent(inout) :: state
    character(len=*), intent(in), optional :: parent_mesh
    character(len=*), intent(in), optional :: parent_name
    logical, intent(in), optional :: dont_allocate_prognostic_value_spaces

    logical :: backward_compatibility, is_prescribed, is_diagnostic, is_constant, is_aliased
    ! paths for options and child fields
    character(len=OPTION_PATH_LEN) :: path, adapt_path
    character(len=OPTION_PATH_LEN) :: field_name, mesh_name
    type(tensor_field) :: field
    type(mesh_type), pointer:: mesh

    is_aliased=have_option(trim(option_path)//"/aliased")
    if(is_aliased) return

    ! Save option_path
    path=trim(option_path)

    call get_option(trim(path)//"/name", field_name)
    if(present(parent_name)) then
       if(trim(field_name)/="Viscosity") then
          field_name=trim(parent_name)//trim(field_name)
       end if
    end if
    ewrite(1,*) "In allocate_and_insert_tensor_field, field is: ", trim(field_name)

    ! Do we need backward compatibility?
    ! If we need backward compatibility, then no matter how the field
    ! is described in XML, a value space will be allocated, for old-style
    ! code to use.
    ! If we do not need backward compatibility, we can make big savings
    ! on constant fields.
    ! Any fields that require backward compatibility are badly behaved, as they
    ! modify constant fields. *Do not add to this list!* Construct an
    ! appropriate diagnostic algorithm instead (possibly an internal).
    backward_compatibility = any(field_name == (/"ElectricalPotentialDiffusivity      "/))

    ! Find out what kind of field we have
    is_prescribed=have_option(trim(path)//"/prescribed")
    is_diagnostic=have_option(trim(path)//"/diagnostic")
    is_constant=allocate_tensor_field_as_constant(path)

    ewrite(1,*) "Is field prescribed? ", is_prescribed
    ewrite(1,*) "Is field diagnostic? ", is_diagnostic
    ewrite(1,*) "Is field constant? ", is_constant

    if(is_prescribed) then

       path=trim(path)//"/prescribed"

    else if(is_diagnostic) then

       path=trim(path)//"/diagnostic"

    end if

    ! Get mesh
    if(present(parent_mesh).and.&
         .not.have_option(trim(path)//"/mesh[0]/name")) then
       mesh => extract_mesh(state, trim(parent_mesh))
       mesh_name=parent_mesh
    else
       call get_option(trim(path)//"/mesh[0]/name", mesh_name)
       mesh => extract_mesh(state, trim(mesh_name))
    end if

    if (defer_allocation(option_path, mesh, dont_allocate_prognostic_value_spaces=dont_allocate_prognostic_value_spaces)) then
         
       ! If we want to defer allocation (for sam), don't allocate the value space yet
       call allocate(field, mesh, name=trim(field_name), &
          field_type=FIELD_TYPE_DEFERRED)
       
    else if(is_constant .and. .not. backward_compatibility) then
         
       ! Allocate as constant field if possible (and we don't need backward compatibility)
       call allocate(field, mesh, name=trim(field_name), &
          field_type=FIELD_TYPE_CONSTANT)
       call zero(field)
    else

       ! Allocate field
       call allocate(field, mesh, trim(field_name))
       call zero(field)
    end if


    ! Set field%option_path
    field%option_path=trim(option_path)

    ! Finally! Insert field into state!
    call insert(state, field, field%name)
    call deallocate(field)

    ! Check for fields that are children of this field:
    call allocate_and_insert_children(path, state, mesh_name, field_name, &
         & dont_allocate_prognostic_value_spaces=dont_allocate_prognostic_value_spaces)
    call allocate_and_insert_grandchildren(path, state, mesh_name, &
         & field_name, dont_allocate_prognostic_value_spaces=dont_allocate_prognostic_value_spaces)

    ! Check for adaptivity weights associated with this field:
    adapt_path=trim(path)//"/adaptivity_options"
    if(have_option(trim(adapt_path)//"/absolute_measure")) then
       adapt_path=trim(adapt_path)//"/absolute_measure/tensor_field::InterpolationErrorBound"
       call allocate_and_insert_tensor_field(adapt_path, state, mesh_name, field_name, &
            dont_allocate_prognostic_value_spaces=dont_allocate_prognostic_value_spaces)
    else if(have_option(trim(adapt_path)//"/relative_measure")) then
       adapt_path=trim(adapt_path)//"/relative_measure/tensor_field::InterpolationErrorBound"
       call allocate_and_insert_tensor_field(adapt_path, state, mesh_name, field_name, &
            dont_allocate_prognostic_value_spaces=dont_allocate_prognostic_value_spaces)
    end if

  end subroutine allocate_and_insert_tensor_field

  subroutine allocate_and_insert_children(path, state, parent_mesh, parent_name, &
       dont_allocate_prognostic_value_spaces)
    character(len=*), intent(in) :: path !! option_path including prescribed/prognostic
    type(state_type), intent(inout) :: state
    character(len=*), intent(in) :: parent_mesh
    character(len=*), intent(in) :: parent_name
    logical, optional, intent(in) :: dont_allocate_prognostic_value_spaces

    character(len=OPTION_PATH_LEN) child_path, child_name
    character(len=FIELD_NAME_LEN) :: mesh_name
    integer i
    
    ewrite(2,*) "    Inserting children of: ",trim(path)
    do i=0, option_count(trim(path)//"/scalar_field")-1
       child_path=trim(path)//"/scalar_field["//int2str(i)//"]"
       ! Reset path to have name instead of index
       call get_option(trim(child_path)//"/name", child_name)
       child_path=trim(path)//"/scalar_field::"//trim(child_name)
       call get_option(trim(complete_field_path(trim(child_path)))//"/mesh/name", &
                       mesh_name, default=trim(parent_mesh))
       call allocate_and_insert_scalar_field(child_path, state, &
            parent_mesh=mesh_name, parent_name=parent_name, &
            dont_allocate_prognostic_value_spaces=dont_allocate_prognostic_value_spaces)
    end do
    do i=0, option_count(trim(path)//"/vector_field")-1
       child_path=trim(path)//"/vector_field["//int2str(i)//"]"
       ! Reset path to have name instead of index
       call get_option(trim(child_path)//"/name", child_name)
       child_path=trim(path)//"/vector_field::"//trim(child_name)
       call get_option(trim(complete_field_path(trim(child_path)))//"/mesh/name", &
                       mesh_name, default=trim(parent_mesh))
       call allocate_and_insert_vector_field(child_path, state, &
            parent_mesh=mesh_name, parent_name=parent_name, &
            dont_allocate_prognostic_value_spaces=dont_allocate_prognostic_value_spaces)
    end do
    do i=0, option_count(trim(path)//"/tensor_field")-1
       child_path=trim(path)//"/tensor_field["//int2str(i)//"]"
       ! Reset path to have name instead of index
       call get_option(trim(child_path)//"/name", child_name)
       child_path=trim(path)//"/tensor_field::"//trim(child_name)
       call get_option(trim(complete_field_path(trim(child_path)))//"/mesh/name", &
                       mesh_name, default=trim(parent_mesh))
       call allocate_and_insert_tensor_field(child_path, state, &
            parent_mesh=mesh_name, parent_name=parent_name, &
            dont_allocate_prognostic_value_spaces=dont_allocate_prognostic_value_spaces)
    end do

  end subroutine allocate_and_insert_children

  subroutine allocate_and_insert_grandchildren(path, state,&
       & parent_mesh, parent_name, dont_allocate_prognostic_value_spaces)
    !!< Allocate those fields contained in a field which are not direct
    !!< children. 
    character(len=*), intent(in) :: path !! option_path including prescribed/prognostic
    type(state_type), intent(inout) :: state
    character(len=*), intent(in) :: parent_mesh
    character(len=*), intent(in) :: parent_name
    logical, optional, intent(in) :: dont_allocate_prognostic_value_spaces

    
    integer :: i

    ! This is necessarily somewhat more sui generis than
    ! allocate_and_insert_children.

    do i = 1, size(grandchild_paths)
       call allocate_and_insert_children(trim(path)&
            &//trim(grandchild_paths(i)), state, parent_mesh, parent_name, &
            &dont_allocate_prognostic_value_spaces=dont_allocate_prognostic_value_spaces)
    end do

  end subroutine allocate_and_insert_grandchildren
    
  logical function defer_allocation(option_path, mesh, &
     dont_allocate_prognostic_value_spaces)
    !!< Determines whether allocation of %val is deferred. 
    !!< This is used for fields that have been passed to SAM and
    !!< only are allocate one by one when we get them back from SAM.
    !!< Currently this is for all prognostic fields that are on a mesh
    !!< that is not excluded from mesh adaptivity.
    character(len=*), intent(in):: option_path
    type(mesh_type), intent(in):: mesh
    logical, optional, intent(in):: dont_allocate_prognostic_value_spaces
    
       defer_allocation=present_and_true(dont_allocate_prognostic_value_spaces) &
          .and. have_option(trim(option_path)//'/prognostic') &
          .and. .not. have_option(trim(mesh%option_path)//'/exclude_from_mesh_adaptivity')
  
  end function defer_allocation
  
  subroutine set_prescribed_field_values(states, &
    exclude_interpolated, exclude_nonreprescribed, initial_mesh, time)

    type(state_type), dimension(:), intent(in):: states
    !! don't prescribe the fields with interpolation options
    logical, intent(in), optional :: exclude_interpolated
    !! do not prescribe the fields that have requested not to be represcribed
    logical, intent(in), optional :: exclude_nonreprescribed
    !! indicates whether we're prescribing on the initial mesh, if not (default)
    !! the fields with needs_initial_mesh(field) are left untouched, they have to
    !! be interpolated (somewhere else)
    logical, intent(in), optional:: initial_mesh
    !! current time if not using that in the options tree
    real, intent(in), optional :: time

    type(scalar_field), pointer :: sfield
    type(vector_field), pointer :: vfield
    type(tensor_field), pointer :: tfield
    type(vector_field), pointer :: position
    character(len=OPTION_PATH_LEN):: phase_path
    logical :: mesh_changed
    integer :: p, f, nphases, nsfields, nvfields, ntfields

    ewrite(1,*) "In set_prescribed_field_values"

    mesh_changed = .not. present_and_true(initial_mesh)
    
    nphases = option_count('/material_phase')
    do p = 0, nphases-1

       phase_path = '/material_phase['//int2str(p)//']'

       ! Scalar fields:
       nsfields = scalar_field_count(states(p+1))
       do f = 1, nsfields
          sfield => extract_scalar_field(states(p+1),f)
          if (have_option(trim(sfield%option_path)//'/prescribed') .and. &
              .not. aliased(sfield) .and. &              
              .not. (present_and_true(exclude_interpolated) .and. &
                     interpolate_field(sfield)) .and. &
              .not. (present_and_true(exclude_nonreprescribed) .and. &
                     do_not_recalculate(sfield%option_path)) .and. &
              .not. (mesh_changed .and. needs_initial_mesh(sfield)) &
                     ) then
             
             position => get_external_coordinate_field(states(p+1), sfield%mesh)
             
             call zero(sfield)
             call initialise_field_over_regions(sfield, &
                trim(sfield%option_path)//'/prescribed/value', &
                position, time=time)
          end if
       end do

       nvfields = vector_field_count(states(p+1))
       do f = 1, nvfields
          vfield => extract_vector_field(states(p+1), f)
          if (have_option(trim(vfield%option_path)//'/prescribed') .and. &
              .not. aliased(vfield) .and. &              
              .not. (present_and_true(exclude_interpolated) .and. &
                     interpolate_field(vfield)) .and. &
              .not. (present_and_true(exclude_nonreprescribed) .and. &
                     do_not_recalculate(vfield%option_path)) .and. &
              .not. (mesh_changed .and. needs_initial_mesh(vfield)) &
                     ) then
                     
             position => get_external_coordinate_field(states(p+1), vfield%mesh)
             
             call zero(vfield)
             call initialise_field_over_regions(vfield, &
                trim(vfield%option_path)//'/prescribed/value', &
                position, time=time)
          end if
       end do
         
       ntfields = tensor_field_count(states(p+1))
       do f = 1, ntfields
          tfield => extract_tensor_field(states(p+1), f)
          if (have_option(trim(tfield%option_path)//'/prescribed') .and. &
              .not. aliased(tfield) .and. &              
              .not. (present_and_true(exclude_interpolated) .and. &
                     interpolate_field(tfield)) .and. &
              .not. (present_and_true(exclude_nonreprescribed) .and. &
                     do_not_recalculate(tfield%option_path)) .and. &
              .not. (mesh_changed .and. needs_initial_mesh(tfield)) &
                     ) then
                     
             position => get_external_coordinate_field(states(p+1), tfield%mesh)

             call zero(tfield)
             call initialise_field_over_regions(tfield, &
                trim(tfield%option_path)//'/prescribed/value', &
                position, time=time)
          end if
       end do
       
    end do

    if(have_option('/ocean_forcing/external_data_boundary_conditions')) then

      call set_nemo_fields(states(1))

    endif
      
    ! flush the cache
    call vtk_cache_finalise()

  end subroutine set_prescribed_field_values
  
  subroutine initialise_prognostic_fields(states, save_vtk_cache, &
    initial_mesh)
    !!< Set the values of prognostic fields with their initial conditions
    type(state_type), dimension(:), intent(in):: states
    !! By default the vtk_cache, build up by the from_file initialisations
    !! in this subroutine, is flushed at the end of this subroutine.  This
    !! cache can be reused however in subsequent calls reading from vtu files
    logical, intent(in), optional:: save_vtk_cache
    !! indicates whether we're initalising on the initial mesh, if not (default)
    !! the fields with needs_initial_mesh(field) are left untouched, they have to
    !! be interpolated (somewhere else)
    logical, intent(in), optional:: initial_mesh

    ! these must be pointers as bc's should be added to the original field
    type(scalar_field), pointer :: sfield
    type(vector_field), pointer :: vfield

    type(vector_field), pointer:: position
    character(len=OPTION_PATH_LEN):: phase_path
    integer p, f, nphases, nsfields, nvfields
    logical:: mesh_changed

    ewrite(1,*) "In initialise_prognostic_fields"
    
    mesh_changed = .not. present_and_true(initial_mesh)

    nphases = option_count('/material_phase')
    do p = 0, nphases-1

       phase_path = '/material_phase['//int2str(p)//']'

       position => extract_vector_field(states(p+1), "Coordinate")
       
       ! Scalar fields:
       nsfields = scalar_field_count(states(p+1))
       do f = 1, nsfields
          sfield => extract_scalar_field(states(p+1),f)
          if (mesh_changed .and. needs_initial_mesh(sfield)) cycle
          if (.not. aliased(sfield) .and. &
                have_option(trim(sfield%option_path)//'/prognostic')) then
             call zero(sfield)
             call initialise_field_over_regions(sfield, &
                trim(sfield%option_path)//'/prognostic/initial_condition', &
                position, phase_path=trim(phase_path))
          end if
       end do

       nvfields = vector_field_count(states(p+1))
       do f = 1, nvfields
          vfield => extract_vector_field(states(p+1), f)
          if (mesh_changed .and. needs_initial_mesh(vfield)) cycle
          if (.not. aliased(vfield) .and. &
                have_option(trim(vfield%option_path)//'/prognostic')) then
             call zero(vfield)
             call initialise_field_over_regions(vfield, &
                trim(vfield%option_path)//'/prognostic/initial_condition', &
                position, phase_path=trim(phase_path))
          end if
       end do

    end do
      
    if (.not. present_and_true(save_vtk_cache)) then
       ! flush the cache
       call vtk_cache_finalise()
    end if

  end subroutine initialise_prognostic_fields

  subroutine allocate_and_insert_auxilliary_fields(states)
    ! Set up some auxilliary fields to the prognostic fields.
    ! i.e. old and iterated fields depending on options set
    type(state_type), dimension(:), intent(inout):: states

    type(scalar_field), pointer :: sfield
    type(vector_field), pointer :: vfield

    type(scalar_field) :: aux_sfield
    type(vector_field) :: aux_vfield

    integer :: iterations
    logical :: steady_state_global, prognostic, prescribed, diagnostic, gravity

    character(len=FIELD_NAME_LEN) :: field_name
    character(len=OPTION_PATH_LEN) :: state_path, field_path

    integer :: nsfields, nvfields, p, f, p2, stat
    real :: current_time

    type(mesh_type), pointer :: x_mesh

    ewrite(1,*) "In allocate_and_insert_auxilliary_fields"

    call get_option("/timestepping/nonlinear_iterations", iterations, default=1)
    steady_state_global = have_option("/timestepping/steady_state")

    ! old and iterated fields
    do p = 1, size(states)

      ! Get number of scalar fields that are children of this state
      nsfields=scalar_field_count(states(p))

      ! Loop over scalar fields
      sfields_loop: do f=1, nsfields

        sfield => extract_scalar_field(states(p), f)

        ! Save path to field
        field_path=trim(sfield%option_path)

        ! Get field name - this checks if the field has an option_path
        call get_option(trim(field_path)//"/name", field_name, stat)
                
        if((stat==0).and.(.not.aliased(sfield))) then

          prognostic=have_option(trim(sfield%option_path)//"/prognostic")
          prescribed=have_option(trim(sfield%option_path)//"/prescribed")
          diagnostic=have_option(trim(sfield%option_path)//"/diagnostic")

          ! if (prognostic or diagnostic) and (doing a steady state check on this field or doing more than 1 global iteration)
          if((prognostic.or.diagnostic)&
              .and.((steady_state_global.and.steady_state_field(sfield)).or.(iterations>1) .or. &
              have_option(trim(sfield%option_path) // '/prognostic/spatial_discretisation/discontinuous_galerkin/slope_limiter::FPN') )) then

            call allocate(aux_sfield, sfield%mesh, "Old"//trim(sfield%name))
            call zero(aux_sfield)
            call insert(states(p), aux_sfield, trim(aux_sfield%name))
            call deallocate(aux_sfield)

          else

            aux_sfield = extract_scalar_field(states(p), trim(sfield%name))
            aux_sfield%name = "Old"//trim(sfield%name)
            aux_sfield%option_path=""  ! blank the option path so that it 
                                       ! doesn't get picked up in the next 
                                       ! aliased field loop
            aux_sfield%aliased=.true.
            call insert(states(p), aux_sfield, trim(aux_sfield%name))

          end if

          if((prognostic.or.diagnostic)&
              .and.((convergence_field(sfield).and.(iterations>1)))) then

            call allocate(aux_sfield, sfield%mesh, "Iterated"//trim(sfield%name))
            call zero(aux_sfield)
            call insert(states(p), aux_sfield, trim(aux_sfield%name))
            call deallocate(aux_sfield)

          else

            aux_sfield = extract_scalar_field(states(p), trim(sfield%name))
            aux_sfield%name = "Iterated"//trim(sfield%name)
            aux_sfield%option_path=""  ! blank the option path so that it 
                                       ! doesn't get picked up in the next 
                                       ! aliased field loop
            aux_sfield%aliased=.true.
            call insert(states(p), aux_sfield, trim(aux_sfield%name))

          end if

        end if

      end do sfields_loop

      ! Get number of vector fields that are children of this state
      nvfields=vector_field_count(states(p))

      ! Loop over vector fields
      do f=1, nvfields

        vfield => extract_vector_field(states(p), f)

        ! Save path to field
        field_path=trim(vfield%option_path)

        ! Get field name - this checks if the field has an option_path
        call get_option(trim(field_path)//"/name", field_name, stat)

        if((stat==0).and.(.not.aliased(vfield))) then

          prognostic=have_option(trim(vfield%option_path)//"/prognostic")
          prescribed=have_option(trim(vfield%option_path)//"/prescribed")
          diagnostic=have_option(trim(vfield%option_path)//"/diagnostic")

          if((prognostic.or.diagnostic)&
             .and.((steady_state_global.and.steady_state_field(vfield)).or.(iterations>1))) then

            call allocate(aux_vfield, vfield%dim, vfield%mesh, "Old"//trim(vfield%name))
            call zero(aux_vfield)
            call insert(states(p), aux_vfield, trim(aux_vfield%name))
            call deallocate(aux_vfield)

          else

            aux_vfield = extract_vector_field(states(p), trim(vfield%name))
            aux_vfield%name = "Old"//trim(vfield%name)
            aux_vfield%option_path=""  ! blank the option path so that it 
                                       ! doesn't get picked up in the next 
                                       ! aliased field loop
            aux_vfield%aliased=.true.
            call insert(states(p), aux_vfield, trim(aux_vfield%name))

          end if

          if((prognostic.or.diagnostic)&
              .and.(convergence_field(vfield).and.(iterations>1))) then

            call allocate(aux_vfield, vfield%dim, vfield%mesh, "Iterated"//trim(vfield%name))
            call zero(aux_vfield)
            call insert(states(p), aux_vfield, trim(aux_vfield%name))
            call deallocate(aux_vfield)

          else

            aux_vfield = extract_vector_field(states(p), trim(vfield%name))
            aux_vfield%name = "Iterated"//trim(vfield%name)
            aux_vfield%option_path=""  ! blank the option path so that it 
                                       ! doesn't get picked up in the next 
                                       ! aliased field loop
            aux_vfield%aliased=.true.
            call insert(states(p), aux_vfield, trim(aux_vfield%name))

          end if

          if(trim(vfield%name)=="Velocity") then

            if(iterations>1) then

              call allocate(aux_vfield, vfield%dim, vfield%mesh, "Nonlinear"//trim(vfield%name))
              call zero(aux_vfield)
              call insert(states(p), aux_vfield, trim(aux_vfield%name))
              call deallocate(aux_vfield)

            else

              aux_vfield = extract_vector_field(states(p), trim(vfield%name))
              aux_vfield%name = "Nonlinear"//trim(vfield%name)
              aux_vfield%option_path=""
              aux_vfield%aliased = .true.
              call insert(states(p), aux_vfield, trim(aux_vfield%name))

            end if

            if(prognostic) then
              gravity = have_option("/physical_parameters/gravity")
              if(gravity) then
                sfield => extract_scalar_field(states(p), "Density", stat)
                if(stat==0) then
                  call allocate(aux_sfield, sfield%mesh, "VelocityBuoyancyDensity")
                else
                  call allocate(aux_sfield, vfield%mesh, "VelocityBuoyancyDensity")
                end if
                call zero(aux_sfield)
                aux_sfield%option_path=""
                call insert(states(p), aux_sfield, trim(aux_sfield%name))
                call deallocate(aux_sfield)
              end if
            end if
            
          end if

          if(trim(vfield%name)=="VelocityInnerElement") then

            if(iterations>1) then

              call allocate(aux_vfield, vfield%dim, vfield%mesh, "Nonlinear"//trim(vfield%name))
              call zero(aux_vfield)
              call insert(states(p), aux_vfield, trim(aux_vfield%name))
              call deallocate(aux_vfield)

            else

              aux_vfield = extract_vector_field(states(p), trim(vfield%name))
              aux_vfield%name = "Nonlinear"//trim(vfield%name)
              aux_vfield%option_path=""
              aux_vfield%aliased = .true.
              call insert(states(p), aux_vfield, trim(aux_vfield%name))

            end if

          end if

        end if

      end do

    end do

    ! old and iterated fields - aliased
    do p = 1, size(states)  ! now the aliased fields

      ! Get number of scalar fields that are children of this state
      nsfields=scalar_field_count(states(p))

      ! Loop over scalar fields
      do f=1, nsfields

        sfield => extract_scalar_field(states(p), f)

        ! Save path to field
        field_path=trim(sfield%option_path)

        ! Get field name - this checks if the field has an option_path
        ! but if it's aliased the name that it gets from the option path will be of the field it's aliased to!
        call get_option(trim(field_path)//"/name", field_name, stat)

        if((stat==0).and.aliased(sfield).and.(sfield%option_path(:15)=="/material_phase")) then

          prognostic=have_option(trim(sfield%option_path)//"/prognostic")
          prescribed=have_option(trim(sfield%option_path)//"/prescribed")
          diagnostic=have_option(trim(sfield%option_path)//"/diagnostic")

          if(prognostic.or.prescribed.or.diagnostic) then

            do p2 = 1, size(states)
              write(state_path, '(a,i0,a)') "/material_phase[",p2-1,"]"
              if(starts_with(trim(field_path), trim(state_path))) exit
            end do

            if(p2==size(states)+1) then
              FLAbort("scalar_field aliased but could not find to which material_phase")
            end if

            aux_sfield=extract_scalar_field(states(p2), "Old"//trim(field_name))
            aux_sfield%name = "Old"//trim(sfield%name)
            aux_sfield%aliased = .true.
            aux_sfield%option_path = ""  ! blank the option path for consistency
            call insert(states(p), aux_sfield, trim(aux_sfield%name))

            aux_sfield=extract_scalar_field(states(p2), "Iterated"//trim(field_name))
            aux_sfield%name = "Iterated"//trim(sfield%name)
            aux_sfield%aliased = .true.
            aux_sfield%option_path = ""  ! blank the option path for consistency
            call insert(states(p), aux_sfield, trim(aux_sfield%name))

          end if

        end if

      end do

      ! Get number of vector fields that are children of this state
      nvfields=vector_field_count(states(p))

      ! Loop over vector fields
      do f=1, nvfields

        vfield => extract_vector_field(states(p), f)

        ! Save path to field
        field_path=trim(vfield%option_path)

        ! Get field name - this checks if the field has an option_path
        ! but if it's aliased the name that it gets from the option path will be of the field it's aliased to!
        call get_option(trim(field_path)//"/name", field_name, stat)

        if((stat==0).and.aliased(vfield).and.(vfield%option_path(:15)=="/material_phase")) then

          prognostic=have_option(trim(vfield%option_path)//"/prognostic")
          prescribed=have_option(trim(vfield%option_path)//"/prescribed")
          diagnostic=have_option(trim(vfield%option_path)//"/diagnostic")

          do p2 = 1, size(states)
            write(state_path, '(a,i0,a)') "/material_phase[",p2-1,"]"
            if(starts_with(trim(field_path), trim(state_path))) exit
          end do

          if(p2==size(states)+1) then
            FLAbort("vector_field aliased but could not find to which material_phase")
          end if

          if(prognostic.or.prescribed.or.diagnostic) then

            aux_vfield=extract_vector_field(states(p2), "Old"//trim(field_name))
            aux_vfield%name = "Old"//trim(vfield%name)
            aux_vfield%aliased = .true.
            aux_vfield%option_path = ""  ! blank the option path for consistency
            call insert(states(p), aux_vfield, trim(aux_vfield%name))

            aux_vfield=extract_vector_field(states(p2), "Iterated"//trim(field_name))
            aux_vfield%name = "Iterated"//trim(vfield%name)
            aux_vfield%aliased = .true.
            aux_vfield%option_path = ""  ! blank the option path for consistency
            call insert(states(p), aux_vfield, trim(aux_vfield%name))

          end if

          if(trim(vfield%name)=="Velocity") then

            aux_vfield=extract_vector_field(states(p2), "Nonlinear"//trim(field_name))
            aux_vfield%name = "Nonlinear"//trim(vfield%name)
            aux_vfield%aliased = .true.
            aux_vfield%option_path = ""
            call insert(states(p), aux_vfield, trim(aux_vfield%name))

          end if

          if(trim(vfield%name)=="VelocityInnerElement") then

            aux_vfield=extract_vector_field(states(p2), "Nonlinear"//trim(field_name))
            aux_vfield%name = "Nonlinear"//trim(vfield%name)
            aux_vfield%aliased = .true.
            aux_vfield%option_path = ""
            call insert(states(p), aux_vfield, trim(aux_vfield%name))

          end if

        end if

      end do

    end do
      
    
    ! for mesh movement we need a "OriginalCoordinate", 
    ! "OldCoordinate" and "IteratedCoordinate" fields
    ! inserted in each state similar to "Coordinate"
    if (have_option('/mesh_adaptivity/mesh_movement')) then 
       vfield => extract_vector_field(states(1), name="Coordinate")
       
      ! first original coordinate field:
      call allocate(aux_vfield, vfield%dim, vfield%mesh, &
        name="Original"//trim(vfield%name))
      call set(aux_vfield, vfield)
      aux_vfield%option_path=""
      ! insert into states(1) and alias it to all other states.
      call insert(states, aux_vfield, trim(aux_vfield%name))
      call deallocate(aux_vfield)
       
      ! exactly the same for old coordinate field:
      call allocate(aux_vfield, vfield%dim, vfield%mesh, &
        name="Old"//trim(vfield%name))
      call set(aux_vfield, vfield)
      aux_vfield%option_path=""
      ! insert into states(1) and alias it to all other states.
      call insert(states, aux_vfield, trim(aux_vfield%name))
      call deallocate(aux_vfield)
        
      ! and again for the iterated coordinate field (the most up to date one):
      call allocate(aux_vfield, vfield%dim, vfield%mesh, &
        name="Iterated"//trim(vfield%name))
      call set(aux_vfield, vfield)
      aux_vfield%option_path=""
      ! insert into states(1) and alias it to all other states.
      call insert(states, aux_vfield, trim(aux_vfield%name))
      call deallocate(aux_vfield)
       
    else
    
      aux_vfield=extract_vector_field(states(1), name="Coordinate")
      aux_vfield%name = "Original"//trim(aux_vfield%name)
      aux_vfield%aliased = .true.
      aux_vfield%option_path = ""
      ! insert into states(1) and alias it to all other states.
      call insert(states, aux_vfield, trim(aux_vfield%name))
        
      aux_vfield=extract_vector_field(states(1), name="Coordinate")
      aux_vfield%name = "Old"//trim(aux_vfield%name)
      aux_vfield%aliased = .true.
      aux_vfield%option_path = ""
      ! insert into states(1) and alias it to all other states.
      call insert(states, aux_vfield, trim(aux_vfield%name))
        
      aux_vfield=extract_vector_field(states(1), name="Coordinate")
      aux_vfield%name = "Iterated"//trim(aux_vfield%name)
      aux_vfield%aliased = .true.
      aux_vfield%option_path = ""
      ! insert into states(1) and alias it to all other states.
      call insert(states, aux_vfield, trim(aux_vfield%name))
        
    end if

    x_mesh => extract_mesh(states(1), "CoordinateMesh")
    ! need a GridVelocity even if we're not moving the mesh
    if (.not.have_option('/mesh_adaptivity/mesh_movement')) then
      call allocate(aux_vfield, mesh_dim(x_mesh), x_mesh, "GridVelocity", field_type = FIELD_TYPE_CONSTANT)
      call zero(aux_vfield)
      aux_vfield%option_path = ""
      call insert(states, aux_vfield, trim(aux_vfield%name))
      call deallocate(aux_vfield)
    end if

    ! Disgusting and vomitous hack to ensure that time is output in
    ! vtu files.
    call allocate(aux_sfield, x_mesh, "Time", field_type=FIELD_TYPE_CONSTANT)
    call get_option("/timestepping/current_time", current_time)
    call set(aux_sfield, current_time)
    aux_sfield%option_path = ""
    call insert(states, aux_sfield, trim(aux_sfield%name))
    call deallocate(aux_sfield)

  end subroutine allocate_and_insert_auxilliary_fields

  function mesh_name(field_path)
    !!< given a field path, establish the mesh that the field is on.
    use global_parameters, only: FIELD_NAME_LEN
    character(len=FIELD_NAME_LEN) :: mesh_name
    character(len=*), intent(in) :: field_path

    integer :: stat

    call get_option(trim(field_path)//'/prognostic/mesh[0]/name', &
         mesh_name, stat=stat)
    if (stat/=0) then
       call get_option(trim(field_path)//'/diagnostic/mesh[0]/name', &
            mesh_name, stat=stat)
       if (stat/=0) then
          call get_option(trim(field_path)//'/prescribed/mesh[0]/name', &
               mesh_name, stat=stat)
          if (stat/=0) then
             FLExit("No mesh for field "//trim(field_path))
          end if
       end if
    end if

  end function mesh_name
    
  subroutine surface_id_stats(mesh, positions)
  type(mesh_type), target, intent(in):: mesh
  type(vector_field), intent(in):: positions
    
    real, dimension(1:face_ngi(mesh,1)):: detwei
    integer, dimension(:), pointer:: surface_ids
    real, dimension(:), allocatable:: area
    integer, dimension(:), allocatable:: no_elements
    integer i, sid, sidmin, sidmax
    
    if (current_debug_level<=1) return
    
    ewrite(2,*) "Surface id stats for mesh ", trim(mesh%name)
    
    surface_ids => mesh%faces%boundary_ids
    sidmin=minval(surface_ids)
    sidmax=maxval(surface_ids)
    
    allocate( no_elements(sidmin:sidmax), &
      area(sidmin:sidmax))
    no_elements=0
    area=0.0
    
    do i=1, surface_element_count(mesh)
       sid=surface_ids(i)
       no_elements(sid)=no_elements(sid)+1
       call transform_facet_to_physical(positions, i, detwei_f=detwei)
       area(sid)=area(sid)+sum(detwei)
    end do
      
    ewrite(2, *) 'Surface id,  n/o surface elements,       surface area'
    do i=sidmin, sidmax
       ewrite(2, "(i10,i23,es20.9)") i, no_elements(i), area(i)
    end do
      
    ewrite(2,*) 'Total number of surface elements:', surface_element_count(mesh)
    ewrite(2,'(a,es20.9)') 'Total surface area:', sum(area)
    
  end subroutine surface_id_stats
    
  subroutine create_empty_halo(position)
    !!< Auxilary subroutine that creates node and element halos for position with no sends or receives
    type(vector_field), intent(inout):: position
    
    integer:: nprocs, j
    
    nprocs = getnprocs()
    allocate(position%mesh%halos(2))
    allocate(position%mesh%element_halos(2))
    do j=1,2
      ! Nodal halo
      call allocate(position%mesh%halos(j), nprocs = nprocs, nreceives = spread(0, 1, nprocs), &
                    nsends = spread(0, 1, nprocs), &
                    data_type=HALO_TYPE_CG_NODE, ordering_scheme=HALO_ORDER_TRAILING_RECEIVES, &
                    nowned_nodes = node_count(position),&
                    name="EmptyHalo")
      assert(trailing_receives_consistent(position%mesh%halos(j)))
      call create_global_to_universal_numbering(position%mesh%halos(j))
      call create_ownership(position%mesh%halos(j))

      ! Element halo
      call allocate(position%mesh%element_halos(j), nprocs = nprocs, nreceives = spread(0, 1, nprocs), &
                    nsends = spread(0, 1, nprocs), &
                    data_type=HALO_TYPE_ELEMENT, ordering_scheme=HALO_ORDER_TRAILING_RECEIVES, &
                    nowned_nodes = ele_count(position), &
                    name="EmptyHalo")
      assert(trailing_receives_consistent(position%mesh%element_halos(j)))
      call create_global_to_universal_numbering(position%mesh%element_halos(j))
      call create_ownership(position%mesh%element_halos(j))
    end do
    
  end subroutine create_empty_halo


  subroutine allocate_metric_limits(state)
    type(state_type), intent(inout) :: state
    type(tensor_field) :: min_edge, max_edge
    type(tensor_field) :: min_eigen, max_eigen
    character(len=*), parameter :: path = &
    & "/mesh_adaptivity/hr_adaptivity/"
    logical :: is_constant
    type(mesh_type), pointer :: mesh
    type(vector_field), pointer :: X
    integer :: node

    if (.not. have_option(path)) then
      return
    end if

    X => extract_vector_field(state, "Coordinate")
    ! We can't use the external mesh in the extruded case -- these have to go on the
    ! CoordinateMesh.
    !mesh => get_external_mesh((/state/))
    mesh => extract_mesh(state, trim(topology_mesh_name))

    if (.not. have_option(path // "/tensor_field::MinimumEdgeLengths")) then
      ewrite(-1,*) "Warning: adaptivity turned on, but no edge length limits available?"
      return
    end if

    is_constant = (have_option(path // "/tensor_field::MinimumEdgeLengths/anisotropic_symmetric/constant"))
    if (is_constant) then
      call allocate(min_edge, mesh, "MinimumEdgeLengths", field_type=FIELD_TYPE_CONSTANT)
      call initialise_field(min_edge, path // "/tensor_field::MinimumEdgeLengths", X)
      call allocate(max_eigen, mesh, "MaxMetricEigenbound", field_type=FIELD_TYPE_CONSTANT)
      call set(max_eigen, eigenvalue_from_edge_length(node_val(min_edge, 1)))
    else
      call allocate(min_edge, mesh, "MinimumEdgeLengths")
      call initialise_field(min_edge, path // "/tensor_field::MinimumEdgeLengths", X)
      call allocate(max_eigen, mesh, "MaxMetricEigenbound")
      do node=1,node_count(mesh)
        call set(max_eigen, node, eigenvalue_from_edge_length(node_val(min_edge, node)))
      end do
    end if
      
    call insert(state, max_eigen, "MaxMetricEigenbound")
    call deallocate(min_edge)
    call deallocate(max_eigen)

    is_constant = (have_option(path // "/tensor_field::MaximumEdgeLengths/anisotropic_symmetric/constant"))
    if (is_constant) then
      call allocate(max_edge, mesh, "MaximumEdgeLengths", field_type=FIELD_TYPE_CONSTANT)
      call initialise_field(max_edge, path // "/tensor_field::MaximumEdgeLengths", X)
      call allocate(min_eigen, mesh, "MinMetricEigenbound", field_type=FIELD_TYPE_CONSTANT)
      call set(min_eigen, eigenvalue_from_edge_length(node_val(max_edge, 1)))
    else
      call allocate(max_edge, mesh, "MaximumEdgeLengths")
      call initialise_field(max_edge, path // "/tensor_field::MaximumEdgeLengths", X)
      call allocate(min_eigen, mesh, "MinMetricEigenbound")
      do node=1,node_count(mesh)
        call set(min_eigen, node, eigenvalue_from_edge_length(node_val(max_edge, node)))
      end do
    end if
      
    call insert(state, min_eigen, "MinMetricEigenbound")
    call deallocate(max_edge)
    call deallocate(min_eigen)

  end subroutine allocate_metric_limits

  function get_quad_family() result(quad_family)
    character(len=OPTION_PATH_LEN) :: quad_family_str
    integer :: quad_family

    if (have_option("/geometry/quadrature/quadrature_family")) then
      call get_option("/geometry/quadrature/quadrature_family", quad_family_str)
      select case (quad_family_str)
        case("family_cools")
          quad_family = FAMILY_COOLS
        case("family_grundmann_moeller")
          quad_family = FAMILY_GM
        case ("family_wandzura")
          quad_family = FAMILY_WANDZURA
      end select
    else
      quad_family = FAMILY_COOLS
    end if
  end function get_quad_family

  subroutine compute_domain_statistics(states)
    type(state_type), dimension(:), intent(in) :: states
    integer :: dim
    type(vector_field), pointer :: positions
    integer :: ele
    real :: vol

    positions => extract_vector_field(states(1), "Coordinate")
    if (allocated(domain_bbox)) then
      deallocate(domain_bbox)
    end if
    allocate(domain_bbox(positions%dim, 2))
    domain_bbox = 0.0

    do dim=1,positions%dim
      domain_bbox(dim, 1) = minval(positions%val(dim,:))
      domain_bbox(dim, 2) = maxval(positions%val(dim,:))
      ewrite(2,*) "domain_bbox - dim, range =", dim, domain_bbox(dim,:)
    end do

    vol = 0.0
    do ele=1,ele_count(positions)
      vol = vol + element_volume(positions, ele)
    end do

    domain_volume = vol
    ewrite(2,*) "domain_volume =", domain_volume

  end subroutine compute_domain_statistics
  
  subroutine populate_state_module_check_options

    character(len=OPTION_PATH_LEN) :: problem_type

    ! Check mesh options
    call check_mesh_options

    ! check problem specific options:
    call get_option("/problem_type", problem_type)
    select case (problem_type)
    case ("fluids")
    case ("oceans")
       call check_ocean_options
    case ("large_scale_ocean_options")
       call check_large_scale_ocean_options
    case ("multimaterial")
       call check_multimaterial_options
    case ("porous_media")
       call check_porous_media_options
    case ("stokes")
       call check_stokes_options
    case ("foams")
       call check_foams_options
    case ("multiphase")
       call check_multiphase_options
    case default
       ewrite(0,*) "Problem type:", trim(problem_type)
       FLAbort("Error unknown problem_type")
    end select
    ewrite(2,*) 'Done with problem type choice'

  end subroutine populate_state_module_check_options

  subroutine check_mesh_options

    character(len=OPTION_PATH_LEN) :: path
    character(len=OPTION_PATH_LEN) :: field_name, mesh_name, from_mesh_name, phase_name
    integer :: i, j ! counters
    integer :: nstates ! number of states
    integer :: nfields ! number of fields
    integer :: nmeshes ! number of meshes
    integer :: n_external_meshes ! number of meshes from file
    integer :: n_external_meshes_excluded_from_mesh_adaptivity
    integer :: periodic_mesh_count ! number of meshes with periodic_boundary_conition options
    ! logicals to find out if we have certain options
    logical :: is_aliased

    ! Get number of meshes
    nmeshes=option_count("/geometry/mesh")

    ewrite(2,*) "Checking mesh options."
    ewrite(2,*) "There are", nmeshes, "meshes."

    n_external_meshes=0
    n_external_meshes_excluded_from_mesh_adaptivity=0

    mesh_loop1: do i=0, nmeshes-1

       ! Save mesh path
       path="/geometry/mesh["//int2str(i)//"]"

       if(have_option(trim(path)//"/from_file")) then

          n_external_meshes=n_external_meshes+1
          
          if (have_option(trim(path)//"/exclude_from_mesh_adaptivity")) then
            n_external_meshes_excluded_from_mesh_adaptivity=n_external_meshes_excluded_from_mesh_adaptivity+1
          end if

       else if (.not. have_option(trim(path)//"/from_mesh")) then

          call get_option(trim(path)//"/name", mesh_name)
          ewrite(-1,*) "In options for /geometry/mesh ("//trim(mesh_name)//"):"
          FLExit("Error: unknown way of specifying mesh source.")

       end if

    end do mesh_loop1

    ! Check that at least one mesh is read in from a file.
    if(n_external_meshes==0) then
       FLExit("At least one mesh must come from a file.")
    end if
    if(isparallel() .and. n_external_meshes > 1) then
      FLExit("Only one mesh may be from_file in parallel.")
    end if
    if(n_external_meshes-n_external_meshes_excluded_from_mesh_adaptivity>1) then
      ewrite(-1,*) "With multiple external (from_file) meshes"
      FLExit("Only one external mesh may leave out the exclude_from_mesh_adaptivity option.")
    end if

    ! Check that dimension of mesh is the same as the dimension defined in the options file
    ! ...that's not so easy: let's just do this in insert_external_mesh() with a nice FLEXit

    periodic_mesh_count = 0
    ! Check that the meshes required to make other meshes are present.
    mesh_loop2: do i=0, nmeshes-1

       ! Save mesh path
       path="/geometry/mesh["//int2str(i)//"]"
       call get_option(trim(path)//"/name", mesh_name)

       if (have_option(trim(path)//"/from_mesh")) then

          call get_option(trim(path)//"/from_mesh/mesh[0]/name", from_mesh_name)
          if (.not. have_option("/geometry/mesh::"//trim(from_mesh_name))) then

             ewrite(-1,*) "Unknown mesh: ", trim(from_mesh_name)
             ewrite(-1,*) "Specified as source (from_mesh) for ", trim(mesh_name)
             FLExit("Error in /geometry/mesh: unknown mesh.")

          end if
          
          if (have_option("/geometry/mesh::"//trim(from_mesh_name)//&
             "/exclude_from_mesh_adaptivity") .and. .not. &
             have_option(trim(path)//"/exclude_from_mesh_adaptivity")) then
             ! if the from_mesh is excluded, the mesh itself also needs to be
             ewrite(-1,*) "In derivation of mesh ", trim(mesh_name), " from ", trim(from_mesh_name)
             ewrite(-1,*) "A mesh derived from a mesh with exclude_from_mesh_adaptivity needs to have this options as well."
             FLExit("Missing exclude_from_mesh_adaptivity option")
          end if
          
          if (have_option(trim(path)//"/from_mesh/extrude") .and. ( &
             
             have_option(trim(path)//"/from_mesh/mesh_shape") .or. &
             have_option(trim(path)//"/from_mesh/mesh_continuity") .or. &
             have_option(trim(path)//"/from_mesh/periodic_boundary_conditions") &
             ) ) then
             
             ewrite(-1,*) "In derivation of mesh ", trim(mesh_name), " from ", trim(from_mesh_name)
             ewrite(-1,*) "When extruding a mesh, you cannot at the same time"
             ewrite(-1,*) "change its shape, continuity or add periodic bcs."
             ewrite(-1,*) "Need to do this in seperate step (derivation)."
             FLExit("Error in /geometry/mesh with extrude option")
             
          end if

          if (have_option(trim(path)//"/from_mesh/periodic_boundary_conditions")) then
            
             ! can't combine with anything else
             if ( &
             
                have_option(trim(path)//"/from_mesh/mesh_shape") .or. &
                have_option(trim(path)//"/from_mesh/mesh_continuity") .or. &
                have_option(trim(path)//"/from_mesh/extrude") &
             ) then
             
                ewrite(-1,*) "In derivation of mesh ", trim(mesh_name), " from ", trim(from_mesh_name)
                ewrite(-1,*) "When adding or removing periodicity to a mesh, you cannot at the same time"
                ewrite(-1,*) "change its shape, continuity or extrude a mesh."
                ewrite(-1,*) "Need to do this in seperate step (derivation)."
                FLExit("Error in /geometry/mesh with extrude option")
                
             end if
             
             if (have_option(trim(path)//"/from_mesh/periodic_boundary_conditions/remove_periodicity")) then
               
                ! check to see the from_mesh is not non-periodic is done above
                
                ! check that all periodic bcs have remove_periodicity
                if (option_count(trim(path)//"/from_mesh/periodic_boundary_conditions")/= &
                        option_count(trim(path)//"/from_mesh/periodic_boundary_conditions/remove_periodicity")) then
                   ewrite(-1,*) "In derivation of mesh ", trim(mesh_name), " from ", trim(from_mesh_name)
                   FLExit("All or none of the periodic_boundary_conditions need to have the option remove_periodicity.")
                end if
                
             else
             
                ! really periodic
                
                if (mesh_name=="CoordinateMesh") then
                  ewrite(-1,*) "In derivation of mesh ", trim(mesh_name), " from ", trim(from_mesh_name)
                  FLExit("CoordinateMesh may not be made periodic.")
                end if
                
                periodic_mesh_count=periodic_mesh_count+1
                
                if (periodic_mesh_count>1) then
                  ewrite(-1,*) "In the derivation of periodic meshes, all periodic boundary conditions"
                  ewrite(-1,*) "have to be applied at once. Thus only one mesh may have periodic_boundary_conditions"
                  ewrite(-1,*) "specified under /geometry/mesh::PeriodicMesh/from_mesh and all other periodic meshes"
                  ewrite(-1,*) "should be derived from this mesh."
                  FLExit("More than one mesh with periodic_boundary_conditions")
                end if
                
                if (.not. have_option("/geometry/mesh::"//trim(from_mesh_name)// &
                  "/from_file")) then
                  ewrite(-1,*) "In derivation of mesh ", trim(mesh_name), " from ", trim(from_mesh_name)
                  ewrite(-1,*) "In the derivation of periodic meshes, the first periodic mesh,"
                  ewrite(-1,*) "which has the periodic_boundary_conditions specified, must be derived"
                  ewrite(-1,*) "directly from the external (from_file) mesh."
                  FLExit("Periodic mesh not from from_file mesh")
                end if
             end if
             
          end if
          
       end if

    end do mesh_loop2

    ! Check that mesh associated with each field exists

    nstates=option_count("/material_phase")

    state_loop: do i=0, nstates-1

       call get_option("/material_phase["//int2str(i)//"]/name", phase_name)

       ! Get number of scalar fields that are children of this state
       nfields=option_count("/material_phase["//int2str(i)//"]/scalar_field")

       ! Loop over scalar fields
       scalar_field_loop: do j=0, nfields-1

          ! Save path to field
          path="/material_phase["//int2str(i)//"]/scalar_field["&
               &//int2str(j)//"]"
          ! Get field name
          call get_option(trim(path)//"/name", field_name)
          ! Reset path to have field name rather than index
          path="/material_phase["//int2str(i)//"]/scalar_field::"//trim(field_name)

          ! If field is not aliased check mesh name
          is_aliased=have_option(trim(path)//"/aliased")
          if(.not.is_aliased) then
             call get_option(trim(complete_field_path(path))//"/mesh[0]/name", mesh_name)

             if (.not. have_option("/geometry/mesh::"//trim(mesh_name))) then

                ewrite(-1,*) "Unknown mesh: ", trim(mesh_name)
                ewrite(-1,*) "Specified as mesh for scalar_field ", trim(field_name)
                ewrite(-1,*) "In material_phase ", trim(phase_name)
                FLExit("Error: unknown mesh.")

             end if

          end if

       end do scalar_field_loop

       ! Get number of vector fields that are children of this state
       nfields=option_count("/material_phase["//int2str(i)//"]/vecto&
            &r_field")

       ! Loop over vector fields
       vector_field_loop: do j=0, nfields-1

          ! Save path to field
          path="/material_phase["//int2str(i)//"]/vector_field["&
               &//int2str(j)//"]"
          ! Get field name
          call get_option(trim(path)//"/name", field_name)
          ! Reset path to have field name rather than index
          path="/material_phase["//int2str(i)//"]/vector_field::"//trim(field_name)

          ! If field is not aliased check mesh name
          is_aliased=have_option(trim(path)//"/aliased")
          if(.not.is_aliased) then
             call get_option(trim(complete_field_path(path))//"/mesh[0]/name", mesh_name)

             if (.not. have_option("/geometry/mesh::"//trim(mesh_name))) then

                ewrite(-1,*) "Unknown mesh: ", trim(mesh_name)
                ewrite(-1,*) "Specified as mesh for vector_field ", trim(field_name)
                ewrite(-1,*) "In material_phase ", trim(phase_name)
                FLExit("Error: unknown mesh.")

             end if

          end if

       end do vector_field_loop

       ! Get number of tensor fields that are children of this state
       nfields=option_count("/material_phase["//int2str(i)//"]/tensor_field")

       tensor_field_loop: do j=0, nfields-1

          ! Save path to field
          path="/material_phase["//int2str(i)//"]/tensor_field["&
               &//int2str(j)//"]"
          ! Get field name
          call get_option(trim(path)//"/name", field_name)
          ! Reset path to have field name rather than index
          path="/material_phase["//int2str(i)//"]/tensor_field::"//trim(field_name)

          ! If field is not aliased check mesh name
          is_aliased=have_option(trim(path)//"/aliased")
          if(.not.is_aliased) then
             call get_option(trim(complete_field_path(path))//"/mesh[0]/name", mesh_name)

             if (.not. have_option("/geometry/mesh::"//trim(mesh_name))) then

                ewrite(-1,*) "Unknown mesh: ", trim(mesh_name)
                ewrite(-1,*) "Specified as mesh for tensor_field ", trim(field_name)
                ewrite(-1,*) "In material_phase ", trim(phase_name)
                FLExit("Error: unknown mesh.")

             end if

          end if

       end do tensor_field_loop

    end do state_loop

  end subroutine check_mesh_options
  
  subroutine check_ocean_options

    character(len=OPTION_PATH_LEN) str, velocity_path, pressure_path, tmpstring
    logical on_sphere, constant_gravity, new_navsto
    
    if (option_count('/material_phase')/=1) then
       FLExit("The checks for problem_type oceans only work for single phase.")
    endif
       
    ! from now on we may assume single material/phase    
    velocity_path="/material_phase[0]/vector_field::Velocity/prognostic"
    if (have_option(trim(velocity_path))) then
       new_navsto=have_option(trim(velocity_path)//'/spatial_discretisation/continuous_galerkin') .or. &
          have_option(trim(velocity_path)//'/spatial_discretisation/discontinuous_galerkin')
       ! Check that for ocean problems with prognostic velocity the mass is lumped
       ! in case of Continuous Galerkin:
       str=trim(velocity_path)//'/spatial_discretisation/legacy_continuous_galerkin'
       if (have_option(trim(str)) .and. .not. &
            have_option(trim(str)//"/lump_mass_matrix")) then
          ewrite(0,*) "Missing option spatial_discretisation/legacy_continuous_galerkin/lump_mass_matrix"
          ewrite(0,*) "under the prognostic velocity field."
          FLExit("For ocean problems you need to lump the mass matrix.")
       end if
       ! in case of legacy discretisation options:
       str=trim(velocity_path)//'/spatial_discretisation/legacy_discretisation'
       if (have_option(trim(str)).and. .not. &
            have_option(trim(str)//"/legacy_mlump")) then
          ewrite(0,*) "Missing option spatial_discretisation/legacy_discretisation/legacy_mlump"
          ewrite(0,*) "under the prognostic velocity field."
          FLExit("For ocean problems you need to lump the mass matrix.")
       end if
       
       ! check we have the right equation type for velocity
       if (.not. have_option(trim(velocity_path)//'/equation::Boussinesq')) then
          ewrite(0,*) "For ocean problems you need to set the equation type"
          ewrite(0,*) "for velocity to Boussinesq."
          FLExit("Wrong Velocity equation type")
       end if          

    end if

    pressure_path="/material_phase[0]/scalar_field::Pressure/prognostic"
    if(have_option("/material_phase[0]/scalar_field::Pressure/prognostic")) then
       if (.not.have_option(trim(pressure_path)//"/scheme/use_projection_method")) then
          FLExit("For ocean problems you should use the projection method under scheme for pressure")
       end if
       call get_option(trim(pressure_path)//"/scheme/poisson_pressure_solution", tmpstring)
       select case (tmpstring)
       case ("never", "every timestep")
          ewrite(0,*) ("WARNING: For ocean problems you should use the Poisson pressure solution at the first timestep only.")
       end select
    end if

    ! Warning about salinity options
    ! Density is only affected when you have salinity and either linear EoS with
    ! salinity dependency or Pade Approximation turned on
    if(have_option("/material_phase[0]/scalar_field::Salinity")&
         .and.(.not.(have_option("/material_phase[0]/equation_of_state/fluids/linear/salinity_dependency") .or.&
                     have_option("/material_phase[0]/equation_of_state/fluids/ocean_pade_approximation")))) then
       ewrite(0,*) "WARNING: You have a salinity field but it will not affect the density of the fluid."
    end if

    ! Check that the gravity field is not constant for spherical problems
    on_sphere=have_option("/geometry/spherical_earth")
    constant_gravity=have_option("/physical_parameters/gravity/vector_field::GravityDirection/prescribed/value[0]/constant")
    if(on_sphere .and. constant_gravity) then
       ewrite(0,*) "If you are using spherical geometry you cannot have"
       ewrite(0,*) "a constant gravity direction."
       ewrite(0,*) "See the waterworld test case for an example of how"
       ewrite(0,*) "to set this properly"
       FLExit("GravityDirection set incorrectly for spherical geometry.")
    end if

  end subroutine check_ocean_options

  subroutine check_large_scale_ocean_options
  
    character(len=OPTION_PATH_LEN) str, velocity_path, pressure_path, tmpstring, temperature_path, salinity_path,continuity2, continuity1, velmesh, pressuremesh, preconditioner
    logical on_sphere, constant_gravity
    integer iterations, poly
    if (option_count('/material_phase')/=1) then
       FLExit("The checks for problem_type oceans only work for single phase.")
    endif
    
    ! Velocity options checks   
    velocity_path="/material_phase[0]/vector_field::Velocity/prognostic"
    if (have_option(trim(velocity_path))) then
       str=trim(velocity_path)//'/spatial_discretisation/continuous_galerkin'
       if (have_option(trim(str))) then
          FLExit("For large scale ocean problems you need discontinuous galerkin velocity.")
       end if
       if (.not. have_option(trim(velocity_path)//'/equation::Boussinesq')) then
          FLExit("Wrong Velocity equation type - should be Boussinesq")
       end if  
       if(.not.(have_option(trim(velocity_path)//"/spatial_discretisation/discontinuous_galerkin/advection_scheme/upwind")).and. &
         (.not.(have_option("timestepping/steady_state")))) then
          ewrite(0,*)("WARNING: You should probably have advection_scheme/upwind under velocity")
       end if  
       if(.not.(have_option(trim(velocity_path)//"/spatial_discretisation/discontinuous_galerkin/advection_scheme/integrate_advection_by_parts/twice"))) then 
          FLExit("Should have Velocity/spatial_discretisation/advection_scheme/integrate_advection_by_parts/twice")
       end if
       if(have_option(trim(velocity_path)//"/spatial_discretisation/discontinuous_galerkin/mass_terms/lump_mass_matrix")) then
         FLExit("Should not lump mass matrix in large-scale ocean simulations")
       end if
       if (.not.have_option(trim(velocity_path)//"/spatial_discretisation/discontinuous_galerkin/viscosity_scheme/bassi_rebay").and. .not.have_option(trim(velocity_path)//"/spatial_discretisation/discontinuous_galerkin/viscosity_scheme/compact_discontinuous_galerkin")) then
         FLExit("Should have Bassi Rebay or compact discontinuous galerkin Viscosity scheme (under Velocity)")
       end if
       if (have_option(trim(velocity_path)//"/spatial_discretisation/discontinuous_galerkin/viscosity_scheme/compact_discontinuous_galerkin") ) then
          call get_option(trim(velocity_path)//"/solver/preconditioner/name",preconditioner)
          if (preconditioner .ne. "sor") then
            FLExit("You need sor preconditioner for velocity with compact discontinuous galerkin viscosity.")
          end if
       end if
       if (.not.have_option(trim(velocity_path)//"/temporal_discretisation/discontinuous_galerkin/maximum_courant_number_per_subcycle")) then
        ewrite(0,*)  ("WARNING: You may wish to switch on velocity/prognostic/temporal_discretisation/discontinuous_galerkin/maximum_courant_number_per_subcycle ")
       end if
       if (.not.have_option(trim(velocity_path)//"/spatial_discretisation/discontinuous_galerkin/advection_scheme/project_velocity_to_continuous")) then
         FLExit("You need to switch on velocity/prognostic/spatial_discretisation/discontinuous_galerkin/advection_scheme/project_velocity_to_continuous ")
       end if
  
  end if
  
!Timestepping options
  if(.not.(have_option("/timestepping/nonlinear_iterations"))) then
     FLExit("You should turn on timestepping/nonlinear_iterations and set to a number greater than 1")
  end if
  if((have_option("/timestepping/nonlinear_iterations"))) then
     call get_option(("/timestepping/nonlinear_iterations"), iterations)
       if(iterations .lt. 2 ) then
         FLExit("timestepping/nonlinear_iterations should be set to a number greater than 1")
       end if
  end if

! Subtract out hydrostatic level option
  if(.not.(have_option("material_phase/equation_of_state/fluids/linear/subtract_out_hydrostatic_level"))) then
     FLExit("You should switch on material_phase/equation_of_state/subtract_out_hydrostatic_level")
  end if

! Geometry ocean boundaries
  if(.not.(have_option("/geometry/ocean_boundaries"))) then
     FLExit("You need to switch on geometry/ocean_boundaries")
  end if

!Pressure options checks
  pressure_path="/material_phase[0]/scalar_field::Pressure/prognostic"
    if(have_option("/material_phase[0]/scalar_field::Pressure/prognostic")) then
       if (.not.have_option(trim(pressure_path)//"/scheme/use_projection_method")) then
          FLExit("For ocean problems you should use the projection method under scheme for pressure")
       end if
       call get_option(trim(pressure_path)//"/scheme/poisson_pressure_solution", tmpstring)
       select case (tmpstring)
       case ("never")
          ewrite(0,*) ("WARNING: Poisson pressure solution is set to never.")
       case ("only first timestep")
         ewrite(0,*)("WARNING: Poisson pressure solution is set to only first time step")
       end select
       if (.not.have_option(trim(pressure_path)//"/spatial_discretisation/continuous_galerkin")) then
          FLExit("For ocean problems you should use continuous galerkin pressure")
       end if
       if (.not.have_option(trim(pressure_path)//"/solver/preconditioner/vertical_lumping")) then
          ewrite(0,*)("WARNING: Vertical lumping not used during pressure solve.  Consider switching on pressure/vertical_lumping.")
       end if
       if (.not.have_option(trim(pressure_path)//"/spatial_discretisation/continuous_galerkin/remove_stabilisation_term")) then
          FLExit("Use remove stabilisation term under pressure")
       end if
       if (.not.have_option(trim(pressure_path)//"/spatial_discretisation/continuous_galerkin/integrate_continuity_by_parts")) then
          FLExit("Use integrate continuity by parts under pressure")
       end if
    end if

    ! Salinity options checks
    salinity_path="/material_phase[0]/scalar_field::Salinity/prognostic"
    if(have_option("/material_phase[0]/scalar_field::Salinity")&
         .and.(.not.(have_option("/material_phase[0]/equation_of_state/fluids/linear/salinity_dependency")))) then
       ewrite(0,*) "WARNING: You have a salinity field but it will not affect the density of the fluid."
    end if

   ! Temperature options checks
   temperature_path="/material_phase[0]/scalar_field::Temperature/prognostic"
    if(have_option("/material_phase[0]/scalar_field::Temperature")&
         .and.(.not.(have_option("/material_phase[0]/equation_of_state/fluids/linear/temperature_dependency") ))) then
       ewrite(0,*) "WARNING: You have a temperature field but it will not affect the density of the fluid."
    end if
   
    ! Check that the gravity field is not constant for spherical problems
    on_sphere=have_option("/geometry/spherical_earth")
    constant_gravity=have_option("/physical_parameters/gravity/vector_field::GravityDirection/prescribed/value[0]/constant")
    if(on_sphere .and. constant_gravity) then
       FLExit("GravityDirection set incorrectly for spherical geometry.")
    end if

! Check velocity mesh continuity
  call get_option("/material_phase[0]/vector_field::Velocity/prognostic/mesh/name",velmesh)
  call get_option("/geometry/mesh::"//trim(velmesh)//"/from_mesh/mesh_continuity",continuity2)
    
  if (trim(continuity2).ne."discontinuous") then
    FLExit("The velocity mesh is not discontinuous")
  end if

  ! Check pressure mesh continuity 
  call get_option("/material_phase[0]/scalar_field::Pressure/prognostic/mesh/name",pressuremesh)
  if (have_option("/geometry/mesh::"//trim(pressuremesh)//"/from_mesh/mesh_continuity"))then
    call get_option("/geometry/mesh::"//trim(pressuremesh)//"/from_mesh/mesh_continuity",continuity1)
    if (trim(continuity1).ne."continuous")then
      FLExit ("Pressure mesh is not continuous")
    end if
  end if
  ! Check pressure mesh polynomial order
  if (.not.have_option("/geometry/mesh::"//trim(pressuremesh)//"/from_mesh/mesh_shape"))then
    ewrite (0,*)"WARNING: You should have the pressure mesh shape set to polynomial order 2"
  end if
  if (have_option("/geometry/mesh::"//trim(pressuremesh)//"/from_mesh/mesh_shape/polynomial_degree"))then
    call get_option("/geometry/mesh::"//trim(pressuremesh)//"/from_mesh/mesh_shape/polynomial_degree",poly)
    if (poly.ne.2) then
      ewrite (0,*)"WARNING: You should have the pressure mesh shape set to polynomial order 2"
    end if 
  end if

    !Check for viscosity field
  if (.not.have_option("/material_phase[0]/vector_field::Velocity/prognostic/tensor_field::Viscosity"))then
    ewrite(0,*)"WARNING: You have no viscosity field"
  end if
  ! Check for absorption term
if (.not.have_option("/material_phase[0]/vector_field::Velocity/prognostic/vector_field::Absorption"))then
    ewrite(0,*)"WARNING: you may wish to add an absorption term under velocity"
  end if
  !Check for temperature diffusivity
  if (have_option("/material_phase[0]/scalar_field::Temperature/prognostic")) then
    if (.not. have_option("/material_phase[0]/scalar_field::Temperature/prognostic/tensor_field::Diffusivity")) then
    ewrite(0,*)"WARNING: you have a prognostic temperature field but no diffusivity"
    end if
  end if
  !Check for salinity diffusivity
  if (have_option("/material_phase[0]/scalar_field::Salinity/prognostic")) then
    if (.not. have_option("/material_phase[0]/scalar_field::Salinity/prognostic/tensor_field::Diffusivity")) then
    ewrite(0,*)"WARNING: you have a prognostic salinity field but no diffusivity"
    end if
  end if

  end subroutine check_large_scale_ocean_options

  subroutine check_multimaterial_options

    integer :: neos, nmat, i
    logical :: have_vfrac, have_dens
    
    integer :: diagnosticvolumefraction_count, density_count, &
               viscosity_count, surfacetension_count

    neos = option_count("/material_phase/equation_of_state/multimaterial")
    nmat = option_count("/material_phase")

    if(neos>0) then
       if(nmat/=neos) then
          FLExit("Not all the material_phases have compressible equations of state.")
       end if
    end if

    do i = 0, nmat-1
       have_vfrac = have_option("/material_phase["//int2str(i)//&
            "]/scalar_field::MaterialVolumeFraction")
       have_dens = have_option("/material_phase["//int2str(i)//&
            "]/scalar_field::MaterialDensity").or.&
            have_option("/material_phase["//int2str(i)//&
            "]/equation_of_state/fluids/linear/reference_density")
       if((.not.have_vfrac).or.(.not.have_dens)) then
          FLExit("All material_phases need a MaterialVolumeFraction and either a MaterialDensity or an eos.")
       end if
    end do
    
    diagnosticvolumefraction_count = option_count(&
                &'/material_phase/scalar_field::MaterialVolumeFraction/diagnostic')
    if(diagnosticvolumefraction_count>1) then
      ewrite(-1,*) diagnosticvolumefraction_count, 'diagnostic MaterialVolumeFractions.'
      FLExit("Only 1 diagnostic MaterialVolumeFraction is allowed")
    end if

    density_count = option_count('/material_phase/&
                &scalar_field::Density/diagnostic')
    if(density_count>1) then
      ewrite(-1,*) density_count, 'diagnostic bulk Densities.'
      FLExit("Only 1 diagnostic bulk Density is allowed")
    end if

    viscosity_count = option_count('/material_phase/&
                &vector_field::Velocity/prognostic/&
                &tensor_field::Viscosity/diagnostic')
    if(viscosity_count>1) then
      ewrite(-1,*) viscosity_count, 'diagnostic bulk Viscosities.'
      FLExit("Only 1 diagnostic bulk Viscosity is allowed")
    end if

    surfacetension_count = option_count('/material_phase/&
                &vector_field::Velocity/prognostic&
                &/tensor_field::SurfaceTension/diagnostic')
    if(surfacetension_count>1) then
      ewrite(-1,*) surfacetension_count, 'diagnostic surface tensions.'
      FLExit("Only 1 diagnostic surface tension is allows")
    end if

  end subroutine check_multimaterial_options

  subroutine check_porous_media_options

    integer :: nmat, i
    logical :: have_vfrac, have_viscosity, have_porosity, have_permeability

    nmat = option_count("/material_phase")
    ewrite(2,*) 'nmat:',nmat

    have_porosity = have_option("/porous_media/scalar_field::Porosity")
    have_permeability = have_option("/porous_media/scalar_field::Permeability").or.&
                       &have_option("/porous_media/vector_field::Permeability").or.&
                       &have_option("/porous_media/tensor_field::Permeability")
    if((.not.have_porosity).or.(.not.have_permeability)) then
       FLExit("For porous media problems we need porosity and permeability.")
    end if
! Need to sort this out for multiphase!!!
    do i = 0, nmat-1
       if(have_option("/porous_media/multiphase_parameters")) then
          have_vfrac = have_option("/material_phase["//int2str(i)//&
               "]/scalar_field::PhaseVolumeFraction")
          have_viscosity = have_option("/materical_phase["//int2str(i)//&
               "]/tensor_field::MaterialViscosity")
          if((.not.have_vfrac).or.(.not.have_viscosity)) then
             FLExit("Need volume fractions and viscosities for each material phase.")
          endif
       endif
    end do

  end subroutine check_porous_media_options

  subroutine check_stokes_options

    ! Check options for Stokes flow simulations.

    integer :: i
    character(len=OPTION_PATH_LEN) :: velocity_path, pressure_path
    character(len=FIELD_NAME_LEN) :: schur_preconditioner      
    logical :: exclude_mass, exclude_advection
    real :: theta

    velocity_path="/material_phase[0]/vector_field::Velocity/prognostic"
    if (have_option(trim(velocity_path))) then

       ! Check that mass and advective terms are excluded:
       exclude_mass = have_option(trim(velocity_path)//&
            "/spatial_discretisation&
            &/continuous_galerkin/mass_terms&
            &/exclude_mass_terms").or.&
                      have_option(trim(velocity_path)//&
            "/spatial_discretisation&
            &/discontinuous_galerkin/mass_terms&
            &/exclude_mass_terms")

       exclude_advection = have_option(trim(velocity_path)//&
            "/spatial_discretisation&
            &/continuous_galerkin/advection_terms&
            &/exclude_advection_terms").or.&
                           have_option(trim(velocity_path)//&
            "/spatial_discretisation&
            &/discontinuous_galerkin/advection_scheme&
            &/exclude_advection_terms") 

       if(.not.(exclude_mass) .OR. .not.(exclude_advection)) then
          FLExit("For Stokes problems you need to exclude the mass and advection terms.")
       end if

       ! Check that theta = 1 (we must be implicit as we have no time term!)
       call get_option(trim(velocity_path)//'/temporal_discretisation/theta/', theta)
       if(theta /= 1.) then
          FLExit("For Stokes problems, theta (under velocity) must = 1")
       end if

       ! Check pressure_mass_matrix preconditioner is compatible with viscosity tensor:
        if(have_option("/material_phase["//int2str(i)//&
             "]/vector_field::Velocity/prognostic&
             &/tensor_field::Viscosity/prescribed/value&
             &/anisotropic_symmetric").or.&
           have_option("/material_phase["//int2str(i)//&
             "]/vector_field::Velocity/prognostic&
             &/tensor_field::Viscosity/prescribed/value&
             &/anisotropic_asymmetric")) then

          if(have_option("/material_phase["//int2str(i)//&
               "]/scalar_field::Pressure/prognostic&
               &/scheme/use_projection_method")) then

             if(have_option("/material_phase["//int2str(i)//&
                  "]/scalar_field::Pressure/prognostic&
                  &/scheme/use_projection_method&
                  &/full_schur_complement")) then

                call get_option("/material_phase["//int2str(i)//&
                     &"]/scalar_field::Pressure/prognostic/scheme/use_projection_method&
                     &/full_schur_complement/preconditioner_matrix[0]/name", schur_preconditioner)

                select case(schur_preconditioner)
                case("ScaledPressureMassMatrix")
                   ewrite(-1,*) "WARNING - At present, the viscosity scaling for the pressure mass matrix is"
                   ewrite(-1,*) "taken from the 1st component of the viscosity tensor. Such a scaling"
                   ewrite(-1,*) "is only valid when all components of each viscosity tensor are constant."
                end select

             end if

          end if

       end if

    end if

    pressure_path="/material_phase[0]/scalar_field::Pressure/prognostic"

  end subroutine check_stokes_options

  subroutine check_implicit_solids_options

    integer :: nmat, i
    logical :: have_scon, have_spha, have_oneway, have_twoway

    nmat = option_count("/material_phase")

    do i = 0, nmat-1
       have_scon = have_option("/material_phase["//int2str(i)//&
            "]/scalar_field::SolidConcentration")
       have_spha = have_option("/material_phase["//int2str(i)//&
            "]/scalar_field::SolidPhase")
       if((.not.have_scon).or.(.not.have_spha)) then
          FLExit("An implicit solid needs a SolidConcentration and a SolidPhase.")
       end if
    end do
    
    have_oneway = have_option("/material_phase/one_way_coupling")
    have_twoway = have_option("/material_phase/two_way_coupling")

    if((.not.have_oneway).or.(.not.have_twoway)) then
       FLExit("Implicit_solids should be run with either a one-way coupling or a two-way coupling.")
    end if
       
  end subroutine check_implicit_solids_options

  subroutine check_foams_options
    ! Check options for liquid drainage in foam simulations.

    character(len=OPTION_PATH_LEN) :: velocity_path, pressure_path, drainage_lambda_path, compressible_eos_path, foam_velocity_path
    logical :: exclude_mass, equation_drainage, compressible_projection, prescribed_lambda, foam_eos, foam_velocity, Drainage_K1, Drainage_K2, source, absorption

    ! Check that the local length of Plateau borders per unit volume (lambda) is provided.
    compressible_eos_path="/material_phase[0]/equation_of_state/compressible"
    foam_eos = have_option(trim(compressible_eos_path)//&
            "/foam")
    if(.not.(foam_eos)) then
       FLExit("The first material_phase in a foam problem must have a foam equation of state.")
    end if


    pressure_path="/material_phase[0]/scalar_field::Pressure/prognostic"
    if (have_option(trim(pressure_path))) then

       ! Check that compressible projection method is used:
       compressible_projection = have_option(trim(pressure_path)//&
            "/scheme/use_compressible_projection_method")

       if(.not.(compressible_projection)) then
          FLExit("For foam problems you need to use the compressible projection method.")
       end if
    end if


    velocity_path="/material_phase[0]/vector_field::Velocity/prognostic"
    if (have_option(trim(velocity_path))) then

       ! Check that the equation type for drainage of liquid in foams is selected:
       equation_drainage = have_option(trim(velocity_path)//&
            "/equation::Drainage")

       if(.not.(equation_drainage)) then
          FLExit("For foam problems you need to select Drainage as your equation type.")
       end if

       ! Check that the mass term is excluded:
       exclude_mass = have_option(trim(velocity_path)//&
            "/spatial_discretisation&
            &/continuous_galerkin/mass_terms&
            &/exclude_mass_terms").or.&
                      have_option(trim(velocity_path)//&
            "/spatial_discretisation&
            &/discontinuous_galerkin/mass_terms&
            &/exclude_mass_terms")

       if(.not.(exclude_mass)) then
          FLExit("For foam problems you need to exclude the mass term.")
       end if

       ! Check that source and absorption are provided:
       source = have_option(trim(velocity_path)//&
             "/vector_field::Source")

       if(.not.(source)) then
          FLExit("You need a velocity source term for foam simulations.")
       end if

       absorption = have_option(trim(velocity_path)//&
             "/vector_field::Absorption")

       if(.not.(absorption)) then
          FLExit("You need a velocity absorption term for foam simulations.")
       end if

       ! Check that K1 and K2 fields are provided:
       Drainage_K1 = have_option(trim(velocity_path)//&
             "/vector_field::DrainageK1")

       if(.not.(Drainage_K1)) then
          FLExit("You need DrainageK1 vector field for foam simulations.")
       end if

       Drainage_K2 = have_option(trim(velocity_path)//&
             "/scalar_field::DrainageK2")

       if(.not.(Drainage_K2)) then
          FLExit("You need DrainageK2 scalar field for foam simulations.")
       end if

    end if

    ! Check that there is a Foam Velocity field.
    foam_velocity_path="/material_phase[0]/vector_field::FoamVelocity"
    foam_velocity = have_option(trim(foam_velocity_path)//&
            "/prescribed").or.&
                    have_option(trim(foam_velocity_path)//&
            "/diagnostic")
    if(.not.(foam_velocity)) then
       FLExit("For foam simulations you need either a prescribed or a diagnostic Foam Velocity field.")
    end if

    ! Check that the local length of Plateau borders per unit volume (lambda) is provided.
    drainage_lambda_path="/material_phase[0]/scalar_field::DrainageLambda"
    prescribed_lambda = have_option(trim(drainage_lambda_path)//&
            "/prescribed")
    if(.not.(prescribed_lambda)) then
       FLExit("For foam simulations you need a DrainageLambda field which at the moment must be prescribed.")
    end if

  end subroutine check_foams_options
  
  subroutine check_multiphase_options
    !!< Options checking for multi-phase flow simulations.
    ! This currently assumes that all phases have prognostic velocity fields;
    ! we will deal with prescribed velocities later.

    integer :: nmat, i
    logical :: have_vfrac, prognostic_velocity
    
    integer :: diagnostic_vfrac_count

    nmat = option_count("/material_phase")

    do i = 0, nmat-1
       have_vfrac = have_option("/material_phase["//int2str(i)//&
            "]/scalar_field::PhaseVolumeFraction")
       prognostic_velocity = have_option("/material_phase["//int2str(i)//&
            "]/vector_field::Velocity/prognostic")
       if(prognostic_velocity .and. .not.have_vfrac) then
          FLExit("All phases need a PhaseVolumeFraction.")
       end if
    end do
    
    diagnostic_vfrac_count = option_count(&
                &'/material_phase/scalar_field::PhaseVolumeFraction/diagnostic')
    if(diagnostic_vfrac_count > 1) then
      ewrite(-1,*) diagnostic_vfrac_count, 'diagnostic PhaseVolumeFractions.'
      FLExit("Only 1 diagnostic PhaseVolumeFraction is allowed")
    end if

  end subroutine check_multiphase_options

end module populate_state_module<|MERGE_RESOLUTION|>--- conflicted
+++ resolved
@@ -1340,46 +1340,6 @@
 
     end subroutine allocate_and_insert_one_phase
 
-<<<<<<< HEAD
-    subroutine allocate_and_insert_sediment(state_path, state)
-      !! Allocate all the sediment submodel fields.
-      character(len=*), intent(in) :: state_path
-      type(state_type), intent(inout) :: state
-      
-      integer :: nfields, j
-      character(len=OPTION_PATH_LEN) :: field_name
-      character(len=FIELD_NAME_LEN)  :: class_name
-
-      type(scalar_field), pointer :: sedimentdeposition
-
-      nfields=get_nSediments()
-
-      sediment_class_loop: do j=1,nfields
-         ! Note that this currently duplicates shared subfields such as
-         ! diffusivity. This should be changed.
-
-         class_name=get_sediment_name(j)
-
-         ! Now set up the diagnostic deposition field.
-         field_name="SedimentDeposition"//trim(class_name)
-
-         call allocate_and_insert_scalar_field(&
-               trim(state_path)&
-               //"/sediment/scalar_field::SedimentDepositionTemplate", &
-               state, field_name=field_name, &
-               dont_allocate_prognostic_value_spaces&
-               =dont_allocate_prognostic_value_spaces)
-             
-         sedimentdeposition=>extract_scalar_field(state, field_name)
-
-         call zero(sedimentdeposition)
-
-        end do sediment_class_loop
-
-    end subroutine allocate_and_insert_sediment
-
-=======
->>>>>>> ec6d150e
     subroutine allocate_and_insert_irradiance(state)
       ! Allocate irradiance fields for 36 wavebands in PAR
       type(state_type), intent(inout) :: state
