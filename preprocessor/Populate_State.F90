!    Copyright (C) 2007 Imperial College London and others.
!    
!    Please see the AUTHORS file in the main source directory for a full list
!    of copyright holders.
!
!    Prof. C Pain
!    Applied Modelling and Computation Group
!    Department of Earth Science and Engineering
!    Imperial College London
!
!    amcgsoftware@imperial.ac.uk
!    
!    This library is free software; you can redistribute it and/or
!    modify it under the terms of the GNU Lesser General Public
!    License as published by the Free Software Foundation,
!    version 2.1 of the License.
!
!    This library is distributed in the hope that it will be useful,
!    but WITHOUT ANY WARRANTY; without even the implied warranty of
!    MERCHANTABILITY or FITNESS FOR A PARTICULAR PURPOSE.  See the GNU
!    Lesser General Public License for more details.
!
!    You should have received a copy of the GNU Lesser General Public
!    License along with this library; if not, write to the Free Software
!    Foundation, Inc., 59 Temple Place, Suite 330, Boston, MA  02111-1307
!    USA

#include "fdebug.h"
module populate_state_module
  use elements
  use state_module
  use FLDebug
  use spud
  use mesh_files
  use vtk_cache_module
  use global_parameters, only: OPTION_PATH_LEN, is_active_process, pi, &
    no_active_processes, topology_mesh_name, adaptivity_mesh_name, &
    periodic_boundary_option_path, domain_bbox, domain_volume
  use field_options
  use reserve_state_module
  use fields_manipulation
  use diagnostic_variables, only: convergence_field, steady_state_field
  use field_options
  use surfacelabels
  use climatology
  use metric_tools
  use coordinates
  use halos
  use tictoc
  use hadapt_extrude
  use hadapt_extrude_radially
  use initialise_fields_module
  use transform_elements
  use parallel_tools
  use boundary_conditions_from_options
  use nemo_states_module
  use data_structures
  use fields_halos
  use read_triangle
  use sediment, only: get_nSediments, get_sediment_name

  implicit none

  private

  public populate_state
  public populate_state_module_check_options
  public insert_external_mesh, insert_derived_meshes, &
       allocate_field_as_constant, allocate_and_insert_fields, &
       initialise_prognostic_fields, set_prescribed_field_values, &
       alias_fields, mesh_name, &
       allocate_and_insert_auxilliary_fields, &
       initialise_field, allocate_metric_limits, &
       make_mesh_periodic_from_options, make_mesh_unperiodic_from_options, &
       compute_domain_statistics

  interface allocate_field_as_constant
    
    module procedure allocate_field_as_constant_scalar, allocate_field_as_constant_vector, &
          allocate_field_as_constant_tensor

  end interface allocate_field_as_constant
    
  !! A list of locations in which additional scalar/vector/tensor fields
  !! are to be found. It is assumed that all additional fields are
  !! in state 1.
  character(len=OPTION_PATH_LEN), dimension(11) :: field_locations=&
       (/ &
       "/ocean_biology/pznd                                                                                                   ", &
       "/ocean_biology/six_component                                                                                          ", &
       "/material_phase[0]/subgridscale_parameterisations/Mellor_Yamada                                                       ", &
       "/material_phase[0]/subgridscale_parameterisations/prescribed_diffusivity                                              ", &
       "/material_phase[0]/subgridscale_parameterisations/GLS                                                                 ", &
       "/material_phase[0]/subgridscale_parameterisations/k-epsilon                                                           ", &
       "/ocean_forcing/iceshelf_meltrate/Holland08                                                                            ", &
       "/ocean_forcing/bulk_formulae/output_fluxes_diagnostics                                                                ", &
       "/porous_media                                                                                                         ", &
       "/material_phase[0]/vector_field::Velocity/prognostic/spatial_discretisation/continuous_galerkin/les_model/dynamic_les ", &
       "/material_phase[0]/vector_field::Velocity/prognostic/spatial_discretisation/continuous_galerkin/les_model/second_order" &
       /)

  !! Relative paths under a field that are searched for grandchildren
  !! (moved here because of extremely obscure intel ICE -Stephan)
  character(len=OPTION_PATH_LEN), dimension(1):: &
         grandchild_paths = (/&
         &    "/spatial_discretisation/inner_element" &
         /)

contains


  subroutine populate_state(states)
    use Profiler
    type(state_type), pointer, dimension(:) :: states

    integer :: nstates ! number of states
    integer :: i

    ewrite(1,*) "In populate_state"
    call profiler_tic("I/O")
    call tictoc_clear(TICTOC_ID_IO_READ)

    ! Find out how many states there are
    nstates=option_count("/material_phase")
    allocate(states(1:nstates))
    do i = 1, nstates
       call nullify(states(i))
       call set_option_path(states(i), "/material_phase["//int2str(i-1)//"]")
    end do

    call insert_external_mesh(states, save_vtk_cache = .true.)

    call insert_derived_meshes(states)

    call compute_domain_statistics(states)

    call allocate_and_insert_fields(states)

    call initialise_prognostic_fields(states, save_vtk_cache=.true., &
      initial_mesh=.true.)

    call set_prescribed_field_values(states, initial_mesh=.true.)

    call populate_boundary_conditions(states)

    call set_boundary_conditions_values(states)

    call set_dirichlet_consistent(states)

    call alias_fields(states)

    call create_reserve_state(states)

    call tictoc_report(2, TICTOC_ID_IO_READ)
    call profiler_toc("I/O")
    ewrite(1, *) "Exiting populate_state"
  end subroutine populate_state

  subroutine insert_external_mesh(states, save_vtk_cache)
    !!< Read in external meshes from file as specified in options tree and
    !!< insert in  state
    type(state_type), intent(inout), dimension(:) :: states
    !! By default the vtk_cache, build up by the vtu mesh reads in this
    !! subroutine, is flushed at the end of this subroutine. This cache can be
    !! reused however in subsequent calls reading from vtu files.
    logical, intent(in), optional:: save_vtk_cache

    type(mesh_type) :: mesh
    type(vector_field) :: position
    type(vector_field), pointer :: position_ptr
    character(len=OPTION_PATH_LEN) :: mesh_path, mesh_file_name,&
         & mesh_file_format, from_file_path
    integer, dimension(:), pointer :: coplanar_ids
    integer :: i, j, nmeshes, nstates, quad_degree, stat
    type(element_type), pointer :: shape
    type(quadrature_type), pointer :: quad
    logical :: from_file, extruded
    integer :: dim, mdim, loc, column_ids
    integer :: quad_family
    
    call tic(TICTOC_ID_IO_READ)

    ! Find out how many states there are
    nstates=option_count("/material_phase")
    ! Get number of meshes
    nmeshes=option_count("/geometry/mesh")
    ewrite(2,*) "There are", nmeshes, "meshes."

    external_mesh_loop: do i=0, nmeshes-1

       ! Save mesh path
       mesh_path="/geometry/mesh["//int2str(i)//"]"

       from_file_path = trim(mesh_path) // "/from_file"
       from_file = have_option(from_file_path)
       if (.not. from_file) then
         from_file_path = trim(mesh_path) // "/from_mesh/extrude/checkpoint_from_file"
         extruded = have_option(from_file_path)
       else
         extruded = .false.
       end if

       if(from_file .or. extruded) then

          ! Get file format
          ! Can remove stat test when mesh format data backwards compatibility is removed
          call get_option(trim(from_file_path)//"/format/name", mesh_file_format, stat)
          ! Can remove following when mesh format data backwards compatibility is removed
          if(stat /= 0) then
             ewrite(0, *) "Warning: Mesh format name attribute missing for mesh " // trim(mesh_path)
             call get_option(trim(from_file_path)//"/format", mesh_file_format)
          end if

          ! Get filename for mesh, and other options
          call get_option(trim(from_file_path)//"/file_name", mesh_file_name)
          call get_option("/geometry/quadrature/degree", quad_degree)
          quad_family = get_quad_family()

          if (.not. is_active_process) then
            ! is_active_process records whether we have data on disk or not
            ! see the comment in Global_Parameters. In this block, 
            ! we want to allocate an empty mesh and positions.

            allocate(quad)
            allocate(shape)
            if (no_active_processes == 1) then
              call identify_mesh_file(trim(mesh_file_name), dim, loc, &
                node_attributes=column_ids, &
                format=mesh_file_format )
            else
              call identify_mesh_file(trim(mesh_file_name) // "_0", dim, loc, &
                node_attributes=column_ids, &
                format=mesh_file_format )
            end if
            quad = make_quadrature(loc, dim, degree=quad_degree, family=quad_family)
            shape=make_element_shape(loc, dim, 1, quad)
            call allocate(mesh, nodes=0, elements=0, shape=shape, name="EmptyMesh")
            call allocate(position, dim, mesh, "EmptyCoordinate")
            call add_faces(mesh)
            if (column_ids>0) then
              ! the association status of mesh%columns should be collective
              allocate(mesh%columns(1:0))
            end if

            ! Reference counting cleanups.
            call deallocate(mesh)
            call deallocate(quad)
            call deallocate(shape)
            
            deallocate(quad)
            deallocate(shape)

         else if(trim(mesh_file_format)=="triangle" &
              .or. trim(mesh_file_format)=="gmsh") then
            ! Get mesh dimension if present
            call get_option(trim(mesh_path)//"/from_file/dimension", mdim, stat)
            ! Read mesh
            if(stat==0) then
               position=read_mesh_files(trim(mesh_file_name), &
                    quad_degree=quad_degree, &
                    quad_family=quad_family, mdim=mdim, &
                    format=mesh_file_format)
            else
               position=read_mesh_files(trim(mesh_file_name), &
                    quad_degree=quad_degree, &
                    quad_family=quad_family, &
                    format=mesh_file_format)
            end if
            mesh=position%mesh
         else if(trim(mesh_file_format) == "vtu") then
            position_ptr => vtk_cache_read_positions_field(mesh_file_name)
            ! No hybrid mesh support here
            assert(ele_count(position_ptr) > 0)
            dim = position_ptr%dim
            loc = ele_loc(position_ptr, 1)

            ! Generate a copy, and swap the quadrature degree
            ! Note: Even if positions_ptr has the correct quadrature degree, it
            ! won't have any faces and hence a copy is still required (as
            ! add_faces is a construction routine only)
            allocate(quad)
            allocate(shape)
            quad = make_quadrature(loc, dim, degree = quad_degree, family=quad_family)
            shape = make_element_shape(loc, dim, 1, quad)
            call allocate(mesh, nodes = node_count(position_ptr), elements = ele_count(position_ptr), shape = shape, name = position_ptr%mesh%name)
            do j = 1, ele_count(mesh)
               call set_ele_nodes(mesh, j, ele_nodes(position_ptr%mesh, j))
            end do
            call add_faces(mesh)
            call allocate(position, dim, mesh, position_ptr%name)
            call set(position, position_ptr)
            call deallocate(mesh)
            call deallocate(shape)
            call deallocate(quad)
            deallocate(quad)
            deallocate(shape)

            mesh = position%mesh
         else
            ewrite(-1,*) trim(mesh_file_format), " is not a valid format for a mesh file"
            FLAbort("Invalid format for mesh file")
         end if
          
          ! if there is a derived mesh which specifies periodic bcs 
          ! to be *removed*, we assume the external mesh is periodic
          mesh%periodic = option_count("/geometry/mesh/from_mesh/&
             &periodic_boundary_conditions/remove_periodicity")>0

          ! Get mesh name. This must be done after the mesh file has
          ! been read otherwise the filename is automatically inserted
          ! as the mesh name.
          call get_option(trim(mesh_path)//"/name", mesh%name)
          
          ! Set mesh option path.
          mesh%option_path = mesh_path
          
          ! Copy those changes back to the descriptor under position%mesh
          position%mesh=mesh

          if (mesh%name/="CoordinateMesh") then
             position%name=trim(mesh%name)//"Coordinate"
          else 
             position%name="Coordinate"
          end if
                       
          ! If running in parallel, additionally read in halo information and register the elements halo
          if(isparallel()) then
            if (no_active_processes == 1) then
              call create_empty_halo(position)
            else
              call read_halos(mesh_file_name, position)              
            end if
            ! Local element ordering needs to be consistent between processes, otherwise
            ! code in Halos_Repair (used in halo construction of derived meshes) will fail
            if (.not. verify_consistent_local_element_numbering(position%mesh)) then
              ewrite(-1,*) "The local element ordering is not the same between processes"
              ewrite(-1,*) "that see the same element. This is a necessary condition on the"
              ewrite(-1,*) "decomposed input meshes for fluidity. The fact that you've"
              ewrite(-1,*) "obtained such meshes is likely a bug in fldecomp or the"
              ewrite(-1,*) "checkpointing code. Please report to the fluidity mailing"
              ewrite(-1,*) "list and state exactly how you've obtained your input files."
              FLAbort("Inconsistent local element ordering")
            end if
            mesh = position%mesh
          end if
          
          ! coplanar ids are create here already and stored on the mesh, 
          ! so its derived meshes get the same coplanar ids
          ! (must be done after halo registration)
          if (.not. mesh_periodic(mesh)) then
            ! for periodic meshes, we postpone till we've derived the non-periodic mesh
            call get_coplanar_ids(mesh, position, coplanar_ids)
          end if
          
          if (.not. have_option(trim(mesh_path)//'/exclude_from_mesh_adaptivity')) then
            ! We register this as the topology mesh
            ! this is the mesh used by adaptivity for error measures and such
            ! (it may gets replaced if adding periodicity or extrusion)
            topology_mesh_name = mesh%name
            ! same for the mesh to be handled by adapt_state()
            ! (this gets replaced in case adding periodicity but not by extrusion)
            adaptivity_mesh_name = mesh%name
          end if
                    
          call surface_id_stats(mesh, position)
          
        end if
        
        if (from_file) then
          
          ! Insert mesh and position field into states(1) and
          ! alias it to all the others
          call insert(states, mesh, mesh%name)
          call insert(states, position, position%name)
          call deallocate(position)
          
        else if (extruded) then
          
          ! This will be picked up by insert_derived_meshes and changed
          ! appropriately
          call insert(states, position, "AdaptedExtrudedPositions")
          call deallocate(position)
          
        end if

    end do external_mesh_loop
    
    if(.not. present_and_true(save_vtk_cache)) then
       ! Flush the cache
       call vtk_cache_finalise()
    end if

    call toc(TICTOC_ID_IO_READ)

  end subroutine insert_external_mesh
    
  subroutine insert_derived_meshes(states, skip_extrusion)
    ! Insert derived meshes in state
    type(state_type), intent(inout), dimension(:) :: states
    ! if present and true: skip extrusion of meshes, and insert 0 node dummy meshes 
    ! instead (will have correct shape and dimension)
    logical, optional, intent(in):: skip_extrusion
    
    character(len=FIELD_NAME_LEN) :: mesh_name    
    character(len=OPTION_PATH_LEN) :: mesh_path
    logical :: incomplete, updated
    integer :: i
    integer :: nmeshes
    
    ! Get number of meshes
    nmeshes=option_count("/geometry/mesh")
    periodic_boundary_option_path=""

    outer_loop: do
       ! Updated becomes true if we manage to set up at least one mesh on
       ! this pass.
       updated=.false.
       ! Incomplete becomes true if we have to skip over at least one mesh
       ! on this pass.
       incomplete=.false.

       derived_mesh_loop: do i=0, nmeshes-1
          
          ! Save mesh path
          mesh_path="/geometry/mesh["//int2str(i)//"]"
              
          ! Get mesh name.
          call get_option(trim(mesh_path)//"/name", mesh_name)
          
          call insert_derived_mesh(trim(mesh_path), &
                                   trim(mesh_name), &
                                   incomplete, &
                                   updated, &
                                   states, &
                                   skip_extrusion = skip_extrusion)
          
       end do derived_mesh_loop

       ! If we didn't skip any fields then we are done.
       if (.not.incomplete) exit outer_loop

       ! If we did skip fields and didn't update any fields this pass, then
       ! we have unresolvable dependencies.
       if (.not.updated) then
          FLExit("Unresolvable mesh dependencies")
       end if

    end do outer_loop

  end subroutine insert_derived_meshes
           
  subroutine insert_derived_mesh(mesh_path, mesh_name, incomplete, updated, states, skip_extrusion)
          
    ! Insert one derived mesh given by mesh path and mesh_name
       
    character(len=*), intent(in) :: mesh_path
    character(len=*), intent(in) :: mesh_name    
    logical, intent(inout) :: incomplete
    logical, intent(inout) :: updated
    type(state_type), intent(inout), dimension(:) :: states
    ! if present and true: skip extrusion of meshes, and insert 0 node dummy meshes 
    ! instead (will have correct shape and dimension)
    logical, optional, intent(in):: skip_extrusion
   
    type(mesh_type) :: mesh, model_mesh
    type(vector_field), pointer :: position, modelposition
    type(vector_field) :: periodic_position, nonperiodic_position, extrudedposition, coordinateposition

    character(len=FIELD_NAME_LEN) :: model_mesh_name
    character(len=OPTION_PATH_LEN) :: shape_type, cont
    logical :: new_cont, extrusion, periodic, remove_periodicity
    logical :: new_shape_type, new_degree, from_shape, make_new_mesh
    integer :: from_degree, from_shape_type, from_cont, j, stat
    logical :: exclude_from_mesh_adaptivity

    if (has_mesh(states(1), mesh_name)) then
       ! We already did this one.
       return
    end if
          
    if(have_option(trim(mesh_path)//"/from_mesh")) then
             
       ! Get model mesh name
       call get_option(trim(mesh_path)//"/from_mesh/mesh[0]/name", model_mesh_name)
             
       ! Extract model mesh
       model_mesh=extract_mesh(states(1), trim(model_mesh_name), stat=stat)
       if (stat/=0) then
          ! The mesh from which this mesh is derived is not yet
          ! present.
          incomplete=.true.
          return
       end if
             
       ! Find out if the new mesh is different from the old mesh and if
       ! so, find out how it differs - in the options check
       ! we've made sure only one of those (or both new_shape and new_cont) are .true.
       ! If there are no differences, do not create new mesh.
       from_shape=have_option(trim(mesh_path)//"/from_mesh/mesh_shape")

       ! 1. If mesh shape options are specified, check if they are different to the model mesh.
       if (from_shape) then
         ! 1.1. Check polynomial_degree option
         call get_option(trim(mesh_path)//"/from_mesh/mesh_shape/polynomial_degree", &
              from_degree, stat)
         if(stat==0) then
           ! Is polynomial_degree the same as model mesh?
           if(from_degree==model_mesh%shape%degree) then
             new_degree=.false.
           else
             new_degree=.true.
           end if
         ! If degree is not specified, use the model mesh degree.
         else
           new_degree=.false.
         end if

         ! 1.2. Check element_type option
         call get_option(trim(mesh_path)//"/from_mesh/mesh_shape/element_type", &
              shape_type, stat)
         if(stat==0) then
           ! Set comparison variable from_shape_type
           if(trim(shape_type)=="lagrangian") then
             from_shape_type=ELEMENT_LAGRANGIAN
           else if(trim(shape_type)=="bubble") then
             from_shape_type=ELEMENT_BUBBLE
<<<<<<< HEAD
           else if(trim(shape_type)=="overlapping") then
             from_shape_type=ELEMENT_OVERLAPPING
=======
          else if(trim(shape_type)=="trace") then
             from_shape_type=ELEMENT_TRACE
>>>>>>> a2e81553
           end if
           ! If new_shape_type does not match model mesh shape type, make new mesh.
           if(from_shape_type == model_mesh%shape%numbering%type) then
             new_shape_type=.false.
           else
             new_shape_type=.true.
           end if
         ! If no element_type is specified, assume it is the same as model mesh
         ! and do not create new mesh.
         else
           new_shape_type=.false.
         end if
       ! Else if no mesh shape options are set, do not make new mesh.
       else
         new_degree=.false.; new_shape_type=.false.
       end if

       ! 2. If mesh_continuity is specified, check if it is different to the model mesh.
       call get_option(trim(mesh_path)//"/from_mesh/mesh_continuity", cont, stat)
       if(stat==0) then
         if(trim(cont)=="discontinuous") then
           from_cont=-1
         else if(trim(cont)=="continuous") then
           from_cont=0
         end if
         ! 2.1. If continuity is not the same as model mesh, create new mesh.
         if(from_cont==model_mesh%continuity) then
           new_cont=.false.
         else
           new_cont=.true.
         end if
       ! If no continuity is specified, assume it is the same as model mesh,
       ! and do not create a new mesh.
       else
         new_cont=.false.
       end if

       ! 3. If any of the above are true, make new mesh.
       make_new_mesh = new_shape_type .or. new_degree .or. new_cont

       extrusion=have_option(trim(mesh_path)//"/from_mesh/extrude")
       periodic=have_option(trim(mesh_path)//"/from_mesh/periodic_boundary_conditions")
       exclude_from_mesh_adaptivity=have_option(trim(mesh_path)//"/exclude_from_mesh_adaptivity")

       if (periodic) then
         ! there is an options check to guarantee that all periodic bcs have remove_periodicity
         remove_periodicity=option_count(trim(mesh_path)//"/from_mesh/periodic_boundary_conditions/remove_periodicity")>0
         if (remove_periodicity) then
           if (.not. mesh_periodic(model_mesh)) then
              ewrite(0,*) "In derivation of mesh ", trim(mesh_name), " from ", trim(model_mesh_name)
              FLExit("Trying to remove periodic bcs from non-periodic mesh.")
           end if
         end if
       end if
             
       ! We added at least one mesh on this pass.
       updated=.true.
                
       if (extrusion) then

         ! see if adaptivity has left us something:
         extrudedposition=extract_vector_field(states(1), &
              "AdaptedExtrudedPositions", stat=stat)
                    
         if (stat==0) then

            ! extrusion has already done by adaptivity
                 
            ! we remove them here, as we want to insert them under different names
            call incref(extrudedposition)
            do j=1, size(states)
               call remove_vector_field(states(j), "AdaptedExtrudedPositions")
            end do
                  
         else
                  
            ! extrusion by user specifed layer depths
                  
            modelposition => extract_vector_field(states(1), trim(model_mesh_name)//"Coordinate")
             
            if (present_and_true(skip_extrusion)) then
              call allocate(mesh, nodes=0, elements=0, shape=modelposition%mesh%shape, name=mesh_name)
              allocate(mesh%columns(1:0))
              call add_faces(mesh)
              mesh%periodic=modelposition%mesh%periodic
              call allocate(extrudedposition, modelposition%dim, mesh, "EmptyCoordinate") ! name is fixed below
              call deallocate(mesh)
              if (IsParallel()) call create_empty_halo(extrudedposition)
            else if (have_option('/geometry/spherical_earth/')) then
              call extrude_radially(modelposition, mesh_path, extrudedposition)
            else
              call extrude(modelposition, mesh_path, extrudedposition)
            end if
                
         end if
               
         mesh = extrudedposition%mesh
               
         ! the positions of this mesh have to be stored now 
         ! as it cannot be interpolated later.
         if (mesh_name=="CoordinateMesh") then
            extrudedposition%name = "Coordinate"
         else
            extrudedposition%name = trim(mesh_name)//"Coordinate"
         end if
         call insert(states, extrudedposition, extrudedposition%name)
         call deallocate(extrudedposition)
               
         call incref(mesh)
               
       else if (make_new_mesh) then

         mesh = make_mesh_from_options(model_mesh, mesh_path)
             
       else if (periodic) then
                
         if (remove_periodicity) then
           ! model mesh can't be the CoordinateMesh:
           periodic_position=extract_vector_field(states(1), trim(model_mesh_name)//"Coordinate")
           nonperiodic_position = make_mesh_unperiodic_from_options( &
             periodic_position, mesh_path)
                
           ! the positions of this mesh have to be stored now 
           ! as it cannot be interpolated later.
           if (mesh_name=="CoordinateMesh") then
              nonperiodic_position%name = "Coordinate"
           else
              nonperiodic_position%name = trim(mesh_name)//"Coordinate"
           end if
           call insert(states, nonperiodic_position, nonperiodic_position%name)
           call deallocate(nonperiodic_position)
                 
           mesh=nonperiodic_position%mesh
           call incref(mesh)
                 
         else
           ! this means we can only periodise a mesh with an associated position field
           if (trim(model_mesh_name) == "CoordinateMesh") then
             position => extract_vector_field(states(1), 'Coordinate')
           else
             position => extract_vector_field(states(1), trim(model_mesh_name)//'Coordinate')
           end if
           periodic_position = make_mesh_periodic_from_options(position, mesh_path)
           ! Ensure the name and option path are set on the original
           ! mesh descriptor.
           periodic_position%mesh%name = mesh_name
           periodic_position%mesh%option_path = trim(mesh_path)

           mesh = periodic_position%mesh
           call incref(mesh)
           call insert(states, periodic_position, trim(periodic_position%name))
           call deallocate(periodic_position)
         end if
               
       else
          ! copy mesh unchanged, new reference
          mesh=model_mesh                
          call incref(mesh)
                
       end if
             
       mesh%name = mesh_name
                
       ! Set mesh option path.
       mesh%option_path = trim(mesh_path)
             
       ! if this is the coordinate mesh then we should insert the coordinate field
       ! also meshes excluded from adaptivity all have their own coordinate field
       ! for extrusion and periodic: the coordinate field has already been inserted above
       if ((trim(mesh_name)=="CoordinateMesh" .or. exclude_from_mesh_adaptivity) &
          .and. .not. (extrusion .or. periodic)) then

          if (model_mesh_name=="CoordinateMesh") then
             modelposition => extract_vector_field(states(1), "Coordinate")
          else
             modelposition => extract_vector_field(states(1), trim(model_mesh_name)//"Coordinate")
          end if
                
          if (mesh_name=="CoordinateMesh") then
            call allocate(coordinateposition, modelposition%dim, mesh, "Coordinate")
          else
            call allocate(coordinateposition, modelposition%dim, mesh, trim(mesh_name)//"/Coordinate")
          end if
                
          ! remap the external mesh positions onto the CoordinateMesh... this requires that the space
          ! of the coordinates spans that of the external mesh
          call remap_field(from_field=modelposition, to_field=coordinateposition)
                
          if (mesh_name=="CoordinateMesh" .and. have_option('/geometry/spherical_earth/superparametric_mapping/')) then

             call higher_order_sphere_projection(modelposition, coordinateposition)
                   
          endif

          ! insert into states(1) and alias to all others
          call insert(states, coordinateposition, coordinateposition%name)
          ! drop reference to the local copy of the Coordinate field
          call deallocate(coordinateposition)
       end if
       if (trim(mesh_name)=="CoordinateMesh" .and. mesh_periodic(mesh)) then
         FLExit("CoordinateMesh may not be periodic")
       end if             

       ! Insert mesh into all states
       call insert(states, mesh, mesh%name)

       if (.not. have_option(trim(mesh_path)//'/exclude_from_mesh_adaptivity')) then
         ! update info for adaptivity/error metric code:
               
         if (extrusion .or. (periodic .and. .not. remove_periodicity)) then
           ! this is the name of the mesh to be used by the error metric for adaptivity
           topology_mesh_name=mesh%name
         end if
               
         if ((extrusion.and..not.have_option('/mesh_adaptivity/hr_adaptivity/vertically_structured_adaptivity')) &
             .or.(periodic .and. .not. remove_periodicity)) then
           ! this is the name of the mesh to be adapted by adaptivity
           adaptivity_mesh_name=mesh%name
         end if

         if (periodic .and. trim(periodic_boundary_option_path(mesh%shape%dim)) == "") then
           periodic_boundary_option_path(mesh%shape%dim) = trim(mesh_path)
         end if
       end if
             
       call deallocate(mesh)
             
    end if
       
  end subroutine insert_derived_mesh
        
  function make_mesh_from_options(from_mesh, mesh_path) result (mesh)
    ! make new mesh changing shape or continuity of from_mesh
    type(mesh_type):: mesh
    type(mesh_type), intent(in):: from_mesh
    character(len=*), intent(in):: mesh_path
    
    character(len=FIELD_NAME_LEN) :: mesh_name
    character(len=OPTION_PATH_LEN) :: continuity_option, element_option
    type(quadrature_type):: quad
    type(element_type):: shape
    integer:: loc, dim, poly_degree, continuity, new_shape_type, quad_degree, stat, p_degree
    logical :: new_shape
    
    ! Get new mesh shape information
    
    new_shape = have_option(trim(mesh_path)//"/from_mesh/mesh_shape")
    if(new_shape) then
      ! Get new mesh element type
      call get_option(trim(mesh_path)//"/from_mesh/mesh_shape/element_type", &
                      element_option, stat)
      if(stat==0) then
        if(trim(element_option)=="lagrangian") then
           new_shape_type=ELEMENT_LAGRANGIAN
        else if(trim(element_option)=="bubble") then
           new_shape_type=ELEMENT_BUBBLE
<<<<<<< HEAD
        else if(trim(element_option)=="overlapping") then
           new_shape_type=ELEMENT_OVERLAPPING
=======
        else if(trim(element_option)=="trace") then
           new_shape_type=ELEMENT_TRACE
>>>>>>> a2e81553
        end if
      else
        new_shape_type=from_mesh%shape%numbering%type
      end if
      
      ! degree is the degree of the Lagrange polynomials (even if you add in a bubble function)
      call get_option(trim(mesh_path)//"/from_mesh/mesh_shape/polynomial_degree", &
                      poly_degree, default=from_mesh%shape%degree)
    
      ! dim is the dimension
      dim=from_mesh%shape%dim
      ! loc is the number of vertices of the element
      if(new_shape_type==ELEMENT_OVERLAPPING) then
         ewrite(3,*) 'dealing with new element type'
         ! Going to assume for now that the PressureMesh will be derived
         ! (if not then we couldn't set the mesh shape anyway)
         call get_option("/geometry/mesh::PressureMesh/from_mesh/mesh_shape/polynomial_degree", p_degree, default=1)
         ewrite(3,*) 'p_degree', p_degree
         if(p_degree==1) then ! Linear pressure, constant velocity
            loc=dim + 1
         else if(p_degree==2) then ! Quadratic pressure, linear velocity
            loc=(dim+1)*(dim**2 + 3*dim + 2)/2
         end if
      else
         loc=from_mesh%shape%loc
      end if
      ! Make quadrature
      call get_option("/geometry/quadrature/degree",&
           & quad_degree)
      quad=make_quadrature(loc, dim, degree=quad_degree, family=get_quad_family())
      ! Make new mesh shape
      shape=make_element_shape(loc, dim, poly_degree, quad, type=new_shape_type)
      call deallocate(quad) ! Really just drop a reference.
    else
      shape=from_mesh%shape
      call incref(shape)
    end if

    ! Get new mesh continuity
    call get_option(trim(mesh_path)//"/from_mesh/mesh_continuity", continuity_option, stat)
    if(stat==0) then
      if(trim(continuity_option)=="discontinuous") then
         continuity=-1
      else if(trim(continuity_option)=="continuous") then
         continuity=0
      end if
    else
      continuity=from_mesh%continuity
    end if

    ! Get mesh name.
    call get_option(trim(mesh_path)//"/name", mesh_name)

    ! Make new mesh
    mesh=make_mesh(from_mesh, shape, continuity, mesh_name)

    ! Set mesh option path
    mesh%option_path = trim(mesh_path)

    ! Drop one reference to shape
    call deallocate(shape)
               
  end function make_mesh_from_options
  
  function make_mesh_periodic_from_options(position, mesh_path) result (position_out)
    ! make a periodic mesh as specified by options
    type(vector_field):: position_out
    type(vector_field), intent(in):: position
    character(len=*), intent(in):: mesh_path

    
    type(vector_field):: from_position
    type(integer_hash_table):: periodic_face_map
    character(len=FIELD_NAME_LEN):: bc_name, mesh_name
    character(len=OPTION_PATH_LEN) :: periodic_mapping_python
    integer, dimension(:), allocatable :: physical_boundary_ids, aliased_boundary_ids
    integer, dimension(2) :: shape_option
    integer:: n_periodic_bcs
    integer:: j
    logical :: fiddled_with_faces
    
    assert(has_faces(position%mesh))
    
    from_position=position
    
    ! builds up a map from aliased to physical faces
    call allocate(periodic_face_map)
    
    n_periodic_bcs=option_count(trim(mesh_path)//"/from_mesh/periodic_boundary_conditions")
    ewrite(2,*) "n_periodic_bcs=", n_periodic_bcs
    call incref(from_position)
    do j=0, n_periodic_bcs-1
       
       ! get some options
       call get_option(trim(mesh_path)//"/from_mesh/periodic_boundary_conditions["//int2str(j)//"]/name", bc_name)
       ewrite(1,*) "applying boundary condition: ", trim(bc_name)
       shape_option = option_shape(trim(mesh_path)//"/from_mesh/periodic_boundary_conditions["//int2str(j)//"]/physical_boundary_ids")
       allocate( physical_boundary_ids(shape_option(1)) )
       call get_option(trim(mesh_path)//"/from_mesh/periodic_boundary_conditions["//int2str(j)//"]/physical_boundary_ids",physical_boundary_ids)
       shape_option = option_shape(trim(mesh_path)//"/from_mesh/periodic_boundary_conditions["//int2str(j)//"]/aliased_boundary_ids")
       allocate( aliased_boundary_ids(shape_option(1)) )
       call get_option(trim(mesh_path)//"/from_mesh/periodic_boundary_conditions["//int2str(j)//"]/aliased_boundary_ids",aliased_boundary_ids)
       call get_option(trim(mesh_path)//"/from_mesh/periodic_boundary_conditions["//int2str(j)//"]/coordinate_map",periodic_mapping_python)
       
       ewrite(2,*) 'Making periodic mesh'
       

       fiddled_with_faces = .false.
       if (.not. has_faces(from_position%mesh)) then
         from_position%mesh%faces => position%mesh%faces
         fiddled_with_faces = .true.
       end if
       position_out=make_mesh_periodic(from_position,&
          physical_boundary_ids,aliased_boundary_ids, &
          periodic_mapping_python, periodic_face_map=periodic_face_map)
       if (fiddled_with_faces) then
         from_position%mesh%faces => null()
       end if
       call deallocate(from_position)
       from_position=position_out
       
       deallocate( physical_boundary_ids, aliased_boundary_ids )
    end do
    
    call add_faces(position_out%mesh, model=position%mesh, periodic_face_map=periodic_face_map)
    
    call deallocate(periodic_face_map)
    
    ! finally fix the name of the produced mesh and its coordinate field
    call get_option(trim(mesh_path)//'/name', mesh_name)
    position_out%mesh%name=mesh_name
    if (mesh_name=="CoordinateMesh") then
      position_out%name="Coordinate"
    else
      position_out%name=trim(mesh_name)//"Coordinate"
    end if
    
  end function make_mesh_periodic_from_options

  function make_mesh_unperiodic_from_options(from_position, mesh_path, aliased_to_new_node_number, stat) result (position)
    ! make a periodic mesh as specified by options
    type(vector_field):: position
    type(vector_field), intent(in):: from_position
    character(len=*), intent(in):: mesh_path
    integer, intent(out), optional :: stat
    type(integer_hash_table), optional, intent(out) :: aliased_to_new_node_number

    type(vector_field):: lfrom_position, nonperiodic_position
    character(len=FIELD_NAME_LEN):: bc_name, mesh_name
    character(len=OPTION_PATH_LEN) :: periodic_mapping_python
    integer, dimension(:), allocatable :: physical_boundary_ids, aliased_boundary_ids
    integer, dimension(2) :: shape_option
    integer:: n_periodic_bcs
    integer:: j
    type(integer_hash_table) :: laliased_to_new_node_number
    type(integer_set) :: all_periodic_bc_ids
    logical :: fiddled_with_faces

    if (present(stat)) then
      stat = 0
    end if

    ! Get mesh name.
    call get_option(trim(mesh_path)//"/name", mesh_name)
    
    ! get our own reference of from_position, that we can throw away again
    lfrom_position=from_position
    call incref(lfrom_position)
    
    n_periodic_bcs=option_count(trim(mesh_path)//"/from_mesh/periodic_boundary_conditions")
    ewrite(2,*) "n_periodic_bcs=", n_periodic_bcs
    if (n_periodic_bcs == 0) then
      ewrite(-1,*) "You almost certainly didn't mean to pass in this option path."
      ewrite(-1,*) "trim(mesh_path): ", trim(mesh_path)
      ewrite(-1,*) "mesh_name: ", trim(mesh_name)
      FLAbort("No periodic boundary conditions to unwrap!")
    end if

    call allocate(all_periodic_bc_ids)
    do j=0, n_periodic_bcs-1
       shape_option = option_shape(trim(mesh_path)//"/from_mesh/periodic_boundary_conditions["//int2str(j)//"]/physical_boundary_ids")
       allocate( physical_boundary_ids(shape_option(1)) )
       call get_option(trim(mesh_path)//"/from_mesh/periodic_boundary_conditions["//int2str(j)//"]/physical_boundary_ids",physical_boundary_ids)
       call insert(all_periodic_bc_ids, physical_boundary_ids)
       deallocate(physical_boundary_ids)

       shape_option = option_shape(trim(mesh_path)//"/from_mesh/periodic_boundary_conditions["//int2str(j)//"]/aliased_boundary_ids")
       allocate( aliased_boundary_ids(shape_option(1)) )
       call get_option(trim(mesh_path)//"/from_mesh/periodic_boundary_conditions["//int2str(j)//"]/aliased_boundary_ids",aliased_boundary_ids)
       call insert(all_periodic_bc_ids, aliased_boundary_ids)
       deallocate(aliased_boundary_ids)
    end do

    do j=0, n_periodic_bcs-1
       
       ! get some options
       call get_option(trim(mesh_path)//"/from_mesh/periodic_boundary_conditions["//int2str(j)//"]/name", bc_name)
       ewrite(1,*) "applying boundary condition: ", trim(bc_name)
       shape_option = option_shape(trim(mesh_path)//"/from_mesh/periodic_boundary_conditions["//int2str(j)//"]/physical_boundary_ids")
       allocate( physical_boundary_ids(shape_option(1)) )
       call get_option(trim(mesh_path)//"/from_mesh/periodic_boundary_conditions["//int2str(j)//"]/physical_boundary_ids",physical_boundary_ids)
       shape_option = option_shape(trim(mesh_path)//"/from_mesh/periodic_boundary_conditions["//int2str(j)//"]/aliased_boundary_ids")
       allocate( aliased_boundary_ids(shape_option(1)) )
       call get_option(trim(mesh_path)//"/from_mesh/periodic_boundary_conditions["//int2str(j)//"]/aliased_boundary_ids",aliased_boundary_ids)
       call get_option(trim(mesh_path)//"/from_mesh/periodic_boundary_conditions["//int2str(j)//"]/coordinate_map",periodic_mapping_python)
       
       ewrite(2,*) 'Removing periodicity from mesh'
       
       fiddled_with_faces = .false.
       if (.not. has_faces(lfrom_position%mesh)) then
         lfrom_position%mesh%faces => from_position%mesh%faces
         fiddled_with_faces = .true.
       end if

       nonperiodic_position=make_mesh_unperiodic(lfrom_position,&
          physical_boundary_ids,aliased_boundary_ids, &
          periodic_mapping_python, mesh_name, all_periodic_bc_ids, laliased_to_new_node_number)

       if (fiddled_with_faces) then
         lfrom_position%mesh%faces => null()
       end if

       if (associated(lfrom_position%mesh%halos)) then
         assert(associated(lfrom_position%mesh%element_halos))
         call derive_nonperiodic_halos_from_periodic_halos(nonperiodic_position, lfrom_position, laliased_to_new_node_number)
       end if
       call deallocate(lfrom_position)
       if (present(aliased_to_new_node_number)) then
         aliased_to_new_node_number = laliased_to_new_node_number
       else
         call deallocate(laliased_to_new_node_number)
       end if
       lfrom_position=nonperiodic_position
       
       deallocate( physical_boundary_ids, aliased_boundary_ids )
    end do
      
    ! assumes all periodic bcs have been removed
    ! this is checked for in add_faces
    ! this flag needs setting before the call to add_faces
    nonperiodic_position%mesh%periodic=.false.

    assert(associated(nonperiodic_position%mesh%shape%numbering))
    
    if (has_faces(from_position%mesh)) then
      call add_faces(nonperiodic_position%mesh, model=from_position%mesh, stat=stat)
    end if
    
    position=nonperiodic_position

    call deallocate(all_periodic_bc_ids)
    
  end function make_mesh_unperiodic_from_options
  
  subroutine allocate_and_insert_fields(states, dont_allocate_prognostic_value_spaces)
    !!< allocates and inserts all fields present in the options tree
    !!< zeros field, but does not yet set initial conditions
    type(state_type), dimension(:), intent(inout):: states
    !! If provided and true will not allocate a full value space
    !! for those fields for which defer_allocation(option_path, mesh) is .true.
    !! but instead allocate them as constant fields. This is used
    !! for fields that are passed down to SAM in which case we want to be 
    !! able to one by one allocate them as we get them back from SAM.
    logical, optional, intent(in):: dont_allocate_prognostic_value_spaces

    character(len=OPTION_PATH_LEN) :: field_name
    integer :: i ! counters
    integer :: nstates ! number of states
    integer :: ncars   ! number of vehicles
    character(len=255) :: tmp ! temporary string to make life a little easier
    type(scalar_field), pointer :: fshistory_sfield
    integer :: fshistory_levels 
    
    nstates=option_count("/material_phase")

    ! Loop over states for the first time to get prognostic, prescribed and diagnostic fields.
    state_loop: do i=0, nstates-1

       ! Assign the material_phase name to state(i+1)%name
       call get_option('/material_phase['//int2str(i)//']/name', states(i+1)%name)

       call allocate_and_insert_one_phase(&
            '/material_phase['//int2str(i)//']', states(i+1), &
            dont_allocate_prognostic_value_spaces=dont_allocate_prognostic_value_spaces)
       
    end do state_loop

    ! special case fields outside material_phases:
    ! distance to top and bottom
    if (have_option('/geometry/ocean_boundaries')) then
       ! set up DistanceToTop field and insert in first state
       ! it is only allowed to be diagnostic by the schema, so not much to do
       call allocate_and_insert_scalar_field('/geometry/ocean_boundaries/scalar_field::DistanceToTop', &
            states(1))

       ! set up DistanceToBottom field and insert in first state
       call allocate_and_insert_scalar_field('/geometry/ocean_boundaries/scalar_field::DistanceToBottom', &
            states(1), &
            dont_allocate_prognostic_value_spaces=dont_allocate_prognostic_value_spaces)

    end if

    ! direction of gravity
    if (have_option('/physical_parameters/gravity/vector_field::GravityDirection')) then
       call allocate_and_insert_vector_field('/physical_parameters/gravity/vector_field::GravityDirection', &
            states(1), dont_allocate_prognostic_value_spaces=dont_allocate_prognostic_value_spaces)
    end if

    ! grid velocity
    if (have_option('/mesh_adaptivity/mesh_movement/vector_field::GridVelocity')) then
       call allocate_and_insert_vector_field('/mesh_adaptivity/mesh_movement/vector_field::GridVelocity', &
            states(1), dont_allocate_prognostic_value_spaces=dont_allocate_prognostic_value_spaces)
    end if

    ! insert traffic tracer fields
    if (have_option('/traffic_model/scalar_field::TrafficTracerTemplate')) then
       call get_option('/traffic_model/number_of_vehicles', ncars)
       do i=1, ncars
          field_name='TrafficTracer'//int2str(i)
          call allocate_and_insert_scalar_field('/traffic_model/scalar_field::TrafficTracerTemplate', &
            states(1), field_name=field_name, &
            dont_allocate_prognostic_value_spaces=dont_allocate_prognostic_value_spaces)
       end do
    end if

    ! solar irradiance submodel (hyperlight)
    if (have_option("/ocean_biology/lagrangian_ensemble/hyperlight")) then 
       call allocate_and_insert_irradiance(states(1))
    end if

    ! insert porous media fields
    if (have_option('/porous_media')) then
       do i=1, nstates
          call allocate_and_insert_scalar_field('/porous_media/scalar_field::Porosity', &
             states(i), field_name='Porosity')
          if (have_option("/porous_media/scalar_field::Permeability")) then
             call allocate_and_insert_scalar_field('/porous_media/scalar_field::Permeability', &
               states(i), field_name='Permeability')
          elseif (have_option("/porous_media/vector_field::Permeability")) then
             call allocate_and_insert_vector_field('/porous_media/vector_field::Permeability', &
               states(i))
          elseif (have_option("/porous_media/tensor_field::Permeability")) then
             call allocate_and_insert_tensor_field('/porous_media/tensor_field::Permeability', &
               states(i))
          end if
       end do
    end if

    ! insert electrical property fields
    do i=1,nstates
      tmp = '/material_phase['//int2str(i-1)//']/electrical_properties/coupling_coefficients/'
      ! Electrokinetic coupling coefficient scalar field
      if (have_option(trim(tmp)//'scalar_field::Electrokinetic')) then
        call allocate_and_insert_scalar_field(trim(tmp)//'scalar_field::Electrokinetic', &
                                              states(i), &
                                              field_name='Electrokinetic')
      end if
      ! Thermoelectric coupling coefficient scalar field
      if (have_option(trim(tmp)//'scalar_field::Thermoelectric')) then
        call allocate_and_insert_scalar_field(trim(tmp)//'scalar_field::Thermoelectric', &
                                              states(i), &
                                              field_name='Thermoelectric')
      end if
      ! Electrochemical coupling coefficient scalar field
      if (have_option(trim(tmp)//'scalar_field::Electrochemical')) then
        call allocate_and_insert_scalar_field(trim(tmp)//'scalar_field::Electrochemical', &
                                              states(i), &
                                              field_name='Electrochemical')
      end if
    end do

    ! Harmonic Analysis History fields
    if (has_scalar_field(states(1),'FreeSurfaceHistory') ) then
      fshistory_sfield => extract_scalar_field(states(1), 'FreeSurfaceHistory')
      ! levels: the number of levels which will be saved. Too old levels will be overwritten by new ones.
      if (have_option(trim(complete_field_path(fshistory_sfield%option_path)) // "/algorithm/levels")) then
        call get_option(trim(complete_field_path(fshistory_sfield%option_path)) // "/algorithm/levels", fshistory_levels)
        fshistory_levels=max(fshistory_levels,0)
      else
        fshistory_levels=50
      end if
      do i=1,fshistory_levels
          call allocate_and_insert_scalar_field('', states(1), parent_mesh='PressureMesh', field_name='harmonic'//int2str(i))
      end do
    end if
    
    ! insert radiation fields into states(1)
    if (have_option('/embedded_models/radiation')) then
       call allocate_and_insert_radiation_fields(states(1))
    end if

    ! insert miscellaneous scalar fields
    do i=1, size(field_locations)
       if (have_option(trim(field_locations(i)))) then

          call allocate_and_insert_one_phase(field_locations(i), states(1), &
             dont_allocate_prognostic_value_spaces=dont_allocate_prognostic_value_spaces)
          
       end if
    end do

    call allocate_metric_limits(states(1))
    
  contains
    
    subroutine allocate_and_insert_one_phase(state_path, state, dont_allocate_prognostic_value_spaces)
      !! Perform the allocation and insertion of the fields found under
      !! state_path into state.
      character(len=*), intent(in) :: state_path
      type(state_type), intent(inout) :: state
      logical, optional, intent(in):: dont_allocate_prognostic_value_spaces

      character(len=OPTION_PATH_LEN) :: path      
      integer :: nfields ! number of fields
      logical :: is_aliased
      
      integer :: j

      ! Get number of scalar fields that are children of this state
      nfields=option_count(trim(state_path)//"/scalar_field")

      ! Loop over scalar fields
      scalar_field_loop: do j=0, nfields-1

         ! Save path to field
         path=trim(state_path)//"/scalar_field["//int2str(j)//"]"

         ! Get field name
         call get_option(trim(path)//"/name", field_name)
         ! Reset path to have field name rather than index
         path=trim(state_path)//"/scalar_field::"//trim(field_name)

         ! If field is not aliased call allocate_and_insert_scalar_field
         is_aliased=have_option(trim(path)//"/aliased")
         if(.not.is_aliased) then
            call allocate_and_insert_scalar_field(path, state, &
              dont_allocate_prognostic_value_spaces=dont_allocate_prognostic_value_spaces)
         end if

      end do scalar_field_loop

      ! Get number of vector fields that are children of this state
      nfields=option_count(trim(state_path)//"/vector_field")

       ! Loop over vector fields
       vector_field_loop: do j=0, nfields-1

          ! Save path to field
          path=trim(state_path)//"/vector_field["//int2str(j)//"]"
          ! Get field name
          call get_option(trim(path)//"/name", field_name)
          ! Reset path to have field name rather than index
          path=trim(state_path)//"/vector_field::"//trim(field_name)

          ! If field is not aliased call allocate_and_insert_vector_field
          is_aliased=have_option(trim(path)//"/aliased")
          if(.not.is_aliased) then
             call allocate_and_insert_vector_field(path, state, &
               dont_allocate_prognostic_value_spaces=dont_allocate_prognostic_value_spaces)
          end if

       end do vector_field_loop

       ! Get number of tensor fields that are children of this state
       nfields=option_count(trim(state_path)//"/tensor_field")

       tensor_field_loop: do j=0, nfields-1

          ! Save path to field
          path=trim(state_path)//"/tensor_field["//int2str(j)//"]"
          ! Get field name
          call get_option(trim(path)//"/name", field_name)
          ! Reset path to have field name rather than index
          path=trim(state_path)//"/tensor_field::"//trim(field_name)

          ! If field is not aliased call allocate_and_insert_tensor_field
          is_aliased=have_option(trim(path)//"/aliased")
          if(.not.is_aliased) then
             call allocate_and_insert_tensor_field(path, state, &
                dont_allocate_prognostic_value_spaces=dont_allocate_prognostic_value_spaces)
          end if

       end do tensor_field_loop

       ! Sediment submodel
       if (have_option(trim(state_path)//"/sediment")) then 
          call allocate_and_insert_sediment(state_path, state)
       end if

    end subroutine allocate_and_insert_one_phase

    subroutine allocate_and_insert_sediment(state_path, state)
      !! Allocate all the sediment submodel fields.
      character(len=*), intent(in) :: state_path
      type(state_type), intent(inout) :: state
      
      integer :: nfields, j
      character(len=OPTION_PATH_LEN) :: field_name
      character(len=FIELD_NAME_LEN)  :: class_name

      type(scalar_field), pointer :: sedimentflux

      nfields=get_nSediments()

      sediment_class_loop: do j=1,nfields
         ! Note that this currently duplicates shared subfields such as
         ! diffusivity. This should be changed.

         class_name=get_sediment_name(j)

         ! Now set up the diagnostic flux field.
         field_name="SedimentFlux"//trim(class_name)

         call allocate_and_insert_scalar_field(&
               trim(state_path)&
               //"/sediment/scalar_field::SedimentFluxTemplate", &
               state, field_name=field_name, &
               dont_allocate_prognostic_value_spaces&
               =dont_allocate_prognostic_value_spaces)
             
         sedimentflux=>extract_scalar_field(state, field_name)

         call zero(sedimentflux)

        end do sediment_class_loop

    end subroutine allocate_and_insert_sediment

    subroutine allocate_and_insert_irradiance(state)
      ! Allocate irradiance fields for 36 wavebands in PAR
      type(state_type), intent(inout) :: state
      integer :: j
      real :: lambda
      character(len=OPTION_PATH_LEN) :: light_path, field_name

      ! Replicate irradiance template field for all wavebands
      light_path = "/ocean_biology/lagrangian_ensemble/hyperlight"      
      frequency_field_loop: do j=0,35         
         lambda = 350.0 + (j * 10.0)
         field_name="Irradiance_"//int2str(NINT(lambda))
         call allocate_and_insert_scalar_field(&
                  trim(light_path)&
                  //"/scalar_field::IrradianceTemplate", &
                  state, field_name=trim(field_name), &
                  dont_allocate_prognostic_value_spaces&
                  =dont_allocate_prognostic_value_spaces)
      end do frequency_field_loop

      ! Create PAR irradiance field
      if (have_option("/ocean_biology/lagrangian_ensemble/hyperlight/scalar_field::IrradiancePAR")) then 
         call allocate_and_insert_scalar_field(&
                  trim(light_path)&
                  //"/scalar_field::IrradiancePAR", &
                  state, field_name="IrradiancePAR", &
                  dont_allocate_prognostic_value_spaces&
                  =dont_allocate_prognostic_value_spaces)
      end if
    end subroutine allocate_and_insert_irradiance
    
    subroutine allocate_and_insert_radiation_fields(state)
    
      !!< Allocate and insert all the fields associated with radiation modelling 
      !!< for each particle type present into states(1)
      
      !! This is states(1) as all the radiation fields are inserted into this
      type(state_type), intent(inout) :: state    
      
      ! local variables
      integer :: g,d,p,l,s,g_set,m,m_set,r
      integer :: number_of_particle_types
      integer :: number_of_energy_groups 
      integer :: number_of_delayed_groups 
      integer :: fl_mat_phase_to_rad_mat_links 
      integer :: number_of_fluids_states
      integer :: material_phase_number
      integer :: number_of_energy_group_set
      integer :: start_group, end_group
      integer :: global_group_count  
      integer :: number_of_angular_moment_set, global_moment_count
      integer :: number_of_angular_moments, start_moment, end_moment
      integer :: number_of_rotations
      logical, dimension(:), allocatable :: material_phase_number_found
      character(len=OPTION_PATH_LEN) :: field_name, field_path, equation_type_name
      character(len=OPTION_PATH_LEN) :: energy_discretisation_path, energy_group_set_path
      character(len=OPTION_PATH_LEN) :: material_phase_name, material_phase_name_link
      character(len=OPTION_PATH_LEN) :: particle_type_name, particle_type_path, delayed_path
      character(len=OPTION_PATH_LEN) :: angular_path, angular_method, angular_method_path
      character(len=OPTION_PATH_LEN) :: angular_parity, angular_parity_path, angular_moment_set_path 
      character(len=OPTION_PATH_LEN) :: current_path, material_fn_space_name, parent_field_name
      character(len=OPTION_PATH_LEN) :: rotation_path
      type(scalar_field) :: aux_sfield
      type(tensor_field) :: aux_tfield
      type(mesh_type), pointer :: x_mesh
      type(mesh_type), pointer :: material_fn_space
      
      ewrite(1,*) 'Allocate and insert radiation fields'
            
      ! deduce the number of particle types present
      number_of_particle_types = option_count('/embedded_models/radiation/particle_type')
      
      ewrite(1,*) 'Number of particle types',number_of_particle_types
      
      particle_type_loop: do p = 1, number_of_particle_types
         
         !  the particle type options path, - 1 needed as options count from 0
         particle_type_path = '/embedded_models/radiation/particle_type['//int2str(p - 1)//']' 

         ! get the particle type name
         call get_option(trim(particle_type_path)//'/name',particle_type_name)
         
         ! Insert the Keff as a constant scalar field for output for Neutron type
         neutron_keff: if (trim(particle_type_name) == 'Neutron') then

            ! get the equation_type_name
            call get_option(trim(particle_type_path)//'/equation/name',equation_type_name)
            
            eigenvalue_equation: if (trim(equation_type_name) == 'Eigenvalue') then
            
               x_mesh => extract_mesh(states, 'CoordinateMesh')
               call allocate(aux_sfield, x_mesh, 'ParticleKeff'//trim(particle_type_name), field_type=FIELD_TYPE_CONSTANT)
               aux_sfield%option_path = ''
               call zero(aux_sfield)
               call insert(state, aux_sfield, trim(aux_sfield%name))
               call deallocate(aux_sfield)
            
            end if eigenvalue_equation
            
         end if neutron_keff
         
         ! assume only energy discretisation over WholeMesh
         energy_discretisation_path = trim(particle_type_path)//'/energy_discretisation'
                                                                                 
         ! deduce the number of energy group sets
         number_of_energy_group_set = option_count(trim(energy_discretisation_path)//'/energy_group_set')
         
         ! initialise the global_group_count
         global_group_count = 0
         
         ! create each energy_group_set as needed
         energy_group_set_loop: do g_set = 1,number_of_energy_group_set
            
            ! set the energy_group_set path
            energy_group_set_path = trim(energy_discretisation_path)//'/energy_group_set['//int2str(g_set - 1)//']'
            
            ! get the number_energy_groups within this set
            call get_option(trim(energy_group_set_path)//'/number_of_energy_groups',number_of_energy_groups)         
            
            ! form the start_group and end_group numbers
            start_group = global_group_count + 1
            end_group = start_group + number_of_energy_groups - 1
            
            ! assume the angular discretisation is over the WholeMesh
            angular_path = trim(energy_group_set_path)//'/angular_discretisation'
            
            ! get the angular discretisation method
            call get_option(trim(angular_path)//'/method/name',angular_method)

            ! form the angular discretisation method path
            angular_method_path = trim(angular_path)//'/method'
            
            ! create the necessary fields for the particular angular discretisation
            angular_discr_if: if (trim(angular_method) == 'SphericalHarmonic') then

               ! form the angular parity path
               angular_parity_path = trim(angular_method_path)//'/parity'
            
               ! get the angular parity
               call get_option(trim(angular_parity_path)//'/name',angular_parity)
           
               ! create the angular discretisation fields necessary for the chosen parity
               angular_parity_if: if (trim(angular_parity) == 'Even') then
                                                                                                
                  ! deduce the number of angular moment sets
                  number_of_angular_moment_set = option_count(trim(angular_parity_path)//'/angular_moment_set')
        
                  ! initialise the global_moment_count
                  global_moment_count = 0
                  
                  ! create each angular moment set as needed
                  angular_moment_set_loop: do m_set = 1,number_of_angular_moment_set
                  
                     ! form the angular moment set path
                     angular_moment_set_path = trim(angular_parity_path)//'/angular_moment_set['//int2str(m_set - 1)//']'
            
                     ! get the number_of_angular_moments within this set
                     call get_option(trim(angular_moment_set_path)//'/number_of_angular_moments',number_of_angular_moments)
            
                     ! form the start_group and end_group numbers
                     start_moment = global_moment_count + 1
                     end_moment = start_moment + number_of_angular_moments - 1
                  
                     ! get the material fn space name for this moment set for this group set of this particle type
                     call get_option(trim(angular_moment_set_path)//'/mesh/name',material_fn_space_name)
   
                     ! extract the material fn_space for this moment set for this group set of this particle type
                     material_fn_space => extract_mesh(state, trim(material_fn_space_name))
                                 
                     ! allocate and insert the diffusivity and absorption assemble fields
                     ! - each group then has similar aliased fields to these allocated and inserted after
               
                     field_path = trim(angular_moment_set_path)//'/tensor_field::Diffusivity' 
               
                     ! form the parent field name 
                     parent_field_name = 'ParticleFluxGroupSet'//int2str(g_set)//'MomentSet'//int2str(m_set)//trim(particle_type_name)
               
                     ! the call to 'allocate_and_insert_tensor_field' will not work so do it manually for Diffusivity   
                     call allocate(aux_tfield, material_fn_space, trim(parent_field_name)//'Diffusivity')
                     aux_tfield%option_path = trim(field_path)
                     call zero(aux_tfield)
                     call insert(state, aux_tfield, trim(aux_tfield%name))
                     call deallocate(aux_tfield)

                     ! Also insert the Angle value rotation fields that may be children of the Diffusivity
                     rotation_path = trim(angular_moment_set_path)//'/tensor_field::Diffusivity/diagnostic/rotation'
                     
                     number_of_rotations = option_count(trim(rotation_path))
                     
                     found_rotations: if (number_of_rotations > 0) then
                     
                        rotation_loop: do r = 1,number_of_rotations
                           
                           field_path = trim(angular_moment_set_path)//'/tensor_field::Diffusivity/diagnostic/rotation['//int2str(r-1)//']/scalar_field::Angle'
                                                      
                           call allocate_and_insert_scalar_field(trim(field_path), &
                                                                 state, &
                                                                 parent_mesh = trim(material_fn_space_name), &
                                                                 parent_name = trim(parent_field_name), &
                                                                 field_name = 'DiffusivityRotation'//int2str(r), &
                                                                 dont_allocate_prognostic_value_spaces = dont_allocate_prognostic_value_spaces)

                        end do rotation_loop
                     
                     end if found_rotations

                     field_path = trim(angular_moment_set_path)//'/scalar_field::Absorption' 

                     call allocate_and_insert_scalar_field(trim(field_path), &
                                                           state, &
                                                           parent_mesh = trim(material_fn_space_name), &
                                                           parent_name = trim(parent_field_name), &
                                                           field_name = 'Absorption', &
                                                           dont_allocate_prognostic_value_spaces = dont_allocate_prognostic_value_spaces)

                     ! create the particle flux fields needed for each moment for each group of these sets g_set, m_set
                     group_loop: do g = start_group,end_group
                  
                        ! increase the global group count
                        global_group_count = global_group_count + 1
                                                
                        moment_loop: do m = start_moment,end_moment
                        
                           ! increase the moment count
                           if (g == start_group) global_moment_count = global_moment_count + 1
                                                   
                           field_path = trim(angular_moment_set_path)//'/scalar_field::ParticleFlux'
                                    
                           ! form the field name for solution 
                           field_name = 'ParticleFluxGroup'//int2str(g)//'Moment'//int2str(m)//trim(particle_type_name)
                  
                           ! allocate and insert the solution fields
                           call allocate_and_insert_scalar_field(trim(field_path), &
                                                                 state, &
                                                                 field_name = trim(field_name), &
                                                                 dont_allocate_prognostic_value_spaces = dont_allocate_prognostic_value_spaces)                  
                  
                           ! allocate and insert the diffusivity and absorption fields that 
                           ! are actually aliased to corresponding group set moment set fields
                  
                           aux_tfield         = extract_tensor_field(state, trim(parent_field_name)//'Diffusivity')
                           aux_tfield%name    = trim(field_name)//'Diffusivity'
                           aux_tfield%aliased = .true.
                  
                           call insert(state, aux_tfield, trim(aux_tfield%name))

                           aux_sfield         = extract_scalar_field(state, trim(parent_field_name)//'Absorption')
                           aux_sfield%name    = trim(field_name)//'Absorption'
                           aux_sfield%aliased = .true.
                  
                           call insert(state, aux_sfield, trim(aux_sfield%name))
                           
                           ! also allocate and insert the diffusivity rotation angle fields that 
                           ! are actually aliased to corresponding group set moment set fields
                           found_rotations_alias: if (number_of_rotations > 0) then
                           
                              rotation_loop_alias: do r = 1,number_of_rotations

                                 aux_sfield         = extract_scalar_field(state, trim(parent_field_name)//'DiffusivityRotation'//int2str(r))
                                 aux_sfield%name    = trim(field_name)//'DiffusivityRotation'//int2str(r)
                                 aux_sfield%aliased = .true.

                                 call insert(state, aux_sfield, trim(aux_sfield%name))

                              end do rotation_loop_alias
                              
                           end if found_rotations_alias
                           
                        end do moment_loop
                                       
                     end do group_loop
                  
                  end do angular_moment_set_loop
                  
                  ! form the current field path
                  current_path = trim(angular_parity_path)//'/vector_field::ParticleCurrent'
                  
                  insert_current: if (have_option(trim(current_path))) then
                  
                     current_group_loop: do g = start_group,end_group
                      
                        ! form the field name for particle group current 
                        field_name = 'ParticleCurrentGroup'//int2str(g)//trim(particle_type_name)
                  
                        ! allocate and insert the current field
                        call allocate_and_insert_vector_field(trim(current_path), &
                                                              state, &
                                                              field_name = trim(field_name), &
                                                              dont_allocate_prognostic_value_spaces = dont_allocate_prognostic_value_spaces)                  
                     
                     end do current_group_loop
                  
                  end if insert_current
                  
               else angular_parity_if

                  FLAbort('Error: unknown radiation angular parity chosen')
                              
               end if angular_parity_if
               
            else angular_discr_if
            
               FLAbort('Error: unknown radiation angular discretisation')
            
            end if angular_discr_if
            
         end do energy_group_set_loop
                                   
         ! if linked with multimaterial then insert the relevant fields 
         ! ie. RadMaterialVolumeFraction, RadMaterialTemperature 
         multimaterial_link: if (have_option(trim(particle_type_path)//'/link_with_multimaterial')) then
         
            ! find the number of fluids state - ie. material_phase
            number_of_fluids_states = option_count('/material_phase')
            
            ! find the number of option links between fluids material_phases and physical radiation materials for this particle_type
            fl_mat_phase_to_rad_mat_links = option_count(trim(particle_type_path)//&
                   &'/link_with_multimaterial/fluids_material_phase_to_physical_radiation_material_map')
            
            ! exit code if user error of not assigning enough material mappings
            if (number_of_fluids_states /= fl_mat_phase_to_rad_mat_links) then
               
               ewrite(-1,*) 'Radiation input error for the particle type ',trim(particle_type_name)
               FLExit('Not every fluid material_phase has an assigned radiation material when using link_with_multimaterial')
            
            end if

            ! check that there is no duplication of mapping
            allocate(material_phase_number_found(number_of_fluids_states))
            material_phase_number_found = .false.
            
            ! loop the fl<-->rt material links
            fl_to_rad_material_links_loop: do l = 1, fl_mat_phase_to_rad_mat_links
               
               ! get the material phase name with which this link is concerned (- 1 needed as options count from 0)
               call get_option(trim(particle_type_path)//'/link_with_multimaterial&
                              &/fluids_material_phase_to_physical_radiation_material_map['//int2str(l - 1)//']&
                              &/name',material_phase_name_link) 
               
               ! find which material_phase (or state) this name is associated with, initialise to 0 such as can exit if none found
               material_phase_number = 0
               state_loop: do s = 1, number_of_fluids_states
                  
                  ! get the material phase name
                  call get_option('/material_phase['//int2str(s - 1)//']/name',material_phase_name)
                  
                  ! see if the name's match 
                  name_match_if: if (trim(material_phase_name_link) == trim(material_phase_name)) then
                     
                     ! if this material_phase already mapped then this is a user input error so exit
                     another_match_found: if (material_phase_number_found(s)) then
                     
                        ewrite(-1,*) 'Radiation input error for the particle_type ',trim(particle_type_name),& 
                                    &' for fluids_material_phase_to_physical_radiation_material_map ',l,&
                                    &' for material_phase ',s
                        FLExit('Name of material_phase appeared more than once in fluids to radiation material mapping')
                     
                     end if another_match_found
                     
                     ! assign the material phase number
                     material_phase_number = s
                     
                     ! set the found flag
                     material_phase_number_found(s) = .true.
                     
                     ! exit loop 
                     exit state_loop
                  
                  end if name_match_if   
               
               end do state_loop
               
               ! if no matching material names were found then exit - user error
               no_match_if: if (material_phase_number == 0) then
               
                  ewrite(-1,*) 'Radiation input error for the particle_type ',trim(particle_type_name),& 
                              &' for fluids_material_phase_to_physical_radiation_material_map ',l
                  FLExit('Name of material phase link does not match any of the fluids material_phase names')
               
               end if no_match_if
               
               ! create and input the RadMaterialVolumeFraction into state
               field_path = trim(particle_type_path)//'/link_with_multimaterial&
                           &/fluids_material_phase_to_physical_radiation_material_map['//int2str(l - 1)//']&
                           &/scalar_field::RadMaterialVolumeFraction'
               
               field_name = 'RadMaterialVolumeFraction'//int2str(material_phase_number)//trim(particle_type_name)

               call allocate_and_insert_scalar_field(trim(field_path), &
                                                     state, &
                                                     field_name = trim(field_name), &
                                                     dont_allocate_prognostic_value_spaces = dont_allocate_prognostic_value_spaces)
                              
            end do fl_to_rad_material_links_loop
            
            deallocate(material_phase_number_found)
            
            ! create and input the multimaterial RadMaterialTemperature into state 
            field_path = trim(particle_type_path)//'/link_with_multimaterial/scalar_field::RadMaterialTemperature'
            radmaterialtemperature_if: if (have_option(trim(field_path))) then
            
               field_name = 'RadMaterialTemperature'//trim(particle_type_name)
            
               call allocate_and_insert_scalar_field(trim(field_path), &
                                                     state, &
                                                     field_name = trim(field_name), &
                                                     dont_allocate_prognostic_value_spaces = dont_allocate_prognostic_value_spaces)
            
            end if radmaterialtemperature_if
                    
         end if multimaterial_link

         ! if linked with porous media then insert the RadPorosity, RadPorousTemperatureMedia
         porous_link: if (have_option(trim(particle_type_path)//'/link_with_porous_media')) then
         
            field_path = trim(particle_type_path)//'/link_with_porous_media/scalar_field::RadPorosity'
            
            field_name = 'RadPorosity'//trim(particle_type_name)
            
            call allocate_and_insert_scalar_field(trim(field_path), &
                                                  state, &
                                                  field_name = trim(field_name), &
                                                  dont_allocate_prognostic_value_spaces = dont_allocate_prognostic_value_spaces)

            field_path = trim(particle_type_path)//'/link_with_porous_media/scalar_field::RadPorousTemperature'
            
            radtemperatureporous_if: if (have_option(trim(field_path))) then
            
               field_name = 'RadPorousTemperature'//trim(particle_type_name)
            
               call allocate_and_insert_scalar_field(trim(field_path), &
                                                     state, &
                                                     field_name = trim(field_name), &
                                                     dont_allocate_prognostic_value_spaces = dont_allocate_prognostic_value_spaces)
            
            end if radtemperatureporous_if
                        
         end if porous_link
                                    
         ! insert delayed fields if needed              
         have_delayed_if: if (have_option(trim(particle_type_path)//'/delayed_neutron_precursor')) then
                                 
            ! set the delayed path
            delayed_path = trim(particle_type_path)//'/delayed_neutron_precursor'                
                                                                   
            ! get the number of delayed groups
            call get_option(trim(delayed_path)//'/number_delayed_neutron_precursor_groups',number_of_delayed_groups)
                                    
            dgroup_loop: do d = 1,number_of_delayed_groups
                     
               ! form the correct field name dependent on the linking options
               delayed_region_id_if: if (have_option(trim(delayed_path)//'/link_with_region_id')) then
  
                  ! the field path
                  field_path = trim(delayed_path)//'/link_with_region_id/scalar_field::DelayedNeutronPrecursor'
               
                  field_name = 'DelayedNeutronPrecursorGroup'//int2str(d)//'Region'//trim(particle_type_name)
                 
                  call allocate_and_insert_scalar_field(trim(field_path), &
                                                        state, &
                                                        field_name = trim(field_name), &
                                                        dont_allocate_prognostic_value_spaces = dont_allocate_prognostic_value_spaces)
                                                                                
               end if delayed_region_id_if
                  
               delayed_multimaterial_if: if (have_option(trim(delayed_path)//'/link_with_multimaterial')) then  

                  ! the field path
                  field_path = trim(delayed_path)//'/link_with_multimaterial/scalar_field::DelayedNeutronPrecursor'
               
                  field_name = 'DelayedNeutronPrecursorGroup'//int2str(d)//'Material'//trim(particle_type_name)
                 
                  call allocate_and_insert_scalar_field(trim(field_path), &
                                                        state, &
                                                        field_name = trim(field_name), &
                                                        dont_allocate_prognostic_value_spaces = dont_allocate_prognostic_value_spaces)
                  
               end if delayed_multimaterial_if
                  
               delayed_porous_if: if (have_option(trim(delayed_path)//'/link_with_porous_media')) then  

                  ! the field path
                  field_path = trim(delayed_path)//'/link_with_porous_media/scalar_field::DelayedNeutronPrecursor'
               
                  field_name = 'DelayedNeutronPrecursorGroup'//int2str(d)//'Porous'//trim(particle_type_name)
                 
                  call allocate_and_insert_scalar_field(trim(field_path), &
                                                        state, &
                                                        field_name = trim(field_name), &
                                                        dont_allocate_prognostic_value_spaces = dont_allocate_prognostic_value_spaces)
                                          
               end if delayed_porous_if 
                              
            end do dgroup_loop  
                                                
         end if have_delayed_if           
                               
      end do particle_type_loop
             
    end subroutine allocate_and_insert_radiation_fields

  end subroutine allocate_and_insert_fields

  subroutine alias_fields(states)
    type(state_type), dimension(:), intent(inout) :: states

    character(len=OPTION_PATH_LEN) :: path
    character(len=OPTION_PATH_LEN) :: state_name, aliased_field_name, field_name
    integer :: i, j, k ! counters
    integer :: nstates ! number of states
    integer :: nfields ! number of fields
    ! logicals to find out if we have certain options
    logical :: is_aliased
    type(scalar_field) :: sfield
    type(vector_field) :: vfield
    type(tensor_field) :: tfield

    nstates=option_count("/material_phase")

    state_loop: do i=0, nstates-1

       ! Get number of scalar fields that are children of this state
       nfields=option_count("/material_phase["//int2str(i)//"]/scalar_field")

       ! Loop over scalar fields
       scalar_field_loop: do j=0, nfields-1

          ! Save path to field
          path="/material_phase["//int2str(i)//"]/scalar_field["&
               &//int2str(j)//"]"

          ! If field is aliased, find which field it is aliased to, extract that field from the correct state and insert into current state
          is_aliased=have_option(trim(path)//"/aliased")
          if(is_aliased) then
             call get_option(trim(path)//"/name", field_name)
             call get_option(trim(path)//"/aliased/field_name", aliased_field_name)
             call get_option(trim(path)//"/aliased/material_phase_name", state_name)

             k=get_state_index(states, trim(state_name))
             sfield=extract_scalar_field(states(k), trim(aliased_field_name))
             sfield%name = trim(field_name)  ! this seems to be necessary
             ! to preserve the aliased field's original name
             sfield%aliased = .true.
             call insert(states(i+1), sfield, trim(field_name))
          end if

       end do scalar_field_loop

       ! Get number of vector fields that are children of this state
       nfields=option_count("/material_phase["//int2str(i)//"]/vecto&
            &r_field")

       ! Loop over vector fields
       vector_field_loop: do j=0, nfields-1

          ! Save path to field
          path="/material_phase["//int2str(i)//"]/vector_field["&
               &//int2str(j)//"]"

          ! If field is aliased, find which field it is aliased to, extract that field from the correct state and insert into current state
          is_aliased=have_option(trim(path)//"/aliased")
          if(is_aliased) then
             call get_option(trim(path)//"/name", field_name)
             call get_option(trim(path)//"/aliased/material_phase_name", state_name)
             call get_option(trim(path)//"/aliased/field_name", aliased_field_name)

             k=get_state_index(states, trim(state_name))
             vfield=extract_vector_field(states(k), trim(aliased_field_name))
             vfield%name = trim(field_name)  ! this seems to be necessary to preserve the aliased field's original name
             vfield%aliased = .true.
             call insert(states(i+1), vfield, trim(field_name))

          end if

       end do vector_field_loop

       ! Get number of tensor fields that are children of this state
       nfields=option_count("/material_phase["//int2str(i)//"]/tensor_field")

       tensor_field_loop: do j=0, nfields-1

          ! Save path to field
          path="/material_phase["//int2str(i)//"]/tensor_field["&
               &//int2str(j)//"]"

          ! If field is aliased, find which field it is aliased to, extract that field from the correct state and insert into current state
          is_aliased=have_option(trim(path)//"/aliased")
          if(is_aliased) then
             call get_option(trim(path)//"/name", field_name)
             call get_option(trim(path)//"/aliased/material_phase_name", state_name)
             call get_option(trim(path)//"/aliased/field_name", aliased_field_name)

             k=get_state_index(states, trim(state_name))
             tfield=extract_tensor_field(states(k), trim(aliased_field_name))
             tfield%name = trim(field_name)  ! this seems to be necessary to preserve the aliased field's original name
             tfield%aliased = .true.
             call insert(states(i+1), tfield, trim(field_name))

          end if

       end do tensor_field_loop

    end do state_loop

    ! special case fields outside material_phases:
    ! distance to top and bottom
    if (have_option('/geometry/ocean_boundaries')) then
    
       sfield = extract_scalar_field(states(1), 'DistanceToTop')
       sfield%aliased = .true.
       do i = 1,nstates-1
          call insert(states(i+1), sfield, 'DistanceToTop')
       end do
       
       sfield = extract_scalar_field(states(1), 'DistanceToBottom')
       sfield%aliased = .true.
       do i = 1,nstates-1
          call insert(states(i+1), sfield, 'DistanceToBottom')
       end do

    end if

    ! direction of gravity
    if (have_option('/physical_parameters/gravity/vector_field::GravityDirection')) then
       vfield=extract_vector_field(states(1), 'GravityDirection')
       vfield%aliased = .true.
       do i = 1,nstates-1

          call insert(states(i+1), vfield, 'GravityDirection')

       end do
    end if

    ! grid velocity
    if (have_option('/mesh_adaptivity/mesh_movement/vector_field::GridVelocity')) then
    
       ! Save path to field
       path="/mesh_adaptivity/mesh_movement/vector_field::GridVelocity"

       ! If field is aliased, find which field it is aliased to, extract that field from the correct state and insert into state(1)
       is_aliased=have_option(trim(path)//"/aliased")
       if(is_aliased) then
           call get_option(trim(path)//"/name", field_name)
           call get_option(trim(path)//"/aliased/material_phase_name", state_name)
           call get_option(trim(path)//"/aliased/field_name", aliased_field_name)

           k=get_state_index(states, trim(state_name))
           vfield=extract_vector_field(states(k), trim(aliased_field_name))
           vfield%name = trim(field_name)  ! this seems to be necessary to preserve the aliased field's original name
           vfield%aliased = .true.
           call insert(states(1), vfield, trim(field_name))

       end if
    
       vfield=extract_vector_field(states(1), 'GridVelocity')
       vfield%aliased = .true.
       do i = 1,nstates-1

          call insert(states(i+1), vfield, 'GridVelocity')

       end do
    end if

    ! Deal with subgridscale parameterisations.
    call alias_diffusivity(states)

  end subroutine alias_fields

  subroutine alias_diffusivity(states)
    !!< Where fields get their diffusivity from a subgridscale
    !!< parameterisation, it is necessary to alias their diffusivity to the
    !!< diffusivity provided by the parameterisation.
    !!<
    !!< At this stage only prescribed diffusivity, the Generic Length Scale ocean model
    !!< and the K-Epsilon turbulence model are handled via this route.
    !!< Gent-McWilliams diffusivity is calculated on the fly and
    !!< Mellor-Yamada is pending a rewrite.
    type(state_type), dimension(:), intent(inout) :: states
    type(scalar_field), pointer :: sfield
    type(tensor_field) :: tfield

    integer :: i, s, stat
    real :: Pr

    ! Prescribed diffusivity
    do i = 1, size(states)
       
       tfield=extract_tensor_field(states(i), "PrescribedDiffusivity", stat)

       if (stat/=0) cycle

       tfield%aliased=.True.

       do s = 1, scalar_field_count(states(i))

          sfield => extract_scalar_field(states(i), s)
          
          if (have_option(trim(sfield%option_path)//&
               "/prognostic/subgridscale_parameterisation&
               &::prescribed_diffusivity")) then
             
             tfield%name=trim(sfield%name)//"Diffusivity"
             call insert(states(i), tfield, tfield%name)

          end if

       end do
       
    end do

    ! Eddy diffusivity from Generic Length Scale Ocean model
    do i = 1, size(states)
       
       tfield=extract_tensor_field(states(i), "GLSEddyDiffusivityKH", stat)

       if (stat/=0) cycle

       tfield%aliased=.True.

       do s = 1, scalar_field_count(states(i))

          sfield => extract_scalar_field(states(i), s)
          
          if (have_option(trim(sfield%option_path)//&
               "/prognostic/subgridscale_parameterisation&
               &::GLS")) then
             
             tfield%name=trim(sfield%name)//"Diffusivity"
             call insert(states(i), tfield, tfield%name)

          end if

       end do
       
    end do

    ! Eddy diffusivity from K-Epsilon 2-equation turbulence model
    do i = 1, size(states)
       
       tfield=extract_tensor_field(states(i), "KEpsEddyViscosity", stat)

       if (stat/=0) cycle

       tfield%aliased=.True.

       do s = 1, scalar_field_count(states(i))

          sfield => extract_scalar_field(states(i), s)
          
          if (have_option(trim(sfield%option_path)//&
               "/prognostic/subgridscale_parameterisation&
               &::k_epsilon")) then

             ! Get Prandtl number, if specified.
             call get_option(trim(sfield%option_path)//&
               "/prognostic/subgridscale_parameterisation&
               &::k_epsilon/Prandtl_number", Pr, default = 1.0)

             ! Scale field by Prandtl number
             call scale(tfield, 1./Pr)
             tfield%name=trim(sfield%name)//"Diffusivity"
             call insert(states(i), tfield, tfield%name)

          end if

       end do
       
    end do

  end subroutine alias_diffusivity

  function allocate_scalar_field_as_constant(option_path) result(is_constant)
    !!< Return whether the supplied option path signals a constant
    !!< field

    character(len = *), intent(in) :: option_path

    logical :: is_constant

    is_constant = .false.
    if(option_count(trim(option_path) // "/prescribed/value") == 1) then
       is_constant = have_option(trim(option_path) // "/prescribed/value[0]/constant")
    end if

  end function allocate_scalar_field_as_constant
  
  function allocate_vector_field_as_constant(option_path) result(is_constant)
    !!< Return whether the supplied option path signals a constant
    !!< field

    character(len = *), intent(in) :: option_path

    logical :: is_constant

    is_constant = .false.
    if(option_count(trim(option_path) // "/prescribed/value") == 1) then
       is_constant = have_option(trim(option_path) // "/prescribed/value[0]/constant")
    end if

  end function allocate_vector_field_as_constant
  
  function allocate_tensor_field_as_constant(option_path) result(is_constant)
    !!< Return whether the supplied option path signals a constant
    !!< field

    character(len = *), intent(in) :: option_path

    logical :: is_constant

    if(option_count(trim(option_path) // "/prescribed/value") == 1) then
      is_constant = have_option(trim(option_path) // "/prescribed/value/isotropic/constant") .or. &
        & have_option(trim(option_path) // "/prescribed/value/anisotropic_symmetric/constant") .or. &
        & have_option(trim(option_path) // "/prescribed/value/anisotropic_asymmetric/constant")
    else
      is_constant = .false.
    end if

  end function allocate_tensor_field_as_constant

  function allocate_field_as_constant_scalar(s_field) result(is_constant)
    !!< Return whether the options tree defines the supplied scalar field to
    !!< be constant

    type(scalar_field), intent(in) :: s_field

    logical :: is_constant

    is_constant = allocate_scalar_field_as_constant(s_field%option_path)

  end function allocate_field_as_constant_scalar

  function allocate_field_as_constant_vector(v_field) result(is_constant)
    !!< Return whether the options tree defines the supplied vector field to
    !!< be constant

    type(vector_field), intent(in) :: v_field

    logical :: is_constant

    is_constant = allocate_vector_field_as_constant(v_field%option_path)

  end function allocate_field_as_constant_vector

  function allocate_field_as_constant_tensor(t_field) result(is_constant)
    !!< Return whether the options tree defines the supplied tensor field to
    !!< be constant

    type(tensor_field), intent(in) :: t_field

    logical :: is_constant

    if(trim(t_field%name) == "MinMetricEigenbound") then
      is_constant = have_option("/mesh_adaptivity/hr_adaptivity/tensor_field::MinimumEdgeLengths/anisotropic_symmetric/constant")
    else if(trim(t_field%name) == "MaxMetricEigenbound") then
      is_constant = have_option("/mesh_adaptivity/hr_adaptivity/tensor_field::MaximumEdgeLengths/anisotropic_symmetric/constant")
    else
      is_constant = allocate_tensor_field_as_constant(t_field%option_path)
    end if

  end function allocate_field_as_constant_tensor

  recursive subroutine allocate_and_insert_scalar_field(option_path, state, &
    parent_mesh, parent_name, field_name, &
    dont_allocate_prognostic_value_spaces)

    character(len=*), intent(in) :: option_path
    type(state_type), intent(inout) :: state
    character(len=*), intent(in), optional :: parent_mesh
    character(len=*), intent(in), optional :: parent_name
    character(len=*), optional, intent(in):: field_name
    logical, optional, intent(in):: dont_allocate_prognostic_value_spaces

    logical :: is_prognostic, is_prescribed, is_diagnostic, is_aliased
    ! paths for options and child fields
    character(len=OPTION_PATH_LEN) :: path, adapt_path
    ! Strings for names
    character(len=OPTION_PATH_LEN) :: lfield_name, mesh_name
    type(scalar_field) :: field
    type(mesh_type), pointer :: mesh
    logical :: backward_compatibility, is_constant

    is_aliased=have_option(trim(option_path)//"/aliased")
    if(is_aliased) return

    ! Save option_path
    path=trim(option_path)

    if (present(field_name)) then
       lfield_name=field_name
    else
       call get_option(trim(path)//"/name", lfield_name)
    end if
    
    if(present(parent_name)) then
       lfield_name=trim(parent_name)//trim(lfield_name)
    end if
    ewrite(1,*) "In allocate_and_insert_scalar_field, field is: ", trim(lfield_name)

    ! Do we need backward compatibility?
    ! If we need backward compatibility, then no matter how the field
    ! is described in XML, a value space will be allocated, for old-style
    ! code to use.
    ! If we do not need backward compatibility, we can make big savings
    ! on constant fields.
    ! Any fields that require backward compatibility are badly behaved, as they
    ! modify constant fields. *Do not add to this list!* Construct an
    ! appropriate diagnostic algorithm instead (possibly an internal).
    backward_compatibility = .false.

    ! Find out what kind of field we have
    is_prognostic=have_option(trim(path)//"/prognostic")
    is_prescribed=have_option(trim(path)//"/prescribed")
    is_diagnostic=have_option(trim(path)//"/diagnostic")

    is_constant=allocate_tensor_field_as_constant(path)

    ewrite(1,*) "Is field prognostic? ", is_prognostic
    ewrite(1,*) "Is field prescribed? ", is_prescribed
    ewrite(1,*) "Is field constant? ", is_constant
    ewrite(1,*) "Is field diagnostic? ", is_diagnostic

    if (is_prognostic) then

       path=trim(path)//"/prognostic"

    else if(is_prescribed) then

       path=trim(path)//"/prescribed"

    else if(is_diagnostic) then

       path=trim(path)//"/diagnostic"

    end if

    ! Get mesh
    if(present(parent_mesh).and.&
         .not.have_option(trim(path)//"/mesh[0]/name")) then
       mesh => extract_mesh(state, trim(parent_mesh))
       mesh_name=parent_mesh
    else
       call get_option(trim(path)//"/mesh[0]/name", mesh_name)
       mesh => extract_mesh(state, trim(mesh_name))
    end if

    if (defer_allocation(option_path, mesh, dont_allocate_prognostic_value_spaces=dont_allocate_prognostic_value_spaces)) then
       ! If we want to defer allocation (for sam), don't allocate the value space yet
       call allocate(field, mesh, name=trim(lfield_name), &
          field_type=FIELD_TYPE_DEFERRED)
    else if(is_constant .and. .not. backward_compatibility) then
         
       ! Allocate as constant field if possible (and we don't need backward compatibility)
       call allocate(field, mesh, name=trim(lfield_name), &
          field_type=FIELD_TYPE_CONSTANT)
       
       call zero(field)
    else
       ! If we have to keep backward compatibility, then
       ! just allocate the value space as normal,
       ! and don't try any funny tricks to save memory.

       ! Allocate field
       call allocate(field, mesh, name=trim(lfield_name))
       call zero(field)
    end if


    ewrite(2,*) trim(lfield_name), " is on mesh ", trim(mesh%name)

    ! Set field%option_path
    field%option_path=trim(option_path)

    ! Finally! Insert field into state!
    call insert(state, field, field%name)
    call deallocate(field)

    ! Check for fields that are children of this field:
    call allocate_and_insert_children(path, state, mesh_name, lfield_name, &
        dont_allocate_prognostic_value_spaces=dont_allocate_prognostic_value_spaces)
    call allocate_and_insert_grandchildren(path, state, mesh_name,&
         & lfield_name, &
         & dont_allocate_prognostic_value_spaces=dont_allocate_prognostic_value_spaces)

    ! Check for adaptivity weights associated with this field:
    adapt_path=trim(path)//"/adaptivity_options"
    if(have_option(trim(adapt_path)//"/absolute_measure")) then
       adapt_path=trim(adapt_path)//"/absolute_measure/scalar_field::InterpolationErrorBound"
       call allocate_and_insert_scalar_field(adapt_path, state, parent_mesh=mesh_name, &
          parent_name=lfield_name, &
          dont_allocate_prognostic_value_spaces=dont_allocate_prognostic_value_spaces)
    else if(have_option(trim(adapt_path)//"/relative_measure")) then
       adapt_path=trim(adapt_path)//"/relative_measure/scalar_field::InterpolationErrorBound"
       call allocate_and_insert_scalar_field(adapt_path, state, parent_mesh=mesh_name, &
          parent_name=lfield_name, &
          dont_allocate_prognostic_value_spaces=dont_allocate_prognostic_value_spaces)
    end if

  end subroutine allocate_and_insert_scalar_field

  recursive subroutine allocate_and_insert_vector_field(option_path, state, parent_mesh, parent_name, &
                                                        field_name, dont_allocate_prognostic_value_spaces)

    character(len=*), intent(in) :: option_path
    type(state_type), intent(inout) :: state
    character(len=*), intent(in), optional :: parent_mesh
    character(len=*), intent(in), optional :: parent_name
    character(len=*), optional, intent(in):: field_name
    logical, intent(in), optional :: dont_allocate_prognostic_value_spaces
    
    integer :: dim
    logical :: is_prognostic, is_prescribed, is_diagnostic, is_aliased
    ! paths for options and child fields
    character(len=OPTION_PATH_LEN) :: path, adapt_path
    ! strings for names
    character(len=OPTION_PATH_LEN) :: lfield_name, mesh_name
    type(mesh_type), pointer :: mesh
    type(vector_field) :: field
    logical :: backward_compatibility, is_constant

    is_aliased=have_option(trim(option_path)//"/aliased")
    if(is_aliased) return
    
    ! Save option_path
    path=trim(option_path)

    if (present(field_name)) then
       lfield_name=field_name
    else
       call get_option(trim(path)//"/name", lfield_name)
    end if

    if(present(parent_name)) then
       lfield_name=trim(parent_name)//trim(lfield_name)
    end if
    ewrite(1,*) "In allocate_and_insert_vector_field, field is: ", trim(lfield_name)

    ! Do we need backward compatibility?
    ! If we need backward compatibility, then no matter how the field
    ! is described in XML, a value space will be allocated, for old-style
    ! code to use.
    ! If we do not need backward compatibility, we can make big savings
    ! on constant fields.
    ! Any fields that require backward compatibility are badly behaved, as they
    ! modify constant fields. *Do not add to this list!* Construct an
    ! appropriate diagnostic algorithm instead (possibly an internal).
    backward_compatibility = .false.

    ! Find out what kind of field we have
    is_prognostic=have_option(trim(path)//"/prognostic")
    is_prescribed=have_option(trim(path)//"/prescribed")
    is_diagnostic=have_option(trim(path)//"/diagnostic")

    is_constant=allocate_vector_field_as_constant(path)

    ewrite(1,*) "Is field prognostic? ", is_prognostic
    ewrite(1,*) "Is field prescribed? ", is_prescribed
    ewrite(1,*) "Is field constant? ", is_constant
    ewrite(1,*) "Is field diagnostic? ", is_diagnostic

    ! Get dimension of vector - currently the dimension of the problem
    call get_option("/geometry/dimension", dim)

    if(is_prognostic) then
       path=trim(path)//"/prognostic"
    else if(is_prescribed) then
       path=trim(path)//"/prescribed"
    else if(is_diagnostic) then
       path=trim(path)//"/diagnostic"
    end if

    ! Get mesh
    if(present(parent_mesh).and.&
         .not.have_option(trim(path)//"/mesh[0]/name")) then
       mesh => extract_mesh(state, trim(parent_mesh))
       mesh_name=parent_mesh
    else
       call get_option(trim(path)//"/mesh[0]/name", mesh_name)
       mesh => extract_mesh(state, trim(mesh_name))
    end if

    if (defer_allocation(option_path, mesh, dont_allocate_prognostic_value_spaces=dont_allocate_prognostic_value_spaces)) then
       ! If we want to defer allocation (for sam), don't allocate the value space yet
       call allocate(field, dim, mesh, name=trim(lfield_name), &
          field_type=FIELD_TYPE_DEFERRED)
    else if(is_constant .and. .not. backward_compatibility) then
         
       ! Allocate as constant field if possible (and we don't need backward compatibility)
       call allocate(field, dim, mesh, name=trim(lfield_name), &
          field_type=FIELD_TYPE_CONSTANT)
       call zero(field)
       
    else
       ! If we have to keep backward compatibility, then
       ! just allocate the value space as normal,
       ! and don't try any funny tricks to save memory.

       ! Allocate field
       call allocate(field, dim, mesh, trim(lfield_name))
       call zero(field)
       ewrite(3,*) 'mesh%nodes', mesh%nodes
    end if
    
    ewrite(2,*) trim(lfield_name), " is on mesh ", trim(mesh%name)

    ! Set field%option_path
    field%option_path=trim(option_path)

    ! Finally! Insert field into state!
    call insert(state, field, field%name)
    call deallocate(field)

    ! Check for fields that are children of this field:
    call allocate_and_insert_children(path, state, mesh_name, lfield_name, &
        dont_allocate_prognostic_value_spaces=dont_allocate_prognostic_value_spaces)
    call allocate_and_insert_grandchildren(path, state, mesh_name, lfield_name, &
        dont_allocate_prognostic_value_spaces=dont_allocate_prognostic_value_spaces)

    ! Check for adaptivity weights associated with this field:
    adapt_path=trim(path)//"/adaptivity_options"
    if(have_option(trim(adapt_path)//"/absolute_measure")) then
       adapt_path=trim(adapt_path)//"/absolute_measure/vector_field::InterpolationErrorBound"
       call allocate_and_insert_vector_field(adapt_path, state, mesh_name, lfield_name, &
          dont_allocate_prognostic_value_spaces=dont_allocate_prognostic_value_spaces)
    else if(have_option(trim(adapt_path)//"/relative_measure")) then
       adapt_path=trim(adapt_path)//"/relative_measure/vector_field::InterpolationErrorBound"
       call allocate_and_insert_vector_field(adapt_path, state, mesh_name, lfield_name, &
          dont_allocate_prognostic_value_spaces=dont_allocate_prognostic_value_spaces)
    end if

  end subroutine allocate_and_insert_vector_field

  recursive subroutine allocate_and_insert_tensor_field(option_path, state, parent_mesh, parent_name, &
      dont_allocate_prognostic_value_spaces)
    !!< This subroutine sets up the initial condition of a tensor field.
    !!< Note that the tensor dimensions are set to be the dimension of the 
    !!< problem.

    character(len=*), intent(in) :: option_path
    type(state_type), intent(inout) :: state
    character(len=*), intent(in), optional :: parent_mesh
    character(len=*), intent(in), optional :: parent_name
    logical, intent(in), optional :: dont_allocate_prognostic_value_spaces

    logical :: backward_compatibility, is_prescribed, is_diagnostic, is_constant, is_aliased
    ! paths for options and child fields
    character(len=OPTION_PATH_LEN) :: path, adapt_path
    character(len=OPTION_PATH_LEN) :: field_name, mesh_name
    type(tensor_field) :: field
    type(mesh_type), pointer:: mesh

    is_aliased=have_option(trim(option_path)//"/aliased")
    if(is_aliased) return

    ! Save option_path
    path=trim(option_path)

    call get_option(trim(path)//"/name", field_name)
    if(present(parent_name)) then
       if(trim(field_name)/="Viscosity") then
          field_name=trim(parent_name)//trim(field_name)
       end if
    end if
    ewrite(1,*) "In allocate_and_insert_tensor_field, field is: ", trim(field_name)

    ! Do we need backward compatibility?
    ! If we need backward compatibility, then no matter how the field
    ! is described in XML, a value space will be allocated, for old-style
    ! code to use.
    ! If we do not need backward compatibility, we can make big savings
    ! on constant fields.
    ! Any fields that require backward compatibility are badly behaved, as they
    ! modify constant fields. *Do not add to this list!* Construct an
    ! appropriate diagnostic algorithm instead (possibly an internal).
    backward_compatibility = any(field_name == (/"ElectricalPotentialDiffusivity      "/))

    ! Find out what kind of field we have
    is_prescribed=have_option(trim(path)//"/prescribed")
    is_diagnostic=have_option(trim(path)//"/diagnostic")
    is_constant=allocate_tensor_field_as_constant(path)

    ewrite(1,*) "Is field prescribed? ", is_prescribed
    ewrite(1,*) "Is field diagnostic? ", is_diagnostic
    ewrite(1,*) "Is field constant? ", is_constant

    if(is_prescribed) then

       path=trim(path)//"/prescribed"

    else if(is_diagnostic) then

       path=trim(path)//"/diagnostic"

    end if

    ! Get mesh
    if(present(parent_mesh).and.&
         .not.have_option(trim(path)//"/mesh[0]/name")) then
       mesh => extract_mesh(state, trim(parent_mesh))
       mesh_name=parent_mesh
    else
       call get_option(trim(path)//"/mesh[0]/name", mesh_name)
       mesh => extract_mesh(state, trim(mesh_name))
    end if

    if (defer_allocation(option_path, mesh, dont_allocate_prognostic_value_spaces=dont_allocate_prognostic_value_spaces)) then
         
       ! If we want to defer allocation (for sam), don't allocate the value space yet
       call allocate(field, mesh, name=trim(field_name), &
          field_type=FIELD_TYPE_DEFERRED)
       
    else if(is_constant .and. .not. backward_compatibility) then
         
       ! Allocate as constant field if possible (and we don't need backward compatibility)
       call allocate(field, mesh, name=trim(field_name), &
          field_type=FIELD_TYPE_CONSTANT)
       call zero(field)
    else

       ! Allocate field
       call allocate(field, mesh, trim(field_name))
       call zero(field)
    end if


    ! Set field%option_path
    field%option_path=trim(option_path)

    ! Finally! Insert field into state!
    call insert(state, field, field%name)
    call deallocate(field)

    ! Check for fields that are children of this field:
    call allocate_and_insert_children(path, state, mesh_name, field_name, &
         & dont_allocate_prognostic_value_spaces=dont_allocate_prognostic_value_spaces)
    call allocate_and_insert_grandchildren(path, state, mesh_name, &
         & field_name, dont_allocate_prognostic_value_spaces=dont_allocate_prognostic_value_spaces)

    ! Check for adaptivity weights associated with this field:
    adapt_path=trim(path)//"/adaptivity_options"
    if(have_option(trim(adapt_path)//"/absolute_measure")) then
       adapt_path=trim(adapt_path)//"/absolute_measure/tensor_field::InterpolationErrorBound"
       call allocate_and_insert_tensor_field(adapt_path, state, mesh_name, field_name, &
            dont_allocate_prognostic_value_spaces=dont_allocate_prognostic_value_spaces)
    else if(have_option(trim(adapt_path)//"/relative_measure")) then
       adapt_path=trim(adapt_path)//"/relative_measure/tensor_field::InterpolationErrorBound"
       call allocate_and_insert_tensor_field(adapt_path, state, mesh_name, field_name, &
            dont_allocate_prognostic_value_spaces=dont_allocate_prognostic_value_spaces)
    end if

  end subroutine allocate_and_insert_tensor_field

  subroutine allocate_and_insert_children(path, state, parent_mesh, parent_name, &
       dont_allocate_prognostic_value_spaces)
    character(len=*), intent(in) :: path !! option_path including prescribed/prognostic
    type(state_type), intent(inout) :: state
    character(len=*), intent(in) :: parent_mesh
    character(len=*), intent(in) :: parent_name
    logical, optional, intent(in) :: dont_allocate_prognostic_value_spaces

    character(len=OPTION_PATH_LEN) child_path, child_name
    character(len=FIELD_NAME_LEN) :: mesh_name
    integer i
    
    ewrite(2,*) "    Inserting children of: ",trim(path)
    do i=0, option_count(trim(path)//"/scalar_field")-1
       child_path=trim(path)//"/scalar_field["//int2str(i)//"]"
       ! Reset path to have name instead of index
       call get_option(trim(child_path)//"/name", child_name)
       child_path=trim(path)//"/scalar_field::"//trim(child_name)
       call get_option(trim(complete_field_path(trim(child_path)))//"/mesh/name", &
                       mesh_name, default=trim(parent_mesh))
       call allocate_and_insert_scalar_field(child_path, state, &
            parent_mesh=mesh_name, parent_name=parent_name, &
            dont_allocate_prognostic_value_spaces=dont_allocate_prognostic_value_spaces)
    end do
    do i=0, option_count(trim(path)//"/vector_field")-1
       child_path=trim(path)//"/vector_field["//int2str(i)//"]"
       ! Reset path to have name instead of index
       call get_option(trim(child_path)//"/name", child_name)
       child_path=trim(path)//"/vector_field::"//trim(child_name)
       call get_option(trim(complete_field_path(trim(child_path)))//"/mesh/name", &
                       mesh_name, default=trim(parent_mesh))
       call allocate_and_insert_vector_field(child_path, state, &
            parent_mesh=mesh_name, parent_name=parent_name, &
            dont_allocate_prognostic_value_spaces=dont_allocate_prognostic_value_spaces)
    end do
    do i=0, option_count(trim(path)//"/tensor_field")-1
       child_path=trim(path)//"/tensor_field["//int2str(i)//"]"
       ! Reset path to have name instead of index
       call get_option(trim(child_path)//"/name", child_name)
       child_path=trim(path)//"/tensor_field::"//trim(child_name)
       call get_option(trim(complete_field_path(trim(child_path)))//"/mesh/name", &
                       mesh_name, default=trim(parent_mesh))
       call allocate_and_insert_tensor_field(child_path, state, &
            parent_mesh=mesh_name, parent_name=parent_name, &
            dont_allocate_prognostic_value_spaces=dont_allocate_prognostic_value_spaces)
    end do

  end subroutine allocate_and_insert_children

  subroutine allocate_and_insert_grandchildren(path, state,&
       & parent_mesh, parent_name, dont_allocate_prognostic_value_spaces)
    !!< Allocate those fields contained in a field which are not direct
    !!< children. 
    character(len=*), intent(in) :: path !! option_path including prescribed/prognostic
    type(state_type), intent(inout) :: state
    character(len=*), intent(in) :: parent_mesh
    character(len=*), intent(in) :: parent_name
    logical, optional, intent(in) :: dont_allocate_prognostic_value_spaces

    
    integer :: i

    ! This is necessarily somewhat more sui generis than
    ! allocate_and_insert_children.

    do i = 1, size(grandchild_paths)
       call allocate_and_insert_children(trim(path)&
            &//trim(grandchild_paths(i)), state, parent_mesh, parent_name, &
            &dont_allocate_prognostic_value_spaces=dont_allocate_prognostic_value_spaces)
    end do

  end subroutine allocate_and_insert_grandchildren
    
  logical function defer_allocation(option_path, mesh, &
     dont_allocate_prognostic_value_spaces)
    !!< Determines whether allocation of %val is deferred. 
    !!< This is used for fields that have been passed to SAM and
    !!< only are allocate one by one when we get them back from SAM.
    !!< Currently this is for all prognostic fields that are on a mesh
    !!< that is not excluded from mesh adaptivity.
    character(len=*), intent(in):: option_path
    type(mesh_type), intent(in):: mesh
    logical, optional, intent(in):: dont_allocate_prognostic_value_spaces
    
       defer_allocation=present_and_true(dont_allocate_prognostic_value_spaces) &
          .and. have_option(trim(option_path)//'/prognostic') &
          .and. .not. have_option(trim(mesh%option_path)//'/exclude_from_mesh_adaptivity')
  
  end function defer_allocation
  
  subroutine set_prescribed_field_values(states, &
    exclude_interpolated, exclude_nonreprescribed, initial_mesh, time)

    type(state_type), dimension(:), intent(in):: states
    !! don't prescribe the fields with interpolation options
    logical, intent(in), optional :: exclude_interpolated
    !! do not prescribe the fields that have requested not to be represcribed
    logical, intent(in), optional :: exclude_nonreprescribed
    !! indicates whether we're prescribing on the initial mesh, if not (default)
    !! the fields with needs_initial_mesh(field) are left untouched, they have to
    !! be interpolated (somewhere else)
    logical, intent(in), optional:: initial_mesh
    !! current time if not using that in the options tree
    real, intent(in), optional :: time

    type(scalar_field), pointer :: sfield
    type(vector_field), pointer :: vfield
    type(tensor_field), pointer :: tfield
    type(vector_field), pointer :: position
    character(len=OPTION_PATH_LEN):: phase_path
    logical :: mesh_changed
    integer :: p, f, nphases, nsfields, nvfields, ntfields

    ewrite(1,*) "In set_prescribed_field_values"

    mesh_changed = .not. present_and_true(initial_mesh)
    
    nphases = option_count('/material_phase')
    do p = 0, nphases-1

       phase_path = '/material_phase['//int2str(p)//']'

       ! Scalar fields:
       nsfields = scalar_field_count(states(p+1))
       do f = 1, nsfields
          sfield => extract_scalar_field(states(p+1),f)
          if (have_option(trim(sfield%option_path)//'/prescribed') .and. &
              .not. aliased(sfield) .and. &              
              .not. (present_and_true(exclude_interpolated) .and. &
                     interpolate_field(sfield)) .and. &
              .not. (present_and_true(exclude_nonreprescribed) .and. &
                     do_not_recalculate(sfield%option_path)) .and. &
              .not. (mesh_changed .and. needs_initial_mesh(sfield)) &
                     ) then
             
             position => get_external_coordinate_field(states(p+1), sfield%mesh)
             
             call zero(sfield)
             call initialise_field_over_regions(sfield, &
                trim(sfield%option_path)//'/prescribed/value', &
                position, time=time)
          end if
       end do

       nvfields = vector_field_count(states(p+1))
       do f = 1, nvfields
          vfield => extract_vector_field(states(p+1), f)
          if (have_option(trim(vfield%option_path)//'/prescribed') .and. &
              .not. aliased(vfield) .and. &              
              .not. (present_and_true(exclude_interpolated) .and. &
                     interpolate_field(vfield)) .and. &
              .not. (present_and_true(exclude_nonreprescribed) .and. &
                     do_not_recalculate(vfield%option_path)) .and. &
              .not. (mesh_changed .and. needs_initial_mesh(vfield)) &
                     ) then
                     
             position => get_external_coordinate_field(states(p+1), vfield%mesh)
             
             call zero(vfield)
             call initialise_field_over_regions(vfield, &
                trim(vfield%option_path)//'/prescribed/value', &
                position, time=time)
          end if
       end do
         
       ntfields = tensor_field_count(states(p+1))
       do f = 1, ntfields
          tfield => extract_tensor_field(states(p+1), f)
          if (have_option(trim(tfield%option_path)//'/prescribed') .and. &
              .not. aliased(tfield) .and. &              
              .not. (present_and_true(exclude_interpolated) .and. &
                     interpolate_field(tfield)) .and. &
              .not. (present_and_true(exclude_nonreprescribed) .and. &
                     do_not_recalculate(tfield%option_path)) .and. &
              .not. (mesh_changed .and. needs_initial_mesh(tfield)) &
                     ) then
                     
             position => get_external_coordinate_field(states(p+1), tfield%mesh)

             call zero(tfield)
             call initialise_field_over_regions(tfield, &
                trim(tfield%option_path)//'/prescribed/value', &
                position, time=time)
          end if
       end do
       
    end do

    if(have_option('/ocean_forcing/external_data_boundary_conditions')) then

      call set_nemo_fields(states(1))

    endif
      
    ! flush the cache
    call vtk_cache_finalise()

  end subroutine set_prescribed_field_values
  
  subroutine initialise_prognostic_fields(states, save_vtk_cache, &
    initial_mesh)
    !!< Set the values of prognostic fields with their initial conditions
    type(state_type), dimension(:), intent(in):: states
    !! By default the vtk_cache, build up by the from_file initialisations
    !! in this subroutine, is flushed at the end of this subroutine.  This
    !! cache can be reused however in subsequent calls reading from vtu files
    logical, intent(in), optional:: save_vtk_cache
    !! indicates whether we're initalising on the initial mesh, if not (default)
    !! the fields with needs_initial_mesh(field) are left untouched, they have to
    !! be interpolated (somewhere else)
    logical, intent(in), optional:: initial_mesh

    ! these must be pointers as bc's should be added to the original field
    type(scalar_field), pointer :: sfield
    type(vector_field), pointer :: vfield

    type(vector_field), pointer:: position
    character(len=OPTION_PATH_LEN):: phase_path
    integer p, f, nphases, nsfields, nvfields
    logical:: mesh_changed

    ewrite(1,*) "In initialise_prognostic_fields"
    
    mesh_changed = .not. present_and_true(initial_mesh)

    nphases = option_count('/material_phase')
    do p = 0, nphases-1

       phase_path = '/material_phase['//int2str(p)//']'

       position => extract_vector_field(states(p+1), "Coordinate")
       
       ! Scalar fields:
       nsfields = scalar_field_count(states(p+1))
       do f = 1, nsfields
          sfield => extract_scalar_field(states(p+1),f)
          if (mesh_changed .and. needs_initial_mesh(sfield)) cycle
          if (.not. aliased(sfield) .and. &
                have_option(trim(sfield%option_path)//'/prognostic')) then
             call zero(sfield)
             call initialise_field_over_regions(sfield, &
                trim(sfield%option_path)//'/prognostic/initial_condition', &
                position, phase_path=trim(phase_path))
          end if
       end do

       nvfields = vector_field_count(states(p+1))
       do f = 1, nvfields
          vfield => extract_vector_field(states(p+1), f)
          if (mesh_changed .and. needs_initial_mesh(vfield)) cycle
          if (.not. aliased(vfield) .and. &
                have_option(trim(vfield%option_path)//'/prognostic')) then
             call zero(vfield)
             call initialise_field_over_regions(vfield, &
                trim(vfield%option_path)//'/prognostic/initial_condition', &
                position, phase_path=trim(phase_path))
          end if
       end do

       if (have_option(trim(phase_path)//"/sediment")) then
          call initialise_prognostic_sediment
       end if

    end do
      
    if (.not. present_and_true(save_vtk_cache)) then
       ! flush the cache
       call vtk_cache_finalise()
    end if

  contains
    
    subroutine initialise_prognostic_sediment
      character(len=OPTION_PATH_LEN):: class_path, class_name, field_name

      nsfields=option_count(trim(phase_path)//"/sediment/sediment_class")
      do f=0,nsfields-1
         class_path=trim(phase_path)//"/sediment/sediment_class["&
              //int2str(f)//"]"

         ! Don't bother unless an additional initial condition is provided
         ! for this field (otherwise it defaults to the general case).
         if (.not.have_option(trim(class_path)//"/initial_condition")) then 
            cycle
         end if
         
         call get_option(trim(class_path)//"/name", class_name)
         field_name="SedimentConcentration"//trim(class_name)
         
         sfield => extract_scalar_field(states(p+1),field_name)

         if (mesh_changed .and. needs_initial_mesh(sfield)) cycle
         if (.not. aliased(sfield) .and. &
              have_option(trim(sfield%option_path)//'/prognostic')) then
            call zero(sfield)
            call initialise_field_over_regions(sfield, &
                 trim(class_path)//'/initial_condition', &
                 position)
         end if
         
      end do

    end subroutine initialise_prognostic_sediment

  end subroutine initialise_prognostic_fields

  subroutine allocate_and_insert_auxilliary_fields(states)
    ! Set up some auxilliary fields to the prognostic fields.
    ! i.e. old and iterated fields depending on options set
    type(state_type), dimension(:), intent(inout):: states

    type(scalar_field), pointer :: sfield
    type(vector_field), pointer :: vfield

    type(scalar_field) :: aux_sfield
    type(vector_field) :: aux_vfield

    integer :: iterations
    logical :: steady_state_global, prognostic, prescribed, diagnostic, gravity

    character(len=FIELD_NAME_LEN) :: field_name
    character(len=OPTION_PATH_LEN) :: state_path, field_path

    integer :: nsfields, nvfields, p, f, p2, stat
    real :: current_time

    type(mesh_type), pointer :: x_mesh

    ewrite(1,*) "In allocate_and_insert_auxilliary_fields"

    call get_option("/timestepping/nonlinear_iterations", iterations, default=1)
    steady_state_global = have_option("/timestepping/steady_state")

    ! old and iterated fields
    do p = 1, size(states)

      ! Get number of scalar fields that are children of this state
      nsfields=scalar_field_count(states(p))

      ! Loop over scalar fields
      sfields_loop: do f=1, nsfields

        sfield => extract_scalar_field(states(p), f)

        ! Save path to field
        field_path=trim(sfield%option_path)

        ! Get field name - this checks if the field has an option_path
        call get_option(trim(field_path)//"/name", field_name, stat)
                
        if((stat==0).and.(.not.aliased(sfield))) then

          prognostic=have_option(trim(sfield%option_path)//"/prognostic")
          prescribed=have_option(trim(sfield%option_path)//"/prescribed")
          diagnostic=have_option(trim(sfield%option_path)//"/diagnostic")

          ! if (prognostic or diagnostic) and (doing a steady state check on this field or doing more than 1 global iteration)
          if((prognostic.or.diagnostic)&
              .and.((steady_state_global.and.steady_state_field(sfield)).or.(iterations>1) .or. &
              have_option(trim(sfield%option_path) // '/prognostic/spatial_discretisation/discontinuous_galerkin/slope_limiter::FPN') .or. &
              (field_name(1:8) == 'Particle'))) then

            call allocate(aux_sfield, sfield%mesh, "Old"//trim(sfield%name))
            call zero(aux_sfield)
            call insert(states(p), aux_sfield, trim(aux_sfield%name))
            call deallocate(aux_sfield)

          else

            aux_sfield = extract_scalar_field(states(p), trim(sfield%name))
            aux_sfield%name = "Old"//trim(sfield%name)
            aux_sfield%option_path=""  ! blank the option path so that it 
                                       ! doesn't get picked up in the next 
                                       ! aliased field loop
            aux_sfield%aliased=.true.
            call insert(states(p), aux_sfield, trim(aux_sfield%name))

          end if

          if((prognostic.or.diagnostic)&
              .and.((convergence_field(sfield).and.(iterations>1))&
              .or. (field_name(1:8) == 'Particle'))) then

            call allocate(aux_sfield, sfield%mesh, "Iterated"//trim(sfield%name))
            call zero(aux_sfield)
            call insert(states(p), aux_sfield, trim(aux_sfield%name))
            call deallocate(aux_sfield)

          else

            aux_sfield = extract_scalar_field(states(p), trim(sfield%name))
            aux_sfield%name = "Iterated"//trim(sfield%name)
            aux_sfield%option_path=""  ! blank the option path so that it 
                                       ! doesn't get picked up in the next 
                                       ! aliased field loop
            aux_sfield%aliased=.true.
            call insert(states(p), aux_sfield, trim(aux_sfield%name))

          end if

        end if

      end do sfields_loop

      ! Get number of vector fields that are children of this state
      nvfields=vector_field_count(states(p))

      ! Loop over vector fields
      do f=1, nvfields

        vfield => extract_vector_field(states(p), f)

        ! Save path to field
        field_path=trim(vfield%option_path)

        ! Get field name - this checks if the field has an option_path
        call get_option(trim(field_path)//"/name", field_name, stat)

        if((stat==0).and.(.not.aliased(vfield))) then

          prognostic=have_option(trim(vfield%option_path)//"/prognostic")
          prescribed=have_option(trim(vfield%option_path)//"/prescribed")
          diagnostic=have_option(trim(vfield%option_path)//"/diagnostic")

          if((prognostic.or.diagnostic)&
             .and.((steady_state_global.and.steady_state_field(vfield)).or.(iterations>1))) then

            call allocate(aux_vfield, vfield%dim, vfield%mesh, "Old"//trim(vfield%name))
            call zero(aux_vfield)
            call insert(states(p), aux_vfield, trim(aux_vfield%name))
            call deallocate(aux_vfield)

          else

            aux_vfield = extract_vector_field(states(p), trim(vfield%name))
            aux_vfield%name = "Old"//trim(vfield%name)
            aux_vfield%option_path=""  ! blank the option path so that it 
                                       ! doesn't get picked up in the next 
                                       ! aliased field loop
            aux_vfield%aliased=.true.
            call insert(states(p), aux_vfield, trim(aux_vfield%name))

          end if

          if((prognostic.or.diagnostic)&
              .and.(convergence_field(vfield).and.(iterations>1))) then

            call allocate(aux_vfield, vfield%dim, vfield%mesh, "Iterated"//trim(vfield%name))
            call zero(aux_vfield)
            call insert(states(p), aux_vfield, trim(aux_vfield%name))
            call deallocate(aux_vfield)

          else

            aux_vfield = extract_vector_field(states(p), trim(vfield%name))
            aux_vfield%name = "Iterated"//trim(vfield%name)
            aux_vfield%option_path=""  ! blank the option path so that it 
                                       ! doesn't get picked up in the next 
                                       ! aliased field loop
            aux_vfield%aliased=.true.
            call insert(states(p), aux_vfield, trim(aux_vfield%name))

          end if

          if(trim(vfield%name)=="Velocity") then

            if(iterations>1) then

              call allocate(aux_vfield, vfield%dim, vfield%mesh, "Nonlinear"//trim(vfield%name))
              call zero(aux_vfield)
              call insert(states(p), aux_vfield, trim(aux_vfield%name))
              call deallocate(aux_vfield)

            else

              aux_vfield = extract_vector_field(states(p), trim(vfield%name))
              aux_vfield%name = "Nonlinear"//trim(vfield%name)
              aux_vfield%option_path=""
              aux_vfield%aliased = .true.
              call insert(states(p), aux_vfield, trim(aux_vfield%name))

            end if

            if(prognostic) then
              gravity = have_option("/physical_parameters/gravity")
              if(gravity) then
                sfield => extract_scalar_field(states(p), "Density", stat)
                if(stat==0) then
                  call allocate(aux_sfield, sfield%mesh, "VelocityBuoyancyDensity")
                else
                  call allocate(aux_sfield, vfield%mesh, "VelocityBuoyancyDensity")
                end if
                call zero(aux_sfield)
                aux_sfield%option_path=""
                call insert(states(p), aux_sfield, trim(aux_sfield%name))
                call deallocate(aux_sfield)
              end if
            end if
            
          end if

          if(trim(vfield%name)=="VelocityInnerElement") then

            if(iterations>1) then

              call allocate(aux_vfield, vfield%dim, vfield%mesh, "Nonlinear"//trim(vfield%name))
              call zero(aux_vfield)
              call insert(states(p), aux_vfield, trim(aux_vfield%name))
              call deallocate(aux_vfield)

            else

              aux_vfield = extract_vector_field(states(p), trim(vfield%name))
              aux_vfield%name = "Nonlinear"//trim(vfield%name)
              aux_vfield%option_path=""
              aux_vfield%aliased = .true.
              call insert(states(p), aux_vfield, trim(aux_vfield%name))

            end if

          end if

        end if

      end do

    end do

    ! old and iterated fields - aliased
    do p = 1, size(states)  ! now the aliased fields

      ! Get number of scalar fields that are children of this state
      nsfields=scalar_field_count(states(p))

      ! Loop over scalar fields
      do f=1, nsfields

        sfield => extract_scalar_field(states(p), f)

        ! Save path to field
        field_path=trim(sfield%option_path)

        ! Get field name - this checks if the field has an option_path
        ! but if it's aliased the name that it gets from the option path will be of the field it's aliased to!
        call get_option(trim(field_path)//"/name", field_name, stat)

        if((stat==0).and.aliased(sfield).and.(sfield%option_path(:15)=="/material_phase")) then

          prognostic=have_option(trim(sfield%option_path)//"/prognostic")
          prescribed=have_option(trim(sfield%option_path)//"/prescribed")
          diagnostic=have_option(trim(sfield%option_path)//"/diagnostic")

          if(prognostic.or.prescribed.or.diagnostic) then

            do p2 = 1, size(states)
              write(state_path, '(a,i0,a)') "/material_phase[",p2-1,"]"
              if(starts_with(trim(field_path), trim(state_path))) exit
            end do

            if(p2==size(states)+1) then
              FLAbort("scalar_field aliased but could not find to which material_phase")
            end if

            aux_sfield=extract_scalar_field(states(p2), "Old"//trim(field_name))
            aux_sfield%name = "Old"//trim(sfield%name)
            aux_sfield%aliased = .true.
            aux_sfield%option_path = ""  ! blank the option path for consistency
            call insert(states(p), aux_sfield, trim(aux_sfield%name))

            aux_sfield=extract_scalar_field(states(p2), "Iterated"//trim(field_name))
            aux_sfield%name = "Iterated"//trim(sfield%name)
            aux_sfield%aliased = .true.
            aux_sfield%option_path = ""  ! blank the option path for consistency
            call insert(states(p), aux_sfield, trim(aux_sfield%name))

          end if

        end if

      end do

      ! Get number of vector fields that are children of this state
      nvfields=vector_field_count(states(p))

      ! Loop over vector fields
      do f=1, nvfields

        vfield => extract_vector_field(states(p), f)

        ! Save path to field
        field_path=trim(vfield%option_path)

        ! Get field name - this checks if the field has an option_path
        ! but if it's aliased the name that it gets from the option path will be of the field it's aliased to!
        call get_option(trim(field_path)//"/name", field_name, stat)

        if((stat==0).and.aliased(vfield).and.(vfield%option_path(:15)=="/material_phase")) then

          prognostic=have_option(trim(vfield%option_path)//"/prognostic")
          prescribed=have_option(trim(vfield%option_path)//"/prescribed")
          diagnostic=have_option(trim(vfield%option_path)//"/diagnostic")

          do p2 = 1, size(states)
            write(state_path, '(a,i0,a)') "/material_phase[",p2-1,"]"
            if(starts_with(trim(field_path), trim(state_path))) exit
          end do

          if(p2==size(states)+1) then
            FLAbort("vector_field aliased but could not find to which material_phase")
          end if

          if(prognostic.or.prescribed.or.diagnostic) then

            aux_vfield=extract_vector_field(states(p2), "Old"//trim(field_name))
            aux_vfield%name = "Old"//trim(vfield%name)
            aux_vfield%aliased = .true.
            aux_vfield%option_path = ""  ! blank the option path for consistency
            call insert(states(p), aux_vfield, trim(aux_vfield%name))

            aux_vfield=extract_vector_field(states(p2), "Iterated"//trim(field_name))
            aux_vfield%name = "Iterated"//trim(vfield%name)
            aux_vfield%aliased = .true.
            aux_vfield%option_path = ""  ! blank the option path for consistency
            call insert(states(p), aux_vfield, trim(aux_vfield%name))

          end if

          if(trim(vfield%name)=="Velocity") then

            aux_vfield=extract_vector_field(states(p2), "Nonlinear"//trim(field_name))
            aux_vfield%name = "Nonlinear"//trim(vfield%name)
            aux_vfield%aliased = .true.
            aux_vfield%option_path = ""
            call insert(states(p), aux_vfield, trim(aux_vfield%name))

          end if

          if(trim(vfield%name)=="VelocityInnerElement") then

            aux_vfield=extract_vector_field(states(p2), "Nonlinear"//trim(field_name))
            aux_vfield%name = "Nonlinear"//trim(vfield%name)
            aux_vfield%aliased = .true.
            aux_vfield%option_path = ""
            call insert(states(p), aux_vfield, trim(aux_vfield%name))

          end if

        end if

      end do

    end do
      
    
    ! for mesh movement we need a "OriginalCoordinate", 
    ! "OldCoordinate" and "IteratedCoordinate" fields
    ! inserted in each state similar to "Coordinate"
    if (have_option('/mesh_adaptivity/mesh_movement')) then 
       vfield => extract_vector_field(states(1), name="Coordinate")
       
      ! first original coordinate field:
      call allocate(aux_vfield, vfield%dim, vfield%mesh, &
        name="Original"//trim(vfield%name))
      call set(aux_vfield, vfield)
      aux_vfield%option_path=""
      ! insert into states(1) and alias it to all other states.
      call insert(states, aux_vfield, trim(aux_vfield%name))
      call deallocate(aux_vfield)
       
      ! exactly the same for old coordinate field:
      call allocate(aux_vfield, vfield%dim, vfield%mesh, &
        name="Old"//trim(vfield%name))
      call set(aux_vfield, vfield)
      aux_vfield%option_path=""
      ! insert into states(1) and alias it to all other states.
      call insert(states, aux_vfield, trim(aux_vfield%name))
      call deallocate(aux_vfield)
        
      ! and again for the iterated coordinate field (the most up to date one):
      call allocate(aux_vfield, vfield%dim, vfield%mesh, &
        name="Iterated"//trim(vfield%name))
      call set(aux_vfield, vfield)
      aux_vfield%option_path=""
      ! insert into states(1) and alias it to all other states.
      call insert(states, aux_vfield, trim(aux_vfield%name))
      call deallocate(aux_vfield)
       
    else
    
      aux_vfield=extract_vector_field(states(1), name="Coordinate")
      aux_vfield%name = "Original"//trim(aux_vfield%name)
      aux_vfield%aliased = .true.
      aux_vfield%option_path = ""
      ! insert into states(1) and alias it to all other states.
      call insert(states, aux_vfield, trim(aux_vfield%name))
        
      aux_vfield=extract_vector_field(states(1), name="Coordinate")
      aux_vfield%name = "Old"//trim(aux_vfield%name)
      aux_vfield%aliased = .true.
      aux_vfield%option_path = ""
      ! insert into states(1) and alias it to all other states.
      call insert(states, aux_vfield, trim(aux_vfield%name))
        
      aux_vfield=extract_vector_field(states(1), name="Coordinate")
      aux_vfield%name = "Iterated"//trim(aux_vfield%name)
      aux_vfield%aliased = .true.
      aux_vfield%option_path = ""
      ! insert into states(1) and alias it to all other states.
      call insert(states, aux_vfield, trim(aux_vfield%name))
        
    end if

    x_mesh => extract_mesh(states(1), "CoordinateMesh")
    ! need a GridVelocity even if we're not moving the mesh
    if (.not.have_option('/mesh_adaptivity/mesh_movement')) then
      call allocate(aux_vfield, mesh_dim(x_mesh), x_mesh, "GridVelocity", field_type = FIELD_TYPE_CONSTANT)
      call zero(aux_vfield)
      aux_vfield%option_path = ""
      call insert(states, aux_vfield, trim(aux_vfield%name))
      call deallocate(aux_vfield)
    end if

    ! Disgusting and vomitous hack to ensure that time is output in
    ! vtu files.
    call allocate(aux_sfield, x_mesh, "Time", field_type=FIELD_TYPE_CONSTANT)
    call get_option("/timestepping/current_time", current_time)
    call set(aux_sfield, current_time)
    aux_sfield%option_path = ""
    call insert(states, aux_sfield, trim(aux_sfield%name))
    call deallocate(aux_sfield)

  end subroutine allocate_and_insert_auxilliary_fields

  function mesh_name(field_path)
    !!< given a field path, establish the mesh that the field is on.
    use global_parameters, only: FIELD_NAME_LEN
    character(len=FIELD_NAME_LEN) :: mesh_name
    character(len=*), intent(in) :: field_path

    integer :: stat

    call get_option(trim(field_path)//'/prognostic/mesh[0]/name', &
         mesh_name, stat=stat)
    if (stat/=0) then
       call get_option(trim(field_path)//'/diagnostic/mesh[0]/name', &
            mesh_name, stat=stat)
       if (stat/=0) then
          call get_option(trim(field_path)//'/prescribed/mesh[0]/name', &
               mesh_name, stat=stat)
          if (stat/=0) then
             FLExit("No mesh for field "//trim(field_path))
          end if
       end if
    end if

  end function mesh_name
    
  subroutine surface_id_stats(mesh, positions)
  type(mesh_type), target, intent(in):: mesh
  type(vector_field), intent(in):: positions
    
    real, dimension(1:face_ngi(mesh,1)):: detwei
    integer, dimension(:), pointer:: surface_ids
    real, dimension(:), allocatable:: area
    integer, dimension(:), allocatable:: no_elements
    integer i, sid, sidmin, sidmax
    
    if (current_debug_level<=1) return
    
    ewrite(2,*) "Surface id stats for mesh ", trim(mesh%name)
    
    surface_ids => mesh%faces%boundary_ids
    sidmin=minval(surface_ids)
    sidmax=maxval(surface_ids)
    
    allocate( no_elements(sidmin:sidmax), &
      area(sidmin:sidmax))
    no_elements=0
    area=0.0
    
    do i=1, surface_element_count(mesh)
       sid=surface_ids(i)
       no_elements(sid)=no_elements(sid)+1
       call transform_facet_to_physical(positions, i, detwei_f=detwei)
       area(sid)=area(sid)+sum(detwei)
    end do
      
    ewrite(2, *) 'Surface id,  n/o surface elements,       surface area'
    do i=sidmin, sidmax
       ewrite(2, "(i10,i23,es20.9)") i, no_elements(i), area(i)
    end do
      
    ewrite(2,*) 'Total number of surface elements:', surface_element_count(mesh)
    ewrite(2,'(a,es20.9)') 'Total surface area:', sum(area)
    
  end subroutine surface_id_stats
    
  subroutine create_empty_halo(position)
    !!< Auxilary subroutine that creates node and element halos for position with no sends or receives
    type(vector_field), intent(inout):: position
    
    integer:: nprocs, j
    
    nprocs = getnprocs()
    allocate(position%mesh%halos(2))
    allocate(position%mesh%element_halos(2))
    do j=1,2
      ! Nodal halo
      call allocate(position%mesh%halos(j), nprocs = nprocs, nreceives = spread(0, 1, nprocs), &
                    nsends = spread(0, 1, nprocs), &
                    data_type=HALO_TYPE_CG_NODE, ordering_scheme=HALO_ORDER_TRAILING_RECEIVES, &
                    nowned_nodes = node_count(position),&
                    name="EmptyHalo")
      assert(trailing_receives_consistent(position%mesh%halos(j)))
      call create_global_to_universal_numbering(position%mesh%halos(j))
      call create_ownership(position%mesh%halos(j))

      ! Element halo
      call allocate(position%mesh%element_halos(j), nprocs = nprocs, nreceives = spread(0, 1, nprocs), &
                    nsends = spread(0, 1, nprocs), &
                    data_type=HALO_TYPE_ELEMENT, ordering_scheme=HALO_ORDER_TRAILING_RECEIVES, &
                    nowned_nodes = ele_count(position), &
                    name="EmptyHalo")
      assert(trailing_receives_consistent(position%mesh%element_halos(j)))
      call create_global_to_universal_numbering(position%mesh%element_halos(j))
      call create_ownership(position%mesh%element_halos(j))
    end do
    
  end subroutine create_empty_halo


  subroutine allocate_metric_limits(state)
    type(state_type), intent(inout) :: state
    type(tensor_field) :: min_edge, max_edge
    type(tensor_field) :: min_eigen, max_eigen
    character(len=*), parameter :: path = &
    & "/mesh_adaptivity/hr_adaptivity/"
    logical :: is_constant
    type(mesh_type), pointer :: mesh
    type(vector_field), pointer :: X
    integer :: node

    if (.not. have_option(path)) then
      return
    end if

    X => extract_vector_field(state, "Coordinate")
    ! We can't use the external mesh in the extruded case -- these have to go on the
    ! CoordinateMesh.
    !mesh => get_external_mesh((/state/))
    mesh => extract_mesh(state, trim(topology_mesh_name))

    if (.not. have_option(path // "/tensor_field::MinimumEdgeLengths")) then
      ewrite(-1,*) "Warning: adaptivity turned on, but no edge length limits available?"
      return
    end if

    is_constant = (have_option(path // "/tensor_field::MinimumEdgeLengths/anisotropic_symmetric/constant"))
    if (is_constant) then
      call allocate(min_edge, mesh, "MinimumEdgeLengths", field_type=FIELD_TYPE_CONSTANT)
      call initialise_field(min_edge, path // "/tensor_field::MinimumEdgeLengths", X)
      call allocate(max_eigen, mesh, "MaxMetricEigenbound", field_type=FIELD_TYPE_CONSTANT)
      call set(max_eigen, eigenvalue_from_edge_length(node_val(min_edge, 1)))
    else
      call allocate(min_edge, mesh, "MinimumEdgeLengths")
      call initialise_field(min_edge, path // "/tensor_field::MinimumEdgeLengths", X)
      call allocate(max_eigen, mesh, "MaxMetricEigenbound")
      do node=1,node_count(mesh)
        call set(max_eigen, node, eigenvalue_from_edge_length(node_val(min_edge, node)))
      end do
    end if
      
    call insert(state, max_eigen, "MaxMetricEigenbound")
    call deallocate(min_edge)
    call deallocate(max_eigen)

    is_constant = (have_option(path // "/tensor_field::MaximumEdgeLengths/anisotropic_symmetric/constant"))
    if (is_constant) then
      call allocate(max_edge, mesh, "MaximumEdgeLengths", field_type=FIELD_TYPE_CONSTANT)
      call initialise_field(max_edge, path // "/tensor_field::MaximumEdgeLengths", X)
      call allocate(min_eigen, mesh, "MinMetricEigenbound", field_type=FIELD_TYPE_CONSTANT)
      call set(min_eigen, eigenvalue_from_edge_length(node_val(max_edge, 1)))
    else
      call allocate(max_edge, mesh, "MaximumEdgeLengths")
      call initialise_field(max_edge, path // "/tensor_field::MaximumEdgeLengths", X)
      call allocate(min_eigen, mesh, "MinMetricEigenbound")
      do node=1,node_count(mesh)
        call set(min_eigen, node, eigenvalue_from_edge_length(node_val(max_edge, node)))
      end do
    end if
      
    call insert(state, min_eigen, "MinMetricEigenbound")
    call deallocate(max_edge)
    call deallocate(min_eigen)

  end subroutine allocate_metric_limits

  function get_quad_family() result(quad_family)
    character(len=OPTION_PATH_LEN) :: quad_family_str
    integer :: quad_family

    if (have_option("/geometry/quadrature/quadrature_family")) then
      call get_option("/geometry/quadrature/quadrature_family", quad_family_str)
      select case (quad_family_str)
        case("family_cools")
          quad_family = FAMILY_COOLS
        case("family_grundmann_moeller")
          quad_family = FAMILY_GM
        case ("family_wandzura")
          quad_family = FAMILY_WANDZURA
      end select
    else
      quad_family = FAMILY_COOLS
    end if
  end function get_quad_family

  subroutine compute_domain_statistics(states)
    type(state_type), dimension(:), intent(in) :: states
    integer :: dim
    type(vector_field), pointer :: positions
    integer :: ele
    real :: vol

    positions => extract_vector_field(states(1), "Coordinate")
    if (allocated(domain_bbox)) then
      deallocate(domain_bbox)
    end if
    allocate(domain_bbox(positions%dim, 2))
    domain_bbox = 0.0

    do dim=1,positions%dim
      domain_bbox(dim, 1) = minval(positions%val(dim,:))
      domain_bbox(dim, 2) = maxval(positions%val(dim,:))
      ewrite(2,*) "domain_bbox - dim, range =", dim, domain_bbox(dim,:)
    end do

    vol = 0.0
    do ele=1,ele_count(positions)
      vol = vol + element_volume(positions, ele)
    end do

    domain_volume = vol
    ewrite(2,*) "domain_volume =", domain_volume

  end subroutine compute_domain_statistics
  
  subroutine populate_state_module_check_options

    character(len=OPTION_PATH_LEN) :: problem_type

    ! Check mesh options
    call check_mesh_options

    ! check problem specific options:
    call get_option("/problem_type", problem_type)
    select case (problem_type)
    case ("fluids")
    case ("oceans")
       call check_ocean_options
    case ("large_scale_ocean_options")
       call check_large_scale_ocean_options
    case ("multimaterial")
       call check_multimaterial_options
    case ("porous_media")
       call check_porous_media_options
    case ("stokes")
       call check_stokes_options
    case ("foams")
       call check_foams_options
    case ("multiphase")
       call check_multiphase_options
    case default
       ewrite(0,*) "Problem type:", trim(problem_type)
       FLAbort("Error unknown problem_type")
    end select
    ewrite(2,*) 'Done with problem type choice'

  end subroutine populate_state_module_check_options

  subroutine check_mesh_options

    character(len=OPTION_PATH_LEN) :: path
    character(len=OPTION_PATH_LEN) :: field_name, mesh_name, from_mesh_name, phase_name
    integer :: i, j ! counters
    integer :: nstates ! number of states
    integer :: nfields ! number of fields
    integer :: nmeshes ! number of meshes
    integer :: n_external_meshes ! number of meshes from file
    integer :: n_external_meshes_excluded_from_mesh_adaptivity
    integer :: periodic_mesh_count ! number of meshes with periodic_boundary_conition options
    ! logicals to find out if we have certain options
    logical :: is_aliased

    ! Get number of meshes
    nmeshes=option_count("/geometry/mesh")

    ewrite(2,*) "Checking mesh options."
    ewrite(2,*) "There are", nmeshes, "meshes."

    n_external_meshes=0
    n_external_meshes_excluded_from_mesh_adaptivity=0

    mesh_loop1: do i=0, nmeshes-1

       ! Save mesh path
       path="/geometry/mesh["//int2str(i)//"]"

       if(have_option(trim(path)//"/from_file")) then

          n_external_meshes=n_external_meshes+1
          
          if (have_option(trim(path)//"/exclude_from_mesh_adaptivity")) then
            n_external_meshes_excluded_from_mesh_adaptivity=n_external_meshes_excluded_from_mesh_adaptivity+1
          end if

       else if (.not. have_option(trim(path)//"/from_mesh")) then

          call get_option(trim(path)//"/name", mesh_name)
          ewrite(-1,*) "In options for /geometry/mesh ("//trim(mesh_name)//"):"
          FLExit("Error: unknown way of specifying mesh source.")

       end if

    end do mesh_loop1

    ! Check that at least one mesh is read in from a file.
    if(n_external_meshes==0) then
       FLExit("At least one mesh must come from a file.")
    end if
    if(isparallel() .and. n_external_meshes > 1) then
      FLExit("Only one mesh may be from_file in parallel.")
    end if
    if(n_external_meshes-n_external_meshes_excluded_from_mesh_adaptivity>1) then
      ewrite(-1,*) "With multiple external (from_file) meshes"
      FLExit("Only one external mesh may leave out the exclude_from_mesh_adaptivity option.")
    end if

    ! Check that dimension of mesh is the same as the dimension defined in the options file
    ! ...that's not so easy: let's just do this in insert_external_mesh() with a nice FLEXit

    periodic_mesh_count = 0
    ! Check that the meshes required to make other meshes are present.
    mesh_loop2: do i=0, nmeshes-1

       ! Save mesh path
       path="/geometry/mesh["//int2str(i)//"]"
       call get_option(trim(path)//"/name", mesh_name)

       if (have_option(trim(path)//"/from_mesh")) then

          call get_option(trim(path)//"/from_mesh/mesh[0]/name", from_mesh_name)
          if (.not. have_option("/geometry/mesh::"//trim(from_mesh_name))) then

             ewrite(-1,*) "Unknown mesh: ", trim(from_mesh_name)
             ewrite(-1,*) "Specified as source (from_mesh) for ", trim(mesh_name)
             FLExit("Error in /geometry/mesh: unknown mesh.")

          end if
          
          if (have_option("/geometry/mesh::"//trim(from_mesh_name)//&
             "/exclude_from_mesh_adaptivity") .and. .not. &
             have_option(trim(path)//"/exclude_from_mesh_adaptivity")) then
             ! if the from_mesh is excluded, the mesh itself also needs to be
             ewrite(-1,*) "In derivation of mesh ", trim(mesh_name), " from ", trim(from_mesh_name)
             ewrite(-1,*) "A mesh derived from a mesh with exclude_from_mesh_adaptivity needs to have this options as well."
             FLExit("Missing exclude_from_mesh_adaptivity option")
          end if
          
          if (have_option(trim(path)//"/from_mesh/extrude") .and. ( &
             
             have_option(trim(path)//"/from_mesh/mesh_shape") .or. &
             have_option(trim(path)//"/from_mesh/mesh_continuity") .or. &
             have_option(trim(path)//"/from_mesh/periodic_boundary_conditions") &
             ) ) then
             
             ewrite(-1,*) "In derivation of mesh ", trim(mesh_name), " from ", trim(from_mesh_name)
             ewrite(-1,*) "When extruding a mesh, you cannot at the same time"
             ewrite(-1,*) "change its shape, continuity or add periodic bcs."
             ewrite(-1,*) "Need to do this in seperate step (derivation)."
             FLExit("Error in /geometry/mesh with extrude option")
             
          end if

          if (have_option(trim(path)//"/from_mesh/periodic_boundary_conditions")) then
            
             ! can't combine with anything else
             if ( &
             
                have_option(trim(path)//"/from_mesh/mesh_shape") .or. &
                have_option(trim(path)//"/from_mesh/mesh_continuity") .or. &
                have_option(trim(path)//"/from_mesh/extrude") &
             ) then
             
                ewrite(-1,*) "In derivation of mesh ", trim(mesh_name), " from ", trim(from_mesh_name)
                ewrite(-1,*) "When adding or removing periodicity to a mesh, you cannot at the same time"
                ewrite(-1,*) "change its shape, continuity or extrude a mesh."
                ewrite(-1,*) "Need to do this in seperate step (derivation)."
                FLExit("Error in /geometry/mesh with extrude option")
                
             end if
             
             if (have_option(trim(path)//"/from_mesh/periodic_boundary_conditions/remove_periodicity")) then
               
                ! check to see the from_mesh is not non-periodic is done above
                
                ! check that all periodic bcs have remove_periodicity
                if (option_count(trim(path)//"/from_mesh/periodic_boundary_conditions")/= &
                        option_count(trim(path)//"/from_mesh/periodic_boundary_conditions/remove_periodicity")) then
                   ewrite(-1,*) "In derivation of mesh ", trim(mesh_name), " from ", trim(from_mesh_name)
                   FLExit("All or none of the periodic_boundary_conditions need to have the option remove_periodicity.")
                end if
                
             else
             
                ! really periodic
                
                if (mesh_name=="CoordinateMesh") then
                  ewrite(-1,*) "In derivation of mesh ", trim(mesh_name), " from ", trim(from_mesh_name)
                  FLExit("CoordinateMesh may not be made periodic.")
                end if
                
                periodic_mesh_count=periodic_mesh_count+1
                
                if (periodic_mesh_count>1) then
                  ewrite(-1,*) "In the derivation of periodic meshes, all periodic boundary conditions"
                  ewrite(-1,*) "have to be applied at once. Thus only one mesh may have periodic_boundary_conditions"
                  ewrite(-1,*) "specified under /geometry/mesh::PeriodicMesh/from_mesh and all other periodic meshes"
                  ewrite(-1,*) "should be derived from this mesh."
                  FLExit("More than one mesh with periodic_boundary_conditions")
                end if
                
                if (.not. have_option("/geometry/mesh::"//trim(from_mesh_name)// &
                  "/from_file")) then
                  ewrite(-1,*) "In derivation of mesh ", trim(mesh_name), " from ", trim(from_mesh_name)
                  ewrite(-1,*) "In the derivation of periodic meshes, the first periodic mesh,"
                  ewrite(-1,*) "which has the periodic_boundary_conditions specified, must be derived"
                  ewrite(-1,*) "directly from the external (from_file) mesh."
                  FLExit("Periodic mesh not from from_file mesh")
                end if
             end if
             
          end if
          
       end if

    end do mesh_loop2

    ! Check that mesh associated with each field exists

    nstates=option_count("/material_phase")

    state_loop: do i=0, nstates-1

       call get_option("/material_phase["//int2str(i)//"]/name", phase_name)

       ! Get number of scalar fields that are children of this state
       nfields=option_count("/material_phase["//int2str(i)//"]/scalar_field")

       ! Loop over scalar fields
       scalar_field_loop: do j=0, nfields-1

          ! Save path to field
          path="/material_phase["//int2str(i)//"]/scalar_field["&
               &//int2str(j)//"]"
          ! Get field name
          call get_option(trim(path)//"/name", field_name)
          ! Reset path to have field name rather than index
          path="/material_phase["//int2str(i)//"]/scalar_field::"//trim(field_name)

          ! If field is not aliased check mesh name
          is_aliased=have_option(trim(path)//"/aliased")
          if(.not.is_aliased) then
             call get_option(trim(complete_field_path(path))//"/mesh[0]/name", mesh_name)

             if (.not. have_option("/geometry/mesh::"//trim(mesh_name))) then

                ewrite(-1,*) "Unknown mesh: ", trim(mesh_name)
                ewrite(-1,*) "Specified as mesh for scalar_field ", trim(field_name)
                ewrite(-1,*) "In material_phase ", trim(phase_name)
                FLExit("Error: unknown mesh.")

             end if

          end if

       end do scalar_field_loop

       ! Get number of vector fields that are children of this state
       nfields=option_count("/material_phase["//int2str(i)//"]/vecto&
            &r_field")

       ! Loop over vector fields
       vector_field_loop: do j=0, nfields-1

          ! Save path to field
          path="/material_phase["//int2str(i)//"]/vector_field["&
               &//int2str(j)//"]"
          ! Get field name
          call get_option(trim(path)//"/name", field_name)
          ! Reset path to have field name rather than index
          path="/material_phase["//int2str(i)//"]/vector_field::"//trim(field_name)

          ! If field is not aliased check mesh name
          is_aliased=have_option(trim(path)//"/aliased")
          if(.not.is_aliased) then
             call get_option(trim(complete_field_path(path))//"/mesh[0]/name", mesh_name)

             if (.not. have_option("/geometry/mesh::"//trim(mesh_name))) then

                ewrite(-1,*) "Unknown mesh: ", trim(mesh_name)
                ewrite(-1,*) "Specified as mesh for vector_field ", trim(field_name)
                ewrite(-1,*) "In material_phase ", trim(phase_name)
                FLExit("Error: unknown mesh.")

             end if

          end if

       end do vector_field_loop

       ! Get number of tensor fields that are children of this state
       nfields=option_count("/material_phase["//int2str(i)//"]/tensor_field")

       tensor_field_loop: do j=0, nfields-1

          ! Save path to field
          path="/material_phase["//int2str(i)//"]/tensor_field["&
               &//int2str(j)//"]"
          ! Get field name
          call get_option(trim(path)//"/name", field_name)
          ! Reset path to have field name rather than index
          path="/material_phase["//int2str(i)//"]/tensor_field::"//trim(field_name)

          ! If field is not aliased check mesh name
          is_aliased=have_option(trim(path)//"/aliased")
          if(.not.is_aliased) then
             call get_option(trim(complete_field_path(path))//"/mesh[0]/name", mesh_name)

             if (.not. have_option("/geometry/mesh::"//trim(mesh_name))) then

                ewrite(-1,*) "Unknown mesh: ", trim(mesh_name)
                ewrite(-1,*) "Specified as mesh for tensor_field ", trim(field_name)
                ewrite(-1,*) "In material_phase ", trim(phase_name)
                FLExit("Error: unknown mesh.")

             end if

          end if

       end do tensor_field_loop

    end do state_loop

  end subroutine check_mesh_options
  
  subroutine check_ocean_options

    character(len=OPTION_PATH_LEN) str, velocity_path, pressure_path, tmpstring
    logical on_sphere, constant_gravity, new_navsto
    
    if (option_count('/material_phase')/=1) then
       FLExit("The checks for problem_type oceans only work for single phase.")
    endif
       
    ! from now on we may assume single material/phase    
    velocity_path="/material_phase[0]/vector_field::Velocity/prognostic"
    if (have_option(trim(velocity_path))) then
       new_navsto=have_option(trim(velocity_path)//'/spatial_discretisation/continuous_galerkin') .or. &
          have_option(trim(velocity_path)//'/spatial_discretisation/discontinuous_galerkin')
       ! Check that for ocean problems with prognostic velocity the mass is lumped
       ! in case of Continuous Galerkin:
       str=trim(velocity_path)//'/spatial_discretisation/legacy_continuous_galerkin'
       if (have_option(trim(str)) .and. .not. &
            have_option(trim(str)//"/lump_mass_matrix")) then
          ewrite(0,*) "Missing option spatial_discretisation/legacy_continuous_galerkin/lump_mass_matrix"
          ewrite(0,*) "under the prognostic velocity field."
          FLExit("For ocean problems you need to lump the mass matrix.")
       end if
       ! in case of legacy discretisation options:
       str=trim(velocity_path)//'/spatial_discretisation/legacy_discretisation'
       if (have_option(trim(str)).and. .not. &
            have_option(trim(str)//"/legacy_mlump")) then
          ewrite(0,*) "Missing option spatial_discretisation/legacy_discretisation/legacy_mlump"
          ewrite(0,*) "under the prognostic velocity field."
          FLExit("For ocean problems you need to lump the mass matrix.")
       end if
       
       ! check we have the right equation type for velocity
       if (.not. have_option(trim(velocity_path)//'/equation::Boussinesq')) then
          ewrite(0,*) "For ocean problems you need to set the equation type"
          ewrite(0,*) "for velocity to Boussinesq."
          FLExit("Wrong Velocity equation type")
       end if          

    end if

    pressure_path="/material_phase[0]/scalar_field::Pressure/prognostic"
    if(have_option("/material_phase[0]/scalar_field::Pressure/prognostic")) then
       if (.not.have_option(trim(pressure_path)//"/scheme/use_projection_method")) then
          FLExit("For ocean problems you should use the projection method under scheme for pressure")
       end if
       call get_option(trim(pressure_path)//"/scheme/poisson_pressure_solution", tmpstring)
       select case (tmpstring)
       case ("never", "every timestep")
          ewrite(0,*) ("WARNING: For ocean problems you should use the Poisson pressure solution at the first timestep only.")
       end select
    end if

    ! Warning about salinity options
    ! Density is only affected when you have salinity and either linear EoS with
    ! salinity dependency or Pade Approximation turned on
    if(have_option("/material_phase[0]/scalar_field::Salinity")&
         .and.(.not.(have_option("/material_phase[0]/equation_of_state/fluids/linear/salinity_dependency") .or.&
                     have_option("/material_phase[0]/equation_of_state/fluids/ocean_pade_approximation")))) then
       ewrite(0,*) "WARNING: You have a salinity field but it will not affect the density of the fluid."
    end if

    ! Check that the gravity field is not constant for spherical problems
    on_sphere=have_option("/geometry/spherical_earth")
    constant_gravity=have_option("/physical_parameters/gravity/vector_field::GravityDirection/prescribed/value[0]/constant")
    if(on_sphere .and. constant_gravity) then
       ewrite(0,*) "If you are using spherical geometry you cannot have"
       ewrite(0,*) "a constant gravity direction."
       ewrite(0,*) "See the waterworld test case for an example of how"
       ewrite(0,*) "to set this properly"
       FLExit("GravityDirection set incorrectly for spherical geometry.")
    end if

  end subroutine check_ocean_options

  subroutine check_large_scale_ocean_options
  
    character(len=OPTION_PATH_LEN) str, velocity_path, pressure_path, tmpstring, temperature_path, salinity_path,continuity2, continuity1, velmesh, pressuremesh, preconditioner
    logical on_sphere, constant_gravity
    integer iterations, poly
    if (option_count('/material_phase')/=1) then
       FLExit("The checks for problem_type oceans only work for single phase.")
    endif
    
    ! Velocity options checks   
    velocity_path="/material_phase[0]/vector_field::Velocity/prognostic"
    if (have_option(trim(velocity_path))) then
       str=trim(velocity_path)//'/spatial_discretisation/continuous_galerkin'
       if (have_option(trim(str))) then
          FLExit("For large scale ocean problems you need discontinuous galerkin velocity.")
       end if
       if (.not. have_option(trim(velocity_path)//'/equation::Boussinesq')) then
          FLExit("Wrong Velocity equation type - should be Boussinesq")
       end if  
       if(.not.(have_option(trim(velocity_path)//"/spatial_discretisation/discontinuous_galerkin/advection_scheme/upwind")).and. &
         (.not.(have_option("timestepping/steady_state")))) then
          ewrite(0,*)("WARNING: You should probably have advection_scheme/upwind under velocity")
       end if  
       if(.not.(have_option(trim(velocity_path)//"/spatial_discretisation/discontinuous_galerkin/advection_scheme/integrate_advection_by_parts/twice"))) then 
          FLExit("Should have Velocity/spatial_discretisation/advection_scheme/integrate_advection_by_parts/twice")
       end if
       if(have_option(trim(velocity_path)//"/spatial_discretisation/discontinuous_galerkin/mass_terms/lump_mass_matrix")) then
         FLExit("Should not lump mass matrix in large-scale ocean simulations")
       end if
       if (.not.have_option(trim(velocity_path)//"/spatial_discretisation/discontinuous_galerkin/viscosity_scheme/bassi_rebay").and. .not.have_option(trim(velocity_path)//"/spatial_discretisation/discontinuous_galerkin/viscosity_scheme/compact_discontinuous_galerkin")) then
         FLExit("Should have Bassi Rebay or compact discontinuous galerkin Viscosity scheme (under Velocity)")
       end if
       if (have_option(trim(velocity_path)//"/spatial_discretisation/discontinuous_galerkin/viscosity_scheme/compact_discontinuous_galerkin") ) then
          call get_option(trim(velocity_path)//"/solver/preconditioner/name",preconditioner)
          if (preconditioner .ne. "sor") then
            FLExit("You need sor preconditioner for velocity with compact discontinuous galerkin viscosity.")
          end if
       end if
       if (.not.have_option(trim(velocity_path)//"/temporal_discretisation/discontinuous_galerkin/maximum_courant_number_per_subcycle")) then
        ewrite(0,*)  ("WARNING: You may wish to switch on velocity/prognostic/temporal_discretisation/discontinuous_galerkin/maximum_courant_number_per_subcycle ")
       end if
       if (.not.have_option(trim(velocity_path)//"/spatial_discretisation/discontinuous_galerkin/advection_scheme/project_velocity_to_continuous")) then
         FLExit("You need to switch on velocity/prognostic/spatial_discretisation/discontinuous_galerkin/advection_scheme/project_velocity_to_continuous ")
       end if
  
  end if
  
!Timestepping options
  if(.not.(have_option("/timestepping/nonlinear_iterations"))) then
     FLExit("You should turn on timestepping/nonlinear_iterations and set to a number greater than 1")
  end if
  if((have_option("/timestepping/nonlinear_iterations"))) then
     call get_option(("/timestepping/nonlinear_iterations"), iterations)
       if(iterations .lt. 2 ) then
         FLExit("timestepping/nonlinear_iterations should be set to a number greater than 1")
       end if
  end if

! Subtract out hydrostatic level option
  if(.not.(have_option("material_phase/equation_of_state/fluids/linear/subtract_out_hydrostatic_level"))) then
     FLExit("You should switch on material_phase/equation_of_state/subtract_out_hydrostatic_level")
  end if

! Geometry ocean boundaries
  if(.not.(have_option("/geometry/ocean_boundaries"))) then
     FLExit("You need to switch on geometry/ocean_boundaries")
  end if

!Pressure options checks
  pressure_path="/material_phase[0]/scalar_field::Pressure/prognostic"
    if(have_option("/material_phase[0]/scalar_field::Pressure/prognostic")) then
       if (.not.have_option(trim(pressure_path)//"/scheme/use_projection_method")) then
          FLExit("For ocean problems you should use the projection method under scheme for pressure")
       end if
       call get_option(trim(pressure_path)//"/scheme/poisson_pressure_solution", tmpstring)
       select case (tmpstring)
       case ("never")
          ewrite(0,*) ("WARNING: Poisson pressure solution is set to never.")
       case ("only first timestep")
         ewrite(0,*)("WARNING: Poisson pressure solution is set to only first time step")
       end select
       if (.not.have_option(trim(pressure_path)//"/spatial_discretisation/continuous_galerkin")) then
          FLExit("For ocean problems you should use continuous galerkin pressure")
       end if
       if (.not.have_option(trim(pressure_path)//"/solver/preconditioner/vertical_lumping")) then
          FLExit("Switch on pressure/vertical lumping")
       end if
       if (.not.have_option(trim(pressure_path)//"/spatial_discretisation/continuous_galerkin/remove_stabilisation_term")) then
          FLExit("Use remove stabilisation term under pressure")
       end if
       if (.not.have_option(trim(pressure_path)//"/spatial_discretisation/continuous_galerkin/integrate_continuity_by_parts")) then
          FLExit("Use integrate continuity by parts under pressure")
       end if
    end if

    ! Salinity options checks
    salinity_path="/material_phase[0]/scalar_field::Salinity/prognostic"
    if(have_option("/material_phase[0]/scalar_field::Salinity")&
         .and.(.not.(have_option("/material_phase[0]/equation_of_state/fluids/linear/salinity_dependency")))) then
       ewrite(0,*) "WARNING: You have a salinity field but it will not affect the density of the fluid."
    end if

   ! Temperature options checks
   temperature_path="/material_phase[0]/scalar_field::Temperature/prognostic"
    if(have_option("/material_phase[0]/scalar_field::Temperature")&
         .and.(.not.(have_option("/material_phase[0]/equation_of_state/fluids/linear/temperature_dependency") ))) then
       ewrite(0,*) "WARNING: You have a temperature field but it will not affect the density of the fluid."
    end if
   
    ! Check that the gravity field is not constant for spherical problems
    on_sphere=have_option("/geometry/spherical_earth")
    constant_gravity=have_option("/physical_parameters/gravity/vector_field::GravityDirection/prescribed/value[0]/constant")
    if(on_sphere .and. constant_gravity) then
       FLExit("GravityDirection set incorrectly for spherical geometry.")
    end if

! Check velocity mesh continuity
  call get_option("/material_phase[0]/vector_field::Velocity/prognostic/mesh/name",velmesh)
  call get_option("/geometry/mesh::"//trim(velmesh)//"/from_mesh/mesh_continuity",continuity2)
    
  if (trim(continuity2).ne."discontinuous") then
    FLExit("The velocity mesh is not discontinuous")
  end if

  ! Check pressure mesh continuity 
  call get_option("/material_phase[0]/scalar_field::Pressure/prognostic/mesh/name",pressuremesh)
  if (have_option("/geometry/mesh::"//trim(pressuremesh)//"/from_mesh/mesh_continuity"))then
    call get_option("/geometry/mesh::"//trim(pressuremesh)//"/from_mesh/mesh_continuity",continuity1)
    if (trim(continuity1).ne."continuous")then
      FLExit ("Pressure mesh is not continuous")
    end if
  end if
  ! Check pressure mesh polynomial order
  if (.not.have_option("/geometry/mesh::"//trim(pressuremesh)//"/from_mesh/mesh_shape"))then
    ewrite (0,*)"WARNING: You should have the pressure mesh shape set to polynomial order 2"
  end if
  if (have_option("/geometry/mesh::"//trim(pressuremesh)//"/from_mesh/mesh_shape/polynomial_degree"))then
    call get_option("/geometry/mesh::"//trim(pressuremesh)//"/from_mesh/mesh_shape/polynomial_degree",poly)
    if (poly.ne.2) then
      ewrite (0,*)"WARNING: You should have the pressure mesh shape set to polynomial order 2"
    end if 
  end if

    !Check for viscosity field
  if (.not.have_option("/material_phase[0]/vector_field::Velocity/prognostic/tensor_field::Viscosity"))then
    ewrite(0,*)"WARNING: You have no viscosity field"
  end if
  ! Check for absorption term
if (.not.have_option("/material_phase[0]/vector_field::Velocity/prognostic/vector_field::Absorption"))then
    ewrite(0,*)"WARNING: you may wish to add an absorption term under velocity"
  end if
  !Check for temperature diffusivity
  if (have_option("/material_phase[0]/scalar_field::Temperature/prognostic")) then
    if (.not. have_option("/material_phase[0]/scalar_field::Temperature/prognostic/tensor_field::Diffusivity")) then
    ewrite(0,*)"WARNING: you have a prognostic temperature field but no diffusivity"
    end if
  end if
  !Check for salinity diffusivity
  if (have_option("/material_phase[0]/scalar_field::Salinity/prognostic")) then
    if (.not. have_option("/material_phase[0]/scalar_field::Salinity/prognostic/tensor_field::Diffusivity")) then
    ewrite(0,*)"WARNING: you have a prognostic salinity field but no diffusivity"
    end if
  end if

  end subroutine check_large_scale_ocean_options

  subroutine check_multimaterial_options

    integer :: neos, nmat, i
    logical :: have_vfrac, have_dens
    
    integer :: diagnosticvolumefraction_count, density_count, &
               viscosity_count, surfacetension_count

    neos = option_count("/material_phase/equation_of_state/multimaterial")
    nmat = option_count("/material_phase")

    if(neos>0) then
       if(nmat/=neos) then
          FLExit("Not all the material_phases have compressible equations of state.")
       end if
    end if

    do i = 0, nmat-1
       have_vfrac = have_option("/material_phase["//int2str(i)//&
            "]/scalar_field::MaterialVolumeFraction")
       have_dens = have_option("/material_phase["//int2str(i)//&
            "]/scalar_field::MaterialDensity").or.&
            have_option("/material_phase["//int2str(i)//&
            "]/equation_of_state/fluids/linear/reference_density")
       if((.not.have_vfrac).or.(.not.have_dens)) then
          FLExit("All material_phases need a MaterialVolumeFraction and either a MaterialDensity or an eos.")
       end if
    end do
    
    diagnosticvolumefraction_count = option_count(&
                &'/material_phase/scalar_field::MaterialVolumeFraction/diagnostic')
    if(diagnosticvolumefraction_count>1) then
      ewrite(-1,*) diagnosticvolumefraction_count, 'diagnostic MaterialVolumeFractions.'
      FLExit("Only 1 diagnostic MaterialVolumeFraction is allowed")
    end if

    density_count = option_count('/material_phase/&
                &scalar_field::Density/diagnostic')
    if(density_count>1) then
      ewrite(-1,*) density_count, 'diagnostic bulk Densities.'
      FLExit("Only 1 diagnostic bulk Density is allowed")
    end if

    viscosity_count = option_count('/material_phase/&
                &vector_field::Velocity/prognostic/&
                &tensor_field::Viscosity/diagnostic')
    if(viscosity_count>1) then
      ewrite(-1,*) viscosity_count, 'diagnostic bulk Viscosities.'
      FLExit("Only 1 diagnostic bulk Viscosity is allowed")
    end if

    surfacetension_count = option_count('/material_phase/&
                &vector_field::Velocity/prognostic&
                &/tensor_field::SurfaceTension/diagnostic')
    if(surfacetension_count>1) then
      ewrite(-1,*) surfacetension_count, 'diagnostic surface tensions.'
      FLExit("Only 1 diagnostic surface tension is allows")
    end if

  end subroutine check_multimaterial_options

  subroutine check_porous_media_options

    integer :: nmat, i
    logical :: have_vfrac, have_viscosity, have_porosity, have_permeability

    nmat = option_count("/material_phase")
    ewrite(2,*) 'nmat:',nmat

    have_porosity = have_option("/porous_media/scalar_field::Porosity")
    have_permeability = have_option("/porous_media/scalar_field::Permeability").or.&
                       &have_option("/porous_media/vector_field::Permeability").or.&
                       &have_option("/porous_media/tensor_field::Permeability")
    if((.not.have_porosity).or.(.not.have_permeability)) then
       FLExit("For porous media problems we need porosity and permeability.")
    end if
! Need to sort this out for multiphase!!!
    do i = 0, nmat-1
       if(have_option("/porous_media/multiphase_parameters")) then
          have_vfrac = have_option("/material_phase["//int2str(i)//&
               "]/scalar_field::PhaseVolumeFraction")
          have_viscosity = have_option("/materical_phase["//int2str(i)//&
               "]/tensor_field::MaterialViscosity")
          if((.not.have_vfrac).or.(.not.have_viscosity)) then
             FLExit("Need volume fractions and viscosities for each material phase.")
          endif
       endif
    end do

  end subroutine check_porous_media_options

  subroutine check_stokes_options

    ! Check options for Stokes flow simulations.

    integer :: i
    character(len=OPTION_PATH_LEN) :: velocity_path, pressure_path
    character(len=FIELD_NAME_LEN) :: schur_preconditioner      
    logical :: exclude_mass, exclude_advection
    real :: theta

    velocity_path="/material_phase[0]/vector_field::Velocity/prognostic"
    if (have_option(trim(velocity_path))) then

       ! Check that mass and advective terms are excluded:
       exclude_mass = have_option(trim(velocity_path)//&
            "/spatial_discretisation&
            &/continuous_galerkin/mass_terms&
            &/exclude_mass_terms").or.&
                      have_option(trim(velocity_path)//&
            "/spatial_discretisation&
            &/discontinuous_galerkin/mass_terms&
            &/exclude_mass_terms")

       exclude_advection = have_option(trim(velocity_path)//&
            "/spatial_discretisation&
            &/continuous_galerkin/advection_terms&
            &/exclude_advection_terms").or.&
                           have_option(trim(velocity_path)//&
            "/spatial_discretisation&
            &/discontinuous_galerkin/advection_scheme&
            &/exclude_advection_terms") 

       if(.not.(exclude_mass) .OR. .not.(exclude_advection)) then
          FLExit("For Stokes problems you need to exclude the mass and advection terms.")
       end if

       ! Check that theta = 1 (we must be implicit as we have no time term!)
       call get_option(trim(velocity_path)//'/temporal_discretisation/theta/', theta)
       if(theta /= 1.) then
          FLExit("For Stokes problems, theta (under velocity) must = 1")
       end if

       ! Check pressure_mass_matrix preconditioner is compatible with viscosity tensor:
        if(have_option("/material_phase["//int2str(i)//&
             "]/vector_field::Velocity/prognostic&
             &/tensor_field::Viscosity/prescribed/value&
             &/anisotropic_symmetric").or.&
           have_option("/material_phase["//int2str(i)//&
             "]/vector_field::Velocity/prognostic&
             &/tensor_field::Viscosity/prescribed/value&
             &/anisotropic_asymmetric")) then

          if(have_option("/material_phase["//int2str(i)//&
               "]/scalar_field::Pressure/prognostic&
               &/scheme/use_projection_method")) then

             if(have_option("/material_phase["//int2str(i)//&
                  "]/scalar_field::Pressure/prognostic&
                  &/scheme/use_projection_method&
                  &/full_schur_complement")) then

                call get_option("/material_phase["//int2str(i)//&
                     &"]/scalar_field::Pressure/prognostic/scheme/use_projection_method&
                     &/full_schur_complement/preconditioner_matrix[0]/name", schur_preconditioner)

                select case(schur_preconditioner)
                case("ScaledPressureMassMatrix")
                   ewrite(-1,*) "WARNING - At present, the viscosity scaling for the pressure mass matrix is"
                   ewrite(-1,*) "taken from the 1st component of the viscosity tensor. Such a scaling"
                   ewrite(-1,*) "is only valid when all components of each viscosity tensor are constant."
                end select

             end if

          end if

       end if

    end if

    pressure_path="/material_phase[0]/scalar_field::Pressure/prognostic"

  end subroutine check_stokes_options

  subroutine check_implicit_solids_options

    integer :: nmat, i
    logical :: have_scon, have_spha, have_oneway, have_twoway

    nmat = option_count("/material_phase")

    do i = 0, nmat-1
       have_scon = have_option("/material_phase["//int2str(i)//&
            "]/scalar_field::SolidConcentration")
       have_spha = have_option("/material_phase["//int2str(i)//&
            "]/scalar_field::SolidPhase")
       if((.not.have_scon).or.(.not.have_spha)) then
          FLExit("An implicit solid needs a SolidConcentration and a SolidPhase.")
       end if
    end do
    
    have_oneway = have_option("/material_phase/one_way_coupling")
    have_twoway = have_option("/material_phase/two_way_coupling")

    if((.not.have_oneway).or.(.not.have_twoway)) then
       FLExit("Implicit_solids should be run with either a one-way coupling or a two-way coupling.")
    end if
       
  end subroutine check_implicit_solids_options

  subroutine check_foams_options
    ! Check options for liquid drainage in foam simulations.

    character(len=OPTION_PATH_LEN) :: velocity_path, pressure_path, drainage_lambda_path, compressible_eos_path, foam_velocity_path
    logical :: exclude_mass, equation_drainage, compressible_projection, prescribed_lambda, foam_eos, foam_velocity, Drainage_K1, Drainage_K2, source, absorption

    ! Check that the local length of Plateau borders per unit volume (lambda) is provided.
    compressible_eos_path="/material_phase[0]/equation_of_state/compressible"
    foam_eos = have_option(trim(compressible_eos_path)//&
            "/foam")
    if(.not.(foam_eos)) then
       FLExit("The first material_phase in a foam problem must have a foam equation of state.")
    end if


    pressure_path="/material_phase[0]/scalar_field::Pressure/prognostic"
    if (have_option(trim(pressure_path))) then

       ! Check that compressible projection method is used:
       compressible_projection = have_option(trim(pressure_path)//&
            "/scheme/use_compressible_projection_method")

       if(.not.(compressible_projection)) then
          FLExit("For foam problems you need to use the compressible projection method.")
       end if
    end if


    velocity_path="/material_phase[0]/vector_field::Velocity/prognostic"
    if (have_option(trim(velocity_path))) then

       ! Check that the equation type for drainage of liquid in foams is selected:
       equation_drainage = have_option(trim(velocity_path)//&
            "/equation::Drainage")

       if(.not.(equation_drainage)) then
          FLExit("For foam problems you need to select Drainage as your equation type.")
       end if

       ! Check that the mass term is excluded:
       exclude_mass = have_option(trim(velocity_path)//&
            "/spatial_discretisation&
            &/continuous_galerkin/mass_terms&
            &/exclude_mass_terms").or.&
                      have_option(trim(velocity_path)//&
            "/spatial_discretisation&
            &/discontinuous_galerkin/mass_terms&
            &/exclude_mass_terms")

       if(.not.(exclude_mass)) then
          FLExit("For foam problems you need to exclude the mass term.")
       end if

       ! Check that source and absorption are provided:
       source = have_option(trim(velocity_path)//&
             "/vector_field::Source")

       if(.not.(source)) then
          FLExit("You need a velocity source term for foam simulations.")
       end if

       absorption = have_option(trim(velocity_path)//&
             "/vector_field::Absorption")

       if(.not.(absorption)) then
          FLExit("You need a velocity absorption term for foam simulations.")
       end if

       ! Check that K1 and K2 fields are provided:
       Drainage_K1 = have_option(trim(velocity_path)//&
             "/vector_field::DrainageK1")

       if(.not.(Drainage_K1)) then
          FLExit("You need DrainageK1 vector field for foam simulations.")
       end if

       Drainage_K2 = have_option(trim(velocity_path)//&
             "/scalar_field::DrainageK2")

       if(.not.(Drainage_K2)) then
          FLExit("You need DrainageK2 scalar field for foam simulations.")
       end if

    end if

    ! Check that there is a Foam Velocity field.
    foam_velocity_path="/material_phase[0]/vector_field::FoamVelocity"
    foam_velocity = have_option(trim(foam_velocity_path)//&
            "/prescribed").or.&
                    have_option(trim(foam_velocity_path)//&
            "/diagnostic")
    if(.not.(foam_velocity)) then
       FLExit("For foam simulations you need either a prescribed or a diagnostic Foam Velocity field.")
    end if

    ! Check that the local length of Plateau borders per unit volume (lambda) is provided.
    drainage_lambda_path="/material_phase[0]/scalar_field::DrainageLambda"
    prescribed_lambda = have_option(trim(drainage_lambda_path)//&
            "/prescribed")
    if(.not.(prescribed_lambda)) then
       FLExit("For foam simulations you need a DrainageLambda field which at the moment must be prescribed.")
    end if

  end subroutine check_foams_options
  
  subroutine check_multiphase_options
    !!< Options checking for multi-phase flow simulations.
    ! This currently assumes that all phases have prognostic velocity fields;
    ! we will deal with prescribed velocities later.

    integer :: nmat, i
    logical :: have_vfrac, prognostic_velocity
    
    integer :: diagnostic_vfrac_count

    nmat = option_count("/material_phase")

    do i = 0, nmat-1
       have_vfrac = have_option("/material_phase["//int2str(i)//&
            "]/scalar_field::PhaseVolumeFraction")
       prognostic_velocity = have_option("/material_phase["//int2str(i)//&
            "]/vector_field::Velocity")
       if(prognostic_velocity .and. .not.have_vfrac) then
          FLExit("All phases need a PhaseVolumeFraction.")
       end if
    end do
    
    diagnostic_vfrac_count = option_count(&
                &'/material_phase/scalar_field::PhaseVolumeFraction/diagnostic')
    if(diagnostic_vfrac_count > 1) then
      ewrite(-1,*) diagnostic_vfrac_count, 'diagnostic PhaseVolumeFractions.'
      FLExit("Only 1 diagnostic PhaseVolumeFraction is allowed")
    end if

  end subroutine check_multiphase_options

end module populate_state_module<|MERGE_RESOLUTION|>--- conflicted
+++ resolved
@@ -524,13 +524,10 @@
              from_shape_type=ELEMENT_LAGRANGIAN
            else if(trim(shape_type)=="bubble") then
              from_shape_type=ELEMENT_BUBBLE
-<<<<<<< HEAD
+           else if(trim(shape_type)=="trace") then
+             from_shape_type=ELEMENT_TRACE
            else if(trim(shape_type)=="overlapping") then
              from_shape_type=ELEMENT_OVERLAPPING
-=======
-          else if(trim(shape_type)=="trace") then
-             from_shape_type=ELEMENT_TRACE
->>>>>>> a2e81553
            end if
            ! If new_shape_type does not match model mesh shape type, make new mesh.
            if(from_shape_type == model_mesh%shape%numbering%type) then
@@ -787,13 +784,10 @@
            new_shape_type=ELEMENT_LAGRANGIAN
         else if(trim(element_option)=="bubble") then
            new_shape_type=ELEMENT_BUBBLE
-<<<<<<< HEAD
+        else if(trim(element_option)=="trace") then
+           new_shape_type=ELEMENT_TRACE
         else if(trim(element_option)=="overlapping") then
            new_shape_type=ELEMENT_OVERLAPPING
-=======
-        else if(trim(element_option)=="trace") then
-           new_shape_type=ELEMENT_TRACE
->>>>>>> a2e81553
         end if
       else
         new_shape_type=from_mesh%shape%numbering%type
