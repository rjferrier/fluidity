!    Copyright (C) 2007 Imperial College London and others.
!    
!    Please see the AUTHORS file in the main source directory for a full list
!    of copyright holders.
!
!    Prof. C Pain
!    Applied Modelling and Computation Group
!    Department of Earth Science and Engineering
!    Imperial College London
!
!    amcgsoftware@imperial.ac.uk
!    
!    This library is free software; you can redistribute it and/or
!    modify it under the terms of the GNU Lesser General Public
!    License as published by the Free Software Foundation,
!    version 2.1 of the License.
!
!    This library is distributed in the hope that it will be useful,
!    but WITHOUT ANY WARRANTY; without even the implied warranty of
!    MERCHANTABILITY or FITNESS FOR A PARTICULAR PURPOSE.  See the GNU
!    Lesser General Public License for more details.
!
!    You should have received a copy of the GNU Lesser General Public
!    License along with this library; if not, write to the Free Software
!    Foundation, Inc., 59 Temple Place, Suite 330, Boston, MA  02111-1307
!    USA

#include "fdebug.h"
module populate_state_module
  use elements
  use state_module
  use FLDebug
  use spud
  use mesh_files
  use vtk_cache_module
  use global_parameters, only: OPTION_PATH_LEN, is_active_process, pi, &
    no_active_processes, topology_mesh_name, adaptivity_mesh_name, &
    periodic_boundary_option_path, domain_bbox, domain_volume, surface_radius
  use field_options
  use reserve_state_module
  use fields_manipulation
  use diagnostic_variables, only: convergence_field, steady_state_field
  use field_options
  use surfacelabels
  use climatology
  use metric_tools
  use coordinates
  use halos
  use tictoc
  use hadapt_extrude
  use hadapt_extrude_radially
  use initialise_fields_module
  use transform_elements
  use parallel_tools
  use boundary_conditions_from_options
  use nemo_states_module
  use data_structures
  use fields_halos
  use read_triangle
  use sediment, only: get_nSediments, get_sediment_name

  implicit none

  private

  public populate_state
  public populate_state_module_check_options
  public insert_external_mesh, insert_derived_meshes, &
       allocate_field_as_constant, allocate_and_insert_fields, &
       initialise_prognostic_fields, set_prescribed_field_values, &
       alias_fields, mesh_name, &
       allocate_and_insert_auxilliary_fields, &
       initialise_field, allocate_metric_limits, &
       make_mesh_periodic_from_options, make_mesh_unperiodic_from_options, &
       compute_domain_statistics

  interface allocate_field_as_constant
    
    module procedure allocate_field_as_constant_scalar, allocate_field_as_constant_vector, &
          allocate_field_as_constant_tensor

  end interface allocate_field_as_constant
    
  !! A list of locations in which additional scalar/vector/tensor fields
<<<<<<< HEAD
  !! are to be found. It is assumed that all additional fields are
  !! in state 1.
  character(len=OPTION_PATH_LEN), dimension(14) :: field_locations=&
=======
  !! are to be found. These are absolute paths in the schema.
  character(len=OPTION_PATH_LEN), dimension(5) :: additional_fields_absolute=&
>>>>>>> d5130160
       (/ &
       "/ocean_biology/pznd                                                                                                   ", &
       "/ocean_biology/six_component                                                                                          ", &
       "/ocean_forcing/iceshelf_meltrate/Holland08                                                                            ", &
       "/ocean_forcing/bulk_formulae/output_fluxes_diagnostics                                                                ", &
<<<<<<< HEAD
       "/porous_media                                                                                                         ", &
       "/material_phase[0]/vector_field::Velocity/prognostic/spatial_discretisation/continuous_galerkin                       ", &
       "/material_phase[0]/vector_field::Velocity/prognostic/spatial_discretisation/continuous_galerkin/les_model/second_order", &
       "/material_phase[0]/vector_field::Velocity/prognostic/spatial_discretisation/continuous_galerkin/les_model/fourth_order", &
       "/material_phase[0]/vector_field::Velocity/prognostic/spatial_discretisation/continuous_galerkin/les_model/wale        ", &
       "/material_phase[0]/vector_field::Velocity/prognostic/spatial_discretisation/continuous_galerkin/les_model/dynamic_les " &
=======
       "/porous_media                                                                                                         " &
       /)
       
  !! A list of relative paths under /material_phase[i]
  !! that are searched for additional fields to be added.
  character(len=OPTION_PATH_LEN), dimension(8) :: additional_fields_relative=&
       (/ &
       "/subgridscale_parameterisations/Mellor_Yamada                                                       ", &
       "/subgridscale_parameterisations/prescribed_diffusivity                                              ", &
       "/subgridscale_parameterisations/GLS                                                                 ", &
       "/subgridscale_parameterisations/k-epsilon                                                           ", &
       "/subgridscale_parameterisations/k-epsilon/debugging_options/source_term_output_fields               ", &
       "/subgridscale_parameterisations/k-epsilon/debugging_options/prescribed_source_terms                 ", &
       "/vector_field::Velocity/prognostic/spatial_discretisation/continuous_galerkin/les_model/dynamic_les ", &
       "/vector_field::Velocity/prognostic/spatial_discretisation/continuous_galerkin/les_model/second_order" &
>>>>>>> d5130160
       /)

  !! Relative paths under a field that are searched for grandchildren
  !! (moved here because of extremely obscure intel ICE -Stephan)
  character(len=OPTION_PATH_LEN), dimension(1):: &
         grandchild_paths = (/&
         &    "/spatial_discretisation/inner_element" &
         /)

contains


  subroutine populate_state(states)
    use Profiler
    type(state_type), pointer, dimension(:) :: states

    integer :: nstates ! number of states
    integer :: i

    ewrite(1,*) "In populate_state"
    call profiler_tic("I/O")
    call tictoc_clear(TICTOC_ID_IO_READ)

    ! Find out how many states there are
    nstates=option_count("/material_phase")
    allocate(states(1:nstates))
    do i = 1, nstates
       call nullify(states(i))
       call set_option_path(states(i), "/material_phase["//int2str(i-1)//"]")
    end do

    call insert_external_mesh(states, save_vtk_cache = .true.)

    call insert_derived_meshes(states)

    !If any meshes have constraints, allocate an appropriate trace mesh
    call insert_trace_meshes(states)

    call compute_domain_statistics(states)

    call allocate_and_insert_fields(states)

    call initialise_prognostic_fields(states, save_vtk_cache=.true., &
      initial_mesh=.true.)

    call set_prescribed_field_values(states, initial_mesh=.true.)

    call populate_boundary_conditions(states)

    call set_boundary_conditions_values(states)

    call set_dirichlet_consistent(states)

    call alias_fields(states)

    call create_reserve_state(states)

    call tictoc_report(2, TICTOC_ID_IO_READ)
    call profiler_toc("I/O")
    ewrite(1, *) "Exiting populate_state"
  end subroutine populate_state

  subroutine insert_external_mesh(states, save_vtk_cache)
    !!< Read in external meshes from file as specified in options tree and
    !!< insert in  state
    type(state_type), intent(inout), dimension(:) :: states
    !! By default the vtk_cache, build up by the vtu mesh reads in this
    !! subroutine, is flushed at the end of this subroutine. This cache can be
    !! reused however in subsequent calls reading from vtu files.
    logical, intent(in), optional:: save_vtk_cache

    type(mesh_type) :: mesh
    type(vector_field) :: position
    type(vector_field), pointer :: position_ptr
    character(len=OPTION_PATH_LEN) :: mesh_path, mesh_file_name,&
         & mesh_file_format, from_file_path
    integer, dimension(:), pointer :: coplanar_ids
    integer, dimension(3) :: mesh_dims
    integer :: i, j, nmeshes, nstates, quad_degree, stat
    type(element_type), pointer :: shape
    type(quadrature_type), pointer :: quad
    logical :: from_file, extruded
    integer :: dim, mdim, loc, column_ids
    integer :: quad_family
    
    call tic(TICTOC_ID_IO_READ)

    ! Find out how many states there are
    nstates=option_count("/material_phase")
    ! Get number of meshes
    nmeshes=option_count("/geometry/mesh")
    ewrite(2,*) "There are", nmeshes, "meshes."

    external_mesh_loop: do i=0, nmeshes-1

       ! Save mesh path
       mesh_path="/geometry/mesh["//int2str(i)//"]"

       from_file_path = trim(mesh_path) // "/from_file"
       from_file = have_option(from_file_path)
       if (.not. from_file) then
         from_file_path = trim(mesh_path) // "/from_mesh/extrude/checkpoint_from_file"
         extruded = have_option(from_file_path)
       else
         extruded = .false.
       end if

       if(from_file .or. extruded) then

          ! Get file format
          ! Can remove stat test when mesh format data backwards compatibility is removed
          call get_option(trim(from_file_path)//"/format/name", mesh_file_format, stat)
          ! Can remove following when mesh format data backwards compatibility is removed
          if(stat /= 0) then
             ewrite(0, *) "Warning: Mesh format name attribute missing for mesh " // trim(mesh_path)
             call get_option(trim(from_file_path)//"/format", mesh_file_format)
          end if

          ! Get filename for mesh, and other options
          call get_option(trim(from_file_path)//"/file_name", mesh_file_name)
          call get_option("/geometry/quadrature/degree", quad_degree)
          quad_family = get_quad_family()


          if (is_active_process) then
            select case (mesh_file_format)
            case ("triangle", "gmsh")
              ! Get mesh dimension if present
              call get_option(trim(mesh_path)//"/from_file/dimension", mdim, stat)
              ! Read mesh
              if(stat==0) then
                 position=read_mesh_files(trim(mesh_file_name), &
                      quad_degree=quad_degree, &
                      quad_family=quad_family, mdim=mdim, &
                      format=mesh_file_format)
              else
                 position=read_mesh_files(trim(mesh_file_name), &
                      quad_degree=quad_degree, &
                      quad_family=quad_family, &
                      format=mesh_file_format)
              end if
              mesh=position%mesh
            case ("vtu")
              position_ptr => vtk_cache_read_positions_field(mesh_file_name)
              ! No hybrid mesh support here
              assert(ele_count(position_ptr) > 0)
              dim = position_ptr%dim
              loc = ele_loc(position_ptr, 1)

              ! Generate a copy, and swap the quadrature degree
              ! Note: Even if positions_ptr has the correct quadrature degree, it
              ! won't have any faces and hence a copy is still required (as
              ! add_faces is a construction routine only)
              allocate(quad)
              allocate(shape)
              quad = make_quadrature(loc, dim, degree = quad_degree, family=quad_family)
              shape = make_element_shape(loc, dim, 1, quad)
              call allocate(mesh, nodes = node_count(position_ptr), elements = ele_count(position_ptr), shape = shape, name = position_ptr%mesh%name)
              do j = 1, ele_count(mesh)
                 call set_ele_nodes(mesh, j, ele_nodes(position_ptr%mesh, j))
              end do
              call add_faces(mesh)
              call allocate(position, dim, mesh, position_ptr%name)
              call set(position, position_ptr)
              call deallocate(mesh)
              call deallocate(shape)
              call deallocate(quad)
              deallocate(quad)
              deallocate(shape)

              mesh = position%mesh
            case default
              ewrite(-1,*) trim(mesh_file_format), " is not a valid format for a mesh file"
              FLAbort("Invalid format for mesh file")
            end select
         end if

          if (no_active_processes /= getnprocs()) then
            ! not all processes are active, they need to be told the mesh dimensions

            ! receive the mesh dimension from rank 0
            if (getrank()==0) then
              if (is_active_process) then
                ! normally rank 0 should always be active, so it knows the dimensions
                mesh_dims(1)=mesh_dim(mesh)
                mesh_dims(2)=ele_loc(mesh,1)
                if (associated(mesh%columns)) then
                  mesh_dims(3)=1
                else
                  mesh_dims(3)=0
                end if
              else
                ! this is a special case for a unit test with 1 inactive process
                call get_option('/geometry/dimension', mesh_dims(1))
                mesh_dims(2)=mesh_dims(1)+1
                mesh_dims(3)=0
              end if
            end if
            call MPI_bcast(mesh_dims, 3, getpinteger(), 0, MPI_COMM_FEMTOOLS, stat)
          end if

          
          if (.not. is_active_process) then
            ! is_active_process records whether we have data on disk or not
            ! see the comment in Global_Parameters. In this block, 
            ! we want to allocate an empty mesh and positions.

            dim=mesh_dims(1)
            loc=mesh_dims(2)
            column_ids=mesh_dims(3)

            allocate(quad)
            allocate(shape)
            quad = make_quadrature(loc, dim, degree=quad_degree, family=quad_family)
            shape=make_element_shape(loc, dim, 1, quad)
            call allocate(mesh, nodes=0, elements=0, shape=shape, name="EmptyMesh")
            call allocate(position, dim, mesh, "EmptyCoordinate")
            call add_faces(mesh)
            if (column_ids>0) then
              ! the association status of mesh%columns should be collective
              allocate(mesh%columns(1:0))
            end if

            ! Reference counting cleanups.
            call deallocate(mesh)
            call deallocate(quad)
            call deallocate(shape)
            
            deallocate(quad)
            deallocate(shape)
          end if

          ! if there is a derived mesh which specifies periodic bcs 
          ! to be *removed*, we assume the external mesh is periodic
          mesh%periodic = option_count("/geometry/mesh/from_mesh/&
             &periodic_boundary_conditions/remove_periodicity")>0

          ! Get mesh name. This must be done after the mesh file has
          ! been read otherwise the filename is automatically inserted
          ! as the mesh name.
          call get_option(trim(mesh_path)//"/name", mesh%name)
          
          ! Set mesh option path.
          mesh%option_path = mesh_path
          
          ! Copy those changes back to the descriptor under position%mesh
          position%mesh=mesh

          if (mesh%name/="CoordinateMesh") then
             position%name=trim(mesh%name)//"Coordinate"
          else 
             position%name="Coordinate"
          end if
                       
          ! If running in parallel, additionally read in halo information and register the elements halo
          if(isparallel()) then
            if (no_active_processes == 1) then
              call create_empty_halo(position)
            else
              call read_halos(mesh_file_name, position)              
            end if
            ! Local element ordering needs to be consistent between processes, otherwise
            ! code in Halos_Repair (used in halo construction of derived meshes) will fail
            if (.not. verify_consistent_local_element_numbering(position%mesh)) then
              ewrite(-1,*) "The local element ordering is not the same between processes"
              ewrite(-1,*) "that see the same element. This is a necessary condition on the"
              ewrite(-1,*) "decomposed input meshes for fluidity. The fact that you've"
              ewrite(-1,*) "obtained such meshes is likely a bug in fldecomp or the"
              ewrite(-1,*) "checkpointing code. Please report to the fluidity mailing"
              ewrite(-1,*) "list and state exactly how you've obtained your input files."
              FLAbort("Inconsistent local element ordering")
            end if
            mesh = position%mesh
          end if
          
          ! coplanar ids are create here already and stored on the mesh, 
          ! so its derived meshes get the same coplanar ids
          ! (must be done after halo registration)
          if (.not. mesh_periodic(mesh)) then
            ! for periodic meshes, we postpone till we've derived the non-periodic mesh
            call get_coplanar_ids(mesh, position, coplanar_ids)
          end if
          
          if (.not. have_option(trim(mesh_path)//'/exclude_from_mesh_adaptivity')) then
            ! We register this as the topology mesh
            ! this is the mesh used by adaptivity for error measures and such
            ! (it may gets replaced if adding periodicity or extrusion)
            topology_mesh_name = mesh%name
            ! same for the mesh to be handled by adapt_state()
            ! (this gets replaced in case adding periodicity but not by extrusion)
            adaptivity_mesh_name = mesh%name
          end if
                    
          call surface_id_stats(mesh, position)
          
        end if
        
        if (from_file) then
          
          ! Insert mesh and position field into states(1) and
          ! alias it to all the others
          call insert(states, mesh, mesh%name)
          call insert(states, position, position%name)
          call deallocate(position)
          
        else if (extruded) then
          
          ! This will be picked up by insert_derived_meshes and changed
          ! appropriately
          call insert(states, position, "AdaptedExtrudedPositions")
          call deallocate(position)
          
        end if

    end do external_mesh_loop
    
    if(.not. present_and_true(save_vtk_cache)) then
       ! Flush the cache
       call vtk_cache_finalise()
    end if

    call toc(TICTOC_ID_IO_READ)

  end subroutine insert_external_mesh
    
  subroutine insert_derived_meshes(states, skip_extrusion)
    ! Insert derived meshes in state
    type(state_type), intent(inout), dimension(:) :: states
    ! if present and true: skip extrusion of meshes, and insert 0 node dummy meshes 
    ! instead (will have correct shape and dimension)
    logical, optional, intent(in):: skip_extrusion
    
    character(len=FIELD_NAME_LEN) :: mesh_name    
    character(len=OPTION_PATH_LEN) :: mesh_path
    logical :: incomplete, updated
    integer :: i
    integer :: nmeshes
    
    ! Get number of meshes
    nmeshes=option_count("/geometry/mesh")
    periodic_boundary_option_path=""

    outer_loop: do
       ! Updated becomes true if we manage to set up at least one mesh on
       ! this pass.
       updated=.false.
       ! Incomplete becomes true if we have to skip over at least one mesh
       ! on this pass.
       incomplete=.false.

       derived_mesh_loop: do i=0, nmeshes-1
          
          ! Save mesh path
          mesh_path="/geometry/mesh["//int2str(i)//"]"
              
          ! Get mesh name.
          call get_option(trim(mesh_path)//"/name", mesh_name)

          call insert_derived_mesh(trim(mesh_path), &
                                   trim(mesh_name), &
                                   incomplete, &
                                   updated, &
                                   states, &
                                   skip_extrusion = skip_extrusion)
          
       end do derived_mesh_loop

       ! If we didn't skip any fields then we are done.
       if (.not.incomplete) exit outer_loop

       ! If we did skip fields and didn't update any fields this pass, then
       ! we have unresolvable dependencies.
       if (.not.updated) then
          FLExit("Unresolvable mesh dependencies")
       end if

    end do outer_loop

  end subroutine insert_derived_meshes
           
  subroutine insert_derived_mesh(mesh_path, mesh_name, incomplete, updated, states, skip_extrusion)
          
    ! Insert one derived mesh given by mesh path and mesh_name
       
    character(len=*), intent(in) :: mesh_path
    character(len=*), intent(in) :: mesh_name    
    logical, intent(inout) :: incomplete
    logical, intent(inout) :: updated
    type(state_type), intent(inout), dimension(:) :: states
    ! if present and true: skip extrusion of meshes, and insert 0 node dummy meshes 
    ! instead (will have correct shape and dimension)
    logical, optional, intent(in):: skip_extrusion
   
    type(mesh_type) :: mesh, model_mesh
    type(vector_field), pointer :: position, modelposition
    type(vector_field) :: periodic_position, nonperiodic_position, extrudedposition, coordinateposition
    type(element_type) :: full_shape
    type(quadrature_type) :: quad

    character(len=FIELD_NAME_LEN) :: model_mesh_name
    character(len=OPTION_PATH_LEN) :: shape_type, cont
    logical :: new_cont, extrusion, periodic, remove_periodicity
    logical :: new_shape_type, new_degree, from_shape, make_new_mesh
    integer :: from_degree, from_shape_type, from_cont, j, stat
    integer :: quadrature_degree, h_dim
    logical :: exclude_from_mesh_adaptivity

    if (has_mesh(states(1), mesh_name)) then
       ! We already did this one.
       return
    end if
          
    if(have_option(trim(mesh_path)//"/from_mesh")) then
             
       ! Get model mesh name
       call get_option(trim(mesh_path)//"/from_mesh/mesh[0]/name", model_mesh_name)
             
       ! Extract model mesh
       model_mesh=extract_mesh(states(1), trim(model_mesh_name), stat=stat)
       if (stat/=0) then
          ! The mesh from which this mesh is derived is not yet
          ! present.
          incomplete=.true.
          return
       end if
             
       ! Find out if the new mesh is different from the old mesh and if
       ! so, find out how it differs - in the options check
       ! we've made sure only one of those (or both new_shape and new_cont) are .true.
       ! If there are no differences, do not create new mesh.
       from_shape=have_option(trim(mesh_path)//"/from_mesh/mesh_shape")

       ! 1. If mesh shape options are specified, check if they are different to the model mesh.
       if (from_shape) then
         ! 1.1. Check polynomial_degree option
         call get_option(trim(mesh_path)//"/from_mesh/mesh_shape/polynomial_degree", &
              from_degree, stat)
         if(stat==0) then
           ! Is polynomial_degree the same as model mesh?
           if(from_degree==model_mesh%shape%degree) then
             new_degree=.false.
           else
             new_degree=.true.
           end if
         ! If degree is not specified, use the model mesh degree.
         else
           new_degree=.false.
         end if

         ! 1.2. Check element_type option
         call get_option(trim(mesh_path)//"/from_mesh/mesh_shape/element_type", &
              shape_type, stat)
         if(stat==0) then
           ! Set comparison variable from_shape_type
           if(trim(shape_type)=="lagrangian") then
             from_shape_type=ELEMENT_LAGRANGIAN
           else if(trim(shape_type)=="bubble") then
             from_shape_type=ELEMENT_BUBBLE
          else if(trim(shape_type)=="trace") then
             from_shape_type=ELEMENT_TRACE
           end if
           ! If new_shape_type does not match model mesh shape type, make new mesh.
           if(from_shape_type == model_mesh%shape%numbering%type) then
             new_shape_type=.false.
           else
             new_shape_type=.true.
           end if
         ! If no element_type is specified, assume it is the same as model mesh
         ! and do not create new mesh.
         else
           new_shape_type=.false.
         end if
       ! Else if no mesh shape options are set, do not make new mesh.
       else
         new_degree=.false.; new_shape_type=.false.
       end if

       ! 2. If mesh_continuity is specified, check if it is different to the model mesh.
       call get_option(trim(mesh_path)//"/from_mesh/mesh_continuity", cont, stat)
       if(stat==0) then
         if(trim(cont)=="discontinuous") then
           from_cont=-1
         else if(trim(cont)=="continuous") then
           from_cont=0
         end if
         ! 2.1. If continuity is not the same as model mesh, create new mesh.
         if(from_cont==model_mesh%continuity) then
           new_cont=.false.
         else
           new_cont=.true.
         end if
       ! If no continuity is specified, assume it is the same as model mesh,
       ! and do not create a new mesh.
       else
         new_cont=.false.
       end if

       ! 3. If any of the above are true, make new mesh.
       make_new_mesh = new_shape_type .or. new_degree .or. new_cont

       extrusion=have_option(trim(mesh_path)//"/from_mesh/extrude")
       periodic=have_option(trim(mesh_path)//"/from_mesh/periodic_boundary_conditions")
       exclude_from_mesh_adaptivity=have_option(trim(mesh_path)//"/exclude_from_mesh_adaptivity")

       if (periodic) then
         ! there is an options check to guarantee that all periodic bcs have remove_periodicity
         remove_periodicity=option_count(trim(mesh_path)//"/from_mesh/periodic_boundary_conditions/remove_periodicity")>0
         if (remove_periodicity) then
           if (.not. mesh_periodic(model_mesh)) then
              ewrite(0,*) "In derivation of mesh ", trim(mesh_name), " from ", trim(model_mesh_name)
              FLExit("Trying to remove periodic bcs from non-periodic mesh.")
           end if
         end if
       end if
             
       ! We added at least one mesh on this pass.
       updated=.true.
                
       if (extrusion) then

         ! see if adaptivity has left us something:
         extrudedposition=extract_vector_field(states(1), &
              "AdaptedExtrudedPositions", stat=stat)
                    
         if (stat==0) then

            ! extrusion has already done by adaptivity
                 
            ! we remove them here, as we want to insert them under different names
            call incref(extrudedposition)
            do j=1, size(states)
               call remove_vector_field(states(j), "AdaptedExtrudedPositions")
            end do
                  
         else
                  
            ! extrusion by user specifed layer depths
                  
            modelposition => extract_vector_field(states(1), trim(model_mesh_name)//"Coordinate")
             
            if (present_and_true(skip_extrusion)) then

              ! the dummy mesh does need a shape of the right dimension
              h_dim = mesh_dim(modelposition)
              call get_option("/geometry/quadrature/degree", quadrature_degree)
              quad = make_quadrature(vertices=h_dim + 2, dim=h_dim + 1, degree=quadrature_degree)
              full_shape = make_element_shape(vertices=h_dim + 2, dim=h_dim + 1, degree=1, quad=quad)
              call deallocate(quad)

              call allocate(mesh, nodes=0, elements=0, shape=full_shape, name=mesh_name)
              call deallocate(full_shape)
              allocate(mesh%columns(1:0))
              call add_faces(mesh)
              mesh%periodic=modelposition%mesh%periodic
              call allocate(extrudedposition, h_dim+1, mesh, "EmptyCoordinate") ! name is fixed below
              call deallocate(mesh)
              if (IsParallel()) call create_empty_halo(extrudedposition)
            else if (have_option('/geometry/spherical_earth/')) then
              call extrude_radially(modelposition, mesh_path, extrudedposition)
            else
              call extrude(modelposition, mesh_path, extrudedposition)
            end if
                
         end if
               
         mesh = extrudedposition%mesh
               
         ! the positions of this mesh have to be stored now 
         ! as it cannot be interpolated later.
         if (mesh_name=="CoordinateMesh") then
            extrudedposition%name = "Coordinate"
         else
            extrudedposition%name = trim(mesh_name)//"Coordinate"
         end if
         call insert(states, extrudedposition, extrudedposition%name)
         call deallocate(extrudedposition)
               
         call incref(mesh)
               
       else if (make_new_mesh) then

         mesh = make_mesh_from_options(model_mesh, mesh_path)
             
       else if (periodic) then
                
         if (remove_periodicity) then
           ! model mesh can't be the CoordinateMesh:
           periodic_position=extract_vector_field(states(1), trim(model_mesh_name)//"Coordinate")
           nonperiodic_position = make_mesh_unperiodic_from_options( &
             periodic_position, mesh_path)
                
           ! the positions of this mesh have to be stored now 
           ! as it cannot be interpolated later.
           if (mesh_name=="CoordinateMesh") then
              nonperiodic_position%name = "Coordinate"
           else
              nonperiodic_position%name = trim(mesh_name)//"Coordinate"
           end if
           call insert(states, nonperiodic_position, nonperiodic_position%name)
           call deallocate(nonperiodic_position)
                 
           mesh=nonperiodic_position%mesh
           call incref(mesh)
                 
         else
           ! this means we can only periodise a mesh with an associated position field
           if (trim(model_mesh_name) == "CoordinateMesh") then
             position => extract_vector_field(states(1), 'Coordinate')
           else
             position => extract_vector_field(states(1), trim(model_mesh_name)//'Coordinate')
           end if
           periodic_position = make_mesh_periodic_from_options(position, mesh_path)
           ! Ensure the name and option path are set on the original
           ! mesh descriptor.
           periodic_position%mesh%name = mesh_name
           periodic_position%mesh%option_path = trim(mesh_path)

           mesh = periodic_position%mesh
           call incref(mesh)
           call insert(states, periodic_position, trim(periodic_position%name))
           call deallocate(periodic_position)
         end if
               
       else
          ! copy mesh unchanged, new reference
          mesh=model_mesh                
          call incref(mesh)
                
       end if
             
       mesh%name = mesh_name
                
       ! Set mesh option path.
       mesh%option_path = trim(mesh_path)
             
       ! if this is the coordinate mesh then we should insert the coordinate field
       ! also meshes excluded from adaptivity all have their own coordinate field
       ! for extrusion and periodic: the coordinate field has already been inserted above
       if ((trim(mesh_name)=="CoordinateMesh" .or. exclude_from_mesh_adaptivity) &
          .and. .not. (extrusion .or. periodic)) then

          if (model_mesh_name=="CoordinateMesh") then
             modelposition => extract_vector_field(states(1), "Coordinate")
          else
             modelposition => extract_vector_field(states(1), trim(model_mesh_name)//"Coordinate")
          end if
                
          if (mesh_name=="CoordinateMesh") then
            call allocate(coordinateposition, modelposition%dim, mesh, "Coordinate")
          else
            call allocate(coordinateposition, modelposition%dim, mesh, trim(mesh_name)//"/Coordinate")
          end if
                
          ! remap the external mesh positions onto the CoordinateMesh... this requires that the space
          ! of the coordinates spans that of the external mesh
          call remap_field(from_field=modelposition, to_field=coordinateposition)
                
          if (mesh_name=="CoordinateMesh" .and. have_option('/geometry/spherical_earth/superparametric_mapping/')) then

             call higher_order_sphere_projection(modelposition, coordinateposition)
                   
          endif

          ! insert into states(1) and alias to all others
          call insert(states, coordinateposition, coordinateposition%name)
          ! drop reference to the local copy of the Coordinate field
          call deallocate(coordinateposition)
       end if
       if (trim(mesh_name)=="CoordinateMesh" .and. mesh_periodic(mesh)) then
         FLExit("CoordinateMesh may not be periodic")
       end if             

       ! Insert mesh into all states
       call insert(states, mesh, mesh%name)

       if (.not. have_option(trim(mesh_path)//'/exclude_from_mesh_adaptivity')) then
         ! update info for adaptivity/error metric code:
               
         if (extrusion .or. (periodic .and. .not. remove_periodicity)) then
           ! this is the name of the mesh to be used by the error metric for adaptivity
           topology_mesh_name=mesh%name
         end if
               
         if ((extrusion.and..not.have_option('/mesh_adaptivity/hr_adaptivity/vertically_structured_adaptivity')) &
             .or.(periodic .and. .not. remove_periodicity)) then
           ! this is the name of the mesh to be adapted by adaptivity
           adaptivity_mesh_name=mesh%name
         end if

         if (periodic .and. trim(periodic_boundary_option_path(mesh%shape%dim)) == "") then
           periodic_boundary_option_path(mesh%shape%dim) = trim(mesh_path)
         end if
       end if
             
       call deallocate(mesh)
             
    end if
       
  end subroutine insert_derived_mesh

  subroutine insert_trace_meshes(states)
    !If any meshes have constraints, allocate an appropriate trace mesh
    type(state_type), dimension(:), intent(inout) :: states
    !
    type(mesh_type) :: from_mesh, model_mesh
    type(mesh_type) :: trace_mesh
    type(quadrature_type) :: quad
    type(element_type) :: trace_shape
    integer :: mesh_no, trace_degree, dim, loc, constraint_choice, &
         &quad_degree
    logical :: allocate_trace_mesh
    character(len=FIELD_NAME_LEN) :: model_mesh_name

    do mesh_no = 1, mesh_count(states(1))
       allocate_trace_mesh = .false.
       from_mesh = extract_mesh(states(1),mesh_no)
       if(associated(from_mesh%shape%constraints)) then
          constraint_choice = from_mesh%shape%constraints%type
          if(constraint_choice.ne.CONSTRAINT_NONE) then
             select case(constraint_choice)
             case (CONSTRAINT_BDM)
                trace_degree = from_mesh%shape%degree
             case (CONSTRAINT_RT)
                trace_degree = from_mesh%shape%degree-1
             case (CONSTRAINT_BDFM)
                trace_degree = from_mesh%shape%degree-1
             case default
                FLAbort('Constraint type not supported')
             end select
             dim = from_mesh%shape%dim
             loc=from_mesh%shape%quadrature%vertices

             ! Get model mesh name
             call get_option("/geometry/mesh["//int2str(mesh_no)//&
                  &"]/from_mesh/mesh[0]/name",&
                  &model_mesh_name)
             
             ! Extract model mesh
             model_mesh=extract_mesh(states(1), trim(model_mesh_name))
             
             !Make quadrature
             call get_option("/geometry/quadrature/degree",&
                  & quad_degree)
             quad=make_quadrature(loc, dim, &
                  degree=quad_degree, family=get_quad_family())
             !allocate shape
             trace_shape=make_element_shape(loc, dim, trace_degree, &
                  &quad,type=ELEMENT_TRACE)
             !deallocate quadrature (just drop a reference)
             call deallocate(quad)
             !allocate mesh
             trace_mesh=make_mesh(model_mesh, trace_shape, continuity=-1,&
                  name=trim(from_mesh%name)//"Trace")
             !deallocate shape (just drop a reference)
             call deallocate(trace_shape)
             !insert into states
             call insert(states,trace_mesh,trace_mesh%name)
             !deallocate mesh (just drop a reference)
             call deallocate(trace_mesh)
          end if
       end if
    end do

  end subroutine insert_trace_meshes

  function make_mesh_from_options(from_mesh, mesh_path) result (mesh)
    ! make new mesh changing shape or continuity of from_mesh
    type(mesh_type):: mesh
    type(mesh_type), intent(in):: from_mesh
    character(len=*), intent(in):: mesh_path
    
    character(len=FIELD_NAME_LEN) :: mesh_name
    character(len=OPTION_PATH_LEN) :: continuity_option, element_option, constraint_option_string
    type(quadrature_type):: quad
    type(element_type):: shape
    integer :: constraint_choice
    integer:: loc, dim, poly_degree, continuity, new_shape_type, quad_degree, stat
    logical :: new_shape
    
    ! Get new mesh shape information
    
    new_shape = have_option(trim(mesh_path)//"/from_mesh/mesh_shape")
    if(new_shape) then
      ! Get new mesh element type
      call get_option(trim(mesh_path)//"/from_mesh/mesh_shape/element_type", &
                      element_option, stat)
      if(stat==0) then
        if(trim(element_option)=="lagrangian") then
           new_shape_type=ELEMENT_LAGRANGIAN
        else if(trim(element_option)=="bubble") then
           new_shape_type=ELEMENT_BUBBLE
        else if(trim(element_option)=="trace") then
           new_shape_type=ELEMENT_TRACE
        end if
      else
        new_shape_type=from_mesh%shape%numbering%type
      end if
      
      ! degree is the degree of the Lagrange polynomials (even if you add in a bubble function)
      call get_option(trim(mesh_path)//"/from_mesh/mesh_shape/polynomial_degree", &
                      poly_degree, default=from_mesh%shape%degree)
    
      ! loc is the number of vertices of the element
      loc=from_mesh%shape%loc
      ! dim is the dimension
      dim=from_mesh%shape%dim
      ! Make quadrature
      call get_option("/geometry/quadrature/degree",&
           & quad_degree)
      quad=make_quadrature(loc, dim, degree=quad_degree, family=get_quad_family())
      ! Get element constraints
      call get_option(trim(mesh_path)//"/from_mesh/constraint_type",&
           constraint_option_string, stat)
      if(stat==0) then
         if(trim(constraint_option_string)=="BDFM") then
            constraint_choice=CONSTRAINT_BDFM
         else if(trim(constraint_option_string)=="RT") then
            constraint_choice=CONSTRAINT_RT
         else if(trim(constraint_option_string)=="BDM") then
            constraint_choice=CONSTRAINT_BDM
         else if(trim(constraint_option_string)=="none") then
            constraint_choice=CONSTRAINT_NONE
         end if
      else
         constraint_choice = CONSTRAINT_NONE
      end if
      
      ! Make new mesh shape
      shape=make_element_shape(loc, dim, poly_degree, quad,&
           &type=new_shape_type,constraint_type_choice=constraint_choice)
      call deallocate(quad) ! Really just drop a reference.
    else
      shape=from_mesh%shape
      call incref(shape)
    end if

    ! Get new mesh continuity
    call get_option(trim(mesh_path)//"/from_mesh/mesh_continuity", continuity_option, stat)
    if(stat==0) then
      if(trim(continuity_option)=="discontinuous") then
         continuity=-1
      else if(trim(continuity_option)=="continuous") then
         continuity=0
      end if
    else
      continuity=from_mesh%continuity
    end if

    ! Get mesh name.
    call get_option(trim(mesh_path)//"/name", mesh_name)

    ! Make new mesh
    mesh=make_mesh(from_mesh, shape, continuity, mesh_name)

    ! Set mesh option path
    mesh%option_path = trim(mesh_path)

    ! Drop one reference to shape
    call deallocate(shape)
               
  end function make_mesh_from_options
  
  function make_mesh_periodic_from_options(position, mesh_path) result (position_out)
    ! make a periodic mesh as specified by options
    type(vector_field):: position_out
    type(vector_field), intent(in):: position
    character(len=*), intent(in):: mesh_path

    
    type(vector_field):: from_position
    type(integer_hash_table):: periodic_face_map
    character(len=FIELD_NAME_LEN):: bc_name, mesh_name
    character(len=OPTION_PATH_LEN) :: periodic_mapping_python
    integer, dimension(:), allocatable :: physical_boundary_ids, aliased_boundary_ids
    integer, dimension(2) :: shape_option
    integer:: n_periodic_bcs
    integer:: j
    logical :: fiddled_with_faces
    
    assert(has_faces(position%mesh))
    
    from_position=position
    
    ! builds up a map from aliased to physical faces
    call allocate(periodic_face_map)
    
    n_periodic_bcs=option_count(trim(mesh_path)//"/from_mesh/periodic_boundary_conditions")
    ewrite(2,*) "n_periodic_bcs=", n_periodic_bcs
    call incref(from_position)
    do j=0, n_periodic_bcs-1
       
       ! get some options
       call get_option(trim(mesh_path)//"/from_mesh/periodic_boundary_conditions["//int2str(j)//"]/name", bc_name)
       ewrite(1,*) "applying boundary condition: ", trim(bc_name)
       shape_option = option_shape(trim(mesh_path)//"/from_mesh/periodic_boundary_conditions["//int2str(j)//"]/physical_boundary_ids")
       allocate( physical_boundary_ids(shape_option(1)) )
       call get_option(trim(mesh_path)//"/from_mesh/periodic_boundary_conditions["//int2str(j)//"]/physical_boundary_ids",physical_boundary_ids)
       shape_option = option_shape(trim(mesh_path)//"/from_mesh/periodic_boundary_conditions["//int2str(j)//"]/aliased_boundary_ids")
       allocate( aliased_boundary_ids(shape_option(1)) )
       call get_option(trim(mesh_path)//"/from_mesh/periodic_boundary_conditions["//int2str(j)//"]/aliased_boundary_ids",aliased_boundary_ids)
       call get_option(trim(mesh_path)//"/from_mesh/periodic_boundary_conditions["//int2str(j)//"]/coordinate_map",periodic_mapping_python)
       
       ewrite(2,*) 'Making periodic mesh'
       

       fiddled_with_faces = .false.
       if (.not. has_faces(from_position%mesh)) then
         from_position%mesh%faces => position%mesh%faces
         fiddled_with_faces = .true.
       end if
       position_out=make_mesh_periodic(from_position,&
          physical_boundary_ids,aliased_boundary_ids, &
          periodic_mapping_python, periodic_face_map=periodic_face_map)
       if (fiddled_with_faces) then
         from_position%mesh%faces => null()
       end if
       call deallocate(from_position)
       from_position=position_out
       
       deallocate( physical_boundary_ids, aliased_boundary_ids )
    end do
    
    call add_faces(position_out%mesh, model=position%mesh, periodic_face_map=periodic_face_map)
    
    call deallocate(periodic_face_map)
    
    ! finally fix the name of the produced mesh and its coordinate field
    call get_option(trim(mesh_path)//'/name', mesh_name)
    position_out%mesh%name=mesh_name
    if (mesh_name=="CoordinateMesh") then
      position_out%name="Coordinate"
    else
      position_out%name=trim(mesh_name)//"Coordinate"
    end if
    
  end function make_mesh_periodic_from_options

  function make_mesh_unperiodic_from_options(from_position, mesh_path, aliased_to_new_node_number, stat) result (position)
    ! make a periodic mesh as specified by options
    type(vector_field):: position
    type(vector_field), intent(in):: from_position
    character(len=*), intent(in):: mesh_path
    integer, intent(out), optional :: stat
    type(integer_hash_table), optional, intent(out) :: aliased_to_new_node_number

    type(vector_field):: lfrom_position, nonperiodic_position
    character(len=FIELD_NAME_LEN):: bc_name, mesh_name
    character(len=OPTION_PATH_LEN) :: periodic_mapping_python
    integer, dimension(:), allocatable :: physical_boundary_ids, aliased_boundary_ids
    integer, dimension(2) :: shape_option
    integer:: n_periodic_bcs
    integer:: j
    type(integer_hash_table) :: laliased_to_new_node_number
    type(integer_set) :: all_periodic_bc_ids
    logical :: fiddled_with_faces

    if (present(stat)) then
      stat = 0
    end if

    ! Get mesh name.
    call get_option(trim(mesh_path)//"/name", mesh_name)
    
    ! get our own reference of from_position, that we can throw away again
    lfrom_position=from_position
    call incref(lfrom_position)
    
    n_periodic_bcs=option_count(trim(mesh_path)//"/from_mesh/periodic_boundary_conditions")
    ewrite(2,*) "n_periodic_bcs=", n_periodic_bcs
    if (n_periodic_bcs == 0) then
      ewrite(-1,*) "You almost certainly didn't mean to pass in this option path."
      ewrite(-1,*) "trim(mesh_path): ", trim(mesh_path)
      ewrite(-1,*) "mesh_name: ", trim(mesh_name)
      FLAbort("No periodic boundary conditions to unwrap!")
    end if

    call allocate(all_periodic_bc_ids)
    do j=0, n_periodic_bcs-1
       shape_option = option_shape(trim(mesh_path)//"/from_mesh/periodic_boundary_conditions["//int2str(j)//"]/physical_boundary_ids")
       allocate( physical_boundary_ids(shape_option(1)) )
       call get_option(trim(mesh_path)//"/from_mesh/periodic_boundary_conditions["//int2str(j)//"]/physical_boundary_ids",physical_boundary_ids)
       call insert(all_periodic_bc_ids, physical_boundary_ids)
       deallocate(physical_boundary_ids)

       shape_option = option_shape(trim(mesh_path)//"/from_mesh/periodic_boundary_conditions["//int2str(j)//"]/aliased_boundary_ids")
       allocate( aliased_boundary_ids(shape_option(1)) )
       call get_option(trim(mesh_path)//"/from_mesh/periodic_boundary_conditions["//int2str(j)//"]/aliased_boundary_ids",aliased_boundary_ids)
       call insert(all_periodic_bc_ids, aliased_boundary_ids)
       deallocate(aliased_boundary_ids)
    end do

    do j=0, n_periodic_bcs-1
       
       ! get some options
       call get_option(trim(mesh_path)//"/from_mesh/periodic_boundary_conditions["//int2str(j)//"]/name", bc_name)
       ewrite(1,*) "applying boundary condition: ", trim(bc_name)
       shape_option = option_shape(trim(mesh_path)//"/from_mesh/periodic_boundary_conditions["//int2str(j)//"]/physical_boundary_ids")
       allocate( physical_boundary_ids(shape_option(1)) )
       call get_option(trim(mesh_path)//"/from_mesh/periodic_boundary_conditions["//int2str(j)//"]/physical_boundary_ids",physical_boundary_ids)
       shape_option = option_shape(trim(mesh_path)//"/from_mesh/periodic_boundary_conditions["//int2str(j)//"]/aliased_boundary_ids")
       allocate( aliased_boundary_ids(shape_option(1)) )
       call get_option(trim(mesh_path)//"/from_mesh/periodic_boundary_conditions["//int2str(j)//"]/aliased_boundary_ids",aliased_boundary_ids)
       call get_option(trim(mesh_path)//"/from_mesh/periodic_boundary_conditions["//int2str(j)//"]/coordinate_map",periodic_mapping_python)
       
       ewrite(2,*) 'Removing periodicity from mesh'
       
       fiddled_with_faces = .false.
       if (.not. has_faces(lfrom_position%mesh)) then
         lfrom_position%mesh%faces => from_position%mesh%faces
         fiddled_with_faces = .true.
       end if

       nonperiodic_position=make_mesh_unperiodic(lfrom_position,&
          physical_boundary_ids,aliased_boundary_ids, &
          periodic_mapping_python, mesh_name, all_periodic_bc_ids, laliased_to_new_node_number)

       if (fiddled_with_faces) then
         lfrom_position%mesh%faces => null()
       end if

       if (associated(lfrom_position%mesh%halos)) then
         assert(associated(lfrom_position%mesh%element_halos))
         call derive_nonperiodic_halos_from_periodic_halos(nonperiodic_position, lfrom_position, laliased_to_new_node_number)
       end if
       call deallocate(lfrom_position)
       if (present(aliased_to_new_node_number)) then
         aliased_to_new_node_number = laliased_to_new_node_number
       else
         call deallocate(laliased_to_new_node_number)
       end if
       lfrom_position=nonperiodic_position
       
       deallocate( physical_boundary_ids, aliased_boundary_ids )
    end do
      
    ! assumes all periodic bcs have been removed
    ! this is checked for in add_faces
    ! this flag needs setting before the call to add_faces
    nonperiodic_position%mesh%periodic=.false.

    assert(associated(nonperiodic_position%mesh%shape%numbering))
    
    if (has_faces(from_position%mesh)) then
      call add_faces(nonperiodic_position%mesh, model=from_position%mesh, stat=stat)
    end if
    
    position=nonperiodic_position

    call deallocate(all_periodic_bc_ids)
    
  end function make_mesh_unperiodic_from_options
  
  subroutine allocate_and_insert_fields(states, dont_allocate_prognostic_value_spaces)
    !!< allocates and inserts all fields present in the options tree
    !!< zeros field, but does not yet set initial conditions
    type(state_type), dimension(:), intent(inout):: states
    !! If provided and true will not allocate a full value space
    !! for those fields for which defer_allocation(option_path, mesh) is .true.
    !! but instead allocate them as constant fields. This is used
    !! for fields that are passed down to SAM in which case we want to be 
    !! able to one by one allocate them as we get them back from SAM.
    logical, optional, intent(in):: dont_allocate_prognostic_value_spaces

    character(len=OPTION_PATH_LEN) :: field_name, absolute_path
    integer :: i, istate ! counters
    integer :: nstates ! number of states
    character(len=255) :: tmp ! temporary string to make life a little easier
    type(scalar_field), pointer :: fshistory_sfield
    integer :: fshistory_levels 
    
    nstates=option_count("/material_phase")

    ! Loop over states for the first time to get prognostic, prescribed and diagnostic fields.
    state_loop: do i=0, nstates-1

       ! Assign the material_phase name to state(i+1)%name
       call get_option('/material_phase['//int2str(i)//']/name', states(i+1)%name)

       call allocate_and_insert_one_phase(&
            '/material_phase['//int2str(i)//']', states(i+1), &
            dont_allocate_prognostic_value_spaces=dont_allocate_prognostic_value_spaces)
       
    end do state_loop

    ! special case fields outside material_phases:
    ! distance to top and bottom
    if (have_option('/geometry/ocean_boundaries')) then
       ! set up DistanceToTop field and insert in first state
       ! it is only allowed to be diagnostic by the schema, so not much to do
       call allocate_and_insert_scalar_field('/geometry/ocean_boundaries/scalar_field::DistanceToTop', &
            states(1))

       ! set up DistanceToBottom field and insert in first state
       call allocate_and_insert_scalar_field('/geometry/ocean_boundaries/scalar_field::DistanceToBottom', &
            states(1), &
            dont_allocate_prognostic_value_spaces=dont_allocate_prognostic_value_spaces)

    end if

    ! direction of gravity
    if (have_option('/physical_parameters/gravity/vector_field::GravityDirection')) then
       call allocate_and_insert_vector_field('/physical_parameters/gravity/vector_field::GravityDirection', &
            states(1), dont_allocate_prognostic_value_spaces=dont_allocate_prognostic_value_spaces)
    end if

    ! grid velocity
    if (have_option('/mesh_adaptivity/mesh_movement/vector_field::GridVelocity')) then
       call allocate_and_insert_vector_field('/mesh_adaptivity/mesh_movement/vector_field::GridVelocity', &
            states(1), dont_allocate_prognostic_value_spaces=dont_allocate_prognostic_value_spaces)
    end if

    ! solar irradiance submodel (hyperlight)
    if (have_option("/ocean_biology/lagrangian_ensemble/hyperlight")) then 
       call allocate_and_insert_irradiance(states(1))
    end if

    ! insert electrical property fields
    do i=1,nstates
      tmp = '/material_phase['//int2str(i-1)//']/electrical_properties/coupling_coefficients/'
      ! Electrokinetic coupling coefficient scalar field
      if (have_option(trim(tmp)//'scalar_field::Electrokinetic')) then
        call allocate_and_insert_scalar_field(trim(tmp)//'scalar_field::Electrokinetic', &
                                              states(i), &
                                              field_name='Electrokinetic')
      end if
      ! Thermoelectric coupling coefficient scalar field
      if (have_option(trim(tmp)//'scalar_field::Thermoelectric')) then
        call allocate_and_insert_scalar_field(trim(tmp)//'scalar_field::Thermoelectric', &
                                              states(i), &
                                              field_name='Thermoelectric')
      end if
      ! Electrochemical coupling coefficient scalar field
      if (have_option(trim(tmp)//'scalar_field::Electrochemical')) then
        call allocate_and_insert_scalar_field(trim(tmp)//'scalar_field::Electrochemical', &
                                              states(i), &
                                              field_name='Electrochemical')
      end if
    end do

    ! Harmonic Analysis History fields
    if (has_scalar_field(states(1),'FreeSurfaceHistory') ) then
      fshistory_sfield => extract_scalar_field(states(1), 'FreeSurfaceHistory')
      ! levels: the number of levels which will be saved. Too old levels will be overwritten by new ones.
      if (have_option(trim(complete_field_path(fshistory_sfield%option_path)) // "/algorithm/levels")) then
        call get_option(trim(complete_field_path(fshistory_sfield%option_path)) // "/algorithm/levels", fshistory_levels)
        fshistory_levels=max(fshistory_levels,0)
      else
        fshistory_levels=50
      end if
      do i=1,fshistory_levels
          call allocate_and_insert_scalar_field('', states(1), parent_mesh='PressureMesh', field_name='harmonic'//int2str(i))
      end do
    end if

    ! insert miscellaneous scalar fields
    do i=1, size(additional_fields_absolute)
       if (have_option(trim(additional_fields_absolute(i)))) then

          call allocate_and_insert_one_phase(additional_fields_absolute(i), states(1), &
             dont_allocate_prognostic_value_spaces=dont_allocate_prognostic_value_spaces)
          
       end if
    end do
    
    do i=1, size(additional_fields_relative)
       do istate = 1, size(states)
         absolute_path = "/material_phase["//int2str(istate-1)//"]/"//trim(additional_fields_relative(i))
         if (have_option(absolute_path)) then

            call allocate_and_insert_one_phase(absolute_path, states(istate), &
               dont_allocate_prognostic_value_spaces=dont_allocate_prognostic_value_spaces)
            
         end if
       end do
    end do

    call allocate_metric_limits(states(1))
    
  contains
    
    subroutine allocate_and_insert_one_phase(state_path, state, dont_allocate_prognostic_value_spaces)
      !! Perform the allocation and insertion of the fields found under
      !! state_path into state.
      character(len=*), intent(in) :: state_path
      type(state_type), intent(inout) :: state
      logical, optional, intent(in):: dont_allocate_prognostic_value_spaces

      character(len=OPTION_PATH_LEN) :: path      
      integer :: nfields ! number of fields
      logical :: is_aliased
      
      integer :: j

      ! Get number of scalar fields that are children of this state
      nfields=option_count(trim(state_path)//"/scalar_field")

      ! Loop over scalar fields
      scalar_field_loop: do j=0, nfields-1

         ! Save path to field
         path=trim(state_path)//"/scalar_field["//int2str(j)//"]"

         ! Get field name
         call get_option(trim(path)//"/name", field_name)
         ! Reset path to have field name rather than index
         path=trim(state_path)//"/scalar_field::"//trim(field_name)
         ! If field is not aliased call allocate_and_insert_scalar_field
         is_aliased=have_option(trim(path)//"/aliased")
         if(.not.is_aliased) then
            call allocate_and_insert_scalar_field(path, state, &
              dont_allocate_prognostic_value_spaces=dont_allocate_prognostic_value_spaces)
         end if

      end do scalar_field_loop

      ! Get number of vector fields that are children of this state
      nfields=option_count(trim(state_path)//"/vector_field")

       ! Loop over vector fields
       vector_field_loop: do j=0, nfields-1

          ! Save path to field
          path=trim(state_path)//"/vector_field["//int2str(j)//"]"
          ! Get field name
          call get_option(trim(path)//"/name", field_name)
          ! Reset path to have field name rather than index
          path=trim(state_path)//"/vector_field::"//trim(field_name)

          ! If field is not aliased call allocate_and_insert_vector_field
          is_aliased=have_option(trim(path)//"/aliased")
          if(.not.is_aliased) then
             call allocate_and_insert_vector_field(path, state, &
               dont_allocate_prognostic_value_spaces=dont_allocate_prognostic_value_spaces)
          end if

       end do vector_field_loop

       ! Get number of tensor fields that are children of this state
       nfields=option_count(trim(state_path)//"/tensor_field")

       tensor_field_loop: do j=0, nfields-1

          ! Save path to field
          path=trim(state_path)//"/tensor_field["//int2str(j)//"]"
          ! Get field name
          call get_option(trim(path)//"/name", field_name)
          ! Reset path to have field name rather than index
          path=trim(state_path)//"/tensor_field::"//trim(field_name)

          ! If field is not aliased call allocate_and_insert_tensor_field
          is_aliased=have_option(trim(path)//"/aliased")
          if(.not.is_aliased) then
             call allocate_and_insert_tensor_field(path, state, &
                dont_allocate_prognostic_value_spaces=dont_allocate_prognostic_value_spaces)
          end if

       end do tensor_field_loop

       ! Sediment submodel
       if (have_option(trim(state_path)//"/sediment")) then 
          call allocate_and_insert_sediment(state_path, state)
       end if

    end subroutine allocate_and_insert_one_phase

    subroutine allocate_and_insert_sediment(state_path, state)
      !! Allocate all the sediment submodel fields.
      character(len=*), intent(in) :: state_path
      type(state_type), intent(inout) :: state
      
      integer :: nfields, j
      character(len=OPTION_PATH_LEN) :: field_name
      character(len=FIELD_NAME_LEN)  :: class_name

      type(scalar_field), pointer :: sedimentflux

      nfields=get_nSediments()

      sediment_class_loop: do j=1,nfields
         ! Note that this currently duplicates shared subfields such as
         ! diffusivity. This should be changed.

         class_name=get_sediment_name(j)

         ! Now set up the diagnostic flux field.
         field_name="SedimentFlux"//trim(class_name)

         call allocate_and_insert_scalar_field(&
               trim(state_path)&
               //"/sediment/scalar_field::SedimentFluxTemplate", &
               state, field_name=field_name, &
               dont_allocate_prognostic_value_spaces&
               =dont_allocate_prognostic_value_spaces)
             
         sedimentflux=>extract_scalar_field(state, field_name)

         call zero(sedimentflux)

        end do sediment_class_loop

    end subroutine allocate_and_insert_sediment

    subroutine allocate_and_insert_irradiance(state)
      ! Allocate irradiance fields for 36 wavebands in PAR
      type(state_type), intent(inout) :: state
      integer :: j
      real :: lambda
      character(len=OPTION_PATH_LEN) :: light_path, field_name

      ! Replicate irradiance template field for all wavebands
      light_path = "/ocean_biology/lagrangian_ensemble/hyperlight"      
      frequency_field_loop: do j=0,35         
         lambda = 350.0 + (j * 10.0)
         field_name="Irradiance_"//int2str(NINT(lambda))
         call allocate_and_insert_scalar_field(&
                  trim(light_path)&
                  //"/scalar_field::IrradianceTemplate", &
                  state, field_name=trim(field_name), &
                  dont_allocate_prognostic_value_spaces&
                  =dont_allocate_prognostic_value_spaces)
      end do frequency_field_loop

      ! Create PAR irradiance field
      if (have_option("/ocean_biology/lagrangian_ensemble/hyperlight/scalar_field::IrradiancePAR")) then 
         call allocate_and_insert_scalar_field(&
                  trim(light_path)&
                  //"/scalar_field::IrradiancePAR", &
                  state, field_name="IrradiancePAR", &
                  dont_allocate_prognostic_value_spaces&
                  =dont_allocate_prognostic_value_spaces)
      end if
    end subroutine allocate_and_insert_irradiance

  end subroutine allocate_and_insert_fields

  subroutine alias_fields(states)
    type(state_type), dimension(:), intent(inout) :: states

    character(len=OPTION_PATH_LEN) :: path
    character(len=OPTION_PATH_LEN) :: state_name, aliased_field_name, field_name
    integer :: stat
    integer :: i, j, k ! counters
    integer :: nstates ! number of states
    integer :: nfields ! number of fields
    ! logicals to find out if we have certain options
    logical :: is_aliased
    type(scalar_field) :: sfield
    type(vector_field) :: vfield
    type(tensor_field) :: tfield

    nstates=option_count("/material_phase")

    state_loop: do i=0, nstates-1

       ! Get number of scalar fields that are children of this state
       nfields=option_count("/material_phase["//int2str(i)//"]/scalar_field")

       ! Loop over scalar fields
       scalar_field_loop: do j=0, nfields-1

          ! Save path to field
          path="/material_phase["//int2str(i)//"]/scalar_field["&
               &//int2str(j)//"]"

          ! If field is aliased, find which field it is aliased to, extract that field from the correct state and insert into current state
          is_aliased=have_option(trim(path)//"/aliased")
          if(is_aliased) then
             call get_option(trim(path)//"/name", field_name)
             call get_option(trim(path)//"/aliased/field_name", aliased_field_name)
             call get_option(trim(path)//"/aliased/material_phase_name", state_name)

             k=get_state_index(states, trim(state_name))
             sfield=extract_scalar_field(states(k), trim(aliased_field_name))
             sfield%name = trim(field_name)  ! this seems to be necessary
             ! to preserve the aliased field's original name
             sfield%aliased = .true.
             call insert(states(i+1), sfield, trim(field_name))
          end if

       end do scalar_field_loop

       ! Get number of vector fields that are children of this state
       nfields=option_count("/material_phase["//int2str(i)//"]/vecto&
            &r_field")

       ! Loop over vector fields
       vector_field_loop: do j=0, nfields-1

          ! Save path to field
          path="/material_phase["//int2str(i)//"]/vector_field["&
               &//int2str(j)//"]"

          ! If field is aliased, find which field it is aliased to, extract that field from the correct state and insert into current state
          is_aliased=have_option(trim(path)//"/aliased")
          if(is_aliased) then
             call get_option(trim(path)//"/name", field_name)
             call get_option(trim(path)//"/aliased/material_phase_name", state_name)
             call get_option(trim(path)//"/aliased/field_name", aliased_field_name)

             k=get_state_index(states, trim(state_name))
             vfield=extract_vector_field(states(k), trim(aliased_field_name))
             vfield%name = trim(field_name)  ! this seems to be necessary to preserve the aliased field's original name
             vfield%aliased = .true.
             call insert(states(i+1), vfield, trim(field_name))

          end if

       end do vector_field_loop

       ! Get number of tensor fields that are children of this state
       nfields=option_count("/material_phase["//int2str(i)//"]/tensor_field")

       tensor_field_loop: do j=0, nfields-1

          ! Save path to field
          path="/material_phase["//int2str(i)//"]/tensor_field["&
               &//int2str(j)//"]"

          ! If field is aliased, find which field it is aliased to, extract that field from the correct state and insert into current state
          is_aliased=have_option(trim(path)//"/aliased")
          if(is_aliased) then
             call get_option(trim(path)//"/name", field_name)
             call get_option(trim(path)//"/aliased/material_phase_name", state_name)
             call get_option(trim(path)//"/aliased/field_name", aliased_field_name)

             k=get_state_index(states, trim(state_name))
             tfield=extract_tensor_field(states(k), trim(aliased_field_name))
             tfield%name = trim(field_name)  ! this seems to be necessary to preserve the aliased field's original name
             tfield%aliased = .true.
             call insert(states(i+1), tfield, trim(field_name))

          end if

       end do tensor_field_loop

    end do state_loop

    ! special case fields outside material_phases:
    ! distance to top and bottom
    if (have_option('/geometry/ocean_boundaries')) then
    
       sfield = extract_scalar_field(states(1), 'DistanceToTop')
       sfield%aliased = .true.
       do i = 1,nstates-1
          call insert(states(i+1), sfield, 'DistanceToTop')
       end do
       
       sfield = extract_scalar_field(states(1), 'DistanceToBottom')
       sfield%aliased = .true.
       do i = 1,nstates-1
          call insert(states(i+1), sfield, 'DistanceToBottom')
       end do

    end if

    ! direction of gravity
    if (have_option('/physical_parameters/gravity/vector_field::GravityDirection')) then
       vfield=extract_vector_field(states(1), 'GravityDirection')
       vfield%aliased = .true.
       do i = 1,nstates-1

          call insert(states(i+1), vfield, 'GravityDirection')

       end do
    end if

    ! grid velocity
    if (have_option('/mesh_adaptivity/mesh_movement/vector_field::GridVelocity')) then
    
       ! Save path to field
       path="/mesh_adaptivity/mesh_movement/vector_field::GridVelocity"

       ! If field is aliased, find which field it is aliased to, extract that field from the correct state and insert into state(1)
       is_aliased=have_option(trim(path)//"/aliased")
       if(is_aliased) then
           call get_option(trim(path)//"/name", field_name)
           call get_option(trim(path)//"/aliased/material_phase_name", state_name)
           call get_option(trim(path)//"/aliased/field_name", aliased_field_name)

           k=get_state_index(states, trim(state_name))
           vfield=extract_vector_field(states(k), trim(aliased_field_name))
           vfield%name = trim(field_name)  ! this seems to be necessary to preserve the aliased field's original name
           vfield%aliased = .true.
           call insert(states(1), vfield, trim(field_name))

       end if
    
       vfield=extract_vector_field(states(1), 'GridVelocity')
       vfield%aliased = .true.
       do i = 1,nstates-1

          call insert(states(i+1), vfield, 'GridVelocity')

       end do
    end if

    ! Deal with subgridscale parameterisations.
    call alias_diffusivity(states)
    
    ! Porous media fields
    have_porous_media: if (have_option('/porous_media')) then
       
       ! alias the Porosity field
       sfield=extract_scalar_field(states(1), 'Porosity')
       sfield%aliased = .true.
       do i = 1,nstates-1
          call insert(states(i+1), sfield, 'Porosity')
       end do
       
       ! alias the Permeability field which may be 
       ! either scalar or vector (if present)
       
       sfield=extract_scalar_field(states(1), 'Permeability', stat = stat)
       if (stat == 0) then       
          sfield%aliased = .true.
          do i = 1,nstates-1
             call insert(states(i+1), sfield, 'Permeability')
          end do       
       end if
       
       vfield=extract_vector_field(states(1), 'Permeability', stat = stat)
       if (stat == 0) then       
          vfield%aliased = .true.
          do i = 1,nstates-1
             call insert(states(i+1), vfield, 'Permeability')
          end do       
       end if
    
    end if have_porous_media

  end subroutine alias_fields

  subroutine alias_diffusivity(states)
    !!< Where fields get their diffusivity from a subgridscale
    !!< parameterisation, it is necessary to alias their diffusivity to the
    !!< diffusivity provided by the parameterisation.
    !!<
    !!< At this stage only prescribed diffusivity, the Generic Length Scale ocean model
    !!< and the K-Epsilon turbulence model are handled via this route.
    !!< Mellor-Yamada is pending a rewrite.
    type(state_type), dimension(:), intent(inout) :: states
    type(scalar_field), pointer :: sfield
    type(tensor_field) :: tfield

    integer :: i, s, stat
    real :: Pr

    ! Prescribed diffusivity
    do i = 1, size(states)
       
       tfield=extract_tensor_field(states(i), "PrescribedDiffusivity", stat)

       if (stat/=0) cycle

       tfield%aliased=.True.

       do s = 1, scalar_field_count(states(i))

          sfield => extract_scalar_field(states(i), s)
          
          if (have_option(trim(sfield%option_path)//&
               "/prognostic/subgridscale_parameterisation&
               &::prescribed_diffusivity")) then
             
             tfield%name=trim(sfield%name)//"Diffusivity"
             call insert(states(i), tfield, tfield%name)

          end if

       end do
       
    end do

    ! Eddy diffusivity from Generic Length Scale Ocean model
    do i = 1, size(states)
       
       tfield=extract_tensor_field(states(i), "GLSEddyDiffusivityKH", stat)

       if (stat/=0) cycle

       tfield%aliased=.True.

       do s = 1, scalar_field_count(states(i))

          sfield => extract_scalar_field(states(i), s)
          
          if (have_option(trim(sfield%option_path)//&
               "/prognostic/subgridscale_parameterisation&
               &::GLS")) then
             
             tfield%name=trim(sfield%name)//"Diffusivity"
             call insert(states(i), tfield, tfield%name)

          end if

       end do
       
    end do

<<<<<<< HEAD
    ! Eddy diffusivity from K-Epsilon 2-equation turbulence model
    do i = 1, size(states)
       
       tfield=extract_tensor_field(states(i), "EddyViscosity", stat)

       if (stat/=0) cycle

       tfield%aliased=.True.

       do s = 1, scalar_field_count(states(i))

          sfield => extract_scalar_field(states(i), s)
          
          if (have_option(trim(sfield%option_path)//&
               "/prognostic/subgridscale_parameterisation&
               &::k_epsilon")) then

             ! Get Prandtl number, if specified.
             call get_option(trim(sfield%option_path)//&
               "/prognostic/subgridscale_parameterisation&
               &::k_epsilon/Prandtl_number", Pr, default = 1.0)

             ! Scale field by Prandtl number
             call scale(tfield, 1./Pr)
             tfield%name=trim(sfield%name)//"Diffusivity"
             call insert(states(i), tfield, tfield%name)

          end if

       end do
       
    end do

=======
>>>>>>> d5130160
  end subroutine alias_diffusivity

  function allocate_scalar_field_as_constant(option_path) result(is_constant)
    !!< Return whether the supplied option path signals a constant
    !!< field

    character(len = *), intent(in) :: option_path

    logical :: is_constant

    is_constant = .false.
    if(option_count(trim(option_path) // "/prescribed/value") == 1) then
       is_constant = have_option(trim(option_path) // "/prescribed/value[0]/constant")
    end if

  end function allocate_scalar_field_as_constant
  
  function allocate_vector_field_as_constant(option_path) result(is_constant)
    !!< Return whether the supplied option path signals a constant
    !!< field

    character(len = *), intent(in) :: option_path

    logical :: is_constant

    is_constant = .false.
    if(option_count(trim(option_path) // "/prescribed/value") == 1) then
       is_constant = have_option(trim(option_path) // "/prescribed/value[0]/constant")
    end if

  end function allocate_vector_field_as_constant
  
  function allocate_tensor_field_as_constant(option_path) result(is_constant)
    !!< Return whether the supplied option path signals a constant
    !!< field

    character(len = *), intent(in) :: option_path

    logical :: is_constant

    if(option_count(trim(option_path) // "/prescribed/value") == 1) then
      is_constant = have_option(trim(option_path) // "/prescribed/value/isotropic/constant") .or. &
        & have_option(trim(option_path) // "/prescribed/value/anisotropic_symmetric/constant") .or. &
        & have_option(trim(option_path) // "/prescribed/value/anisotropic_asymmetric/constant")
    else
      is_constant = .false.
    end if

  end function allocate_tensor_field_as_constant

  function allocate_field_as_constant_scalar(s_field) result(is_constant)
    !!< Return whether the options tree defines the supplied scalar field to
    !!< be constant

    type(scalar_field), intent(in) :: s_field

    logical :: is_constant

    is_constant = allocate_scalar_field_as_constant(s_field%option_path)

  end function allocate_field_as_constant_scalar

  function allocate_field_as_constant_vector(v_field) result(is_constant)
    !!< Return whether the options tree defines the supplied vector field to
    !!< be constant

    type(vector_field), intent(in) :: v_field

    logical :: is_constant

    is_constant = allocate_vector_field_as_constant(v_field%option_path)

  end function allocate_field_as_constant_vector

  function allocate_field_as_constant_tensor(t_field) result(is_constant)
    !!< Return whether the options tree defines the supplied tensor field to
    !!< be constant

    type(tensor_field), intent(in) :: t_field

    logical :: is_constant

    if(trim(t_field%name) == "MinMetricEigenbound") then
      is_constant = have_option("/mesh_adaptivity/hr_adaptivity/tensor_field::MinimumEdgeLengths/anisotropic_symmetric/constant")
    else if(trim(t_field%name) == "MaxMetricEigenbound") then
      is_constant = have_option("/mesh_adaptivity/hr_adaptivity/tensor_field::MaximumEdgeLengths/anisotropic_symmetric/constant")
    else
      is_constant = allocate_tensor_field_as_constant(t_field%option_path)
    end if

  end function allocate_field_as_constant_tensor

  recursive subroutine allocate_and_insert_scalar_field(option_path, state, &
    parent_mesh, parent_name, field_name, &
    dont_allocate_prognostic_value_spaces)

    character(len=*), intent(in) :: option_path
    type(state_type), intent(inout) :: state
    character(len=*), intent(in), optional :: parent_mesh
    character(len=*), intent(in), optional :: parent_name
    character(len=*), optional, intent(in):: field_name
    logical, optional, intent(in):: dont_allocate_prognostic_value_spaces

    logical :: is_prognostic, is_prescribed, is_diagnostic, is_aliased
    ! paths for options and child fields
    character(len=OPTION_PATH_LEN) :: path, adapt_path
    ! Strings for names
    character(len=OPTION_PATH_LEN) :: lfield_name, mesh_name
    type(scalar_field) :: field
    type(mesh_type), pointer :: mesh
    logical :: backward_compatibility, is_constant

    is_aliased=have_option(trim(option_path)//"/aliased")
    if(is_aliased) return

    ! Save option_path
    path=trim(option_path)

    if (present(field_name)) then
       lfield_name=field_name
    else
       call get_option(trim(path)//"/name", lfield_name)
    end if
    
    if(present(parent_name)) then
       lfield_name=trim(parent_name)//trim(lfield_name)
    end if
    ewrite(1,*) "In allocate_and_insert_scalar_field, field is: ", trim(lfield_name)

    ! Do we need backward compatibility?
    ! If we need backward compatibility, then no matter how the field
    ! is described in XML, a value space will be allocated, for old-style
    ! code to use.
    ! If we do not need backward compatibility, we can make big savings
    ! on constant fields.
    ! Any fields that require backward compatibility are badly behaved, as they
    ! modify constant fields. *Do not add to this list!* Construct an
    ! appropriate diagnostic algorithm instead (possibly an internal).
    backward_compatibility = .false.

    ! Find out what kind of field we have
    is_prognostic=have_option(trim(path)//"/prognostic")
    is_prescribed=have_option(trim(path)//"/prescribed")
    is_diagnostic=have_option(trim(path)//"/diagnostic")

    is_constant=allocate_tensor_field_as_constant(path)

    ewrite(1,*) "Is field prognostic? ", is_prognostic
    ewrite(1,*) "Is field prescribed? ", is_prescribed
    ewrite(1,*) "Is field constant? ", is_constant
    ewrite(1,*) "Is field diagnostic? ", is_diagnostic

    if (is_prognostic) then

       path=trim(path)//"/prognostic"

    else if(is_prescribed) then

       path=trim(path)//"/prescribed"

    else if(is_diagnostic) then

       path=trim(path)//"/diagnostic"

    end if

    ! Get mesh
    if(present(parent_mesh).and.&
         .not.have_option(trim(path)//"/mesh[0]/name")) then
       mesh => extract_mesh(state, trim(parent_mesh))
       mesh_name=parent_mesh
    else
       call get_option(trim(path)//"/mesh[0]/name", mesh_name)
       mesh => extract_mesh(state, trim(mesh_name))
    end if

    if (defer_allocation(option_path, mesh, dont_allocate_prognostic_value_spaces=dont_allocate_prognostic_value_spaces)) then
       ! If we want to defer allocation (for sam), don't allocate the value space yet
       call allocate(field, mesh, name=trim(lfield_name), &
          field_type=FIELD_TYPE_DEFERRED)
    else if(is_constant .and. .not. backward_compatibility) then
         
       ! Allocate as constant field if possible (and we don't need backward compatibility)
       call allocate(field, mesh, name=trim(lfield_name), &
          field_type=FIELD_TYPE_CONSTANT)
       
       call zero(field)
    else
       ! If we have to keep backward compatibility, then
       ! just allocate the value space as normal,
       ! and don't try any funny tricks to save memory.

       ! Allocate field
       call allocate(field, mesh, name=trim(lfield_name))
       call zero(field)
    end if


    ewrite(2,*) trim(lfield_name), " is on mesh ", trim(mesh%name)

    ! Set field%option_path
    field%option_path=trim(option_path)

    ! Finally! Insert field into state!
    call insert(state, field, field%name)
    call deallocate(field)

    ! Check for fields that are children of this field:
    call allocate_and_insert_children(path, state, mesh_name, lfield_name, &
        dont_allocate_prognostic_value_spaces=dont_allocate_prognostic_value_spaces)
    call allocate_and_insert_grandchildren(path, state, mesh_name,&
         & lfield_name, &
         & dont_allocate_prognostic_value_spaces=dont_allocate_prognostic_value_spaces)

    ! Check for adaptivity weights associated with this field:
    adapt_path=trim(path)//"/adaptivity_options"
    if(have_option(trim(adapt_path)//"/absolute_measure")) then
       adapt_path=trim(adapt_path)//"/absolute_measure/scalar_field::InterpolationErrorBound"
       call allocate_and_insert_scalar_field(adapt_path, state, parent_mesh=mesh_name, &
          parent_name=lfield_name, &
          dont_allocate_prognostic_value_spaces=dont_allocate_prognostic_value_spaces)
    else if(have_option(trim(adapt_path)//"/relative_measure")) then
       adapt_path=trim(adapt_path)//"/relative_measure/scalar_field::InterpolationErrorBound"
       call allocate_and_insert_scalar_field(adapt_path, state, parent_mesh=mesh_name, &
          parent_name=lfield_name, &
          dont_allocate_prognostic_value_spaces=dont_allocate_prognostic_value_spaces)
    end if

  end subroutine allocate_and_insert_scalar_field

  recursive subroutine allocate_and_insert_vector_field(option_path, state, parent_mesh, parent_name, &
                                                        field_name, dont_allocate_prognostic_value_spaces)

    character(len=*), intent(in) :: option_path
    type(state_type), intent(inout) :: state
    character(len=*), intent(in), optional :: parent_mesh
    character(len=*), intent(in), optional :: parent_name
    character(len=*), optional, intent(in):: field_name
    logical, intent(in), optional :: dont_allocate_prognostic_value_spaces
    
    integer :: dim
    logical :: is_prognostic, is_prescribed, is_diagnostic, is_aliased
    ! paths for options and child fields
    character(len=OPTION_PATH_LEN) :: path, adapt_path
    ! strings for names
    character(len=OPTION_PATH_LEN) :: lfield_name, mesh_name
    type(mesh_type), pointer :: mesh
    type(vector_field) :: field
    logical :: backward_compatibility, is_constant

    is_aliased=have_option(trim(option_path)//"/aliased")
    if(is_aliased) return
    
    ! Save option_path
    path=trim(option_path)

    if (present(field_name)) then
       lfield_name=field_name
    else
       call get_option(trim(path)//"/name", lfield_name)
    end if

    if(present(parent_name)) then
       lfield_name=trim(parent_name)//trim(lfield_name)
    end if
    ewrite(1,*) "In allocate_and_insert_vector_field, field is: ", trim(lfield_name)

    ! Do we need backward compatibility?
    ! If we need backward compatibility, then no matter how the field
    ! is described in XML, a value space will be allocated, for old-style
    ! code to use.
    ! If we do not need backward compatibility, we can make big savings
    ! on constant fields.
    ! Any fields that require backward compatibility are badly behaved, as they
    ! modify constant fields. *Do not add to this list!* Construct an
    ! appropriate diagnostic algorithm instead (possibly an internal).
    backward_compatibility = .false.

    ! Find out what kind of field we have
    is_prognostic=have_option(trim(path)//"/prognostic")
    is_prescribed=have_option(trim(path)//"/prescribed")
    is_diagnostic=have_option(trim(path)//"/diagnostic")

    is_constant=allocate_vector_field_as_constant(path)

    ewrite(1,*) "Is field prognostic? ", is_prognostic
    ewrite(1,*) "Is field prescribed? ", is_prescribed
    ewrite(1,*) "Is field constant? ", is_constant
    ewrite(1,*) "Is field diagnostic? ", is_diagnostic

    ! Get dimension of vector - currently the dimension of the problem
    call get_option("/geometry/dimension", dim)

    if(is_prognostic) then
       path=trim(path)//"/prognostic"
    else if(is_prescribed) then
       path=trim(path)//"/prescribed"
    else if(is_diagnostic) then
       path=trim(path)//"/diagnostic"
    end if

    ! Get mesh
    if(present(parent_mesh).and.&
         .not.have_option(trim(path)//"/mesh[0]/name")) then
       mesh => extract_mesh(state, trim(parent_mesh))
       mesh_name=parent_mesh
    else
       call get_option(trim(path)//"/mesh[0]/name", mesh_name)
       mesh => extract_mesh(state, trim(mesh_name))
    end if

    if (defer_allocation(option_path, mesh, dont_allocate_prognostic_value_spaces=dont_allocate_prognostic_value_spaces)) then
       ! If we want to defer allocation (for sam), don't allocate the value space yet
       call allocate(field, dim, mesh, name=trim(lfield_name), &
          field_type=FIELD_TYPE_DEFERRED)
    else if(is_constant .and. .not. backward_compatibility) then
         
       ! Allocate as constant field if possible (and we don't need backward compatibility)
       call allocate(field, dim, mesh, name=trim(lfield_name), &
          field_type=FIELD_TYPE_CONSTANT)
       call zero(field)
       
    else
       ! If we have to keep backward compatibility, then
       ! just allocate the value space as normal,
       ! and don't try any funny tricks to save memory.

       ! Allocate field
       call allocate(field, dim, mesh, trim(lfield_name))
       call zero(field)
    end if
    
    ewrite(2,*) trim(lfield_name), " is on mesh ", trim(mesh%name)

    ! Set field%option_path
    field%option_path=trim(option_path)

    ! Finally! Insert field into state!
    call insert(state, field, field%name)
    call deallocate(field)

    ! Check for fields that are children of this field:
    call allocate_and_insert_children(path, state, mesh_name, lfield_name, &
        dont_allocate_prognostic_value_spaces=dont_allocate_prognostic_value_spaces)
    call allocate_and_insert_grandchildren(path, state, mesh_name, lfield_name, &
        dont_allocate_prognostic_value_spaces=dont_allocate_prognostic_value_spaces)

    ! Check for adaptivity weights associated with this field:
    adapt_path=trim(path)//"/adaptivity_options"
    if(have_option(trim(adapt_path)//"/absolute_measure")) then
       adapt_path=trim(adapt_path)//"/absolute_measure/vector_field::InterpolationErrorBound"
       call allocate_and_insert_vector_field(adapt_path, state, mesh_name, lfield_name, &
          dont_allocate_prognostic_value_spaces=dont_allocate_prognostic_value_spaces)
    else if(have_option(trim(adapt_path)//"/relative_measure")) then
       adapt_path=trim(adapt_path)//"/relative_measure/vector_field::InterpolationErrorBound"
       call allocate_and_insert_vector_field(adapt_path, state, mesh_name, lfield_name, &
          dont_allocate_prognostic_value_spaces=dont_allocate_prognostic_value_spaces)
    end if

  end subroutine allocate_and_insert_vector_field

  recursive subroutine allocate_and_insert_tensor_field(option_path, state, parent_mesh, parent_name, &
      dont_allocate_prognostic_value_spaces)
    !!< This subroutine sets up the initial condition of a tensor field.
    !!< Note that the tensor dimensions are set to be the dimension of the 
    !!< problem.

    character(len=*), intent(in) :: option_path
    type(state_type), intent(inout) :: state
    character(len=*), intent(in), optional :: parent_mesh
    character(len=*), intent(in), optional :: parent_name
    logical, intent(in), optional :: dont_allocate_prognostic_value_spaces

    logical :: backward_compatibility, is_prescribed, is_diagnostic, is_constant, is_aliased
    ! paths for options and child fields
    character(len=OPTION_PATH_LEN) :: path, adapt_path
    character(len=OPTION_PATH_LEN) :: field_name, mesh_name
    type(tensor_field) :: field
    type(mesh_type), pointer:: mesh

    is_aliased=have_option(trim(option_path)//"/aliased")
    if(is_aliased) return

    ! Save option_path
    path=trim(option_path)

    call get_option(trim(path)//"/name", field_name)
    if(present(parent_name)) then
       if(trim(field_name)/="Viscosity") then
          field_name=trim(parent_name)//trim(field_name)
       end if
    end if
    ewrite(1,*) "In allocate_and_insert_tensor_field, field is: ", trim(field_name)

    ! Do we need backward compatibility?
    ! If we need backward compatibility, then no matter how the field
    ! is described in XML, a value space will be allocated, for old-style
    ! code to use.
    ! If we do not need backward compatibility, we can make big savings
    ! on constant fields.
    ! Any fields that require backward compatibility are badly behaved, as they
    ! modify constant fields. *Do not add to this list!* Construct an
    ! appropriate diagnostic algorithm instead (possibly an internal).
    backward_compatibility = any(field_name == (/"ElectricalPotentialDiffusivity      "/))

    ! Find out what kind of field we have
    is_prescribed=have_option(trim(path)//"/prescribed")
    is_diagnostic=have_option(trim(path)//"/diagnostic")
    is_constant=allocate_tensor_field_as_constant(path)

    ewrite(1,*) "Is field prescribed? ", is_prescribed
    ewrite(1,*) "Is field diagnostic? ", is_diagnostic
    ewrite(1,*) "Is field constant? ", is_constant

    if(is_prescribed) then

       path=trim(path)//"/prescribed"

    else if(is_diagnostic) then

       path=trim(path)//"/diagnostic"

    end if

    ! Get mesh
    if(present(parent_mesh).and.&
         .not.have_option(trim(path)//"/mesh[0]/name")) then
       mesh => extract_mesh(state, trim(parent_mesh))
       mesh_name=parent_mesh
    else
       call get_option(trim(path)//"/mesh[0]/name", mesh_name)
       mesh => extract_mesh(state, trim(mesh_name))
    end if

    if (defer_allocation(option_path, mesh, dont_allocate_prognostic_value_spaces=dont_allocate_prognostic_value_spaces)) then
         
       ! If we want to defer allocation (for sam), don't allocate the value space yet
       call allocate(field, mesh, name=trim(field_name), &
          field_type=FIELD_TYPE_DEFERRED)
       
    else if(is_constant .and. .not. backward_compatibility) then
         
       ! Allocate as constant field if possible (and we don't need backward compatibility)
       call allocate(field, mesh, name=trim(field_name), &
          field_type=FIELD_TYPE_CONSTANT)
       call zero(field)
    else

       ! Allocate field
       call allocate(field, mesh, trim(field_name))
       call zero(field)
    end if


    ! Set field%option_path
    field%option_path=trim(option_path)

    ! Finally! Insert field into state!
    call insert(state, field, field%name)
    call deallocate(field)

    ! Check for fields that are children of this field:
    call allocate_and_insert_children(path, state, mesh_name, field_name, &
         & dont_allocate_prognostic_value_spaces=dont_allocate_prognostic_value_spaces)
    call allocate_and_insert_grandchildren(path, state, mesh_name, &
         & field_name, dont_allocate_prognostic_value_spaces=dont_allocate_prognostic_value_spaces)

    ! Check for adaptivity weights associated with this field:
    adapt_path=trim(path)//"/adaptivity_options"
    if(have_option(trim(adapt_path)//"/absolute_measure")) then
       adapt_path=trim(adapt_path)//"/absolute_measure/tensor_field::InterpolationErrorBound"
       call allocate_and_insert_tensor_field(adapt_path, state, mesh_name, field_name, &
            dont_allocate_prognostic_value_spaces=dont_allocate_prognostic_value_spaces)
    else if(have_option(trim(adapt_path)//"/relative_measure")) then
       adapt_path=trim(adapt_path)//"/relative_measure/tensor_field::InterpolationErrorBound"
       call allocate_and_insert_tensor_field(adapt_path, state, mesh_name, field_name, &
            dont_allocate_prognostic_value_spaces=dont_allocate_prognostic_value_spaces)
    end if

  end subroutine allocate_and_insert_tensor_field

  subroutine allocate_and_insert_children(path, state, parent_mesh, parent_name, &
       dont_allocate_prognostic_value_spaces)
    character(len=*), intent(in) :: path !! option_path including prescribed/prognostic
    type(state_type), intent(inout) :: state
    character(len=*), intent(in) :: parent_mesh
    character(len=*), intent(in) :: parent_name
    logical, optional, intent(in) :: dont_allocate_prognostic_value_spaces

    character(len=OPTION_PATH_LEN) child_path, child_name
    character(len=FIELD_NAME_LEN) :: mesh_name
    integer i
    
    ewrite(2,*) "    Inserting children of: ",trim(path)
    do i=0, option_count(trim(path)//"/scalar_field")-1
       child_path=trim(path)//"/scalar_field["//int2str(i)//"]"
       ! Reset path to have name instead of index
       call get_option(trim(child_path)//"/name", child_name)
       child_path=trim(path)//"/scalar_field::"//trim(child_name)
       call get_option(trim(complete_field_path(trim(child_path)))//"/mesh/name", &
                       mesh_name, default=trim(parent_mesh))
       call allocate_and_insert_scalar_field(child_path, state, &
            parent_mesh=mesh_name, parent_name=parent_name, &
            dont_allocate_prognostic_value_spaces=dont_allocate_prognostic_value_spaces)
    end do
    do i=0, option_count(trim(path)//"/vector_field")-1
       child_path=trim(path)//"/vector_field["//int2str(i)//"]"
       ! Reset path to have name instead of index
       call get_option(trim(child_path)//"/name", child_name)
       child_path=trim(path)//"/vector_field::"//trim(child_name)
       call get_option(trim(complete_field_path(trim(child_path)))//"/mesh/name", &
                       mesh_name, default=trim(parent_mesh))
       call allocate_and_insert_vector_field(child_path, state, &
            parent_mesh=mesh_name, parent_name=parent_name, &
            dont_allocate_prognostic_value_spaces=dont_allocate_prognostic_value_spaces)
    end do
    do i=0, option_count(trim(path)//"/tensor_field")-1
       child_path=trim(path)//"/tensor_field["//int2str(i)//"]"
       ! Reset path to have name instead of index
       call get_option(trim(child_path)//"/name", child_name)
       child_path=trim(path)//"/tensor_field::"//trim(child_name)
       call get_option(trim(complete_field_path(trim(child_path)))//"/mesh/name", &
                       mesh_name, default=trim(parent_mesh))
       call allocate_and_insert_tensor_field(child_path, state, &
            parent_mesh=mesh_name, parent_name=parent_name, &
            dont_allocate_prognostic_value_spaces=dont_allocate_prognostic_value_spaces)
    end do

  end subroutine allocate_and_insert_children

  subroutine allocate_and_insert_grandchildren(path, state,&
       & parent_mesh, parent_name, dont_allocate_prognostic_value_spaces)
    !!< Allocate those fields contained in a field which are not direct
    !!< children. 
    character(len=*), intent(in) :: path !! option_path including prescribed/prognostic
    type(state_type), intent(inout) :: state
    character(len=*), intent(in) :: parent_mesh
    character(len=*), intent(in) :: parent_name
    logical, optional, intent(in) :: dont_allocate_prognostic_value_spaces

    
    integer :: i

    ! This is necessarily somewhat more sui generis than
    ! allocate_and_insert_children.

    do i = 1, size(grandchild_paths)
       call allocate_and_insert_children(trim(path)&
            &//trim(grandchild_paths(i)), state, parent_mesh, parent_name, &
            &dont_allocate_prognostic_value_spaces=dont_allocate_prognostic_value_spaces)
    end do

  end subroutine allocate_and_insert_grandchildren
    
  logical function defer_allocation(option_path, mesh, &
     dont_allocate_prognostic_value_spaces)
    !!< Determines whether allocation of %val is deferred. 
    !!< This is used for fields that have been passed to SAM and
    !!< only are allocate one by one when we get them back from SAM.
    !!< Currently this is for all prognostic fields that are on a mesh
    !!< that is not excluded from mesh adaptivity.
    character(len=*), intent(in):: option_path
    type(mesh_type), intent(in):: mesh
    logical, optional, intent(in):: dont_allocate_prognostic_value_spaces
    
       defer_allocation=present_and_true(dont_allocate_prognostic_value_spaces) &
          .and. have_option(trim(option_path)//'/prognostic') &
          .and. .not. have_option(trim(mesh%option_path)//'/exclude_from_mesh_adaptivity')
  
  end function defer_allocation
  
  subroutine set_prescribed_field_values(states, &
    exclude_interpolated, exclude_nonreprescribed, initial_mesh, time)

    type(state_type), dimension(:), intent(in):: states
    !! don't prescribe the fields with interpolation options
    logical, intent(in), optional :: exclude_interpolated
    !! do not prescribe the fields that have requested not to be represcribed
    logical, intent(in), optional :: exclude_nonreprescribed
    !! indicates whether we're prescribing on the initial mesh, if not (default)
    !! the fields with needs_initial_mesh(field) are left untouched, they have to
    !! be interpolated (somewhere else)
    logical, intent(in), optional:: initial_mesh
    !! current time if not using that in the options tree
    real, intent(in), optional :: time

    type(scalar_field), pointer :: sfield
    type(vector_field), pointer :: vfield
    type(tensor_field), pointer :: tfield
    type(vector_field), pointer :: position
    character(len=OPTION_PATH_LEN):: phase_path
    logical :: mesh_changed
    integer :: p, f, nphases, nsfields, nvfields, ntfields

    ewrite(1,*) "In set_prescribed_field_values"

    mesh_changed = .not. present_and_true(initial_mesh)
    
    nphases = option_count('/material_phase')
    do p = 0, nphases-1

       phase_path = '/material_phase['//int2str(p)//']'

       ! Scalar fields:
       nsfields = scalar_field_count(states(p+1))
       do f = 1, nsfields
          sfield => extract_scalar_field(states(p+1),f)
          if (have_option(trim(sfield%option_path)//'/prescribed') .and. &
              .not. aliased(sfield) .and. &              
              .not. (present_and_true(exclude_interpolated) .and. &
                     interpolate_field(sfield)) .and. &
              .not. (present_and_true(exclude_nonreprescribed) .and. &
                     do_not_recalculate(sfield%option_path)) .and. &
              .not. (mesh_changed .and. needs_initial_mesh(sfield)) &
                     ) then
             
             position => get_external_coordinate_field(states(p+1), sfield%mesh)
             
             call zero(sfield)
             call initialise_field_over_regions(sfield, &
                trim(sfield%option_path)//'/prescribed/value', &
                position, time=time)
          end if
       end do

       nvfields = vector_field_count(states(p+1))
       do f = 1, nvfields
          vfield => extract_vector_field(states(p+1), f)
          if (have_option(trim(vfield%option_path)//'/prescribed') .and. &
              .not. aliased(vfield) .and. &              
              .not. (present_and_true(exclude_interpolated) .and. &
                     interpolate_field(vfield)) .and. &
              .not. (present_and_true(exclude_nonreprescribed) .and. &
                     do_not_recalculate(vfield%option_path)) .and. &
              .not. (mesh_changed .and. needs_initial_mesh(vfield)) &
                     ) then
                     
             position => get_external_coordinate_field(states(p+1), vfield%mesh)
             
             call zero(vfield)
             call initialise_field_over_regions(vfield, &
                trim(vfield%option_path)//'/prescribed/value', &
                position, time=time)
          end if
       end do
         
       ntfields = tensor_field_count(states(p+1))
       do f = 1, ntfields
          tfield => extract_tensor_field(states(p+1), f)
          if (have_option(trim(tfield%option_path)//'/prescribed') .and. &
              .not. aliased(tfield) .and. &              
              .not. (present_and_true(exclude_interpolated) .and. &
                     interpolate_field(tfield)) .and. &
              .not. (present_and_true(exclude_nonreprescribed) .and. &
                     do_not_recalculate(tfield%option_path)) .and. &
              .not. (mesh_changed .and. needs_initial_mesh(tfield)) &
                     ) then
                     
             position => get_external_coordinate_field(states(p+1), tfield%mesh)

             call zero(tfield)
             call initialise_field_over_regions(tfield, &
                trim(tfield%option_path)//'/prescribed/value', &
                position, time=time)
          end if
       end do
       
    end do

    if(have_option('/ocean_forcing/external_data_boundary_conditions')) then

      call set_nemo_fields(states(1))

    endif
      
    ! flush the cache
    call vtk_cache_finalise()

  end subroutine set_prescribed_field_values
  
  subroutine initialise_prognostic_fields(states, save_vtk_cache, &
    initial_mesh)
    !!< Set the values of prognostic fields with their initial conditions
    type(state_type), dimension(:), intent(in):: states
    !! By default the vtk_cache, build up by the from_file initialisations
    !! in this subroutine, is flushed at the end of this subroutine.  This
    !! cache can be reused however in subsequent calls reading from vtu files
    logical, intent(in), optional:: save_vtk_cache
    !! indicates whether we're initalising on the initial mesh, if not (default)
    !! the fields with needs_initial_mesh(field) are left untouched, they have to
    !! be interpolated (somewhere else)
    logical, intent(in), optional:: initial_mesh

    ! these must be pointers as bc's should be added to the original field
    type(scalar_field), pointer :: sfield
    type(vector_field), pointer :: vfield

    type(vector_field), pointer:: position
    character(len=OPTION_PATH_LEN):: phase_path
    integer p, f, nphases, nsfields, nvfields
    logical:: mesh_changed

    ewrite(1,*) "In initialise_prognostic_fields"
    
    mesh_changed = .not. present_and_true(initial_mesh)

    nphases = option_count('/material_phase')
    do p = 0, nphases-1

       phase_path = '/material_phase['//int2str(p)//']'

       position => extract_vector_field(states(p+1), "Coordinate")
       
       ! Scalar fields:
       nsfields = scalar_field_count(states(p+1))
       do f = 1, nsfields
          sfield => extract_scalar_field(states(p+1),f)
          if (mesh_changed .and. needs_initial_mesh(sfield)) cycle
          if (.not. aliased(sfield) .and. &
                have_option(trim(sfield%option_path)//'/prognostic')) then
             call zero(sfield)
             call initialise_field_over_regions(sfield, &
                trim(sfield%option_path)//'/prognostic/initial_condition', &
                position, phase_path=trim(phase_path))
          end if
       end do

       nvfields = vector_field_count(states(p+1))
       do f = 1, nvfields
          vfield => extract_vector_field(states(p+1), f)
          if (mesh_changed .and. needs_initial_mesh(vfield)) cycle
          if (.not. aliased(vfield) .and. &
                have_option(trim(vfield%option_path)//'/prognostic')) then
             call zero(vfield)
             call initialise_field_over_regions(vfield, &
                trim(vfield%option_path)//'/prognostic/initial_condition', &
                position, phase_path=trim(phase_path))
          end if
       end do

       if (have_option(trim(phase_path)//"/sediment")) then
          call initialise_prognostic_sediment
       end if

    end do
      
    if (.not. present_and_true(save_vtk_cache)) then
       ! flush the cache
       call vtk_cache_finalise()
    end if

  contains
    
    subroutine initialise_prognostic_sediment
      character(len=OPTION_PATH_LEN):: class_path, class_name, field_name

      nsfields=option_count(trim(phase_path)//"/sediment/sediment_class")
      do f=0,nsfields-1
         class_path=trim(phase_path)//"/sediment/sediment_class["&
              //int2str(f)//"]"

         ! Don't bother unless an additional initial condition is provided
         ! for this field (otherwise it defaults to the general case).
         if (.not.have_option(trim(class_path)//"/initial_condition")) then 
            cycle
         end if
         
         call get_option(trim(class_path)//"/name", class_name)
         field_name="SedimentConcentration"//trim(class_name)
         
         sfield => extract_scalar_field(states(p+1),field_name)

         if (mesh_changed .and. needs_initial_mesh(sfield)) cycle
         if (.not. aliased(sfield) .and. &
              have_option(trim(sfield%option_path)//'/prognostic')) then
            call zero(sfield)
            call initialise_field_over_regions(sfield, &
                 trim(class_path)//'/initial_condition', &
                 position)
         end if
         
      end do

    end subroutine initialise_prognostic_sediment

  end subroutine initialise_prognostic_fields

  subroutine allocate_and_insert_auxilliary_fields(states)
    ! Set up some auxilliary fields to the prognostic fields.
    ! i.e. old and iterated fields depending on options set
    type(state_type), dimension(:), intent(inout):: states

    type(scalar_field), pointer :: sfield
    type(vector_field), pointer :: vfield

    type(scalar_field) :: aux_sfield
    type(vector_field) :: aux_vfield

    integer :: iterations
    logical :: steady_state_global, prognostic, prescribed, diagnostic, gravity

    character(len=FIELD_NAME_LEN) :: field_name
    character(len=OPTION_PATH_LEN) :: state_path, field_path

    integer :: nsfields, nvfields, p, f, p2, stat
    real :: current_time

    type(mesh_type), pointer :: x_mesh

    ewrite(1,*) "In allocate_and_insert_auxilliary_fields"

    call get_option("/timestepping/nonlinear_iterations", iterations, default=1)
    steady_state_global = have_option("/timestepping/steady_state")

    ! old and iterated fields
    do p = 1, size(states)

      ! Get number of scalar fields that are children of this state
      nsfields=scalar_field_count(states(p))

      ! Loop over scalar fields
      sfields_loop: do f=1, nsfields

        sfield => extract_scalar_field(states(p), f)

        ! Save path to field
        field_path=trim(sfield%option_path)

        ! Get field name - this checks if the field has an option_path
        call get_option(trim(field_path)//"/name", field_name, stat)
                
        if((stat==0).and.(.not.aliased(sfield))) then

          prognostic=have_option(trim(sfield%option_path)//"/prognostic")
          prescribed=have_option(trim(sfield%option_path)//"/prescribed")
          diagnostic=have_option(trim(sfield%option_path)//"/diagnostic")

          ! if (prognostic or diagnostic) and (doing a steady state check on this field or doing more than 1 global iteration)
          if((prognostic.or.diagnostic)&
              .and.((steady_state_global.and.steady_state_field(sfield)).or.(iterations>1) .or. &
              have_option(trim(sfield%option_path) // '/prognostic/spatial_discretisation/discontinuous_galerkin/slope_limiter::FPN') )) then

            call allocate(aux_sfield, sfield%mesh, "Old"//trim(sfield%name))
            call zero(aux_sfield)
            call insert(states(p), aux_sfield, trim(aux_sfield%name))
            call deallocate(aux_sfield)

          else

            aux_sfield = extract_scalar_field(states(p), trim(sfield%name))
            aux_sfield%name = "Old"//trim(sfield%name)
            aux_sfield%option_path=""  ! blank the option path so that it 
                                       ! doesn't get picked up in the next 
                                       ! aliased field loop
            aux_sfield%aliased=.true.
            call insert(states(p), aux_sfield, trim(aux_sfield%name))

          end if

          if((prognostic.or.diagnostic)&
              .and.((convergence_field(sfield).and.(iterations>1)))) then

            call allocate(aux_sfield, sfield%mesh, "Iterated"//trim(sfield%name))
            call zero(aux_sfield)
            call insert(states(p), aux_sfield, trim(aux_sfield%name))
            call deallocate(aux_sfield)

          else

            aux_sfield = extract_scalar_field(states(p), trim(sfield%name))
            aux_sfield%name = "Iterated"//trim(sfield%name)
            aux_sfield%option_path=""  ! blank the option path so that it 
                                       ! doesn't get picked up in the next 
                                       ! aliased field loop
            aux_sfield%aliased=.true.
            call insert(states(p), aux_sfield, trim(aux_sfield%name))

          end if

        end if

      end do sfields_loop

      ! Get number of vector fields that are children of this state
      nvfields=vector_field_count(states(p))

      ! Loop over vector fields
      do f=1, nvfields

        vfield => extract_vector_field(states(p), f)

        ! Save path to field
        field_path=trim(vfield%option_path)

        ! Get field name - this checks if the field has an option_path
        call get_option(trim(field_path)//"/name", field_name, stat)

        if((stat==0).and.(.not.aliased(vfield))) then

          prognostic=have_option(trim(vfield%option_path)//"/prognostic")
          prescribed=have_option(trim(vfield%option_path)//"/prescribed")
          diagnostic=have_option(trim(vfield%option_path)//"/diagnostic")

          if((prognostic.or.diagnostic)&
             .and.((steady_state_global.and.steady_state_field(vfield)).or.(iterations>1))) then

            call allocate(aux_vfield, vfield%dim, vfield%mesh, "Old"//trim(vfield%name))
            call zero(aux_vfield)
            call insert(states(p), aux_vfield, trim(aux_vfield%name))
            call deallocate(aux_vfield)

          else

            aux_vfield = extract_vector_field(states(p), trim(vfield%name))
            aux_vfield%name = "Old"//trim(vfield%name)
            aux_vfield%option_path=""  ! blank the option path so that it 
                                       ! doesn't get picked up in the next 
                                       ! aliased field loop
            aux_vfield%aliased=.true.
            call insert(states(p), aux_vfield, trim(aux_vfield%name))

          end if

          if((prognostic.or.diagnostic)&
              .and.(convergence_field(vfield).and.(iterations>1))) then

            call allocate(aux_vfield, vfield%dim, vfield%mesh, "Iterated"//trim(vfield%name))
            call zero(aux_vfield)
            call insert(states(p), aux_vfield, trim(aux_vfield%name))
            call deallocate(aux_vfield)

          else

            aux_vfield = extract_vector_field(states(p), trim(vfield%name))
            aux_vfield%name = "Iterated"//trim(vfield%name)
            aux_vfield%option_path=""  ! blank the option path so that it 
                                       ! doesn't get picked up in the next 
                                       ! aliased field loop
            aux_vfield%aliased=.true.
            call insert(states(p), aux_vfield, trim(aux_vfield%name))

          end if

          if(trim(vfield%name)=="Velocity") then

            if(iterations>1) then

              call allocate(aux_vfield, vfield%dim, vfield%mesh, "Nonlinear"//trim(vfield%name))
              call zero(aux_vfield)
              call insert(states(p), aux_vfield, trim(aux_vfield%name))
              call deallocate(aux_vfield)

            else

              aux_vfield = extract_vector_field(states(p), trim(vfield%name))
              aux_vfield%name = "Nonlinear"//trim(vfield%name)
              aux_vfield%option_path=""
              aux_vfield%aliased = .true.
              call insert(states(p), aux_vfield, trim(aux_vfield%name))

            end if

            if(prognostic) then
              gravity = have_option("/physical_parameters/gravity")
              if(gravity) then
                sfield => extract_scalar_field(states(p), "Density", stat)
                if(stat==0) then
                  call allocate(aux_sfield, sfield%mesh, "VelocityBuoyancyDensity")
                else
                  call allocate(aux_sfield, vfield%mesh, "VelocityBuoyancyDensity")
                end if
                call zero(aux_sfield)
                aux_sfield%option_path=""
                call insert(states(p), aux_sfield, trim(aux_sfield%name))
                call deallocate(aux_sfield)
              end if
            end if
            
          end if

          if(trim(vfield%name)=="VelocityInnerElement") then

            if(iterations>1) then

              call allocate(aux_vfield, vfield%dim, vfield%mesh, "Nonlinear"//trim(vfield%name))
              call zero(aux_vfield)
              call insert(states(p), aux_vfield, trim(aux_vfield%name))
              call deallocate(aux_vfield)

            else

              aux_vfield = extract_vector_field(states(p), trim(vfield%name))
              aux_vfield%name = "Nonlinear"//trim(vfield%name)
              aux_vfield%option_path=""
              aux_vfield%aliased = .true.
              call insert(states(p), aux_vfield, trim(aux_vfield%name))

            end if

          end if

        end if

      end do

    end do

    ! old and iterated fields - aliased
    do p = 1, size(states)  ! now the aliased fields

      ! Get number of scalar fields that are children of this state
      nsfields=scalar_field_count(states(p))

      ! Loop over scalar fields
      do f=1, nsfields

        sfield => extract_scalar_field(states(p), f)

        ! Save path to field
        field_path=trim(sfield%option_path)

        ! Get field name - this checks if the field has an option_path
        ! but if it's aliased the name that it gets from the option path will be of the field it's aliased to!
        call get_option(trim(field_path)//"/name", field_name, stat)

        if((stat==0).and.aliased(sfield).and.(sfield%option_path(:15)=="/material_phase")) then

          prognostic=have_option(trim(sfield%option_path)//"/prognostic")
          prescribed=have_option(trim(sfield%option_path)//"/prescribed")
          diagnostic=have_option(trim(sfield%option_path)//"/diagnostic")

          if(prognostic.or.prescribed.or.diagnostic) then

            do p2 = 1, size(states)
              write(state_path, '(a,i0,a)') "/material_phase[",p2-1,"]"
              if(starts_with(trim(field_path), trim(state_path))) exit
            end do

            if(p2==size(states)+1) then
              FLAbort("scalar_field aliased but could not find to which material_phase")
            end if

            aux_sfield=extract_scalar_field(states(p2), "Old"//trim(field_name))
            aux_sfield%name = "Old"//trim(sfield%name)
            aux_sfield%aliased = .true.
            aux_sfield%option_path = ""  ! blank the option path for consistency
            call insert(states(p), aux_sfield, trim(aux_sfield%name))

            aux_sfield=extract_scalar_field(states(p2), "Iterated"//trim(field_name))
            aux_sfield%name = "Iterated"//trim(sfield%name)
            aux_sfield%aliased = .true.
            aux_sfield%option_path = ""  ! blank the option path for consistency
            call insert(states(p), aux_sfield, trim(aux_sfield%name))

          end if

        end if

      end do

      ! Get number of vector fields that are children of this state
      nvfields=vector_field_count(states(p))

      ! Loop over vector fields
      do f=1, nvfields

        vfield => extract_vector_field(states(p), f)

        ! Save path to field
        field_path=trim(vfield%option_path)

        ! Get field name - this checks if the field has an option_path
        ! but if it's aliased the name that it gets from the option path will be of the field it's aliased to!
        call get_option(trim(field_path)//"/name", field_name, stat)

        if((stat==0).and.aliased(vfield).and.(vfield%option_path(:15)=="/material_phase")) then

          prognostic=have_option(trim(vfield%option_path)//"/prognostic")
          prescribed=have_option(trim(vfield%option_path)//"/prescribed")
          diagnostic=have_option(trim(vfield%option_path)//"/diagnostic")

          do p2 = 1, size(states)
            write(state_path, '(a,i0,a)') "/material_phase[",p2-1,"]"
            if(starts_with(trim(field_path), trim(state_path))) exit
          end do

          if(p2==size(states)+1) then
            FLAbort("vector_field aliased but could not find to which material_phase")
          end if

          if(prognostic.or.prescribed.or.diagnostic) then

            aux_vfield=extract_vector_field(states(p2), "Old"//trim(field_name))
            aux_vfield%name = "Old"//trim(vfield%name)
            aux_vfield%aliased = .true.
            aux_vfield%option_path = ""  ! blank the option path for consistency
            call insert(states(p), aux_vfield, trim(aux_vfield%name))

            aux_vfield=extract_vector_field(states(p2), "Iterated"//trim(field_name))
            aux_vfield%name = "Iterated"//trim(vfield%name)
            aux_vfield%aliased = .true.
            aux_vfield%option_path = ""  ! blank the option path for consistency
            call insert(states(p), aux_vfield, trim(aux_vfield%name))

          end if

          if(trim(vfield%name)=="Velocity") then

            aux_vfield=extract_vector_field(states(p2), "Nonlinear"//trim(field_name))
            aux_vfield%name = "Nonlinear"//trim(vfield%name)
            aux_vfield%aliased = .true.
            aux_vfield%option_path = ""
            call insert(states(p), aux_vfield, trim(aux_vfield%name))

          end if

          if(trim(vfield%name)=="VelocityInnerElement") then

            aux_vfield=extract_vector_field(states(p2), "Nonlinear"//trim(field_name))
            aux_vfield%name = "Nonlinear"//trim(vfield%name)
            aux_vfield%aliased = .true.
            aux_vfield%option_path = ""
            call insert(states(p), aux_vfield, trim(aux_vfield%name))

          end if

        end if

      end do

    end do
      
    
    ! for mesh movement we need a "OriginalCoordinate", 
    ! "OldCoordinate" and "IteratedCoordinate" fields
    ! inserted in each state similar to "Coordinate"
    if (have_option('/mesh_adaptivity/mesh_movement')) then 
       vfield => extract_vector_field(states(1), name="Coordinate")
       
      ! first original coordinate field:
      call allocate(aux_vfield, vfield%dim, vfield%mesh, &
        name="Original"//trim(vfield%name))
      call set(aux_vfield, vfield)
      aux_vfield%option_path=""
      ! insert into states(1) and alias it to all other states.
      call insert(states, aux_vfield, trim(aux_vfield%name))
      call deallocate(aux_vfield)
       
      ! exactly the same for old coordinate field:
      call allocate(aux_vfield, vfield%dim, vfield%mesh, &
        name="Old"//trim(vfield%name))
      call set(aux_vfield, vfield)
      aux_vfield%option_path=""
      ! insert into states(1) and alias it to all other states.
      call insert(states, aux_vfield, trim(aux_vfield%name))
      call deallocate(aux_vfield)
        
      ! and again for the iterated coordinate field (the most up to date one):
      call allocate(aux_vfield, vfield%dim, vfield%mesh, &
        name="Iterated"//trim(vfield%name))
      call set(aux_vfield, vfield)
      aux_vfield%option_path=""
      ! insert into states(1) and alias it to all other states.
      call insert(states, aux_vfield, trim(aux_vfield%name))
      call deallocate(aux_vfield)
       
    else
    
      aux_vfield=extract_vector_field(states(1), name="Coordinate")
      aux_vfield%name = "Original"//trim(aux_vfield%name)
      aux_vfield%aliased = .true.
      aux_vfield%option_path = ""
      ! insert into states(1) and alias it to all other states.
      call insert(states, aux_vfield, trim(aux_vfield%name))
        
      aux_vfield=extract_vector_field(states(1), name="Coordinate")
      aux_vfield%name = "Old"//trim(aux_vfield%name)
      aux_vfield%aliased = .true.
      aux_vfield%option_path = ""
      ! insert into states(1) and alias it to all other states.
      call insert(states, aux_vfield, trim(aux_vfield%name))
        
      aux_vfield=extract_vector_field(states(1), name="Coordinate")
      aux_vfield%name = "Iterated"//trim(aux_vfield%name)
      aux_vfield%aliased = .true.
      aux_vfield%option_path = ""
      ! insert into states(1) and alias it to all other states.
      call insert(states, aux_vfield, trim(aux_vfield%name))
        
    end if

    x_mesh => extract_mesh(states(1), "CoordinateMesh")
    ! need a GridVelocity even if we're not moving the mesh
    if (.not.have_option('/mesh_adaptivity/mesh_movement')) then
      call allocate(aux_vfield, mesh_dim(x_mesh), x_mesh, "GridVelocity", field_type = FIELD_TYPE_CONSTANT)
      call zero(aux_vfield)
      aux_vfield%option_path = ""
      call insert(states, aux_vfield, trim(aux_vfield%name))
      call deallocate(aux_vfield)
    end if

    ! Disgusting and vomitous hack to ensure that time is output in
    ! vtu files.
    call allocate(aux_sfield, x_mesh, "Time", field_type=FIELD_TYPE_CONSTANT)
    call get_option("/timestepping/current_time", current_time)
    call set(aux_sfield, current_time)
    aux_sfield%option_path = ""
    call insert(states, aux_sfield, trim(aux_sfield%name))
    call deallocate(aux_sfield)
    
    ! Porous media fields
    have_porous_media: if (have_option('/porous_media')) then
       
       ! alias the OldPorosity field
       aux_sfield=extract_scalar_field(states(1), 'OldPorosity')
       aux_sfield%aliased = .true.
       aux_sfield%option_path = ""
       do p = 1,size(states)-1
          call insert(states(p+1), aux_sfield, 'OldPorosity')
       end do
       
       ! alias the OldPermeability field which may be 
       ! either scalar or vector (if present)
       
       aux_sfield=extract_scalar_field(states(1), 'OldPermeability', stat = stat)
       if (stat == 0) then       
          aux_sfield%aliased = .true.
          aux_sfield%option_path = ""
          do p = 1,size(states)-1
             call insert(states(p+1), aux_sfield, 'OldPermeability')
          end do       
       end if
       
       aux_vfield=extract_vector_field(states(1), 'OldPermeability', stat = stat)
       if (stat == 0) then       
          aux_vfield%aliased = .true.
          aux_vfield%option_path = ""
          do p = 1,size(states)-1
             call insert(states(p+1), aux_vfield, 'OldPermeability')
          end do       
       end if

       ! alias the IteratedPorosity field
       aux_sfield=extract_scalar_field(states(1), 'IteratedPorosity')
       aux_sfield%aliased = .true.
       aux_sfield%option_path = ""
       do p = 1,size(states)-1
          call insert(states(p+1), aux_sfield, 'IteratedPorosity')
       end do
       
       ! alias the IteratedPermeability field which may be 
       ! either scalar or vector (if present)
       
       aux_sfield=extract_scalar_field(states(1), 'IteratedPermeability', stat = stat)
       if (stat == 0) then       
          aux_sfield%aliased = .true.
          aux_sfield%option_path = ""
          do p = 1,size(states)-1
             call insert(states(p+1), aux_sfield, 'IteratedPermeability')
          end do       
       end if
       
       aux_vfield=extract_vector_field(states(1), 'IteratedPermeability', stat = stat)
       if (stat == 0) then       
          aux_vfield%aliased = .true.
          aux_vfield%option_path = ""
          do p = 1,size(states)-1
             call insert(states(p+1), aux_vfield, 'IteratedPermeability')
          end do       
       end if
    
    end if have_porous_media
    
  end subroutine allocate_and_insert_auxilliary_fields

  function mesh_name(field_path)
    !!< given a field path, establish the mesh that the field is on.
    use global_parameters, only: FIELD_NAME_LEN
    character(len=FIELD_NAME_LEN) :: mesh_name
    character(len=*), intent(in) :: field_path

    integer :: stat

    call get_option(trim(field_path)//'/prognostic/mesh[0]/name', &
         mesh_name, stat=stat)
    if (stat/=0) then
       call get_option(trim(field_path)//'/diagnostic/mesh[0]/name', &
            mesh_name, stat=stat)
       if (stat/=0) then
          call get_option(trim(field_path)//'/prescribed/mesh[0]/name', &
               mesh_name, stat=stat)
          if (stat/=0) then
             FLExit("No mesh for field "//trim(field_path))
          end if
       end if
    end if

  end function mesh_name
    
  subroutine surface_id_stats(mesh, positions)
  type(mesh_type), target, intent(in):: mesh
  type(vector_field), intent(in):: positions
    
    real, dimension(1:face_ngi(mesh,1)):: detwei
    integer, dimension(:), pointer:: surface_ids
    real, dimension(:), allocatable:: area
    integer, dimension(:), allocatable:: no_elements
    integer i, sid, sidmin, sidmax
    
    if (current_debug_level<=1) return
    
    ewrite(2,*) "Surface id stats for mesh ", trim(mesh%name)
    
    surface_ids => mesh%faces%boundary_ids
    sidmin=minval(surface_ids)
    sidmax=maxval(surface_ids)
    
    allocate( no_elements(sidmin:sidmax), &
      area(sidmin:sidmax))
    no_elements=0
    area=0.0
    
    do i=1, surface_element_count(mesh)
       sid=surface_ids(i)
       no_elements(sid)=no_elements(sid)+1
       call transform_facet_to_physical(positions, i, detwei_f=detwei)
       area(sid)=area(sid)+sum(detwei)
    end do
      
    ewrite(2, *) 'Surface id,  n/o surface elements,       surface area'
    do i=sidmin, sidmax
       ewrite(2, "(i10,i23,es20.9)") i, no_elements(i), area(i)
    end do
      
    ewrite(2,*) 'Total number of surface elements:', surface_element_count(mesh)
    ewrite(2,'(a,es20.9)') 'Total surface area:', sum(area)
    
  end subroutine surface_id_stats
    
  subroutine create_empty_halo(position)
    !!< Auxilary subroutine that creates node and element halos for position with no sends or receives
    type(vector_field), intent(inout):: position
    
    integer:: nprocs, j
    
    nprocs = getnprocs()
    allocate(position%mesh%halos(2))
    allocate(position%mesh%element_halos(2))
    do j=1,2
      ! Nodal halo
      call allocate(position%mesh%halos(j), nprocs = nprocs, nreceives = spread(0, 1, nprocs), &
                    nsends = spread(0, 1, nprocs), &
                    data_type=HALO_TYPE_CG_NODE, ordering_scheme=HALO_ORDER_TRAILING_RECEIVES, &
                    nowned_nodes = node_count(position),&
                    name="EmptyHalo")
      assert(trailing_receives_consistent(position%mesh%halos(j)))
      call create_global_to_universal_numbering(position%mesh%halos(j))
      call create_ownership(position%mesh%halos(j))

      ! Element halo
      call allocate(position%mesh%element_halos(j), nprocs = nprocs, nreceives = spread(0, 1, nprocs), &
                    nsends = spread(0, 1, nprocs), &
                    data_type=HALO_TYPE_ELEMENT, ordering_scheme=HALO_ORDER_TRAILING_RECEIVES, &
                    nowned_nodes = ele_count(position), &
                    name="EmptyHalo")
      assert(trailing_receives_consistent(position%mesh%element_halos(j)))
      call create_global_to_universal_numbering(position%mesh%element_halos(j))
      call create_ownership(position%mesh%element_halos(j))
    end do
    
  end subroutine create_empty_halo


  subroutine allocate_metric_limits(state)
    type(state_type), intent(inout) :: state
    type(tensor_field) :: min_edge, max_edge
    type(tensor_field) :: min_eigen, max_eigen
    character(len=*), parameter :: path = &
    & "/mesh_adaptivity/hr_adaptivity/"
    logical :: is_constant
    type(mesh_type), pointer :: mesh
    type(vector_field), pointer :: X
    integer :: node

    if (.not. have_option(path)) then
      return
    end if

    X => extract_vector_field(state, "Coordinate")
    ! We can't use the external mesh in the extruded case -- these have to go on the
    ! CoordinateMesh.
    !mesh => get_external_mesh((/state/))
    mesh => extract_mesh(state, trim(topology_mesh_name))

    if (.not. have_option(path // "/tensor_field::MinimumEdgeLengths")) then
      ewrite(-1,*) "Warning: adaptivity turned on, but no edge length limits available?"
      return
    end if

    is_constant = (have_option(path // "/tensor_field::MinimumEdgeLengths/anisotropic_symmetric/constant"))
    if (is_constant) then
      call allocate(min_edge, mesh, "MinimumEdgeLengths", field_type=FIELD_TYPE_CONSTANT)
      call initialise_field(min_edge, path // "/tensor_field::MinimumEdgeLengths", X)
      call allocate(max_eigen, mesh, "MaxMetricEigenbound", field_type=FIELD_TYPE_CONSTANT)
      call set(max_eigen, eigenvalue_from_edge_length(node_val(min_edge, 1)))
    else
      call allocate(min_edge, mesh, "MinimumEdgeLengths")
      call initialise_field(min_edge, path // "/tensor_field::MinimumEdgeLengths", X)
      call allocate(max_eigen, mesh, "MaxMetricEigenbound")
      do node=1,node_count(mesh)
        call set(max_eigen, node, eigenvalue_from_edge_length(node_val(min_edge, node)))
      end do
    end if
      
    call insert(state, max_eigen, "MaxMetricEigenbound")
    call deallocate(min_edge)
    call deallocate(max_eigen)

    is_constant = (have_option(path // "/tensor_field::MaximumEdgeLengths/anisotropic_symmetric/constant"))
    if (is_constant) then
      call allocate(max_edge, mesh, "MaximumEdgeLengths", field_type=FIELD_TYPE_CONSTANT)
      call initialise_field(max_edge, path // "/tensor_field::MaximumEdgeLengths", X)
      call allocate(min_eigen, mesh, "MinMetricEigenbound", field_type=FIELD_TYPE_CONSTANT)
      call set(min_eigen, eigenvalue_from_edge_length(node_val(max_edge, 1)))
    else
      call allocate(max_edge, mesh, "MaximumEdgeLengths")
      call initialise_field(max_edge, path // "/tensor_field::MaximumEdgeLengths", X)
      call allocate(min_eigen, mesh, "MinMetricEigenbound")
      do node=1,node_count(mesh)
        call set(min_eigen, node, eigenvalue_from_edge_length(node_val(max_edge, node)))
      end do
    end if
      
    call insert(state, min_eigen, "MinMetricEigenbound")
    call deallocate(max_edge)
    call deallocate(min_eigen)

  end subroutine allocate_metric_limits

  function get_quad_family() result(quad_family)
    character(len=OPTION_PATH_LEN) :: quad_family_str
    integer :: quad_family

    if (have_option("/geometry/quadrature/quadrature_family")) then
      call get_option("/geometry/quadrature/quadrature_family", quad_family_str)
      select case (quad_family_str)
        case("family_cools")
          quad_family = FAMILY_COOLS
        case("family_grundmann_moeller")
          quad_family = FAMILY_GM
        case ("family_wandzura")
          quad_family = FAMILY_WANDZURA
      end select
    else
      quad_family = FAMILY_COOLS
    end if
  end function get_quad_family

  subroutine compute_domain_statistics(states)
    type(state_type), dimension(:), intent(in) :: states
    integer :: dim
    type(vector_field), pointer :: positions
    integer :: ele
    real :: vol

    positions => extract_vector_field(states(1), "Coordinate")
    if (allocated(domain_bbox)) then
      deallocate(domain_bbox)
    end if
    allocate(domain_bbox(positions%dim, 2))
    domain_bbox = 0.0

    do dim=1,positions%dim
      domain_bbox(dim, 1) = minval(positions%val(dim,:))
      domain_bbox(dim, 2) = maxval(positions%val(dim,:))
      ewrite(2,*) "domain_bbox - dim, range =", dim, domain_bbox(dim,:)
    end do

    vol = 0.0
    do ele=1,ele_count(positions)
      vol = vol + element_volume(positions, ele)
    end do

    domain_volume = vol
    ewrite(2,*) "domain_volume =", domain_volume

    !If on-the-sphere, calculate the radius of the sphere.
    if (have_option("/geometry/spherical_earth/")) then
      surface_radius = maxval(magnitude(positions))
      call allmax(surface_radius)
    end if


  end subroutine compute_domain_statistics
  
  subroutine populate_state_module_check_options

    character(len=OPTION_PATH_LEN) :: problem_type

    ! Check mesh options
    call check_mesh_options

    ! check problem specific options:
    call get_option("/problem_type", problem_type)
    select case (problem_type)
    case ("fluids")
    case ("oceans")
       call check_ocean_options
    case ("large_scale_ocean_options")
       call check_large_scale_ocean_options
    case ("multimaterial")
       call check_multimaterial_options
    case ("stokes")
       call check_stokes_options
    case ("foams")
       call check_foams_options
    case ("multiphase")
       call check_multiphase_options
    case default
       ewrite(0,*) "Problem type:", trim(problem_type)
       FLAbort("Error unknown problem_type")
    end select
    ewrite(2,*) 'Done with problem type choice'

  end subroutine populate_state_module_check_options

  subroutine check_mesh_options

    character(len=OPTION_PATH_LEN) :: path
    character(len=OPTION_PATH_LEN) :: field_name, mesh_name, from_mesh_name, phase_name
    integer :: i, j ! counters
    integer :: nstates ! number of states
    integer :: nfields ! number of fields
    integer :: nmeshes ! number of meshes
    integer :: n_external_meshes ! number of meshes from file
    integer :: n_external_meshes_excluded_from_mesh_adaptivity
    integer :: periodic_mesh_count ! number of meshes with periodic_boundary_conition options
    ! logicals to find out if we have certain options
    logical :: is_aliased

    ! Get number of meshes
    nmeshes=option_count("/geometry/mesh")

    ewrite(2,*) "Checking mesh options."
    ewrite(2,*) "There are", nmeshes, "meshes."

    n_external_meshes=0
    n_external_meshes_excluded_from_mesh_adaptivity=0

    mesh_loop1: do i=0, nmeshes-1

       ! Save mesh path
       path="/geometry/mesh["//int2str(i)//"]"

       if(have_option(trim(path)//"/from_file")) then

          n_external_meshes=n_external_meshes+1
          
          if (have_option(trim(path)//"/exclude_from_mesh_adaptivity")) then
            n_external_meshes_excluded_from_mesh_adaptivity=n_external_meshes_excluded_from_mesh_adaptivity+1
          end if

       else if (.not. have_option(trim(path)//"/from_mesh")) then

          call get_option(trim(path)//"/name", mesh_name)
          ewrite(-1,*) "In options for /geometry/mesh ("//trim(mesh_name)//"):"
          FLExit("Error: unknown way of specifying mesh source.")

       end if

    end do mesh_loop1

    ! Check that at least one mesh is read in from a file.
    if(n_external_meshes==0) then
       FLExit("At least one mesh must come from a file.")
    end if
    if(isparallel() .and. n_external_meshes > 1) then
      FLExit("Only one mesh may be from_file in parallel.")
    end if
    if(n_external_meshes-n_external_meshes_excluded_from_mesh_adaptivity>1) then
      ewrite(-1,*) "With multiple external (from_file) meshes"
      FLExit("Only one external mesh may leave out the exclude_from_mesh_adaptivity option.")
    end if

    ! Check that dimension of mesh is the same as the dimension defined in the options file
    ! ...that's not so easy: let's just do this in insert_external_mesh() with a nice FLEXit

    periodic_mesh_count = 0
    ! Check that the meshes required to make other meshes are present.
    mesh_loop2: do i=0, nmeshes-1

       ! Save mesh path
       path="/geometry/mesh["//int2str(i)//"]"
       call get_option(trim(path)//"/name", mesh_name)

       if (have_option(trim(path)//"/from_mesh")) then

          call get_option(trim(path)//"/from_mesh/mesh[0]/name", from_mesh_name)
          if (.not. have_option("/geometry/mesh::"//trim(from_mesh_name))) then

             ewrite(-1,*) "Unknown mesh: ", trim(from_mesh_name)
             ewrite(-1,*) "Specified as source (from_mesh) for ", trim(mesh_name)
             FLExit("Error in /geometry/mesh: unknown mesh.")

          end if
          
          if (have_option("/geometry/mesh::"//trim(from_mesh_name)//&
             "/exclude_from_mesh_adaptivity") .and. .not. &
             have_option(trim(path)//"/exclude_from_mesh_adaptivity")) then
             ! if the from_mesh is excluded, the mesh itself also needs to be
             ewrite(-1,*) "In derivation of mesh ", trim(mesh_name), " from ", trim(from_mesh_name)
             ewrite(-1,*) "A mesh derived from a mesh with exclude_from_mesh_adaptivity needs to have this options as well."
             FLExit("Missing exclude_from_mesh_adaptivity option")
          end if
          
          if (have_option(trim(path)//"/from_mesh/extrude") .and. ( &
             
             have_option(trim(path)//"/from_mesh/mesh_shape") .or. &
             have_option(trim(path)//"/from_mesh/mesh_continuity") .or. &
             have_option(trim(path)//"/from_mesh/periodic_boundary_conditions") &
             ) ) then
             
             ewrite(-1,*) "In derivation of mesh ", trim(mesh_name), " from ", trim(from_mesh_name)
             ewrite(-1,*) "When extruding a mesh, you cannot at the same time"
             ewrite(-1,*) "change its shape, continuity or add periodic bcs."
             ewrite(-1,*) "Need to do this in seperate step (derivation)."
             FLExit("Error in /geometry/mesh with extrude option")
             
          end if

          if (have_option(trim(path)//"/from_mesh/periodic_boundary_conditions")) then
            
             ! can't combine with anything else
             if ( &
             
                have_option(trim(path)//"/from_mesh/mesh_shape") .or. &
                have_option(trim(path)//"/from_mesh/mesh_continuity") .or. &
                have_option(trim(path)//"/from_mesh/extrude") &
             ) then
             
                ewrite(-1,*) "In derivation of mesh ", trim(mesh_name), " from ", trim(from_mesh_name)
                ewrite(-1,*) "When adding or removing periodicity to a mesh, you cannot at the same time"
                ewrite(-1,*) "change its shape, continuity or extrude a mesh."
                ewrite(-1,*) "Need to do this in seperate step (derivation)."
                FLExit("Error in /geometry/mesh with extrude option")
                
             end if
             
             if (have_option(trim(path)//"/from_mesh/periodic_boundary_conditions/remove_periodicity")) then
               
                ! check to see the from_mesh is not non-periodic is done above
                
                ! check that all periodic bcs have remove_periodicity
                if (option_count(trim(path)//"/from_mesh/periodic_boundary_conditions")/= &
                        option_count(trim(path)//"/from_mesh/periodic_boundary_conditions/remove_periodicity")) then
                   ewrite(-1,*) "In derivation of mesh ", trim(mesh_name), " from ", trim(from_mesh_name)
                   FLExit("All or none of the periodic_boundary_conditions need to have the option remove_periodicity.")
                end if
                
             else
             
                ! really periodic
                
                if (mesh_name=="CoordinateMesh") then
                  ewrite(-1,*) "In derivation of mesh ", trim(mesh_name), " from ", trim(from_mesh_name)
                  FLExit("CoordinateMesh may not be made periodic.")
                end if
                
                periodic_mesh_count=periodic_mesh_count+1
                
                if (periodic_mesh_count>1) then
                  ewrite(-1,*) "In the derivation of periodic meshes, all periodic boundary conditions"
                  ewrite(-1,*) "have to be applied at once. Thus only one mesh may have periodic_boundary_conditions"
                  ewrite(-1,*) "specified under /geometry/mesh::PeriodicMesh/from_mesh and all other periodic meshes"
                  ewrite(-1,*) "should be derived from this mesh."
                  FLExit("More than one mesh with periodic_boundary_conditions")
                end if
                
                if (.not. have_option("/geometry/mesh::"//trim(from_mesh_name)// &
                  "/from_file")) then
                  ewrite(-1,*) "In derivation of mesh ", trim(mesh_name), " from ", trim(from_mesh_name)
                  ewrite(-1,*) "In the derivation of periodic meshes, the first periodic mesh,"
                  ewrite(-1,*) "which has the periodic_boundary_conditions specified, must be derived"
                  ewrite(-1,*) "directly from the external (from_file) mesh."
                  FLExit("Periodic mesh not from from_file mesh")
                end if
             end if
             
          end if
          
       end if

    end do mesh_loop2

    ! Check that mesh associated with each field exists

    nstates=option_count("/material_phase")

    state_loop: do i=0, nstates-1

       call get_option("/material_phase["//int2str(i)//"]/name", phase_name)

       ! Get number of scalar fields that are children of this state
       nfields=option_count("/material_phase["//int2str(i)//"]/scalar_field")

       ! Loop over scalar fields
       scalar_field_loop: do j=0, nfields-1

          ! Save path to field
          path="/material_phase["//int2str(i)//"]/scalar_field["&
               &//int2str(j)//"]"
          ! Get field name
          call get_option(trim(path)//"/name", field_name)
          ! Reset path to have field name rather than index
          path="/material_phase["//int2str(i)//"]/scalar_field::"//trim(field_name)

          ! If field is not aliased check mesh name
          is_aliased=have_option(trim(path)//"/aliased")
          if(.not.is_aliased) then
             call get_option(trim(complete_field_path(path))//"/mesh[0]/name", mesh_name)

             if (.not. have_option("/geometry/mesh::"//trim(mesh_name))) then

                ewrite(-1,*) "Unknown mesh: ", trim(mesh_name)
                ewrite(-1,*) "Specified as mesh for scalar_field ", trim(field_name)
                ewrite(-1,*) "In material_phase ", trim(phase_name)
                FLExit("Error: unknown mesh.")

             end if

          end if

       end do scalar_field_loop

       ! Get number of vector fields that are children of this state
       nfields=option_count("/material_phase["//int2str(i)//"]/vecto&
            &r_field")

       ! Loop over vector fields
       vector_field_loop: do j=0, nfields-1

          ! Save path to field
          path="/material_phase["//int2str(i)//"]/vector_field["&
               &//int2str(j)//"]"
          ! Get field name
          call get_option(trim(path)//"/name", field_name)
          ! Reset path to have field name rather than index
          path="/material_phase["//int2str(i)//"]/vector_field::"//trim(field_name)

          ! If field is not aliased check mesh name
          is_aliased=have_option(trim(path)//"/aliased")
          if(.not.is_aliased) then
             call get_option(trim(complete_field_path(path))//"/mesh[0]/name", mesh_name)

             if (.not. have_option("/geometry/mesh::"//trim(mesh_name))) then

                ewrite(-1,*) "Unknown mesh: ", trim(mesh_name)
                ewrite(-1,*) "Specified as mesh for vector_field ", trim(field_name)
                ewrite(-1,*) "In material_phase ", trim(phase_name)
                FLExit("Error: unknown mesh.")

             end if

          end if

       end do vector_field_loop

       ! Get number of tensor fields that are children of this state
       nfields=option_count("/material_phase["//int2str(i)//"]/tensor_field")

       tensor_field_loop: do j=0, nfields-1

          ! Save path to field
          path="/material_phase["//int2str(i)//"]/tensor_field["&
               &//int2str(j)//"]"
          ! Get field name
          call get_option(trim(path)//"/name", field_name)
          ! Reset path to have field name rather than index
          path="/material_phase["//int2str(i)//"]/tensor_field::"//trim(field_name)

          ! If field is not aliased check mesh name
          is_aliased=have_option(trim(path)//"/aliased")
          if(.not.is_aliased) then
             call get_option(trim(complete_field_path(path))//"/mesh[0]/name", mesh_name)

             if (.not. have_option("/geometry/mesh::"//trim(mesh_name))) then

                ewrite(-1,*) "Unknown mesh: ", trim(mesh_name)
                ewrite(-1,*) "Specified as mesh for tensor_field ", trim(field_name)
                ewrite(-1,*) "In material_phase ", trim(phase_name)
                FLExit("Error: unknown mesh.")

             end if

          end if

       end do tensor_field_loop

    end do state_loop

  end subroutine check_mesh_options
  
  subroutine check_ocean_options

    character(len=OPTION_PATH_LEN) str, velocity_path, pressure_path, tmpstring
    logical on_sphere, constant_gravity, new_navsto
    
    if (option_count('/material_phase')/=1) then
       FLExit("The checks for problem_type oceans only work for single phase.")
    endif
       
    ! from now on we may assume single material/phase    
    velocity_path="/material_phase[0]/vector_field::Velocity/prognostic"
    if (have_option(trim(velocity_path))) then
       new_navsto=have_option(trim(velocity_path)//'/spatial_discretisation/continuous_galerkin') .or. &
          have_option(trim(velocity_path)//'/spatial_discretisation/discontinuous_galerkin')
       ! Check that for ocean problems with prognostic velocity the mass is lumped
       ! in case of Continuous Galerkin:
       str=trim(velocity_path)//'/spatial_discretisation/legacy_continuous_galerkin'
       if (have_option(trim(str)) .and. .not. &
            have_option(trim(str)//"/lump_mass_matrix")) then
          ewrite(0,*) "Missing option spatial_discretisation/legacy_continuous_galerkin/lump_mass_matrix"
          ewrite(0,*) "under the prognostic velocity field."
          FLExit("For ocean problems you need to lump the mass matrix.")
       end if
       ! in case of legacy discretisation options:
       str=trim(velocity_path)//'/spatial_discretisation/legacy_discretisation'
       if (have_option(trim(str)).and. .not. &
            have_option(trim(str)//"/legacy_mlump")) then
          ewrite(0,*) "Missing option spatial_discretisation/legacy_discretisation/legacy_mlump"
          ewrite(0,*) "under the prognostic velocity field."
          FLExit("For ocean problems you need to lump the mass matrix.")
       end if
       
       ! check we have the right equation type for velocity
       if (.not. have_option(trim(velocity_path)//'/equation::Boussinesq')) then
          ewrite(0,*) "For ocean problems you need to set the equation type"
          ewrite(0,*) "for velocity to Boussinesq."
          FLExit("Wrong Velocity equation type")
       end if          

    end if

    pressure_path="/material_phase[0]/scalar_field::Pressure/prognostic"
    if(have_option("/material_phase[0]/scalar_field::Pressure/prognostic")) then
       if (.not.have_option(trim(pressure_path)//"/scheme/use_projection_method")) then
          FLExit("For ocean problems you should use the projection method under scheme for pressure")
       end if
       call get_option(trim(pressure_path)//"/scheme/poisson_pressure_solution", tmpstring)
       select case (tmpstring)
       case ("never", "every timestep")
          ewrite(0,*) ("WARNING: For ocean problems you should use the Poisson pressure solution at the first timestep only.")
       end select
    end if

    ! Warning about salinity options
    ! Density is only affected when you have salinity and either linear EoS with
    ! salinity dependency or Pade Approximation turned on
    if(have_option("/material_phase[0]/scalar_field::Salinity")&
         .and.(.not.(have_option("/material_phase[0]/equation_of_state/fluids/linear/salinity_dependency") .or.&
                     have_option("/material_phase[0]/equation_of_state/fluids/ocean_pade_approximation")))) then
       ewrite(0,*) "WARNING: You have a salinity field but it will not affect the density of the fluid."
    end if

    ! Check that the gravity field is not constant for spherical problems
    on_sphere=have_option("/geometry/spherical_earth")
    constant_gravity=have_option("/physical_parameters/gravity/vector_field::GravityDirection/prescribed/value[0]/constant")
    if(on_sphere .and. constant_gravity) then
       ewrite(0,*) "If you are using spherical geometry you cannot have"
       ewrite(0,*) "a constant gravity direction."
       ewrite(0,*) "See the waterworld test case for an example of how"
       ewrite(0,*) "to set this properly"
       FLExit("GravityDirection set incorrectly for spherical geometry.")
    end if

  end subroutine check_ocean_options

  subroutine check_large_scale_ocean_options
  
    character(len=OPTION_PATH_LEN) str, velocity_path, pressure_path, tmpstring, temperature_path, salinity_path,continuity2, continuity1, velmesh, pressuremesh, preconditioner
    logical on_sphere, constant_gravity
    integer iterations, poly
    if (option_count('/material_phase')/=1) then
       FLExit("The checks for problem_type oceans only work for single phase.")
    endif
    
    ! Velocity options checks   
    velocity_path="/material_phase[0]/vector_field::Velocity/prognostic"
    if (have_option(trim(velocity_path))) then
       str=trim(velocity_path)//'/spatial_discretisation/continuous_galerkin'
       if (have_option(trim(str))) then
          FLExit("For large scale ocean problems you need discontinuous galerkin velocity.")
       end if
       if (.not. have_option(trim(velocity_path)//'/equation::Boussinesq')) then
          FLExit("Wrong Velocity equation type - should be Boussinesq")
       end if  
       if(.not.(have_option(trim(velocity_path)//"/spatial_discretisation/discontinuous_galerkin/advection_scheme/upwind")).and. &
         (.not.(have_option("timestepping/steady_state")))) then
          ewrite(0,*)("WARNING: You should probably have advection_scheme/upwind under velocity")
       end if  
       if(.not.(have_option(trim(velocity_path)//"/spatial_discretisation/discontinuous_galerkin/advection_scheme/integrate_advection_by_parts/twice"))) then 
          FLExit("Should have Velocity/spatial_discretisation/advection_scheme/integrate_advection_by_parts/twice")
       end if
       if(have_option(trim(velocity_path)//"/spatial_discretisation/discontinuous_galerkin/mass_terms/lump_mass_matrix")) then
         FLExit("Should not lump mass matrix in large-scale ocean simulations")
       end if
       if (.not.have_option(trim(velocity_path)//"/spatial_discretisation/discontinuous_galerkin/viscosity_scheme/bassi_rebay").and. .not.have_option(trim(velocity_path)//"/spatial_discretisation/discontinuous_galerkin/viscosity_scheme/compact_discontinuous_galerkin")) then
         FLExit("Should have Bassi Rebay or compact discontinuous galerkin Viscosity scheme (under Velocity)")
       end if
       if (have_option(trim(velocity_path)//"/spatial_discretisation/discontinuous_galerkin/viscosity_scheme/compact_discontinuous_galerkin") ) then
          call get_option(trim(velocity_path)//"/solver/preconditioner/name",preconditioner)
          if (preconditioner .ne. "sor") then
            FLExit("You need sor preconditioner for velocity with compact discontinuous galerkin viscosity.")
          end if
       end if
       if (.not.have_option(trim(velocity_path)//"/temporal_discretisation/discontinuous_galerkin/maximum_courant_number_per_subcycle")) then
        ewrite(0,*)  ("WARNING: You may wish to switch on velocity/prognostic/temporal_discretisation/discontinuous_galerkin/maximum_courant_number_per_subcycle ")
       end if
       if (.not.have_option(trim(velocity_path)//"/spatial_discretisation/discontinuous_galerkin/advection_scheme/project_velocity_to_continuous")) then
         FLExit("You need to switch on velocity/prognostic/spatial_discretisation/discontinuous_galerkin/advection_scheme/project_velocity_to_continuous ")
       end if
  
  end if
  
!Timestepping options
  if(.not.(have_option("/timestepping/nonlinear_iterations"))) then
     FLExit("You should turn on timestepping/nonlinear_iterations and set to a number greater than 1")
  end if
  if((have_option("/timestepping/nonlinear_iterations"))) then
     call get_option(("/timestepping/nonlinear_iterations"), iterations)
       if(iterations .lt. 2 ) then
         FLExit("timestepping/nonlinear_iterations should be set to a number greater than 1")
       end if
  end if

! Subtract out hydrostatic level option
  if(.not.(have_option("material_phase/equation_of_state/fluids/linear/subtract_out_hydrostatic_level"))) then
     FLExit("You should switch on material_phase/equation_of_state/subtract_out_hydrostatic_level")
  end if

! Geometry ocean boundaries
  if(.not.(have_option("/geometry/ocean_boundaries"))) then
     FLExit("You need to switch on geometry/ocean_boundaries")
  end if

!Pressure options checks
  pressure_path="/material_phase[0]/scalar_field::Pressure/prognostic"
    if(have_option("/material_phase[0]/scalar_field::Pressure/prognostic")) then
       if (.not.have_option(trim(pressure_path)//"/scheme/use_projection_method")) then
          FLExit("For ocean problems you should use the projection method under scheme for pressure")
       end if
       call get_option(trim(pressure_path)//"/scheme/poisson_pressure_solution", tmpstring)
       select case (tmpstring)
       case ("never")
          ewrite(0,*) ("WARNING: Poisson pressure solution is set to never.")
       case ("only first timestep")
         ewrite(0,*)("WARNING: Poisson pressure solution is set to only first time step")
       end select
       if (.not.have_option(trim(pressure_path)//"/spatial_discretisation/continuous_galerkin")) then
          FLExit("For ocean problems you should use continuous galerkin pressure")
       end if
       if (.not.have_option(trim(pressure_path)//"/solver/preconditioner/vertical_lumping")) then
          ewrite(0,*)("WARNING: Vertical lumping not used during pressure solve.  Consider switching on pressure/vertical_lumping.")
       end if
       if (.not.have_option(trim(pressure_path)//"/spatial_discretisation/continuous_galerkin/remove_stabilisation_term")) then
          FLExit("Use remove stabilisation term under pressure")
       end if
       if (.not.have_option(trim(pressure_path)//"/spatial_discretisation/continuous_galerkin/integrate_continuity_by_parts")) then
          FLExit("Use integrate continuity by parts under pressure")
       end if
    end if

    ! Salinity options checks
    salinity_path="/material_phase[0]/scalar_field::Salinity/prognostic"
    if(have_option("/material_phase[0]/scalar_field::Salinity")&
         .and.(.not.(have_option("/material_phase[0]/equation_of_state/fluids/linear/salinity_dependency")))) then
       ewrite(0,*) "WARNING: You have a salinity field but it will not affect the density of the fluid."
    end if

   ! Temperature options checks
   temperature_path="/material_phase[0]/scalar_field::Temperature/prognostic"
    if(have_option("/material_phase[0]/scalar_field::Temperature")&
         .and.(.not.(have_option("/material_phase[0]/equation_of_state/fluids/linear/temperature_dependency") ))) then
       ewrite(0,*) "WARNING: You have a temperature field but it will not affect the density of the fluid."
    end if
   
    ! Check that the gravity field is not constant for spherical problems
    on_sphere=have_option("/geometry/spherical_earth")
    constant_gravity=have_option("/physical_parameters/gravity/vector_field::GravityDirection/prescribed/value[0]/constant")
    if(on_sphere .and. constant_gravity) then
       FLExit("GravityDirection set incorrectly for spherical geometry.")
    end if

! Check velocity mesh continuity
  call get_option("/material_phase[0]/vector_field::Velocity/prognostic/mesh/name",velmesh)
  call get_option("/geometry/mesh::"//trim(velmesh)//"/from_mesh/mesh_continuity",continuity2)
    
  if (trim(continuity2).ne."discontinuous") then
    FLExit("The velocity mesh is not discontinuous")
  end if

  ! Check pressure mesh continuity 
  call get_option("/material_phase[0]/scalar_field::Pressure/prognostic/mesh/name",pressuremesh)
  if (have_option("/geometry/mesh::"//trim(pressuremesh)//"/from_mesh/mesh_continuity"))then
    call get_option("/geometry/mesh::"//trim(pressuremesh)//"/from_mesh/mesh_continuity",continuity1)
    if (trim(continuity1).ne."continuous")then
      FLExit ("Pressure mesh is not continuous")
    end if
  end if
  ! Check pressure mesh polynomial order
  if (.not.have_option("/geometry/mesh::"//trim(pressuremesh)//"/from_mesh/mesh_shape"))then
    ewrite (0,*)"WARNING: You should have the pressure mesh shape set to polynomial order 2"
  end if
  if (have_option("/geometry/mesh::"//trim(pressuremesh)//"/from_mesh/mesh_shape/polynomial_degree"))then
    call get_option("/geometry/mesh::"//trim(pressuremesh)//"/from_mesh/mesh_shape/polynomial_degree",poly)
    if (poly.ne.2) then
      ewrite (0,*)"WARNING: You should have the pressure mesh shape set to polynomial order 2"
    end if 
  end if

    !Check for viscosity field
  if (.not.have_option("/material_phase[0]/vector_field::Velocity/prognostic/tensor_field::Viscosity"))then
    ewrite(0,*)"WARNING: You have no viscosity field"
  end if
  ! Check for absorption term
if (.not.have_option("/material_phase[0]/vector_field::Velocity/prognostic/vector_field::Absorption"))then
    ewrite(0,*)"WARNING: you may wish to add an absorption term under velocity"
  end if
  !Check for temperature diffusivity
  if (have_option("/material_phase[0]/scalar_field::Temperature/prognostic")) then
    if (.not. have_option("/material_phase[0]/scalar_field::Temperature/prognostic/tensor_field::Diffusivity")) then
    ewrite(0,*)"WARNING: you have a prognostic temperature field but no diffusivity"
    end if
  end if
  !Check for salinity diffusivity
  if (have_option("/material_phase[0]/scalar_field::Salinity/prognostic")) then
    if (.not. have_option("/material_phase[0]/scalar_field::Salinity/prognostic/tensor_field::Diffusivity")) then
    ewrite(0,*)"WARNING: you have a prognostic salinity field but no diffusivity"
    end if
  end if

  end subroutine check_large_scale_ocean_options

  subroutine check_multimaterial_options

    integer :: neos, nmat, i
    logical :: have_vfrac, have_dens
    
    integer :: diagnosticvolumefraction_count, density_count, &
               viscosity_count, surfacetension_count

    neos = option_count("/material_phase/equation_of_state/multimaterial")
    nmat = option_count("/material_phase")

    if(neos>0) then
       if(nmat/=neos) then
          FLExit("Not all the material_phases have compressible equations of state.")
       end if
    end if

    do i = 0, nmat-1
       have_vfrac = have_option("/material_phase["//int2str(i)//&
            "]/scalar_field::MaterialVolumeFraction")
       have_dens = have_option("/material_phase["//int2str(i)//&
            "]/scalar_field::MaterialDensity").or.&
            have_option("/material_phase["//int2str(i)//&
            "]/equation_of_state/fluids/linear/reference_density")
       if((.not.have_vfrac).or.(.not.have_dens)) then
          FLExit("All material_phases need a MaterialVolumeFraction and either a MaterialDensity or an eos.")
       end if
    end do
    
    diagnosticvolumefraction_count = option_count(&
                &'/material_phase/scalar_field::MaterialVolumeFraction/diagnostic')
    if(diagnosticvolumefraction_count>1) then
      ewrite(-1,*) diagnosticvolumefraction_count, 'diagnostic MaterialVolumeFractions.'
      FLExit("Only 1 diagnostic MaterialVolumeFraction is allowed")
    end if

    density_count = option_count('/material_phase/&
                &scalar_field::Density/diagnostic')
    if(density_count>1) then
      ewrite(-1,*) density_count, 'diagnostic bulk Densities.'
      FLExit("Only 1 diagnostic bulk Density is allowed")
    end if

    viscosity_count = option_count('/material_phase/&
                &vector_field::Velocity/prognostic/&
                &tensor_field::Viscosity/diagnostic')
    if(viscosity_count>1) then
      ewrite(-1,*) viscosity_count, 'diagnostic bulk Viscosities.'
      FLExit("Only 1 diagnostic bulk Viscosity is allowed")
    end if

    surfacetension_count = option_count('/material_phase/&
                &vector_field::Velocity/prognostic&
                &/tensor_field::SurfaceTension/diagnostic')
    if(surfacetension_count>1) then
      ewrite(-1,*) surfacetension_count, 'diagnostic surface tensions.'
      FLExit("Only 1 diagnostic surface tension is allows")
    end if

  end subroutine check_multimaterial_options

  subroutine check_stokes_options

    ! Check options for Stokes flow simulations.

    integer :: i, nmat
    character(len=OPTION_PATH_LEN) :: velocity_path, pressure_path
    character(len=FIELD_NAME_LEN) :: schur_preconditioner, inner_matrix
    logical :: exclude_mass, exclude_advection
    real :: theta

    nmat = option_count("/material_phase")

    do i = 0, nmat-1
      velocity_path="/material_phase["//int2str(i)//"]/vector_field::Velocity/prognostic"

      if (have_option(trim(velocity_path))) then

         ! Check that mass and advective terms are excluded:
         exclude_mass = have_option(trim(velocity_path)//&
              "/spatial_discretisation"//&
              &"/continuous_galerkin/mass_terms"//&
              &"/exclude_mass_terms").or.&
                        have_option(trim(velocity_path)//&
              "/spatial_discretisation"//&
              &"/discontinuous_galerkin/mass_terms"//&
              &"/exclude_mass_terms")

         exclude_advection = have_option(trim(velocity_path)//&
              "/spatial_discretisation"//&
              &"/continuous_galerkin/advection_terms"//&
              &"/exclude_advection_terms").or.&
                             have_option(trim(velocity_path)//&
              "/spatial_discretisation"//&
              &"/discontinuous_galerkin/advection_scheme/none") 

         if(.not.(exclude_mass) .OR. .not.(exclude_advection)) then
            FLExit("For Stokes problems you need to exclude the mass and advection terms.")
         end if

         ! Check that theta = 1 (we must be implicit as we have no time term!)
         call get_option(trim(velocity_path)//'/temporal_discretisation/theta/', theta)
         if(theta /= 1.) then
            FLExit("For Stokes problems, theta (under velocity) must = 1")
         end if

      end if

      pressure_path="/material_phase["//int2str(i)//"]/scalar_field::Pressure/prognostic"

      if (have_option(trim(pressure_path))) then  

         ! Check pressure_mass_matrix preconditioner is compatible with viscosity tensor:
          if(have_option("/material_phase["//int2str(i)//&
               "]/vector_field::Velocity/prognostic"//&
               &"/tensor_field::Viscosity/prescribed/value"//&
               &"/anisotropic_symmetric").or.&
             have_option("/material_phase["//int2str(i)//&
               "]/vector_field::Velocity/prognostic"//&
               &"/tensor_field::Viscosity/prescribed/value"//&
               &"/anisotropic_asymmetric")) then

            if(have_option("/material_phase["//int2str(i)//&
                 "]/scalar_field::Pressure/prognostic"//&
                 &"/scheme/use_projection_method")) then

               if(have_option("/material_phase["//int2str(i)//&
                    "]/scalar_field::Pressure/prognostic"//&
                    &"/scheme/use_projection_method"//&
                    &"/full_schur_complement")) then

                  call get_option("/material_phase["//int2str(i)//&
                       &"]/scalar_field::Pressure/prognostic/scheme/use_projection_method"//&
                       &"/full_schur_complement/preconditioner_matrix[0]/name", schur_preconditioner)

                  select case(schur_preconditioner)
                  case("ScaledPressureMassMatrix")
                     ewrite(-1,*) "WARNING - At present, the viscosity scaling for the pressure mass matrix is"
                     ewrite(-1,*) "taken from the 1st component of the viscosity tensor. Such a scaling"
                     ewrite(-1,*) "is only valid when all components of each viscosity tensor are constant."
                  end select

                  ! Check inner matrix is valid for Stokes - must have full viscous terms
                  ! included. Stokes does not have a mass matrix.
                  call get_option("/material_phase["//int2str(i)//&
                       &"]/scalar_field::Pressure/prognostic/scheme/use_projection_method"//&
                       &"/full_schur_complement/inner_matrix[0]/name", inner_matrix)
                  
                  if(trim(inner_matrix)/="FullMomentumMatrix") then
                     ewrite(-1,*) "For Stokes problems, FullMomentumMatrix must be specified under:"
                     ewrite(-1,*) "scalar_field::Pressure/prognostic/scheme/use_projection_method& "
                     ewrite(-1,*) "&/full_schur_complement/inner_matrix"
                     FLExit("For Stokes problems, change --> FullMomentumMatrix")
                  end if

               end if

            end if

         end if

      end if

    end do

  end subroutine check_stokes_options

  subroutine check_implicit_solids_options

    integer :: nmat, i
    logical :: have_scon, have_spha, have_oneway, have_twoway

    nmat = option_count("/material_phase")

    do i = 0, nmat-1
       have_scon = have_option("/material_phase["//int2str(i)//&
            "]/scalar_field::SolidConcentration")
       have_spha = have_option("/material_phase["//int2str(i)//&
            "]/scalar_field::SolidPhase")
       if((.not.have_scon).or.(.not.have_spha)) then
          FLExit("An implicit solid needs a SolidConcentration and a SolidPhase.")
       end if
    end do
    
    have_oneway = have_option("/material_phase/one_way_coupling")
    have_twoway = have_option("/material_phase/two_way_coupling")

    if((.not.have_oneway).or.(.not.have_twoway)) then
       FLExit("Implicit_solids should be run with either a one-way coupling or a two-way coupling.")
    end if
       
  end subroutine check_implicit_solids_options

  subroutine check_foams_options
    ! Check options for liquid drainage in foam simulations.

    character(len=OPTION_PATH_LEN) :: velocity_path, pressure_path, drainage_lambda_path, compressible_eos_path, foam_velocity_path
    logical :: exclude_mass, equation_drainage, compressible_projection, prescribed_lambda, foam_eos, foam_velocity, Drainage_K1, Drainage_K2, source, absorption

    ! Check that the local length of Plateau borders per unit volume (lambda) is provided.
    compressible_eos_path="/material_phase[0]/equation_of_state/compressible"
    foam_eos = have_option(trim(compressible_eos_path)//&
            "/foam")
    if(.not.(foam_eos)) then
       FLExit("The first material_phase in a foam problem must have a foam equation of state.")
    end if


    pressure_path="/material_phase[0]/scalar_field::Pressure/prognostic"
    if (have_option(trim(pressure_path))) then

       ! Check that compressible projection method is used:
       compressible_projection = have_option(trim(pressure_path)//&
            "/scheme/use_compressible_projection_method")

       if(.not.(compressible_projection)) then
          FLExit("For foam problems you need to use the compressible projection method.")
       end if
    end if


    velocity_path="/material_phase[0]/vector_field::Velocity/prognostic"
    if (have_option(trim(velocity_path))) then

       ! Check that the equation type for drainage of liquid in foams is selected:
       equation_drainage = have_option(trim(velocity_path)//&
            "/equation::Drainage")

       if(.not.(equation_drainage)) then
          FLExit("For foam problems you need to select Drainage as your equation type.")
       end if

       ! Check that the mass term is excluded:
       exclude_mass = have_option(trim(velocity_path)//&
            "/spatial_discretisation&
            &/continuous_galerkin/mass_terms&
            &/exclude_mass_terms").or.&
                      have_option(trim(velocity_path)//&
            "/spatial_discretisation&
            &/discontinuous_galerkin/mass_terms&
            &/exclude_mass_terms")

       if(.not.(exclude_mass)) then
          FLExit("For foam problems you need to exclude the mass term.")
       end if

       ! Check that source and absorption are provided:
       source = have_option(trim(velocity_path)//&
             "/vector_field::Source")

       if(.not.(source)) then
          FLExit("You need a velocity source term for foam simulations.")
       end if

       absorption = have_option(trim(velocity_path)//&
             "/vector_field::Absorption")

       if(.not.(absorption)) then
          FLExit("You need a velocity absorption term for foam simulations.")
       end if

       ! Check that K1 and K2 fields are provided:
       Drainage_K1 = have_option(trim(velocity_path)//&
             "/vector_field::DrainageK1")

       if(.not.(Drainage_K1)) then
          FLExit("You need DrainageK1 vector field for foam simulations.")
       end if

       Drainage_K2 = have_option(trim(velocity_path)//&
             "/scalar_field::DrainageK2")

       if(.not.(Drainage_K2)) then
          FLExit("You need DrainageK2 scalar field for foam simulations.")
       end if

    end if

    ! Check that there is a Foam Velocity field.
    foam_velocity_path="/material_phase[0]/vector_field::FoamVelocity"
    foam_velocity = have_option(trim(foam_velocity_path)//&
            "/prescribed").or.&
                    have_option(trim(foam_velocity_path)//&
            "/diagnostic")
    if(.not.(foam_velocity)) then
       FLExit("For foam simulations you need either a prescribed or a diagnostic Foam Velocity field.")
    end if

    ! Check that the local length of Plateau borders per unit volume (lambda) is provided.
    drainage_lambda_path="/material_phase[0]/scalar_field::DrainageLambda"
    prescribed_lambda = have_option(trim(drainage_lambda_path)//&
            "/prescribed")
    if(.not.(prescribed_lambda)) then
       FLExit("For foam simulations you need a DrainageLambda field which at the moment must be prescribed.")
    end if

  end subroutine check_foams_options
  
  subroutine check_multiphase_options
    !!< Options checking for multi-phase flow simulations.
    ! This currently assumes that all phases have prognostic velocity fields;
    ! we will deal with prescribed velocities later.

    integer :: nmat, i
    logical :: have_vfrac, prognostic_velocity
    
    integer :: diagnostic_vfrac_count

    nmat = option_count("/material_phase")

    do i = 0, nmat-1
       have_vfrac = have_option("/material_phase["//int2str(i)//&
            "]/scalar_field::PhaseVolumeFraction")
       prognostic_velocity = have_option("/material_phase["//int2str(i)//&
            "]/vector_field::Velocity/prognostic")
       if(prognostic_velocity .and. .not.have_vfrac) then
          FLExit("All phases need a PhaseVolumeFraction.")
       end if
    end do
    
    diagnostic_vfrac_count = option_count(&
                &'/material_phase/scalar_field::PhaseVolumeFraction/diagnostic')
    if(diagnostic_vfrac_count > 1) then
      ewrite(-1,*) diagnostic_vfrac_count, 'diagnostic PhaseVolumeFractions.'
      FLExit("Only 1 diagnostic PhaseVolumeFraction is allowed")
    end if

  end subroutine check_multiphase_options

end module populate_state_module<|MERGE_RESOLUTION|>--- conflicted
+++ resolved
@@ -82,33 +82,19 @@
   end interface allocate_field_as_constant
     
   !! A list of locations in which additional scalar/vector/tensor fields
-<<<<<<< HEAD
-  !! are to be found. It is assumed that all additional fields are
-  !! in state 1.
-  character(len=OPTION_PATH_LEN), dimension(14) :: field_locations=&
-=======
   !! are to be found. These are absolute paths in the schema.
   character(len=OPTION_PATH_LEN), dimension(5) :: additional_fields_absolute=&
->>>>>>> d5130160
        (/ &
        "/ocean_biology/pznd                                                                                                   ", &
        "/ocean_biology/six_component                                                                                          ", &
        "/ocean_forcing/iceshelf_meltrate/Holland08                                                                            ", &
        "/ocean_forcing/bulk_formulae/output_fluxes_diagnostics                                                                ", &
-<<<<<<< HEAD
-       "/porous_media                                                                                                         ", &
-       "/material_phase[0]/vector_field::Velocity/prognostic/spatial_discretisation/continuous_galerkin                       ", &
-       "/material_phase[0]/vector_field::Velocity/prognostic/spatial_discretisation/continuous_galerkin/les_model/second_order", &
-       "/material_phase[0]/vector_field::Velocity/prognostic/spatial_discretisation/continuous_galerkin/les_model/fourth_order", &
-       "/material_phase[0]/vector_field::Velocity/prognostic/spatial_discretisation/continuous_galerkin/les_model/wale        ", &
-       "/material_phase[0]/vector_field::Velocity/prognostic/spatial_discretisation/continuous_galerkin/les_model/dynamic_les " &
-=======
        "/porous_media                                                                                                         " &
        /)
        
   !! A list of relative paths under /material_phase[i]
   !! that are searched for additional fields to be added.
-  character(len=OPTION_PATH_LEN), dimension(8) :: additional_fields_relative=&
+  character(len=OPTION_PATH_LEN), dimension(10) :: additional_fields_relative=&
        (/ &
        "/subgridscale_parameterisations/Mellor_Yamada                                                       ", &
        "/subgridscale_parameterisations/prescribed_diffusivity                                              ", &
@@ -116,9 +102,10 @@
        "/subgridscale_parameterisations/k-epsilon                                                           ", &
        "/subgridscale_parameterisations/k-epsilon/debugging_options/source_term_output_fields               ", &
        "/subgridscale_parameterisations/k-epsilon/debugging_options/prescribed_source_terms                 ", &
-       "/vector_field::Velocity/prognostic/spatial_discretisation/continuous_galerkin/les_model/dynamic_les ", &
-       "/vector_field::Velocity/prognostic/spatial_discretisation/continuous_galerkin/les_model/second_order" &
->>>>>>> d5130160
+       "/vector_field::Velocity/prognostic/spatial_discretisation/continuous_galerkin/les_model/second_order", &
+       "/vector_field::Velocity/prognostic/spatial_discretisation/continuous_galerkin/les_model/fourth_order", &
+       "/vector_field::Velocity/prognostic/spatial_discretisation/continuous_galerkin/les_model/wale        ", &
+       "/vector_field::Velocity/prognostic/spatial_discretisation/continuous_galerkin/les_model/dynamic_les " &
        /)
 
   !! Relative paths under a field that are searched for grandchildren
@@ -1325,6 +1312,7 @@
          call get_option(trim(path)//"/name", field_name)
          ! Reset path to have field name rather than index
          path=trim(state_path)//"/scalar_field::"//trim(field_name)
+
          ! If field is not aliased call allocate_and_insert_scalar_field
          is_aliased=have_option(trim(path)//"/aliased")
          if(.not.is_aliased) then
@@ -1718,42 +1706,6 @@
        
     end do
 
-<<<<<<< HEAD
-    ! Eddy diffusivity from K-Epsilon 2-equation turbulence model
-    do i = 1, size(states)
-       
-       tfield=extract_tensor_field(states(i), "EddyViscosity", stat)
-
-       if (stat/=0) cycle
-
-       tfield%aliased=.True.
-
-       do s = 1, scalar_field_count(states(i))
-
-          sfield => extract_scalar_field(states(i), s)
-          
-          if (have_option(trim(sfield%option_path)//&
-               "/prognostic/subgridscale_parameterisation&
-               &::k_epsilon")) then
-
-             ! Get Prandtl number, if specified.
-             call get_option(trim(sfield%option_path)//&
-               "/prognostic/subgridscale_parameterisation&
-               &::k_epsilon/Prandtl_number", Pr, default = 1.0)
-
-             ! Scale field by Prandtl number
-             call scale(tfield, 1./Pr)
-             tfield%name=trim(sfield%name)//"Diffusivity"
-             call insert(states(i), tfield, tfield%name)
-
-          end if
-
-       end do
-       
-    end do
-
-=======
->>>>>>> d5130160
   end subroutine alias_diffusivity
 
   function allocate_scalar_field_as_constant(option_path) result(is_constant)
