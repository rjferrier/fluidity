--- conflicted
+++ resolved
@@ -97,11 +97,7 @@
        
   !! A list of relative paths under /material_phase[i]
   !! that are searched for additional fields to be added.
-<<<<<<< HEAD
-  character(len=OPTION_PATH_LEN), dimension(11) :: additional_fields_relative=&
-=======
-  character(len=OPTION_PATH_LEN), dimension(13) :: additional_fields_relative=&
->>>>>>> 8a09e238
+  character(len=OPTION_PATH_LEN), dimension(14) :: additional_fields_relative=&
        (/ &
        "/subgridscale_parameterisations/Mellor_Yamada                                                       ", &
        "/subgridscale_parameterisations/prescribed_diffusivity                                              ", &
@@ -113,13 +109,10 @@
        "/vector_field::Velocity/prognostic/spatial_discretisation/continuous_galerkin/les_model/fourth_order", &
        "/vector_field::Velocity/prognostic/spatial_discretisation/continuous_galerkin/les_model/wale        ", &
        "/vector_field::Velocity/prognostic/spatial_discretisation/continuous_galerkin/les_model/dynamic_les ", &
-<<<<<<< HEAD
-       "/vector_field::Velocity/prognostic/spatial_discretisation/discontinuous_galerkin/les_model/         " &
-=======
+       "/vector_field::Velocity/prognostic/spatial_discretisation/discontinuous_galerkin/les_model/         ", &
        "/vector_field::Velocity/prognostic/equation::ShallowWater                                           ", &
        "/vector_field::Velocity/prognostic/equation::ShallowWater/bottom_drag                               ", &
        "/vector_field::BedShearStress/diagnostic/calculation_method/velocity_gradient                       " &
->>>>>>> 8a09e238
        /)
 
   !! Relative paths under a field that are searched for grandchildren
