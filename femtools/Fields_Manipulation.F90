!    Copyright (C) 2006 Imperial College London and others.
!    
!    Please see the AUTHORS file in the main source directory for a full list
!    of copyright holders.
!
!    Prof. C Pain
!    Applied Modelling and Computation Group
!    Department of Earth Science and Engineeringp
!    Imperial College London
!
!    amcgsoftware@imperial.ac.uk
!    
!    This library is free software; you can redistribute it and/or
!    modify it under the terms of the GNU Lesser General Public
!    License as published by the Free Software Foundation,
!    version 2.1 of the License.
!
!    This library is distributed in the hope that it will be useful,
!    but WITHOUT ANY WARRANTY; without even the implied warranty of
!    MERCHANTABILITY or FITNESS FOR A PARTICULAR PURPOSE.  See the GNU
!    Lesser General Public License for more details.
!
!    You should have received a copy of the GNU Lesser General Public
!    License along with this library; if not, write to the Free Software
!    Foundation, Inc., 59 Temple Place, Suite 330, Boston, MA  02111-1307
!    USA
#include "fdebug.h"
module fields_manipulation
use elements
use element_set
use embed_python
use data_structures
use fields_data_types
use fields_base
use fields_allocates
use halo_data_types
use halos_allocates
use halos_base
use halos_debug
use halos_numbering
use halos_ownership
use halos_repair
use quicksort
use parallel_tools
use vector_tools
implicit none

  private

  public :: addto, zero, set_from_function, set, set_all, &
    & set_from_python_function, remap_field, remap_field_to_surface, &
    & set_to_submesh, set_from_submesh, scale, bound, invert, &
    & absolute_value, inner_product, cross_prod, clone_header
  public :: piecewise_constant_field, piecewise_constant_mesh
  public :: renumber_positions, renumber_positions_trailing_receives, &
    & renumber_positions_elements, &
    & renumber_positions_elements_trailing_receives, reorder_element_numbering
  public :: get_patch_ele, get_patch_node, patch_type
  public :: set_ele_nodes, normalise, tensor_second_invariant
  public :: remap_to_subdomain, remap_to_full_domain
  public :: get_coordinates_remapped_to_surface, get_remapped_coordinates
  
  integer, parameter, public :: REMAP_ERR_DISCONTINUOUS_CONTINUOUS = 1, &
                                REMAP_ERR_HIGHER_LOWER_CONTINUOUS  = 2, &
                                REMAP_ERR_UNPERIODIC_PERIODIC      = 3, &
                                REMAP_ERR_BUBBLE_LAGRANGE          = 4

  interface addto
     module procedure scalar_field_vaddto, scalar_field_addto, &
          vector_field_addto, vector_field_vaddto_dim, tensor_field_addto, &
          tensor_field_vaddto, tensor_field_vaddto_single, tensor_field_vaddto_dim, &
          vector_field_vaddto_vec, scalar_field_addto_scalar, vector_field_addto_vector, &
          scalar_field_addto_field, vector_field_addto_field, vector_field_addto_dim, &
          vector_field_addto_field_dim, tensor_field_addto_field_dim_dim, &
          tensor_field_addto_dim, tensor_field_addto_tensor_field, &
          real_addto_real, vector_field_addto_field_scale_field
  end interface

  interface zero
     module procedure zero_scalar, zero_vector, zero_tensor, &
          zero_vector_dim, zero_tensor_dim_dim
  end interface

  interface set_from_function
     module procedure set_from_function_scalar, set_from_function_vector,&
          & set_from_function_tensor 
  end interface

  interface set
    module procedure set_scalar_field_node, set_scalar_field, &
                   & set_vector_field_node, set_vector_field, &
                   & set_vector_field_node_dim, set_vector_field_dim, &
                   & set_tensor_field_node, set_tensor_field, &
                   & set_scalar_field_nodes, set_tensor_field_node_dim, &
                   & set_vector_field_nodes, &
                   & set_vector_field_nodes_dim, &
                   & set_tensor_field_nodes, &
                   & set_scalar_field_field, &
                   & set_scalar_field_from_vector_field, &
                   & set_vector_field_field, &
                   & set_vector_field_field_dim, &
                   & set_tensor_field_field, &
                   & set_tensor_field_scalar_field, &
                   & set_tensor_field_diag_vector_field, &
                   & set_scalar_field_theta, set_vector_field_theta, &
                   & set_vector_field_vfield_dim, &
                   & set_tensor_field_theta
  end interface
  
  interface set_all
     module procedure set_vector_field_arr, set_vector_field_arr_dim, &
          & set_scalar_field_arr, set_tensor_field_arr, &
          & set_tensor_field_arr_dim
  end interface

  interface set_from_python_function
     module procedure set_from_python_function_scalar,&
          & set_from_python_function_vector, &
          & set_from_python_function_tensor
  end interface

  interface test_remap_validity
     module procedure test_remap_validity_scalar, test_remap_validity_vector, &
                      test_remap_validity_tensor, test_remap_validity_generic
  end interface

  interface remap_field
     module procedure remap_scalar_field, remap_vector_field, remap_tensor_field, &
                    & remap_scalar_field_specific, remap_vector_field_specific
  end interface

  interface remap_field_to_surface
     module procedure remap_scalar_field_to_surface, remap_vector_field_to_surface
  end interface

  interface set_to_submesh
    module procedure set_to_submesh_scalar, set_to_submesh_vector
  end interface

  interface set_from_submesh
    module procedure set_from_submesh_scalar, set_from_submesh_vector
  end interface

  interface scale
     module procedure scalar_scale, vector_scale, tensor_scale, &
          scalar_scale_scalar_field, &
          vector_scale_scalar_field, &
          tensor_scale_scalar_field, &
          vector_scale_vector_field
  end interface
  
  interface bound
    module procedure bound_scalar_field, bound_scalar_field_field, bound_vector_field, bound_tensor_field
  end interface
    
  interface invert
     module procedure invert_scalar_field, invert_vector_field, &
      invert_scalar_field_inplace, invert_vector_field_inplace
  end interface
  
  interface absolute_value
     module procedure absolute_value_scalar_field
  end interface
    
  interface inner_product
     module procedure inner_product_array_field, inner_product_field_array, &
        inner_product_field_field
  end interface inner_product
  
  !  This is named cross_prod rather than cross_product to avoid a name
  !  clash with various cross_product functions (this one is a subroutine).
  interface cross_prod
     module procedure cross_product_vector
  end interface cross_prod

  interface clone_header
    module procedure clone_header_scalar, clone_header_vector, clone_header_tensor
  end interface clone_header
  
  interface normalise
    module procedure normalise_scalar, normalise_vector
  end interface

  interface remap_to_subdomain
    module procedure remap_to_subdomain_scalar, remap_to_subdomain_vector, remap_to_subdomain_tensor
  end interface

  interface remap_to_full_domain
    module procedure remap_to_full_domain_scalar, remap_to_full_domain_vector, remap_to_full_domain_tensor
  end interface


  type patch_type
    !!< This is a type that represents a patch of elements around a given node.

    ! Really this isn't necessary, as it's just an array, but
    ! I think encapsulation is good.

    !! The number of elements around the node
    integer :: count
    !! The array of element indices surrounding the node
    integer, dimension(:), pointer :: elements
  end type patch_type

    
  contains

  subroutine tensor_second_invariant(t_field,second_invariant)
      !!< This routine computes the second invariant of an infield tensor field t_field.
      !!< Note - currently assumes that tensor field t_field is symmetric.
      type(tensor_field), intent(in):: t_field
      type(scalar_field), intent(inout) :: second_invariant

      type(tensor_field) :: t_field_local

      integer :: node, dim1, dim2
      real :: val

      ! Remap t_field to second invariant mesh if required:
      call allocate(t_field_local, second_invariant%mesh, "LocalTensorField")  
      call remap_field(t_field, t_field_local)

      do node = 1, node_count(second_invariant)
         val = 0.
         do dim1 = 1, t_field_local%dim(1)
            do dim2 = 1, t_field_local%dim(2) 
               val = val + node_val(t_field_local,dim1,dim2,node)**2
            end do
         end do
         call set(second_invariant,node,sqrt(val/2.))
      end do

      call deallocate(t_field_local)
               
  end subroutine tensor_second_invariant

  subroutine zero_scalar(field)
    !!< Set all entries in the field provided to 0.0
    type(scalar_field), intent(inout) :: field

    assert(field%field_type/=FIELD_TYPE_PYTHON)
    field%val=0.0

  end subroutine zero_scalar

  subroutine zero_vector(field)
    !!< Set all entries in the field provided to 0.0
    type(vector_field), intent(inout) :: field

    integer :: i

    assert(field%field_type/=FIELD_TYPE_PYTHON)
    do i=1,field%dim
       field%val(i,:)=0.0
    end do

  end subroutine zero_vector

  subroutine zero_vector_dim(field, dim)
    !!< Set all entries in dimension dim of the field provided to 0.0
    type(vector_field), intent(inout) :: field
    integer, intent(in) :: dim

    assert(field%field_type/=FIELD_TYPE_PYTHON)
    field%val(dim,:)=0.0

  end subroutine zero_vector_dim

  subroutine zero_tensor(field)
    !!< Set all entries in the field provided to 0.0
    type(tensor_field), intent(inout) :: field

    assert(field%field_type/=FIELD_TYPE_PYTHON)
    field%val=0.0

  end subroutine zero_tensor  

  subroutine zero_tensor_dim_dim(field, dim1, dim2)
    !!< Set all entries in the component indicated of field to 0.0
    type(tensor_field), intent(inout) :: field
    integer, intent(in) :: dim1, dim2

    assert(field%field_type/=FIELD_TYPE_PYTHON)
    field%val(dim1,dim2,:)=0.0

  end subroutine zero_tensor_dim_dim

  subroutine zero_scalar_field_nodes(field, node_numbers)
    !!< Zeroes the scalar field at the specified node_numbers
    !!< Does not work for constant fields
    type(scalar_field), intent(inout) :: field
    integer, dimension(:), intent(in) :: node_numbers

    assert(field%field_type==FIELD_TYPE_NORMAL)
    
    field%val(node_numbers) = 0.0
    
  end subroutine zero_scalar_field_nodes
  
  subroutine zero_vector_field_nodes(field, node_numbers)
    !!< Zeroes the vector field at the specified nodes
    !!< Does not work for constant fields
    type(vector_field), intent(inout) :: field
    integer, dimension(:), intent(in) :: node_numbers
    integer :: i

    assert(field%field_type==FIELD_TYPE_NORMAL)
    
    do i=1,field%dim
      field%val(i,node_numbers) = 0.0
    end do
    
  end subroutine zero_vector_field_nodes

  subroutine zero_tensor_field_nodes(field, node_numbers)
    !!< Zeroes the tensor field at the specified nodes
    !!< Does not work for constant fields
    type(tensor_field), intent(inout) :: field
    integer, dimension(:), intent(in) :: node_numbers

    assert(field%field_type==FIELD_TYPE_NORMAL)

    field%val(:, :, node_numbers) = 0.0
    
  end subroutine zero_tensor_field_nodes
  
  subroutine scalar_field_vaddto(field, node_numbers, val)
    !!< Add val to the field%val(node_numbers) for a vector of
    !!< node_numbers.
    !!<
    !!< Does not work for constant fields
    type(scalar_field), intent(inout) :: field
    integer, dimension(:), intent(in) :: node_numbers
    real, dimension(size(node_numbers)), intent(in) :: val
    
    integer :: j

    assert(field%field_type==FIELD_TYPE_NORMAL)
    ! Note that this has to be a do loop in case i contains repeated
    ! indices.
    do j=1,size(node_numbers)
       field%val(node_numbers(j))=field%val(node_numbers(j))+val(j)
    end do

  end subroutine scalar_field_vaddto

  subroutine scalar_field_addto(field, node_number, val)
    !!< Add val to the field%val(node_number).
    !!< Does not work for constant fields
    type(scalar_field), intent(inout) :: field
    integer, intent(in) :: node_number
    real, intent(in) :: val
    
    assert(field%field_type==FIELD_TYPE_NORMAL)
    field%val(node_number)=field%val(node_number)+val

  end subroutine scalar_field_addto

  subroutine scalar_field_addto_scalar(field, val)
    !!< Add val to field%val
    !!< Works for both constant and space varying fields
    type(scalar_field), intent(inout) :: field
    real, intent(in) :: val
    
    assert(field%field_type/=FIELD_TYPE_PYTHON)
    field%val=field%val+val

  end subroutine scalar_field_addto_scalar

  subroutine vector_field_addto_vector(field, val)
    !!< Add val to field%val
    !!< Works for both constant and space varying fields
    type(vector_field), intent(inout) :: field
    real, dimension(field%dim), intent(in) :: val
    
    integer :: i
    
    assert(field%field_type/=FIELD_TYPE_PYTHON)
    do i = 1, field%dim
      field%val(i,:)=field%val(i,:)+val(i)
    end do

  end subroutine vector_field_addto_vector

  subroutine vector_field_addto(field, node_number, val)
    !!< Add val to the field%val(node_number).
    !!< Does not work for constant fields
    type(vector_field), intent(inout) :: field
    integer, intent(in) :: node_number
    real, dimension(field%dim), intent(in) :: val

    integer :: j

    assert(field%field_type==FIELD_TYPE_NORMAL)
    
    do j=1,field%dim
       field%val(j,node_number)=field%val(j,node_number)+val(j)
    end do

  end subroutine vector_field_addto
  
  subroutine vector_field_addto_dim(field, dim, node_number, val)
    !!< Add val to the field%val(node_number) only for the specified dim
    !!< Does not work for constant fields
    type(vector_field), intent(inout) :: field
    integer, intent(in) :: dim, node_number
    real, intent(in) :: val

    assert(field%field_type==FIELD_TYPE_NORMAL)
    
    field%val(dim,node_number)=field%val(dim,node_number)+val

  end subroutine vector_field_addto_dim
  
  subroutine vector_field_vaddto_dim(field, dim, node_numbers, val)
    !!< Add val to dimension dim of the field%val(node_numbers) for a
    !!< vector of node_numbers.
    !!<
    !!< Does not work for constant fields
    type(vector_field), intent(inout) :: field
    integer, dimension(:), intent(in) :: node_numbers
    integer, intent(in) :: dim
    real, dimension(size(node_numbers)), intent(in) :: val
    
    integer :: j
    
    assert(field%field_type==FIELD_TYPE_NORMAL)
    do j=1,size(node_numbers)
       field%val(dim,node_numbers(j))&
            =field%val(dim,node_numbers(j))+val(j)
    end do

  end subroutine vector_field_vaddto_dim

  subroutine vector_field_vaddto_vec(field, node_numbers, val)
    !!< Add val(:, node) to field for each node in node_numbers.
    !!< Does not work for constant fields
    type(vector_field), intent(inout) :: field
    integer, dimension(:), intent(in) :: node_numbers
    real, dimension(:, :), intent(in) :: val

    integer :: i
    assert(size(val, 1) == field%dim)
    assert(size(val, 2) == size(node_numbers))
    
    assert(field%field_type==FIELD_TYPE_NORMAL)
    do i=1,size(node_numbers)
      call addto(field, node_numbers(i), val(:, i))
    end do
    
  end subroutine vector_field_vaddto_vec

  subroutine tensor_field_addto(field, node_number, val)
    !!< Add val to the field%val(i).
    !!< Does not work for constant fields
    type(tensor_field), intent(inout) :: field
    integer, intent(in) :: node_number
    real, dimension(:,:), intent(in) :: val
    
    assert(field%field_type==FIELD_TYPE_NORMAL)
    field%val(:,:,node_number)=field%val(:,:,node_number)+val

  end subroutine tensor_field_addto

  subroutine tensor_field_vaddto(field, node_numbers, val)
    !!< Add val(:,:,i) to field%val(:,:,i) for vector of node_numbers.
    !!< Does not work for constant fields
    type(tensor_field), intent(inout) :: field
    integer, dimension(:), intent(in) :: node_numbers
    real, dimension(:, :, :), intent(in) :: val

    assert(field%field_type==FIELD_TYPE_NORMAL)
    field%val(:, :, node_numbers) = field%val(:, :, node_numbers) + val

  end subroutine tensor_field_vaddto

  subroutine tensor_field_vaddto_single(field, node_numbers, val)
    !!< Add val(:,:,node_numbers) to field%val(:,:,node_numbers) for vector
    !!< of node_numbers.
    !!< Does not work for constant fields
    type(tensor_field), intent(inout) :: field
    integer, dimension(:), intent(in) :: node_numbers
    real, dimension(:, :), intent(in) :: val

    integer :: j

    assert(field%field_type==FIELD_TYPE_NORMAL)
    do j=1,size(node_numbers)
      field%val(:, :, node_numbers(j)) &
           = field%val(:, :, node_numbers(j)) + val
    end do

  end subroutine tensor_field_vaddto_single

  subroutine tensor_field_vaddto_dim(field, dim1, dim2, node_numbers, val)
    !!< Add val(node_numbers) to field%val(dim1,dim2,node_numbers) for
    !!< vector of node_numbers.
    !!<
    !!< Does not work for constant fields
    type(tensor_field), intent(inout) :: field
    integer, intent(in) :: dim1, dim2
    integer, dimension(:), intent(in) :: node_numbers
    real, dimension(:), intent(in) :: val

    assert(field%field_type==FIELD_TYPE_NORMAL)
    field%val(dim1, dim2, node_numbers) &
         = field%val(dim1, dim2, node_numbers) + val

  end subroutine tensor_field_vaddto_dim

  subroutine tensor_field_addto_dim(field, dim1, dim2, node_number, val)
    !!< Add val(node_number) to field%val(dim1,dim2,node_number) for a single node_number.
    !!< Does not work for constant fields
    type(tensor_field), intent(inout) :: field
    integer, intent(in) :: dim1, dim2
    integer, intent(in) :: node_number
    real, intent(in) :: val

    assert(field%field_type==FIELD_TYPE_NORMAL)
    field%val(dim1, dim2, node_number) = field%val(dim1, dim2, node_number) + val

  end subroutine tensor_field_addto_dim

  subroutine scalar_field_addto_field(field1, field2, scale)
    !!< Compute field1=field1+[scale*]field2.
    !!< Works for constant and space varying fields.
    !!< if field1%mesh/=field2%mesh map field2 to field1%mesh first
    !!< (same restrictions apply as mentioned in remap_field() )
    type(scalar_field), intent(inout) :: field1
    type(scalar_field), intent(in) :: field2
    real, intent(in), optional :: scale
    
    type(scalar_field) lfield2
    
    assert(field1%field_type/=FIELD_TYPE_PYTHON .and. field2%field_type/=FIELD_TYPE_PYTHON)
    
    if (.not. field1%mesh==field2%mesh .and. .not. field2%field_type==FIELD_TYPE_CONSTANT) then
       call allocate(lfield2, field1%mesh)
       call remap_field(field2, lfield2)
    else
       lfield2=field2
    end if
    
    if (field1%field_type==field2%field_type) then
       if (present(scale)) then
          field1%val=field1%val+scale*lfield2%val
       else
          field1%val=field1%val+lfield2%val
       end if
    else if (field1%field_type==FIELD_TYPE_NORMAL) then
       
       assert(field2%field_type==FIELD_TYPE_CONSTANT)
       if (present(scale)) then
          field1%val=field1%val+scale*field2%val(1)
       else
          field1%val=field1%val+field2%val(1)
       end if
       
    else
      
       FLAbort("Illegal addition for given field types.")
       
    end if
    
    if (.not. field1%mesh==field2%mesh .and. .not. field2%field_type==FIELD_TYPE_CONSTANT) then
       call deallocate(lfield2)
    end if

  end subroutine scalar_field_addto_field

  subroutine vector_field_addto_field(field1, field2, scale)
    !!< Compute field1=field1+[scale*]field2.
    !!< Works for constant and space varying fields.
    !!< if field1%mesh/=field2%mesh map field2 to field1%mesh first
    !!< (same restrictions apply as mentioned in remap_field() )
    type(vector_field), intent(inout) :: field1
    type(vector_field), intent(in) :: field2
    real, intent(in), optional :: scale
    
    integer :: i

    type(vector_field) lfield2
    
    assert(field1%field_type/=FIELD_TYPE_PYTHON .and. field2%field_type/=FIELD_TYPE_PYTHON)
    assert(field1%dim==field2%dim)

    if (.not. field1%mesh==field2%mesh .and. .not. field2%field_type==FIELD_TYPE_CONSTANT) then
       call allocate(lfield2, field1%dim, field1%mesh)
       call remap_field(field2, lfield2)
    else
       lfield2=field2
    end if
    
    if (field1%field_type==field2%field_type) then
       if (present(scale)) then
          do i=1,field1%dim
             field1%val(i,:)=field1%val(i,:)+scale*lfield2%val(i,:)
          end do
       else
          do i=1,field1%dim
             field1%val(i,:)=field1%val(i,:)+lfield2%val(i,:)
          end do
       end if
    else if (field1%field_type==FIELD_TYPE_NORMAL) then

       assert(field2%field_type==FIELD_TYPE_CONSTANT)
       if (present(scale)) then
          do i=1,field1%dim
             field1%val(i,:)=field1%val(i,:)+scale*field2%val(i,1)
          end do
       else
          do i=1,field1%dim
             field1%val(i,:)=field1%val(i,:)+field2%val(i,1)
          end do
       end if
    else
      
       FLAbort("Illegal addition for given field types.")
       
    end if       
    
    if (.not. field1%mesh==field2%mesh .and. .not. field2%field_type==FIELD_TYPE_CONSTANT) then
      call deallocate(lfield2)
    end if

  end subroutine vector_field_addto_field

  subroutine vector_field_addto_field_scale_field(field1, field2, scale)
    !!< Compute field1=field1+[scale*]field2.
    !!< In this version of the routine, scale is a scalar field.
    !!< Works for constant and space varying fields.
    !!< if field1%mesh/=field2%mesh map field2 to field1%mesh first
    !!< (same restrictions apply as mentioned in remap_field() )
    type(vector_field), intent(inout) :: field1
    type(vector_field), intent(in) :: field2
    type(scalar_field), intent(in) :: scale
    
    integer :: i

    type(vector_field) :: lfield2
    type(scalar_field) :: lscale

    assert(field1%field_type/=FIELD_TYPE_PYTHON .and. field2%field_type/=FIELD_TYPE_PYTHON)
    assert(field1%dim==field2%dim)
    assert(lscale%field_type/=FIELD_TYPE_PYTHON)

    if (.not. field1%mesh==field2%mesh .and. .not. field2%field_type==FIELD_TYPE_CONSTANT) then
       call allocate(lfield2, field1%dim, field1%mesh)
       call remap_field(field2, lfield2)
    else
       lfield2=field2
       call incref(lfield2)
    end if

    if (.not. field1%mesh==scale%mesh .and. .not. scale%field_type==FIELD_TYPE_CONSTANT) then
       call allocate(lscale, field1%mesh)
       call remap_field(scale, lscale)
    else
       lscale=scale
       call incref(scale)
    end if

    if (field1%field_type==FIELD_TYPE_CONSTANT) then
       
       if ((lfield2%field_type==FIELD_TYPE_CONSTANT) .and. &
            (lscale%field_type==FIELD_TYPE_CONSTANT)) then
       
          do i=1,field1%dim
             field1%val(i,:)=field1%val(i,:)+lscale%val*lfield2%val(i,:)
          end do

       else
 
          FLAbort("Illegal addition for given field types.")
 
       end if
          
    else
       ! field1 is not constant.
       
       if ((lfield2%field_type==FIELD_TYPE_CONSTANT) .and. &
            (lscale%field_type==FIELD_TYPE_CONSTANT)) then
       
          do i=1,field1%dim
             field1%val(i,:)=field1%val(i,:)+lscale%val(1)*lfield2%val(i,1)
          end do

       else if ((lfield2%field_type==FIELD_TYPE_NORMAL) .and. &
            (lscale%field_type==FIELD_TYPE_CONSTANT)) then

          do i=1,field1%dim
             field1%val(i,:)=field1%val(i,:)+lscale%val(1)*lfield2%val(i,:)
          end do

       else if ((lfield2%field_type==FIELD_TYPE_CONSTANT) .and. &
            (lscale%field_type==FIELD_TYPE_NORMAL)) then

          do i=1,field1%dim
             field1%val(i,:)=field1%val(i,:)+lscale%val*lfield2%val(i,1)
          end do

       else if ((lfield2%field_type==FIELD_TYPE_NORMAL) .and. &
            (lscale%field_type==FIELD_TYPE_NORMAL)) then

          do i=1,field1%dim
             field1%val(i,:)=field1%val(i,:)+lscale%val*lfield2%val(i,:)
          end do

       else
 
          FLAbort("Illegal addition for given field types.")
 
       end if

    end if
    
    call deallocate(lfield2)
    call deallocate(lscale)

  end subroutine vector_field_addto_field_scale_field

  subroutine vector_field_addto_field_dim(field1, dim, field2, scale)
    !!< Compute field1(dim)=field1(dim)+scale*field2.
    !!< Works for constant and space varying fields.
    type(vector_field), intent(inout) :: field1
    integer, intent(in) :: dim
    type(scalar_field), intent(in) :: field2
    real, intent(in), optional :: scale
    
    type(scalar_field) lfield2
    
    assert(field1%field_type/=FIELD_TYPE_PYTHON .and. field2%field_type/=FIELD_TYPE_PYTHON)
    ! only allow addition to non-constant field1 or
    ! addition of constant field1 and constant field2
    assert(field1%field_type==FIELD_TYPE_NORMAL .or. field2%field_type==FIELD_TYPE_CONSTANT)

    if (.not. field1%mesh==field2%mesh .and. .not. field2%field_type==FIELD_TYPE_CONSTANT) then
       call allocate(lfield2, field1%mesh)
       call remap_field(field2, lfield2)
    else
       lfield2=field2
    end if
    
    if (field1%field_type==field2%field_type) then
       if (present(scale)) then
          field1%val(dim,:)=field1%val(dim,:)+scale*lfield2%val
       else
          field1%val(dim,:)=field1%val(dim,:)+lfield2%val
       end if
    else if (field1%field_type==FIELD_TYPE_NORMAL) then

       assert(field2%field_type==FIELD_TYPE_CONSTANT)
       if (present(scale)) then
          field1%val(dim,:)=field1%val(dim,:)+scale*field2%val(1)
       else
          field1%val(dim,:)=field1%val(dim,:)+field2%val(1)
       end if
    else
      
       FLAbort("Illegal addition for given field types.")
       
    end if
    
    if (.not. field1%mesh==field2%mesh .and. .not. field2%field_type==FIELD_TYPE_CONSTANT) then
       call deallocate(lfield2)
    end if

  end subroutine vector_field_addto_field_dim

  subroutine tensor_field_addto_field_dim_dim(field1, dim1, dim2, field2, scale)
    !!< Compute field1(dim1,dim2)=field1(dim1,dim2)+scale*field2.
    !!< Works for constant and space varying fields.
    type(tensor_field), intent(inout) :: field1
    integer, intent(in) :: dim1, dim2
    type(scalar_field), intent(in) :: field2
    real, intent(in), optional :: scale
    
    type(scalar_field) lfield2
      
    assert(field1%field_type/=FIELD_TYPE_PYTHON .and. field2%field_type/=FIELD_TYPE_PYTHON)
    ! only allow addition to non-constant field1 or
    ! addition of constant field1 and constant field2
    assert(field1%field_type==FIELD_TYPE_NORMAL .or. field2%field_type==FIELD_TYPE_CONSTANT)
    
    if (.not. field1%mesh==field2%mesh .and. .not. field2%field_type==FIELD_TYPE_CONSTANT) then
       call allocate(lfield2, field1%mesh)
       call remap_field(field2, lfield2)
    else
       lfield2=field2
    end if

    if (field1%field_type==field2%field_type) then
       if (present(scale)) then
          field1%val(dim1,dim2,:)=field1%val(dim1,dim2,:)+scale*lfield2%val
       else
          field1%val(dim1,dim2,:)=field1%val(dim1,dim2,:)+lfield2%val
       end if
    else if (field1%field_type==FIELD_TYPE_NORMAL) then

       assert(field2%field_type==FIELD_TYPE_CONSTANT)
       if (present(scale)) then
          field1%val(dim1,dim2,:)=field1%val(dim1,dim2,:)+scale*field2%val(1)
       else
          field1%val(dim1,dim2,:)=field1%val(dim1,dim2,:)+field2%val(1)
       end if
    else
      
       FLAbort("Illegal addition for given field types.")
       
    end if

    if (.not. field1%mesh==field2%mesh .and. .not. field2%field_type==FIELD_TYPE_CONSTANT) then
       call deallocate(lfield2)
    end if
    
  end subroutine tensor_field_addto_field_dim_dim

  subroutine tensor_field_addto_tensor_field(field1, field2, scale)
    !!< Compute field1(dim1,dim2)=field1(dim1,dim2)+scale*field2.
    !!< Works for constant and space varying fields.
    type(tensor_field), intent(inout) :: field1
    type(tensor_field), intent(in) :: field2
    real, intent(in), optional :: scale
    integer :: i
    
    type(tensor_field) lfield2
    
    assert(field1%field_type/=FIELD_TYPE_PYTHON .and. field2%field_type/=FIELD_TYPE_PYTHON)
    ! only allow addition to non-constant field1 or
    ! addition of constant field1 and constant field2
    assert(field1%field_type==FIELD_TYPE_NORMAL .or. field2%field_type==FIELD_TYPE_CONSTANT)
    
    if (.not. field1%mesh==field2%mesh .and. .not. field2%field_type==FIELD_TYPE_CONSTANT) then
       call allocate(lfield2, field1%mesh)
       call remap_field(field2, lfield2)
    else
       lfield2=field2
    end if

    if (field1%field_type==field2%field_type) then
       if (present(scale)) then
          field1%val(:,:,:)=field1%val(:, :,:) +scale*lfield2%val(:, :, :)
       else
          field1%val=field1%val+lfield2%val
       end if
    else if (field1%field_type==FIELD_TYPE_NORMAL) then

       assert(field2%field_type==FIELD_TYPE_CONSTANT)
       if (present(scale)) then
          forall(i=1:size(field1%val, 3))
            field1%val(:, :, i)=field1%val(:, :, i)+scale*field2%val(:, :, 1)
          end forall
       else
          forall(i=1:size(field1%val, 3))
            field1%val(:, :, i)=field1%val(:, :, i)+field2%val(:, :, 1)
          end forall
       end if
    else
      
       FLAbort("Illegal addition for given field types.")
       
    end if

    if (.not. field1%mesh==field2%mesh .and. .not. field2%field_type==FIELD_TYPE_CONSTANT) then
       call deallocate(lfield2)
    end if

  end subroutine tensor_field_addto_tensor_field

  subroutine real_addto_real(arr, idx, val)
    ! Real recognize real, dunn. Fo' life.

    real, dimension(:), intent(inout) :: arr
    integer, dimension(:), intent(in) :: idx
    real, dimension(size(idx)), intent(in) :: val
    
    arr(idx) = arr(idx) + val
  end subroutine real_addto_real

  subroutine set_scalar_field_field(out_field, in_field)
    !!< Set in_field to out_field. This will only work if the fields have
    !!< the same mesh.
    type(scalar_field), intent(inout) :: out_field
    type(scalar_field), intent(in) :: in_field
    
    assert(mesh_compatible(out_field%mesh, in_field%mesh))
    assert(out_field%field_type/=FIELD_TYPE_PYTHON)
    assert(out_field%field_type==FIELD_TYPE_NORMAL .or. in_field%field_type==FIELD_TYPE_CONSTANT)
    
    select case (in_field%field_type)
    case (FIELD_TYPE_NORMAL)
       out_field%val=in_field%val
    case (FIELD_TYPE_CONSTANT)
       out_field%val=in_field%val(1)
    case default
       ! someone could implement in_field type python
       FLAbort("Illegal in_field field type in set()")
    end select

  end subroutine set_scalar_field_field

  subroutine set_scalar_field_from_vector_field(out_field, in_field, dim)
    !!< Set in_field to out_field. This will only work if the fields have
    !!< the same mesh.
    type(scalar_field), intent(inout) :: out_field
    type(vector_field), intent(in) :: in_field
    integer, intent(in) :: dim
    
    assert(mesh_compatible(out_field%mesh, in_field%mesh))
    assert(out_field%field_type/=FIELD_TYPE_PYTHON)
    assert(out_field%field_type==FIELD_TYPE_NORMAL .or. in_field%field_type==FIELD_TYPE_CONSTANT)
    assert(dim>=1 .and. dim<=in_field%dim)
    
    select case (in_field%field_type)
    case (FIELD_TYPE_NORMAL)
       out_field%val=in_field%val(dim,:)
    case (FIELD_TYPE_CONSTANT)
       out_field%val=in_field%val(dim,1)
    case default
       ! someone could implement in_field type python
       FLAbort("Illegal in_field field type in set()")
    end select

  end subroutine set_scalar_field_from_vector_field
    
  subroutine set_scalar_field_node(field, node_number, val)
    !!< Set the scalar field at the specified node
    !!< Does not work for constant fields
    type(scalar_field), intent(inout) :: field
    integer, intent(in) :: node_number
    real, intent(in) :: val

    assert(field%field_type==FIELD_TYPE_NORMAL)
    
    field%val(node_number) = val
    
  end subroutine set_scalar_field_node

  subroutine set_scalar_field_nodes(field, node_numbers, val)
    !!< Set the scalar field at the specified node_numbers
    !!< Does not work for constant fields
    type(scalar_field), intent(inout) :: field
    integer, dimension(:), intent(in) :: node_numbers
    real, dimension(:), intent(in) :: val

    assert(field%field_type==FIELD_TYPE_NORMAL)
    
    field%val(node_numbers) = val
    
  end subroutine set_scalar_field_nodes
  
  subroutine set_scalar_field(field, val)
    !!< Set the scalar field with a constant value
    !!< Works for constant and space varying fields.
    type(scalar_field), intent(inout) :: field
    real, intent(in) :: val

    assert(field%field_type/=FIELD_TYPE_PYTHON)
    
    field%val = val
    
  end subroutine set_scalar_field
  
  subroutine set_scalar_field_arr(field, val)
    !!< Set the scalar field at all nodes at once
    !!< Does not work for constant fields
    type(scalar_field), intent(inout) :: field
    real, dimension(:), intent(in) :: val

    assert(field%field_type==FIELD_TYPE_NORMAL)
    
    field%val = val
    
  end subroutine set_scalar_field_arr
    
  subroutine set_vector_field_node(field, node, val)
    !!< Set the vector field at the specified node
    !!< Does not work for constant fields
    type(vector_field), intent(inout) :: field
    integer, intent(in) :: node
    real, intent(in), dimension(:) :: val
    integer :: i

    assert(field%field_type==FIELD_TYPE_NORMAL)
    
    do i=1,field%dim
      field%val(i,node) = val(i)
    end do
    
  end subroutine set_vector_field_node

  subroutine set_scalar_field_theta(out_field, in_field_new, in_field_old, theta)
    !!< Set in_field to out_field. This will only work if the fields have
    !!< the same mesh.
    type(scalar_field), intent(inout) :: out_field
    type(scalar_field), intent(in) :: in_field_new, in_field_old
    real, intent(in) :: theta
    
    assert(mesh_compatible(out_field%mesh, in_field_new%mesh))
    assert(mesh_compatible(out_field%mesh, in_field_old%mesh))
    assert(out_field%field_type/=FIELD_TYPE_PYTHON)
#ifndef NDEBUG
    if(.not.(out_field%field_type==FIELD_TYPE_NORMAL .or. &
       (in_field_new%field_type==FIELD_TYPE_CONSTANT .and. &
       in_field_old%field_type==FIELD_TYPE_CONSTANT))) then
       ewrite(-1,*) "Incompatible field types in set()"
       FLAbort("evilness unleashed")
    end if
#endif
    
    select case (in_field_new%field_type)
    case (FIELD_TYPE_NORMAL)
       out_field%val=theta*in_field_new%val + (1.-theta)*in_field_old%val
    case (FIELD_TYPE_CONSTANT)
       out_field%val=theta*in_field_new%val(1) + (1.-theta)*in_field_old%val(1)
    case default
       ! someone could implement in_field type python
       FLAbort("Illegal in_field field type in set()")
    end select

  end subroutine set_scalar_field_theta

  subroutine set_vector_field_node_dim(field, dim, node, val)
    !!< Set the vector field at the specified node
    !!< Does not work for constant fields
    type(vector_field), intent(inout) :: field
    integer, intent(in) :: node
    real, intent(in) :: val
    integer, intent(in):: dim

    assert(field%field_type==FIELD_TYPE_NORMAL)
    assert(dim>=1 .and. dim<=field%dim)
    
    field%val(dim,node) = val
    
  end subroutine set_vector_field_node_dim
    
  subroutine set_vector_field_nodes(field, node_numbers, val)
    !!< Set the vector field at the specified nodes
    !!< Does not work for constant fields
    type(vector_field), intent(inout) :: field
    integer, dimension(:), intent(in) :: node_numbers
    !! values to set ( dimension x #nodes)
    real, intent(in), dimension(:,:) :: val
    integer :: i

    assert(field%field_type==FIELD_TYPE_NORMAL)
    
    do i=1,field%dim
      field%val(i,node_numbers) = val(i, :)
    end do
    
  end subroutine set_vector_field_nodes
    
  subroutine set_vector_field_nodes_dim(field, dim, node_numbers, val)
    !!< Set the vector field at the specified nodes
    !!< Does not work for constant fields
    type(vector_field), intent(inout) :: field
    integer, dimension(:), intent(in) :: node_numbers
    !! values to set
    real, intent(in), dimension(:) :: val
    integer, intent(in) :: dim

    assert(field%field_type==FIELD_TYPE_NORMAL)
    assert(dim>=1 .and. dim<=field%dim)
    
    field%val(dim,node_numbers) = val
    
  end subroutine set_vector_field_nodes_dim
    
  subroutine set_vector_field(field, val)
    !!< Set the vector field with a constant value
    !!< Works for constant and space varying fields.
    type(vector_field), intent(inout) :: field
    real, intent(in), dimension(:) :: val
    integer :: i

    assert(field%field_type/=FIELD_TYPE_PYTHON)
    
    do i=1,field%dim
      field%val(i,:) = val(i)
    end do

  end subroutine set_vector_field

  subroutine set_vector_field_dim(field, dim, val)
    !!< Set the vector field with a constant value
    !!< Works for constant and space varying fields.
    type(vector_field), intent(inout) :: field
    real, intent(in):: val
    integer, intent(in):: dim

    assert(field%field_type/=FIELD_TYPE_PYTHON)
    assert(dim>=1 .and. dim<=field%dim)
    
    field%val(dim,:) = val

  end subroutine set_vector_field_dim

  subroutine set_vector_field_arr(field, val)
    !!< Set the vector field with an array for all nodes at once
    type(vector_field), intent(inout) :: field
    real, intent(in), dimension(:, :) :: val
    integer :: i

    assert(field%field_type == FIELD_TYPE_NORMAL)
    
    do i=1,field%dim
      field%val(i,:) = val(i, :)
    end do

  end subroutine set_vector_field_arr

  subroutine set_vector_field_arr_dim(field, dim, val)
    !!< Set the vector field with an array for all nodes at once
    type(vector_field), intent(inout) :: field
    real, intent(in), dimension(:) :: val
    integer, intent(in):: dim
    
    assert(field%field_type == FIELD_TYPE_NORMAL)
    assert(dim>=1 .and. dim<=field%dim)
    
    field%val(dim,:) = val

  end subroutine set_vector_field_arr_dim

  subroutine set_vector_field_field(out_field, in_field )
    !!< Set in_field to out_field. This will only work if the fields have
    !!< the same mesh.
    type(vector_field), intent(inout) :: out_field
    type(vector_field), intent(in) :: in_field
    
    integer :: dim

    assert(mesh_compatible(out_field%mesh, in_field%mesh))
    assert(out_field%field_type/=FIELD_TYPE_PYTHON)
    assert(out_field%field_type==FIELD_TYPE_NORMAL .or. in_field%field_type==FIELD_TYPE_CONSTANT)
    assert(in_field%dim==out_field%dim)

    select case (in_field%field_type)
    case (FIELD_TYPE_NORMAL)
       do dim=1,in_field%dim
          out_field%val(dim,:)=in_field%val(dim,:)
       end do
    case (FIELD_TYPE_CONSTANT)
       do dim=1,in_field%dim
          out_field%val(dim,:)=in_field%val(dim,1)
       end do
    case default
       ! someone could implement in_field type python
       FLAbort("Illegal in_field field type in set()")
    end select

  end subroutine set_vector_field_field

  subroutine set_vector_field_theta(out_field, in_field_new, in_field_old, theta)
    !!< Set theta*in_field_new + (1.-theta)*in_field_old to out_field. This will only work if the fields have
    !!< the same mesh.
    type(vector_field), intent(inout) :: out_field
    type(vector_field), intent(in) :: in_field_new, in_field_old
    real, intent(in) :: theta
    
    integer :: dim
    
    assert(mesh_compatible(out_field%mesh, in_field_new%mesh))
    assert(mesh_compatible(out_field%mesh, in_field_old%mesh))
    assert(out_field%field_type/=FIELD_TYPE_PYTHON)
#ifndef NDEBUG
    if(.not.(out_field%field_type==FIELD_TYPE_NORMAL .or. &
       (in_field_new%field_type==FIELD_TYPE_CONSTANT .and. &
        in_field_old%field_type==FIELD_TYPE_CONSTANT))) then
       ewrite(-1,*) "Incompatible field types in set()"
        FLAbort("Evilness");
    end if
#endif
    assert(in_field_new%dim==out_field%dim)
    assert(in_field_old%dim==out_field%dim)
    
    select case (in_field_new%field_type)
    case (FIELD_TYPE_NORMAL)
      do dim = 1, out_field%dim
        out_field%val(dim,:)=theta*in_field_new%val(dim,:) + (1.-theta)*in_field_old%val(dim,:)
      end do
    case (FIELD_TYPE_CONSTANT)
      do dim = 1, out_field%dim
        out_field%val(dim,:)=theta*in_field_new%val(dim,1) + (1.-theta)*in_field_old%val(dim,1)
      end do
    case default
       ! someone could implement in_field type python
       FLAbort("Illegal in_field field type in set()")
    end select

  end subroutine set_vector_field_theta

  subroutine set_vector_field_field_dim(out_field, dim, in_field)
    !!< Set in_field to out_field. This will only work if the fields have
    !!< the same mesh.
    type(vector_field), intent(inout) :: out_field
    type(scalar_field), intent(in) :: in_field
    integer, intent(in):: dim

    assert(mesh_compatible(out_field%mesh, in_field%mesh))
    assert(out_field%field_type/=FIELD_TYPE_PYTHON)
    assert(out_field%field_type==FIELD_TYPE_NORMAL.or.in_field%field_type==FIELD_TYPE_CONSTANT)
    assert(dim>=1 .and. dim<=out_field%dim)

    select case (in_field%field_type)
    case (FIELD_TYPE_NORMAL)
       out_field%val(dim,:)=in_field%val
    case (FIELD_TYPE_CONSTANT)
       out_field%val(dim,:)=in_field%val(1)
    case default
       ! someone could implement in_field type python
       FLAbort("Illegal in_field field type in set()")
    end select

  end subroutine set_vector_field_field_dim

  subroutine set_vector_field_vfield_dim(out_field, dim, in_field)
    !!< Set in_field to out_field. This will only work if the fields have
    !!< the same mesh.
    type(vector_field), intent(inout) :: out_field
    type(vector_field), intent(in) :: in_field
    integer, intent(in):: dim

    assert(mesh_compatible(out_field%mesh, in_field%mesh))
    assert(out_field%field_type/=FIELD_TYPE_PYTHON)
    assert(out_field%field_type==FIELD_TYPE_NORMAL.or.in_field%field_type==FIELD_TYPE_CONSTANT)
    assert(dim>=1 .and. dim<=out_field%dim .and. dim<=in_field%dim)

    select case (in_field%field_type)
    case (FIELD_TYPE_NORMAL)
       out_field%val(dim,:)=in_field%val(dim,:)
    case (FIELD_TYPE_CONSTANT)
       out_field%val(dim,:)=in_field%val(dim,1)
    case default
       ! someone could implement in_field type python
       FLAbort("Illegal in_field field type in set()")
    end select

  end subroutine set_vector_field_vfield_dim

  subroutine set_tensor_field_field(out_field, in_field )
    !!< Set in_field to out_field. This will only work if the fields have
    !!< the same mesh.
    type(tensor_field), intent(inout) :: out_field
    type(Tensor_field), intent(in) :: in_field
      
    integer i    
    
    assert(mesh_compatible(out_field%mesh, in_field%mesh))
    assert(out_field%field_type/=FIELD_TYPE_PYTHON)
    assert(out_field%field_type==FIELD_TYPE_NORMAL.or.in_field%field_type==FIELD_TYPE_CONSTANT)
    assert(all(in_field%dim==out_field%dim))

    select case (in_field%field_type)
    case (FIELD_TYPE_NORMAL)
       out_field%val=in_field%val
    case (FIELD_TYPE_CONSTANT)
       do i=1, size(out_field%val,3)
          out_field%val(:,:,i)=in_field%val(:,:,1)
       end do
    case default
       ! someone could implement in_field type python
       FLAbort("Illegal in_field field type in set()")
    end select
    
  end subroutine set_tensor_field_field

  subroutine set_tensor_field_theta(out_field, in_field_new, in_field_old, theta)
    !!< Set theta*in_field_new + (1.-theta)*in_field_old to out_field. This will only work if the fields have
    !!< the same mesh.
    type(tensor_field), intent(inout) :: out_field
    type(tensor_field), intent(in) :: in_field_new, in_field_old
    real, intent(in) :: theta
    
    integer i
    
    assert(mesh_compatible(out_field%mesh, in_field_new%mesh))
    assert(mesh_compatible(out_field%mesh, in_field_old%mesh))
    assert(out_field%field_type/=FIELD_TYPE_PYTHON)
#ifndef NDEBUG
    if(.not.(out_field%field_type==FIELD_TYPE_NORMAL .or. &
       (in_field_new%field_type==FIELD_TYPE_CONSTANT .and. &
        in_field_old%field_type==FIELD_TYPE_CONSTANT))) then
       ewrite(-1,*) "Incompatible field types in set()"
        FLAbort("Evil")
    end if
#endif
    assert(all(in_field_new%dim==out_field%dim))
    assert(all(in_field_old%dim==out_field%dim))
    
    select case (in_field_new%field_type)
    case (FIELD_TYPE_NORMAL)
       out_field%val=theta*in_field_new%val + (1.-theta)*in_field_old%val
    case (FIELD_TYPE_CONSTANT)
      do i = 1, size(out_field%val, 3)
        out_field%val(:,:,i)=theta*in_field_new%val(:,:,1) + (1.-theta)*in_field_old%val(:,:,1)
      end do
    case default
       ! someone could implement in_field type python
       FLAbort("Illegal in_field field type in set()")
    end select

  end subroutine set_tensor_field_theta

  subroutine set_tensor_field_scalar_field(tensor, i, j, scalar, symmetric, scale)
    !!< Set the i,j^th component of tensor to be scalar.
    type(tensor_field), intent(inout) :: tensor
    integer, intent(in) :: i, j
    type(scalar_field), intent(in) :: scalar
    logical, intent(in), optional :: symmetric
    real, intent(in), optional :: scale

    real :: lscale

    assert(tensor%mesh%refcount%id==scalar%mesh%refcount%id)
    assert(tensor%field_type/=FIELD_TYPE_PYTHON)
    assert(tensor%field_type==FIELD_TYPE_NORMAL .or. scalar%field_type==FIELD_TYPE_CONSTANT)

    if (present(scale)) then
       lscale=scale
    else
       lscale=1.0
    end if

    select case (scalar%field_type)
    case (FIELD_TYPE_NORMAL)
       tensor%val(i, j, :) = scalar%val*lscale
       if (present_and_true(symmetric)) then
         tensor%val(j, i, :) = scalar%val*lscale
       end if
    case (FIELD_TYPE_CONSTANT)
       tensor%val(i, j, :) = scalar%val(1)*lscale

       if (present_and_true(symmetric)) then
         tensor%val(j, i, :) = scalar%val(1)*lscale
       end if
    case default
       ! someone could implement scalar field type python
       FLAbort("Illegal in_field field type in set()")
    end select
    
  end subroutine set_tensor_field_scalar_field

  subroutine set_tensor_field_diag_vector_field(tensor, vector, scale)
    !!< Set the diagonal components of tensor to be vector.
    type(tensor_field), intent(inout) :: tensor
    type(vector_field), intent(in) :: vector
    real, intent(in), optional :: scale

    integer :: i
    real :: lscale

    assert(tensor%mesh%refcount%id==vector%mesh%refcount%id)
    assert(tensor%field_type/=FIELD_TYPE_PYTHON)
    assert(tensor%field_type==FIELD_TYPE_NORMAL .or. vector%field_type==FIELD_TYPE_CONSTANT)
    assert(minval(tensor%dim)==vector%dim)

    if (present(scale)) then
       lscale=scale
    else
       lscale=1.0
    end if

    select case (vector%field_type)
    case (FIELD_TYPE_NORMAL)
       do i = 1, minval(tensor%dim)
          tensor%val(i, i, :) = vector%val(i,:)*lscale
       end do
    case (FIELD_TYPE_CONSTANT)
       do i = 1, minval(tensor%dim)
          tensor%val(i, i, :) = vector%val(i,1)*lscale
       end do
    case default
       ! someone could implement scalar field type python
       FLAbort("Illegal in_field field type in set()")
    end select
    
  end subroutine set_tensor_field_diag_vector_field

  subroutine set_tensor_field_node(field, node, val)
    !!< Set the tensor field at the specified node
    !!< Does not work for constant fields
    type(tensor_field), intent(inout) :: field
    integer, intent(in) :: node
    real, intent(in), dimension(:, :) :: val

    assert(field%field_type==FIELD_TYPE_NORMAL)

    field%val(:, :, node) = val
    
  end subroutine set_tensor_field_node

  subroutine set_tensor_field_node_dim(field, dim1, dim2, node, val)
    !!< Set the tensor field at the specified node
    !!< Does not work for constant fields
    type(tensor_field), intent(inout) :: field
    integer, intent(in) :: dim1, dim2, node
    real, intent(in) :: val

    assert(field%field_type==FIELD_TYPE_NORMAL)
    assert(dim1>=1 .and. dim1<=field%dim(1))
    assert(dim2>=1 .and. dim2<=field%dim(2))

    field%val(dim1, dim2, node) = val
    
  end subroutine set_tensor_field_node_dim

  subroutine set_tensor_field_nodes(field, node_numbers, val)
    !!< Set the tensor field at the specified nodes
    !!< Does not work for constant fields
    type(tensor_field), intent(inout) :: field
    integer, dimension(:), intent(in) :: node_numbers
    real, intent(in), dimension(:, :, :) :: val

    assert(field%field_type==FIELD_TYPE_NORMAL)

    field%val(:, :, node_numbers) = val
    
  end subroutine set_tensor_field_nodes
    
  subroutine set_tensor_field(field, val)
    !!< Sets tensor with constant value
    !!< Works for constant and space varying fields.
    type(tensor_field), intent(inout) :: field
    real, intent(in), dimension(:, :) :: val
    integer :: i

    assert(field%field_type/=FIELD_TYPE_PYTHON)
    
    do i=1,size(field%val, 3)
      field%val(:, :, i) = val
    end do
    
  end subroutine set_tensor_field

  subroutine set_tensor_field_arr(field, val)
    !!< Set the tensor field at all nodes at once
    !!< Does not work for constant fields
    type(tensor_field), intent(inout) :: field
    real, dimension(:,:,:), intent(in) :: val

    assert(field%field_type==FIELD_TYPE_NORMAL)
    
    field%val = val
    
  end subroutine set_tensor_field_arr
  
  subroutine set_tensor_field_arr_dim(field, dim1, dim2, val)
    !!< Set the tensor field at all nodes at once
    !!< Does not work for constant fields
    type(tensor_field), intent(inout) :: field
    real, dimension(:), intent(in) :: val
    integer, intent(in):: dim1, dim2

    assert(field%field_type==FIELD_TYPE_NORMAL)
    
    field%val(dim1, dim2, :) = val
    
  end subroutine set_tensor_field_arr_dim
    
  subroutine set_from_python_function_scalar(field, func, position, time)
    !!< Set the values at the nodes of field using the python function
    !!< specified in the string func. The position field is used to
    !!< determine the locations of the nodes.
    type(scalar_field), intent(inout) :: field
    !! Func may contain any python at all but the following function must
    !! be defined:
    !!  def val(X, t)
    !! where X is a tuple containing the position of a point and t is the
    !! time. The result must be a float. 
    character(len=*), intent(in) :: func
    type(vector_field), intent(in), target :: position
    real, intent(in) :: time

    type(vector_field) :: lposition
    real, dimension(:), pointer :: x, y, z
    real, dimension(0), target :: zero
    integer :: stat, dim

    dim=position%dim

    x=>zero
    y=>zero
    z=>zero
    if (field%mesh==position%mesh) then
       x=>position%val(1,:)
       
       if (dim>1) then
          y=>position%val(2,:)

          if (dim>2) then
             z=>position%val(3,:)
          end if
       end if
    else
       ! Remap position first.
       lposition = get_remapped_coordinates(position, field%mesh)
       ! we've just allowed remapping from a higher order to a lower order continuous field as this should be valid for
       ! coordinates
       ! also allowed to remap from unperiodic to periodic... hopefully the python function used will also be periodic!

       x=>lposition%val(1,:)
       
       if (dim>1) then
          y=>lposition%val(2,:)

          if (dim>2) then
             z=>lposition%val(3,:)
          end if
       end if
    end if

    call set_scalar_field_from_python(func, len(func), dim,&
            & node_count(field), x, y, z, time, field%val, stat)

    if (stat/=0) then
      ewrite(-1, *) "Python error while setting field: "//trim(field%name)
      ewrite(-1, *) "Python string was:"
      ewrite(-1, *) trim(func)
      FLExit("Dying")
    end if

    if (has_references(lposition)) then
       call deallocate(lposition)
    end if

  end subroutine set_from_python_function_scalar

  subroutine set_from_python_function_vector(field, func, position, time)
    !!< Set the values at the nodes of field using the python function
    !!< specified in the string func. The position field is used to
    !!< determine the locations of the nodes.
    type(vector_field), intent(inout) :: field
    !! Func may contain any python at all but the following function must
    !! be defiled:
    !!  def val(X, t)
    !! where X is a tuple containing the position of a point and t is the
    !! time. The result must be a float. 
    character(len=*), intent(in) :: func
    type(vector_field), intent(in), target :: position
    real, intent(in) :: time

    type(vector_field) :: lposition
    real, dimension(:), pointer :: x, y, z, fx, fy, fz
    real, dimension(0), target :: zero
    integer :: stat, dim

    dim=position%dim

    if (mesh_dim(field)/=mesh_dim(position)) then
       ewrite(0,'(a,i0)') "Vector field "//trim(field%name)//" has mesh dimension ",mesh_dim(field)
       ewrite(0,'(a,i0)') "Position field "//trim(position%name)//" has mesh dimension ",mesh_dim(position)
       FLExit("This is inconsistent")
    end if

    x=>zero
    y=>zero
    z=>zero
    if (field%mesh==position%mesh) then
       x=>position%val(1,:)
       
       if (dim>1) then
          y=>position%val(2,:)

          if (dim>2) then
             z=>position%val(3,:)
          end if
       end if
    else
       ! Remap position first.
       lposition = get_remapped_coordinates(position, field%mesh)
       ! we've just allowed remapping from a higher order to a lower order continuous field as this should be valid for
       ! coordinates
       ! also allowed to remap from unperiodic to periodic... hopefully the python function used will also be periodic!

       x=>lposition%val(1,:)
       
       if (dim>1) then
          y=>lposition%val(2,:)

          if (dim>2) then
             z=>lposition%val(3,:)
          end if
       end if
    end if

    fx=>zero
    fy=>zero
    fz=>zero

    fx=>field%val(1,:)
    if (field%dim>1) then
       fy=>field%val(2,:)
       
       if (field%dim>2) then
          fz=>field%val(3,:)
       end if
    end if
    

    call set_vector_field_from_python(func, len_trim(func), dim,&
            & node_count(field), x, y, z, time, field%dim, &
            & fx, fy, fz, stat)

    if (stat/=0) then
      ewrite(-1, *) "Python error while setting field: "//trim(field%name)
      ewrite(-1, *) "Python string was:"
      ewrite(-1, *) trim(func)
      FLExit("Dying")
    end if

    if (has_references(lposition)) then
       call deallocate(lposition)
    end if

  end subroutine set_from_python_function_vector
  
  subroutine set_from_python_function_tensor(field, func, position, time)
    !!< Set the values at the nodes of field using the python function
    !!< specified in the string func. The position field is used to
    !!< determine the locations of the nodes.
    type(tensor_field), intent(inout) :: field
    !! Func may contain any python at all but the following function must
    !! be defined:
    !!  def val(X, t)
    !! where X is a tuple containing the position of a point and t is the
    !! time. The result must be a float. 
    character(len=*), intent(in) :: func
    type(vector_field), intent(in), target :: position
    real, intent(in) :: time

    type(vector_field) :: lposition
    real, dimension(:), pointer :: x, y, z
    real, dimension(0), target :: zero
    integer :: stat, dim

    dim=position%dim

    x=>zero
    y=>zero
    z=>zero
    if (field%mesh==position%mesh) then
       x=>position%val(1,:)
       
       if (dim>1) then
          y=>position%val(2,:)

          if (dim>2) then
             z=>position%val(3,:)
          end if
       end if
    else
       ! Remap position first.
       lposition = get_remapped_coordinates(position, field%mesh)
       ! we've just allowed remapping from a higher order to a lower order continuous field as this should be valid for
       ! coordinates
       ! also allowed to remap from unperiodic to periodic... hopefully the python function used will also be periodic!

       x=>lposition%val(1,:)
       
       if (dim>1) then
          y=>lposition%val(2,:)

          if (dim>2) then
             z=>lposition%val(3,:)
          end if
       end if
    end if

    call set_tensor_field_from_python(func, len(func), dim,&
            & node_count(field), x, y, z, time, field%dim, &
            field%val, stat)

    if (stat/=0) then
      ewrite(-1, *) "Python error while setting field: "//trim(field%name)
      ewrite(-1, *) "Python string was:"
      ewrite(-1, *) trim(func)
      FLExit("Dying")
    end if

    if (has_references(lposition)) then
       call deallocate(lposition)
    end if

  end subroutine set_from_python_function_tensor

  subroutine set_from_function_scalar(field, func, position)
    !!< Set the values in field using func applied to the position field. 
    !!< Func should be a function which takes a real position vector and
    !!< returns a scalar real value.
    type(scalar_field), intent(inout) :: field
    type(vector_field), intent(in) :: position
    interface
       function func(X)
         real :: func
         real, dimension(:), intent(in) :: X
       end function func
    end interface

    type(vector_field) :: lpos
    integer :: i

    if (field%field_type /= FIELD_TYPE_NORMAL) then
      FLAbort("You can only set a normal field from a function!")
    end if

    call allocate(lpos, position%dim, field%mesh, "Local Position")
    
    call remap_field(position, lpos)

    do i=1,node_count(field)
       field%val(i)=func(node_val(lpos, i))
    end do

    call deallocate(lpos)

  end subroutine set_from_function_scalar

  subroutine set_from_function_vector(field, func, position)
    !!< Set the values in field using func applied to the position field. 
    !!< Func should be a function which takes a real position vector and
    !!< returns a vector real value of the same dimension as the position
    !!< field. 
    type(vector_field), intent(inout) :: field
    type(vector_field), intent(in) :: position
    interface
       function func(X)
         real, dimension(:), intent(in) :: X
         real, dimension(size(X)) :: func
       end function func
    end interface

    type(vector_field) :: lpos
    integer :: i

    if (field%field_type /= FIELD_TYPE_NORMAL) then
      FLAbort("You can only set a normal field from a function!")
    end if

    call allocate(lpos, position%dim, field%mesh, "Local Position")
    
    call remap_field(position, lpos)

    call zero(field)

    do i=1,node_count(field)
       call addto(field, i, func(node_val(lpos, i)))
    end do

    call deallocate(lpos)

  end subroutine set_from_function_vector

  subroutine set_from_function_tensor(field, func, position)
    !!< Set the values in field using func applied to the position field. 
    !!< Func should be a function which takes a real position vector and
    !!< returns a tensor real value of the same dimension as the position
    !!< field. 
    type(tensor_field), intent(inout) :: field
    type(vector_field), intent(in) :: position
    interface
       function func(X)
         real, dimension(:), intent(in) :: X
         real, dimension(size(X), size(X)) :: func
       end function func
    end interface

    type(vector_field) :: lpos
    integer :: i

    if (field%field_type /= FIELD_TYPE_NORMAL) then
      FLAbort("You can only set a normal field from a function!")
    end if

    call allocate(lpos, position%dim, field%mesh, "Local Position")
    
    call remap_field(position, lpos)

    call zero(field)

    do i=1,node_count(field)
       call addto(field, i, func(node_val(lpos, i)))
    end do

    call deallocate(lpos)

  end subroutine set_from_function_tensor

  ! ------------------------------------------------------------------------
  ! Mapping of fields between different meshes
  ! ------------------------------------------------------------------------
  
  subroutine test_remap_validity_scalar(from_field, to_field, stat)
    type(scalar_field), intent(in):: from_field, to_field
    integer, intent(out), optional:: stat

    if(present(stat)) stat = 0

    call test_remap_validity_generic(trim(from_field%name), trim(to_field%name), &
                                     continuity(from_field), continuity(to_field), &
                                     element_degree(from_field, 1), element_degree(to_field, 1), &
                                     mesh_periodic(from_field), mesh_periodic(to_field), &
                                     from_field%mesh%shape%numbering%type, to_field%mesh%shape%numbering%type, &
                                     stat)

  end subroutine test_remap_validity_scalar

  subroutine test_remap_validity_vector(from_field, to_field, stat)
    type(vector_field), intent(in):: from_field, to_field
    integer, intent(out), optional:: stat

    if(present(stat)) stat = 0

    call test_remap_validity_generic(trim(from_field%name), trim(to_field%name), &
                                     continuity(from_field), continuity(to_field), &
                                     element_degree(from_field, 1), element_degree(to_field, 1), &
                                     mesh_periodic(from_field), mesh_periodic(to_field), &
                                     from_field%mesh%shape%numbering%type, to_field%mesh%shape%numbering%type, &
                                     stat)

  end subroutine test_remap_validity_vector

  subroutine test_remap_validity_tensor(from_field, to_field, stat)
    type(tensor_field), intent(in):: from_field, to_field
    integer, intent(out), optional:: stat

    if(present(stat)) stat = 0

    call test_remap_validity_generic(trim(from_field%name), trim(to_field%name), &
                                     continuity(from_field), continuity(to_field), &
                                     element_degree(from_field, 1), element_degree(to_field, 1), &
                                     mesh_periodic(from_field), mesh_periodic(to_field), &
                                     from_field%mesh%shape%numbering%type, to_field%mesh%shape%numbering%type, &
                                     stat)

  end subroutine test_remap_validity_tensor

  subroutine test_remap_validity_generic(from_name, to_name, &
                                         from_continuity, to_continuity, &
                                         from_degree, to_degree, &
                                         from_periodic, to_periodic, &
                                         from_type, to_type, &
                                         stat)
    character(len=*), intent(in):: from_name, to_name
    integer, intent(in):: from_continuity, to_continuity
    integer, intent(in):: from_degree, to_degree
    logical, intent(in):: from_periodic, to_periodic
    integer, intent(in):: from_type, to_type
    integer, intent(out), optional:: stat

    if(present(stat)) stat = 0

    if((from_continuity<0).and.(.not.(to_continuity<0))) then
      if(present(stat)) then
        stat = REMAP_ERR_DISCONTINUOUS_CONTINUOUS
      else
        ewrite(-1,*) "Remapping from field "//trim(from_name)//" to field "//trim(to_name)//"."
        FLAbort("Trying to remap from discontinuous to continuous field.")
      end if
    end if

    ! this test currently assumes that the shape function degree is constant over the mesh
    if((.not.(from_continuity<0)).and.(.not.(to_continuity<0))&
        .and.(from_degree>to_degree)) then
      if(present(stat)) then
        stat = REMAP_ERR_HIGHER_LOWER_CONTINUOUS
      else
        ewrite(-1,*) "Remapping from field "//trim(from_name)//" to field "//trim(to_name)//"."
        FLAbort("Trying to remap from higher order to lower order continuous field")
      end if
    end if
    
    if((.not.(from_continuity<0)).and.(.not.(to_continuity<0))&
        .and.(.not.from_periodic).and.(to_periodic)) then
      if(present(stat)) then
        stat = REMAP_ERR_UNPERIODIC_PERIODIC
      else
        ewrite(-1,*) "Remapping from field "//trim(from_name)//" to field "//trim(to_name)//"."
        FLAbort("Trying to remap from an unperiodic to a periodic continuous field")
      end if
    end if
    
    if((from_type==ELEMENT_BUBBLE).and.&
       (to_type==ELEMENT_LAGRANGIAN)) then
      if(present(stat)) then
        stat = REMAP_ERR_BUBBLE_LAGRANGE
      else
        ewrite(-1,*) "Remapping from field "//trim(from_name)//" to field "//trim(to_name)//"."
        FLAbort("Trying to remap from a bubble to a lagrange field")
      end if
    end if

  end subroutine test_remap_validity_generic

  subroutine remap_scalar_field(from_field, to_field, stat)
    !!< Remap the components of from_field onto the locations of to_field.
    !!< This is used to change the element type of a field.
    !!<
    !!< This will not validly map a discontinuous field to a continuous
    !!< field. 
    type(scalar_field), intent(in) :: from_field
    type(scalar_field), intent(inout) :: to_field
    integer, intent(out), optional :: stat

    real, dimension(to_field%mesh%shape%ndof, from_field%mesh%shape%ndof) :: locweight

    integer :: fromloc, toloc, ele
    integer, dimension(:), pointer :: from_ele, to_ele
    
    if(present(stat)) stat = 0

    if(from_field%mesh==to_field%mesh) then
    
      call set(to_field, from_field)
      
    else
    
      select case(from_field%field_type)
      case(FIELD_TYPE_NORMAL)

        call test_remap_validity(from_field, to_field, stat=stat)

        ! First construct remapping weights.
        do toloc=1,size(locweight,1)
          do fromloc=1,size(locweight,2)
              locweight(toloc,fromloc)=eval_shape(from_field%mesh%shape, fromloc, &
                  local_coords(toloc, to_field%mesh%shape))
          end do
        end do
        
        ! Now loop over the elements.
        do ele=1,element_count(from_field)
          from_ele=>ele_nodes(from_field, ele)
          to_ele=>ele_nodes(to_field, ele)
  
          to_field%val(to_ele)=matmul(locweight,from_field%val(from_ele))
          
        end do
        
      case(FIELD_TYPE_CONSTANT)
        to_field%val = from_field%val(1)
      end select
      
    end if

  end subroutine remap_scalar_field

  subroutine remap_scalar_field_specific(from_field, to_field, elements, output, locweight, stat)
    !!< Remap the components of from_field onto the locations of to_field.
    !!< This is used to change the element type of a field.
    !!<
    !!< This will not validly map a discontinuous field to a continuous
    !!< field. 
    !!< This only does certain elements, and can optionally take in a precomputed locweight.

    type(scalar_field), intent(in) :: from_field
    type(scalar_field), intent(inout) :: to_field
    integer, dimension(:), intent(in) :: elements
<<<<<<< HEAD
    real, dimension(size(elements), to_field%mesh%shape%ndof), intent(out) :: output
=======
    real, dimension(size(elements), to_field%mesh%shape%loc), intent(out) :: output
    integer, intent(out), optional:: stat
>>>>>>> b1a1e4e6

    real, dimension(to_field%mesh%shape%ndof, from_field%mesh%shape%ndof), optional :: locweight
    real, dimension(to_field%mesh%shape%ndof, from_field%mesh%shape%ndof) :: llocweight

    integer :: fromloc, toloc, ele, i

    if(present(stat)) stat = 0

    if (from_field%field_type == FIELD_TYPE_CONSTANT) then
      output = from_field%val(1)
      return
    end if

    call test_remap_validity(from_field, to_field, stat=stat)

    if (.not. present(locweight)) then
      ! First construct remapping weights.
      do toloc=1,size(llocweight,1)
         do fromloc=1,size(llocweight,2)
            llocweight(toloc,fromloc)=eval_shape(from_field%mesh%shape, fromloc, &
                 local_coords(toloc, to_field%mesh%shape))
         end do
      end do
    else
      llocweight = locweight
    end if
      
      ! Now loop over the elements.
    do i=1,size(elements)
      ele = elements(i)
      output(i, :)=matmul(llocweight,ele_val(from_field, ele))
    end do
  end subroutine remap_scalar_field_specific

  subroutine remap_vector_field(from_field, to_field, stat)
    !!< Remap the components of from_field onto the locations of to_field.
    !!< This is used to change the element type of a field.
    !!<
    !!< The result will only be valid if to_field is DG.
    type(vector_field), intent(in) :: from_field
    type(vector_field), intent(inout) :: to_field
    integer, intent(out), optional :: stat

    real, dimension(to_field%mesh%shape%ndof, from_field%mesh%shape%ndof) :: locweight

    integer :: fromloc, toloc, ele, i
    integer, dimension(:), pointer :: from_ele, to_ele
    
    if(present(stat)) stat = 0

    assert(to_field%dim>=from_field%dim)
    
    if (mesh_dim(from_field)/=mesh_dim(to_field)) then
       ewrite (0,*)"Remapping "//trim(from_field%name)//" to "&
            &//trim(to_field%name)
       ewrite (0,'(a,i0)')"Mesh dimension of "//trim(from_field%name)//&
            " is ", mesh_dim(from_field)
       ewrite (0,'(a,i0)')"Mesh dimension of "//trim(to_field%name)//&
            " is ", mesh_dim(to_field)
       FLExit("Mesh dimensions inconsistent")
    end if

    if(from_field%mesh==to_field%mesh) then
    
      call set(to_field, from_field)
      
    else
    
      select case(from_field%field_type)
      case(FIELD_TYPE_NORMAL)

        call test_remap_validity(from_field, to_field, stat=stat)

        ! First construct remapping weights.
        do toloc=1,size(locweight,1)
          do fromloc=1,size(locweight,2)
              locweight(toloc,fromloc)=eval_shape(from_field%mesh%shape, fromloc, &
                  local_coords(toloc, to_field%mesh%shape))
          end do
        end do
        
        ! Now loop over the elements.
        do ele=1,element_count(from_field)
          from_ele=>ele_nodes(from_field, ele)
          to_ele=>ele_nodes(to_field, ele)
          
          do i=1,from_field%dim
              to_field%val(i,to_ele)= &
                  matmul(locweight,from_field%val(i,from_ele))          
          end do
          
        end do
        
      case(FIELD_TYPE_CONSTANT)
        do i=1,from_field%dim
          to_field%val(i,:) = from_field%val(i,1)
        end do
      end select
  
    end if
    
    ! Zero any left-over dimensions
    do ele=from_field%dim+1,to_field%dim
      to_field%val(i,:)=0.0
    end do
    
  end subroutine remap_vector_field

  subroutine remap_vector_field_specific(from_field, to_field, elements, output, locweight, stat)
    !!< Remap the components of from_field onto the locations of to_field.
    !!< This is used to change the element type of a field.
    !!<
    !!< The result will only be valid if to_field is DG.
    type(vector_field), intent(in) :: from_field
    type(vector_field), intent(inout) :: to_field
    integer, dimension(:), intent(in) :: elements
<<<<<<< HEAD
    real, dimension(size(elements), to_field%dim, to_field%mesh%shape%ndof), intent(out) :: output
=======
    real, dimension(size(elements), to_field%dim, to_field%mesh%shape%loc), intent(out) :: output
    integer, intent(out), optional:: stat
>>>>>>> b1a1e4e6

    real, dimension(to_field%mesh%shape%ndof, from_field%mesh%shape%ndof), optional :: locweight
    real, dimension(to_field%mesh%shape%ndof, from_field%mesh%shape%ndof) :: llocweight

    integer :: fromloc, toloc, ele, i, j

    if(present(stat)) stat = 0

    assert(to_field%dim>=from_field%dim)

    output = 0.0

    select case(from_field%field_type)
    case(FIELD_TYPE_CONSTANT)
      do i=1,from_field%dim
        output(:, i, :) = from_field%val(i,1)
      end do
      return
    end select

    call test_remap_validity(from_field, to_field, stat=stat)

    if (.not. present(locweight)) then
      ! First construct remapping weights.
      do toloc=1,size(llocweight,1)
         do fromloc=1,size(llocweight,2)
            llocweight(toloc,fromloc)=eval_shape(from_field%mesh%shape, fromloc, &
                 local_coords(toloc, to_field%mesh%shape))
         end do
      end do
    else
      llocweight = locweight
    end if
      
    ! Now loop over the elements.
    do j=1,size(elements)
      ele = elements(j)
      do i=1,from_field%dim
        output(j, i, :) = matmul(llocweight,ele_val(from_field, i, ele))          
      end do
    end do
  end subroutine remap_vector_field_specific
  
  subroutine remap_tensor_field(from_field, to_field, stat)
    !!< Remap the components of from_field onto the locations of to_field.
    !!< This is used to change the element type of a field.
    !!<
    !!< The result will only be valid if to_field is DG.
    type(tensor_field), intent(in) :: from_field
    type(tensor_field), intent(inout) :: to_field
    integer, intent(inout), optional :: stat

    real, dimension(to_field%mesh%shape%ndof, from_field%mesh%shape%ndof) :: locweight

    integer :: fromloc, toloc, ele, i, j
    integer, dimension(:), pointer :: from_ele, to_ele

    if(present(stat)) stat = 0
    
    assert(all(to_field%dim>=from_field%dim))
    
    if(from_field%mesh==to_field%mesh) then
    
      call set(to_field, from_field)
      
    else
      
      select case(from_field%field_type)
      case(FIELD_TYPE_NORMAL)

        call test_remap_validity(from_field, to_field, stat=stat)

        ! First construct remapping weights.
        do toloc=1,size(locweight,1)
          do fromloc=1,size(locweight,2)
              locweight(toloc,fromloc)=eval_shape(from_field%mesh%shape, fromloc, &
                  local_coords(toloc, to_field%mesh%shape))
          end do
        end do
        
        ! Now loop over the elements.
        do ele=1,element_count(from_field)
          from_ele=>ele_nodes(from_field, ele)
          to_ele=>ele_nodes(to_field, ele)
          
          do i=1,from_field%dim(1)
            do j=1,from_field%dim(2)
              to_field%val(i, j, to_ele) = matmul(locweight, from_field%val(i, j, from_ele))
            end do
          end do
          
        end do
      case(FIELD_TYPE_CONSTANT)
        do i=1,size(to_field%val, 3)
          to_field%val(:, :, i) = from_field%val(:, :, 1)
        end do
      end select
      
    end if

  end subroutine remap_tensor_field
    
  subroutine remap_scalar_field_to_surface(from_field, to_field, surface_element_list, stat)
    !!< Remap the values of from_field onto the surface_field to_field, which is defined
    !!< on the faces given by surface_element_list.
    !!< This also deals with remapping between different orders.
    type(scalar_field), intent(in):: from_field
    type(scalar_field), intent(inout):: to_field
    integer, dimension(:), intent(in):: surface_element_list
    integer, intent(out), optional:: stat
    
    real, dimension(ele_loc(to_field,1), face_loc(from_field,1)) :: locweight
    type(element_type), pointer:: from_shape, to_shape
    real, dimension(face_loc(from_field,1)) :: from_val
    integer, dimension(:), pointer :: to_nodes
    integer toloc, fromloc, ele, face

    if (present(stat)) stat = 0

    select case(from_field%field_type)
    case(FIELD_TYPE_NORMAL)

      call test_remap_validity(from_field, to_field, stat=stat)
    
      ! the remapping happens from a face of from_field which is at the same
      ! time an element of to_field
      from_shape => face_shape(from_field, 1)
      to_shape => ele_shape(to_field, 1)
      ! First construct remapping weights.
      do toloc=1,size(locweight,1)
         do fromloc=1,size(locweight,2)
            locweight(toloc,fromloc)=eval_shape(from_shape, fromloc, &
                 local_coords(toloc, to_shape))
         end do
      end do
    
      ! Now loop over the surface elements.
      do ele=1, size(surface_element_list)
         ! element ele is a face in the mesh of from_field:
         face=surface_element_list(ele)
         
         to_nodes => ele_nodes(to_field, ele)

         from_val = face_val(from_field, face)

         to_field%val(to_nodes)=matmul(locweight,from_val)
         
      end do
      
    case(FIELD_TYPE_CONSTANT)
      
      to_field%val = from_field%val(1)

    end select

  end subroutine remap_scalar_field_to_surface

  subroutine remap_vector_field_to_surface(from_field, to_field, surface_element_list, stat)
    !!< Remap the values of from_field onto the surface_field to_field, which is defined
    !!< on the faces given by surface_element_list.
    !!< This also deals with remapping between different orders.
    type(vector_field), intent(in):: from_field
    type(vector_field), intent(inout):: to_field
    integer, dimension(:), intent(in):: surface_element_list
    integer, intent(out), optional:: stat
    
    real, dimension(ele_loc(to_field,1), face_loc(from_field,1)) :: locweight
    type(element_type), pointer:: from_shape, to_shape
    real, dimension(from_field%dim, face_loc(from_field,1)) :: from_val
    integer, dimension(:), pointer :: to_nodes
    integer toloc, fromloc, ele, face, i

    if(present(stat)) stat = 0

    assert(to_field%dim>=from_field%dim)

    select case(from_field%field_type)
    case(FIELD_TYPE_NORMAL)
    
      call test_remap_validity(from_field, to_field, stat=stat)

      ! the remapping happens from a face of from_field which is at the same
      ! time an element of to_field
      from_shape => face_shape(from_field, 1)
      to_shape => ele_shape(to_field, 1)
      ! First construct remapping weights.
      do toloc=1,size(locweight,1)
         do fromloc=1,size(locweight,2)
            locweight(toloc,fromloc)=eval_shape(from_shape, fromloc, &
                 local_coords(toloc, to_shape))
         end do
      end do
    
      ! Now loop over the surface elements.
      do ele=1, size(surface_element_list)
         ! element ele is a face in the mesh of from_field:
         face=surface_element_list(ele)
         
         to_nodes => ele_nodes(to_field, ele)

         from_val = face_val(from_field, face)

         do i=1, to_field%dim
           to_field%val(i,to_nodes)=matmul(locweight,from_val(i, :))
         end do
         
      end do
      
    case(FIELD_TYPE_CONSTANT)
      do i=1, from_field%dim
        to_field%val(i,:) = from_field%val(i,1)
      end do
    end select

    ! Zero any left-over dimensions
    do ele=from_field%dim+1, to_field%dim
       to_field%val(i,:)=0.0
    end do

  end subroutine remap_vector_field_to_surface

  function piecewise_constant_mesh(in_mesh, name, with_faces) result(new_mesh)
    !!< From a given mesh, return a scalar field
    !!< allocated on the mesh that's topologically the same
    !!< but has piecewise constant basis functions.
    !!< This is for the definition of elementwise quantities.
    type(mesh_type), intent(in) :: in_mesh
    character(len=*), intent(in) :: name
    logical, intent(in), optional :: with_faces

    type(mesh_type) :: new_mesh
    type(element_type) :: shape, old_shape

    old_shape = in_mesh%shape

    shape = make_element_shape(vertices=old_shape%ndof, dim=old_shape%dim, degree=0, quad=old_shape%quadrature)
    new_mesh = make_mesh(model=in_mesh, shape=shape, continuity=-1, &
         name=name, with_faces=with_faces)
    call deallocate(shape)
    
  end function piecewise_constant_mesh

  function piecewise_constant_field(in_mesh, name) result(field)
    !!< From a given mesh, return a scalar field
    !!< allocated on the mesh that's topologically the same
    !!< but has piecewise constant basis functions.
    !!< This is for the definition of elementwise quantities.
    type(mesh_type), intent(in) :: in_mesh
    type(mesh_type) :: new_mesh
    type(element_type) :: shape, old_shape
    type(scalar_field) :: field
    character(len=*), intent(in) :: name

    old_shape = in_mesh%shape

    shape = make_element_shape(vertices=old_shape%ndof, dim=old_shape%dim, degree=0, quad=old_shape%quadrature)
    new_mesh = make_mesh(model=in_mesh, shape=shape, continuity=-1)
    call allocate(field, new_mesh, name)
    call zero(field)
    call deallocate(shape)
    call deallocate(new_mesh)
    
  end function piecewise_constant_field

  subroutine scalar_scale(field, factor)
    !!< Multiply scalar field with factor
    type(scalar_field), intent(inout) :: field
    real, intent(in) :: factor

    assert(field%field_type/=FIELD_TYPE_PYTHON)
      
    field%val = field%val * factor

  end subroutine scalar_scale

  subroutine vector_scale(field, factor)
    !!< Multiply vector field with factor
    type(vector_field), intent(inout) :: field
    real, intent(in) :: factor

    integer :: i

    assert(field%field_type/=FIELD_TYPE_PYTHON)
    
    do i=1,field%dim
      field%val(i,:) = field%val(i,:) * factor
    end do
      
  end subroutine vector_scale

  subroutine tensor_scale(field, factor)
    !!< Multiply tensor field with factor
    type(tensor_field), intent(inout) :: field
    real, intent(in) :: factor

    assert(field%field_type/=FIELD_TYPE_PYTHON)
    
    field%val = field%val * factor
      
  end subroutine tensor_scale
    
  subroutine scalar_scale_scalar_field(field, sfield)
    !!< Multiply scalar field with sfield. This will only work if the 
    !!< fields have the same mesh.
    !!< NOTE that the integral of the resulting field by a weighted sum over its values in gauss points
    !!< will not be as accurate as multiplying the fields at each gauss point seperately 
    !!< and then summing over these.
    type(scalar_field), intent(inout) :: field
    type(scalar_field), intent(in) :: sfield

    assert(field%mesh%refcount%id==sfield%mesh%refcount%id)
    assert(field%field_type/=FIELD_TYPE_PYTHON)
    assert(field%field_type==FIELD_TYPE_NORMAL .or. sfield%field_type==FIELD_TYPE_CONSTANT)
    
    select case (sfield%field_type)
    case (FIELD_TYPE_NORMAL)
       field%val = field%val * sfield%val
    case (FIELD_TYPE_CONSTANT)
       field%val = field%val * sfield%val(1)
    case default
       ! someone could implement in_field type python
       FLAbort("Illegal in_field field type in scale()")
    end select
    
  end subroutine scalar_scale_scalar_field

  subroutine vector_scale_scalar_field(field, sfield)
    !!< Multiply vector field with scalar field. This will only work if the 
    !!< fields have the same mesh.
    !!< NOTE that the integral of the resulting field by a weighted sum over its values in gauss points
    !!< will not be as accurate as multiplying the fields at each gauss point seperately 
    !!< and then summing over these.
    type(vector_field), intent(inout) :: field
    type(scalar_field), intent(in) :: sfield

    integer :: i

    assert(field%mesh%refcount%id==sfield%mesh%refcount%id)
    assert(field%field_type/=FIELD_TYPE_PYTHON)
    assert(field%field_type==FIELD_TYPE_NORMAL .or. sfield%field_type==FIELD_TYPE_CONSTANT)
    
    select case (sfield%field_type)
    case (FIELD_TYPE_NORMAL)
       do i=1,field%dim
          field%val(i,:) = field%val(i,:) * sfield%val
       end do
    case (FIELD_TYPE_CONSTANT)
       do i=1,field%dim
          field%val(i,:) = field%val(i,:) * sfield%val(1)
       end do
    case default
       ! someone could implement in_field type python
       FLAbort("Illegal in_field field type in scale()")
    end select
    
  end subroutine vector_scale_scalar_field

  subroutine tensor_scale_scalar_field(field, sfield)
    !!< Multiply tensor field with scalar field. This will only work if the 
    !!< fields have the same mesh.
    !!< NOTE that the integral of the resulting field by a weighted sum over its values in gauss points
    !!< will not be as accurate as multiplying the fields at each gauss point seperately 
    !!< and then summing over these.
    type(tensor_field), intent(inout) :: field
    type(scalar_field), intent(in) :: sfield

    integer :: i, j

    assert(field%mesh%refcount%id==sfield%mesh%refcount%id)
    assert(field%field_type/=FIELD_TYPE_PYTHON)
    assert(field%field_type==FIELD_TYPE_NORMAL .or. sfield%field_type==FIELD_TYPE_CONSTANT)
    
    select case (sfield%field_type)
    case (FIELD_TYPE_NORMAL)
       do i=1,field%dim(1)
          do j=1,field%dim(2)
             field%val(i,j,:) = field%val(i,j,:) * sfield%val
          end do
       end do
    case (FIELD_TYPE_CONSTANT)
       field%val(:,:,1) = field%val(:,:,1) * sfield%val(1)
    case default
       ! someone could implement in_field type python
       FLAbort("Illegal in_field field type in scale()")
    end select
    
  end subroutine tensor_scale_scalar_field
    
  subroutine vector_scale_vector_field(field, vfield)
    !!< Multiply vector field with vector field. This will only work if the 
    !!< fields have the same mesh.
    !!< NOTE that the integral of the resulting field by a weighted sum over its values in gauss points
    !!< will not be as accurate as multiplying the fields at each gauss point seperately 
    !!< and then summing over these.
    type(vector_field), intent(inout) :: field
    type(vector_field), intent(in) :: vfield

    integer :: i

    assert(field%mesh%refcount%id==vfield%mesh%refcount%id)
    assert(field%field_type/=FIELD_TYPE_PYTHON)
    assert(field%field_type==FIELD_TYPE_NORMAL .or. vfield%field_type==FIELD_TYPE_CONSTANT)
    
    select case (vfield%field_type)
    case (FIELD_TYPE_NORMAL)
       do i=1,field%dim
          field%val(i,:) = field%val(i,:) * vfield%val(i,:)
       end do
    case (FIELD_TYPE_CONSTANT)
       do i=1,field%dim
          field%val(i,:) = field%val(i,:) * vfield%val(i,1)
       end do
    case default
       ! someone could implement in_field type python
       FLAbort("Illegal in_field field type in scale()")
    end select
    
  end subroutine vector_scale_vector_field
    
  subroutine bound_scalar_field(field, lower_bound, upper_bound)
    !!< Bound a field by the lower and upper bounds supplied
    type(scalar_field), intent(inout) :: field
    real, intent(in) :: lower_bound, upper_bound
    
    integer :: i
    
    select case(field%field_type)
    case(FIELD_TYPE_NORMAL)
      do i = 1, node_count(field)
        field%val(i) = min(max(field%val(i), lower_bound), upper_bound)
      end do
    case(FIELD_TYPE_CONSTANT)
      field%val(1) = min(max(field%val(1), lower_bound), upper_bound)
    case default
      FLAbort("Illegal field type in bound()")
    end select
  
  end subroutine bound_scalar_field
  
  subroutine bound_scalar_field_field(field, lower_bound, upper_bound)
    !!< Bound a field by the lower and upper bounds supplied
    type(scalar_field), intent(inout) :: field
    type(scalar_field), intent(in), optional :: lower_bound, upper_bound

    integer :: i

    if(present(lower_bound)) then
      assert(field%mesh==lower_bound%mesh)
      assert(lower_bound%field_type==FIELD_TYPE_NORMAL) ! The case lower_bound=FIELD_TYPE_CONSTANT should be implemented
    end if
    if(present(upper_bound)) then
      assert(field%mesh==upper_bound%mesh)
      assert(upper_bound%field_type==FIELD_TYPE_NORMAL) ! The case upper_bound=FIELD_TYPE_CONSTANT should be implemented
    end if
    select case(field%field_type)
    case(FIELD_TYPE_NORMAL)
        if (present(lower_bound)) then
            do i = 1, node_count(field)
                field%val(i) = max(field%val(i), lower_bound%val(i))
            end do
        end if
        if (present(upper_bound)) then
            do i = 1, node_count(field)
                field%val(i) = min(field%val(i), upper_bound%val(i))
            end do
        end if
    case default
      FLAbort("Illegal field type in bound()")
    end select

  end subroutine bound_scalar_field_field
  

  subroutine bound_vector_field(field, lower_bound, upper_bound)
    !!< Bound a field by the lower and upper bounds supplied
    type(vector_field), intent(inout) :: field
    real, intent(in) :: lower_bound, upper_bound
    
    integer :: i, j
    
    select case(field%field_type)
    case(FIELD_TYPE_NORMAL)
      do i = 1, field%dim
        do j = 1, node_count(field)
          field%val(i,j) = min(max(field%val(i,j), lower_bound), upper_bound)
        end do
      end do
    case(FIELD_TYPE_CONSTANT)
      do i = 1, field%dim
        field%val(i,1) = min(max(field%val(i,1), lower_bound), upper_bound)
      end do
    case default
      FLAbort("Illegal field type in bound()")
    end select
  
  end subroutine bound_vector_field
  
  subroutine bound_tensor_field(field, lower_bound, upper_bound)
    !!< Bound a field by the lower and upper bounds supplied
    type(tensor_field), intent(inout) :: field
    real, intent(in) :: lower_bound, upper_bound
    
    integer :: i, j, k
    
    select case(field%field_type)
    case(FIELD_TYPE_NORMAL)
      do i = 1, field%dim(1)
        do j = 1, field%dim(2)
          do k = 1, node_count(field)
            field%val(i, j, k) = min(max(field%val(i, j, k), lower_bound), upper_bound)
          end do
        end do
      end do
    case(FIELD_TYPE_CONSTANT)
      do i = 1, field%dim(1)
        do j = 1, field%dim(2)
          field%val(i, j, 1) = min(max(field%val(i, j, 1), lower_bound), upper_bound)
        end do
      end do
    case default
      FLAbort("Illegal field type in bound()")
    end select
  
  end subroutine bound_tensor_field
  
  subroutine normalise_scalar(field)
    type(scalar_field), intent(inout) :: field
    
    integer :: i
    real :: tolerance
    
    tolerance = tiny(0.0)
    
    select case(field%field_type)
    case(FIELD_TYPE_NORMAL)
      do i = 1, node_count(field)
        call set(field, i, node_val(field, i)/(max(tolerance, abs(node_val(field, i)))))
      end do
    case(FIELD_TYPE_CONSTANT)
      field%val(1) = field%val(1)/(max(tolerance, abs(node_val(field, 1))))
    case default
      FLAbort("Illegal field type in normalise()")
    end select
        
  end subroutine normalise_scalar

  subroutine normalise_vector(field)
    type(vector_field), intent(inout) :: field
    
    integer :: i
    real :: tolerance
    
    tolerance = tiny(0.0)
    
    select case(field%field_type)
    case(FIELD_TYPE_NORMAL)
      do i = 1, node_count(field)
        call set(field, i, node_val(field, i)/(max(tolerance, norm2(node_val(field, i)))))
      end do
    case(FIELD_TYPE_CONSTANT)
      call set(field, 1, node_val(field, 1)/(max(tolerance, norm2(node_val(field, 1)))))
    case default
      FLAbort("Illegal field type in normalise()")
    end select
        
  end subroutine normalise_vector

  subroutine invert_scalar_field_inplace(field, tolerance)
  !!< Computes 1/field for a scalar field
    type(scalar_field), intent(inout):: field
    real, intent(in), optional :: tolerance
    
    call invert_scalar_field(field, field, tolerance)
    
  end subroutine invert_scalar_field_inplace
  
  subroutine invert_scalar_field(in_field, out_field, tolerance)
  !!< Computes 1/field for a scalar field
    type(scalar_field), intent(in):: in_field
    type(scalar_field), intent(inout):: out_field
    real, intent(in), optional :: tolerance
  
    integer :: i
  
    assert(out_field%field_type==FIELD_TYPE_NORMAL .or. out_field%field_type==FIELD_TYPE_CONSTANT)
    assert(out_field%mesh==in_field%mesh)
    if (in_field%field_type==out_field%field_type) then
      if(present(tolerance)) then
        do i = 1, size(out_field%val)
          out_field%val(i) = 1/sign(max(tolerance, abs(in_field%val(i))), in_field%val(i))
        end do
      else
        out_field%val=1/in_field%val
      end if
    else if (in_field%field_type==FIELD_TYPE_CONSTANT) then
      if(present(tolerance)) then
        out_field%val = 1/sign(max(tolerance, abs(in_field%val(1))), in_field%val(1))
      else
        out_field%val=1/in_field%val(1)
      end if
    else
      FLAbort("Calling invert_scalar_field with wrong field type")
    end if    
    
  end subroutine invert_scalar_field

  subroutine invert_vector_field_inplace(field, tolerance)
  !!< Computes 1/field for a vector field
    type(vector_field), intent(inout):: field
    real, intent(in), optional :: tolerance
    
    call invert_vector_field(field, field, tolerance)
    
  end subroutine invert_vector_field_inplace

  subroutine invert_vector_field(in_field, out_field, tolerance)
  !!< Computes 1/field for a vector field
    type(vector_field), intent(in):: in_field
    type(vector_field), intent(inout):: out_field
    real, intent(in), optional :: tolerance
    
    integer :: i, j
  
    assert(out_field%field_type==FIELD_TYPE_NORMAL .or. out_field%field_type==FIELD_TYPE_CONSTANT)
    assert(in_field%dim==in_field%dim)
    do i = 1, out_field%dim
      if (in_field%field_type==out_field%field_type) then
        if(present(tolerance)) then
          do j = 1, size(out_field%val(i,:))
            out_field%val(i,j) = 1/sign(max(tolerance, abs(in_field%val(i,j))), in_field%val(i,j))
          end do
        else
          out_field%val(i,:)=1/in_field%val(i,:)
        end if
      else if (in_field%field_type==FIELD_TYPE_CONSTANT) then
        if(present(tolerance)) then
          out_field%val(i,:)=1/sign(max(tolerance, abs(in_field%val(i,1))), in_field%val(i,1))
        else
          out_field%val(i,:)=1/in_field%val(i,1)
        end if
      else
        FLAbort("Calling invert_vector_field with wrong field type")
      end if
    end do
    
  end subroutine invert_vector_field

  subroutine absolute_value_scalar_field(field)
  !!< Computes abs(field) for a scalar field
    type(scalar_field), intent(inout) :: field
    
    field%val = abs(field%val)
    
  end subroutine absolute_value_scalar_field

  subroutine cross_product_vector(a, b, c)
    !!< Computes the node-wise outer product a=b x c
    !!< NOTE that the integral of the resulting field by a weighted sum over its values in gauss points
    !!< will not be as accurate as multiplying the fields at each gauss point seperately 
    !!< and then summing over these.
    type(vector_field), intent(inout) :: a
    type(vector_field), intent(in) :: b, c

    type(vector_field) tmp_b, tmp_c
    integer, dimension(3), parameter:: perm1=(/ 2,3,1 /), perm2=(/ 3,1,2 /)
    integer i

    assert(a%field_type/=FIELD_TYPE_PYTHON)
    assert(a%field_type==FIELD_TYPE_NORMAL .or. b%field_type==FIELD_TYPE_CONSTANT)
    assert(a%field_type==FIELD_TYPE_NORMAL .or. c%field_type==FIELD_TYPE_CONSTANT)
    assert(a%dim==b%dim)
    assert(a%dim==c%dim)
    
    if (a%mesh==c%mesh .and. c%field_type/=FIELD_TYPE_CONSTANT) then
       tmp_c=c
    else
       call allocate(tmp_c, c%dim, a%mesh, name='cross_product_vector_tmp_c')
       call remap_field(c, tmp_c)
    end if    
    
    select case (b%field_type)
    case (FIELD_TYPE_NORMAL)
      
       if (a%mesh==b%mesh) then
          tmp_b=b
       else
          call allocate(tmp_b, b%dim, a%mesh, name='cross_product_vector_tmp_b')
          call remap_field(b, tmp_b)
       end if
       
       select case (c%field_type)
       case (FIELD_TYPE_NORMAL)
          do i=1, a%dim
            a%val(i,:)=tmp_b%val( perm1(i),: ) * tmp_c%val( perm2(i),: )- &
               tmp_b%val( perm2(i),: ) * tmp_c%val( perm1(i),: )
          end do
       case (FIELD_TYPE_CONSTANT)
          do i=1, a%dim
            a%val(i,:)=tmp_b%val( perm1(i),: ) * tmp_c%val( perm2(i),1 )- &
               tmp_b%val( perm2(i),: ) * tmp_c%val( perm1(i),1 )
          end do
       case default
          ! someone could implement in_field type python
          FLAbort("Illegal in_field field type in cross_product()")
       end select
       
       if (.not. a%mesh==b%mesh) then
          call deallocate(tmp_b)
       end if
       
    case (FIELD_TYPE_CONSTANT)
      
       select case (c%field_type)
       case (FIELD_TYPE_NORMAL)
          do i=1, a%dim
            a%val(i,:)=b%val( perm1(i),1 ) * tmp_c%val( perm2(i),: )- &
               b%val( perm2(i),1 ) * tmp_c%val( perm1(i),: )
          end do
       case (FIELD_TYPE_CONSTANT)
          do i=1, a%dim
            a%val(i,:)=b%val( perm1(i),1 ) * tmp_c%val( perm2(i),1 )- &
               b%val( perm2(i),1 ) * tmp_c%val( perm1(i),1 )
          end do
       case default
          ! someone could implement b type python
          FLAbort("Illegal in_field field type in cross_product()")
       end select
       
    case default
      
       ! someone could implement c field type python
       FLAbort("Illegal in_field field type in cross_product()")
       
    end select
       
    if (.not. a%mesh==c%mesh .or. c%field_type==FIELD_TYPE_CONSTANT) then
       call deallocate(tmp_c)
    end if
    
  end subroutine cross_product_vector
  
  subroutine inner_product_field_field(a, b, c)
    !!< Computes the node-wise inner/dot product a=b . c
    !!< This version takes two scalar fields. NOTE that if a and b and c
    !!< have the same polynomial degree you will loose accuracy. In many
    !!< cases you have to calculate this at the gauss points instead.
    type(scalar_field), intent(inout) :: a
    type(vector_field), intent(in) :: b,c

    type(vector_field) tmp_b, tmp_c
    integer i

    assert(a%field_type/=FIELD_TYPE_PYTHON)
    assert(a%field_type==FIELD_TYPE_NORMAL .or. b%field_type==FIELD_TYPE_CONSTANT)
    assert(a%field_type==FIELD_TYPE_NORMAL .or. c%field_type==FIELD_TYPE_CONSTANT)
    assert(b%dim==c%dim)
    
    if (a%mesh==c%mesh .and. c%field_type/=FIELD_TYPE_CONSTANT) then
       tmp_c=c
    else
       call allocate(tmp_c, c%dim, a%mesh, name='inner_product_vector_tmp_c')
       call remap_field(c, tmp_c)
    end if
    
    select case (b%field_type)
    case (FIELD_TYPE_NORMAL)
      
       if (a%mesh==b%mesh) then
          tmp_b=b
       else
          call allocate(tmp_b, b%dim, a%mesh, name='cross_product_vector_tmp_b')
          call remap_field(b, tmp_b)
       end if
       
       select case (c%field_type)
       case (FIELD_TYPE_NORMAL)
          a%val=tmp_b%val(1,:)*tmp_c%val(1,:)
          do i=2, c%dim
             a%val=a%val+tmp_b%val(i,:)*tmp_c%val(i,:)
          end do
       case (FIELD_TYPE_CONSTANT)
          a%val=tmp_b%val(1,:)*c%val(1,1)
          do i=2, c%dim
             a%val=a%val+tmp_b%val(i,:)*c%val(i,1)
          end do
       case default
          ! someone could implement in_field type python
          FLAbort("Illegal in_field field type in inner_product()")
       end select
       
    case (FIELD_TYPE_CONSTANT)
      
       select case (c%field_type)
       case (FIELD_TYPE_NORMAL)
          a%val=b%val(1,1)*tmp_c%val(1,:)
          do i=2, c%dim
             a%val=a%val+b%val(i,1)*tmp_c%val(i,:)
          end do
       case (FIELD_TYPE_CONSTANT)
          a%val=b%val(1,1)*c%val(1,1)
          do i=2, c%dim
             a%val=a%val+b%val(i,1)*c%val(i,1)
          end do
       case default
          ! someone could implement in_field type python
          FLAbort("Illegal in_field field type in inner_product()")
       end select
       
    case default
      
       ! someone could implement in_field type python
       FLAbort("Illegal in_field field type in inner_product()")
       
    end select
       
    if (.not. c%mesh==tmp_c%mesh) then
       call deallocate(tmp_c)
    end if
    
  end subroutine inner_product_field_field
  
  subroutine inner_product_array_field(a, b, c)
    !!< Computes the node-wise inner/dot product a=b . c
    type(scalar_field), intent(inout) :: a
    real, dimension(:), intent(in) :: b
    type(vector_field), intent(in) :: c

    integer i

    assert(a%mesh%refcount%id==c%mesh%refcount%id)
    assert(a%field_type/=FIELD_TYPE_PYTHON)
    assert(a%field_type==FIELD_TYPE_NORMAL .or. c%field_type==FIELD_TYPE_CONSTANT)
    assert(size(b)==c%dim)
    
    select case (c%field_type)
    case (FIELD_TYPE_NORMAL)
       a%val=b(1)*c%val(1,:)
       do i=2, c%dim
         a%val=a%val+b(i)*c%val(i,:)
       end do
    case (FIELD_TYPE_CONSTANT)
       a%val=b(1)*c%val(1,1)
       do i=2, c%dim
         a%val=a%val+b(i)*c%val(i,1)
       end do
    case default
       ! someone could implement in_field type python
       FLAbort("Illegal in_field field type in inner_product()")
    end select
       
  end subroutine inner_product_array_field

  subroutine inner_product_field_array(a, b, c)
    !!< Computes the node-wise inner/dot product a=b . c
    type(scalar_field), intent(inout) :: a
    type(vector_field), intent(in) :: b
    real, dimension(:), intent(in) :: c

    integer i

    assert(a%mesh%refcount%id==b%mesh%refcount%id)
    assert(a%field_type/=FIELD_TYPE_PYTHON)
    assert(a%field_type==FIELD_TYPE_NORMAL .or. b%field_type==FIELD_TYPE_CONSTANT)
    assert(size(c)==b%dim)
    
    select case (b%field_type)
    case (FIELD_TYPE_NORMAL)
       a%val=c(1)*b%val(1,:)
       do i=2, b%dim
         a%val=a%val+c(i)*b%val(i,:)
       end do
    case (FIELD_TYPE_CONSTANT)
       a%val=c(1)*b%val(1,1)
       do i=2, b%dim
         a%val=a%val+c(i)*b%val(i,1)
       end do
    case default
       ! someone could implement in_field type python
       FLAbort("Illegal in_field field type in inner_product()")
    end select
       
  end subroutine inner_product_field_array

  function get_patch_ele(mesh, node, level) result(patch)
    !!< This function takes in a node and returns a patch_type containing
    !!< information about the elements around this node.
    integer, intent(in) :: node
    type(mesh_type), intent(inout) :: mesh
    integer, optional, intent(in) :: level ! how many elements deep do you want the patch
    type(patch_type) :: patch

    integer :: i, j, k, l, llevel, ele, setsize
    integer, dimension(:), pointer :: ele_node_list
    type(csr_sparsity), pointer :: nelist

    if (present(level)) then
      llevel = level
    else
      llevel = 1
    end if

    nelist => extract_nelist(mesh)

    ! Compute level-1 patch.
    do j=nelist%findrm(node), nelist%findrm(node+1) - 1
      ele = nelist%colm(j)
      call eleset_add(ele)
    end do

    ! Compute any other levels.
    ! There's an obvious optimisation here for l > 2, but in
    ! practice I don't use l > 2, so I couldn't be bothered coding it.
    ! (The optimisation being don't check elements you've already checked)
    do l=2,llevel
      call eleset_get_size(setsize)
      do i=1,setsize
        call eleset_get_ele(i, ele)
        ele_node_list => ele_nodes(mesh, ele) ! get the nodes in that element
        do j=1,size(ele_node_list) ! loop over those nodes
          do k=nelist%findrm(ele_node_list(j)),nelist%findrm(ele_node_list(j)+1)-1 ! loop over their elements
            call eleset_add(nelist%colm(k)) ! add
          end do
        end do
      end do
    end do

    call eleset_get_size(patch%count)
    allocate(patch%elements(patch%count))
    call eleset_fetch_list(patch%elements)

  end function get_patch_ele

  function get_patch_node(mesh, node, level, min_nodes) result(patch)
    !!< This function takes in a node and returns a patch_type containing
    !!< information about the nodes around this node.
    integer, intent(in) :: node
    type(mesh_type), intent(inout) :: mesh
    integer, optional, intent(in) :: level ! how many elements deep do you want the patch
    integer, optional, intent(in) :: min_nodes ! how many nodes must be in the patch
    type(patch_type) :: patch

    integer :: i, j, k, l, llevel, nnode, nnnode, ele, setsize
    integer, dimension(:), pointer :: ele_node_list
    type(csr_sparsity), pointer :: nelist

    if (present(level)) then
      llevel = level
    else
      llevel = 1
    end if

    nelist => extract_nelist(mesh)

    ! Compute level-1 patch.
    do j=nelist%findrm(node), nelist%findrm(node+1) - 1
      ele = nelist%colm(j)
      ele_node_list => ele_nodes(mesh, ele)
      do k=1,size(ele_node_list)
        nnode = ele_node_list(k)
        call eleset_add(nnode)
      end do
    end do

    ! Compute any other levels.
    ! There's an obvious optimisation here for l > 2, but in
    ! practice I don't use l > 2, so I couldn't be bothered coding it.
    ! (The optimisation being don't check elements you've already checked)
    l = 0
    do
      ! Let's decide whether
      ! to exit or not.
      l = l + 1
      if (present(min_nodes)) then
        call eleset_get_size(setsize)
        if (setsize > min_nodes .and. l >= llevel) then
          exit
        end if
      else
        if (l >= llevel) then
          exit
        end if
      end if

      do i=1,setsize
        call eleset_get_ele(i, nnode)
        do j=nelist%findrm(nnode),nelist%findrm(nnode+1)-1 ! loop over their elements
          ele = nelist%colm(j)
          ele_node_list => ele_nodes(mesh, ele) ! loop over this elements' nodes
          do k=1,size(ele_node_list)
            nnnode = ele_node_list(k)
            call eleset_add(nnnode) ! add
          end do
        end do
      end do
    end do

    call eleset_get_size(patch%count)
    allocate(patch%elements(patch%count))
    call eleset_fetch_list(patch%elements)

  end function get_patch_node

  function clone_header_scalar(field) result(out_field)
    type(scalar_field), intent(in) :: field
    type(scalar_field) :: out_field

    out_field = field
    nullify(out_field%val)
  end function clone_header_scalar
  
  function clone_header_vector(field) result(out_field)
    type(vector_field), intent(in) :: field
    type(vector_field) :: out_field

    out_field = field
    nullify(out_field%val)
    
  end function clone_header_vector

  function clone_header_tensor(field) result(out_field)
    type(tensor_field), intent(in) :: field
    type(tensor_field) :: out_field

    out_field = field
    nullify(out_field%val)
  end function clone_header_tensor

  subroutine set_to_submesh_scalar(from_field, to_field)
    !!< Set the nodal values of a field on a higher order mesh to a field on its submesh.
    type(scalar_field), intent(in) :: from_field
    type(scalar_field), intent(inout) :: to_field
    
    integer :: vertices, from_ele, to_ele, l_ele
    integer, dimension(:,:), allocatable :: permutation
    real, dimension(:), allocatable :: from_vals
    integer, dimension(:), pointer :: to_nodes

    ewrite(1,*) 'entering set_to_submesh_scalar'

    assert(to_field%mesh%shape%degree==1)

    vertices = from_field%mesh%shape%quadrature%vertices

    select case(from_field%mesh%shape%numbering%family)
    case(FAMILY_SIMPLEX)

      select case(from_field%mesh%shape%degree)
      case(2)

        select case(vertices)
        case(3) ! triangle
          assert(to_field%mesh%elements==4*from_field%mesh%elements)

          allocate(permutation(4,3))
          ! here we assume that the one true node ordering is used
          permutation = reshape((/1, 2, 2, 4, &
                                  2, 3, 4, 5, &
                                  4, 5, 5, 6/), (/4,3/))
        case(4) ! tet
          assert(to_field%mesh%elements==8*from_field%mesh%elements)

          allocate(permutation(8,4))
          ! here we assume that the one true node ordering is used
          ! also we arbitrarily select a diagonal (between 5 and 7) through the central octahedron
          permutation = reshape((/1, 2, 4,  7, 2, 2, 4, 5, &
                                  2, 3, 5,  8, 4, 5, 5, 7, &
                                  4, 5, 6,  9, 5, 7, 7, 8, &
                                  7, 8, 9, 10, 7, 8, 9, 9/), (/8,4/))
        case default
          FLAbort("unrecognised vertex count")
        end select
      case(1)
        !nothing to be done really

        select case(vertices)
        case(3) ! triangle
          assert(to_field%mesh%elements==from_field%mesh%elements)

          allocate(permutation(1,3))
          permutation = reshape((/1, 2, 3/), (/1,3/))
        case(4) ! tet
          assert(to_field%mesh%elements==from_field%mesh%elements)

          allocate(permutation(1,4))
          permutation = reshape((/1, 2, 3, 4/), (/1,4/))
        case default
          FLAbort("unrecognised vertex count")
        end select

      case default
        FLAbort("set_to_submesh_scalar only works for quadratic or lower elements")
      end select

    case default
      FLExit("set_to_submesh_scalar only works for simplex elements")
    end select

    allocate(from_vals(from_field%mesh%shape%ndof))

    to_ele = 0
    do from_ele = 1, element_count(from_field)
      from_vals=ele_val(from_field, from_ele)

      do l_ele = 1, size(permutation,1)
        to_ele = to_ele+1
        to_nodes=>ele_nodes(to_field, to_ele)
        call set(to_field, to_nodes, from_vals(permutation(l_ele,:)))
      end do

    end do

  end subroutine set_to_submesh_scalar

  subroutine set_to_submesh_vector(from_field, to_field)
    !!< Set the nodal values of a field on a higher order mesh to a field on its submesh.
    type(vector_field), intent(in) :: from_field
    type(vector_field), intent(inout) :: to_field
    
    integer :: vertices, from_ele, to_ele, l_ele
    integer, dimension(:,:), allocatable :: permutation
    real, dimension(:,:), allocatable :: from_vals
    integer, dimension(:), pointer :: to_nodes

    ewrite(1,*) 'entering set_to_submesh_vector'

    assert(to_field%mesh%shape%degree==1)

    vertices = from_field%mesh%shape%quadrature%vertices

    select case(from_field%mesh%shape%numbering%family)
    case(FAMILY_SIMPLEX)

      select case(from_field%mesh%shape%degree)
      case(2)

        select case(vertices)
        case(3) ! triangle
          assert(to_field%mesh%elements==4*from_field%mesh%elements)

          allocate(permutation(4,3))
          ! here we assume that the one true node ordering is used
          permutation = reshape((/1, 2, 2, 4, &
                                  2, 3, 4, 5, &
                                  4, 5, 5, 6/), (/4,3/))
        case(4) ! tet
          assert(to_field%mesh%elements==8*from_field%mesh%elements)

          allocate(permutation(8,4))
          ! here we assume that the one true node ordering is used
          ! also we arbitrarily select a diagonal (between 5 and 7) through the central octahedron
          permutation = reshape((/1, 2, 4,  7, 2, 2, 4, 5, &
                                  2, 3, 5,  8, 4, 5, 5, 7, &
                                  4, 5, 6,  9, 5, 7, 7, 8, &
                                  7, 8, 9, 10, 7, 8, 9, 9/), (/8,4/))
        case default
          FLAbort("unrecognised vertex count")
        end select
      case(1)
        !nothing to be done really

        select case(vertices)
        case(3) ! triangle
          assert(to_field%mesh%elements==from_field%mesh%elements)

          allocate(permutation(1,3))
          permutation = reshape((/1, 2, 3/), (/1,3/))
        case(4) ! tet
          assert(to_field%mesh%elements==from_field%mesh%elements)

          allocate(permutation(1,4))
          permutation = reshape((/1, 2, 3, 4/), (/1,4/))
        case default
          FLAbort("unrecognised vertex count")
        end select

      case default
        FLAbort("set_to_submesh_vector only works for quadratic or lower elements")
      end select

    case default
      FLExit("set_to_submesh_vector only works for simplex elements")
    end select

    allocate(from_vals(from_field%dim, from_field%mesh%shape%ndof))

    to_ele = 0
    do from_ele = 1, element_count(from_field)
      from_vals=ele_val(from_field, from_ele)

      do l_ele = 1, size(permutation,1)
        to_ele = to_ele+1
        to_nodes=>ele_nodes(to_field, to_ele)
        call set(to_field, to_nodes, from_vals(:, permutation(l_ele,:)))
      end do

    end do

  end subroutine set_to_submesh_vector

  subroutine set_from_submesh_scalar(from_field, to_field)
    !!< Set the nodal values of a field on a lower order submesh to a field on its parent mesh.
    type(scalar_field), intent(in) :: from_field
    type(scalar_field), intent(inout) :: to_field
    
    integer :: vertices, from_ele, to_ele, l_ele
    integer, dimension(:,:), allocatable :: permutation
    real, dimension(:), allocatable :: from_vals
    integer, dimension(:), pointer :: to_nodes

    ewrite(1,*) 'entering set_from_submesh_scalar'

    assert(from_field%mesh%shape%degree==1)

    vertices = to_field%mesh%shape%quadrature%vertices

    select case(to_field%mesh%shape%numbering%family)
    case(FAMILY_SIMPLEX)

      select case(to_field%mesh%shape%degree)
      case(2)

        select case(vertices)
        case(3) ! triangle
          assert(4*to_field%mesh%elements==from_field%mesh%elements)

          allocate(permutation(4,3))
          ! here we assume that the one true node ordering is used
          permutation = reshape((/1, 2, 2, 4, &
                                  2, 3, 4, 5, &
                                  4, 5, 5, 6/), (/4,3/))
        case(4) ! tet
          assert(8*to_field%mesh%elements==from_field%mesh%elements)

          allocate(permutation(8,4))
          ! here we assume that the one true node ordering is used
          ! also we arbitrarily select a diagonal (between 5 and 7) through the central octahedron
          permutation = reshape((/1, 2, 4,  7, 2, 2, 4, 5, &
                                  2, 3, 5,  8, 4, 5, 5, 7, &
                                  4, 5, 6,  9, 5, 7, 7, 8, &
                                  7, 8, 9, 10, 7, 8, 9, 9/), (/8,4/))
        case default
          FLAbort("unrecognised vertex count")
        end select
      case(1)
        !nothing to be done really

        select case(vertices)
        case(3) ! triangle
          assert(to_field%mesh%elements==from_field%mesh%elements)

          allocate(permutation(1,3))
          permutation = reshape((/1, 2, 3/), (/1,3/))
        case(4) ! tet
          assert(to_field%mesh%elements==from_field%mesh%elements)

          allocate(permutation(1,4))
          permutation = reshape((/1, 2, 3, 4/), (/1,4/))
        case default
          FLExit("unrecognised vertex count")
        end select

      case default
        FLAbort("set_from_submesh_vector only works for quadratic or lower elements")
      end select

    case default
      FLAbort("set_from_submesh_vector only works for simplex elements")
    end select

    allocate(from_vals(from_field%mesh%shape%ndof))

    from_ele = 0
    do to_ele = 1, element_count(to_field)
      to_nodes=>ele_nodes(to_field, to_ele)

      do l_ele = 1, size(permutation,1)

        from_ele = from_ele + 1
        from_vals=ele_val(from_field, from_ele)

        call set(to_field, to_nodes(permutation(l_ele,:)), from_vals)

      end do

    end do

  end subroutine set_from_submesh_scalar

  subroutine set_from_submesh_vector(from_field, to_field)
    !!< Set the nodal values of a field on a lower order submesh to a field on its parent mesh.
    type(vector_field), intent(in) :: from_field
    type(vector_field), intent(inout) :: to_field
    
    integer :: vertices, from_ele, to_ele, l_ele
    integer, dimension(:,:), allocatable :: permutation
    real, dimension(:,:), allocatable :: from_vals
    integer, dimension(:), pointer :: to_nodes

    ewrite(1,*) 'entering set_from_submesh_vector'

    assert(from_field%mesh%shape%degree==1)

    vertices = to_field%mesh%shape%quadrature%vertices

    select case(to_field%mesh%shape%numbering%family)
    case(FAMILY_SIMPLEX)

      select case(to_field%mesh%shape%degree)
      case(2)

        select case(vertices)
        case(3) ! triangle
          assert(4*to_field%mesh%elements==from_field%mesh%elements)

          allocate(permutation(4,3))
          ! here we assume that the one true node ordering is used
          permutation = reshape((/1, 2, 2, 4, &
                                  2, 3, 4, 5, &
                                  4, 5, 5, 6/), (/4,3/))
        case(4) ! tet
          assert(8*to_field%mesh%elements==from_field%mesh%elements)

          allocate(permutation(8,4))
          ! here we assume that the one true node ordering is used
          ! also we arbitrarily select a diagonal (between 5 and 7) through the central octahedron
          permutation = reshape((/1, 2, 4,  7, 2, 2, 4, 5, &
                                  2, 3, 5,  8, 4, 5, 5, 7, &
                                  4, 5, 6,  9, 5, 7, 7, 8, &
                                  7, 8, 9, 10, 7, 8, 9, 9/), (/8,4/))
        case default
          FLAbort("unrecognised vertex count")
        end select
      case(1)
        !nothing to be done really

        select case(vertices)
        case(3) ! triangle
          assert(to_field%mesh%elements==from_field%mesh%elements)

          allocate(permutation(1,3))
          permutation = reshape((/1, 2, 3/), (/1,3/))
        case(4) ! tet
          assert(to_field%mesh%elements==from_field%mesh%elements)

          allocate(permutation(1,4))
          permutation = reshape((/1, 2, 3, 4/), (/1,4/))
        case default
          FLExit("unrecognised vertex count")
        end select

      case default
        FLAbort("set_from_submesh_vector only works for quadratic or lower elements")
      end select

    case default
      FLAbort("set_from_submesh_vector only works for simplex elements")
    end select

    allocate(from_vals(from_field%dim, from_field%mesh%shape%ndof))

    from_ele = 0
    do to_ele = 1, element_count(to_field)
      to_nodes=>ele_nodes(to_field, to_ele)

      do l_ele = 1, size(permutation,1)

        from_ele = from_ele + 1
        from_vals=ele_val(from_field, from_ele)

        call set(to_field, to_nodes(permutation(l_ele,:)), from_vals)

      end do

    end do

  end subroutine set_from_submesh_vector

  subroutine set_ele_nodes(mesh, ele, nodes)
    type(mesh_type), intent(inout) :: mesh
    integer, intent(in) :: ele
    integer, dimension(:), intent(in) :: nodes

    assert(size(nodes) == ele_loc(mesh, ele))

    mesh%ndglno(mesh%shape%ndof*(ele-1)+1:&
                &mesh%shape%ndof*ele) = nodes
  end subroutine set_ele_nodes

  subroutine renumber_positions_trailing_receives(positions, permutation)
    type(vector_field), intent(inout) :: positions
    integer, dimension(:), intent(out), optional :: permutation

    integer :: i, j, nhalos, nonods
    integer, dimension(:), allocatable :: inverse_permutation, receive_node, &
      & renumber_permutation
    type(vector_field) :: positions_renumbered

    ewrite(1, *) "In renumber_positions_trailing_receives"
    assert(positions%refcount%count == 1)

    nhalos = halo_count(positions)
    if(nhalos == 0) return

    nonods = node_count(positions)

    allocate(receive_node(nonods))
    allocate(renumber_permutation(nonods))
    allocate(inverse_permutation(nonods))
    receive_node = 0
    do i = nhalos, 1, -1
      do j = 1, halo_proc_count(positions%mesh%halos(i))
        receive_node(halo_receives(positions%mesh%halos(i), j)) = i
      end do
    end do
    call qsort(receive_node, renumber_permutation)
    do i=1 , size(renumber_permutation)
      inverse_permutation(renumber_permutation(i))=i
    end do

    call renumber_positions(positions, inverse_permutation, positions_renumbered, &
      & node_halo_ordering_scheme = HALO_ORDER_TRAILING_RECEIVES)

    call deallocate(positions)
    positions = positions_renumbered

    if(present(permutation)) then
      assert(size(permutation)==nonods)
      permutation=inverse_permutation
    end if

    deallocate(receive_node)
    deallocate(renumber_permutation)
    deallocate(inverse_permutation)

#ifdef DDEBUG
    do i = 1, nhalos
      !if (.not. has_references(positions%mesh%halos(i))) cycle
      assert(trailing_receives_consistent(positions%mesh%halos(i)))
    end do
#endif

    ewrite(1, *) "Exiting renumber_positions_trailing_receives"

  end subroutine renumber_positions_trailing_receives

  subroutine renumber_positions(input_positions, permutation, output_positions, node_halo_ordering_scheme)
    type(vector_field), intent(in) :: input_positions
    type(vector_field), intent(out) :: output_positions
    integer, dimension(:), intent(in) :: permutation
    !! As we're reordering nodes it is assumed that output node halos should
    !! use a general ordering scheme, unless explicitly overridden via this
    !! argument
    integer, optional, intent(in) :: node_halo_ordering_scheme

    type(mesh_type) :: output_mesh
    integer :: ele, node, halo_num, lnode_halo_ordering_scheme, proc
    type(halo_type), pointer :: input_halo, output_halo

    ewrite(1, *) "In renumber_positions"

    assert(size(permutation) == node_count(input_positions))

    if(present(node_halo_ordering_scheme)) then
      lnode_halo_ordering_scheme = node_halo_ordering_scheme
    else
      lnode_halo_ordering_scheme = HALO_ORDER_GENERAL
    end if

    call allocate(output_mesh, node_count(input_positions), ele_count(input_positions), &
               &  input_positions%mesh%shape, trim(input_positions%mesh%name))

    do ele=1,ele_count(input_positions)
      call set_ele_nodes(output_mesh, ele, permutation(ele_nodes(input_positions, ele)))
    end do
    
    if(associated(input_positions%mesh%columns)) then
      allocate(output_mesh%columns(node_count(input_positions)))
      do node=1,node_count(input_positions)
        output_mesh%columns(permutation(node)) = input_positions%mesh%columns(node)
      end do
    end if

    output_mesh%periodic = input_positions%mesh%periodic
    if (associated(input_positions%mesh%region_ids)) then
      allocate(output_mesh%region_ids(size(input_positions%mesh%region_ids)))
      output_mesh%region_ids = input_positions%mesh%region_ids
    end if

    ! Now here comes the damnable face information

    if (associated(input_positions%mesh%faces)) then
      allocate(output_mesh%faces)
      allocate(output_mesh%faces%shape)
      output_mesh%faces%shape = input_positions%mesh%faces%shape
      call incref(output_mesh%faces%shape)
      call incref(output_mesh%faces%shape%quadrature)
      output_mesh%faces%face_list = input_positions%mesh%faces%face_list
      call incref(output_mesh%faces%face_list)
      allocate(output_mesh%faces%face_lno(size(input_positions%mesh%faces%face_lno)))
      output_mesh%faces%face_lno = input_positions%mesh%faces%face_lno
      output_mesh%faces%surface_mesh = input_positions%mesh%faces%surface_mesh
      call incref(output_mesh%faces%surface_mesh)
      allocate(output_mesh%faces%surface_node_list(size(input_positions%mesh%faces%surface_node_list)))
      output_mesh%faces%surface_node_list = permutation(input_positions%mesh%faces%surface_node_list)
      allocate(output_mesh%faces%face_element_list(size(input_positions%mesh%faces%face_element_list)))
      output_mesh%faces%face_element_list = input_positions%mesh%faces%face_element_list
      allocate(output_mesh%faces%local_face_number(size(input_positions%mesh%faces%local_face_number)))
      output_mesh%faces%local_face_number = input_positions%mesh%faces%local_face_number
      allocate(output_mesh%faces%boundary_ids(size(input_positions%mesh%faces%boundary_ids)))
      output_mesh%faces%boundary_ids = input_positions%mesh%faces%boundary_ids
      if(associated(input_positions%mesh%faces%coplanar_ids)) then
        allocate(output_mesh%faces%coplanar_ids(size(input_positions%mesh%faces%coplanar_ids)))
        output_mesh%faces%coplanar_ids = input_positions%mesh%faces%coplanar_ids
      end if
      if (associated(input_positions%mesh%faces%dg_surface_mesh)) then
        allocate(output_mesh%faces%dg_surface_mesh)
        output_mesh%faces%dg_surface_mesh = input_positions%mesh%faces%dg_surface_mesh
        call incref(output_mesh%faces%dg_surface_mesh)
      end if
    end if

    output_mesh%option_path = input_positions%mesh%option_path
    output_mesh%continuity = input_positions%mesh%continuity

    ! Now for the positions
    call allocate(output_positions, input_positions%dim, output_mesh, trim(input_positions%name))
    do node=1,node_count(output_positions)
      call set(output_positions, permutation(node), node_val(input_positions, node))
    end do
    call deallocate(output_mesh)
    
    ! Node halos
    allocate(output_positions%mesh%halos(halo_count(input_positions)))
    do halo_num = 1, halo_count(input_positions)
      if (.not. has_references(input_positions%mesh%halos(halo_num))) cycle
      input_halo => input_positions%mesh%halos(halo_num)
      output_halo => output_positions%mesh%halos(halo_num)
      call allocate(output_halo, input_halo)
      call set_halo_ordering_scheme(output_halo, lnode_halo_ordering_scheme)
      do proc = 1, halo_proc_count(input_halo)
        call set_halo_sends(output_halo, proc, permutation(halo_sends(input_halo, proc)))
        call set_halo_receives(output_halo, proc, permutation(halo_receives(input_halo, proc)))
      end do
      
      ! Create caches
      call create_ownership(output_halo)
      call create_global_to_universal_numbering(output_halo)
      assert(has_global_to_universal_numbering(output_halo))
    end do
    ! Element halos
    allocate(output_positions%mesh%element_halos(element_halo_count(input_positions)))
    do halo_num = 1, element_halo_count(input_positions)
      if (.not. has_references(input_positions%mesh%element_halos(halo_num))) cycle
      output_positions%mesh%element_halos(halo_num) = input_positions%mesh%element_halos(halo_num)
      call incref(output_positions%mesh%element_halos(halo_num))
    end do

    output_positions%option_path = input_positions%option_path

    ewrite(1, *) "Exiting renumber_positions"

  end subroutine renumber_positions

  subroutine renumber_positions_elements(input_positions, permutation, output_positions, element_halo_ordering_scheme)
    type(vector_field), intent(in) :: input_positions
    type(vector_field), intent(out) :: output_positions
    integer, dimension(:), intent(in) :: permutation
    !! As we're reordering nodes it is assumed that output halos should
    !! use a general ordering scheme, unless explicitly overridden via this
    !! argument
    integer, optional, intent(in) :: element_halo_ordering_scheme

    type(mesh_type) :: output_mesh
    integer :: ele, node, halo_num, lelement_halo_ordering_scheme, proc
    type(halo_type), pointer :: input_halo, output_halo
    integer, dimension(:), allocatable :: sndgln

    ewrite(1, *) "In renumber_positions_elements"

    assert(size(permutation) == ele_count(input_positions))

    if(present(element_halo_ordering_scheme)) then
      lelement_halo_ordering_scheme = element_halo_ordering_scheme
    else
      lelement_halo_ordering_scheme = HALO_ORDER_GENERAL
    end if

    call allocate(output_mesh, node_count(input_positions), ele_count(input_positions), &
               &  input_positions%mesh%shape, trim(input_positions%mesh%name))

    do ele=1,ele_count(input_positions)
      call set_ele_nodes(output_mesh, permutation(ele), ele_nodes(input_positions, ele))
    end do

    if(associated(input_positions%mesh%columns)) then
      allocate(output_mesh%columns(node_count(input_positions)))
      output_mesh%columns = input_positions%mesh%columns
    end if

    output_mesh%periodic = input_positions%mesh%periodic
    if (associated(input_positions%mesh%region_ids)) then
      allocate(output_mesh%region_ids(size(input_positions%mesh%region_ids)))
      output_mesh%region_ids = input_positions%mesh%region_ids
    end if

    ! Now here comes the damnable face information

    if (associated(input_positions%mesh%faces)) then
      allocate(sndgln(surface_element_count(input_positions) * face_loc(input_positions, 1)))
      call getsndgln(input_positions%mesh, sndgln)
      call add_faces(output_mesh, sndgln=sndgln, element_owner=permutation(input_positions%mesh%faces%face_element_list(1:surface_element_count(input_positions))))
      deallocate(sndgln)
      output_mesh%faces%boundary_ids = input_positions%mesh%faces%boundary_ids
      if (associated(input_positions%mesh%faces%coplanar_ids)) then
        allocate(output_mesh%faces%coplanar_ids(size(input_positions%mesh%faces%coplanar_ids)))
        output_mesh%faces%coplanar_ids = input_positions%mesh%faces%coplanar_ids
      end if
    end if

    output_mesh%option_path = input_positions%mesh%option_path
    output_mesh%continuity = input_positions%mesh%continuity

    ! Now for the positions
    call allocate(output_positions, input_positions%dim, output_mesh, trim(input_positions%name))
    do node=1,node_count(output_positions)
      call set(output_positions, node, node_val(input_positions, node))
    end do
    call deallocate(output_mesh)
    
    ! Node halos
    allocate(output_positions%mesh%halos(halo_count(input_positions)))
    do halo_num = 1, halo_count(input_positions)
      if (.not. has_references(input_positions%mesh%halos(halo_num))) cycle
      output_positions%mesh%halos(halo_num) = input_positions%mesh%halos(halo_num)
      call incref(output_positions%mesh%halos(halo_num))
    end do

    ! Element halos
    allocate(output_positions%mesh%element_halos(element_halo_count(input_positions)))
    do halo_num = 1, element_halo_count(input_positions)
      if (.not. has_references(input_positions%mesh%element_halos(halo_num))) cycle
      input_halo => input_positions%mesh%element_halos(halo_num)
      output_halo => output_positions%mesh%element_halos(halo_num)
      call allocate(output_halo, input_halo)
      call set_halo_ordering_scheme(output_halo, lelement_halo_ordering_scheme)
      do proc = 1, halo_proc_count(input_halo)
        call set_halo_sends(output_halo, proc, permutation(halo_sends(input_halo, proc)))
        call set_halo_receives(output_halo, proc, permutation(halo_receives(input_halo, proc)))
      end do
      
      ! Create caches
      call create_ownership(output_halo)
      call create_global_to_universal_numbering(output_halo)
      assert(has_global_to_universal_numbering(output_halo))
    end do

    output_positions%option_path = input_positions%option_path

    ewrite(1, *) "Exiting renumber_positions_elements"

  end subroutine renumber_positions_elements

  subroutine renumber_positions_elements_trailing_receives(positions, permutation)
    type(vector_field), intent(inout) :: positions
    integer, dimension(:), intent(out), optional :: permutation

    integer :: i, j, nhalos, elmcnt
    integer, dimension(:), allocatable :: inverse_permutation, receive_node, &
      & renumber_permutation
    type(vector_field) :: positions_renumbered

    ewrite(1, *) "In renumber_positions_elements_trailing_receives"

    assert(positions%refcount%count == 1)
   
    nhalos = element_halo_count(positions)
    if(nhalos == 0) return

    elmcnt = ele_count(positions)

    allocate(receive_node(elmcnt))
    allocate(renumber_permutation(elmcnt))
    allocate(inverse_permutation(elmcnt))
    receive_node = 0
    do i = nhalos, 1, -1
      do j = 1, halo_proc_count(positions%mesh%element_halos(i))
        receive_node(halo_receives(positions%mesh%element_halos(i), j)) = i
      end do
    end do
    call qsort(receive_node, renumber_permutation)
    do i=1,size(renumber_permutation)
      inverse_permutation(renumber_permutation(i)) = i
    end do

    call renumber_positions_elements(positions, inverse_permutation, positions_renumbered, &
      & element_halo_ordering_scheme = HALO_ORDER_TRAILING_RECEIVES)

    call deallocate(positions)
    positions = positions_renumbered

    if (present(permutation)) then
      assert(size(permutation) == elmcnt)
      permutation = inverse_permutation
    end if

    deallocate(receive_node)
    deallocate(renumber_permutation)
    deallocate(inverse_permutation)

#ifdef DDEBUG
    do i = 1, nhalos
      assert(trailing_receives_consistent(positions%mesh%element_halos(i)))
    end do
#endif

    ewrite(1, *) "Exiting renumber_positions_elements_trailing_receives"

  end subroutine renumber_positions_elements_trailing_receives
  
  subroutine reorder_element_numbering(positions, use_unns)
    !!< On return from adaptivity, the element node list for halo elements
    !!< contains arbitrary reorderings. This routine reorders the element
    !!< node lists so that they are consistent accross all processes.
    
    type(vector_field), target, intent(inout) :: positions
    !! Supply this to override unn caches on the positions field. Useful for
    !! reordering before caches have been generated.
    type(integer_set), dimension(:), intent(in), optional :: use_unns

    integer :: tmp, ele, nhalos
    ! Note that this is invalid for mixed geometry meshes, but adaptivity
    ! doesn't support those anyway!
    integer, dimension(ele_loc(positions,1)) :: unns, unns_order
    integer, dimension(:), allocatable :: sndgln
    integer, dimension(:), pointer :: nodes
    type(mesh_type), pointer :: mesh

    mesh => positions%mesh
    if(has_faces(mesh)) then
      allocate(sndgln(face_loc(mesh, 1) * surface_element_count(mesh)))
      call getsndgln(mesh, sndgln)
    end if
    
    nhalos = halo_count(mesh)
    if((nhalos == 0).and.(.not.present(use_unns))) then
      FLAbort("Need halos or unns to reorder the mesh.")
    end if

    do ele = 1, element_count(mesh)
      nodes => ele_nodes(mesh, ele)
      
      if(present(use_unns)) then
        unns = set2vector(use_unns(ele))
      else
        ! Get the universal numbers from the largest available halo
        unns = halo_universal_numbers(mesh%halos(nhalos), nodes)
      end if
       
      call qsort(unns, unns_order)
      call apply_permutation(nodes, unns_order)
    
    end do
    
    ! Now we have the nodes in a known order. However, some elements may
    ! be inverted. This is only an issue in 3D.       

    if(mesh_dim(mesh) == 3) then
      do ele = 1, element_count(mesh)
        nodes => ele_nodes(mesh, ele)
        if(simplex_volume(positions, ele) < 0.0) then
          tmp = nodes(1)
          nodes(1) = nodes(2)
          nodes(2) = tmp
        end if
      end do
    end if

    call remove_eelist(mesh)
    if(has_faces(mesh)) then
      call update_faces(mesh, sndgln)
      deallocate(sndgln)
    end if

  contains

    subroutine update_faces(mesh, sndgln)
      type(mesh_type), intent(inout) :: mesh
      integer, dimension(face_loc(mesh, 1) * surface_element_count(mesh)), intent(in) :: sndgln

      integer, dimension(surface_element_count(mesh)) :: boundary_ids
      integer, dimension(:), allocatable :: coplanar_ids, element_owners

      assert(has_faces(mesh))

      boundary_ids = mesh%faces%boundary_ids
      if(associated(mesh%faces%coplanar_ids)) then
        allocate(coplanar_ids(surface_element_count(mesh)))
        coplanar_ids = mesh%faces%coplanar_ids
      end if

      allocate(element_owners((surface_element_count(mesh))))
      element_owners = mesh%faces%face_element_list(1:surface_element_count(mesh))

      call deallocate_faces(mesh)
      call add_faces(mesh, sndgln = sndgln, element_owner=element_owners)
      mesh%faces%boundary_ids = boundary_ids
      if(allocated(coplanar_ids)) then
        allocate(mesh%faces%coplanar_ids(size(coplanar_ids)))
        mesh%faces%coplanar_ids = coplanar_ids
        deallocate(coplanar_ids)
      end if
      deallocate(element_owners)

    end subroutine update_faces

  end subroutine reorder_element_numbering

  subroutine remap_to_subdomain_scalar(parent_field,sub_field)
    !!< remaps scalar fields from full domain to sub_domain:
    type(scalar_field), intent(in) :: parent_field
    type(scalar_field), intent(inout) :: sub_field
    integer, dimension(:), pointer :: node_map

    assert(associated(sub_field%mesh%subdomain_mesh%node_list))
    node_map => sub_field%mesh%subdomain_mesh%node_list

    if(parent_field%field_type == FIELD_TYPE_CONSTANT) then
       call set(sub_field,node_val(parent_field,1))
    else
       call set_all(sub_field, node_val(parent_field,node_map))
    end if
    
  end subroutine remap_to_subdomain_scalar

  subroutine remap_to_subdomain_vector(parent_field,sub_field)

    type(vector_field), intent(in) :: parent_field
    type(vector_field), intent(inout) :: sub_field
    integer, dimension(:), pointer :: node_map

    assert(associated(sub_field%mesh%subdomain_mesh%node_list))
    node_map => sub_field%mesh%subdomain_mesh%node_list

    if(parent_field%field_type == FIELD_TYPE_CONSTANT) then
       call set(sub_field,node_val(parent_field,1))
    else
       call set_all(sub_field, node_val(parent_field,node_map))
    end if
    
  end subroutine remap_to_subdomain_vector

  subroutine remap_to_subdomain_tensor(parent_field,sub_field)

    type(tensor_field), intent(in) :: parent_field
    type(tensor_field), intent(inout) :: sub_field
    integer, dimension(:), pointer :: node_map

    assert(associated(sub_field%mesh%subdomain_mesh%node_list))
    node_map => sub_field%mesh%subdomain_mesh%node_list

    if(parent_field%field_type == FIELD_TYPE_CONSTANT) then
       call set(sub_field,node_val(parent_field,1))
    else
       call set_all(sub_field, node_val(parent_field,node_map))
    end if
    
  end subroutine remap_to_subdomain_tensor

  subroutine remap_to_full_domain_scalar(sub_field,parent_field)
    !!< remaps scalar fields from sub_domain to full_domain:
    type(scalar_field), intent(in) :: sub_field
    type(scalar_field), intent(inout) :: parent_field
    integer, dimension(:), pointer :: node_map
    integer :: inode

    assert(associated(sub_field%mesh%subdomain_mesh%node_list))
    node_map => sub_field%mesh%subdomain_mesh%node_list

    if(parent_field%field_type == FIELD_TYPE_CONSTANT) then
       call set(parent_field,node_val(sub_field,1))
    else
       do inode = 1, size(node_map)
          call set(parent_field, node_map(inode), node_val(sub_field,inode))
       end do
    end if
    
  end subroutine remap_to_full_domain_scalar

  subroutine remap_to_full_domain_vector(sub_field,parent_field)
    type(vector_field), intent(in) :: sub_field
    type(vector_field), intent(inout) :: parent_field
    integer, dimension(:), pointer :: node_map
    integer :: inode

    assert(associated(sub_field%mesh%subdomain_mesh%node_list))
    node_map => sub_field%mesh%subdomain_mesh%node_list

    if(parent_field%field_type == FIELD_TYPE_CONSTANT) then
       call set(parent_field,node_val(sub_field,1))
    else
       do inode = 1, size(node_map)
          call set(parent_field, node_map(inode), node_val(sub_field,inode))
       end do
    end if
    
  end subroutine remap_to_full_domain_vector

  subroutine remap_to_full_domain_tensor(sub_field,parent_field)
    type(tensor_field), intent(in) :: sub_field
    type(tensor_field), intent(inout) :: parent_field
    integer, dimension(:), pointer :: node_map
    integer :: inode

    assert(associated(sub_field%mesh%subdomain_mesh%node_list))
    node_map => sub_field%mesh%subdomain_mesh%node_list

    if(parent_field%field_type == FIELD_TYPE_CONSTANT) then
       call set(parent_field,node_val(sub_field,1))
    else
       do inode = 1, size(node_map)
          call set(parent_field, node_map(inode), node_val(sub_field,inode))
       end do
    end if
    
  end subroutine remap_to_full_domain_tensor

  function get_remapped_coordinates(positions, mesh) result(remapped_positions)
    type(vector_field), intent(in):: positions
    type(mesh_type), intent(inout):: mesh
    type(vector_field):: remapped_positions

    integer:: stat

    call allocate(remapped_positions, positions%dim, mesh, "RemappedCoordinates")
    call remap_field(positions, remapped_positions, stat=stat)
    ! we allow stat==REMAP_ERR_UNPERIODIC_PERIODIC, to create periodic surface positions with coordinates 
    ! at the periodic boundary having a value that is only determined upto a random number of periodic mappings
    if(stat==REMAP_ERR_DISCONTINUOUS_CONTINUOUS) then
      ewrite(-1,*) 'Remapping of the coordinates just threw an error because'
      ewrite(-1,*) 'the input coordinates are discontinuous and you are trying'
      ewrite(-1,*) 'to remap them to a continuous field.'
      FLAbort("Why are your coordinates discontinuous?")
    else if ((stat/=0).and. &
             (stat/=REMAP_ERR_UNPERIODIC_PERIODIC).and. &
             (stat/=REMAP_ERR_BUBBLE_LAGRANGE).and. &
             (stat/=REMAP_ERR_HIGHER_LOWER_CONTINUOUS)) then
      FLAbort('Unknown error when remapping coordinates')
    end if

  end function get_remapped_coordinates
  
  function get_coordinates_remapped_to_surface(positions, surface_mesh, surface_element_list) result(surface_positions)
    type(vector_field), intent(in):: positions
    type(mesh_type), intent(inout):: surface_mesh
    integer, dimension(:), intent(in):: surface_element_list
    type(vector_field):: surface_positions

    integer:: stat

    call allocate(surface_positions, positions%dim, surface_mesh, "RemappedSurfaceCoordinates")
    call remap_field_to_surface(positions, surface_positions, surface_element_list, stat=stat)
    ! we allow stat==REMAP_ERR_UNPERIODIC_PERIODIC, to create periodic surface positions with coordinates 
    ! at the periodic boundary having a value that is only determined upto a random number of periodic mappings
    if(stat==REMAP_ERR_DISCONTINUOUS_CONTINUOUS) then
      ewrite(-1,*) 'Remapping of the coordinates just threw an error because'
      ewrite(-1,*) 'the input coordinates are discontinuous and you are trying'
      ewrite(-1,*) 'to remap them to a continuous field.'
      FLAbort("Why are your coordinates discontinuous?")
    else if ((stat/=0).and. &
             (stat/=REMAP_ERR_UNPERIODIC_PERIODIC).and. &
             (stat/=REMAP_ERR_BUBBLE_LAGRANGE).and. &
             (stat/=REMAP_ERR_HIGHER_LOWER_CONTINUOUS)) then
      FLAbort('Unknown error in mapping coordinates from mesh to surface')
    end if

  end function get_coordinates_remapped_to_surface
  
end module fields_manipulation
<|MERGE_RESOLUTION|>--- conflicted
+++ resolved
@@ -1958,12 +1958,8 @@
     type(scalar_field), intent(in) :: from_field
     type(scalar_field), intent(inout) :: to_field
     integer, dimension(:), intent(in) :: elements
-<<<<<<< HEAD
     real, dimension(size(elements), to_field%mesh%shape%ndof), intent(out) :: output
-=======
-    real, dimension(size(elements), to_field%mesh%shape%loc), intent(out) :: output
     integer, intent(out), optional:: stat
->>>>>>> b1a1e4e6
 
     real, dimension(to_field%mesh%shape%ndof, from_field%mesh%shape%ndof), optional :: locweight
     real, dimension(to_field%mesh%shape%ndof, from_field%mesh%shape%ndof) :: llocweight
@@ -2080,12 +2076,8 @@
     type(vector_field), intent(in) :: from_field
     type(vector_field), intent(inout) :: to_field
     integer, dimension(:), intent(in) :: elements
-<<<<<<< HEAD
     real, dimension(size(elements), to_field%dim, to_field%mesh%shape%ndof), intent(out) :: output
-=======
-    real, dimension(size(elements), to_field%dim, to_field%mesh%shape%loc), intent(out) :: output
     integer, intent(out), optional:: stat
->>>>>>> b1a1e4e6
 
     real, dimension(to_field%mesh%shape%ndof, from_field%mesh%shape%ndof), optional :: locweight
     real, dimension(to_field%mesh%shape%ndof, from_field%mesh%shape%ndof) :: llocweight
