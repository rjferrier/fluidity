!    Copyright (C) 2006 Imperial College London and others.
!    
!    Please see the AUTHORS file in the main source directory for a full list
!    of copyright holders.
!
!    Prof. C Pain
!    Applied Modelling and Computation Group
!    Department of Earth Science and Engineeringp
!    Imperial College London
!
!    amcgsoftware@imperial.ac.uk
!    
!    This library is free software; you can redistribute it and/or
!    modify it under the terms of the GNU Lesser General Public
!    License as published by the Free Software Foundation,
!    version 2.1 of the License.
!
!    This library is distributed in the hope that it will be useful,
!    but WITHOUT ANY WARRANTY; without even the implied warranty of
!    MERCHANTABILITY or FITNESS FOR A PARTICULAR PURPOSE.  See the GNU
!    Lesser General Public License for more details.
!
!    You should have received a copy of the GNU Lesser General Public
!    License along with this library; if not, write to the Free Software
!    Foundation, Inc., 59 Temple Place, Suite 330, Boston, MA  02111-1307
!    USA
#include "fdebug.h"
module fields_manipulation
use elements
use element_set
use embed_python
use data_structures
use fields_data_types
use fields_base
use fields_allocates
use halo_data_types
use halos_allocates
use halos_base
use halos_debug
use halos_numbering
use halos_ownership
use halos_repair
use quicksort
use parallel_tools
use vector_tools
implicit none

  private

  public :: addto, set_from_function, set, set_all, &
    & set_from_python_function, remap_field, remap_field_to_surface, &
    & set_to_submesh, set_from_submesh, scale, bound, invert, &
    & absolute_value, inner_product, cross_prod, clone_header
  public :: piecewise_constant_field, piecewise_constant_mesh
  public :: renumber_positions, renumber_positions_trailing_receives, &
    & renumber_positions_elements, &
    & renumber_positions_elements_trailing_receives, reorder_element_numbering
  public :: get_patch_ele, get_patch_node, patch_type
  public :: set_ele_nodes, normalise, tensor_second_invariant
  public :: remap_to_subdomain, remap_to_full_domain
  public :: get_coordinates_remapped_to_surface, get_remapped_coordinates
  
  integer, parameter, public :: REMAP_ERR_DISCONTINUOUS_CONTINUOUS = 1, &
                                REMAP_ERR_HIGHER_LOWER_CONTINUOUS  = 2, &
                                REMAP_ERR_UNPERIODIC_PERIODIC      = 3, &
                                REMAP_ERR_BUBBLE_LAGRANGE          = 4

  interface addto
     module procedure scalar_field_vaddto, scalar_field_addto, &
          vector_field_addto, vector_field_vaddto_dim, tensor_field_addto, &
          tensor_field_vaddto, tensor_field_vaddto_single, tensor_field_vaddto_dim, &
          vector_field_vaddto_vec, scalar_field_addto_scalar, vector_field_addto_vector, &
          scalar_field_addto_field, vector_field_addto_field, vector_field_addto_dim, &
          vector_field_addto_field_dim, tensor_field_addto_field_dim_dim, &
          tensor_field_addto_dim, tensor_field_addto_tensor_field, &
          real_addto_real, vector_field_addto_field_scale_field
  end interface

  interface set_from_function
     module procedure set_from_function_scalar, set_from_function_vector,&
          & set_from_function_tensor 
  end interface

  interface set
    module procedure set_scalar_field_node, set_scalar_field, &
                   & set_vector_field_node, set_vector_field, &
                   & set_vector_field_node_dim, set_vector_field_dim, &
                   & set_tensor_field_node, set_tensor_field, &
                   & set_scalar_field_nodes, set_tensor_field_node_dim, &
                   & set_vector_field_nodes, &
                   & set_vector_field_nodes_dim, &
                   & set_tensor_field_nodes, &
                   & set_scalar_field_field, &
                   & set_scalar_field_from_vector_field, &
                   & set_vector_field_field, &
                   & set_vector_field_field_dim, &
                   & set_tensor_field_field, &
                   & set_tensor_field_scalar_field, &
                   & set_tensor_field_diag_vector_field, &
                   & set_scalar_field_theta, set_vector_field_theta, &
                   & set_vector_field_vfield_dim, &
                   & set_tensor_field_theta
  end interface
  
  interface set_all
     module procedure set_vector_field_arr, set_vector_field_arr_dim, &
          & set_scalar_field_arr, set_tensor_field_arr, &
          & set_tensor_field_arr_dim
  end interface

  interface set_from_python_function
     module procedure set_from_python_function_scalar,&
          & set_from_python_function_vector, &
          & set_from_python_function_tensor
  end interface

  interface test_remap_validity
     module procedure test_remap_validity_scalar, test_remap_validity_vector, &
                      test_remap_validity_tensor, test_remap_validity_generic
  end interface

  interface remap_field
     module procedure remap_scalar_field, remap_vector_field, remap_tensor_field, &
                    & remap_scalar_field_specific, remap_vector_field_specific
  end interface

  interface remap_field_to_surface
     module procedure remap_scalar_field_to_surface, remap_vector_field_to_surface
  end interface

  interface set_to_submesh
    module procedure set_to_submesh_scalar, set_to_submesh_vector
  end interface

  interface set_from_submesh
    module procedure set_from_submesh_scalar, set_from_submesh_vector
  end interface

  interface scale
     module procedure scalar_scale, vector_scale, tensor_scale, &
          scalar_scale_scalar_field, &
          vector_scale_scalar_field, &
          tensor_scale_scalar_field, &
          vector_scale_vector_field
  end interface
  
  interface bound
    module procedure bound_scalar_field, bound_scalar_field_field, bound_vector_field, bound_tensor_field
  end interface
    
  interface invert
     module procedure invert_scalar_field, invert_vector_field, &
      invert_scalar_field_inplace, invert_vector_field_inplace
  end interface
  
  interface absolute_value
     module procedure absolute_value_scalar_field
  end interface
    
  interface inner_product
     module procedure inner_product_array_field, inner_product_field_array, &
        inner_product_field_field
  end interface inner_product
  
  !  This is named cross_prod rather than cross_product to avoid a name
  !  clash with various cross_product functions (this one is a subroutine).
  interface cross_prod
     module procedure cross_product_vector
  end interface cross_prod

  interface clone_header
    module procedure clone_header_scalar, clone_header_vector, clone_header_tensor
  end interface clone_header
  
  interface normalise
    module procedure normalise_scalar, normalise_vector
  end interface

  interface remap_to_subdomain
    module procedure remap_to_subdomain_scalar, remap_to_subdomain_vector, remap_to_subdomain_tensor
  end interface

  interface remap_to_full_domain
    module procedure remap_to_full_domain_scalar, remap_to_full_domain_vector, remap_to_full_domain_tensor
  end interface


  type patch_type
    !!< This is a type that represents a patch of elements around a given node.

    ! Really this isn't necessary, as it's just an array, but
    ! I think encapsulation is good.

    !! The number of elements around the node
    integer :: count
    !! The array of element indices surrounding the node
    integer, dimension(:), pointer :: elements
  end type patch_type

    
  contains

  subroutine tensor_second_invariant(t_field,second_invariant)
      !!< This routine computes the second invariant of an infield tensor field t_field.
      !!< Note - currently assumes that tensor field t_field is symmetric.
      type(tensor_field), intent(in):: t_field
      type(scalar_field), intent(inout) :: second_invariant

      type(tensor_field) :: t_field_local

      integer :: node, dim1, dim2
      real :: val

      ! Remap t_field to second invariant mesh if required:
      call allocate(t_field_local, second_invariant%mesh, "LocalTensorField")  
      call remap_field(t_field, t_field_local)

      do node = 1, node_count(second_invariant)
         val = 0.
         do dim1 = 1, t_field_local%dim(1)
            do dim2 = 1, t_field_local%dim(2) 
               val = val + node_val(t_field_local,dim1,dim2,node)**2
            end do
         end do
         call set(second_invariant,node,sqrt(val/2.))
      end do

      call deallocate(t_field_local)
               
  end subroutine tensor_second_invariant
<<<<<<< HEAD

  subroutine zero_scalar(field)
    !!< Set all entries in the field provided to 0.0
    type(scalar_field), intent(inout) :: field
!!$#ifdef _OPENMP
!!$    integer :: i
!!$#endif
    
    assert(field%field_type/=FIELD_TYPE_PYTHON)
    
!!$#ifdef _OPENMP
!!$    ! Use first touch policy.
!!$    !$OMP PARALLEL DO SCHEDULE(STATIC)
!!$    do i=1, size(field%val)
!!$       field%val(i)=0.0
!!$    end do
!!$    !$OMP END PARALLEL DO
!!$#else
    field%val=0.0
!!$#endif

  end subroutine zero_scalar

  subroutine zero_vector(field)
    !!< Set all entries in the field provided to 0.0
    type(vector_field), intent(inout) :: field

!!$#ifdef _OPENMP
!!$    integer :: i
!!$#endif

    assert(field%field_type/=FIELD_TYPE_PYTHON)
    
!!$#ifdef _OPENMP
!!$    ! Use first touch policy.
!!$    !$OMP PARALLEL DO SCHEDULE(STATIC)
!!$    do i=1, size(field%val, 2)
!!$       field%val(:,i)=0.0
!!$    end do
!!$    !$OMP END PARALLEL DO
!!$#else
       field%val=0.0
!!$#endif

  end subroutine zero_vector

  subroutine zero_vector_dim(field, dim)
    !!< Set all entries in dimension dim of the field provided to 0.0
    type(vector_field), intent(inout) :: field
    integer, intent(in) :: dim

!!$#ifdef _OPENMP
!!$    integer :: j
!!$#endif

    assert(field%field_type/=FIELD_TYPE_PYTHON)

!!$#ifdef _OPENMP
!!$       ! Use first touch policy.
!!$       !$OMP PARALLEL DO SCHEDULE(STATIC)
!!$       do j=1, size(field%val, 2)
!!$          field%val(dim,j)=0.0
!!$       end do
!!$       !$OMP END PARALLEL DO
!!$#else
       field%val(dim,:)=0.0
!!$#endif

  end subroutine zero_vector_dim

  subroutine zero_tensor(field)
    !!< Set all entries in the field provided to 0.0
    type(tensor_field), intent(inout) :: field

!!$#ifdef _OPENMP
!!$    integer :: j
!!$#endif

    assert(field%field_type/=FIELD_TYPE_PYTHON)
    
!!$#ifdef _OPENMP
!!$    ! Use first touch policy.
!!$    !$OMP PARALLEL DO SCHEDULE(STATIC)
!!$    do j=1, size(field%val, 3)
!!$       field%val(:,:,j)=0.0
!!$    end do
!!$    !$OMP END PARALLEL DO
!!$#else
    field%val=0.0
!!$#endif

  end subroutine zero_tensor  

  subroutine zero_tensor_dim_dim(field, dim1, dim2)
    !!< Set all entries in the component indicated of field to 0.0
    type(tensor_field), intent(inout) :: field
    integer, intent(in) :: dim1, dim2

!!$#ifdef _OPENMP
!!$    integer :: j
!!$#endif

    assert(field%field_type/=FIELD_TYPE_PYTHON)

!!$#ifdef _OPENMP
!!$    ! Use first touch policy.
!!$    !$OMP PARALLEL DO SCHEDULE(STATIC)
!!$    do j=1, size(field%val, 3)
!!$       field%val(dim1,dim2,j)=0.0
!!$    end do
!!$    !$OMP END PARALLEL DO
!!$#else
    field%val(dim1,dim2,:)=0.0
!!$#endif
    
  end subroutine zero_tensor_dim_dim

  subroutine zero_scalar_field_nodes(field, node_numbers)
    !!< Zeroes the scalar field at the specified node_numbers
    !!< Does not work for constant fields
    type(scalar_field), intent(inout) :: field
    integer, dimension(:), intent(in) :: node_numbers

    assert(field%field_type==FIELD_TYPE_NORMAL)
    
    field%val(node_numbers) = 0.0
    
  end subroutine zero_scalar_field_nodes
  
  subroutine zero_vector_field_nodes(field, node_numbers)
    !!< Zeroes the vector field at the specified nodes
    !!< Does not work for constant fields
    type(vector_field), intent(inout) :: field
    integer, dimension(:), intent(in) :: node_numbers
    integer :: i

    assert(field%field_type==FIELD_TYPE_NORMAL)
    
    do i=1,field%dim
      field%val(i,node_numbers) = 0.0
    end do
    
  end subroutine zero_vector_field_nodes

  subroutine zero_tensor_field_nodes(field, node_numbers)
    !!< Zeroes the tensor field at the specified nodes
    !!< Does not work for constant fields
    type(tensor_field), intent(inout) :: field
    integer, dimension(:), intent(in) :: node_numbers

    assert(field%field_type==FIELD_TYPE_NORMAL)

    field%val(:, :, node_numbers) = 0.0
    
  end subroutine zero_tensor_field_nodes
=======
>>>>>>> 590caff1
  
  subroutine scalar_field_vaddto(field, node_numbers, val)
    !!< Add val to the field%val(node_numbers) for a vector of
    !!< node_numbers.
    !!<
    !!< Does not work for constant fields
    type(scalar_field), intent(inout) :: field
    integer, dimension(:), intent(in) :: node_numbers
    real, dimension(size(node_numbers)), intent(in) :: val
    
    integer :: j

    assert(field%field_type==FIELD_TYPE_NORMAL)
    ! Note that this has to be a do loop in case i contains repeated
    ! indices.
    do j=1,size(node_numbers)
       field%val(node_numbers(j))=field%val(node_numbers(j))+val(j)
    end do

  end subroutine scalar_field_vaddto

  subroutine scalar_field_addto(field, node_number, val)
    !!< Add val to the field%val(node_number).
    !!< Does not work for constant fields
    type(scalar_field), intent(inout) :: field
    integer, intent(in) :: node_number
    real, intent(in) :: val
    
    assert(field%field_type==FIELD_TYPE_NORMAL)
    field%val(node_number)=field%val(node_number)+val

  end subroutine scalar_field_addto

  subroutine scalar_field_addto_scalar(field, val)
    !!< Add val to field%val
    !!< Works for both constant and space varying fields
    type(scalar_field), intent(inout) :: field
    real, intent(in) :: val
    
    assert(field%field_type/=FIELD_TYPE_PYTHON)
    field%val=field%val+val

  end subroutine scalar_field_addto_scalar

  subroutine vector_field_addto_vector(field, val)
    !!< Add val to field%val
    !!< Works for both constant and space varying fields
    type(vector_field), intent(inout) :: field
    real, dimension(field%dim), intent(in) :: val
    
    integer :: i
    
    assert(field%field_type/=FIELD_TYPE_PYTHON)
    do i = 1, field%dim
      field%val(i,:)=field%val(i,:)+val(i)
    end do

  end subroutine vector_field_addto_vector

  subroutine vector_field_addto(field, node_number, val)
    !!< Add val to the field%val(node_number).
    !!< Does not work for constant fields
    type(vector_field), intent(inout) :: field
    integer, intent(in) :: node_number
    real, dimension(field%dim), intent(in) :: val

    integer :: j

    assert(field%field_type==FIELD_TYPE_NORMAL)
    
    do j=1,field%dim
       field%val(j,node_number)=field%val(j,node_number)+val(j)
    end do

  end subroutine vector_field_addto
  
  subroutine vector_field_addto_dim(field, dim, node_number, val)
    !!< Add val to the field%val(node_number) only for the specified dim
    !!< Does not work for constant fields
    type(vector_field), intent(inout) :: field
    integer, intent(in) :: dim, node_number
    real, intent(in) :: val

    assert(field%field_type==FIELD_TYPE_NORMAL)
    
    field%val(dim,node_number)=field%val(dim,node_number)+val

  end subroutine vector_field_addto_dim
  
  subroutine vector_field_vaddto_dim(field, dim, node_numbers, val)
    !!< Add val to dimension dim of the field%val(node_numbers) for a
    !!< vector of node_numbers.
    !!<
    !!< Does not work for constant fields
    type(vector_field), intent(inout) :: field
    integer, dimension(:), intent(in) :: node_numbers
    integer, intent(in) :: dim
    real, dimension(size(node_numbers)), intent(in) :: val
    
    integer :: j
    
    assert(field%field_type==FIELD_TYPE_NORMAL)
    do j=1,size(node_numbers)
       field%val(dim,node_numbers(j))&
            =field%val(dim,node_numbers(j))+val(j)
    end do

  end subroutine vector_field_vaddto_dim

  subroutine vector_field_vaddto_vec(field, node_numbers, val)
    !!< Add val(:, node) to field for each node in node_numbers.
    !!< Does not work for constant fields
    type(vector_field), intent(inout) :: field
    integer, dimension(:), intent(in) :: node_numbers
    real, dimension(:, :), intent(in) :: val

    integer :: i
    assert(size(val, 1) == field%dim)
    assert(size(val, 2) == size(node_numbers))
    
    assert(field%field_type==FIELD_TYPE_NORMAL)
    do i=1,size(node_numbers)
      call addto(field, node_numbers(i), val(:, i))
    end do
    
  end subroutine vector_field_vaddto_vec

  subroutine tensor_field_addto(field, node_number, val)
    !!< Add val to the field%val(i).
    !!< Does not work for constant fields
    type(tensor_field), intent(inout) :: field
    integer, intent(in) :: node_number
    real, dimension(:,:), intent(in) :: val
    
    assert(field%field_type==FIELD_TYPE_NORMAL)
    field%val(:,:,node_number)=field%val(:,:,node_number)+val

  end subroutine tensor_field_addto

  subroutine tensor_field_vaddto(field, node_numbers, val)
    !!< Add val(:,:,i) to field%val(:,:,i) for vector of node_numbers.
    !!< Does not work for constant fields
    type(tensor_field), intent(inout) :: field
    integer, dimension(:), intent(in) :: node_numbers
    real, dimension(:, :, :), intent(in) :: val

    assert(field%field_type==FIELD_TYPE_NORMAL)
    field%val(:, :, node_numbers) = field%val(:, :, node_numbers) + val

  end subroutine tensor_field_vaddto

  subroutine tensor_field_vaddto_single(field, node_numbers, val)
    !!< Add val(:,:,node_numbers) to field%val(:,:,node_numbers) for vector
    !!< of node_numbers.
    !!< Does not work for constant fields
    type(tensor_field), intent(inout) :: field
    integer, dimension(:), intent(in) :: node_numbers
    real, dimension(:, :), intent(in) :: val

    integer :: j

    assert(field%field_type==FIELD_TYPE_NORMAL)
    do j=1,size(node_numbers)
      field%val(:, :, node_numbers(j)) &
           = field%val(:, :, node_numbers(j)) + val
    end do

  end subroutine tensor_field_vaddto_single

  subroutine tensor_field_vaddto_dim(field, dim1, dim2, node_numbers, val)
    !!< Add val(node_numbers) to field%val(dim1,dim2,node_numbers) for
    !!< vector of node_numbers.
    !!<
    !!< Does not work for constant fields
    type(tensor_field), intent(inout) :: field
    integer, intent(in) :: dim1, dim2
    integer, dimension(:), intent(in) :: node_numbers
    real, dimension(:), intent(in) :: val

    assert(field%field_type==FIELD_TYPE_NORMAL)
    field%val(dim1, dim2, node_numbers) &
         = field%val(dim1, dim2, node_numbers) + val

  end subroutine tensor_field_vaddto_dim

  subroutine tensor_field_addto_dim(field, dim1, dim2, node_number, val)
    !!< Add val(node_number) to field%val(dim1,dim2,node_number) for a single node_number.
    !!< Does not work for constant fields
    type(tensor_field), intent(inout) :: field
    integer, intent(in) :: dim1, dim2
    integer, intent(in) :: node_number
    real, intent(in) :: val

    assert(field%field_type==FIELD_TYPE_NORMAL)
    field%val(dim1, dim2, node_number) = field%val(dim1, dim2, node_number) + val

  end subroutine tensor_field_addto_dim

  subroutine scalar_field_addto_field(field1, field2, scale)
    !!< Compute field1=field1+[scale*]field2.
    !!< Works for constant and space varying fields.
    !!< if field1%mesh/=field2%mesh map field2 to field1%mesh first
    !!< (same restrictions apply as mentioned in remap_field() )
    type(scalar_field), intent(inout) :: field1
    type(scalar_field), intent(in) :: field2
    real, intent(in), optional :: scale
    
    type(scalar_field) lfield2
    
    assert(field1%field_type/=FIELD_TYPE_PYTHON .and. field2%field_type/=FIELD_TYPE_PYTHON)
    
    if (.not. field1%mesh==field2%mesh .and. .not. field2%field_type==FIELD_TYPE_CONSTANT) then
       call allocate(lfield2, field1%mesh)
       call remap_field(field2, lfield2)
    else
       lfield2=field2
    end if
    
    if (field1%field_type==field2%field_type) then
       if (present(scale)) then
          field1%val=field1%val+scale*lfield2%val
       else
          field1%val=field1%val+lfield2%val
       end if
    else if (field1%field_type==FIELD_TYPE_NORMAL) then
       
       assert(field2%field_type==FIELD_TYPE_CONSTANT)
       if (present(scale)) then
          field1%val=field1%val+scale*field2%val(1)
       else
          field1%val=field1%val+field2%val(1)
       end if
       
    else
      
       FLAbort("Illegal addition for given field types.")
       
    end if
    
    if (.not. field1%mesh==field2%mesh .and. .not. field2%field_type==FIELD_TYPE_CONSTANT) then
       call deallocate(lfield2)
    end if

  end subroutine scalar_field_addto_field

  subroutine vector_field_addto_field(field1, field2, scale)
    !!< Compute field1=field1+[scale*]field2.
    !!< Works for constant and space varying fields.
    !!< if field1%mesh/=field2%mesh map field2 to field1%mesh first
    !!< (same restrictions apply as mentioned in remap_field() )
    type(vector_field), intent(inout) :: field1
    type(vector_field), intent(in) :: field2
    real, intent(in), optional :: scale
    
    integer :: i

    type(vector_field) lfield2
    
    assert(field1%field_type/=FIELD_TYPE_PYTHON .and. field2%field_type/=FIELD_TYPE_PYTHON)
    assert(field1%dim==field2%dim)

    if (.not. field1%mesh==field2%mesh .and. .not. field2%field_type==FIELD_TYPE_CONSTANT) then
       call allocate(lfield2, field1%dim, field1%mesh)
       call remap_field(field2, lfield2)
    else
       lfield2=field2
    end if
    
    if (field1%field_type==field2%field_type) then
       if (present(scale)) then
          do i=1,field1%dim
             field1%val(i,:)=field1%val(i,:)+scale*lfield2%val(i,:)
          end do
       else
          do i=1,field1%dim
             field1%val(i,:)=field1%val(i,:)+lfield2%val(i,:)
          end do
       end if
    else if (field1%field_type==FIELD_TYPE_NORMAL) then

       assert(field2%field_type==FIELD_TYPE_CONSTANT)
       if (present(scale)) then
          do i=1,field1%dim
             field1%val(i,:)=field1%val(i,:)+scale*field2%val(i,1)
          end do
       else
          do i=1,field1%dim
             field1%val(i,:)=field1%val(i,:)+field2%val(i,1)
          end do
       end if
    else
      
       FLAbort("Illegal addition for given field types.")
       
    end if       
    
    if (.not. field1%mesh==field2%mesh .and. .not. field2%field_type==FIELD_TYPE_CONSTANT) then
      call deallocate(lfield2)
    end if

  end subroutine vector_field_addto_field

  subroutine vector_field_addto_field_scale_field(field1, field2, scale)
    !!< Compute field1=field1+[scale*]field2.
    !!< In this version of the routine, scale is a scalar field.
    !!< Works for constant and space varying fields.
    !!< if field1%mesh/=field2%mesh map field2 to field1%mesh first
    !!< (same restrictions apply as mentioned in remap_field() )
    type(vector_field), intent(inout) :: field1
    type(vector_field), intent(in) :: field2
    type(scalar_field), intent(in) :: scale
    
    integer :: i

    type(vector_field) :: lfield2
    type(scalar_field) :: lscale

    assert(field1%field_type/=FIELD_TYPE_PYTHON .and. field2%field_type/=FIELD_TYPE_PYTHON)
    assert(field1%dim==field2%dim)
    assert(lscale%field_type/=FIELD_TYPE_PYTHON)

    if (.not. field1%mesh==field2%mesh .and. .not. field2%field_type==FIELD_TYPE_CONSTANT) then
       call allocate(lfield2, field1%dim, field1%mesh)
       call remap_field(field2, lfield2)
    else
       lfield2=field2
       call incref(lfield2)
    end if

    if (.not. field1%mesh==scale%mesh .and. .not. scale%field_type==FIELD_TYPE_CONSTANT) then
       call allocate(lscale, field1%mesh)
       call remap_field(scale, lscale)
    else
       lscale=scale
       call incref(scale)
    end if

    if (field1%field_type==FIELD_TYPE_CONSTANT) then
       
       if ((lfield2%field_type==FIELD_TYPE_CONSTANT) .and. &
            (lscale%field_type==FIELD_TYPE_CONSTANT)) then
       
          do i=1,field1%dim
             field1%val(i,:)=field1%val(i,:)+lscale%val*lfield2%val(i,:)
          end do

       else
 
          FLAbort("Illegal addition for given field types.")
 
       end if
          
    else
       ! field1 is not constant.
       
       if ((lfield2%field_type==FIELD_TYPE_CONSTANT) .and. &
            (lscale%field_type==FIELD_TYPE_CONSTANT)) then
       
          do i=1,field1%dim
             field1%val(i,:)=field1%val(i,:)+lscale%val(1)*lfield2%val(i,1)
          end do

       else if ((lfield2%field_type==FIELD_TYPE_NORMAL) .and. &
            (lscale%field_type==FIELD_TYPE_CONSTANT)) then

          do i=1,field1%dim
             field1%val(i,:)=field1%val(i,:)+lscale%val(1)*lfield2%val(i,:)
          end do

       else if ((lfield2%field_type==FIELD_TYPE_CONSTANT) .and. &
            (lscale%field_type==FIELD_TYPE_NORMAL)) then

          do i=1,field1%dim
             field1%val(i,:)=field1%val(i,:)+lscale%val*lfield2%val(i,1)
          end do

       else if ((lfield2%field_type==FIELD_TYPE_NORMAL) .and. &
            (lscale%field_type==FIELD_TYPE_NORMAL)) then

          do i=1,field1%dim
             field1%val(i,:)=field1%val(i,:)+lscale%val*lfield2%val(i,:)
          end do

       else
 
          FLAbort("Illegal addition for given field types.")
 
       end if

    end if
    
    call deallocate(lfield2)
    call deallocate(lscale)

  end subroutine vector_field_addto_field_scale_field

  subroutine vector_field_addto_field_dim(field1, dim, field2, scale)
    !!< Compute field1(dim)=field1(dim)+scale*field2.
    !!< Works for constant and space varying fields.
    type(vector_field), intent(inout) :: field1
    integer, intent(in) :: dim
    type(scalar_field), intent(in) :: field2
    real, intent(in), optional :: scale
    
    type(scalar_field) lfield2
    
    assert(field1%field_type/=FIELD_TYPE_PYTHON .and. field2%field_type/=FIELD_TYPE_PYTHON)
    ! only allow addition to non-constant field1 or
    ! addition of constant field1 and constant field2
    assert(field1%field_type==FIELD_TYPE_NORMAL .or. field2%field_type==FIELD_TYPE_CONSTANT)

    if (.not. field1%mesh==field2%mesh .and. .not. field2%field_type==FIELD_TYPE_CONSTANT) then
       call allocate(lfield2, field1%mesh)
       call remap_field(field2, lfield2)
    else
       lfield2=field2
    end if
    
    if (field1%field_type==field2%field_type) then
       if (present(scale)) then
          field1%val(dim,:)=field1%val(dim,:)+scale*lfield2%val
       else
          field1%val(dim,:)=field1%val(dim,:)+lfield2%val
       end if
    else if (field1%field_type==FIELD_TYPE_NORMAL) then

       assert(field2%field_type==FIELD_TYPE_CONSTANT)
       if (present(scale)) then
          field1%val(dim,:)=field1%val(dim,:)+scale*field2%val(1)
       else
          field1%val(dim,:)=field1%val(dim,:)+field2%val(1)
       end if
    else
      
       FLAbort("Illegal addition for given field types.")
       
    end if
    
    if (.not. field1%mesh==field2%mesh .and. .not. field2%field_type==FIELD_TYPE_CONSTANT) then
       call deallocate(lfield2)
    end if

  end subroutine vector_field_addto_field_dim

  subroutine tensor_field_addto_field_dim_dim(field1, dim1, dim2, field2, scale)
    !!< Compute field1(dim1,dim2)=field1(dim1,dim2)+scale*field2.
    !!< Works for constant and space varying fields.
    type(tensor_field), intent(inout) :: field1
    integer, intent(in) :: dim1, dim2
    type(scalar_field), intent(in) :: field2
    real, intent(in), optional :: scale
    
    type(scalar_field) lfield2
      
    assert(field1%field_type/=FIELD_TYPE_PYTHON .and. field2%field_type/=FIELD_TYPE_PYTHON)
    ! only allow addition to non-constant field1 or
    ! addition of constant field1 and constant field2
    assert(field1%field_type==FIELD_TYPE_NORMAL .or. field2%field_type==FIELD_TYPE_CONSTANT)
    
    if (.not. field1%mesh==field2%mesh .and. .not. field2%field_type==FIELD_TYPE_CONSTANT) then
       call allocate(lfield2, field1%mesh)
       call remap_field(field2, lfield2)
    else
       lfield2=field2
    end if

    if (field1%field_type==field2%field_type) then
       if (present(scale)) then
          field1%val(dim1,dim2,:)=field1%val(dim1,dim2,:)+scale*lfield2%val
       else
          field1%val(dim1,dim2,:)=field1%val(dim1,dim2,:)+lfield2%val
       end if
    else if (field1%field_type==FIELD_TYPE_NORMAL) then

       assert(field2%field_type==FIELD_TYPE_CONSTANT)
       if (present(scale)) then
          field1%val(dim1,dim2,:)=field1%val(dim1,dim2,:)+scale*field2%val(1)
       else
          field1%val(dim1,dim2,:)=field1%val(dim1,dim2,:)+field2%val(1)
       end if
    else
      
       FLAbort("Illegal addition for given field types.")
       
    end if

    if (.not. field1%mesh==field2%mesh .and. .not. field2%field_type==FIELD_TYPE_CONSTANT) then
       call deallocate(lfield2)
    end if
    
  end subroutine tensor_field_addto_field_dim_dim

  subroutine tensor_field_addto_tensor_field(field1, field2, scale)
    !!< Compute field1(dim1,dim2)=field1(dim1,dim2)+scale*field2.
    !!< Works for constant and space varying fields.
    type(tensor_field), intent(inout) :: field1
    type(tensor_field), intent(in) :: field2
    real, intent(in), optional :: scale
    integer :: i
    
    type(tensor_field) lfield2
    
    assert(field1%field_type/=FIELD_TYPE_PYTHON .and. field2%field_type/=FIELD_TYPE_PYTHON)
    ! only allow addition to non-constant field1 or
    ! addition of constant field1 and constant field2
    assert(field1%field_type==FIELD_TYPE_NORMAL .or. field2%field_type==FIELD_TYPE_CONSTANT)
    
    if (.not. field1%mesh==field2%mesh .and. .not. field2%field_type==FIELD_TYPE_CONSTANT) then
       call allocate(lfield2, field1%mesh)
       call remap_field(field2, lfield2)
    else
       lfield2=field2
    end if

    if (field1%field_type==field2%field_type) then
       if (present(scale)) then
          field1%val(:,:,:)=field1%val(:, :,:) +scale*lfield2%val(:, :, :)
       else
          field1%val=field1%val+lfield2%val
       end if
    else if (field1%field_type==FIELD_TYPE_NORMAL) then

       assert(field2%field_type==FIELD_TYPE_CONSTANT)
       if (present(scale)) then
          forall(i=1:size(field1%val, 3))
            field1%val(:, :, i)=field1%val(:, :, i)+scale*field2%val(:, :, 1)
          end forall
       else
          forall(i=1:size(field1%val, 3))
            field1%val(:, :, i)=field1%val(:, :, i)+field2%val(:, :, 1)
          end forall
       end if
    else
      
       FLAbort("Illegal addition for given field types.")
       
    end if

    if (.not. field1%mesh==field2%mesh .and. .not. field2%field_type==FIELD_TYPE_CONSTANT) then
       call deallocate(lfield2)
    end if

  end subroutine tensor_field_addto_tensor_field

  subroutine real_addto_real(arr, idx, val)
    ! Real recognize real, dunn. Fo' life.

    real, dimension(:), intent(inout) :: arr
    integer, dimension(:), intent(in) :: idx
    real, dimension(size(idx)), intent(in) :: val
    
    arr(idx) = arr(idx) + val
  end subroutine real_addto_real

  subroutine set_scalar_field_field(out_field, in_field)
    !!< Set in_field to out_field. This will only work if the fields have
    !!< the same mesh.
    type(scalar_field), intent(inout) :: out_field
    type(scalar_field), intent(in) :: in_field
    
    assert(mesh_compatible(out_field%mesh, in_field%mesh))
    assert(out_field%field_type/=FIELD_TYPE_PYTHON)
    assert(out_field%field_type==FIELD_TYPE_NORMAL .or. in_field%field_type==FIELD_TYPE_CONSTANT)
    
    select case (in_field%field_type)
    case (FIELD_TYPE_NORMAL)
       out_field%val=in_field%val
    case (FIELD_TYPE_CONSTANT)
       out_field%val=in_field%val(1)
    case default
       ! someone could implement in_field type python
       FLAbort("Illegal in_field field type in set()")
    end select

  end subroutine set_scalar_field_field

  subroutine set_scalar_field_from_vector_field(out_field, in_field, dim)
    !!< Set in_field to out_field. This will only work if the fields have
    !!< the same mesh.
    type(scalar_field), intent(inout) :: out_field
    type(vector_field), intent(in) :: in_field
    integer, intent(in) :: dim
    
    assert(mesh_compatible(out_field%mesh, in_field%mesh))
    assert(out_field%field_type/=FIELD_TYPE_PYTHON)
    assert(out_field%field_type==FIELD_TYPE_NORMAL .or. in_field%field_type==FIELD_TYPE_CONSTANT)
    assert(dim>=1 .and. dim<=in_field%dim)
    
    select case (in_field%field_type)
    case (FIELD_TYPE_NORMAL)
       out_field%val=in_field%val(dim,:)
    case (FIELD_TYPE_CONSTANT)
       out_field%val=in_field%val(dim,1)
    case default
       ! someone could implement in_field type python
       FLAbort("Illegal in_field field type in set()")
    end select

  end subroutine set_scalar_field_from_vector_field
    
  subroutine set_scalar_field_node(field, node_number, val)
    !!< Set the scalar field at the specified node
    !!< Does not work for constant fields
    type(scalar_field), intent(inout) :: field
    integer, intent(in) :: node_number
    real, intent(in) :: val

    assert(field%field_type==FIELD_TYPE_NORMAL)
    
    field%val(node_number) = val
    
  end subroutine set_scalar_field_node

  subroutine set_scalar_field_nodes(field, node_numbers, val)
    !!< Set the scalar field at the specified node_numbers
    !!< Does not work for constant fields
    type(scalar_field), intent(inout) :: field
    integer, dimension(:), intent(in) :: node_numbers
    real, dimension(:), intent(in) :: val

    assert(field%field_type==FIELD_TYPE_NORMAL)
    
    field%val(node_numbers) = val
    
  end subroutine set_scalar_field_nodes
  
  subroutine set_scalar_field(field, val)
    !!< Set the scalar field with a constant value
    !!< Works for constant and space varying fields.
    type(scalar_field), intent(inout) :: field
    real, intent(in) :: val

    assert(field%field_type/=FIELD_TYPE_PYTHON)
    
    field%val = val
    
  end subroutine set_scalar_field
  
  subroutine set_scalar_field_arr(field, val)
    !!< Set the scalar field at all nodes at once
    !!< Does not work for constant fields
    type(scalar_field), intent(inout) :: field
    real, dimension(:), intent(in) :: val

    assert(field%field_type==FIELD_TYPE_NORMAL)
    
    field%val = val
    
  end subroutine set_scalar_field_arr
    
  subroutine set_vector_field_node(field, node, val)
    !!< Set the vector field at the specified node
    !!< Does not work for constant fields
    type(vector_field), intent(inout) :: field
    integer, intent(in) :: node
    real, intent(in), dimension(:) :: val
    integer :: i

    assert(field%field_type==FIELD_TYPE_NORMAL)
    
    do i=1,field%dim
      field%val(i,node) = val(i)
    end do
    
  end subroutine set_vector_field_node

  subroutine set_scalar_field_theta(out_field, in_field_new, in_field_old, theta)
    !!< Set in_field to out_field. This will only work if the fields have
    !!< the same mesh.
    type(scalar_field), intent(inout) :: out_field
    type(scalar_field), intent(in) :: in_field_new, in_field_old
    real, intent(in) :: theta
    
    assert(mesh_compatible(out_field%mesh, in_field_new%mesh))
    assert(mesh_compatible(out_field%mesh, in_field_old%mesh))
    assert(out_field%field_type/=FIELD_TYPE_PYTHON)
#ifndef NDEBUG
    if(.not.(out_field%field_type==FIELD_TYPE_NORMAL .or. &
       (in_field_new%field_type==FIELD_TYPE_CONSTANT .and. &
       in_field_old%field_type==FIELD_TYPE_CONSTANT))) then
       ewrite(-1,*) "Incompatible field types in set()"
       FLAbort("evilness unleashed")
    end if
#endif
    
    select case (in_field_new%field_type)
    case (FIELD_TYPE_NORMAL)
       out_field%val=theta*in_field_new%val + (1.-theta)*in_field_old%val
    case (FIELD_TYPE_CONSTANT)
       out_field%val=theta*in_field_new%val(1) + (1.-theta)*in_field_old%val(1)
    case default
       ! someone could implement in_field type python
       FLAbort("Illegal in_field field type in set()")
    end select

  end subroutine set_scalar_field_theta

  subroutine set_vector_field_node_dim(field, dim, node, val)
    !!< Set the vector field at the specified node
    !!< Does not work for constant fields
    type(vector_field), intent(inout) :: field
    integer, intent(in) :: node
    real, intent(in) :: val
    integer, intent(in):: dim

    assert(field%field_type==FIELD_TYPE_NORMAL)
    assert(dim>=1 .and. dim<=field%dim)
    
    field%val(dim,node) = val
    
  end subroutine set_vector_field_node_dim
    
  subroutine set_vector_field_nodes(field, node_numbers, val)
    !!< Set the vector field at the specified nodes
    !!< Does not work for constant fields
    type(vector_field), intent(inout) :: field
    integer, dimension(:), intent(in) :: node_numbers
    !! values to set ( dimension x #nodes)
    real, intent(in), dimension(:,:) :: val
    integer :: i

    assert(field%field_type==FIELD_TYPE_NORMAL)
    
    do i=1,field%dim
      field%val(i,node_numbers) = val(i, :)
    end do
    
  end subroutine set_vector_field_nodes
    
  subroutine set_vector_field_nodes_dim(field, dim, node_numbers, val)
    !!< Set the vector field at the specified nodes
    !!< Does not work for constant fields
    type(vector_field), intent(inout) :: field
    integer, dimension(:), intent(in) :: node_numbers
    !! values to set
    real, intent(in), dimension(:) :: val
    integer, intent(in) :: dim

    assert(field%field_type==FIELD_TYPE_NORMAL)
    assert(dim>=1 .and. dim<=field%dim)
    
    field%val(dim,node_numbers) = val
    
  end subroutine set_vector_field_nodes_dim
    
  subroutine set_vector_field(field, val)
    !!< Set the vector field with a constant value
    !!< Works for constant and space varying fields.
    type(vector_field), intent(inout) :: field
    real, intent(in), dimension(:) :: val
    integer :: i

    assert(field%field_type/=FIELD_TYPE_PYTHON)
    
    do i=1,field%dim
      field%val(i,:) = val(i)
    end do

  end subroutine set_vector_field

  subroutine set_vector_field_dim(field, dim, val)
    !!< Set the vector field with a constant value
    !!< Works for constant and space varying fields.
    type(vector_field), intent(inout) :: field
    real, intent(in):: val
    integer, intent(in):: dim

    assert(field%field_type/=FIELD_TYPE_PYTHON)
    assert(dim>=1 .and. dim<=field%dim)
    
    field%val(dim,:) = val

  end subroutine set_vector_field_dim

  subroutine set_vector_field_arr(field, val)
    !!< Set the vector field with an array for all nodes at once
    type(vector_field), intent(inout) :: field
    real, intent(in), dimension(:, :) :: val
    integer :: i

    assert(field%field_type == FIELD_TYPE_NORMAL)
    
    do i=1,field%dim
      field%val(i,:) = val(i, :)
    end do

  end subroutine set_vector_field_arr

  subroutine set_vector_field_arr_dim(field, dim, val)
    !!< Set the vector field with an array for all nodes at once
    type(vector_field), intent(inout) :: field
    real, intent(in), dimension(:) :: val
    integer, intent(in):: dim
    
    assert(field%field_type == FIELD_TYPE_NORMAL)
    assert(dim>=1 .and. dim<=field%dim)
    
    field%val(dim,:) = val

  end subroutine set_vector_field_arr_dim

  subroutine set_vector_field_field(out_field, in_field )
    !!< Set in_field to out_field. This will only work if the fields have
    !!< the same mesh.
    type(vector_field), intent(inout) :: out_field
    type(vector_field), intent(in) :: in_field
    
    integer :: dim

    assert(mesh_compatible(out_field%mesh, in_field%mesh))
    assert(out_field%field_type/=FIELD_TYPE_PYTHON)
    assert(out_field%field_type==FIELD_TYPE_NORMAL .or. in_field%field_type==FIELD_TYPE_CONSTANT)
    assert(in_field%dim==out_field%dim)

    select case (in_field%field_type)
    case (FIELD_TYPE_NORMAL)
       do dim=1,in_field%dim
          out_field%val(dim,:)=in_field%val(dim,:)
       end do
    case (FIELD_TYPE_CONSTANT)
       do dim=1,in_field%dim
          out_field%val(dim,:)=in_field%val(dim,1)
       end do
    case default
       ! someone could implement in_field type python
       FLAbort("Illegal in_field field type in set()")
    end select

  end subroutine set_vector_field_field

  subroutine set_vector_field_theta(out_field, in_field_new, in_field_old, theta)
    !!< Set theta*in_field_new + (1.-theta)*in_field_old to out_field. This will only work if the fields have
    !!< the same mesh.
    type(vector_field), intent(inout) :: out_field
    type(vector_field), intent(in) :: in_field_new, in_field_old
    real, intent(in) :: theta
    
    integer :: dim
    
    assert(mesh_compatible(out_field%mesh, in_field_new%mesh))
    assert(mesh_compatible(out_field%mesh, in_field_old%mesh))
    assert(out_field%field_type/=FIELD_TYPE_PYTHON)
#ifndef NDEBUG
    if(.not.(out_field%field_type==FIELD_TYPE_NORMAL .or. &
       (in_field_new%field_type==FIELD_TYPE_CONSTANT .and. &
        in_field_old%field_type==FIELD_TYPE_CONSTANT))) then
       ewrite(-1,*) "Incompatible field types in set()"
        FLAbort("Evilness");
    end if
#endif
    assert(in_field_new%dim==out_field%dim)
    assert(in_field_old%dim==out_field%dim)
    
    select case (in_field_new%field_type)
    case (FIELD_TYPE_NORMAL)
      do dim = 1, out_field%dim
        out_field%val(dim,:)=theta*in_field_new%val(dim,:) + (1.-theta)*in_field_old%val(dim,:)
      end do
    case (FIELD_TYPE_CONSTANT)
      do dim = 1, out_field%dim
        out_field%val(dim,:)=theta*in_field_new%val(dim,1) + (1.-theta)*in_field_old%val(dim,1)
      end do
    case default
       ! someone could implement in_field type python
       FLAbort("Illegal in_field field type in set()")
    end select

  end subroutine set_vector_field_theta

  subroutine set_vector_field_field_dim(out_field, dim, in_field)
    !!< Set in_field to out_field. This will only work if the fields have
    !!< the same mesh.
    type(vector_field), intent(inout) :: out_field
    type(scalar_field), intent(in) :: in_field
    integer, intent(in):: dim

    assert(mesh_compatible(out_field%mesh, in_field%mesh))
    assert(out_field%field_type/=FIELD_TYPE_PYTHON)
    assert(out_field%field_type==FIELD_TYPE_NORMAL.or.in_field%field_type==FIELD_TYPE_CONSTANT)
    assert(dim>=1 .and. dim<=out_field%dim)

    select case (in_field%field_type)
    case (FIELD_TYPE_NORMAL)
       out_field%val(dim,:)=in_field%val
    case (FIELD_TYPE_CONSTANT)
       out_field%val(dim,:)=in_field%val(1)
    case default
       ! someone could implement in_field type python
       FLAbort("Illegal in_field field type in set()")
    end select

  end subroutine set_vector_field_field_dim

  subroutine set_vector_field_vfield_dim(out_field, dim, in_field)
    !!< Set in_field to out_field. This will only work if the fields have
    !!< the same mesh.
    type(vector_field), intent(inout) :: out_field
    type(vector_field), intent(in) :: in_field
    integer, intent(in):: dim

    assert(mesh_compatible(out_field%mesh, in_field%mesh))
    assert(out_field%field_type/=FIELD_TYPE_PYTHON)
    assert(out_field%field_type==FIELD_TYPE_NORMAL.or.in_field%field_type==FIELD_TYPE_CONSTANT)
    assert(dim>=1 .and. dim<=out_field%dim .and. dim<=in_field%dim)

    select case (in_field%field_type)
    case (FIELD_TYPE_NORMAL)
       out_field%val(dim,:)=in_field%val(dim,:)
    case (FIELD_TYPE_CONSTANT)
       out_field%val(dim,:)=in_field%val(dim,1)
    case default
       ! someone could implement in_field type python
       FLAbort("Illegal in_field field type in set()")
    end select

  end subroutine set_vector_field_vfield_dim

  subroutine set_tensor_field_field(out_field, in_field )
    !!< Set in_field to out_field. This will only work if the fields have
    !!< the same mesh.
    type(tensor_field), intent(inout) :: out_field
    type(Tensor_field), intent(in) :: in_field
      
    integer i    
    
    assert(mesh_compatible(out_field%mesh, in_field%mesh))
    assert(out_field%field_type/=FIELD_TYPE_PYTHON)
    assert(out_field%field_type==FIELD_TYPE_NORMAL.or.in_field%field_type==FIELD_TYPE_CONSTANT)
    assert(all(in_field%dim==out_field%dim))

    select case (in_field%field_type)
    case (FIELD_TYPE_NORMAL)
       out_field%val=in_field%val
    case (FIELD_TYPE_CONSTANT)
       do i=1, size(out_field%val,3)
          out_field%val(:,:,i)=in_field%val(:,:,1)
       end do
    case default
       ! someone could implement in_field type python
       FLAbort("Illegal in_field field type in set()")
    end select
    
  end subroutine set_tensor_field_field

  subroutine set_tensor_field_theta(out_field, in_field_new, in_field_old, theta)
    !!< Set theta*in_field_new + (1.-theta)*in_field_old to out_field. This will only work if the fields have
    !!< the same mesh.
    type(tensor_field), intent(inout) :: out_field
    type(tensor_field), intent(in) :: in_field_new, in_field_old
    real, intent(in) :: theta
    
    integer i
    
    assert(mesh_compatible(out_field%mesh, in_field_new%mesh))
    assert(mesh_compatible(out_field%mesh, in_field_old%mesh))
    assert(out_field%field_type/=FIELD_TYPE_PYTHON)
#ifndef NDEBUG
    if(.not.(out_field%field_type==FIELD_TYPE_NORMAL .or. &
       (in_field_new%field_type==FIELD_TYPE_CONSTANT .and. &
        in_field_old%field_type==FIELD_TYPE_CONSTANT))) then
       ewrite(-1,*) "Incompatible field types in set()"
        FLAbort("Evil")
    end if
#endif
    assert(all(in_field_new%dim==out_field%dim))
    assert(all(in_field_old%dim==out_field%dim))
    
    select case (in_field_new%field_type)
    case (FIELD_TYPE_NORMAL)
       out_field%val=theta*in_field_new%val + (1.-theta)*in_field_old%val
    case (FIELD_TYPE_CONSTANT)
      do i = 1, size(out_field%val, 3)
        out_field%val(:,:,i)=theta*in_field_new%val(:,:,1) + (1.-theta)*in_field_old%val(:,:,1)
      end do
    case default
       ! someone could implement in_field type python
       FLAbort("Illegal in_field field type in set()")
    end select

  end subroutine set_tensor_field_theta

  subroutine set_tensor_field_scalar_field(tensor, i, j, scalar, symmetric, scale)
    !!< Set the i,j^th component of tensor to be scalar.
    type(tensor_field), intent(inout) :: tensor
    integer, intent(in) :: i, j
    type(scalar_field), intent(in) :: scalar
    logical, intent(in), optional :: symmetric
    real, intent(in), optional :: scale

    real :: lscale

    assert(tensor%mesh%refcount%id==scalar%mesh%refcount%id)
    assert(tensor%field_type/=FIELD_TYPE_PYTHON)
    assert(tensor%field_type==FIELD_TYPE_NORMAL .or. scalar%field_type==FIELD_TYPE_CONSTANT)

    if (present(scale)) then
       lscale=scale
    else
       lscale=1.0
    end if

    select case (scalar%field_type)
    case (FIELD_TYPE_NORMAL)
       tensor%val(i, j, :) = scalar%val*lscale
       if (present_and_true(symmetric)) then
         tensor%val(j, i, :) = scalar%val*lscale
       end if
    case (FIELD_TYPE_CONSTANT)
       tensor%val(i, j, :) = scalar%val(1)*lscale

       if (present_and_true(symmetric)) then
         tensor%val(j, i, :) = scalar%val(1)*lscale
       end if
    case default
       ! someone could implement scalar field type python
       FLAbort("Illegal in_field field type in set()")
    end select
    
  end subroutine set_tensor_field_scalar_field

  subroutine set_tensor_field_diag_vector_field(tensor, vector, scale)
    !!< Set the diagonal components of tensor to be vector.
    type(tensor_field), intent(inout) :: tensor
    type(vector_field), intent(in) :: vector
    real, intent(in), optional :: scale

    integer :: i
    real :: lscale

    assert(tensor%mesh%refcount%id==vector%mesh%refcount%id)
    assert(tensor%field_type/=FIELD_TYPE_PYTHON)
    assert(tensor%field_type==FIELD_TYPE_NORMAL .or. vector%field_type==FIELD_TYPE_CONSTANT)
    assert(minval(tensor%dim)==vector%dim)

    if (present(scale)) then
       lscale=scale
    else
       lscale=1.0
    end if

    select case (vector%field_type)
    case (FIELD_TYPE_NORMAL)
       do i = 1, minval(tensor%dim)
          tensor%val(i, i, :) = vector%val(i,:)*lscale
       end do
    case (FIELD_TYPE_CONSTANT)
       do i = 1, minval(tensor%dim)
          tensor%val(i, i, :) = vector%val(i,1)*lscale
       end do
    case default
       ! someone could implement scalar field type python
       FLAbort("Illegal in_field field type in set()")
    end select
    
  end subroutine set_tensor_field_diag_vector_field

  subroutine set_tensor_field_node(field, node, val)
    !!< Set the tensor field at the specified node
    !!< Does not work for constant fields
    type(tensor_field), intent(inout) :: field
    integer, intent(in) :: node
    real, intent(in), dimension(:, :) :: val

    assert(field%field_type==FIELD_TYPE_NORMAL)

    field%val(:, :, node) = val
    
  end subroutine set_tensor_field_node

  subroutine set_tensor_field_node_dim(field, dim1, dim2, node, val)
    !!< Set the tensor field at the specified node
    !!< Does not work for constant fields
    type(tensor_field), intent(inout) :: field
    integer, intent(in) :: dim1, dim2, node
    real, intent(in) :: val

    assert(field%field_type==FIELD_TYPE_NORMAL)
    assert(dim1>=1 .and. dim1<=field%dim(1))
    assert(dim2>=1 .and. dim2<=field%dim(2))

    field%val(dim1, dim2, node) = val
    
  end subroutine set_tensor_field_node_dim

  subroutine set_tensor_field_nodes(field, node_numbers, val)
    !!< Set the tensor field at the specified nodes
    !!< Does not work for constant fields
    type(tensor_field), intent(inout) :: field
    integer, dimension(:), intent(in) :: node_numbers
    real, intent(in), dimension(:, :, :) :: val

    assert(field%field_type==FIELD_TYPE_NORMAL)

    field%val(:, :, node_numbers) = val
    
  end subroutine set_tensor_field_nodes
    
  subroutine set_tensor_field(field, val)
    !!< Sets tensor with constant value
    !!< Works for constant and space varying fields.
    type(tensor_field), intent(inout) :: field
    real, intent(in), dimension(:, :) :: val
    integer :: i

    assert(field%field_type/=FIELD_TYPE_PYTHON)
    
    do i=1,size(field%val, 3)
      field%val(:, :, i) = val
    end do
    
  end subroutine set_tensor_field

  subroutine set_tensor_field_arr(field, val)
    !!< Set the tensor field at all nodes at once
    !!< Does not work for constant fields
    type(tensor_field), intent(inout) :: field
    real, dimension(:,:,:), intent(in) :: val

    assert(field%field_type==FIELD_TYPE_NORMAL)
    
    field%val = val
    
  end subroutine set_tensor_field_arr
  
  subroutine set_tensor_field_arr_dim(field, dim1, dim2, val)
    !!< Set the tensor field at all nodes at once
    !!< Does not work for constant fields
    type(tensor_field), intent(inout) :: field
    real, dimension(:), intent(in) :: val
    integer, intent(in):: dim1, dim2

    assert(field%field_type==FIELD_TYPE_NORMAL)
    
    field%val(dim1, dim2, :) = val
    
  end subroutine set_tensor_field_arr_dim
    
  subroutine set_from_python_function_scalar(field, func, position, time)
    !!< Set the values at the nodes of field using the python function
    !!< specified in the string func. The position field is used to
    !!< determine the locations of the nodes.
    type(scalar_field), intent(inout) :: field
    !! Func may contain any python at all but the following function must
    !! be defined:
    !!  def val(X, t)
    !! where X is a tuple containing the position of a point and t is the
    !! time. The result must be a float. 
    character(len=*), intent(in) :: func
    type(vector_field), intent(in), target :: position
    real, intent(in) :: time

    type(vector_field) :: lposition
    real, dimension(:), pointer :: x, y, z
    real, dimension(0), target :: zero
    integer :: stat, dim

    dim=position%dim

    x=>zero
    y=>zero
    z=>zero
    if (field%mesh==position%mesh) then
       x=>position%val(1,:)
       
       if (dim>1) then
          y=>position%val(2,:)

          if (dim>2) then
             z=>position%val(3,:)
          end if
       end if
    else
       ! Remap position first.
       lposition = get_remapped_coordinates(position, field%mesh)
       ! we've just allowed remapping from a higher order to a lower order continuous field as this should be valid for
       ! coordinates
       ! also allowed to remap from unperiodic to periodic... hopefully the python function used will also be periodic!

       x=>lposition%val(1,:)
       
       if (dim>1) then
          y=>lposition%val(2,:)

          if (dim>2) then
             z=>lposition%val(3,:)
          end if
       end if
    end if

    call set_scalar_field_from_python(func, len(func), dim,&
            & node_count(field), x, y, z, time, field%val, stat)

    if (stat/=0) then
      ewrite(-1, *) "Python error while setting field: "//trim(field%name)
      ewrite(-1, *) "Python string was:"
      ewrite(-1, *) trim(func)
      FLExit("Dying")
    end if

    if (has_references(lposition)) then
       call deallocate(lposition)
    end if

  end subroutine set_from_python_function_scalar

  subroutine set_from_python_function_vector(field, func, position, time)
    !!< Set the values at the nodes of field using the python function
    !!< specified in the string func. The position field is used to
    !!< determine the locations of the nodes.
    type(vector_field), intent(inout) :: field
    !! Func may contain any python at all but the following function must
    !! be defiled:
    !!  def val(X, t)
    !! where X is a tuple containing the position of a point and t is the
    !! time. The result must be a float. 
    character(len=*), intent(in) :: func
    type(vector_field), intent(in), target :: position
    real, intent(in) :: time

    type(vector_field) :: lposition
    real, dimension(:), pointer :: x, y, z, fx, fy, fz
    real, dimension(0), target :: zero
    integer :: stat, dim

    dim=position%dim

    if (mesh_dim(field)/=mesh_dim(position)) then
       ewrite(0,'(a,i0)') "Vector field "//trim(field%name)//" has mesh dimension ",mesh_dim(field)
       ewrite(0,'(a,i0)') "Position field "//trim(position%name)//" has mesh dimension ",mesh_dim(position)
       FLExit("This is inconsistent")
    end if

    x=>zero
    y=>zero
    z=>zero
    if (field%mesh==position%mesh) then
       x=>position%val(1,:)
       
       if (dim>1) then
          y=>position%val(2,:)

          if (dim>2) then
             z=>position%val(3,:)
          end if
       end if
    else
       ! Remap position first.
       lposition = get_remapped_coordinates(position, field%mesh)
       ! we've just allowed remapping from a higher order to a lower order continuous field as this should be valid for
       ! coordinates
       ! also allowed to remap from unperiodic to periodic... hopefully the python function used will also be periodic!

       x=>lposition%val(1,:)
       
       if (dim>1) then
          y=>lposition%val(2,:)

          if (dim>2) then
             z=>lposition%val(3,:)
          end if
       end if
    end if

    fx=>zero
    fy=>zero
    fz=>zero

    fx=>field%val(1,:)
    if (field%dim>1) then
       fy=>field%val(2,:)
       
       if (field%dim>2) then
          fz=>field%val(3,:)
       end if
    end if
    

    call set_vector_field_from_python(func, len_trim(func), dim,&
            & node_count(field), x, y, z, time, field%dim, &
            & fx, fy, fz, stat)

    if (stat/=0) then
      ewrite(-1, *) "Python error while setting field: "//trim(field%name)
      ewrite(-1, *) "Python string was:"
      ewrite(-1, *) trim(func)
      FLExit("Dying")
    end if

    if (has_references(lposition)) then
       call deallocate(lposition)
    end if

  end subroutine set_from_python_function_vector
  
  subroutine set_from_python_function_tensor(field, func, position, time)
    !!< Set the values at the nodes of field using the python function
    !!< specified in the string func. The position field is used to
    !!< determine the locations of the nodes.
    type(tensor_field), intent(inout) :: field
    !! Func may contain any python at all but the following function must
    !! be defined:
    !!  def val(X, t)
    !! where X is a tuple containing the position of a point and t is the
    !! time. The result must be a float. 
    character(len=*), intent(in) :: func
    type(vector_field), intent(in), target :: position
    real, intent(in) :: time

    type(vector_field) :: lposition
    real, dimension(:), pointer :: x, y, z
    real, dimension(0), target :: zero
    integer :: stat, dim

    dim=position%dim

    x=>zero
    y=>zero
    z=>zero
    if (field%mesh==position%mesh) then
       x=>position%val(1,:)
       
       if (dim>1) then
          y=>position%val(2,:)

          if (dim>2) then
             z=>position%val(3,:)
          end if
       end if
    else
       ! Remap position first.
       lposition = get_remapped_coordinates(position, field%mesh)
       ! we've just allowed remapping from a higher order to a lower order continuous field as this should be valid for
       ! coordinates
       ! also allowed to remap from unperiodic to periodic... hopefully the python function used will also be periodic!

       x=>lposition%val(1,:)
       
       if (dim>1) then
          y=>lposition%val(2,:)

          if (dim>2) then
             z=>lposition%val(3,:)
          end if
       end if
    end if

    call set_tensor_field_from_python(func, len(func), dim,&
            & node_count(field), x, y, z, time, field%dim, &
            field%val, stat)

    if (stat/=0) then
      ewrite(-1, *) "Python error while setting field: "//trim(field%name)
      ewrite(-1, *) "Python string was:"
      ewrite(-1, *) trim(func)
      FLExit("Dying")
    end if

    if (has_references(lposition)) then
       call deallocate(lposition)
    end if

  end subroutine set_from_python_function_tensor

  subroutine set_from_function_scalar(field, func, position)
    !!< Set the values in field using func applied to the position field. 
    !!< Func should be a function which takes a real position vector and
    !!< returns a scalar real value.
    type(scalar_field), intent(inout) :: field
    type(vector_field), intent(in) :: position
    interface
       function func(X)
         real :: func
         real, dimension(:), intent(in) :: X
       end function func
    end interface

    type(vector_field) :: lpos
    integer :: i

    if (field%field_type /= FIELD_TYPE_NORMAL) then
      FLAbort("You can only set a normal field from a function!")
    end if

    call allocate(lpos, position%dim, field%mesh, "Local Position")
    
    call remap_field(position, lpos)

    do i=1,node_count(field)
       field%val(i)=func(node_val(lpos, i))
    end do

    call deallocate(lpos)

  end subroutine set_from_function_scalar

  subroutine set_from_function_vector(field, func, position)
    !!< Set the values in field using func applied to the position field. 
    !!< Func should be a function which takes a real position vector and
    !!< returns a vector real value of the same dimension as the position
    !!< field. 
    type(vector_field), intent(inout) :: field
    type(vector_field), intent(in) :: position
    interface
       function func(X)
         real, dimension(:), intent(in) :: X
         real, dimension(size(X)) :: func
       end function func
    end interface

    type(vector_field) :: lpos
    integer :: i

    if (field%field_type /= FIELD_TYPE_NORMAL) then
      FLAbort("You can only set a normal field from a function!")
    end if

    call allocate(lpos, position%dim, field%mesh, "Local Position")
    
    call remap_field(position, lpos)

    call zero(field)

    do i=1,node_count(field)
       call addto(field, i, func(node_val(lpos, i)))
    end do

    call deallocate(lpos)

  end subroutine set_from_function_vector

  subroutine set_from_function_tensor(field, func, position)
    !!< Set the values in field using func applied to the position field. 
    !!< Func should be a function which takes a real position vector and
    !!< returns a tensor real value of the same dimension as the position
    !!< field. 
    type(tensor_field), intent(inout) :: field
    type(vector_field), intent(in) :: position
    interface
       function func(X)
         real, dimension(:), intent(in) :: X
         real, dimension(size(X), size(X)) :: func
       end function func
    end interface

    type(vector_field) :: lpos
    integer :: i

    if (field%field_type /= FIELD_TYPE_NORMAL) then
      FLAbort("You can only set a normal field from a function!")
    end if

    call allocate(lpos, position%dim, field%mesh, "Local Position")
    
    call remap_field(position, lpos)

    call zero(field)

    do i=1,node_count(field)
       call addto(field, i, func(node_val(lpos, i)))
    end do

    call deallocate(lpos)

  end subroutine set_from_function_tensor

  ! ------------------------------------------------------------------------
  ! Mapping of fields between different meshes
  ! ------------------------------------------------------------------------
  
  subroutine test_remap_validity_scalar(from_field, to_field, stat)
    type(scalar_field), intent(in):: from_field, to_field
    integer, intent(out), optional:: stat

    if(present(stat)) stat = 0

    call test_remap_validity_generic(trim(from_field%name), trim(to_field%name), &
                                     continuity(from_field), continuity(to_field), &
                                     element_degree(from_field, 1), element_degree(to_field, 1), &
                                     mesh_periodic(from_field), mesh_periodic(to_field), &
                                     from_field%mesh%shape%numbering%type, to_field%mesh%shape%numbering%type, &
                                     stat)

  end subroutine test_remap_validity_scalar

  subroutine test_remap_validity_vector(from_field, to_field, stat)
    type(vector_field), intent(in):: from_field, to_field
    integer, intent(out), optional:: stat

    if(present(stat)) stat = 0

    call test_remap_validity_generic(trim(from_field%name), trim(to_field%name), &
                                     continuity(from_field), continuity(to_field), &
                                     element_degree(from_field, 1), element_degree(to_field, 1), &
                                     mesh_periodic(from_field), mesh_periodic(to_field), &
                                     from_field%mesh%shape%numbering%type, to_field%mesh%shape%numbering%type, &
                                     stat)

  end subroutine test_remap_validity_vector

  subroutine test_remap_validity_tensor(from_field, to_field, stat)
    type(tensor_field), intent(in):: from_field, to_field
    integer, intent(out), optional:: stat

    if(present(stat)) stat = 0

    call test_remap_validity_generic(trim(from_field%name), trim(to_field%name), &
                                     continuity(from_field), continuity(to_field), &
                                     element_degree(from_field, 1), element_degree(to_field, 1), &
                                     mesh_periodic(from_field), mesh_periodic(to_field), &
                                     from_field%mesh%shape%numbering%type, to_field%mesh%shape%numbering%type, &
                                     stat)

  end subroutine test_remap_validity_tensor

  subroutine test_remap_validity_generic(from_name, to_name, &
                                         from_continuity, to_continuity, &
                                         from_degree, to_degree, &
                                         from_periodic, to_periodic, &
                                         from_type, to_type, &
                                         stat)
    character(len=*), intent(in):: from_name, to_name
    integer, intent(in):: from_continuity, to_continuity
    integer, intent(in):: from_degree, to_degree
    logical, intent(in):: from_periodic, to_periodic
    integer, intent(in):: from_type, to_type
    integer, intent(out), optional:: stat

    if(present(stat)) stat = 0

    if((from_continuity<0).and.(.not.(to_continuity<0))) then
      if(present(stat)) then
        stat = REMAP_ERR_DISCONTINUOUS_CONTINUOUS
      else
        ewrite(-1,*) "Remapping from field "//trim(from_name)//" to field "//trim(to_name)//"."
        FLAbort("Trying to remap from discontinuous to continuous field.")
      end if
    end if

    ! this test currently assumes that the shape function degree is constant over the mesh
    if((.not.(from_continuity<0)).and.(.not.(to_continuity<0))&
        .and.(from_degree>to_degree)) then
      if(present(stat)) then
        stat = REMAP_ERR_HIGHER_LOWER_CONTINUOUS
      else
        ewrite(-1,*) "Remapping from field "//trim(from_name)//" to field "//trim(to_name)//"."
        FLAbort("Trying to remap from higher order to lower order continuous field")
      end if
    end if
    
    if((.not.(from_continuity<0)).and.(.not.(to_continuity<0))&
        .and.(.not.from_periodic).and.(to_periodic)) then
      if(present(stat)) then
        stat = REMAP_ERR_UNPERIODIC_PERIODIC
      else
        ewrite(-1,*) "Remapping from field "//trim(from_name)//" to field "//trim(to_name)//"."
        FLAbort("Trying to remap from an unperiodic to a periodic continuous field")
      end if
    end if
    
    if((from_type==ELEMENT_BUBBLE).and.&
       (to_type==ELEMENT_LAGRANGIAN)) then
      if(present(stat)) then
        stat = REMAP_ERR_BUBBLE_LAGRANGE
      else
        ewrite(-1,*) "Remapping from field "//trim(from_name)//" to field "//trim(to_name)//"."
        FLAbort("Trying to remap from a bubble to a lagrange field")
      end if
    end if

  end subroutine test_remap_validity_generic

  subroutine remap_scalar_field(from_field, to_field, stat)
    !!< Remap the components of from_field onto the locations of to_field.
    !!< This is used to change the element type of a field.
    !!<
    !!< This will not validly map a discontinuous field to a continuous
    !!< field. 
    type(scalar_field), intent(in) :: from_field
    type(scalar_field), intent(inout) :: to_field
    integer, intent(out), optional :: stat

    real, dimension(to_field%mesh%shape%loc, from_field%mesh%shape%loc) :: locweight

    integer :: fromloc, toloc, ele
    integer, dimension(:), pointer :: from_ele, to_ele
    
    if(present(stat)) stat = 0

    if(from_field%mesh==to_field%mesh) then
    
      call set(to_field, from_field)
      
    else
    
      select case(from_field%field_type)
      case(FIELD_TYPE_NORMAL)

        call test_remap_validity(from_field, to_field, stat=stat)

        ! First construct remapping weights.
        do toloc=1,size(locweight,1)
          do fromloc=1,size(locweight,2)
              locweight(toloc,fromloc)=eval_shape(from_field%mesh%shape, fromloc, &
                  local_coords(toloc, to_field%mesh%shape))
          end do
        end do
        
        ! Now loop over the elements.
        do ele=1,element_count(from_field)
          from_ele=>ele_nodes(from_field, ele)
          to_ele=>ele_nodes(to_field, ele)
  
          to_field%val(to_ele)=matmul(locweight,from_field%val(from_ele))
          
        end do
        
      case(FIELD_TYPE_CONSTANT)
        to_field%val = from_field%val(1)
      end select
      
    end if

  end subroutine remap_scalar_field

  subroutine remap_scalar_field_specific(from_field, to_field, elements, output, locweight, stat)
    !!< Remap the components of from_field onto the locations of to_field.
    !!< This is used to change the element type of a field.
    !!<
    !!< This will not validly map a discontinuous field to a continuous
    !!< field. 
    !!< This only does certain elements, and can optionally take in a precomputed locweight.

    type(scalar_field), intent(in) :: from_field
    type(scalar_field), intent(inout) :: to_field
    integer, dimension(:), intent(in) :: elements
    real, dimension(size(elements), to_field%mesh%shape%loc), intent(out) :: output
    integer, intent(out), optional:: stat

    real, dimension(to_field%mesh%shape%loc, from_field%mesh%shape%loc), optional :: locweight
    real, dimension(to_field%mesh%shape%loc, from_field%mesh%shape%loc) :: llocweight

    integer :: fromloc, toloc, ele, i

    if(present(stat)) stat = 0

    if (from_field%field_type == FIELD_TYPE_CONSTANT) then
      output = from_field%val(1)
      return
    end if

    call test_remap_validity(from_field, to_field, stat=stat)

    if (.not. present(locweight)) then
      ! First construct remapping weights.
      do toloc=1,size(llocweight,1)
         do fromloc=1,size(llocweight,2)
            llocweight(toloc,fromloc)=eval_shape(from_field%mesh%shape, fromloc, &
                 local_coords(toloc, to_field%mesh%shape))
         end do
      end do
    else
      llocweight = locweight
    end if
      
      ! Now loop over the elements.
    do i=1,size(elements)
      ele = elements(i)
      output(i, :)=matmul(llocweight,ele_val(from_field, ele))
    end do
  end subroutine remap_scalar_field_specific

  subroutine remap_vector_field(from_field, to_field, stat)
    !!< Remap the components of from_field onto the locations of to_field.
    !!< This is used to change the element type of a field.
    !!<
    !!< The result will only be valid if to_field is DG.
    type(vector_field), intent(in) :: from_field
    type(vector_field), intent(inout) :: to_field
    integer, intent(out), optional :: stat

    real, dimension(to_field%mesh%shape%loc, from_field%mesh%shape%loc) :: locweight

    integer :: fromloc, toloc, ele, i
    integer, dimension(:), pointer :: from_ele, to_ele
    
    if(present(stat)) stat = 0

    assert(to_field%dim>=from_field%dim)
    
    if (mesh_dim(from_field)/=mesh_dim(to_field)) then
       ewrite (0,*)"Remapping "//trim(from_field%name)//" to "&
            &//trim(to_field%name)
       ewrite (0,'(a,i0)')"Mesh dimension of "//trim(from_field%name)//&
            " is ", mesh_dim(from_field)
       ewrite (0,'(a,i0)')"Mesh dimension of "//trim(to_field%name)//&
            " is ", mesh_dim(to_field)
       FLExit("Mesh dimensions inconsistent")
    end if

    if(from_field%mesh==to_field%mesh) then
    
      call set(to_field, from_field)
      
    else
    
      select case(from_field%field_type)
      case(FIELD_TYPE_NORMAL)

        call test_remap_validity(from_field, to_field, stat=stat)

        ! First construct remapping weights.
        do toloc=1,size(locweight,1)
          do fromloc=1,size(locweight,2)
              locweight(toloc,fromloc)=eval_shape(from_field%mesh%shape, fromloc, &
                  local_coords(toloc, to_field%mesh%shape))
          end do
        end do
        
        ! Now loop over the elements.
        do ele=1,element_count(from_field)
          from_ele=>ele_nodes(from_field, ele)
          to_ele=>ele_nodes(to_field, ele)
          
          do i=1,from_field%dim
              to_field%val(i,to_ele)= &
                  matmul(locweight,from_field%val(i,from_ele))          
          end do
          
        end do
        
      case(FIELD_TYPE_CONSTANT)
        do i=1,from_field%dim
          to_field%val(i,:) = from_field%val(i,1)
        end do
      end select
  
    end if
    
    ! Zero any left-over dimensions
    do ele=from_field%dim+1,to_field%dim
      to_field%val(i,:)=0.0
    end do
    
  end subroutine remap_vector_field

  subroutine remap_vector_field_specific(from_field, to_field, elements, output, locweight, stat)
    !!< Remap the components of from_field onto the locations of to_field.
    !!< This is used to change the element type of a field.
    !!<
    !!< The result will only be valid if to_field is DG.
    type(vector_field), intent(in) :: from_field
    type(vector_field), intent(inout) :: to_field
    integer, dimension(:), intent(in) :: elements
    real, dimension(size(elements), to_field%dim, to_field%mesh%shape%loc), intent(out) :: output
    integer, intent(out), optional:: stat

    real, dimension(to_field%mesh%shape%loc, from_field%mesh%shape%loc), optional :: locweight
    real, dimension(to_field%mesh%shape%loc, from_field%mesh%shape%loc) :: llocweight

    integer :: fromloc, toloc, ele, i, j

    if(present(stat)) stat = 0

    assert(to_field%dim>=from_field%dim)

    output = 0.0

    select case(from_field%field_type)
    case(FIELD_TYPE_CONSTANT)
      do i=1,from_field%dim
        output(:, i, :) = from_field%val(i,1)
      end do
      return
    end select

    call test_remap_validity(from_field, to_field, stat=stat)

    if (.not. present(locweight)) then
      ! First construct remapping weights.
      do toloc=1,size(llocweight,1)
         do fromloc=1,size(llocweight,2)
            llocweight(toloc,fromloc)=eval_shape(from_field%mesh%shape, fromloc, &
                 local_coords(toloc, to_field%mesh%shape))
         end do
      end do
    else
      llocweight = locweight
    end if
      
    ! Now loop over the elements.
    do j=1,size(elements)
      ele = elements(j)
      do i=1,from_field%dim
        output(j, i, :) = matmul(llocweight,ele_val(from_field, i, ele))          
      end do
    end do
  end subroutine remap_vector_field_specific
  
  subroutine remap_tensor_field(from_field, to_field, stat)
    !!< Remap the components of from_field onto the locations of to_field.
    !!< This is used to change the element type of a field.
    !!<
    !!< The result will only be valid if to_field is DG.
    type(tensor_field), intent(in) :: from_field
    type(tensor_field), intent(inout) :: to_field
    integer, intent(inout), optional :: stat

    real, dimension(to_field%mesh%shape%loc, from_field%mesh%shape%loc) :: locweight

    integer :: fromloc, toloc, ele, i, j
    integer, dimension(:), pointer :: from_ele, to_ele

    if(present(stat)) stat = 0
    
    assert(all(to_field%dim>=from_field%dim))
    
    if(from_field%mesh==to_field%mesh) then
    
      call set(to_field, from_field)
      
    else
      
      select case(from_field%field_type)
      case(FIELD_TYPE_NORMAL)

        call test_remap_validity(from_field, to_field, stat=stat)

        ! First construct remapping weights.
        do toloc=1,size(locweight,1)
          do fromloc=1,size(locweight,2)
              locweight(toloc,fromloc)=eval_shape(from_field%mesh%shape, fromloc, &
                  local_coords(toloc, to_field%mesh%shape))
          end do
        end do
        
        ! Now loop over the elements.
        do ele=1,element_count(from_field)
          from_ele=>ele_nodes(from_field, ele)
          to_ele=>ele_nodes(to_field, ele)
          
          do i=1,from_field%dim(1)
            do j=1,from_field%dim(2)
              to_field%val(i, j, to_ele) = matmul(locweight, from_field%val(i, j, from_ele))
            end do
          end do
          
        end do
      case(FIELD_TYPE_CONSTANT)
        do i=1,size(to_field%val, 3)
          to_field%val(:, :, i) = from_field%val(:, :, 1)
        end do
      end select
      
    end if

  end subroutine remap_tensor_field
    
  subroutine remap_scalar_field_to_surface(from_field, to_field, surface_element_list, stat)
    !!< Remap the values of from_field onto the surface_field to_field, which is defined
    !!< on the faces given by surface_element_list.
    !!< This also deals with remapping between different orders.
    type(scalar_field), intent(in):: from_field
    type(scalar_field), intent(inout):: to_field
    integer, dimension(:), intent(in):: surface_element_list
    integer, intent(out), optional:: stat
    
    real, dimension(ele_loc(to_field,1), face_loc(from_field,1)) :: locweight
    type(element_type), pointer:: from_shape, to_shape
    real, dimension(face_loc(from_field,1)) :: from_val
    integer, dimension(:), pointer :: to_nodes
    integer toloc, fromloc, ele, face

    if (present(stat)) stat = 0

    select case(from_field%field_type)
    case(FIELD_TYPE_NORMAL)

      call test_remap_validity(from_field, to_field, stat=stat)
    
      ! the remapping happens from a face of from_field which is at the same
      ! time an element of to_field
      from_shape => face_shape(from_field, 1)
      to_shape => ele_shape(to_field, 1)
      ! First construct remapping weights.
      do toloc=1,size(locweight,1)
         do fromloc=1,size(locweight,2)
            locweight(toloc,fromloc)=eval_shape(from_shape, fromloc, &
                 local_coords(toloc, to_shape))
         end do
      end do
    
      ! Now loop over the surface elements.
      do ele=1, size(surface_element_list)
         ! element ele is a face in the mesh of from_field:
         face=surface_element_list(ele)
         
         to_nodes => ele_nodes(to_field, ele)

         from_val = face_val(from_field, face)

         to_field%val(to_nodes)=matmul(locweight,from_val)
         
      end do
      
    case(FIELD_TYPE_CONSTANT)
      
      to_field%val = from_field%val(1)

    end select

  end subroutine remap_scalar_field_to_surface

  subroutine remap_vector_field_to_surface(from_field, to_field, surface_element_list, stat)
    !!< Remap the values of from_field onto the surface_field to_field, which is defined
    !!< on the faces given by surface_element_list.
    !!< This also deals with remapping between different orders.
    type(vector_field), intent(in):: from_field
    type(vector_field), intent(inout):: to_field
    integer, dimension(:), intent(in):: surface_element_list
    integer, intent(out), optional:: stat
    
    real, dimension(ele_loc(to_field,1), face_loc(from_field,1)) :: locweight
    type(element_type), pointer:: from_shape, to_shape
    real, dimension(from_field%dim, face_loc(from_field,1)) :: from_val
    integer, dimension(:), pointer :: to_nodes
    integer toloc, fromloc, ele, face, i

    if(present(stat)) stat = 0

    assert(to_field%dim>=from_field%dim)

    select case(from_field%field_type)
    case(FIELD_TYPE_NORMAL)
    
      call test_remap_validity(from_field, to_field, stat=stat)

      ! the remapping happens from a face of from_field which is at the same
      ! time an element of to_field
      from_shape => face_shape(from_field, 1)
      to_shape => ele_shape(to_field, 1)
      ! First construct remapping weights.
      do toloc=1,size(locweight,1)
         do fromloc=1,size(locweight,2)
            locweight(toloc,fromloc)=eval_shape(from_shape, fromloc, &
                 local_coords(toloc, to_shape))
         end do
      end do
    
      ! Now loop over the surface elements.
      do ele=1, size(surface_element_list)
         ! element ele is a face in the mesh of from_field:
         face=surface_element_list(ele)
         
         to_nodes => ele_nodes(to_field, ele)

         from_val = face_val(from_field, face)

         do i=1, to_field%dim
           to_field%val(i,to_nodes)=matmul(locweight,from_val(i, :))
         end do
         
      end do
      
    case(FIELD_TYPE_CONSTANT)
      do i=1, from_field%dim
        to_field%val(i,:) = from_field%val(i,1)
      end do
    end select

    ! Zero any left-over dimensions
    do ele=from_field%dim+1, to_field%dim
       to_field%val(i,:)=0.0
    end do

  end subroutine remap_vector_field_to_surface

  function piecewise_constant_mesh(in_mesh, name) result(new_mesh)
    !!< From a given mesh, return a scalar field
    !!< allocated on the mesh that's topologically the same
    !!< but has piecewise constant basis functions.
    !!< This is for the definition of elementwise quantities.
    type(mesh_type), intent(in) :: in_mesh
    type(mesh_type) :: new_mesh
    type(element_type) :: shape, old_shape
    character(len=*), intent(in) :: name

    old_shape = in_mesh%shape

    shape = make_element_shape(vertices=old_shape%loc, dim=old_shape%dim, degree=0, quad=old_shape%quadrature)
    new_mesh = make_mesh(model=in_mesh, shape=shape, continuity=-1)
    new_mesh%name=name
    call deallocate(shape)
    
  end function piecewise_constant_mesh

  function piecewise_constant_field(in_mesh, name) result(field)
    !!< From a given mesh, return a scalar field
    !!< allocated on the mesh that's topologically the same
    !!< but has piecewise constant basis functions.
    !!< This is for the definition of elementwise quantities.
    type(mesh_type), intent(in) :: in_mesh
    type(mesh_type) :: new_mesh
    type(element_type) :: shape, old_shape
    type(scalar_field) :: field
    character(len=*), intent(in) :: name

    old_shape = in_mesh%shape

    shape = make_element_shape(vertices=old_shape%loc, dim=old_shape%dim, degree=0, quad=old_shape%quadrature)
    new_mesh = make_mesh(model=in_mesh, shape=shape, continuity=-1)
    call allocate(field, new_mesh, name)
    call zero(field)
    call deallocate(shape)
    call deallocate(new_mesh)
    
  end function piecewise_constant_field

  subroutine scalar_scale(field, factor)
    !!< Multiply scalar field with factor
    type(scalar_field), intent(inout) :: field
    real, intent(in) :: factor

    assert(field%field_type/=FIELD_TYPE_PYTHON)
      
    field%val = field%val * factor

  end subroutine scalar_scale

  subroutine vector_scale(field, factor)
    !!< Multiply vector field with factor
    type(vector_field), intent(inout) :: field
    real, intent(in) :: factor

    integer :: i

    assert(field%field_type/=FIELD_TYPE_PYTHON)
    
    do i=1,field%dim
      field%val(i,:) = field%val(i,:) * factor
    end do
      
  end subroutine vector_scale

  subroutine tensor_scale(field, factor)
    !!< Multiply tensor field with factor
    type(tensor_field), intent(inout) :: field
    real, intent(in) :: factor

    assert(field%field_type/=FIELD_TYPE_PYTHON)
    
    field%val = field%val * factor
      
  end subroutine tensor_scale
    
  subroutine scalar_scale_scalar_field(field, sfield)
    !!< Multiply scalar field with sfield. This will only work if the 
    !!< fields have the same mesh.
    !!< NOTE that the integral of the resulting field by a weighted sum over its values in gauss points
    !!< will not be as accurate as multiplying the fields at each gauss point seperately 
    !!< and then summing over these.
    type(scalar_field), intent(inout) :: field
    type(scalar_field), intent(in) :: sfield

    assert(field%mesh%refcount%id==sfield%mesh%refcount%id)
    assert(field%field_type/=FIELD_TYPE_PYTHON)
    assert(field%field_type==FIELD_TYPE_NORMAL .or. sfield%field_type==FIELD_TYPE_CONSTANT)
    
    select case (sfield%field_type)
    case (FIELD_TYPE_NORMAL)
       field%val = field%val * sfield%val
    case (FIELD_TYPE_CONSTANT)
       field%val = field%val * sfield%val(1)
    case default
       ! someone could implement in_field type python
       FLAbort("Illegal in_field field type in scale()")
    end select
    
  end subroutine scalar_scale_scalar_field

  subroutine vector_scale_scalar_field(field, sfield)
    !!< Multiply vector field with scalar field. This will only work if the 
    !!< fields have the same mesh.
    !!< NOTE that the integral of the resulting field by a weighted sum over its values in gauss points
    !!< will not be as accurate as multiplying the fields at each gauss point seperately 
    !!< and then summing over these.
    type(vector_field), intent(inout) :: field
    type(scalar_field), intent(in) :: sfield

    integer :: i

    assert(field%mesh%refcount%id==sfield%mesh%refcount%id)
    assert(field%field_type/=FIELD_TYPE_PYTHON)
    assert(field%field_type==FIELD_TYPE_NORMAL .or. sfield%field_type==FIELD_TYPE_CONSTANT)
    
    select case (sfield%field_type)
    case (FIELD_TYPE_NORMAL)
       do i=1,field%dim
          field%val(i,:) = field%val(i,:) * sfield%val
       end do
    case (FIELD_TYPE_CONSTANT)
       do i=1,field%dim
          field%val(i,:) = field%val(i,:) * sfield%val(1)
       end do
    case default
       ! someone could implement in_field type python
       FLAbort("Illegal in_field field type in scale()")
    end select
    
  end subroutine vector_scale_scalar_field

  subroutine tensor_scale_scalar_field(field, sfield)
    !!< Multiply tensor field with scalar field. This will only work if the 
    !!< fields have the same mesh.
    !!< NOTE that the integral of the resulting field by a weighted sum over its values in gauss points
    !!< will not be as accurate as multiplying the fields at each gauss point seperately 
    !!< and then summing over these.
    type(tensor_field), intent(inout) :: field
    type(scalar_field), intent(in) :: sfield

    integer :: i, j

    assert(field%mesh%refcount%id==sfield%mesh%refcount%id)
    assert(field%field_type/=FIELD_TYPE_PYTHON)
    assert(field%field_type==FIELD_TYPE_NORMAL .or. sfield%field_type==FIELD_TYPE_CONSTANT)
    
    select case (sfield%field_type)
    case (FIELD_TYPE_NORMAL)
       do i=1,field%dim(1)
          do j=1,field%dim(2)
             field%val(i,j,:) = field%val(i,j,:) * sfield%val
          end do
       end do
    case (FIELD_TYPE_CONSTANT)
       field%val(:,:,1) = field%val(:,:,1) * sfield%val(1)
    case default
       ! someone could implement in_field type python
       FLAbort("Illegal in_field field type in scale()")
    end select
    
  end subroutine tensor_scale_scalar_field
    
  subroutine vector_scale_vector_field(field, vfield)
    !!< Multiply vector field with vector field. This will only work if the 
    !!< fields have the same mesh.
    !!< NOTE that the integral of the resulting field by a weighted sum over its values in gauss points
    !!< will not be as accurate as multiplying the fields at each gauss point seperately 
    !!< and then summing over these.
    type(vector_field), intent(inout) :: field
    type(vector_field), intent(in) :: vfield

    integer :: i

    assert(field%mesh%refcount%id==vfield%mesh%refcount%id)
    assert(field%field_type/=FIELD_TYPE_PYTHON)
    assert(field%field_type==FIELD_TYPE_NORMAL .or. vfield%field_type==FIELD_TYPE_CONSTANT)
    
    select case (vfield%field_type)
    case (FIELD_TYPE_NORMAL)
       do i=1,field%dim
          field%val(i,:) = field%val(i,:) * vfield%val(i,:)
       end do
    case (FIELD_TYPE_CONSTANT)
       do i=1,field%dim
          field%val(i,:) = field%val(i,:) * vfield%val(i,1)
       end do
    case default
       ! someone could implement in_field type python
       FLAbort("Illegal in_field field type in scale()")
    end select
    
  end subroutine vector_scale_vector_field
    
  subroutine bound_scalar_field(field, lower_bound, upper_bound)
    !!< Bound a field by the lower and upper bounds supplied
    type(scalar_field), intent(inout) :: field
    real, intent(in) :: lower_bound, upper_bound
    
    integer :: i
    
    select case(field%field_type)
    case(FIELD_TYPE_NORMAL)
      do i = 1, node_count(field)
        field%val(i) = min(max(field%val(i), lower_bound), upper_bound)
      end do
    case(FIELD_TYPE_CONSTANT)
      field%val(1) = min(max(field%val(1), lower_bound), upper_bound)
    case default
      FLAbort("Illegal field type in bound()")
    end select
  
  end subroutine bound_scalar_field
  
  subroutine bound_scalar_field_field(field, lower_bound, upper_bound)
    !!< Bound a field by the lower and upper bounds supplied
    type(scalar_field), intent(inout) :: field
    type(scalar_field), intent(in), optional :: lower_bound, upper_bound

    integer :: i

    if(present(lower_bound)) then
      assert(field%mesh==lower_bound%mesh)
      assert(lower_bound%field_type==FIELD_TYPE_NORMAL) ! The case lower_bound=FIELD_TYPE_CONSTANT should be implemented
    end if
    if(present(upper_bound)) then
      assert(field%mesh==upper_bound%mesh)
      assert(upper_bound%field_type==FIELD_TYPE_NORMAL) ! The case upper_bound=FIELD_TYPE_CONSTANT should be implemented
    end if
    select case(field%field_type)
    case(FIELD_TYPE_NORMAL)
        if (present(lower_bound)) then
            do i = 1, node_count(field)
                field%val(i) = max(field%val(i), lower_bound%val(i))
            end do
        end if
        if (present(upper_bound)) then
            do i = 1, node_count(field)
                field%val(i) = min(field%val(i), upper_bound%val(i))
            end do
        end if
    case default
      FLAbort("Illegal field type in bound()")
    end select

  end subroutine bound_scalar_field_field
  

  subroutine bound_vector_field(field, lower_bound, upper_bound)
    !!< Bound a field by the lower and upper bounds supplied
    type(vector_field), intent(inout) :: field
    real, intent(in) :: lower_bound, upper_bound
    
    integer :: i, j
    
    select case(field%field_type)
    case(FIELD_TYPE_NORMAL)
      do i = 1, field%dim
        do j = 1, node_count(field)
          field%val(i,j) = min(max(field%val(i,j), lower_bound), upper_bound)
        end do
      end do
    case(FIELD_TYPE_CONSTANT)
      do i = 1, field%dim
        field%val(i,1) = min(max(field%val(i,1), lower_bound), upper_bound)
      end do
    case default
      FLAbort("Illegal field type in bound()")
    end select
  
  end subroutine bound_vector_field
  
  subroutine bound_tensor_field(field, lower_bound, upper_bound)
    !!< Bound a field by the lower and upper bounds supplied
    type(tensor_field), intent(inout) :: field
    real, intent(in) :: lower_bound, upper_bound
    
    integer :: i, j, k
    
    select case(field%field_type)
    case(FIELD_TYPE_NORMAL)
      do i = 1, field%dim(1)
        do j = 1, field%dim(2)
          do k = 1, node_count(field)
            field%val(i, j, k) = min(max(field%val(i, j, k), lower_bound), upper_bound)
          end do
        end do
      end do
    case(FIELD_TYPE_CONSTANT)
      do i = 1, field%dim(1)
        do j = 1, field%dim(2)
          field%val(i, j, 1) = min(max(field%val(i, j, 1), lower_bound), upper_bound)
        end do
      end do
    case default
      FLAbort("Illegal field type in bound()")
    end select
  
  end subroutine bound_tensor_field
  
  subroutine normalise_scalar(field)
    type(scalar_field), intent(inout) :: field
    
    integer :: i
    real :: tolerance
    
    tolerance = tiny(0.0)
    
    select case(field%field_type)
    case(FIELD_TYPE_NORMAL)
      do i = 1, node_count(field)
        call set(field, i, node_val(field, i)/(max(tolerance, abs(node_val(field, i)))))
      end do
    case(FIELD_TYPE_CONSTANT)
      field%val(1) = field%val(1)/(max(tolerance, abs(node_val(field, 1))))
    case default
      FLAbort("Illegal field type in normalise()")
    end select
        
  end subroutine normalise_scalar

  subroutine normalise_vector(field)
    type(vector_field), intent(inout) :: field
    
    integer :: i
    real :: tolerance
    
    tolerance = tiny(0.0)
    
    select case(field%field_type)
    case(FIELD_TYPE_NORMAL)
      do i = 1, node_count(field)
        call set(field, i, node_val(field, i)/(max(tolerance, norm2(node_val(field, i)))))
      end do
    case(FIELD_TYPE_CONSTANT)
      call set(field, 1, node_val(field, 1)/(max(tolerance, norm2(node_val(field, 1)))))
    case default
      FLAbort("Illegal field type in normalise()")
    end select
        
  end subroutine normalise_vector

  subroutine invert_scalar_field_inplace(field, tolerance)
  !!< Computes 1/field for a scalar field
    type(scalar_field), intent(inout):: field
    real, intent(in), optional :: tolerance
    
    call invert_scalar_field(field, field, tolerance)
    
  end subroutine invert_scalar_field_inplace
  
  subroutine invert_scalar_field(in_field, out_field, tolerance)
  !!< Computes 1/field for a scalar field
    type(scalar_field), intent(in):: in_field
    type(scalar_field), intent(inout):: out_field
    real, intent(in), optional :: tolerance
  
    integer :: i
  
    assert(out_field%field_type==FIELD_TYPE_NORMAL .or. out_field%field_type==FIELD_TYPE_CONSTANT)
    assert(out_field%mesh==in_field%mesh)
    if (in_field%field_type==out_field%field_type) then
      if(present(tolerance)) then
        do i = 1, size(out_field%val)
          out_field%val(i) = 1/sign(max(tolerance, abs(in_field%val(i))), in_field%val(i))
        end do
      else
        out_field%val=1/in_field%val
      end if
    else if (in_field%field_type==FIELD_TYPE_CONSTANT) then
      if(present(tolerance)) then
        out_field%val = 1/sign(max(tolerance, abs(in_field%val(1))), in_field%val(1))
      else
        out_field%val=1/in_field%val(1)
      end if
    else
      FLAbort("Calling invert_scalar_field with wrong field type")
    end if    
    
  end subroutine invert_scalar_field

  subroutine invert_vector_field_inplace(field, tolerance)
  !!< Computes 1/field for a vector field
    type(vector_field), intent(inout):: field
    real, intent(in), optional :: tolerance
    
    call invert_vector_field(field, field, tolerance)
    
  end subroutine invert_vector_field_inplace

  subroutine invert_vector_field(in_field, out_field, tolerance)
  !!< Computes 1/field for a vector field
    type(vector_field), intent(in):: in_field
    type(vector_field), intent(inout):: out_field
    real, intent(in), optional :: tolerance
    
    integer :: i, j
  
    assert(out_field%field_type==FIELD_TYPE_NORMAL .or. out_field%field_type==FIELD_TYPE_CONSTANT)
    assert(in_field%dim==in_field%dim)
    do i = 1, out_field%dim
      if (in_field%field_type==out_field%field_type) then
        if(present(tolerance)) then
          do j = 1, size(out_field%val(i,:))
            out_field%val(i,j) = 1/sign(max(tolerance, abs(in_field%val(i,j))), in_field%val(i,j))
          end do
        else
          out_field%val(i,:)=1/in_field%val(i,:)
        end if
      else if (in_field%field_type==FIELD_TYPE_CONSTANT) then
        if(present(tolerance)) then
          out_field%val(i,:)=1/sign(max(tolerance, abs(in_field%val(i,1))), in_field%val(i,1))
        else
          out_field%val(i,:)=1/in_field%val(i,1)
        end if
      else
        FLAbort("Calling invert_vector_field with wrong field type")
      end if
    end do
    
  end subroutine invert_vector_field

  subroutine absolute_value_scalar_field(field)
  !!< Computes abs(field) for a scalar field
    type(scalar_field), intent(inout) :: field
    
    field%val = abs(field%val)
    
  end subroutine absolute_value_scalar_field

  subroutine cross_product_vector(a, b, c)
    !!< Computes the node-wise outer product a=b x c
    !!< NOTE that the integral of the resulting field by a weighted sum over its values in gauss points
    !!< will not be as accurate as multiplying the fields at each gauss point seperately 
    !!< and then summing over these.
    type(vector_field), intent(inout) :: a
    type(vector_field), intent(in) :: b, c

    type(vector_field) tmp_b, tmp_c
    integer, dimension(3), parameter:: perm1=(/ 2,3,1 /), perm2=(/ 3,1,2 /)
    integer i

    assert(a%field_type/=FIELD_TYPE_PYTHON)
    assert(a%field_type==FIELD_TYPE_NORMAL .or. b%field_type==FIELD_TYPE_CONSTANT)
    assert(a%field_type==FIELD_TYPE_NORMAL .or. c%field_type==FIELD_TYPE_CONSTANT)
    assert(a%dim==b%dim)
    assert(a%dim==c%dim)
    
    if (a%mesh==c%mesh .and. c%field_type/=FIELD_TYPE_CONSTANT) then
       tmp_c=c
    else
       call allocate(tmp_c, c%dim, a%mesh, name='cross_product_vector_tmp_c')
       call remap_field(c, tmp_c)
    end if    
    
    select case (b%field_type)
    case (FIELD_TYPE_NORMAL)
      
       if (a%mesh==b%mesh) then
          tmp_b=b
       else
          call allocate(tmp_b, b%dim, a%mesh, name='cross_product_vector_tmp_b')
          call remap_field(b, tmp_b)
       end if
       
       select case (c%field_type)
       case (FIELD_TYPE_NORMAL)
          do i=1, a%dim
            a%val(i,:)=tmp_b%val( perm1(i),: ) * tmp_c%val( perm2(i),: )- &
               tmp_b%val( perm2(i),: ) * tmp_c%val( perm1(i),: )
          end do
       case (FIELD_TYPE_CONSTANT)
          do i=1, a%dim
            a%val(i,:)=tmp_b%val( perm1(i),: ) * tmp_c%val( perm2(i),1 )- &
               tmp_b%val( perm2(i),: ) * tmp_c%val( perm1(i),1 )
          end do
       case default
          ! someone could implement in_field type python
          FLAbort("Illegal in_field field type in cross_product()")
       end select
       
       if (.not. a%mesh==b%mesh) then
          call deallocate(tmp_b)
       end if
       
    case (FIELD_TYPE_CONSTANT)
      
       select case (c%field_type)
       case (FIELD_TYPE_NORMAL)
          do i=1, a%dim
            a%val(i,:)=b%val( perm1(i),1 ) * tmp_c%val( perm2(i),: )- &
               b%val( perm2(i),1 ) * tmp_c%val( perm1(i),: )
          end do
       case (FIELD_TYPE_CONSTANT)
          do i=1, a%dim
            a%val(i,:)=b%val( perm1(i),1 ) * tmp_c%val( perm2(i),1 )- &
               b%val( perm2(i),1 ) * tmp_c%val( perm1(i),1 )
          end do
       case default
          ! someone could implement b type python
          FLAbort("Illegal in_field field type in cross_product()")
       end select
       
    case default
      
       ! someone could implement c field type python
       FLAbort("Illegal in_field field type in cross_product()")
       
    end select
       
    if (.not. a%mesh==c%mesh .or. c%field_type==FIELD_TYPE_CONSTANT) then
       call deallocate(tmp_c)
    end if
    
  end subroutine cross_product_vector
  
  subroutine inner_product_field_field(a, b, c)
    !!< Computes the node-wise inner/dot product a=b . c
    !!< This version takes two scalar fields. NOTE that if a and b and c
    !!< have the same polynomial degree you will loose accuracy. In many
    !!< cases you have to calculate this at the gauss points instead.
    type(scalar_field), intent(inout) :: a
    type(vector_field), intent(in) :: b,c

    type(vector_field) tmp_b, tmp_c
    integer i

    assert(a%field_type/=FIELD_TYPE_PYTHON)
    assert(a%field_type==FIELD_TYPE_NORMAL .or. b%field_type==FIELD_TYPE_CONSTANT)
    assert(a%field_type==FIELD_TYPE_NORMAL .or. c%field_type==FIELD_TYPE_CONSTANT)
    assert(b%dim==c%dim)
    
    if (a%mesh==c%mesh .and. c%field_type/=FIELD_TYPE_CONSTANT) then
       tmp_c=c
    else
       call allocate(tmp_c, c%dim, a%mesh, name='inner_product_vector_tmp_c')
       call remap_field(c, tmp_c)
    end if
    
    select case (b%field_type)
    case (FIELD_TYPE_NORMAL)
      
       if (a%mesh==b%mesh) then
          tmp_b=b
       else
          call allocate(tmp_b, b%dim, a%mesh, name='cross_product_vector_tmp_b')
          call remap_field(b, tmp_b)
       end if
       
       select case (c%field_type)
       case (FIELD_TYPE_NORMAL)
          a%val=tmp_b%val(1,:)*tmp_c%val(1,:)
          do i=2, c%dim
             a%val=a%val+tmp_b%val(i,:)*tmp_c%val(i,:)
          end do
       case (FIELD_TYPE_CONSTANT)
          a%val=tmp_b%val(1,:)*c%val(1,1)
          do i=2, c%dim
             a%val=a%val+tmp_b%val(i,:)*c%val(i,1)
          end do
       case default
          ! someone could implement in_field type python
          FLAbort("Illegal in_field field type in inner_product()")
       end select
       
    case (FIELD_TYPE_CONSTANT)
      
       select case (c%field_type)
       case (FIELD_TYPE_NORMAL)
          a%val=b%val(1,1)*tmp_c%val(1,:)
          do i=2, c%dim
             a%val=a%val+b%val(i,1)*tmp_c%val(i,:)
          end do
       case (FIELD_TYPE_CONSTANT)
          a%val=b%val(1,1)*c%val(1,1)
          do i=2, c%dim
             a%val=a%val+b%val(i,1)*c%val(i,1)
          end do
       case default
          ! someone could implement in_field type python
          FLAbort("Illegal in_field field type in inner_product()")
       end select
       
    case default
      
       ! someone could implement in_field type python
       FLAbort("Illegal in_field field type in inner_product()")
       
    end select
       
    if (.not. c%mesh==tmp_c%mesh) then
       call deallocate(tmp_c)
    end if
    
  end subroutine inner_product_field_field
  
  subroutine inner_product_array_field(a, b, c)
    !!< Computes the node-wise inner/dot product a=b . c
    type(scalar_field), intent(inout) :: a
    real, dimension(:), intent(in) :: b
    type(vector_field), intent(in) :: c

    integer i

    assert(a%mesh%refcount%id==c%mesh%refcount%id)
    assert(a%field_type/=FIELD_TYPE_PYTHON)
    assert(a%field_type==FIELD_TYPE_NORMAL .or. c%field_type==FIELD_TYPE_CONSTANT)
    assert(size(b)==c%dim)
    
    select case (c%field_type)
    case (FIELD_TYPE_NORMAL)
       a%val=b(1)*c%val(1,:)
       do i=2, c%dim
         a%val=a%val+b(i)*c%val(i,:)
       end do
    case (FIELD_TYPE_CONSTANT)
       a%val=b(1)*c%val(1,1)
       do i=2, c%dim
         a%val=a%val+b(i)*c%val(i,1)
       end do
    case default
       ! someone could implement in_field type python
       FLAbort("Illegal in_field field type in inner_product()")
    end select
       
  end subroutine inner_product_array_field

  subroutine inner_product_field_array(a, b, c)
    !!< Computes the node-wise inner/dot product a=b . c
    type(scalar_field), intent(inout) :: a
    type(vector_field), intent(in) :: b
    real, dimension(:), intent(in) :: c

    integer i

    assert(a%mesh%refcount%id==b%mesh%refcount%id)
    assert(a%field_type/=FIELD_TYPE_PYTHON)
    assert(a%field_type==FIELD_TYPE_NORMAL .or. b%field_type==FIELD_TYPE_CONSTANT)
    assert(size(c)==b%dim)
    
    select case (b%field_type)
    case (FIELD_TYPE_NORMAL)
       a%val=c(1)*b%val(1,:)
       do i=2, b%dim
         a%val=a%val+c(i)*b%val(i,:)
       end do
    case (FIELD_TYPE_CONSTANT)
       a%val=c(1)*b%val(1,1)
       do i=2, b%dim
         a%val=a%val+c(i)*b%val(i,1)
       end do
    case default
       ! someone could implement in_field type python
       FLAbort("Illegal in_field field type in inner_product()")
    end select
       
  end subroutine inner_product_field_array

  function get_patch_ele(mesh, node, level) result(patch)
    !!< This function takes in a node and returns a patch_type containing
    !!< information about the elements around this node.
    integer, intent(in) :: node
    type(mesh_type), intent(inout) :: mesh
    integer, optional, intent(in) :: level ! how many elements deep do you want the patch
    type(patch_type) :: patch

    integer :: i, j, k, l, llevel, ele, setsize
    integer, dimension(:), pointer :: ele_node_list
    type(csr_sparsity), pointer :: nelist

    if (present(level)) then
      llevel = level
    else
      llevel = 1
    end if

    nelist => extract_nelist(mesh)

    ! Compute level-1 patch.
    do j=nelist%findrm(node), nelist%findrm(node+1) - 1
      ele = nelist%colm(j)
      call eleset_add(ele)
    end do

    ! Compute any other levels.
    ! There's an obvious optimisation here for l > 2, but in
    ! practice I don't use l > 2, so I couldn't be bothered coding it.
    ! (The optimisation being don't check elements you've already checked)
    do l=2,llevel
      call eleset_get_size(setsize)
      do i=1,setsize
        call eleset_get_ele(i, ele)
        ele_node_list => ele_nodes(mesh, ele) ! get the nodes in that element
        do j=1,size(ele_node_list) ! loop over those nodes
          do k=nelist%findrm(ele_node_list(j)),nelist%findrm(ele_node_list(j)+1)-1 ! loop over their elements
            call eleset_add(nelist%colm(k)) ! add
          end do
        end do
      end do
    end do

    call eleset_get_size(patch%count)
    allocate(patch%elements(patch%count))
    call eleset_fetch_list(patch%elements)

  end function get_patch_ele

  function get_patch_node(mesh, node, level, min_nodes) result(patch)
    !!< This function takes in a node and returns a patch_type containing
    !!< information about the nodes around this node.
    integer, intent(in) :: node
    type(mesh_type), intent(inout) :: mesh
    integer, optional, intent(in) :: level ! how many elements deep do you want the patch
    integer, optional, intent(in) :: min_nodes ! how many nodes must be in the patch
    type(patch_type) :: patch

    integer :: i, j, k, l, llevel, nnode, nnnode, ele, setsize
    integer, dimension(:), pointer :: ele_node_list
    type(csr_sparsity), pointer :: nelist

    if (present(level)) then
      llevel = level
    else
      llevel = 1
    end if

    nelist => extract_nelist(mesh)

    ! Compute level-1 patch.
    do j=nelist%findrm(node), nelist%findrm(node+1) - 1
      ele = nelist%colm(j)
      ele_node_list => ele_nodes(mesh, ele)
      do k=1,size(ele_node_list)
        nnode = ele_node_list(k)
        call eleset_add(nnode)
      end do
    end do

    ! Compute any other levels.
    ! There's an obvious optimisation here for l > 2, but in
    ! practice I don't use l > 2, so I couldn't be bothered coding it.
    ! (The optimisation being don't check elements you've already checked)
    l = 0
    do
      ! Let's decide whether
      ! to exit or not.
      l = l + 1
      if (present(min_nodes)) then
        call eleset_get_size(setsize)
        if (setsize > min_nodes .and. l >= llevel) then
          exit
        end if
      else
        if (l >= llevel) then
          exit
        end if
      end if

      do i=1,setsize
        call eleset_get_ele(i, nnode)
        do j=nelist%findrm(nnode),nelist%findrm(nnode+1)-1 ! loop over their elements
          ele = nelist%colm(j)
          ele_node_list => ele_nodes(mesh, ele) ! loop over this elements' nodes
          do k=1,size(ele_node_list)
            nnnode = ele_node_list(k)
            call eleset_add(nnnode) ! add
          end do
        end do
      end do
    end do

    call eleset_get_size(patch%count)
    allocate(patch%elements(patch%count))
    call eleset_fetch_list(patch%elements)

  end function get_patch_node

  function clone_header_scalar(field) result(out_field)
    type(scalar_field), intent(in) :: field
    type(scalar_field) :: out_field

    out_field = field
    nullify(out_field%val)
  end function clone_header_scalar
  
  function clone_header_vector(field) result(out_field)
    type(vector_field), intent(in) :: field
    type(vector_field) :: out_field

    out_field = field
    nullify(out_field%val)
    
  end function clone_header_vector

  function clone_header_tensor(field) result(out_field)
    type(tensor_field), intent(in) :: field
    type(tensor_field) :: out_field

    out_field = field
    nullify(out_field%val)
  end function clone_header_tensor

  subroutine set_to_submesh_scalar(from_field, to_field)
    !!< Set the nodal values of a field on a higher order mesh to a field on its submesh.
    type(scalar_field), intent(in) :: from_field
    type(scalar_field), intent(inout) :: to_field
    
    integer :: vertices, from_ele, to_ele, l_ele
    integer, dimension(:,:), allocatable :: permutation
    real, dimension(:), allocatable :: from_vals
    integer, dimension(:), pointer :: to_nodes

    ewrite(1,*) 'entering set_to_submesh_scalar'

    assert(to_field%mesh%shape%degree==1)

    vertices = from_field%mesh%shape%quadrature%vertices

    select case(from_field%mesh%shape%numbering%family)
    case(FAMILY_SIMPLEX)

      select case(from_field%mesh%shape%degree)
      case(2)

        select case(vertices)
        case(3) ! triangle
          assert(to_field%mesh%elements==4*from_field%mesh%elements)

          allocate(permutation(4,3))
          ! here we assume that the one true node ordering is used
          permutation = reshape((/1, 2, 2, 4, &
                                  2, 3, 4, 5, &
                                  4, 5, 5, 6/), (/4,3/))
        case(4) ! tet
          assert(to_field%mesh%elements==8*from_field%mesh%elements)

          allocate(permutation(8,4))
          ! here we assume that the one true node ordering is used
          ! also we arbitrarily select a diagonal (between 5 and 7) through the central octahedron
          permutation = reshape((/1, 2, 4,  7, 2, 2, 4, 5, &
                                  2, 3, 5,  8, 4, 5, 5, 7, &
                                  4, 5, 6,  9, 5, 7, 7, 8, &
                                  7, 8, 9, 10, 7, 8, 9, 9/), (/8,4/))
        case default
          FLAbort("unrecognised vertex count")
        end select
      case(1)
        !nothing to be done really

        select case(vertices)
        case(3) ! triangle
          assert(to_field%mesh%elements==from_field%mesh%elements)

          allocate(permutation(1,3))
          permutation = reshape((/1, 2, 3/), (/1,3/))
        case(4) ! tet
          assert(to_field%mesh%elements==from_field%mesh%elements)

          allocate(permutation(1,4))
          permutation = reshape((/1, 2, 3, 4/), (/1,4/))
        case default
          FLAbort("unrecognised vertex count")
        end select

      case default
        FLAbort("set_to_submesh_scalar only works for quadratic or lower elements")
      end select

    case default
      FLExit("set_to_submesh_scalar only works for simplex elements")
    end select

    allocate(from_vals(from_field%mesh%shape%loc))

    to_ele = 0
    do from_ele = 1, element_count(from_field)
      from_vals=ele_val(from_field, from_ele)

      do l_ele = 1, size(permutation,1)
        to_ele = to_ele+1
        to_nodes=>ele_nodes(to_field, to_ele)
        call set(to_field, to_nodes, from_vals(permutation(l_ele,:)))
      end do

    end do

  end subroutine set_to_submesh_scalar

  subroutine set_to_submesh_vector(from_field, to_field)
    !!< Set the nodal values of a field on a higher order mesh to a field on its submesh.
    type(vector_field), intent(in) :: from_field
    type(vector_field), intent(inout) :: to_field
    
    integer :: vertices, from_ele, to_ele, l_ele
    integer, dimension(:,:), allocatable :: permutation
    real, dimension(:,:), allocatable :: from_vals
    integer, dimension(:), pointer :: to_nodes

    ewrite(1,*) 'entering set_to_submesh_vector'

    assert(to_field%mesh%shape%degree==1)

    vertices = from_field%mesh%shape%quadrature%vertices

    select case(from_field%mesh%shape%numbering%family)
    case(FAMILY_SIMPLEX)

      select case(from_field%mesh%shape%degree)
      case(2)

        select case(vertices)
        case(3) ! triangle
          assert(to_field%mesh%elements==4*from_field%mesh%elements)

          allocate(permutation(4,3))
          ! here we assume that the one true node ordering is used
          permutation = reshape((/1, 2, 2, 4, &
                                  2, 3, 4, 5, &
                                  4, 5, 5, 6/), (/4,3/))
        case(4) ! tet
          assert(to_field%mesh%elements==8*from_field%mesh%elements)

          allocate(permutation(8,4))
          ! here we assume that the one true node ordering is used
          ! also we arbitrarily select a diagonal (between 5 and 7) through the central octahedron
          permutation = reshape((/1, 2, 4,  7, 2, 2, 4, 5, &
                                  2, 3, 5,  8, 4, 5, 5, 7, &
                                  4, 5, 6,  9, 5, 7, 7, 8, &
                                  7, 8, 9, 10, 7, 8, 9, 9/), (/8,4/))
        case default
          FLAbort("unrecognised vertex count")
        end select
      case(1)
        !nothing to be done really

        select case(vertices)
        case(3) ! triangle
          assert(to_field%mesh%elements==from_field%mesh%elements)

          allocate(permutation(1,3))
          permutation = reshape((/1, 2, 3/), (/1,3/))
        case(4) ! tet
          assert(to_field%mesh%elements==from_field%mesh%elements)

          allocate(permutation(1,4))
          permutation = reshape((/1, 2, 3, 4/), (/1,4/))
        case default
          FLAbort("unrecognised vertex count")
        end select

      case default
        FLAbort("set_to_submesh_vector only works for quadratic or lower elements")
      end select

    case default
      FLExit("set_to_submesh_vector only works for simplex elements")
    end select

    allocate(from_vals(from_field%dim, from_field%mesh%shape%loc))

    to_ele = 0
    do from_ele = 1, element_count(from_field)
      from_vals=ele_val(from_field, from_ele)

      do l_ele = 1, size(permutation,1)
        to_ele = to_ele+1
        to_nodes=>ele_nodes(to_field, to_ele)
        call set(to_field, to_nodes, from_vals(:, permutation(l_ele,:)))
      end do

    end do

  end subroutine set_to_submesh_vector

  subroutine set_from_submesh_scalar(from_field, to_field)
    !!< Set the nodal values of a field on a lower order submesh to a field on its parent mesh.
    type(scalar_field), intent(in) :: from_field
    type(scalar_field), intent(inout) :: to_field
    
    integer :: vertices, from_ele, to_ele, l_ele
    integer, dimension(:,:), allocatable :: permutation
    real, dimension(:), allocatable :: from_vals
    integer, dimension(:), pointer :: to_nodes

    ewrite(1,*) 'entering set_from_submesh_scalar'

    assert(from_field%mesh%shape%degree==1)

    vertices = to_field%mesh%shape%quadrature%vertices

    select case(to_field%mesh%shape%numbering%family)
    case(FAMILY_SIMPLEX)

      select case(to_field%mesh%shape%degree)
      case(2)

        select case(vertices)
        case(3) ! triangle
          assert(4*to_field%mesh%elements==from_field%mesh%elements)

          allocate(permutation(4,3))
          ! here we assume that the one true node ordering is used
          permutation = reshape((/1, 2, 2, 4, &
                                  2, 3, 4, 5, &
                                  4, 5, 5, 6/), (/4,3/))
        case(4) ! tet
          assert(8*to_field%mesh%elements==from_field%mesh%elements)

          allocate(permutation(8,4))
          ! here we assume that the one true node ordering is used
          ! also we arbitrarily select a diagonal (between 5 and 7) through the central octahedron
          permutation = reshape((/1, 2, 4,  7, 2, 2, 4, 5, &
                                  2, 3, 5,  8, 4, 5, 5, 7, &
                                  4, 5, 6,  9, 5, 7, 7, 8, &
                                  7, 8, 9, 10, 7, 8, 9, 9/), (/8,4/))
        case default
          FLAbort("unrecognised vertex count")
        end select
      case(1)
        !nothing to be done really

        select case(vertices)
        case(3) ! triangle
          assert(to_field%mesh%elements==from_field%mesh%elements)

          allocate(permutation(1,3))
          permutation = reshape((/1, 2, 3/), (/1,3/))
        case(4) ! tet
          assert(to_field%mesh%elements==from_field%mesh%elements)

          allocate(permutation(1,4))
          permutation = reshape((/1, 2, 3, 4/), (/1,4/))
        case default
          FLExit("unrecognised vertex count")
        end select

      case default
        FLAbort("set_from_submesh_vector only works for quadratic or lower elements")
      end select

    case default
      FLAbort("set_from_submesh_vector only works for simplex elements")
    end select

    allocate(from_vals(from_field%mesh%shape%loc))

    from_ele = 0
    do to_ele = 1, element_count(to_field)
      to_nodes=>ele_nodes(to_field, to_ele)

      do l_ele = 1, size(permutation,1)

        from_ele = from_ele + 1
        from_vals=ele_val(from_field, from_ele)

        call set(to_field, to_nodes(permutation(l_ele,:)), from_vals)

      end do

    end do

  end subroutine set_from_submesh_scalar

  subroutine set_from_submesh_vector(from_field, to_field)
    !!< Set the nodal values of a field on a lower order submesh to a field on its parent mesh.
    type(vector_field), intent(in) :: from_field
    type(vector_field), intent(inout) :: to_field
    
    integer :: vertices, from_ele, to_ele, l_ele
    integer, dimension(:,:), allocatable :: permutation
    real, dimension(:,:), allocatable :: from_vals
    integer, dimension(:), pointer :: to_nodes

    ewrite(1,*) 'entering set_from_submesh_vector'

    assert(from_field%mesh%shape%degree==1)

    vertices = to_field%mesh%shape%quadrature%vertices

    select case(to_field%mesh%shape%numbering%family)
    case(FAMILY_SIMPLEX)

      select case(to_field%mesh%shape%degree)
      case(2)

        select case(vertices)
        case(3) ! triangle
          assert(4*to_field%mesh%elements==from_field%mesh%elements)

          allocate(permutation(4,3))
          ! here we assume that the one true node ordering is used
          permutation = reshape((/1, 2, 2, 4, &
                                  2, 3, 4, 5, &
                                  4, 5, 5, 6/), (/4,3/))
        case(4) ! tet
          assert(8*to_field%mesh%elements==from_field%mesh%elements)

          allocate(permutation(8,4))
          ! here we assume that the one true node ordering is used
          ! also we arbitrarily select a diagonal (between 5 and 7) through the central octahedron
          permutation = reshape((/1, 2, 4,  7, 2, 2, 4, 5, &
                                  2, 3, 5,  8, 4, 5, 5, 7, &
                                  4, 5, 6,  9, 5, 7, 7, 8, &
                                  7, 8, 9, 10, 7, 8, 9, 9/), (/8,4/))
        case default
          FLAbort("unrecognised vertex count")
        end select
      case(1)
        !nothing to be done really

        select case(vertices)
        case(3) ! triangle
          assert(to_field%mesh%elements==from_field%mesh%elements)

          allocate(permutation(1,3))
          permutation = reshape((/1, 2, 3/), (/1,3/))
        case(4) ! tet
          assert(to_field%mesh%elements==from_field%mesh%elements)

          allocate(permutation(1,4))
          permutation = reshape((/1, 2, 3, 4/), (/1,4/))
        case default
          FLExit("unrecognised vertex count")
        end select

      case default
        FLAbort("set_from_submesh_vector only works for quadratic or lower elements")
      end select

    case default
      FLAbort("set_from_submesh_vector only works for simplex elements")
    end select

    allocate(from_vals(from_field%dim, from_field%mesh%shape%loc))

    from_ele = 0
    do to_ele = 1, element_count(to_field)
      to_nodes=>ele_nodes(to_field, to_ele)

      do l_ele = 1, size(permutation,1)

        from_ele = from_ele + 1
        from_vals=ele_val(from_field, from_ele)

        call set(to_field, to_nodes(permutation(l_ele,:)), from_vals)

      end do

    end do

  end subroutine set_from_submesh_vector

  subroutine set_ele_nodes(mesh, ele, nodes)
    type(mesh_type), intent(inout) :: mesh
    integer, intent(in) :: ele
    integer, dimension(:), intent(in) :: nodes

    assert(size(nodes) == ele_loc(mesh, ele))

    mesh%ndglno(mesh%shape%loc*(ele-1)+1:&
                &mesh%shape%loc*ele) = nodes
  end subroutine set_ele_nodes

  subroutine renumber_positions_trailing_receives(positions, permutation)
    type(vector_field), intent(inout) :: positions
    integer, dimension(:), intent(out), optional :: permutation

    integer :: i, j, nhalos, nonods
    integer, dimension(:), allocatable :: inverse_permutation, receive_node, &
      & renumber_permutation
    type(vector_field) :: positions_renumbered

    ewrite(1, *) "In renumber_positions_trailing_receives"
    assert(positions%refcount%count == 1)

    nhalos = halo_count(positions)
    if(nhalos == 0) return

    nonods = node_count(positions)

    allocate(receive_node(nonods))
    allocate(renumber_permutation(nonods))
    allocate(inverse_permutation(nonods))
    receive_node = 0
    do i = nhalos, 1, -1
      do j = 1, halo_proc_count(positions%mesh%halos(i))
        receive_node(halo_receives(positions%mesh%halos(i), j)) = i
      end do
    end do
    call qsort(receive_node, renumber_permutation)
    do i=1 , size(renumber_permutation)
      inverse_permutation(renumber_permutation(i))=i
    end do

    call renumber_positions(positions, inverse_permutation, positions_renumbered, &
      & node_halo_ordering_scheme = HALO_ORDER_TRAILING_RECEIVES)

    call deallocate(positions)
    positions = positions_renumbered

    if(present(permutation)) then
      assert(size(permutation)==nonods)
      permutation=inverse_permutation
    end if

    deallocate(receive_node)
    deallocate(renumber_permutation)
    deallocate(inverse_permutation)

#ifdef DDEBUG
    do i = 1, nhalos
      !if (.not. has_references(positions%mesh%halos(i))) cycle
      assert(trailing_receives_consistent(positions%mesh%halos(i)))
    end do
#endif

    ewrite(1, *) "Exiting renumber_positions_trailing_receives"

  end subroutine renumber_positions_trailing_receives

  subroutine renumber_positions(input_positions, permutation, output_positions, node_halo_ordering_scheme)
    type(vector_field), intent(in) :: input_positions
    type(vector_field), intent(out) :: output_positions
    integer, dimension(:), intent(in) :: permutation
    !! As we're reordering nodes it is assumed that output node halos should
    !! use a general ordering scheme, unless explicitly overridden via this
    !! argument
    integer, optional, intent(in) :: node_halo_ordering_scheme

    type(mesh_type) :: output_mesh
    integer :: ele, node, halo_num, lnode_halo_ordering_scheme, proc
    type(halo_type), pointer :: input_halo, output_halo

    ewrite(1, *) "In renumber_positions"

    assert(size(permutation) == node_count(input_positions))

    if(present(node_halo_ordering_scheme)) then
      lnode_halo_ordering_scheme = node_halo_ordering_scheme
    else
      lnode_halo_ordering_scheme = HALO_ORDER_GENERAL
    end if

    call allocate(output_mesh, node_count(input_positions), ele_count(input_positions), &
               &  input_positions%mesh%shape, trim(input_positions%mesh%name))

    do ele=1,ele_count(input_positions)
      call set_ele_nodes(output_mesh, ele, permutation(ele_nodes(input_positions, ele)))
    end do
    
    if(associated(input_positions%mesh%columns)) then
      allocate(output_mesh%columns(node_count(input_positions)))
      do node=1,node_count(input_positions)
        output_mesh%columns(permutation(node)) = input_positions%mesh%columns(node)
      end do
    end if

    output_mesh%periodic = input_positions%mesh%periodic
    if (associated(input_positions%mesh%region_ids)) then
      allocate(output_mesh%region_ids(size(input_positions%mesh%region_ids)))
      output_mesh%region_ids = input_positions%mesh%region_ids
    end if

    ! Now here comes the damnable face information

    if (associated(input_positions%mesh%faces)) then
      allocate(output_mesh%faces)
      allocate(output_mesh%faces%shape)
      output_mesh%faces%shape = input_positions%mesh%faces%shape
      call incref(output_mesh%faces%shape)
      call incref(output_mesh%faces%shape%quadrature)
      output_mesh%faces%face_list = input_positions%mesh%faces%face_list
      call incref(output_mesh%faces%face_list)
      allocate(output_mesh%faces%face_lno(size(input_positions%mesh%faces%face_lno)))
      output_mesh%faces%face_lno = input_positions%mesh%faces%face_lno
      output_mesh%faces%surface_mesh = input_positions%mesh%faces%surface_mesh
      call incref(output_mesh%faces%surface_mesh)
      allocate(output_mesh%faces%surface_node_list(size(input_positions%mesh%faces%surface_node_list)))
      output_mesh%faces%surface_node_list = permutation(input_positions%mesh%faces%surface_node_list)
      allocate(output_mesh%faces%face_element_list(size(input_positions%mesh%faces%face_element_list)))
      output_mesh%faces%face_element_list = input_positions%mesh%faces%face_element_list
      allocate(output_mesh%faces%boundary_ids(size(input_positions%mesh%faces%boundary_ids)))
      output_mesh%faces%boundary_ids = input_positions%mesh%faces%boundary_ids
      if(associated(input_positions%mesh%faces%coplanar_ids)) then
        allocate(output_mesh%faces%coplanar_ids(size(input_positions%mesh%faces%coplanar_ids)))
        output_mesh%faces%coplanar_ids = input_positions%mesh%faces%coplanar_ids
      end if
      if (associated(input_positions%mesh%faces%dg_surface_mesh)) then
        allocate(output_mesh%faces%dg_surface_mesh)
        output_mesh%faces%dg_surface_mesh = input_positions%mesh%faces%dg_surface_mesh
        call incref(output_mesh%faces%dg_surface_mesh)
      end if
    end if

    output_mesh%option_path = input_positions%mesh%option_path
    output_mesh%continuity = input_positions%mesh%continuity

    ! Now for the positions
    call allocate(output_positions, input_positions%dim, output_mesh, trim(input_positions%name))
    do node=1,node_count(output_positions)
      call set(output_positions, permutation(node), node_val(input_positions, node))
    end do
    call deallocate(output_mesh)
    
    ! Node halos
    allocate(output_positions%mesh%halos(halo_count(input_positions)))
    do halo_num = 1, halo_count(input_positions)
      if (.not. has_references(input_positions%mesh%halos(halo_num))) cycle
      input_halo => input_positions%mesh%halos(halo_num)
      output_halo => output_positions%mesh%halos(halo_num)
      call allocate(output_halo, input_halo)
      call set_halo_ordering_scheme(output_halo, lnode_halo_ordering_scheme)
      do proc = 1, halo_proc_count(input_halo)
        call set_halo_sends(output_halo, proc, permutation(halo_sends(input_halo, proc)))
        call set_halo_receives(output_halo, proc, permutation(halo_receives(input_halo, proc)))
      end do
      
      ! Create caches
      call create_ownership(output_halo)
      call create_global_to_universal_numbering(output_halo)
      assert(has_global_to_universal_numbering(output_halo))
    end do
    ! Element halos
    allocate(output_positions%mesh%element_halos(element_halo_count(input_positions)))
    do halo_num = 1, element_halo_count(input_positions)
      if (.not. has_references(input_positions%mesh%element_halos(halo_num))) cycle
      output_positions%mesh%element_halos(halo_num) = input_positions%mesh%element_halos(halo_num)
      call incref(output_positions%mesh%element_halos(halo_num))
    end do

    output_positions%option_path = input_positions%option_path

    ewrite(1, *) "Exiting renumber_positions"

  end subroutine renumber_positions

  subroutine renumber_positions_elements(input_positions, permutation, output_positions, element_halo_ordering_scheme)
    type(vector_field), intent(in) :: input_positions
    type(vector_field), intent(out) :: output_positions
    integer, dimension(:), intent(in) :: permutation
    !! As we're reordering nodes it is assumed that output halos should
    !! use a general ordering scheme, unless explicitly overridden via this
    !! argument
    integer, optional, intent(in) :: element_halo_ordering_scheme

    type(mesh_type) :: output_mesh
    integer :: ele, node, halo_num, lelement_halo_ordering_scheme, proc
    type(halo_type), pointer :: input_halo, output_halo
    integer, dimension(:), allocatable :: sndgln

    ewrite(1, *) "In renumber_positions_elements"

    assert(size(permutation) == ele_count(input_positions))

    if(present(element_halo_ordering_scheme)) then
      lelement_halo_ordering_scheme = element_halo_ordering_scheme
    else
      lelement_halo_ordering_scheme = HALO_ORDER_GENERAL
    end if

    call allocate(output_mesh, node_count(input_positions), ele_count(input_positions), &
               &  input_positions%mesh%shape, trim(input_positions%mesh%name))

    do ele=1,ele_count(input_positions)
      call set_ele_nodes(output_mesh, permutation(ele), ele_nodes(input_positions, ele))
    end do

    if(associated(input_positions%mesh%columns)) then
      allocate(output_mesh%columns(node_count(input_positions)))
      output_mesh%columns = input_positions%mesh%columns
    end if

    output_mesh%periodic = input_positions%mesh%periodic
    if (associated(input_positions%mesh%region_ids)) then
      allocate(output_mesh%region_ids(size(input_positions%mesh%region_ids)))
      output_mesh%region_ids = input_positions%mesh%region_ids
    end if

    ! Now here comes the damnable face information

    if (associated(input_positions%mesh%faces)) then
      allocate(sndgln(surface_element_count(input_positions) * face_loc(input_positions, 1)))
      call getsndgln(input_positions%mesh, sndgln)
      call add_faces(output_mesh, sndgln=sndgln, element_owner=permutation(input_positions%mesh%faces%face_element_list(1:surface_element_count(input_positions))))
      deallocate(sndgln)
      output_mesh%faces%boundary_ids = input_positions%mesh%faces%boundary_ids
      if (associated(input_positions%mesh%faces%coplanar_ids)) then
        allocate(output_mesh%faces%coplanar_ids(size(input_positions%mesh%faces%coplanar_ids)))
        output_mesh%faces%coplanar_ids = input_positions%mesh%faces%coplanar_ids
      end if
    end if

    output_mesh%option_path = input_positions%mesh%option_path
    output_mesh%continuity = input_positions%mesh%continuity

    ! Now for the positions
    call allocate(output_positions, input_positions%dim, output_mesh, trim(input_positions%name))
    do node=1,node_count(output_positions)
      call set(output_positions, node, node_val(input_positions, node))
    end do
    call deallocate(output_mesh)
    
    ! Node halos
    allocate(output_positions%mesh%halos(halo_count(input_positions)))
    do halo_num = 1, halo_count(input_positions)
      if (.not. has_references(input_positions%mesh%halos(halo_num))) cycle
      output_positions%mesh%halos(halo_num) = input_positions%mesh%halos(halo_num)
      call incref(output_positions%mesh%halos(halo_num))
    end do

    ! Element halos
    allocate(output_positions%mesh%element_halos(element_halo_count(input_positions)))
    do halo_num = 1, element_halo_count(input_positions)
      if (.not. has_references(input_positions%mesh%element_halos(halo_num))) cycle
      input_halo => input_positions%mesh%element_halos(halo_num)
      output_halo => output_positions%mesh%element_halos(halo_num)
      call allocate(output_halo, input_halo)
      call set_halo_ordering_scheme(output_halo, lelement_halo_ordering_scheme)
      do proc = 1, halo_proc_count(input_halo)
        call set_halo_sends(output_halo, proc, permutation(halo_sends(input_halo, proc)))
        call set_halo_receives(output_halo, proc, permutation(halo_receives(input_halo, proc)))
      end do
      
      ! Create caches
      call create_ownership(output_halo)
      call create_global_to_universal_numbering(output_halo)
      assert(has_global_to_universal_numbering(output_halo))
    end do

    output_positions%option_path = input_positions%option_path

    ewrite(1, *) "Exiting renumber_positions_elements"

  end subroutine renumber_positions_elements

  subroutine renumber_positions_elements_trailing_receives(positions, permutation)
    type(vector_field), intent(inout) :: positions
    integer, dimension(:), intent(out), optional :: permutation

    integer :: i, j, nhalos, elmcnt
    integer, dimension(:), allocatable :: inverse_permutation, receive_node, &
      & renumber_permutation
    type(vector_field) :: positions_renumbered

    ewrite(1, *) "In renumber_positions_elements_trailing_receives"

    assert(positions%refcount%count == 1)
   
    nhalos = element_halo_count(positions)
    if(nhalos == 0) return

    elmcnt = ele_count(positions)

    allocate(receive_node(elmcnt))
    allocate(renumber_permutation(elmcnt))
    allocate(inverse_permutation(elmcnt))
    receive_node = 0
    do i = nhalos, 1, -1
      do j = 1, halo_proc_count(positions%mesh%element_halos(i))
        receive_node(halo_receives(positions%mesh%element_halos(i), j)) = i
      end do
    end do
    call qsort(receive_node, renumber_permutation)
    do i=1,size(renumber_permutation)
      inverse_permutation(renumber_permutation(i)) = i
    end do

    call renumber_positions_elements(positions, inverse_permutation, positions_renumbered, &
      & element_halo_ordering_scheme = HALO_ORDER_TRAILING_RECEIVES)

    call deallocate(positions)
    positions = positions_renumbered

    if (present(permutation)) then
      assert(size(permutation) == elmcnt)
      permutation = inverse_permutation
    end if

    deallocate(receive_node)
    deallocate(renumber_permutation)
    deallocate(inverse_permutation)

#ifdef DDEBUG
    do i = 1, nhalos
      assert(trailing_receives_consistent(positions%mesh%element_halos(i)))
    end do
#endif

    ewrite(1, *) "Exiting renumber_positions_elements_trailing_receives"

  end subroutine renumber_positions_elements_trailing_receives
  
  subroutine reorder_element_numbering(positions, use_unns)
    !!< On return from adaptivity, the element node list for halo elements
    !!< contains arbitrary reorderings. This routine reorders the element
    !!< node lists so that they are consistent accross all processes.
    
    type(vector_field), target, intent(inout) :: positions
    !! Supply this to override unn caches on the positions field. Useful for
    !! reordering before caches have been generated.
    type(integer_set), dimension(:), intent(in), optional :: use_unns

    integer :: tmp, ele, nhalos
    ! Note that this is invalid for mixed geometry meshes, but adaptivity
    ! doesn't support those anyway!
    integer, dimension(ele_loc(positions,1)) :: unns, unns_order
    integer, dimension(:), allocatable :: sndgln
    integer, dimension(:), pointer :: nodes
    type(mesh_type), pointer :: mesh

    mesh => positions%mesh
    if(has_faces(mesh)) then
      allocate(sndgln(face_loc(mesh, 1) * surface_element_count(mesh)))
      call getsndgln(mesh, sndgln)
    end if
    
    nhalos = halo_count(mesh)
    if((nhalos == 0).and.(.not.present(use_unns))) then
      FLAbort("Need halos or unns to reorder the mesh.")
    end if

    do ele = 1, element_count(mesh)
      nodes => ele_nodes(mesh, ele)
      
      if(present(use_unns)) then
        unns = set2vector(use_unns(ele))
      else
        ! Get the universal numbers from the largest available halo
        unns = halo_universal_numbers(mesh%halos(nhalos), nodes)
      end if
       
      call qsort(unns, unns_order)
      call apply_permutation(nodes, unns_order)
    
    end do
    
    ! Now we have the nodes in a known order. However, some elements may
    ! be inverted. This is only an issue in 3D.       

    if(mesh_dim(mesh) == 3) then
      do ele = 1, element_count(mesh)
        nodes => ele_nodes(mesh, ele)
        if(simplex_volume(positions, ele) < 0.0) then
          tmp = nodes(1)
          nodes(1) = nodes(2)
          nodes(2) = tmp
        end if
      end do
    end if

    call remove_eelist(mesh)
    if(has_faces(mesh)) then
      call update_faces(mesh, sndgln)
      deallocate(sndgln)
    end if

  contains

    subroutine update_faces(mesh, sndgln)
      type(mesh_type), intent(inout) :: mesh
      integer, dimension(face_loc(mesh, 1) * surface_element_count(mesh)), intent(in) :: sndgln

      integer, dimension(surface_element_count(mesh)) :: boundary_ids
      integer, dimension(:), allocatable :: coplanar_ids, element_owners

      assert(has_faces(mesh))

      boundary_ids = mesh%faces%boundary_ids
      if(associated(mesh%faces%coplanar_ids)) then
        allocate(coplanar_ids(surface_element_count(mesh)))
        coplanar_ids = mesh%faces%coplanar_ids
      end if

      allocate(element_owners((surface_element_count(mesh))))
      element_owners = mesh%faces%face_element_list(1:surface_element_count(mesh))

      call deallocate_faces(mesh)
      call add_faces(mesh, sndgln = sndgln, element_owner=element_owners)
      mesh%faces%boundary_ids = boundary_ids
      if(allocated(coplanar_ids)) then
        allocate(mesh%faces%coplanar_ids(size(coplanar_ids)))
        mesh%faces%coplanar_ids = coplanar_ids
        deallocate(coplanar_ids)
      end if
      deallocate(element_owners)

    end subroutine update_faces

  end subroutine reorder_element_numbering

  subroutine remap_to_subdomain_scalar(parent_field,sub_field)
    !!< remaps scalar fields from full domain to sub_domain:
    type(scalar_field), intent(in) :: parent_field
    type(scalar_field), intent(inout) :: sub_field
    integer, dimension(:), pointer :: node_map

    assert(associated(sub_field%mesh%subdomain_mesh%node_list))
    node_map => sub_field%mesh%subdomain_mesh%node_list

    if(parent_field%field_type == FIELD_TYPE_CONSTANT) then
       call set(sub_field,node_val(parent_field,1))
    else
       call set_all(sub_field, node_val(parent_field,node_map))
    end if
    
  end subroutine remap_to_subdomain_scalar

  subroutine remap_to_subdomain_vector(parent_field,sub_field)

    type(vector_field), intent(in) :: parent_field
    type(vector_field), intent(inout) :: sub_field
    integer, dimension(:), pointer :: node_map

    assert(associated(sub_field%mesh%subdomain_mesh%node_list))
    node_map => sub_field%mesh%subdomain_mesh%node_list

    if(parent_field%field_type == FIELD_TYPE_CONSTANT) then
       call set(sub_field,node_val(parent_field,1))
    else
       call set_all(sub_field, node_val(parent_field,node_map))
    end if
    
  end subroutine remap_to_subdomain_vector

  subroutine remap_to_subdomain_tensor(parent_field,sub_field)

    type(tensor_field), intent(in) :: parent_field
    type(tensor_field), intent(inout) :: sub_field
    integer, dimension(:), pointer :: node_map

    assert(associated(sub_field%mesh%subdomain_mesh%node_list))
    node_map => sub_field%mesh%subdomain_mesh%node_list

    if(parent_field%field_type == FIELD_TYPE_CONSTANT) then
       call set(sub_field,node_val(parent_field,1))
    else
       call set_all(sub_field, node_val(parent_field,node_map))
    end if
    
  end subroutine remap_to_subdomain_tensor

  subroutine remap_to_full_domain_scalar(sub_field,parent_field)
    !!< remaps scalar fields from sub_domain to full_domain:
    type(scalar_field), intent(in) :: sub_field
    type(scalar_field), intent(inout) :: parent_field
    integer, dimension(:), pointer :: node_map
    integer :: inode

    assert(associated(sub_field%mesh%subdomain_mesh%node_list))
    node_map => sub_field%mesh%subdomain_mesh%node_list

    if(parent_field%field_type == FIELD_TYPE_CONSTANT) then
       call set(parent_field,node_val(sub_field,1))
    else
       do inode = 1, size(node_map)
          call set(parent_field, node_map(inode), node_val(sub_field,inode))
       end do
    end if
    
  end subroutine remap_to_full_domain_scalar

  subroutine remap_to_full_domain_vector(sub_field,parent_field)
    type(vector_field), intent(in) :: sub_field
    type(vector_field), intent(inout) :: parent_field
    integer, dimension(:), pointer :: node_map
    integer :: inode

    assert(associated(sub_field%mesh%subdomain_mesh%node_list))
    node_map => sub_field%mesh%subdomain_mesh%node_list

    if(parent_field%field_type == FIELD_TYPE_CONSTANT) then
       call set(parent_field,node_val(sub_field,1))
    else
       do inode = 1, size(node_map)
          call set(parent_field, node_map(inode), node_val(sub_field,inode))
       end do
    end if
    
  end subroutine remap_to_full_domain_vector

  subroutine remap_to_full_domain_tensor(sub_field,parent_field)
    type(tensor_field), intent(in) :: sub_field
    type(tensor_field), intent(inout) :: parent_field
    integer, dimension(:), pointer :: node_map
    integer :: inode

    assert(associated(sub_field%mesh%subdomain_mesh%node_list))
    node_map => sub_field%mesh%subdomain_mesh%node_list

    if(parent_field%field_type == FIELD_TYPE_CONSTANT) then
       call set(parent_field,node_val(sub_field,1))
    else
       do inode = 1, size(node_map)
          call set(parent_field, node_map(inode), node_val(sub_field,inode))
       end do
    end if
    
  end subroutine remap_to_full_domain_tensor

  function get_remapped_coordinates(positions, mesh) result(remapped_positions)
    type(vector_field), intent(in):: positions
    type(mesh_type), intent(inout):: mesh
    type(vector_field):: remapped_positions

    integer:: stat

    call allocate(remapped_positions, positions%dim, mesh, "RemappedCoordinates")
    call remap_field(positions, remapped_positions, stat=stat)
    ! we allow stat==REMAP_ERR_UNPERIODIC_PERIODIC, to create periodic surface positions with coordinates 
    ! at the periodic boundary having a value that is only determined upto a random number of periodic mappings
    if(stat==REMAP_ERR_DISCONTINUOUS_CONTINUOUS) then
      ewrite(-1,*) 'Remapping of the coordinates just threw an error because'
      ewrite(-1,*) 'the input coordinates are discontinuous and you are trying'
      ewrite(-1,*) 'to remap them to a continuous field.'
      FLAbort("Why are your coordinates discontinuous?")
    else if ((stat/=0).and. &
             (stat/=REMAP_ERR_UNPERIODIC_PERIODIC).and. &
             (stat/=REMAP_ERR_BUBBLE_LAGRANGE).and. &
             (stat/=REMAP_ERR_HIGHER_LOWER_CONTINUOUS)) then
      FLAbort('Unknown error when remapping coordinates')
    end if

  end function get_remapped_coordinates
  
  function get_coordinates_remapped_to_surface(positions, surface_mesh, surface_element_list) result(surface_positions)
    type(vector_field), intent(in):: positions
    type(mesh_type), intent(inout):: surface_mesh
    integer, dimension(:), intent(in):: surface_element_list
    type(vector_field):: surface_positions

    integer:: stat

    call allocate(surface_positions, positions%dim, surface_mesh, "RemappedSurfaceCoordinates")
    call remap_field_to_surface(positions, surface_positions, surface_element_list, stat=stat)
    ! we allow stat==REMAP_ERR_UNPERIODIC_PERIODIC, to create periodic surface positions with coordinates 
    ! at the periodic boundary having a value that is only determined upto a random number of periodic mappings
    if(stat==REMAP_ERR_DISCONTINUOUS_CONTINUOUS) then
      ewrite(-1,*) 'Remapping of the coordinates just threw an error because'
      ewrite(-1,*) 'the input coordinates are discontinuous and you are trying'
      ewrite(-1,*) 'to remap them to a continuous field.'
      FLAbort("Why are your coordinates discontinuous?")
    else if ((stat/=0).and. &
             (stat/=REMAP_ERR_UNPERIODIC_PERIODIC).and. &
             (stat/=REMAP_ERR_BUBBLE_LAGRANGE).and. &
             (stat/=REMAP_ERR_HIGHER_LOWER_CONTINUOUS)) then
      FLAbort('Unknown error in mapping coordinates from mesh to surface')
    end if

  end function get_coordinates_remapped_to_surface
  
end module fields_manipulation
<|MERGE_RESOLUTION|>--- conflicted
+++ resolved
@@ -228,164 +228,6 @@
       call deallocate(t_field_local)
                
   end subroutine tensor_second_invariant
-<<<<<<< HEAD
-
-  subroutine zero_scalar(field)
-    !!< Set all entries in the field provided to 0.0
-    type(scalar_field), intent(inout) :: field
-!!$#ifdef _OPENMP
-!!$    integer :: i
-!!$#endif
-    
-    assert(field%field_type/=FIELD_TYPE_PYTHON)
-    
-!!$#ifdef _OPENMP
-!!$    ! Use first touch policy.
-!!$    !$OMP PARALLEL DO SCHEDULE(STATIC)
-!!$    do i=1, size(field%val)
-!!$       field%val(i)=0.0
-!!$    end do
-!!$    !$OMP END PARALLEL DO
-!!$#else
-    field%val=0.0
-!!$#endif
-
-  end subroutine zero_scalar
-
-  subroutine zero_vector(field)
-    !!< Set all entries in the field provided to 0.0
-    type(vector_field), intent(inout) :: field
-
-!!$#ifdef _OPENMP
-!!$    integer :: i
-!!$#endif
-
-    assert(field%field_type/=FIELD_TYPE_PYTHON)
-    
-!!$#ifdef _OPENMP
-!!$    ! Use first touch policy.
-!!$    !$OMP PARALLEL DO SCHEDULE(STATIC)
-!!$    do i=1, size(field%val, 2)
-!!$       field%val(:,i)=0.0
-!!$    end do
-!!$    !$OMP END PARALLEL DO
-!!$#else
-       field%val=0.0
-!!$#endif
-
-  end subroutine zero_vector
-
-  subroutine zero_vector_dim(field, dim)
-    !!< Set all entries in dimension dim of the field provided to 0.0
-    type(vector_field), intent(inout) :: field
-    integer, intent(in) :: dim
-
-!!$#ifdef _OPENMP
-!!$    integer :: j
-!!$#endif
-
-    assert(field%field_type/=FIELD_TYPE_PYTHON)
-
-!!$#ifdef _OPENMP
-!!$       ! Use first touch policy.
-!!$       !$OMP PARALLEL DO SCHEDULE(STATIC)
-!!$       do j=1, size(field%val, 2)
-!!$          field%val(dim,j)=0.0
-!!$       end do
-!!$       !$OMP END PARALLEL DO
-!!$#else
-       field%val(dim,:)=0.0
-!!$#endif
-
-  end subroutine zero_vector_dim
-
-  subroutine zero_tensor(field)
-    !!< Set all entries in the field provided to 0.0
-    type(tensor_field), intent(inout) :: field
-
-!!$#ifdef _OPENMP
-!!$    integer :: j
-!!$#endif
-
-    assert(field%field_type/=FIELD_TYPE_PYTHON)
-    
-!!$#ifdef _OPENMP
-!!$    ! Use first touch policy.
-!!$    !$OMP PARALLEL DO SCHEDULE(STATIC)
-!!$    do j=1, size(field%val, 3)
-!!$       field%val(:,:,j)=0.0
-!!$    end do
-!!$    !$OMP END PARALLEL DO
-!!$#else
-    field%val=0.0
-!!$#endif
-
-  end subroutine zero_tensor  
-
-  subroutine zero_tensor_dim_dim(field, dim1, dim2)
-    !!< Set all entries in the component indicated of field to 0.0
-    type(tensor_field), intent(inout) :: field
-    integer, intent(in) :: dim1, dim2
-
-!!$#ifdef _OPENMP
-!!$    integer :: j
-!!$#endif
-
-    assert(field%field_type/=FIELD_TYPE_PYTHON)
-
-!!$#ifdef _OPENMP
-!!$    ! Use first touch policy.
-!!$    !$OMP PARALLEL DO SCHEDULE(STATIC)
-!!$    do j=1, size(field%val, 3)
-!!$       field%val(dim1,dim2,j)=0.0
-!!$    end do
-!!$    !$OMP END PARALLEL DO
-!!$#else
-    field%val(dim1,dim2,:)=0.0
-!!$#endif
-    
-  end subroutine zero_tensor_dim_dim
-
-  subroutine zero_scalar_field_nodes(field, node_numbers)
-    !!< Zeroes the scalar field at the specified node_numbers
-    !!< Does not work for constant fields
-    type(scalar_field), intent(inout) :: field
-    integer, dimension(:), intent(in) :: node_numbers
-
-    assert(field%field_type==FIELD_TYPE_NORMAL)
-    
-    field%val(node_numbers) = 0.0
-    
-  end subroutine zero_scalar_field_nodes
-  
-  subroutine zero_vector_field_nodes(field, node_numbers)
-    !!< Zeroes the vector field at the specified nodes
-    !!< Does not work for constant fields
-    type(vector_field), intent(inout) :: field
-    integer, dimension(:), intent(in) :: node_numbers
-    integer :: i
-
-    assert(field%field_type==FIELD_TYPE_NORMAL)
-    
-    do i=1,field%dim
-      field%val(i,node_numbers) = 0.0
-    end do
-    
-  end subroutine zero_vector_field_nodes
-
-  subroutine zero_tensor_field_nodes(field, node_numbers)
-    !!< Zeroes the tensor field at the specified nodes
-    !!< Does not work for constant fields
-    type(tensor_field), intent(inout) :: field
-    integer, dimension(:), intent(in) :: node_numbers
-
-    assert(field%field_type==FIELD_TYPE_NORMAL)
-
-    field%val(:, :, node_numbers) = 0.0
-    
-  end subroutine zero_tensor_field_nodes
-=======
->>>>>>> 590caff1
   
   subroutine scalar_field_vaddto(field, node_numbers, val)
     !!< Add val to the field%val(node_numbers) for a vector of
