--- conflicted
+++ resolved
@@ -32,12 +32,7 @@
   use polynomials
   use elements
   use element_numbering
-<<<<<<< HEAD
-  use spud, only: option_count, get_option
-=======
-  use Superconvergence
   use ieee_arithmetic, only: ieee_quiet_nan, ieee_value
->>>>>>> fd896a31
   
   implicit none
 
@@ -153,8 +148,8 @@
        end if
     end if    
     
-    shape%numbering=>ele_num
-    shape%quadrature=quad
+    element%numbering=>ele_num
+    element%quadrature=quad
     call incref(quad)
 
     ! The number of local coordinates depends on the element family.
@@ -167,36 +162,19 @@
        FLAbort('Illegal element family.')
     end select
 
-<<<<<<< HEAD
     element%cell => find_cell(dim, vertices)
     element%numbering=>ele_num
     element%quadrature=quad
     call incref(quad)
 
     call allocate(element, dim, ele_num%nodes, quad%ngi, coords, type)
+
     if (present(quad_s)) then
        if (dim==1) then
           FLAbort("Unsupported dimension count. Can only generate facet functions for elements that exist in 2 or 3 dimensions.")
        end if
        call allocate_element_facets(element, dim, ele_num%nodes,&
             facet_count(element%cell), quad_s%ngi)
-=======
-    if (present(quad_s)) then
-       select case(dim)
-          case(2)
-              call allocate(shape, dim, ele_num%nodes, quad%ngi,&
-            ele_num%edges, quad_s%ngi,coords,.true.)
-              surface_count=ele_num%edges
-           case(3)
-              call allocate(shape, dim, ele_num%nodes, quad%ngi,&
-            ele_num%faces, quad_s%ngi,coords,.true.)
-              surface_count=ele_num%edges
-           case default
-              FLAbort("Unsupported dimension count.  Can only generate surface shape functions for elements that exist in 2 or 3 dimensions.")
-        end select
-    else
-       call allocate(shape, ele_num, quad%ngi)
->>>>>>> fd896a31
     end if
     element%degree=degree
     element%n=0.0
@@ -227,7 +205,7 @@
              end select
 
           case(ELEMENT_TRACE)
-             shape%spoly(j,i) = (/ieee_value(0.0,ieee_quiet_nan)/)
+             element%spoly(j,i) = (/ieee_value(0.0,ieee_quiet_nan)/)
 
           case(ELEMENT_BUBBLE)
              if(i==element%ndof) then
@@ -258,78 +236,34 @@
           end select
 
           ! Derivative
-<<<<<<< HEAD
-          element%dspoly(j,i)=ddx(element%spoly(j,i))
-
-=======
           if(ele_num%type==ELEMENT_TRACE) then
-             shape%dspoly(j,i) = (/ieee_value(0.0,ieee_quiet_nan)/)
+             element%dspoly(j,i) = (/ieee_value(0.0,ieee_quiet_nan)/)
           else
-             shape%dspoly(j,i)=ddx(shape%spoly(j,i))
+             element%dspoly(j,i)=ddx(element%spoly(j,i))
           end if
->>>>>>> fd896a31
        end do
 
        if(ele_num%type==ELEMENT_TRACE) then
           !No interior functions, hence NaNs
-          shape%n = ieee_value(0.0,ieee_quiet_nan)
-          shape%dn = ieee_value(0.0,ieee_quiet_nan)
+          element%n = ieee_value(0.0,ieee_quiet_nan)
+          element%dn = ieee_value(0.0,ieee_quiet_nan)
           if(present(quad_s)) then
              FLAbort('Shouldn''t be happening')
           end if
        else
        ! Loop over all the quadrature points.
-<<<<<<< HEAD
-       do j=1,quad%ngi
-
-          ! Raw shape function
-          element%n(i,j)=eval_shape(element, i, quad%l(j,:))
-
-          ! Directional derivatives.
-          element%dn(i,j,:)=eval_dshape(element, i, quad%l(j,:))
-       end do
-
-       if (present(quad_s)) then
-          element%surface_quadrature=>quad_s
-          select case(element%numbering%family)
-          case(FAMILY_SIMPLEX)
-          allocate(g(dim+1))
-           do k=1,dim+1
-              do j=1,quad_s%ngi
-                 if (dim==2) then
-                    g(mod(k+2,3)+1)=0.0
-                    g(mod(k,3)+1)=quad_s%l(j,1)
-                    g(mod(k+1,3)+1)=quad_s%l(j,2)
-                 else if (dim==3) then
-                    ! Not checked !!
-                    g(mod(k+3,4)+1)=0.0
-                    g(mod(k,4)+1)=quad_s%l(j,1)
-                    g(mod(k+1,4)+1)=quad_s%l(j,2)
-                    g(mod(k+2,4)+1)=quad_s%l(j,3)
-                 end if
-                 element%n_s(i,j,k)=eval_shape(element, i,g)
-                 element%dn_s(i,j,k,:)=eval_dshape(element, i,g)
-             end do
-          end do
-          deallocate(g)
-          case default
-             FLAbort("Surface shape functions not supported for cube family")
-          end select
-      end if
-=======
           do j=1,quad%ngi
              
              ! Raw shape function
-             shape%n(i,j)=eval_shape(shape, i, quad%l(j,:))
+             element%n(i,j)=eval_shape(element, i, quad%l(j,:))
              
              ! Directional derivatives.
-             shape%dn(i,j,:)=eval_dshape(shape, i, quad%l(j,:))
+             element%dn(i,j,:)=eval_dshape(element, i, quad%l(j,:))
           end do
->>>>>>> fd896a31
 
           if (present(quad_s)) then
-             shape%surface_quadrature=>quad_s
-             select case(ltype)
+             element%surface_quadrature=>quad_s
+             select case(element%type)
              case(FAMILY_SIMPLEX)
                 allocate(g(dim+1))
                 do k=1,dim+1
@@ -345,8 +279,8 @@
                          g(mod(k+1,4)+1)=quad_s%l(j,2)
                          g(mod(k+2,4)+1)=quad_s%l(j,3)
                       end if
-                      shape%n_s(i,j,k)=eval_shape(shape, i,g)
-                      shape%dn_s(i,j,k,:)=eval_dshape(shape, i,g)
+                      element%n_s(i,j,k)=eval_shape(element, i,g)
+                      element%dn_s(i,j,k,:)=eval_dshape(element, i,g)
                    end do
                 end do
                 deallocate(g)
@@ -355,7 +289,6 @@
        end if
     end do
 
-<<<<<<< HEAD
     call entity_dofs(element)
     call facet_dofs(element)
     
@@ -451,11 +384,6 @@
 
     end subroutine facet_dofs
 
-=======
-    if(ele_num%type.ne.ELEMENT_TRACE) then
-       shape%superconvergence => get_superconvergence(shape)
-    end if
->>>>>>> fd896a31
   end function make_element_shape
 
   function lagrange_polynomial(n,degree,dx, origin) result (poly)
@@ -514,547 +442,6 @@
 
     end if
        
-<<<<<<< HEAD
-   end function nonconforming_polynomial
-   
-  !------------------------------------------------------------------------
-  ! Test procedures
-  !------------------------------------------------------------------------
-
-  function shape_integrate(integrand, element) result (integral)
-    !!< Integrate the function integrand over an element using the 
-    !!< specified shape functions and quadrature.
-    real :: integral
-    interface
-       function integrand(coords)
-         real :: integrand
-         real, dimension(:), intent(in) :: coords
-       end function integrand
-    end interface
-    type(element_type), intent(in) :: element
-
-    real :: tmpval
-    integer :: i,j 
-
-    integral=0.0
-
-    do i=1, element%ndof
-
-       tmpval=integrand(local_coords(i,element))       
-       
-       do j=1, element%quadrature%ngi
-
-          integral=integral+element%quadrature%weight(j)*tmpval*element%n(i,j)
-          
-       end do
-    end do
-       
-  end function shape_integrate
-
-  function shape_integrate_diff(integrand, element, dim) result (integral)
-    !!< Integrate the function derivative of integrand with respect to dim
-    !!< over an element using the specified shape functions and quadrature.
-    real :: integral
-    interface
-       function integrand(coords)
-         real :: integrand
-         real, dimension(:), intent(in) :: coords
-       end function integrand
-    end interface
-    type(element_type), intent(in) :: element
-    integer, intent(in) :: dim
-
-    real :: tmpval
-    integer :: i,j 
-
-    integral=0.0
-
-    do i=1, element%ndof
-       
-       tmpval=integrand(local_coords(i,element))
-
-       do j=1, element%quadrature%ngi
-          
-          integral=integral&
-               +element%quadrature%weight(j)*tmpval*element%dn(i,j,dim)
-
-       end do
-    end do
-
-  end function shape_integrate_diff
-
-  function shape_integrate_surface(integrand, element, dim,face) &
-      result (integral)
-    !!< Integrate the function derivative of integrand with respect to dim
-    !!< over an element using the specified shape functions and quadrature.
-    real :: integral
-    interface
-       function integrand(coords)
-         real :: integrand
-         real, dimension(:), intent(in) :: coords
-       end function integrand
-    end interface
-    type(element_type), intent(in) :: element
-    integer, intent(in) :: dim
-    integer, optional, intent(in) :: face
-
-    real :: tmpval
-    integer :: i,j,k
-
-    integral=0.0
-
-    do i=1, element%ndof
-       
-       tmpval=integrand(local_coords(i,element))
-
-       if (present(face)) then
-          do j=1, element%surface_quadrature%ngi
-             integral=integral&
-                  +element%quadrature%weight(j)*tmpval&
-                  *element%dn_s(i,j,face,dim)
-          end do
-       else
-          
-       do k=1, element%dim+1
-          do j=1, element%surface_quadrature%ngi
-             integral=integral&
-                  +element%quadrature%weight(j)*tmpval*element%n_s(i,j,k)
-          end do
-       end do
-    end if
-    end do
-
-  end function shape_integrate_surface
-
- function shape_integrate_surface_diff(integrand, element, dim,face) &
-      result (integral)
-    !!< Integrate the function derivative of integrand with respect to dim
-    !!< over an element using the specified shape functions and quadrature.
-    real :: integral
-    interface
-       function integrand(coords)
-         real :: integrand
-         real, dimension(:), intent(in) :: coords
-       end function integrand
-    end interface
-    type(element_type), intent(in) :: element
-    integer, intent(in) :: dim
-    integer, optional, intent(in) :: face
-
-    real :: tmpval
-    integer :: i,j,k
-
-    integral=0.0
-
-    do i=1, element%ndof
-       
-       tmpval=integrand(local_coords(i,element))
-
-       if (present(face)) then
-          do j=1, element%surface_quadrature%ngi
-             integral=integral&
-                  +element%quadrature%weight(j)*tmpval&
-                  *element%dn_s(i,j,face,dim)
-          end do
-       else
-          
-       do k=1, element%dim+1
-          do j=1, element%surface_quadrature%ngi
-             integral=integral&
-                  +element%quadrature%weight(j)*tmpval*element%dn_s(i,j,k,dim)
-          end do
-       end do
-    end if
-    end do
-
-  end function shape_integrate_surface_diff
-
-  subroutine test_shape_functions
-    !!< Generic element test function. 
-    use unittest_tools
-    type(element_type) :: element
-    type(quadrature_type) :: quad
-    
-    character(len=500) :: error_message, test_message
-    integer :: dim, degree, vertices
-    logical :: fail
-    
-    ! Rounding error tolerance.
-    real, parameter :: eps=1E-12
-
-    ! Test for simplices.
-    do dim=1,3
-
-       vertices=dim+1
-
-       quad=make_quadrature(vertices, dim, degree=7)
-
-       do degree=0,7
-
-          element=make_element_shape(vertices=vertices, dim=dim, degree=degree,&
-            quad=quad)
-            
-          do power=0,degree
-  
-             ! Shape function itself
-             if (.not.(abs(shape_integrate(monic, element)&
-                  -simplex_answer(power, dim))<eps)) then 
-                write(error_message,'(e15.7)') &
-                     shape_integrate(monic, element)&
-                     &-simplex_answer(power, dim)
-                fail=.true.
-             else
-                error_message=""
-                fail=.false.
-             end if
-
-             write(test_message, '(3(a,i0),a)') "[",dim,"-simplex, ele&
-                  &ment degree ",degree," power ",power," ]"
-
-             call report_test(trim(test_message), fail, .false.,&
-                  & trim(error_message))
-
-
-             ! Derivative
-             if (.not.(abs(shape_integrate_diff(monic, element,1)&
-                  -power*simplex_answer(power-1, dim))<eps)) then 
-                write(error_message,'(e15.7)') &
-                     shape_integrate_diff(monic, element,1)&
-                     &-power*simplex_answer(power-1, dim)
-                fail=.true.
-             else
-                error_message=""
-                fail=.false.
-             end if
-
-             write(test_message, '(3(a,i0),a)') "[",dim,"-simplex &
-                  &surface derivative, element degree ",&
-                  degree," power ",power," ]"
-
-             call report_test(trim(test_message), fail, .false.,&
-                  & trim(error_message))
-
-
-          end do
-            
-          call deallocate(element)
-
-       end do
-
-       call deallocate(quad)
-
-    end do
-
-    ! Test for hypercubes.
-    do dim=2,3
-
-       vertices=2**dim
-
-       quad=make_quadrature(vertices, dim, degree=7)
-
-       do degree=0,7
-
-          element=make_element_shape(vertices=vertices, dim=dim, degree=degree,&
-             quad=quad)
-          
-          do power=0,degree
-  
-             ! Shape function itself
-             if (.not.(abs(shape_integrate(cube_monic, element)&
-                  -cube_answer(power, dim))<eps)) then 
-                write(error_message,'(e15.7)') &
-                     shape_integrate(cube_monic, element)&
-                     &-cube_answer(power, dim)
-                fail=.true.
-             else
-                error_message=""
-                fail=.false.
-             end if
-
-             write(test_message, '(3(a,i0),a)') "[",dim,"-cube, ele&
-                  &ment degree ",degree," power ",power," ]"
-
-             call report_test(trim(test_message), fail, .false.,&
-                  & trim(error_message))
-
-
-             ! Derivative
-             if (.not.(abs(shape_integrate_diff(cube_monic, element,1)&
-                  -1*cube_danswer(power, dim))<eps)) then 
-                write(error_message,'(e15.7)') &
-                     shape_integrate_diff(cube_monic, element,1)&
-                     -1*cube_danswer(power, dim)
-                fail=.true.
-             else
-                error_message=""
-                fail=.false.
-             end if
-
-             write(test_message, '(3(a,i0),a)') "[",dim,"-cube deri&
-                  &vative, element degree ",degree," power ",power," ]"
-
-             call report_test(trim(test_message), fail, .false.,&
-                  & trim(error_message))
-
-          end do
-
-          call deallocate(element)
-          
-       end do
-
-       call deallocate(quad)
-
-    end do    
-    
-  contains
-    
-    function simplex_answer(power, dim)
-      ! Analytic solution to integrating monic over a simplex.
-      ! This formula is eq. 7.38 and 7.48 in Zienkiewicz and Taylor
-      real :: simplex_answer
-      integer, intent(in) :: power, dim
-
-      simplex_answer=real(factorial(power))&
-           /factorial(power+dim)
-
-    end function simplex_answer
-
-    function cube_answer(power, dim)
-      ! Analytic solution to integrating ((1-x)/2)**power over a hypercube.
-      real :: cube_answer
-      integer, intent(in) :: power, dim
-
-      cube_answer=(2.0**dim)/(power+1)
-
-    end function cube_answer
-
-    function cube_danswer(power, dim)
-      ! Analytic solution to integrating diff(((1-x)/2)**power,x) over a
-      ! hypercube.
-      real :: cube_danswer
-      integer, intent(in) :: power, dim
-      
-      if (power==0) then
-         cube_danswer=0
-      else
-         cube_danswer=-1*2**(dim-1)
-      end if
-
-    end function cube_danswer
-      
-
-    recursive function factorial(n) result (f)
-      ! Calculate n!
-      integer :: f
-      integer, intent(in) :: n
-
-      if (n==0) then
-         f=1
-      else if (n<0) then
-         f=0
-      else
-         f=n*factorial(n-1)
-      end if
-
-    end function factorial
-    
-  end subroutine test_shape_functions
-
-  subroutine test_element_surface_integral
-    use unittest_tools
-    implicit none
-
-    type(element_type) :: element
-    type(quadrature_type) :: quad, quad_s
-    
-    character(len=500) :: error_message, test_message
-    integer :: dim, degree, vertices, power, k
-    logical :: fail
-    ! Rounding error tolerance.
-    real, parameter :: eps=1E-13
-
-    dim=element%dim
-
-    ! Test for simplices.
-    do dim=2,2
-
-       vertices=dim+1
-       degree=0
-
-       do degree=0,7
-
-       quad=make_quadrature(vertices, dim, degree=7)
-       quad_s=make_quadrature(vertices-1, dim-1, degree=degree)
-       element=make_element_shape(vertices=vertices, dim=dim, degree=degree,&
-            quad=quad, quad_s=quad_s)
-
-          do power=0,degree
-
-             ! surface 
-             if (.not.(abs(shape_integrate_surface(monic, element,1)&
-                  )<eps)) then 
-                write(error_message,'(e15.7)') &
-                     shape_integrate_surface(monic, element,1)
-                fail=.false.
-             else
-                error_message=""
-                fail=.false.
-             end if
-
-             write(test_message, '(3(a,i0),a)') "[",dim,"-simplex &
-                  &surface, element degree ",&
-                  degree," power ",power," ]"
-
-             call report_test(trim(test_message), fail, .false.,&
-                  & trim(error_message))
-
-             do k=1,dim+1
-
-                if (.not.(abs(shape_integrate_surface(monic, element,1,k)&
-                     -line_answer(power, dim,k))<eps)) then 
-                   write(error_message,'(e15.7)') &
-                        shape_integrate_surface(monic, element,1,k)&
-                        -line_answer(power, dim,k)
-                   fail=.false.
-                else
-                   error_message=""
-                   fail=.false.
-                end if
-
-                write(test_message, '(4(a,i0),a)') "[",dim,"-simplex surface face,",&
-                     k, " element degree ",&
-                     degree," power ",power," ]"
-
-                call report_test(trim(test_message), fail, .false.,&
-                     & trim(error_message))
-
-             end do
-
-             ! surface derivative
-             if (.not.(abs(shape_integrate_surface_diff(monic, element,1)&
-                  )<eps)) then 
-                write(error_message,'(e15.7)') &
-                     shape_integrate_surface_diff(monic, element,1)
-                fail=.false.
-             else
-                error_message=""
-                fail=.false.
-             end if
-
-             write(test_message, '(3(a,i0),a)') "[",dim,"-simplex &
-                  &surface derivative, element degree ",&
-                  degree," power ",power," ]"
-
-             call report_test(trim(test_message), fail, .false.,&
-                  & trim(error_message))
-
-             do k=1,dim+1
-
-                if (.not.(abs(shape_integrate_surface_diff(monic, element,1,k)&
-                     -power*line_answer(power-1, dim,k))<eps)) then 
-                   write(error_message,'(e15.7)') &
-                        shape_integrate_surface_diff(monic, element,1,k)&
-                        -power*line_answer(power-1, dim,k)
-                   fail=.false.
-                else
-                   error_message=""
-                   fail=.false.
-                end if
-
-                write(test_message, '(4(a,i0),a)') "[",dim,"-simplex &
-                     &surface derivative face,", k, " element degree ",&
-                     degree," power ",power," ]"
-
-                call report_test(trim(test_message), fail, .false.,&
-                     & trim(error_message))
-
-             end do
-
-
-          end do
-
-             call deallocate(quad)
-             call deallocate(quad_s)
-             call deallocate(element)
-
-          end do
-
-
-       end do
-
-      contains
-
-       function line_answer(power, dim, faces)
-      ! Analytic solution to integrating monic on a line.
-      real :: line_answer
-      integer, intent(in) :: power, dim, faces
-
-      if (faces==3) then
-         line_answer=(1.0)/(power+1)
-      else
-         line_answer=-0.5*(1.0)/(power+1)
-      end if
-         
-
-    end function line_answer
-
-     recursive function factorial(n) result (f)
-      ! Calculate n!
-      integer :: f
-      integer, intent(in) :: n
-
-      if (n==0) then
-         f=1
-      else if (n<0) then
-         f=0
-      else
-         f=n*factorial(n-1)
-      end if
-
-    end function factorial
-    
-  end subroutine test_element_surface_integral
-
-  function monic(coords)
-    !!< Calculate x^n
-    real :: monic
-    real, dimension(:), intent(in) :: coords
-    
-    monic=coords(1)**power
-    
-  end function monic
-  
-  function cube_monic(coords)
-    ! Calculate.
-    real :: cube_monic
-    real, dimension(:), intent(in) :: coords
-
-    cube_monic=((1-coords(1))/2.0)**power
-
-  end function cube_monic
-
-  subroutine shape_functions_check_options
-
-    integer :: quaddegree, degree, stat, i, nmesh
-
-    call get_option("/geometry/quadrature/degree", quaddegree)
-    nmesh = option_count("/geometry/mesh")
-    do i = 1, nmesh
-      call get_option("/geometry/mesh["//int2str(i-1)//&
-                      "]/from_mesh/mesh_shape/polynomial_degree", &
-                      degree, stat)
-      if(stat==0) then
-        if (quaddegree<2*degree) then
-          ewrite(0,"(a,i0,a,i0)") "Warning: quadrature of degree ",quaddegree&
-                &," may be incomplete for elements of degree ",degree
-        end if
-      end if
-    end do
-
-
-  end subroutine shape_functions_check_options
-=======
   end function nonconforming_polynomial
->>>>>>> fd896a31
 
 end module shape_functions