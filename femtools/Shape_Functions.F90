--- conflicted
+++ resolved
@@ -277,20 +277,15 @@
              
           end select
 
-<<<<<<< HEAD
           if (ltype/=ELEMENT_OVERLAPPING) then
              ! Derivative
-             shape%dspoly(j,i)=ddx(shape%spoly(j,i))
+             if(ele_num%type==ELEMENT_TRACE) then
+                shape%dspoly(j,i) = (/ieee_value(0.0,ieee_quiet_nan)/)
+             else
+                shape%dspoly(j,i)=ddx(shape%spoly(j,i))
+             end if
           end if
 
-=======
-          ! Derivative
-          if(ele_num%type==ELEMENT_TRACE) then
-             shape%dspoly(j,i) = (/ieee_value(0.0,ieee_quiet_nan)/)
-          else
-             shape%dspoly(j,i)=ddx(shape%spoly(j,i))
-          end if
->>>>>>> a2e81553
        end do
 
        if(ele_num%type==ELEMENT_TRACE) then
@@ -302,53 +297,12 @@
           end if
        else
        ! Loop over all the quadrature points.
-<<<<<<< HEAD
-       do j=1,quad%ngi
-!          if (ltype/=ELEMENT_OVERLAPPING) then
+          do j=1,quad%ngi
+             
              ! Raw shape function
              shape%n(i,j)=eval_shape(shape, i, quad%l(j,:))
-
              ! Directional derivatives.
              shape%dn(i,j,:)=eval_dshape(shape, i, quad%l(j,:))
- !         else
-  !           ! Raw shape function
-   !          shape%n(coords-mod(i,coords),j)=eval_shape(shape, coords-mod(i,coords), quad%l(j,:))
-!
- !            ! Directional derivatives.
-  !           shape%dn(coords-mod(i,coords),j,:)=eval_dshape(shape, coords-mod(i,coords), quad%l(j,:))
-   !       end if
-       end do
-
-       if (present(quad_s)) then
-          shape%surface_quadrature=>quad_s
-          select case(ltype)
-          case(FAMILY_SIMPLEX)
-          allocate(g(dim+1))
-           do k=1,dim+1
-              do j=1,quad_s%ngi
-                 if (dim==2) then
-                    g(mod(k+2,3)+1)=0.0
-                    g(mod(k,3)+1)=quad_s%l(j,1)
-                    g(mod(k+1,3)+1)=quad_s%l(j,2)
-                 else if (dim==3) then
-                    ! Not checked !!
-                    g(mod(k+3,4)+1)=0.0
-                    g(mod(k,4)+1)=quad_s%l(j,1)
-                    g(mod(k+1,4)+1)=quad_s%l(j,2)
-                    g(mod(k+2,4)+1)=quad_s%l(j,3)
-                 end if
-                 shape%n_s(i,j,k)=eval_shape(shape, i,g)
-                 shape%dn_s(i,j,k,:)=eval_dshape(shape, i,g)
-             end do
-=======
-          do j=1,quad%ngi
-             
-             ! Raw shape function
-             shape%n(i,j)=eval_shape(shape, i, quad%l(j,:))
-             
-             ! Directional derivatives.
-             shape%dn(i,j,:)=eval_dshape(shape, i, quad%l(j,:))
->>>>>>> a2e81553
           end do
 
           if (present(quad_s)) then
