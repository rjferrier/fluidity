--- conflicted
+++ resolved
@@ -38,12 +38,8 @@
   use detector_data_types
   use detector_tools
   use detector_parallel
-<<<<<<< HEAD
-  use detector_move_rk_guided_search
   use python_state
   use iso_c_binding
-=======
->>>>>>> 44fd934e
 
   implicit none
   
@@ -144,7 +140,6 @@
 
     parameters => detector_list%move_parameters
 
-<<<<<<< HEAD
     ! For Random Walk first run the user code, so we can pull fields from state
     if (parameters%do_random_walk) then
        ! Prepare python-state
@@ -160,10 +155,7 @@
        return
     end if
 
-    !Pull some information from state
-=======
     ! Pull some information from state
->>>>>>> 44fd934e
     xfield=>extract_vector_field(state(1), "Coordinate")
     vfield => extract_vector_field(state(1),"Velocity")
 
