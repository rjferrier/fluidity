--- conflicted
+++ resolved
@@ -7,32 +7,21 @@
   use sparsity_patterns
   use solvers
   use metric_tools
-  use boundary_conditions, only: apply_dirichlet_conditions, get_entire_boundary_condition
+  use boundary_conditions, only: apply_dirichlet_conditions
   use global_parameters, only : OPTION_PATH_LEN
-  use elements
-  use transform_elements
-  use vector_tools
-  use unittest_tools
   implicit none
 
   private
   
-<<<<<<< HEAD
   public :: smooth_scalar, smooth_vector, smooth_tensor
-  public :: anisotropic_smooth_scalar, anisotropic_smooth_vector
-  public :: anisotropic_smooth_tensor, length_scale, average_length_scale, length_scale_tensor
-  public :: length_scale_tensor_isotropic, equivalent_radius_ellipsoid
-=======
-  public :: smooth_scalar, smooth_vector
   public :: anisotropic_smooth_scalar, anisotropic_smooth_vector, anisotropic_smooth_tensor
   public :: length_scale_scalar, length_scale_tensor
 
->>>>>>> 3ced0667
 contains
 
   subroutine smooth_scalar(field_in,positions,field_out,alpha, path)
 
-    !smoothing length tensor
+    !smoothing length
     real, intent(in) :: alpha
     !input field
     type(scalar_field), intent(inout) :: field_in
@@ -76,9 +65,9 @@
 
   end subroutine smooth_scalar
 
-  subroutine smooth_vector(field_in,positions,field_out,alpha,path,bc_field)
-
-    !smoothing length tensor
+  subroutine smooth_vector(field_in,positions,field_out,alpha, path)
+
+    !smoothing length
     real, intent(in) :: alpha
     !input field
     type(vector_field), intent(inout) :: field_in
@@ -87,8 +76,6 @@
     !output field, should have same mesh as input field
     type(vector_field), intent(inout) :: field_out
     character(len=*), intent(in) :: path
-    ! For dynamic LES, need to specify the velocity field from which BCs are taken
-    type(vector_field), intent(inout), optional :: bc_field
     
     !local variables
     type(csr_matrix) :: M
@@ -112,19 +99,10 @@
        call assemble_smooth_vector(M, rhsfield, positions, field_in, alpha, ele)
     end do
 
-    ! Boundary conditions
-    ewrite(2,*) "Applying strong Dirichlet boundary conditions to filtered field:"
-    if(present(bc_field)) then
-      ewrite(2,*) trim(bc_field%name)
-      do dim=1, bc_field%dim
-        call apply_dirichlet_conditions(matrix=M, rhs=rhsfield, field=bc_field, dim=dim)
-      end do
-    else
-      ewrite(2,*) trim(field_in%name)
-      do dim=1, field_in%dim
-        call apply_dirichlet_conditions(matrix=M, rhs=rhsfield, field=field_in, dim=dim)
-      end do
-    end if
+    ewrite(2,*) "Applying strong Dirichlet boundary conditions to filtered field"    
+    do dim=1, field_in%dim
+      call apply_dirichlet_conditions(matrix=M, rhs=rhsfield, field=field_in, dim=dim)
+    end do
 
     call zero(field_out)
     call petsc_solve(field_out, M, rhsfield, option_path=trim(path))
@@ -136,7 +114,7 @@
 
   subroutine smooth_tensor(field_in,positions,field_out,alpha, path)
 
-    !smoothing length tensor
+    !smoothing length
     real, intent(in) :: alpha
     !input field
     type(tensor_field), intent(inout) :: field_in
@@ -176,14 +154,14 @@
 
   end subroutine smooth_tensor
 
-  subroutine anisotropic_smooth_scalar(field_in,positions,velocity,field_out,alpha,path)
-
-    !smoothing length tensor
+  subroutine anisotropic_smooth_scalar(field_in,positions,field_out,alpha,path)
+
+    !smoothing length
     real, intent(in)                  :: alpha
     !input field
     type(scalar_field), intent(inout) :: field_in
-    !coordinates and velocity fields
-    type(vector_field), pointer, intent(in) :: positions, velocity
+    !coordinates
+    type(vector_field), pointer, intent(in) :: positions
     !output field, should have same mesh as input field
     type(scalar_field), intent(inout) :: field_out
     character(len=*), intent(in)      :: path
@@ -193,7 +171,6 @@
     type(csr_sparsity) :: M_sparsity
     type(scalar_field) :: rhsfield
     integer :: ele
-    integer, dimension(:), pointer :: neighs
 
     !allocate smoothing matrix, RHS
     M_sparsity=make_sparsity(field_in%mesh, field_in%mesh, name='HelmholtzScalarSparsity')
@@ -203,7 +180,7 @@
 
     ! Assemble M element by element.
     do ele=1, element_count(field_in)
-      call assemble_anisotropic_smooth_scalar(M, rhsfield, positions, field_in, alpha, ele)
+       call assemble_anisotropic_smooth_scalar(M, rhsfield, positions, field_in, alpha, ele)
     end do
 
     ! Boundary conditions
@@ -216,9 +193,9 @@
 
   end subroutine anisotropic_smooth_scalar
 
-  subroutine anisotropic_smooth_vector(field_in,positions,field_out,alpha,path,bc_field)
-
-    !smoothing length tensor
+  subroutine anisotropic_smooth_vector(field_in,positions,field_out,alpha,path)
+
+    !smoothing length
     real, intent(in) :: alpha
     !input field
     type(vector_field), intent(inout) :: field_in
@@ -227,19 +204,12 @@
     !output field, should have same mesh as input field
     type(vector_field), intent(inout) :: field_out
     character(len=*), intent(in) :: path
-    ! For dynamic LES, need to specify the velocity field from which BCs are taken
-    type(vector_field), intent(inout), optional :: bc_field
-    ! For weak BCs, this is the surface field containing BC values
-    type(vector_field) :: field_bc
-    ! For weak BCs, arrays of size(field_bc)
-    integer, dimension(:,:), allocatable :: field_bc_type, field_bc_number
-
+    
     !local variables
     type(csr_matrix) :: M
     type(csr_sparsity) :: M_sparsity
     type(vector_field) :: rhsfield
-    integer :: ele, sele, dim
-    integer, dimension(:), pointer :: neighs
+    integer :: ele, dim
 
     !allocate smoothing matrix
     M_sparsity=make_sparsity(field_in%mesh, field_in%mesh, name='HelmholtzVectorSparsity')
@@ -249,43 +219,23 @@
 
     ! Assemble M element by element.
     do ele=1, element_count(field_in)
-      call assemble_anisotropic_smooth_vector(M, rhsfield, positions, field_in, alpha, ele)
-    end do
-
-    ! Boundary conditions
-    ewrite(2,*) "Applying strong Dirichlet boundary conditions to filtered field:"
-    if(present(bc_field)) then
-      ewrite(2,*) trim(bc_field%name)
-      do dim=1, bc_field%dim
-        call apply_dirichlet_conditions(matrix=M, rhs=rhsfield, field=bc_field, dim=dim)
-      end do
-    else
-      ewrite(2,*) trim(field_in%name)
-      do dim=1, field_in%dim
-        call apply_dirichlet_conditions(matrix=M, rhs=rhsfield, field=field_in, dim=dim)
-      end do
-    end if
-
-    ! Weak Dirichlet conditions
-    !allocate(field_bc_type(field_out%dim, surface_element_count(field_out)))
-    !allocate(field_bc_number(field_out%dim, surface_element_count(field_out)))
-    !call get_entire_boundary_condition(field_out, (/ "weakdirichlet" /), field_bc, field_bc_type, field_bc_number)
-    !ewrite(2,*) 'applying weak Dirichlet BCs to filtered field: ', size(field_bc_number)
-    !do sele=1, surface_element_count(field_out)
-       !ele = face_ele(field_out, sele)
-       !call assemble_anisotropic_smooth_vector_surface(M, rhsfield, positions, field_in, alpha, ele, sele, field_bc)
-    !end do
+       call assemble_anisotropic_smooth_vector(M, rhsfield, positions, field_in, alpha, ele)
+    end do
+
+    ewrite(2,*) "Applying strong Dirichlet boundary conditions to filtered field"    
+    do dim=1, field_in%dim
+      call apply_dirichlet_conditions(matrix=M, rhs=rhsfield, field=field_in, dim=dim)
+    end do
 
     call petsc_solve(field_out, M, rhsfield, option_path=trim(path))
 
     call deallocate(rhsfield); call deallocate(M); call deallocate(M_sparsity)
-    !call deallocate(field_bc); deallocate(field_bc_type); deallocate(field_bc_number)
 
   end subroutine anisotropic_smooth_vector
 
   subroutine anisotropic_smooth_tensor(field_in,positions,field_out,alpha, path)
 
-    !smoothing length tensor
+    !smoothing length
     real, intent(in) :: alpha
     !input field
     type(tensor_field), intent(inout) :: field_in
@@ -353,29 +303,23 @@
     ! Local right hand side.
     real, dimension(ele_loc(field_in, ele)) :: lrhsfield
     real :: w
-    integer :: i,j
+    integer :: i
 
     ele_field_in=>ele_nodes(field_in, ele)
     shape_field_in=>ele_shape(field_in, ele)
     field_in_quad = ele_val_at_quad(field_in, ele)
 
+    ! Calculate filter width using Deardorff's definition:
+    ! width^2 = (volume)^(2/d)
+    w = length_scale_scalar(positions, ele)
+    !value of tensor at quads
+    forall(i=1:ele_ngi(positions,ele))
+        alpha_quad(:,:,i) = alpha**2/24.*w
+    end forall
+
     ! Transform derivatives and weights into physical space.
     call transform_to_physical(positions, ele, shape_field_in, dshape&
          &=dshape_field_in, detwei=detwei)
-
-    ! Calculate filter width (using Deardorff's proposal?)
-    ! width = (volume)^(1/3)
-    w = average_length_scale(positions, ele)
-    alpha_quad=0.
-    !value of tensor at quads
-    forall(i=1:ele_ngi(positions,ele))
-       forall(j=1:positions%dim)
-          alpha_quad(j,j,i) = alpha**2*w/24.
-       end forall
-    end forall
-    ! Test of isotropic tensor filter width definition
-    alpha_quad=0.
-    alpha_quad = alpha**2 / 24. * length_scale_tensor_isotropic(dshape_field_in, shape_field_in)
 
     ! Local assembly:
     field_in_mat=dshape_tensor_dshape(dshape_field_in, alpha_quad, &
@@ -402,7 +346,6 @@
 
     ! value of field_in at quad points
     real, dimension(positions%dim,ele_ngi(positions,ele)) :: field_in_quad
-    ! Locations of quadrature points
     ! smoothing tensor at quadrature points real,
     real,dimension(positions%dim,positions%dim,ele_ngi(positions,ele)) &
          &:: alpha_quad
@@ -421,30 +364,25 @@
     ! Local right hand side.
     real, dimension(positions%dim, ele_loc(field_in, ele)) :: lrhsfield
     real :: w
-    integer :: i,j
+    integer :: i
 
     ele_field_in=>ele_nodes(field_in, ele)
     shape_field_in=>ele_shape(field_in, ele)
     field_in_quad = ele_val_at_quad(field_in, ele)
 
+    ! Calculate filter width using Deardorff's definition:
+    ! width^2 = (volume)^(2/d)
+    w = length_scale_scalar(positions, ele)
+    !value of tensor at quads
+    forall(i=1:ele_ngi(positions,ele))
+        alpha_quad(:,:,i) = alpha**2/24.*w
+    end forall
+
     ! Transform derivatives and weights into physical space.
     call transform_to_physical(positions, ele, shape_field_in, dshape&
          &=dshape_field_in, detwei=detwei)
 
-    ! Calculate filter width (using Deardorff's proposal?)
-    ! width = (volume)^(1/3)
-    w = length_scale(positions, ele)
-    !value of tensor at quads
-    alpha_quad=0.
-    forall(i=1:ele_ngi(positions,ele))
-       forall(j=1:positions%dim)
-          alpha_quad(j,j,i) = alpha**2*w/24.
-       end forall
-    end forall
-    alpha_quad=0.
-    alpha_quad = alpha**2 / 24. * length_scale_tensor_isotropic(dshape_field_in, shape_field_in)
-
-    ! Local assembly:    assert(field_in%mesh==field_out%mesh))
+    ! Local assembly:
     field_in_mat=dshape_tensor_dshape(dshape_field_in, alpha_quad, &
          dshape_field_in, detwei) + shape_shape(shape_field_in&
          &,shape_field_in, detwei)
@@ -487,29 +425,25 @@
     ! Local right hand side.
     real, dimension(positions%dim,positions%dim,ele_loc(field_in, ele)) :: lrhsfield
     real :: w
-    integer :: i,j
+    integer :: i
 
     ele_field_in=>ele_nodes(field_in, ele)
     shape_field_in=>ele_shape(field_in, ele)
     field_in_quad = ele_val_at_quad(field_in, ele)
 
+    ! Calculate filter width using Deardorff's definition:
+    ! width^2 = (volume)^(2/d)
+    w = length_scale_scalar(positions, ele)
+    !value of tensor at quads
+    forall(i=1:ele_ngi(positions,ele))
+        alpha_quad(:,:,i) = alpha**2/24.*w
+    end forall
+
     ! Transform derivatives and weights into physical space.
     call transform_to_physical(positions, ele, shape_field_in, dshape&
          &=dshape_field_in, detwei=detwei)
 
-    ! Calculate filter width (using Deardorff's proposal?)
-    ! width = (volume)^(1/3)
-    w = length_scale(positions, ele)
-
-    !value of tensor at quads
-    alpha_quad=0.
-    forall(i=1:ele_ngi(positions,ele))
-       forall(j=1:positions%dim)
-          alpha_quad(j,j,i) = alpha**2*w/24.
-       end forall
-    end forall
-
-    ! Local assembly:    assert(field_in%mesh==field_out%mesh))
+    ! Local assembly:
     field_in_mat=dshape_tensor_dshape(dshape_field_in, alpha_quad, &
          dshape_field_in, detwei) + shape_shape(shape_field_in&
          &,shape_field_in, detwei)
@@ -535,17 +469,9 @@
     real, dimension(ele_loc(field_in,ele), ele_ngi(field_in,ele), positions%dim) :: dshape_field_in
     real, dimension(ele_ngi(positions,ele))                                      :: detwei
     integer, dimension(:), pointer                                               :: ele_field_in
-    type(element_type), pointer                                                  :: shape_field_in, f_shape
+    type(element_type), pointer                                                  :: shape_field_in
     real, dimension(ele_loc(field_in, ele), ele_loc(field_in, ele))              :: field_in_mat
     real, dimension(ele_loc(field_in, ele))                                      :: lrhsfield
-    !real, dimension(positions%dim,face_ngi(field_in,sele))                      :: normal_bdy
-    !real, dimension(face_ngi(field_in,sele))                                    :: detwei_bdy
-    !real, dimension(positions%dim, positions%dim, ele_ngi(field_in, sele))        :: invJ
-    !real, dimension(positions%dim, positions%dim, face_ngi(field_in, sele))       :: invJ_face
-    !type(element_type)                                     :: augmented_shape
-    !real, dimension(ele_loc(field_in, ele), face_ngi(field_in, sele),positions%dim):: vol_dshape_face
-    !integer                       :: l_face_number
-    !real, dimension(face_loc(field_in, sele), face_loc(field_in, sele)) :: face_mat
 
     ele_field_in=>ele_nodes(field_in, ele)
     shape_field_in=>ele_shape(field_in, ele)
@@ -560,28 +486,11 @@
     ! factor 1/24 derives from 2nd moment of filter (see Pope 2000, Geurts&Holm 2002)
     mesh_tensor_quad = alpha**2 / 24. * length_scale_tensor(dshape_field_in, shape_field_in)
 
-    ! face wizardry if on a boundary
-    !if(sele>0) then
-      !f_shape   =>face_shape(field_in, sele)
-      !l_face_number = local_face_number(field_in, sele)
-      !call transform_facet_to_physical(positions, sele, detwei_f=detwei_bdy, normal=normal_bdy)
-      !augmented_shape = make_element_shape(shape_field_in%loc, shape_field_in%dim, &
-      !                  shape_field_in%degree, shape_field_in%quadrature, quad_s=f_shape%quadrature )
-      !call compute_inverse_jacobian( ele_val(positions, ele), shape_field_in, invJ )
-      !invJ_face = spread(invJ(:, :, 1), 3, size(invJ_face, 3))
-      ! nloc x sngi x dim
-      !vol_dshape_face = eval_volume_dshape_at_face_quad(augmented_shape, l_face_number, invJ_face)
-      ! Local assembly with Neumann term
-      !field_in_mat=dshape_tensor_dshape(dshape_field_in, mesh_tensor_quad, dshape_field_in, detwei) &
-      !             + shape_shape(shape_field_in,shape_field_in, detwei)
-      !             !+ dshape_dot_vector_shape(dshape_field_in, normal_bdy, shape_field_in, detwei)
-      !call deallocate(augmented_shape)
-    !else
-      ! Local assembly if not on a boundary
+    !ewrite(2,*) 'dsd: ', dshape_tensor_dshape(dshape_field_in, mesh_tensor_quad, dshape_field_in, detwei)
+    !ewrite(2,*) 'srhs: ', shape_shape(shape_field_in,shape_field_in, detwei)
+    ! Local assembly
     field_in_mat=dshape_tensor_dshape(dshape_field_in, mesh_tensor_quad, dshape_field_in, detwei) &
-                 + shape_shape(shape_field_in,shape_field_in, detwei)
-    !end if
-
+         & + shape_shape(shape_field_in,shape_field_in, detwei)
     lrhsfield=shape_rhs(shape_field_in, field_in_quad*detwei)
 
     ! Global assembly
@@ -600,20 +509,13 @@
     integer, intent(in) :: ele
     integer :: dim
     real, dimension(positions%dim,ele_ngi(positions,ele))                        :: field_in_quad
-    real,dimension(positions%dim,positions%dim,ele_ngi(field_in,ele))           :: mesh_tensor_quad
+    real,dimension(positions%dim,positions%dim,ele_ngi(positions,ele))           :: mesh_tensor_quad
     real, dimension(ele_loc(field_in,ele), ele_ngi(field_in,ele), positions%dim) :: dshape_field_in
-    real, dimension(ele_ngi(field_in,ele))                                      :: detwei
+    real, dimension(ele_ngi(positions,ele))                                      :: detwei
     integer, dimension(:), pointer                                               :: ele_field_in
-    type(element_type), pointer                                                  :: shape_field_in, f_shape
+    type(element_type), pointer                                                  :: shape_field_in
     real, dimension(ele_loc(field_in, ele), ele_loc(field_in, ele))              :: field_in_mat
     real, dimension(positions%dim, ele_loc(field_in, ele))                       :: lrhsfield
-    !real, dimension(positions%dim,face_ngi(field_in,sele))                      :: normal_bdy
-    !real, dimension(face_ngi(field_in,sele))                                    :: detwei_bdy
-    !real, dimension(positions%dim, positions%dim, ele_ngi(field_in, sele))        :: invJ
-    !real, dimension(positions%dim, positions%dim, face_ngi(field_in, sele))       :: invJ_face
-    !type(element_type)                                     :: augmented_shape
-    !real, dimension(ele_loc(field_in, ele), face_ngi(field_in, sele),positions%dim):: vol_dshape_face
-    !integer                       :: l_face_number
 
     ele_field_in=>ele_nodes(field_in, ele)
     shape_field_in=>ele_shape(field_in, ele)
@@ -627,28 +529,9 @@
     ! Helmholtz smoothing lengthscale = alpha**2 * 1/24 * mesh size tensor
     mesh_tensor_quad = alpha**2 / 24. * length_scale_tensor(dshape_field_in, shape_field_in)
 
-    ! face wizardry in on a boundary
-    !if(sele>0) then
-      !f_shape   =>face_shape(field_in, sele)
-      !l_face_number = local_face_number(field_in, sele)
-      !call transform_facet_to_physical(positions, sele, detwei_f=detwei_bdy, normal=normal_bdy)
-      !augmented_shape = make_element_shape(shape_field_in%loc, shape_field_in%dim, &
-      !                   shape_field_in%degree, shape_field_in%quadrature, quad_s=f_shape%quadrature )
-      !call compute_inverse_jacobian( ele_val(positions, ele), shape_field_in, invJ )
-      !invJ_face = spread(invJ(:, :, 1), 3, size(invJ_face, 3))
-      ! nloc x sngi x dim
-      !vol_dshape_face = eval_volume_dshape_at_face_quad(augmented_shape, l_face_number, invJ_face)
-      ! Local assembly with Neumann term
-      !field_in_mat=dshape_tensor_dshape(dshape_field_in, mesh_tensor_quad, dshape_field_in, detwei) &
-      !             + shape_shape(shape_field_in,shape_field_in, detwei)
-      !             !- dshape_dot_vector_shape(vol_dshape_face, normal_bdy, f_shape, detwei_bdy)
-      !call deallocate(augmented_shape)
-    !else
-      ! Local assembly if not on a boundary
+    ! Local assembly:
     field_in_mat=dshape_tensor_dshape(dshape_field_in, mesh_tensor_quad, dshape_field_in, detwei) &
-                 + shape_shape(shape_field_in,shape_field_in, detwei)
-    !end if
-
+         & + shape_shape(shape_field_in, shape_field_in, detwei)
     lrhsfield=shape_vector_rhs(shape_field_in, field_in_quad, detwei)
 
     ! Global assembly:
@@ -656,111 +539,6 @@
     call addto(rhsfield, ele_field_in, lrhsfield)
 
   end subroutine assemble_anisotropic_smooth_vector
-
-  subroutine assemble_anisotropic_smooth_vector_surface(M, rhsfield, positions, field_in, alpha, ele, sele, field_bc)
-    type(csr_matrix), intent(inout) :: M
-    type(vector_field), intent(inout) :: rhsfield
-    type(vector_field), intent(in) :: positions
-    type(vector_field), intent(in) :: field_in, field_bc
-    real, intent(in) :: alpha
-    integer, intent(in) :: ele, sele
-
-    integer :: i, j, dim, l_face_number, inode
-    real, dimension(positions%dim,face_ngi(positions,sele))                      :: field_in_quad
-    real,dimension(positions%dim,positions%dim,ele_ngi(field_in,ele))          :: mesh_tensor_quad
-    type(element_type), pointer                                                  :: shape_field_in, shape_face
-    type(element_type)                                                            :: augmented_shape
-    real, dimension(positions%dim, ele_loc(field_in, ele))                       :: bc_vals
-    real, dimension(ele_loc(field_in, ele), ele_loc(field_in, ele))          :: field_in_mat
-    real, dimension(positions%dim,face_ngi(field_in,sele))                      :: normal_bdy
-    real, dimension(face_ngi(field_in,sele))                                    :: detwei_bdy
-    real, dimension(ele_ngi(field_in,ele))                                    :: detwei
-    integer, dimension(face_loc(field_in, sele))                                 :: nodes_bdy
-    integer, dimension(ele_loc(field_in, ele))                                 :: nodes_ele
-    real, dimension(positions%dim, positions%dim, ele_ngi(field_in, sele))        :: invJ
-    real, dimension(positions%dim, positions%dim, face_ngi(field_in, sele))       :: invJ_face
-    real, dimension(ele_loc(field_in,ele), ele_ngi(field_in,ele), positions%dim) :: dshape_field_in
-    real, dimension(ele_loc(field_in, ele), face_ngi(field_in, sele),positions%dim):: dshape_face
-    integer, dimension(:), pointer       :: faces_ele
-    shape_field_in => ele_shape(field_in, ele)
-    shape_face => face_shape(field_in, sele)
-    nodes_bdy = face_global_nodes(field_in, sele)
-    nodes_ele = ele_nodes(field_in, ele)
-    !ewrite(2,*) 'nodes_bdy, nodes_ele: ', nodes_bdy, nodes_ele
-    !ewrite(2,*) 'nodes_sele: ', ele_nodes(field_bc, sele)
-    !ewrite(2,*) 'local_nodes: ', face_local_nodes(field_in, sele)
-    l_face_number = local_face_number(field_in, sele)
-    !ewrite(2,*) 'l_face_number: ', l_face_number
-    field_in_quad = face_val_at_quad(field_in, sele)
-    !ewrite(2,*) 'face shape: ', shape_face%ngi, shape_face%dim, shape_face%loc
-    !ewrite(2,*) 'ele shape: ', shape_field_in%ngi, shape_field_in%dim, shape_field_in%loc
-
-    call transform_to_physical(positions, ele, shape=shape_field_in, dshape=dshape_field_in, detwei=detwei, invJ=invJ)
-    call transform_facet_to_physical(positions, sele, detwei_f=detwei_bdy, normal=normal_bdy)
-    augmented_shape = make_element_shape(shape_field_in%loc, shape_field_in%dim, &
-                      & shape_field_in%degree, shape_field_in%quadrature, quad_s=shape_face%quadrature)
-
-    ! From Surface_Integrals.F90:
-    if (shape_field_in%degree == 1 .and. shape_field_in%numbering%family == FAMILY_SIMPLEX) then
-       invJ_face = spread(invJ(:, :, 1), 3, size(invJ_face, 3))
-    else
-       ewrite(-1,*) "If positions are nonlinear, then you have to compute"
-       ewrite(-1,*) "the inverse Jacobian of the volume element at the surface"
-       ewrite(-1,*) "quadrature points. Sorry ..."
-       FLExit("Calculating the body drag not supported for nonlinear coordinates.")
-    end if
-
-    ! Get dshape transformed onto surface element: nloc x sngi x dim
-    dshape_face = eval_volume_dshape_at_face_quad(augmented_shape, l_face_number, invJ_face)
-    !ewrite(2,*) 'face dshape: ', size(dshape_face,1), size(dshape_face,2), size(dshape_face,3)
-
-    ! mesh size tensor=(edge lengths)**2
-    ! Helmholtz smoothing lengthscale = alpha**2 * 1/24 * mesh size tensor
-    ! 2D OR 3D?
-    mesh_tensor_quad = alpha**2 / 24. * length_scale_tensor(dshape_field_in, shape_field_in)
-    !ewrite(2,*) 'mesh tensor: ', size(mesh_tensor_quad,1), size(mesh_tensor_quad,2), size(mesh_tensor_quad,3)
-    !do gi=1,sngi
-    !   filter_gi(:,:,gi) = matmul(dshape_face(:,gi,:), matmul(mesh_tensor_quad, dshape_face(:,gi,:)))
-    !end do
-    !field_in_mat = matmul(filter_gi, detwei_bdy)
-
-    field_in_mat = dshape_tensor_dshape(dshape_field_in, mesh_tensor_quad, dshape_field_in, detwei) &
-                   & + shape_shape(shape_field_in, shape_field_in, detwei)
-!    field_in_mat = shape_shape(shape_face, shape_face, detwei_bdy)
-
-    ! Vector length (nloc) comprising bc values and off-wall value:
-    bc_vals=0.
-!    do i = 1, size(nodes_bdy)
-!       do j = 1, size(nodes_ele)
-!          ewrite(2,*) 'i,j,nodes_ele,nodes_bdy: ', i,j,nodes_bdy(i),nodes_ele(j)
-!          if (nodes_ele(j)==nodes_bdy(i)) then
-!             do dim=1,positions%dim
-!                bc_vals(dim,j)=node_val(field_bc, dim, nodes_bdy(i))
-!             end do
-!          end if
-!       end do
-!    end do
-    do dim=1,positions%dim
-       bc_vals(dim,face_local_nodes(field_in, sele)) = ele_val(field_bc, dim, sele)
-    end do
-    ! find element node inside the domain
-    faces_ele => ele_faces(field_in, ele)
-    do i = 1, size(faces_ele)
-       if (faces_ele(i)==sele) exit
-    end do
-    inode = nodes_ele(i)
-    do dim=1,positions%dim
-       !bc_vals(dim,i)=sum(ele_val(field_bc, dim, sele))/size(nodes_bdy)
-       bc_vals(dim,i)=node_val(field_in,dim,inode)
-    end do
-    ewrite(2,*) 'field_bc: ', ele_val(field_bc, sele)
-    ewrite(2,*) 'bc_vals: ', bc_vals
-    ! Global assembly of weak Dirichlet BC:
-    do dim = 1, field_in%dim
-       call addto(rhsfield, dim, ele_nodes(field_in, ele), -matmul(field_in_mat, bc_vals(dim,:)))
-    end do
-
-  end subroutine assemble_anisotropic_smooth_vector_surface
 
   subroutine assemble_anisotropic_smooth_tensor(M, rhsfield, positions, field_in, alpha, ele)
     type(csr_matrix), intent(inout) :: M
@@ -791,10 +569,8 @@
     mesh_tensor_quad = alpha**2 / 24. * length_scale_tensor(dshape_field_in, shape_field_in)
 
     ! Local assembly:
-    field_in_mat=dshape_tensor_dshape(dshape_field_in, mesh_tensor_quad, &
-         dshape_field_in, detwei) + shape_shape(shape_field_in&
-         &,shape_field_in, detwei)
-
+    field_in_mat=dshape_tensor_dshape(dshape_field_in, mesh_tensor_quad, dshape_field_in, detwei)&
+         & + shape_shape(shape_field_in, shape_field_in, detwei)
     lrhsfield=shape_tensor_rhs(shape_field_in, field_in_quad, detwei)
 
     ! Global assembly:
@@ -804,11 +580,7 @@
 
   end subroutine assemble_anisotropic_smooth_tensor
 
-<<<<<<< HEAD
-  function length_scale(positions, ele) result(s)
-=======
   function length_scale_scalar(positions, ele) result(s)
->>>>>>> 3ced0667
     ! Computes a scalar length scale for LES models
     ! Preserves element volume. (units are in length^2)
     type(vector_field), intent(in) :: positions
@@ -821,42 +593,8 @@
     s=element_volume(positions, ele)
     s=s**(2./dim)
 
-<<<<<<< HEAD
-  end function length_scale
-
-  function average_length_scale(positions, ele) result(s)
-    ! Computes a scalar length scale for LES models
-    ! Preserves element volume. (units are in length^2)
-    ! Averages over neighbouring elements to reduce anisotropy
-    type(vector_field), intent(in) :: positions
-    real :: s
-    integer, intent(in) :: ele
-    integer :: dim, i, ele2
-    integer, dimension(:), pointer :: patch
-
-    dim=positions%dim
-    s=element_volume(positions, ele)**(2./dim)
-    ewrite(2,*) 's', s
-    patch => ele_neigh(positions, ele)
-    ewrite(2,*) 'patch', patch
-    do i=1, size(patch)
-      ele2=patch(i)
-      if (ele2>0) then
-        ewrite(2,*) 'ele2', ele2
-        s=s+element_volume(positions, ele2)**(2./dim)
-        ewrite(2,*) 's2', s
-      end if
-    end do
-    
-    s=s/size(patch)
-    ewrite(2,*) 's3', s
-
-  end function average_length_scale
-
-=======
   end function length_scale_scalar
   
->>>>>>> 3ced0667
   function length_scale_tensor(du_t, shape) result(t)
     !! Computes a length scale tensor to be used in LES (units are in length^2)
     !! derivative of velocity shape function (nloc x ngi x dim)
@@ -889,12 +627,9 @@
           ! determinant of M
           r=sum( (/ ( M(i,i), i=1, dim) /) )
           ! M^-1 = 1/det(M)*adj(M) = 1/det(M)*M
-          ! Why det(M)^2?
           if (.not. r==0.0) then
              t(:,:,gi)=t(:,:,gi)+M/(r**2)
           end if
-          ! rotation of M^-1 by V^T V comes later:
-          ! construction of viscosity matrix happens in local coords
        end do
     end do
 
@@ -905,65 +640,4 @@
 
   end function length_scale_tensor
 
-  function length_scale_tensor_isotropic(du_t, shape) result(t2)
-    !! Computes a length scale tensor to be used in LES (units are in length^2)
-    !! derivative of velocity shape function (nloc x ngi x dim)
-    real, dimension(:,:,:), intent(in):: du_t
-    !! the resulting tensor (dim x dim x ngi)
-    real, dimension(size(du_t,3),size(du_t,3),size(du_t,2)) :: t, t2
-    !! for a simplex if degree==1 the tensor is the same for all gaussian points
-    type(element_type), intent(in):: shape
-
-    real, dimension(size(t,1), size(t,2)):: M
-    real, dimension(size(t, 1), size(t, 1)), target :: v1, v2, Finv, F ! eigenvectors, rotations
-    real, dimension(size(t, 1)), target :: a1, a2 ! eigenvalues
-    real r
-    integer gi, loc, i, dim, nloc, compute_ngi
-
-    t2=0.0
-    nloc=size(du_t,1)
-    dim=size(du_t,3)
-
-    if (.not.(shape%degree==1 .and. shape%numbering%family==FAMILY_SIMPLEX)) then
-      ! for non-linear compute on all gauss points
-      compute_ngi=shape%ngi
-    else
-      ! for linear: compute only the first and copy the rest
-      compute_ngi=1
-    end if
-
-    ! Get anisotropic tensor
-    t = length_scale_tensor(du_t, shape)
-
-    ! Distort metric t to sphere with same volume as ellipsoid
-    do gi=1, compute_ngi
-       call eigendecomposition_symmetric(t(:,:,gi), v1, a1)
-       call vec_clean(a1, 1e-12)
-       a2 = equivalent_radius_ellipsoid(dim, a1)
-       v2 = get_matrix_identity(dim)
-       call eigenrecomposition(t2(:,:,gi), v2, a2)
-    end do
-
-    ! copy the rest
-    do gi=compute_ngi+1, shape%ngi
-       t2(:,:,gi)=t2(:,:,1)
-    end do
-
-  end function length_scale_tensor_isotropic
-
-  function equivalent_radius_ellipsoid(dim, evals) result(r)
-    ! given the eigenvalues of an ellipsoid, compute the eigenvalue
-    ! of the sphere with equal volume
-    real r
-    integer i, dim
-    real, dimension(dim), target :: evals
-
-    r = 1.0
-    do i=1, dim
-       r = r*evals(i)
-    end do
-    r = r**(1./dim)
-
-  end function equivalent_radius_ellipsoid
-
 end module smoothing_module