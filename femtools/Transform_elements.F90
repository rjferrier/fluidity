--- conflicted
+++ resolved
@@ -1111,19 +1111,11 @@
        case(1)
           detJ=1.0
        case(2)
-<<<<<<< HEAD
-          select case(X%dim)
-          case(2)
-             detJ = sqrt(J(1,1)**2 + J(2,1)**2)
-          case(3)
-             detJ = sqrt(sum(J(:,1)**2)) 
-=======
           select case (X%dim)
           case(2)
              detJ = sqrt(J(1,1)**2 + J(2,1)**2)
           case(3)
              detJ = sqrt(sum(J(:,1)**2))
->>>>>>> 01dc5c43
           case default
              FLAbort("Unsupported dimension specified")
           end select
