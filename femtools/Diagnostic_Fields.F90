--- conflicted
+++ resolved
@@ -3180,10 +3180,6 @@
             call zero(masslump)
          end if
 
-<<<<<<< HEAD
-         ! write(*,*) 'grad_U_at_quad, visc_at_quad, abs_normal, transpose(shear_at_quad), normal_shear_at_quad'
-=======
->>>>>>> 08e03a79
          do face = 1, surface_element_count(bed_shear_stress)
             call calculate_bed_shear_stress_ele(bed_shear_stress, masslump, face, X, U,&
                  & visc, density)
@@ -3281,13 +3277,6 @@
         ! to surface - transpose (because fluidity stores data in row-major order??)
         normal_shear_at_quad(:,i_gi) = matmul(transpose(shear_at_quad(:,:,i_gi)),&
              & abs_normal) 
-<<<<<<< HEAD
-
-        ! write(*,*) grad_U_at_quad(:,:,i_gi), ',', visc_at_quad(:,:,i_gi), ',', &
-        !      & abs_normal, ',', transpose(shear_at_quad(:,:,i_gi)), ',', &
-        !      & normal_shear_at_quad(:,i_gi)
-=======
->>>>>>> 08e03a79
      end do  
 
      normal_shear_at_loc = shape_vector_rhs(f_shape, normal_shear_at_quad, density *&
