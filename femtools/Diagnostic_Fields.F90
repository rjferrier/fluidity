!    Copyright (C) 2006 Imperial College London and others.
!    
!    Please see the AUTHORS file in the main source directory for a full list
!    of copyright holders.
!
!    Prof. C Pain
!    Applied Modelling and Computation Group
!    Department of Earth Science and Engineering
!    Imperial College London
!
!    amcgsoftware@imperial.ac.uk
!    
!    This library is free software; you can redistribute it and/or
!    modify it under the terms of the GNU Lesser General Public
!    License as published by the Free Software Foundation,
!    version 2.1 of the License.
!
!    This library is distributed in the hope that it will be useful,
!    but WITHOUT ANY WARRANTY; without even the implied warranty of
!    MERCHANTABILITY or FITNESS FOR A PARTICULAR PURPOSE.  See the GNU
!    Lesser General Public License for more details.
!
!    You should have received a copy of the GNU Lesser General Public
!    License along with this library; if not, write to the Free Software
!    Foundation, Inc., 59 Temple Place, Suite 330, Boston, MA  02111-1307
!    USA

#include "fdebug.h"

module diagnostic_fields
  !!< A module to calculate diagnostic fields.

  use global_parameters, only:FIELD_NAME_LEN, current_time, OPTION_PATH_LEN
  use fields
  use halos
  use field_derivatives
  use field_options
  use state_module
  use futils
  use fetools
  use fefields, only: compute_lumped_mass, compute_cv_mass
  use MeshDiagnostics
  use spud
  use CV_Shape_Functions, only: make_cv_element_shape, make_cvbdy_element_shape
  use CV_Faces
  use CVTools
  use CV_Upwind_Values
  use CV_Face_Values, only: evaluate_face_val, theta_val
  use cv_options
  use parallel_tools
  use sparsity_patterns
  use sparsity_patterns_meshes
  use solvers
  use boundary_conditions, only: get_entire_boundary_condition
  use quicksort
  use unittest_tools
  use boundary_conditions
  use state_fields_module
  use interpolation_module
  use Vector_Tools
  use streamfunction
  use manifold_tools

  implicit none

  private

  public :: insert_diagnostic_field, calculate_diagnostic_variable
  public :: calculate_cfl_number, calculate_galerkin_projection
  public :: calculate_courant_number_dg
  
  interface calculate_diagnostic_variable
     module procedure calculate_scalar_diagnostic_variable_single_state, &
          & calculate_scalar_diagnostic_variable_multiple_states, &
          & calculate_vector_diagnostic_variable_single_state, &
          & calculate_vector_diagnostic_variable_multiple_states, &
          & calculate_tensor_diagnostic_variable_single_state, &
          & calculate_tensor_diagnostic_variable_multiple_states
  end interface

  interface calculate_absolute_difference
    module procedure calculate_absolute_difference_scalar, calculate_absolute_difference_vector
  end interface

  interface calculate_galerkin_projection
    module procedure calculate_galerkin_projection_scalar, calculate_galerkin_projection_vector, &
                     calculate_galerkin_projection_tensor
  end interface
  

contains
  
  subroutine insert_diagnostic_field(state, d_field_name, &
    & d_field_mesh, d_field_rank, stat)
    !!< Insert a new diagnostic field of specified rank into state

    type(state_type), intent(inout) :: state
    character(len = *), intent(in) :: d_field_name
    type(mesh_type), intent(inout) :: d_field_mesh
    integer, intent(in) :: d_field_rank
    integer, intent(out), optional :: stat

    type(scalar_field), pointer :: s_field
    type(tensor_field), pointer :: t_field
    type(vector_field), pointer :: v_field

    select case(d_field_rank)
      case(0)
        allocate(s_field)
        call allocate(s_field, d_field_mesh, d_field_name)
        call calculate_diagnostic_variable(state, d_field_name, s_field, &
          & stat)
        if(.not. present_and_zero(stat)) then
          call insert(state, s_field, d_field_name)
        end if
        call deallocate(s_field)
        deallocate(s_field)
      case(1)
        allocate(v_field)
        call allocate(v_field, mesh_dim(d_field_mesh), d_field_mesh, &
          & d_field_name)
        call calculate_diagnostic_variable(state, d_field_name, v_field, &
          & stat)
        if(.not. present_and_zero(stat)) then
          call insert(state, v_field, d_field_name)
        end if
        call deallocate(v_field)
        deallocate(v_field)
      case(2)
        allocate(t_field)
        call allocate(t_field, d_field_mesh, d_field_name)
        call calculate_diagnostic_variable(state, d_field_name, t_field, &
          & stat)
        if(.not. present_and_zero(stat)) then
          call insert(state, t_field, d_field_name)
        end if
        call deallocate(t_field)
        deallocate(t_field)
      case default
        if(present(stat)) then
          stat = 1
          return
        else
          FLExit("Invalid diagnostic field rank")
        end if
    end select

  end subroutine insert_diagnostic_field

  subroutine calculate_scalar_diagnostic_variable_single_state(state, d_field_name, d_field, stat, dt, option_path)
    !!< Calculate the specified scalar diagnostic field d_field_name from state
    !!< and return the field in d_field.

    type(state_type), intent(inout) :: state
    character(len = *), intent(in) :: d_field_name
    type(scalar_field), intent(inout) ::d_field
    integer, optional, intent(out) :: stat
    real, intent(in), optional :: dt
    character(len=*), intent(in), optional :: option_path

    select case(d_field_name)

      case("CFLNumber")
        call calculate_cfl_number(state, d_field, dt=dt)

      case("ControlVolumeCFLNumber")
        call calculate_courant_number_cv(state, d_field, dt=dt)

      case("DG_CourantNumber")
        call calculate_courant_number_DG(state, d_field, dt=dt)
        
      case("DG_CourantNumber_Local")
        call calculate_courant_number_local_DG(state, d_field, dt=dt)
        
      case("CVMaterialDensityCFLNumber")
        call calculate_matdens_courant_number_cv(state, d_field, dt=dt)

      case("InterstitialVelocityCGCourantNumber")
        call calculate_interstitial_velocity_cg_courant_number(state, d_field, dt=dt, option_path=option_path)

      case("InterstitialVelocityCVCourantNumber")
        call calculate_interstitial_velocity_cv_courant_number(state, d_field, dt=dt, option_path=option_path)

      case("InterstitialVelocityDGCourantNumber")
        call calculate_interstitial_velocity_dg_courant_number(state, d_field, dt=dt, option_path=option_path)
        
      case("GridReynoldsNumber")
        call calculate_grid_reynolds_number(state, d_field)

      case("GridPecletNumber")
        call calculate_grid_peclet_number(state, d_field)

      case("HorizontalVelocityDivergence")
        call calculate_horizontal_velocity_divergence(state, d_field, stat)

      case("KineticEnergyDensity")
        call calculate_ke_density(state, d_field, stat)

      case("GravitationalPotentialEnergyDensity")
        call calculate_pe_density(state, d_field, stat)

      case("IsopycnalCoordinate")
        call calculate_isopycnal_coordinate(state, d_field, stat)
      
      case("BackgroundPotentialEnergyDensity")
        call calculate_back_pe_density(state, d_field, stat)
      
      case("HorizontalStreamFunction")
        call calculate_horizontal_streamfunction(state, d_field)
        
      case("StreamFunction")
        call calculate_stream_function_2d(state, d_field, stat)
        
      CASE("MultiplyConnectedStreamFunction")
        call calculate_stream_function_multipath_2d(state, d_field)

      case("Time")
        call set(d_field, current_time)
        
      case("VelocityDivergence")
        call calculate_velocity_divergence(state, d_field, stat)

      case("Speed")
        call calculate_speed(state, d_field, stat)
     
      case("DiffusiveDissipation")
        call calculate_diffusive_dissipation(state, d_field, stat)
      
      case("ViscousDissipation")
        call calculate_viscous_dissipation(state, d_field, stat)
      
      case("RichardsonNumber")
        call calculate_richardson_number_new(state, d_field)

      case("AbsoluteDifference")
        call calculate_absolute_difference(state, d_field)

      case("GalerkinProjection")
        call calculate_galerkin_projection(state, d_field)
       
      case("UniversalNumber")
        call calculate_universal_number(d_field)

      case("NodeOwner")
        call calculate_node_owner(d_field)

      case default
        if(present(stat)) then
          stat = 1
          return
        else
          FLExit("Invalid diagnostic scalar field name supplied")
        end if

    end select

  end subroutine calculate_scalar_diagnostic_variable_single_state
  
  subroutine calculate_scalar_diagnostic_variable_multiple_states(state, d_field_name, d_field, stat)
    !!< Calculate the specified scalar diagnostic field d_field_name from
    !!< the supplied states and return the field in d_field.
    
    type(state_type), dimension(:), intent(in) :: state
    character(len = *), intent(in) :: d_field_name
    type(scalar_field), intent(inout) :: d_field
    integer, optional, intent(out) :: stat
    
    select case(d_field_name)

      case default
        if(present(stat)) then
          stat = 1
          return
        else
          FLExit("Invalid diagnostic scalar field name supplied")
        end if

    end select
    
  end subroutine calculate_scalar_diagnostic_variable_multiple_states

  subroutine calculate_vector_diagnostic_variable_single_state(state, d_field_name, &
    & d_field, stat)
    !!< Calculate the specified vector diagnostic field d_field_name from
    !!< state and return the field in d_field.

    type(state_type), intent(in) :: state
    character(len = *), intent(in) :: d_field_name
    type(vector_field), intent(inout) :: d_field
    integer, optional, intent(out) :: stat

    select case(d_field_name)

      ! Inner element fields

      case("InnerElementFullVelocity")
        call calculate_sgs_full_velocity(state, d_field, stat)

      case("InnerElementFullVorticity")
        call calculate_sgs_full_vorticity(state, d_field, stat)

      case("InnerElementVorticity")
        call calculate_sgs_vorticity(state, d_field, stat)

      case("DgMappedVelocity")
        call calculate_dg_mapped_cg_velocity(state, d_field, stat)

      case("DgMappedVorticity")
        call calculate_dg_mapped_cg_vorticity(state, d_field, stat)

      ! Inner element fields end

      case("LinearMomentum")
        call calculate_linear_momentum(state, d_field)

      case("AbsoluteDifference")
        call calculate_absolute_difference(state, d_field)

      case("BedShearStress")
        call calculate_bed_shear_stress(state, d_field)

      case("MaxBedShearStress")
        call calculate_max_bed_shear_stress(state, d_field)

      case("GalerkinProjection")
        call calculate_galerkin_projection(state, d_field)
        
      case("DiagnosticCoordinate")
        call calculate_diagnostic_coordinate_field(state, d_field)
        
      case default
        if(present(stat)) then
          stat = 1
          return
        else
          FLExit("Invalid diagnostic vector field name supplied")
        end if

    end select

  end subroutine calculate_vector_diagnostic_variable_single_state
  
  subroutine calculate_vector_diagnostic_variable_multiple_states(state, d_field_name, d_field, stat)
    !!< Calculate the specified vector diagnostic field d_field_name from
    !!< the supplied states and return the field in d_field.
    
    type(state_type), dimension(:), intent(in) :: state
    character(len = *), intent(in) :: d_field_name
    type(vector_field), intent(inout) ::d_field
    integer, optional, intent(out) :: stat
    
    select case(d_field_name)

      case default
        if(present(stat)) then
          stat = 1
          return
        else
          FLExit("Invalid diagnostic vector field name supplied")
        end if

    end select
    
  end subroutine calculate_vector_diagnostic_variable_multiple_states

  subroutine calculate_tensor_diagnostic_variable_single_state(state, d_field_name, &
    & d_field, stat)
    !!< Calculate the specified tensor diagnostic field d_field_name from
    !!< state and return the field in d_field.

    type(state_type), intent(in) :: state
    character(len = *), intent(in) :: d_field_name
    type(tensor_field), intent(inout) :: d_field
    integer, optional, intent(out) :: stat

    select case(d_field_name)

      case default
        if(present(stat)) then
          stat = 1
          return
        else
          FLExit("Invalid diagnostic tensor field name supplied")
        end if

    end select

  end subroutine calculate_tensor_diagnostic_variable_single_state
  
  subroutine calculate_tensor_diagnostic_variable_multiple_states(state, d_field_name, d_field, stat)
    !!< Calculate the specified tensor diagnostic field d_field_name from
    !!< the supplied states and return the field in d_field.
    
    type(state_type), dimension(:), intent(in) :: state
    character(len = *), intent(in) :: d_field_name
    type(tensor_field), intent(inout) ::d_field
    integer, optional, intent(out) :: stat
    
    select case(d_field_name)

      case default
        if(present(stat)) then
          stat = 1
          return
        else
          FLExit("Invalid diagnostic tensor field name supplied")
        end if

    end select
    
  end subroutine calculate_tensor_diagnostic_variable_multiple_states

  subroutine calculate_CFL_number(State, CFL, dt)
    !! Calculate the CFL number as a field.
    type(state_type), intent(in) :: state
    type(scalar_field), intent(inout) :: cfl
    real, intent(in), optional :: dt

    type(vector_field), pointer :: U, X
    real :: l_dt
    integer :: ele, gi
    ! Transformed quadrature weights.
    real, dimension(ele_ngi(CFL, 1)) :: detwei
    ! Inverse of the local coordinate change matrix.
    real, dimension(mesh_dim(CFL), mesh_dim(CFL), ele_ngi(CFL, 1)) :: invJ
    ! velocity/dx at each quad point.
    real, dimension(mesh_dim(CFL), ele_ngi(CFL, 1)) :: CFL_q
    ! current element global node numbers.
    integer, dimension(:), pointer :: ele_cfl
    ! local cfl matrix on the current element.
    real, dimension(ele_loc(CFL, 1),ele_loc(CFL, 1)) :: CFL_mat
    ! current CFL element shape
    type(element_type), pointer :: CFL_shape

    U=>extract_vector_field(state, "Velocity")
    X=>extract_vector_field(state, "Coordinate")
    
    if(present(dt)) then
      l_dt = dt
    else
      call get_option("/timestepping/timestep",l_dt)
    end if
    assert(allfequals(l_dt))

    call zero(cfl)

    do ele=1, element_count(CFL)
       ele_CFL=>ele_nodes(CFL, ele)
       CFL_shape=>ele_shape(CFL, ele)

       call compute_inverse_jacobian(ele_val(X,ele), ele_shape(X,ele), &
            detwei=detwei, invJ=invJ)

       ! Calculate the CFL number at each quadrature point.
       ! The matmul is the transpose of what I originally thought it should
       ! be. I don't understand why it's this way round but the results
       ! appear correct. -dham
       CFL_q=ele_val_at_quad(U, ele)
       do gi=1, size(detwei)
          CFL_q(:,gi)=l_dt*matmul(CFL_q(:,gi), invJ(:,:,gi))
       end do

       ! Project onto the basis functions to recover CFL at each node.
       CFL_mat=matmul(inverse(shape_shape(CFL_shape, CFL_shape, detwei)), &
            shape_shape(CFL_shape, CFL_shape, &
            &             detwei*maxval(abs(CFL_q),1)))

       ! CFL is inherently discontinuous. In the case where a continuous
       ! mesh is provided for CFL, the following takes the safest option
       ! of taking the maximum value at a node.
       CFL%val(ele_CFL)=max(CFL%val(ele_CFL), sum(CFL_mat,2))

    end do
    
    !call halo_max(cfl)

  end subroutine calculate_CFL_number

  subroutine calculate_grid_reynolds_number(State, GRN)
    !! Calculate the grid reynolds number as a field.
    type(state_type), intent(in) :: state
    type(scalar_field), intent(inout) :: grn

    type(vector_field), pointer :: U, X
    integer :: ele, gi, stat, a, b
    ! Transformed quadrature weights.
    real, dimension(ele_ngi(GRN, 1)) :: detwei
    ! Inverse of the local coordinate change matrix.
    real, dimension(mesh_dim(GRN), mesh_dim(GRN), ele_ngi(GRN, 1)) :: J
    ! velocity/dx at each quad point.
    real, dimension(mesh_dim(GRN), ele_ngi(GRN, 1)) :: GRN_q
    ! viscosity at each quad point
    real, dimension(mesh_dim(GRN), mesh_dim(GRN), ele_ngi(GRN,1)) :: vis_q
    ! density at each quad point
    real, dimension(ele_ngi(GRN,1)) :: den_q    
    ! current element global node numbers.
    integer, dimension(:), pointer :: ele_grn
    ! local grn matrix on the current element.
    real, dimension(ele_loc(GRN, 1),ele_loc(GRN, 1)) :: GRN_mat
    ! current GRN element shape
    type(element_type), pointer :: GRN_shape
    type(tensor_field), pointer :: viscosity
    type(scalar_field), pointer :: density
    logical :: include_density_field
    
    U=>extract_vector_field(state, "Velocity")
    X=>extract_vector_field(state, "Coordinate")

    call zero(grn)

    viscosity => extract_tensor_field(state,'Viscosity')
    
    include_density_field = have_option(trim(GRN%option_path)//'/diagnostic/include_density_field')
    
    if (include_density_field) then
       density => extract_scalar_field(state,'Density', stat = stat)
       if (stat /= 0) then
          FLExit('To include the Density field in the Grid Reynolds number calculation Density must exist in the material_phase state')
       end if
    end if
    
    do ele=1, element_count(GRN)
       ele_GRN=>ele_nodes(GRN, ele)
       GRN_shape=>ele_shape(GRN, ele)

       call compute_jacobian(ele_val(X,ele), ele_shape(X,ele), &
            J=J, detwei=detwei)

       ! Calculate the GRN number at each quadrature point.
       ! The matmul is as given by dham
       GRN_q=ele_val_at_quad(U, ele)
       vis_q=ele_val_at_quad(viscosity, ele)

       ! for full and partial stress form we need to set the off diagonal terms of the viscosity tensor to zero
       ! to be able to invert it 
       if (have_option(trim(U%option_path)//&
            &"/prognostic/spatial_discretisation/continuous_galerkin"//&
            &"/stress_terms/stress_form") .or. &
            have_option(trim(U%option_path)//&
            &"/prognostic/spatial_discretisation/continuous_galerkin"//&
            &"/stress_terms/partial_stress_form")) then

          do a=1,size(vis_q,1)
             do b=1,size(vis_q,2)
                if(a.eq.b) cycle
                vis_q(a,b,:) = 0.0
             end do
          end do
       end if

       do gi=1, size(detwei)
          GRN_q(:,gi)=matmul(GRN_q(:,gi), J(:,:,gi))
          GRN_q(:,gi)=matmul(inverse(vis_q(:,:,gi)), GRN_q(:,gi))
       end do
       
       ! include the density field if required also at the quad point
       if (include_density_field) then
          den_q=ele_val_at_quad(density, ele)
          do gi=1,size(detwei)
              GRN_q(:,gi)=den_q(gi)*GRN_q(:,gi)
          end do          
       end if
       
       ! Project onto the basis functions to recover GRN at each node.
       GRN_mat=matmul(inverse(shape_shape(GRN_shape, GRN_shape, detwei)), &
            shape_shape(GRN_shape, GRN_shape, &
            &             detwei*maxval(abs(GRN_q),1)))

       ! GRN is inherently discontinuous. In the case where a continuous
       ! mesh is provided for GRN, the following takes the safest option
       ! of taking the maximum value at a node.
       GRN%val(ele_GRN)=max(GRN%val(ele_GRN), sum(GRN_mat,2))

    end do

  end subroutine calculate_grid_reynolds_number

  subroutine calculate_grid_peclet_number(State, GPN)
    !! Calculate the grid peclet number as a field.
    !! Basically a rehash of the grid reynolds number calculation
    type(state_type), intent(in) :: state
    type(scalar_field), intent(inout) :: gpn

    type(vector_field), pointer :: U, X
    integer :: ele, gi, stat
    ! Transformed quadrature weights.
    real, dimension(ele_ngi(GPN, 1)) :: detwei
    ! Inverse of the local coordinate change matrix.
    real, dimension(mesh_dim(GPN), mesh_dim(GPN), ele_ngi(GPN, 1)) :: J
    ! velocity/dx at each quad point.
    real, dimension(mesh_dim(GPN), ele_ngi(GPN, 1)) :: GPN_q
    real, dimension(mesh_dim(GPN), mesh_dim(GPN), ele_ngi(GPN,1)) :: diffus_q
    ! current element global node numbers.
    integer, dimension(:), pointer :: ele_gpn
    ! local grn matrix on the current element.
    real, dimension(ele_loc(GPN, 1),ele_loc(GPN, 1)) :: GPN_mat
    ! current GPN element shape
    type(element_type), pointer :: GPN_shape
    type(tensor_field), pointer :: diffusivity
    character(len=FIELD_NAME_LEN) :: field_name

    U=>extract_vector_field(state, "Velocity")
    X=>extract_vector_field(state, "Coordinate")

    call zero(gpn)

    call get_option(trim(GPN%option_path)//"/diagnostic/field_name", field_name)

    diffusivity => extract_tensor_field(state,trim(field_name)//'Diffusivity&
         &',stat=stat)
    
    if(stat/=0) then

      FLExit("Can't calculate Peclet number, no diffusivity")
    else

        do ele=1, element_count(GPN)
           ele_GPN=>ele_nodes(GPN, ele)
           GPN_shape=>ele_shape(GPN, ele)

           call compute_jacobian(ele_val(X,ele), ele_shape(X,ele), &
            J=J, detwei=detwei)

           ! Calculate the GPN number at each quadrature point.
           ! The matmul is as given by dham
           GPN_q=ele_val_at_quad(U, ele)
           diffus_q=ele_val_at_quad(diffusivity, ele)
           do gi=1, size(detwei)
              GPN_q(:,gi)=matmul(GPN_q(:,gi), J(:,:,gi))
              GPN_q(:,gi)=matmul(inverse(diffus_q(:,:,gi)), GPN_q(:,gi))
           end do

           ! Project onto the basis functions to recover GPN at each node.
           GPN_mat=matmul(inverse(shape_shape(GPN_shape, GPN_shape, detwei)), &
            shape_shape(GPN_shape, GPN_shape, &
            &             detwei*maxval(abs(GPN_q),1)))

           ! GRN is inherently discontinuous. In the case where a continuous
           ! mesh is provided for GRN, the following takes the safest option
           ! of taking the maximum value at a node.
           GPN%val(ele_GPN)=max(GPN%val(ele_GPN), sum(GPN_mat,2))

        end do

    end if

  end subroutine calculate_grid_peclet_number

  subroutine calculate_horizontal_velocity_divergence(state, hveld_field, stat)
    !!< Calculate the horizontal velocity divergence field

    type(state_type), intent(in) :: state
    type(scalar_field), intent(inout) :: hveld_field
    integer, intent(out), optional :: stat

    integer :: i
    type(vector_field) :: hvel_field
    type(vector_field), pointer :: g_direction_field, positions, vel_field

    do i = 1, 3
      select case(i)
        case(1)
          g_direction_field => extract_vector_field(state, "GravityDirection", &
            & stat)
        case(2)
          positions => extract_vector_field(state, "Coordinate", stat)
        case(3)
          vel_field => extract_vector_field(state, "Velocity", stat)
        case default
          FLAbort("Invalid loop index")
      end select
      if(present_and_nonzero(stat)) then
        return
      end if
    end do

    call allocate(hvel_field, mesh_dim(vel_field%mesh), vel_field%mesh, &
      & "HorizontalVelocity")
      
    if (continuity(vel_field)<0 .or. &
        element_degree(vel_field,1)/=element_degree(g_direction_field,1)) then
      FLExit("HorizontalVelocityDivergence does not work for discontinuous or higher order fields.")
    end if

    do i = 1, node_count(hvel_field)
      call set(hvel_field, i, node_val(vel_field, i) - &
        & dot_product(node_val(vel_field, i), &
        & node_val(g_direction_field, i)) * node_val(g_direction_field, i))
    end do

    call div(hvel_field, positions, hveld_field)

    call deallocate(hvel_field)

  end subroutine calculate_horizontal_velocity_divergence

  subroutine calculate_ke_density(state, ke_density_field, stat)
    !!< Calculate the kinetic energy density field
    !!< Beware what your "Density" is!

    type(state_type), intent(in) :: state
    type(scalar_field), intent(inout) :: ke_density_field
    integer, intent(out), optional :: stat

    integer :: i
    type(scalar_field), pointer :: rho_field
    type(vector_field), pointer :: vel_field

    do i = 1, 2
      select case(i)
        case(1)
          rho_field => extract_scalar_field(state, "Density", stat)
        case(2)
          vel_field => extract_vector_field(state, "Velocity", stat)
        case default
          FLAbort("Invalid loop index")
      end select
      if(present_and_nonzero(stat)) then
        return
      end if
    end do

    if(present(stat) .and. (.not. rho_field%mesh == ke_density_field%mesh &
      & .or. .not. vel_field%mesh == ke_density_field%mesh)) then
      stat = 1
      return
    else
      assert(rho_field%mesh == ke_density_field%mesh)
      assert(vel_field%mesh == ke_density_field%mesh)
    end if

    call zero(ke_density_field)
    do i = 1, node_count(ke_density_field)
      call set(ke_density_field, i, &
        & 0.5 * node_val(rho_field, i) * norm2(node_val(vel_field, i))**2)
    end do

  end subroutine calculate_ke_density

  subroutine calculate_pe_density(state, pe_density_field, stat)
    !!< Calculate the gravitational potential energy density field
    !!< Currently assumes a constant gravity field
    !!< Beware what your "Density" is!

    type(state_type), intent(in) :: state
    type(scalar_field), intent(inout) :: pe_density_field
    integer, intent(out), optional :: stat

    integer :: i
    real :: g
    real, dimension(mesh_dim(pe_density_field)) :: g_direction, zero_point
    type(scalar_field), pointer :: rho_field
    type(vector_field), pointer :: positions, positions_remap

    do i = 1, 5
      select case(i)
        case(1)
          call get_option("/physical_parameters/gravity/magnitude", g, stat)
        case(2)
          call get_option( &
            &"/physical_parameters/gravity/" // &
            & "vector_field::GravityDirection/prescribed/value[0]/constant", &
            & g_direction, stat) ! assuming only 1 g_direction as this
                                 ! subroutine isn't set up to support a varying
                                 ! gravity direction over the mesh - need to
                                 ! modify this to get it working with
                                 ! region_ids but assuming this isn't a
                                 ! priority as it's assumed constant already
        case(3)
          call get_option( &
            & trim(pe_density_field%option_path) // "/diagnostic/zero_point", &
            & zero_point, stat)
        case(4)
          positions => extract_vector_field(state, "Coordinate", stat)
        case(5)
          rho_field => extract_scalar_field(state, "Density", stat)
        case default
          FLAbort("Invalid loop index")
      end select
      if(present_and_nonzero(stat)) then
        return
      end if
    end do

    if(present(stat) .and. (.not. rho_field%mesh == pe_density_field%mesh)) then
      stat = 1
      return
    else
      assert(rho_field%mesh == pe_density_field%mesh)
    end if

    if(positions%mesh == pe_density_field%mesh) then
      positions_remap => positions
    else
      allocate(positions_remap)
      call allocate(positions_remap, mesh_dim(pe_density_field%mesh), &
        & pe_density_field%mesh, "Coordinate")
      call remap_field(positions, positions_remap)
    end if

    g_direction = g_direction / norm2(g_direction)

    call zero(pe_density_field)
    do i = 1, node_count(pe_density_field)
      call set(pe_density_field, i, node_val(rho_field, i) * (-1.0) * &
        g * dot_product(g_direction, node_val(positions_remap, i) - zero_point))
    end do

    if(.not. positions%mesh == pe_density_field%mesh) then
      call deallocate(positions_remap)
      deallocate(positions_remap)
    end if

  end subroutine calculate_pe_density

  subroutine calculate_isopycnal_coordinate(state, isopycnal_coordinate, stat)
    !!< Calculate the isopycnal coordinate
    !!< You must be using control volumes for temperature
    !!< You need to set up a prescribed diagnostic scalar field called Width
    !!< which describes the width of your domain as a function of height
    !!< Assumes gravity is in y-direction in 2D, z-direction in 3D

    type(state_type), intent(in) :: state    
    type(scalar_field), intent(inout) :: isopycnal_coordinate
    integer, intent(out), optional :: stat

    integer, dimension(:), allocatable :: index, index2
    integer :: i, j, k, lstat
    real :: z_star, volume, volume_k, volume_rho
    type(scalar_field), pointer :: rho_field
    type(scalar_field) :: lumped_mass, lumped_mass_depth
    type(vector_field), pointer :: Xfield
    type(vector_field) :: Xfield_depth
    type(mesh_type), pointer :: mesh
    character(len = FIELD_NAME_LEN) :: fine_mesh_name

    rho_field => extract_scalar_field(state, "Density", lstat)
    
    Xfield => extract_vector_field(state, "Coordinate")
    call get_option(trim(isopycnal_coordinate%option_path)//"/diagnostic/fine_mesh/name",fine_mesh_name)
    mesh => extract_mesh(state,fine_mesh_name)
    Xfield_depth = get_coordinate_field(state, mesh)
    
    allocate(index(1:node_count(rho_field)))    
    allocate(index2(1:node_count(Xfield_depth)))
    
    ! reorder density from smallest to largest
    call qsort(rho_field%val, index)
    
    ! reorder vertical coordinate
    call qsort(Xfield_depth%val(Xfield_depth%dim,:), index2)
    
    call allocate(lumped_mass, rho_field%mesh, name="LumpedMass")
    call allocate(lumped_mass_depth, mesh, name="LumpedMassDepth")
    
    call zero(lumped_mass)
    call zero(lumped_mass_depth)

    call compute_lumped_mass(Xfield, lumped_mass)
    call compute_lumped_mass(Xfield_depth, lumped_mass_depth)
    

    j = 1
    volume = 0.0
    z_star = 0.0
    do i=node_count(rho_field),1,-1
      volume_rho = node_val(lumped_mass,index(i))
      do k = j, node_count(Xfield_depth)
        if (volume > volume_rho) exit
        volume_k = node_val(lumped_mass_depth,index2(k))
        volume = volume + volume_k
        z_star = z_star + node_val(Xfield_depth,Xfield_depth%dim,index2(k))*volume_k
      end do
      call set(isopycnal_coordinate,index(i),z_star/volume)
      j = min(k, node_count(Xfield_depth))
      volume = volume - volume_rho                      ! left over volume from redistribution
      z_star  = node_val(Xfield_depth,Xfield_depth%dim,index2(j))*volume
    end do

    call deallocate(lumped_mass)
    call deallocate(lumped_mass_depth)
    call deallocate(Xfield_depth)
    deallocate(index)
    deallocate(index2)
    
  end subroutine calculate_isopycnal_coordinate

  subroutine calculate_back_pe_density(state, back_pe_density_field, stat)
    !!< Calculate background potential energy density
    !!< You must have isopycnal_coordinate
    !!< You must be using control volumes for temperature

    type(state_type), intent(in) :: state
    type(scalar_field), intent(inout) :: back_pe_density_field
    integer, intent(out), optional :: stat
    integer :: lstat, i

    real :: g
    type(scalar_field), pointer :: pert_rho_field, rho_field
    type(scalar_field), pointer :: isopycnal_coordinate
    
    rho_field => extract_scalar_field(state, "Density", lstat)
    if (lstat /= 0) then
      if (present(stat)) then
        stat = lstat
      else
        FLExit("Need density")
      end if
    end if

    isopycnal_coordinate => extract_scalar_field(state, "IsopycnalCoordinate", lstat)
    if (lstat /= 0) then
      if (present(stat)) then
        stat = lstat
      else
        FLExit("Need isopycnal coordinate")
      end if
    end if
    
    call get_option("/physical_parameters/gravity/magnitude", g, lstat)
    if (lstat /= 0) then
      if (present(stat)) then
        stat = lstat
      else
        FLExit("Need gravity")
      end if
    end if
    
    call zero(back_pe_density_field)
    do i = 1, node_count(back_pe_density_field)
      call set(back_pe_density_field, i, node_val(rho_field, i) * &
        & g * node_val(isopycnal_coordinate,i))
    end do

  end subroutine calculate_back_pe_density
    
  subroutine calculate_horizontal_streamfunction(state, psi)
    !!< Calculate the horizontal stream function psi where:
    !!<   \partial_x \psi = -v
    !!<   \partial_y \psi = u
    
    type(state_type), intent(inout) :: state
    type(scalar_field), intent(inout) :: psi
    
    integer :: i
    type(csr_matrix) :: matrix
    type(csr_sparsity), pointer :: sparsity
    type(scalar_field) :: rhs
    type(vector_field), pointer :: gravity_direction, positions, velocity
    
    ewrite(1, *) "In calculate_horizontal_streamfunction"
    ewrite(2, *) "Computing horizontal stream function for state " // trim(state%name)

    if(psi%mesh%continuity /= 0) then
      FLExit("HorizontalStreamFunction requires a continuous mesh")
    end if
    if(mesh_dim(psi%mesh) /= 3) then
      FLExit("HorizontalStreamFunction only works in 3D")
    end if

    ! Extract the Coordinate field
    positions => extract_vector_field(state, "Coordinate")
    assert(positions%dim == mesh_dim(psi))
    assert(ele_count(positions) == ele_count(psi))

    ! Extract velocity    
    velocity => extract_vector_field(state, "Velocity")
    assert(velocity%dim == mesh_dim(psi))
    assert(ele_count(velocity) == ele_count(psi))
    ewrite_minmax(velocity)
    
    ! Extract gravity direction
    gravity_direction => extract_vector_field(state, "GravityDirection")
    assert(gravity_direction%dim == mesh_dim(psi))
    assert(ele_count(gravity_direction) == ele_count(psi))
    
    ! Allocate / extract from state
    sparsity => get_csr_sparsity_firstorder(state, psi%mesh, psi%mesh)
    call allocate(matrix, sparsity, name = trim(psi%name) // "Matrix")
    call allocate(rhs, psi%mesh, trim(psi%name) // "Rhs")
    
    ! Assemble
    call zero(matrix)
    call zero(rhs)
    do i = 1, ele_count(rhs)
      call assemble_horizontal_streamfunction_element(i, psi, matrix, rhs, positions, velocity, gravity_direction)
    end do
    ewrite_minmax(rhs)
    
    ! Boundary conditions - apply strong Dirichlet boundary condition of zero
    ! on all surfaces for now
    do i = 1, surface_element_count(rhs)
      call addto_diag(matrix, face_global_nodes(rhs, i), spread(INFINITY, 1, face_loc(rhs, i)))
    end do
    
    ! Solve
    call petsc_solve(psi, matrix, rhs)
    ewrite_minmax(psi)
    
    ! Deallocate
    call deallocate(matrix)
    call deallocate(rhs)
    
    ewrite(1, *) "Exiting calculate_horizontal_streamfunction"
    
  end subroutine calculate_horizontal_streamfunction
  
  subroutine assemble_horizontal_streamfunction_element(ele, psi, matrix, rhs, positions, velocity, gravity_direction)
    integer, intent(in) :: ele
    type(scalar_field), intent(in) :: psi
    type(csr_matrix), intent(inout) :: matrix
    type(scalar_field), intent(inout) :: rhs
    type(vector_field), intent(in) :: positions
    type(vector_field), intent(in) :: velocity
    type(vector_field), intent(in) :: gravity_direction
    
    integer :: i, j
    integer, dimension(:), pointer :: element_nodes
    real, dimension(ele_ngi(psi, ele)) :: detwei, vorticity_h_gi
    real, dimension(mesh_dim(psi), ele_ngi(psi, ele)) :: gravity_direction_gi, vorticity_gi
    real, dimension(ele_loc(psi, ele), ele_ngi(psi, ele), mesh_dim(psi)) :: dn_t_h
    real, dimension(ele_loc(velocity, ele), ele_ngi(velocity, ele), mesh_dim(psi)) :: du_t
    type(element_type), pointer ::  psi_shape, velocity_shape
    
    assert(ele_ngi(velocity, ele) == ele_ngi(psi, ele))
    assert(ele_ngi(gravity_direction, ele) == ele_ngi(psi, ele))
    
    psi_shape => ele_shape(psi, ele)
    velocity_shape => ele_shape(velocity, ele)
    
    call transform_to_physical(positions, ele, psi_shape, dshape = dn_t_h, detwei = detwei)
    if(psi_shape == velocity_shape) then
      du_t = dn_t_h
    else
      call transform_to_physical(positions, ele, velocity_shape, dshape = du_t)
    end if
    
    gravity_direction_gi = ele_val_at_quad(gravity_direction, ele)
    
    forall(i = 1:size(dn_t_h, 1), j = 1:size(dn_t_h, 2))
      dn_t_h(i, j, :) = dn_t_h(i, j, :) - dot_product(dn_t_h(i, j, :), gravity_direction_gi(:, j)) * gravity_direction_gi(:, j)
    end forall
    
    vorticity_gi = ele_curl_at_quad(velocity, ele, du_t)
    do i = 1, size(vorticity_h_gi)
      vorticity_h_gi(i) = -dot_product(vorticity_gi(:, i), gravity_direction_gi(:, i))
    end do
    
    element_nodes => ele_nodes(psi, ele)
    
    call addto(matrix, element_nodes, element_nodes, dshape_dot_dshape(dn_t_h, dn_t_h, detwei))
    call addto(rhs, element_nodes, shape_rhs(psi_shape, detwei * vorticity_h_gi))
  
  end subroutine assemble_horizontal_streamfunction_element
  
  subroutine calculate_sgs_full_velocity(state, sgs_full, stat)
    type(state_type), intent(in) :: state
    type(vector_field), intent(inout) :: sgs_full
    integer, intent(out), optional :: stat

    integer :: i
    type(vector_field), pointer :: v_field, sgs_component

    do i = 1, 2
      select case(i)
        case(1)
          sgs_component => extract_vector_field(state, "VelocityInnerElement", stat)
        case(2)
          v_field => extract_vector_field(state, "Velocity", stat)
        case default
          FLAbort("Invalid loop index")
      end select
      if(present_and_nonzero(stat)) then
        return
      end if
    end do

    call remap_field(from_field = v_field , to_field = sgs_full)
    call addto(sgs_full,sgs_component)

  end subroutine calculate_sgs_full_velocity

  subroutine calculate_sgs_full_vorticity(state, vort_field, stat)
    type(state_type), intent(in) :: state
    type(vector_field), intent(inout) :: vort_field
    integer, intent(out), optional :: stat

    integer :: i
    type(vector_field), pointer :: positions, v_field

    do i = 1, 2
      select case(i)
        case(1)
          positions => extract_vector_field(state, "Coordinate", stat)
        case(2)
          v_field => extract_vector_field(state, "InnerElementFullVelocity", stat)
        case default
          FLAbort("Invalid loop index")
      end select
      if(present_and_nonzero(stat)) then
        return
      end if
    end do

    call curl(v_field, positions, curl_field = vort_field)

  end subroutine calculate_sgs_full_vorticity

  subroutine calculate_sgs_vorticity(state, vort_field, stat)
    type(state_type), intent(in) :: state
    type(vector_field), intent(inout) :: vort_field
    integer, intent(out), optional :: stat

    integer :: i
    type(vector_field), pointer :: positions, v_field

    do i = 1, 2
      select case(i)
        case(1)
          positions => extract_vector_field(state, "Coordinate", stat)
        case(2)
          v_field => extract_vector_field(state, "VelocityInnerElement", stat)
        case default
          FLAbort("Invalid loop index")
      end select
      if(present_and_nonzero(stat)) then
        return
      end if
    end do

    call curl(v_field, positions, curl_field = vort_field)

  end subroutine calculate_sgs_vorticity

  subroutine calculate_dg_mapped_cg_velocity(state, dg_field, stat)
    type(state_type), intent(in) :: state
    type(vector_field), intent(inout) :: dg_field
    integer, intent(out), optional :: stat

    integer :: i
    type(vector_field), pointer :: positions, v_field

    do i = 1, 2
      select case(i)
        case(1)
          positions => extract_vector_field(state, "Coordinate", stat)
        case(2)
          v_field => extract_vector_field(state, "Velocity", stat)
        case default
          FLAbort("Invalid loop index")
      end select
      if(present_and_nonzero(stat)) then
        return
      end if
    end do

    call remap_field(from_field = v_field , to_field = dg_field)

  end subroutine calculate_dg_mapped_cg_velocity

  subroutine calculate_dg_mapped_cg_vorticity(state, vort_field, stat)
    type(state_type), intent(in) :: state
    type(vector_field), intent(inout) :: vort_field
    integer, intent(out), optional :: stat

    integer :: i
    type(vector_field), pointer :: positions, v_field

    do i = 1, 2
      select case(i)
        case(1)
          positions => extract_vector_field(state, "Coordinate", stat)
        case(2)
          v_field => extract_vector_field(state, "DgMappedVelocity", stat)
        case default
          FLAbort("Invalid loop index")
      end select
      if(present_and_nonzero(stat)) then
        return
      end if
    end do

    call curl(v_field, positions, curl_field = vort_field)

  end subroutine calculate_dg_mapped_cg_vorticity

  subroutine calculate_speed(state, speed_field, stat)
    !!< Calculate the speed field

    type(state_type), intent(in) :: state
    type(scalar_field), intent(inout) :: speed_field
    integer, intent(out), optional :: stat
    integer :: lstat

    integer :: i
    type(vector_field), pointer :: vel_field
    
    vel_field => extract_vector_field(state, "Velocity", lstat)
    if (lstat /= 0) then
      if (present(stat)) then
        stat = lstat
      else
        FLExit("Need Velocity")
      end if
    end if
    
    call zero(speed_field)
    do i = 1, node_count(speed_field)
      call set(speed_field, i, norm2(node_val(vel_field, i)))
    end do

  end subroutine calculate_speed

  subroutine calculate_diffusive_dissipation(state, diffusive_dissipation_field, stat)
    !!< Calculate -2*kappa*g*drho_dy 
    !!< this can be used to calculate diffusive dissipation
    !!< 2D at the moment
    !!< it probably should be generalised 
    !!< currently assumes a constant gravity field
    !!< also assumes an isotropic diffusivity
    
    type(state_type), intent(in) :: state
    type(scalar_field), intent(inout) :: diffusive_dissipation_field
    integer, intent(out), optional :: stat
    
    integer :: i
    real :: g
    type(scalar_field), pointer :: rho_field
    type(vector_field), pointer :: positions
    type(scalar_field), dimension(1) :: drho_dy
    
    rho_field => extract_scalar_field(state, "Density", stat)
    positions => extract_vector_field(state, "Coordinate", stat)
      
    if(present_and_nonzero(stat)) then
      return
    end if
    
    call get_option("/physical_parameters/gravity/magnitude", g, stat)

    call allocate(drho_dy(1), rho_field%mesh, "DRhoDy")
    
    call differentiate_field(rho_field, &
     & positions, (/.false., .true./), drho_dy)
    
    call zero(diffusive_dissipation_field)
    do i = 1, node_count(diffusive_dissipation_field)
      call set(diffusive_dissipation_field, i, -g * node_val(drho_dy(1),i))
    end do  
    
    call deallocate(drho_dy(1))

  end subroutine calculate_diffusive_dissipation

  subroutine calculate_viscous_dissipation(state, viscous_dissipation_field, stat)
    !!< Calculate (grad u):(grad u) or sum_ij(du_i/dx_j)(du_i/dx_j)
    !!< this can be used to calculate viscous dissipation
    !!< 2D at the moment
    !!< it probably should be generalised 
    !!< currently assumes a constant viscosity
    
    type(state_type), intent(in) :: state
    type(scalar_field), intent(inout) :: viscous_dissipation_field
    integer, intent(out), optional :: stat
    
    integer :: i
    type(vector_field), pointer :: vel_field
    type(vector_field), pointer :: positions
    type(scalar_field), dimension(1) :: du_dx
    type(scalar_field), dimension(1) :: dv_dx
    type(scalar_field), dimension(1) :: du_dy
    type(scalar_field), dimension(1) :: dv_dy

    vel_field => extract_vector_field(state, "Velocity", stat)
    positions => extract_vector_field(state, "Coordinate", stat)
      
    if(present_and_nonzero(stat)) then
      return
    end if
        
    call allocate(du_dx(1), vel_field%mesh, "DuDx")
    call allocate(dv_dx(1), vel_field%mesh, "DvDx")
    call allocate(du_dy(1), vel_field%mesh, "DuDy")
    call allocate(dv_dy(1), vel_field%mesh, "DvDy")

    call differentiate_field(extract_scalar_field(vel_field, 1), &
     & positions, (/.true., .false./), du_dx)
    call differentiate_field(extract_scalar_field(vel_field, 2), &
     & positions, (/.true., .false./), dv_dx)
    call differentiate_field(extract_scalar_field(vel_field, 1), &
     & positions, (/.false., .true./), du_dy)
    call differentiate_field(extract_scalar_field(vel_field, 2), &
     & positions, (/.false., .true./), dv_dy)
    
    call zero(viscous_dissipation_field)
    do i = 1, node_count(viscous_dissipation_field)
      call set(viscous_dissipation_field, i, node_val(du_dx(1),i)**2   &
       & + node_val(dv_dx(1),i)**2 + node_val(du_dy(1),i)**2 + node_val(dv_dy(1),i)**2)
    end do  
    
    call deallocate(du_dx(1))
    call deallocate(dv_dx(1))
    call deallocate(du_dy(1))
    call deallocate(dv_dy(1))

  end subroutine calculate_viscous_dissipation
 
  subroutine calculate_richardson_number_old(state, richardson_number_field)
    !!< Calculate the Richardson number field
    !!< Defined in Turner, Buoyancy Effects in Fluids, p.12 as
    !!< Ri = \frac{N^2}{(\frac{\partial u}{\partial z})^2+(\frac{\partial v}{\partial z})^2}
    !!< with N^2 = -\frac{g}{\rho_0}\frac{\partial \rho}{\partial z}
    !!< currently assumes a constant gravity field
    
    type(state_type), intent(in) :: state
    type(scalar_field), intent(inout) :: richardson_number_field
    
#ifdef DDEBUG
    integer :: stat
    type(vector_field), pointer :: gravity_direction
#endif
    integer :: i
    real :: g
    type(scalar_field), pointer :: pert_rho_field
    type(vector_field), pointer :: positions, vel_field
    type(scalar_field), dimension(1) :: du_dz
    type(scalar_field), dimension(1) :: dv_dz
    type(scalar_field), dimension(1) :: drho_dz
    
    positions => extract_vector_field(state, "Coordinate")
    vel_field => extract_vector_field(state, "Velocity")
    pert_rho_field => extract_scalar_field(state, "PerturbationDensity")
        
    call get_option("/physical_parameters/gravity/magnitude", g)
#ifdef DDEBUG
    gravity_direction => extract_vector_field(state, "GravityDirection", stat)
    if(stat == 0) then
      select case(gravity_direction%dim)
        case(3)
          assert(all(abs(gravity_direction%val(1,:)) < epsilon(0.0)))
          assert(all(abs(gravity_direction%val(2,:)) < epsilon(0.0)))
          assert(all(abs(gravity_direction%val(3,:) + 1.0) < epsilon(0.0)))
        case(2)
          assert(all(abs(gravity_direction%val(1,:)) < epsilon(0.0)))
          assert(all(abs(gravity_direction%val(2,:) + 1.0) < epsilon(0.0)))
        case default
          FLAbort("Invalid dimension")
      end select
    end if
#endif
    
    assert(positions%mesh == richardson_number_field%mesh)
    assert(vel_field%mesh == richardson_number_field%mesh)
    assert(pert_rho_field%mesh == richardson_number_field%mesh)
    
    select case(positions%dim)
      case(3)
        call allocate(du_dz(1), vel_field%mesh, "DuDz")
        call allocate(dv_dz(1), vel_field%mesh, "DvDz")
        call allocate(drho_dz(1), pert_rho_field%mesh, "DRhoDz")
        
        call differentiate_field(extract_scalar_field(vel_field, 1), &
         & positions, (/.false., .false., .true./), du_dz)
        call differentiate_field(extract_scalar_field(vel_field, 2), &
         & positions, (/.false., .false., .true./), dv_dz)
        call differentiate_field(pert_rho_field, &
         & positions, (/.false., .false., .true./), drho_dz)
        
        call zero(richardson_number_field)
        do i = 1, node_count(richardson_number_field)
          call set(richardson_number_field, i, -g * node_val(drho_dz(1),i) /  &
           & (node_val(du_dz(1),i) ** 2 + node_val(dv_dz(1),i) ** 2))
        end do  
        
        call deallocate(du_dz(1))
        call deallocate(dv_dz(1))
        call deallocate(drho_dz(1))
      case(2)
        ! Actually dy
        call allocate(du_dz(1), vel_field%mesh, "DuDz")
        call allocate(drho_dz(1), pert_rho_field%mesh, "DRhoDz")
        call differentiate_field(extract_scalar_field(vel_field, 1), &
         & positions, (/.false., .true./), du_dz)
        call differentiate_field(pert_rho_field, &
         & positions, (/.false., .true./), drho_dz)
       
        call zero(richardson_number_field)
        do i = 1, node_count(richardson_number_field)
          call set(richardson_number_field, i, -g * node_val(drho_dz(1),i) /  &
           & (node_val(du_dz(1),i) ** 2))
        end do  
        
        call deallocate(du_dz(1))
        call deallocate(drho_dz(1))
      case default
        FLAbort("Invalid dimension")
    end select
    
  end subroutine calculate_richardson_number_old
  
  subroutine calculate_richardson_number_new(state, ri)
    type(state_type), intent(inout) :: state
    type(scalar_field), intent(inout) :: ri
    
    integer :: i
    real :: g
    type(scalar_field), pointer :: masslump, perturbation_density
    type(vector_field), pointer :: gravity_direction, positions, velocity
    
    ewrite(1, *) "In calculate_richardson_number"
    ewrite(2, *) "Computing shear Richardson number for state " // trim(state%name)

    if(ri%mesh%continuity /= 0) then
      FLExit("RichardsonNumber requires a continuous mesh")
    end if

    ! Extract the Coordinate field
    positions => extract_vector_field(state, "Coordinate")
    assert(positions%dim == mesh_dim(ri))
    assert(ele_count(positions) == ele_count(ri))

    ! Extract velocity    
    velocity => extract_vector_field(state, "Velocity")
    assert(velocity%dim == mesh_dim(ri))
    assert(ele_count(velocity) == ele_count(ri))
    ewrite_minmax(velocity)
    
    ! Extract gravity
    gravity_direction => extract_vector_field(state, "GravityDirection")
    assert(gravity_direction%dim == mesh_dim(gravity_direction))
    assert(ele_count(gravity_direction) == ele_count(gravity_direction))
    call get_option("/physical_parameters/gravity/magnitude", g)
    
    ! Extract perturbation density
    perturbation_density => extract_scalar_field(state, "PerturbationDensity")
    ewrite_minmax(perturbation_density)
        
    ! Assemble
    call zero(ri)
    do i = 1, ele_count(ri)
      call assemble_richardson_number_element(i, ri, positions, velocity, g, perturbation_density)
    end do
    ewrite_minmax(ri)
    
    masslump => get_lumped_mass(state, ri%mesh)
    
    ! Solve (somewhat trivial)
    ri%val = ri%val / masslump%val
    ewrite_minmax(ri)
  
  end subroutine calculate_richardson_number_new
  
  subroutine assemble_richardson_number_element(ele, ri, positions, velocity, g, perturbation_density)
    integer, intent(in) :: ele
    type(scalar_field), intent(inout) :: ri
    type(vector_field), intent(in) :: positions
    type(vector_field), intent(in) :: velocity
    real, intent(in) :: g
    type(scalar_field), intent(in) :: perturbation_density
    
    integer :: dim, i
    integer, dimension(:), pointer :: element_nodes
    real, dimension(ele_ngi(ri, ele)) :: denomenator_gi, detwei
    real, dimension(mesh_dim(ri), ele_ngi(ri, ele)) :: grad_theta_gi
    real, dimension(ele_loc(ri, ele), ele_ngi(ri, ele), mesh_dim(ri)) :: dn_t
    real, dimension(ele_loc(perturbation_density, ele), ele_ngi(perturbation_density, ele), mesh_dim(ri)) :: dtheta_t
    real, dimension(ele_loc(velocity, ele), ele_ngi(velocity, ele), mesh_dim(ri)) :: du_t
    type(element_type), pointer :: theta_shape, ri_shape, velocity_shape
    
    assert(ele_ngi(velocity, ele) == ele_ngi(ri, ele))
    assert(ele_ngi(perturbation_density, ele) == ele_ngi(ri, ele))
    
    dim = mesh_dim(ri)
    
    ri_shape => ele_shape(ri, ele)
    velocity_shape => ele_shape(velocity, ele)
    theta_shape => ele_shape(perturbation_density, ele)
    
    call transform_to_physical(positions, ele, ri_shape, &
      & dshape = dn_t, detwei = detwei)
    if(ri_shape == velocity_shape) then
      du_t = dn_t
    else
      call transform_to_physical(positions, ele, velocity_shape, dshape = du_t)
    end if
    if(theta_shape == velocity_shape) then
      dtheta_t = dn_t
    else
      call transform_to_physical(positions, ele, theta_shape, dshape = dtheta_t)
    end if
    
    grad_theta_gi = ele_grad_at_quad(perturbation_density, ele, dtheta_t)

    denomenator_gi = 0.0
    do i = 1, dim - 1
      denomenator_gi = denomenator_gi + (matmul(ele_val(velocity, i, ele), du_t(:, :, dim)) ** 2)
    end do
      
    element_nodes => ele_nodes(ri, ele)
    
    call addto(ri, element_nodes, &
      ! Note well: if \frac{d\theta}{dz} and
      ! ((\frac{du}{dz})^2 + \frac{dv}{dz})^2 are zero, then we pick up a value
      ! of NaN here
      & shape_rhs(ri_shape, -detwei * g * grad_theta_gi(dim, :) / denomenator_gi) &
      & )
    
  end subroutine assemble_richardson_number_element

  subroutine calculate_stream_function_2d(state, streamfunc, stat)
    !!< Calculate the stream function for a 
    type(state_type), intent(in) :: state
    type(scalar_field), intent(inout) :: streamfunc
    integer, intent(out), optional :: stat
    
    integer :: i, lstat, ele
    type(vector_field), pointer :: X, U
    type(csr_sparsity) :: psi_sparsity
    type(csr_matrix) :: psi_mat
    type(scalar_field) :: rhs

    do i = 1, 2
       select case(i)
       case(1)
          X => extract_vector_field(state, "Coordinate", stat)
       case(2)
          U => extract_vector_field(state, "Velocity", stat)
       case default
          FLAbort("Invalid loop index")
       end select
       if(present_and_nonzero(stat)) then
          return
       end if
    end do
    
    assert(X%dim==2)
    ! No discontinuous stream functions.
    assert(continuity(streamfunc)>=0)
    
    psi_sparsity = extract_csr_sparsity(state, &
               &                      "StreamFunctionSparsity", lstat)
    if (lstat/=0) then
       psi_sparsity = make_sparsity(streamfunc%mesh, streamfunc%mesh, &
            "StreamFunctionSparsity")
    else
       call incref(psi_sparsity)
    end if
    
    call allocate(psi_mat, psi_sparsity, name="StreamFunctionMatrix")

    call zero(psi_mat)
    call allocate(rhs, streamfunc%mesh, "StreamFunctionRHS")
    call zero(rhs)

    do ele=1, element_count(streamfunc)
       
       call calculate_streamfunc_ele(psi_mat, rhs, ele, X, U)

    end do
    
    call petsc_solve(streamfunc, psi_mat, rhs)

    call deallocate(rhs)
    call deallocate(psi_mat)
    call deallocate(psi_sparsity)

  contains
    
    subroutine calculate_streamfunc_ele(psi_mat, rhs, ele, X, U)
      type(csr_matrix), intent(inout) :: psi_mat
      type(scalar_field), intent(inout) :: rhs
      type(vector_field), intent(in) :: X,U
      integer, intent(in) :: ele

      ! Transformed gradient function for velocity.
      real, dimension(ele_loc(U, ele), ele_ngi(U, ele), mesh_dim(U)) :: du_t
      ! Ditto for the stream function, psi
      real, dimension(ele_loc(rhs, ele), ele_ngi(rhs, ele), mesh_dim(rhs))&
           & :: dpsi_t 

      ! Local vorticity_matrix
      real, dimension(2, ele_loc(rhs, ele), ele_loc(U, ele)) ::&
           & lvorticity_mat
      ! Local vorticity
      real, dimension(ele_loc(rhs, ele)) :: lvorticity

      ! Variable transform times quadrature weights.
      real, dimension(ele_ngi(U,ele)) :: detwei
      
      type(element_type), pointer :: U_shape, psi_shape
      integer, dimension(:), pointer :: psi_ele, neigh
      integer :: i, ni, face

      U_shape=> ele_shape(U, ele)
      psi_shape=> ele_shape(rhs, ele)
      psi_ele=>ele_nodes(rhs, ele)
      
      ! Transform U derivatives and weights into physical space.
      call transform_to_physical(X, ele, U_shape, dshape=du_t, detwei=detwei)
      ! Ditto psi.
      call transform_to_physical(X, ele, psi_shape, dshape=dpsi_t)

      call addto(psi_mat, psi_ele, psi_ele, &
           -dshape_dot_dshape(dpsi_t, dpsi_t, detwei))
      
      lvorticity_mat=shape_curl_shape_2d(psi_shape, du_t, detwei)
      
      lvorticity=0.0
      do i=1,2
         lvorticity=lvorticity &
              +matmul(lvorticity_mat(i,:,:), ele_val(U, i, ele))
      end do
      
      call addto(rhs, psi_ele, lvorticity)
      
      neigh=>ele_neigh(U, ele)
      
      neighbourloop: do ni=1,size(neigh)
         ! Find boundaries.
         if (neigh(ni)<=0) then

            face=ele_face(rhs, ele, neigh(ni))

            ! Strong dirichlet condition (currently the only thing supported)
            call addto_diag(psi_mat, &
                 face_global_nodes(rhs, face), &
                 spread(INFINITY, 1, face_loc(rhs,face)))
         end if
      end do neighbourloop

    end subroutine calculate_streamfunc_ele

  end subroutine calculate_stream_function_2d

  subroutine calculate_velocity_divergence(state, div_u, stat)
    !!< Calculate div u for diagnosing continuity issues.
    type(state_type), intent(in) :: state
    type(scalar_field), intent(inout) :: div_u
    integer, intent(out), optional :: stat

    integer :: i
    type(vector_field), pointer :: positions, v_field

    do i = 1, 2
      select case(i)
        case(1)
          positions => extract_vector_field(state, "Coordinate", stat)
        case(2)
          v_field => extract_vector_field(state, "Velocity", stat)
        case default
          FLAbort("Invalid loop index")
      end select
      if(present_and_nonzero(stat)) then
        return
      end if
    end do

    call div(v_field, positions, div_u)

  end subroutine calculate_velocity_divergence

  subroutine calculate_courant_number_dg(state, courant, dt)
    !!< Calculate courant number for DG velocity fields
    !!< == positive fluxes of unit function into element
    !!< *dt/volume of element

    type(state_type), intent(inout) :: state
    type(scalar_field), intent(inout) :: courant
    real, intent(in), optional :: dt
    !
    type(vector_field), pointer :: u, x
    real :: l_dt
    integer :: ele, stat

    u=>extract_vector_field(state, "NonlinearVelocity",stat)
    if(stat.ne.0) then    
       FLExit('Missing velocity field!')
    end if
    x=>extract_vector_field(state, "Coordinate")
       
    if(present(dt)) then
       l_dt = dt
    else
       call get_option("/timestepping/timestep",l_dt)
    end if
    
    call zero(courant)
    
    if(X%dim==U%dim) then
       do ele = 1, element_count(courant)
          call calculate_courant_number_dg_ele(courant,x,u,ele,l_dt)
       end do
    else
       do ele = 1, element_count(courant)
          call calculate_courant_number_local_dg_ele(courant,x,u,ele,l_dt)
       end do
    end if

    ! the courant values at the edge of the halo are going to be incorrect
    ! this matters when computing the max courant number
    call halo_update(courant)

  end subroutine calculate_courant_number_dg

  subroutine calculate_courant_number_local_dg(state, courant, dt)
    !!< Calculate courant number for DG velocity fields
    !!< == positive fluxes of unit function into element
    !!< *dt/volume of element

    type(state_type), intent(inout) :: state
    type(scalar_field), intent(inout) :: courant
    real, intent(in), optional :: dt
    !
    type(vector_field), pointer :: u, x
    real :: l_dt
    integer :: ele, stat

    u=>extract_vector_field(state, "NonlinearVelocity",stat)
    if(stat.ne.0) then    
       u=>extract_vector_field(state, "Velocity",stat)
       if(stat.ne.0) then
          FLExit('Missing velocity field!')
       end if
    end if
    x=>extract_vector_field(state, "Coordinate")

    if(present(dt)) then
       l_dt = dt
    else
       call get_option("/timestepping/timestep",l_dt)
    end if    
    
    call zero(courant)
    
    do ele = 1, element_count(courant)
<<<<<<< HEAD

       call calculate_courant_number_local_dg_ele(courant,x,u,ele,l_dt)

=======
       call calculate_courant_number_dg_ele(courant,x,u,ele,l_dt)
>>>>>>> 8c1a4559
    end do
        
    ! the courant values at the edge of the halo are going to be incorrect
    ! this matters when computing the max courant number
    call halo_update(courant)

  end subroutine calculate_courant_number_local_dg

  subroutine calculate_courant_number_dg_ele(courant,x,u,ele,dt)
    type(vector_field), intent(in) :: x, u
    type(scalar_field), intent(inout) :: courant
    real, intent(in) :: dt
    integer, intent(in) :: ele
    !
    real :: Vol
    real :: Flux
    integer :: ni, ele_2, face, face_2
    integer, dimension(:), pointer :: neigh
    real, dimension(ele_ngi(u,ele)) :: detwei
    real, dimension(face_ngi(u,1)) :: detwei_f
    real, dimension(U%dim, face_ngi(U, 1)) :: normal, U_f_quad
    real, dimension(face_ngi(U,1)) :: flux_quad
    integer, dimension(:), pointer :: u_ele
    real :: val
    real, dimension(ele_loc(u,ele)) :: Vals
    !
    !Get element volume
    call transform_to_physical(X, ele, detwei=detwei)
    Vol = sum(detwei)
    
    !Get fluxes
    Flux = 0.0
    neigh=>ele_neigh(U, ele)
    do ni = 1, size(neigh)
       ele_2=neigh(ni)
       face=ele_face(U, ele, ele_2)
       if(ele_2<0.0) then
          face_2 = face
       else
          face_2=ele_face(U, ele_2, ele)
       end if
       
       U_f_quad =0.5*(face_val_at_quad(U, face)&
            &     +face_val_at_quad(U, face_2))

       call transform_facet_to_physical(X, face, &
            &                          detwei_f=detwei_f,&
            &                          normal=normal) 

       Flux_quad = sum(U_f_quad*normal,1)
       Flux_quad = max(Flux_quad,0.0)

       Flux = Flux + sum(Flux_quad*detwei_f)
    end do

    u_ele => ele_nodes(U,ele)

    Val = Flux/Vol*dt
    Vals = Val
    call set(Courant,U_ele,Vals)

  end subroutine calculate_courant_number_dg_ele

  subroutine calculate_courant_number_local_dg_ele(courant,x,u,ele,dt)
    type(vector_field), intent(in) :: x, u
    type(scalar_field), intent(inout) :: courant
    real, intent(in) :: dt
    integer, intent(in) :: ele
    !
    real :: Vol
    real :: Flux
    integer :: ni, ele_2, face, face_2, gi, i, k
    integer, dimension(:), pointer :: neigh
    real, dimension(mesh_dim(U), X%dim, ele_ngi(X,ele)) :: J
    real, dimension(ele_ngi(X,ele)) :: detwei
    real, dimension(U%dim, face_ngi(U, 1)) :: n1, n2, U_f_q, U_f2_q
    real, dimension(face_ngi(U,1)) :: u_q_dotn1, u_q_dotn2, u_q_dotn, flux_quad
    type(element_type), pointer :: U_shape
    integer, dimension(:), pointer :: c_ele
    real :: val, w1, w2
    real, dimension(ele_loc(courant,ele)) :: Vals
    !
    !Get element volume
    call compute_jacobian(ele_val(X,ele), ele_shape(X,ele), J=J, detwei=detwei)
    Vol = sum(detwei)
    
    !Get fluxes
    Flux = 0.0
    neigh=>ele_neigh(U, ele)
    do ni = 1, size(neigh)
       ele_2=neigh(ni)
       face=ele_face(U, ele, ele_2)
       if(ele_2<0.0) then
          face_2 = face
       else
          face_2=ele_face(U, ele_2, ele)
       end if

       call get_local_normal(n1, w1, U, local_face_number(U%mesh,face))
       call get_local_normal(n2, w2, U, local_face_number(U%mesh,face_2))

       U_f_q = face_val_at_quad(U, face)
       U_f2_q = face_val_at_quad(U, face_2)

       u_q_dotn1 = -sum(U_f_q*w1*n1,1)
       u_q_dotn2 = sum(U_f2_q*w2*n2,1)
       Flux_quad=0.5*(u_q_dotn1+u_q_dotn2)
       !Flux_quad = max(Flux_quad,0.0)

       U_shape=>face_shape(U,face)

       if(sum(Flux_quad)>0.0) then
          Flux = Flux +sum(Flux_quad*U_shape%quadrature%weight,1)
       end if
    end do

    c_ele => ele_nodes(Courant,ele)

    Val = Flux/Vol*dt
    Vals = Val
    call set(Courant,c_ele,Vals)

  end subroutine calculate_courant_number_local_dg_ele

   subroutine calculate_courant_number_cv(state, courant, dt)

      type(state_type), intent(inout) :: state
      type(scalar_field), intent(inout) :: courant
      real, intent(in), optional :: dt

      type(vector_field), pointer :: u, ug, x
      real :: l_dt
      integer :: ele, iloc, oloc, gi, ggi, sele, face, ni, face_2

      integer :: quaddegree
      type(cv_faces_type) :: cvfaces
      type(element_type) :: x_cvshape, x_cvbdyshape
      type(element_type) :: u_cvshape, u_cvbdyshape
      type(element_type) :: ug_cvshape, ug_cvbdyshape
      type(scalar_field), pointer :: cvmass
      real, dimension(:,:), allocatable :: x_ele, x_ele_bdy
      real, dimension(:,:), allocatable :: x_f, u_f, ug_f, u_bdy_f, ug_bdy_f
      real, dimension(:,:), allocatable :: normal, normal_bdy
      real, dimension(:), allocatable :: detwei, detwei_bdy
      real, dimension(:), allocatable :: normgi
      integer, dimension(:), pointer :: nodes, x_nodes, neigh
      integer, dimension(:), allocatable :: nodes_bdy
      real :: udotn, income
      ! logical array indicating if a face has already been visited by the opposing node
      logical, dimension(:), allocatable :: notvisited
            
      integer, dimension(:), allocatable :: courant_bc_type
      type(scalar_field) :: courant_bc

      type(vector_field) :: x_courant ! coordinates on courant mesh
      
      logical :: move_mesh

      ewrite(1,*) 'in calculate_courant_number_cv'
      
      move_mesh = have_option("/mesh_adaptivity/mesh_movement")

      udotn=0.0 ! to stop valgrind complaining about it being unitialised

      u=>extract_vector_field(state, "NonlinearVelocity")
      x=>extract_vector_field(state, "Coordinate")

      if(move_mesh) ug=>extract_vector_field(state, "GridVelocity")

      if(present(dt)) then
        l_dt = dt
      else
        call get_option("/timestepping/timestep",l_dt)
      end if

      call zero(courant)

      x_courant=get_coordinate_field(state, courant%mesh)
      
      ! determine the cv mass matrix to use for the length scale
      cvmass => get_cv_mass(state, courant%mesh)
      ewrite_minmax(cvmass)    
      
      if(courant%mesh%shape%degree /= 0) then

        call get_option("/geometry/quadrature/controlvolume_surface_degree", &
                      quaddegree, default=1)

        cvfaces=find_cv_faces(vertices=ele_vertices(courant,1), &
                              dimension=mesh_dim(courant), &
                              polydegree=courant%mesh%shape%degree, &
                              quaddegree=quaddegree)

        u_cvshape=make_cv_element_shape(cvfaces, u%mesh%shape)
        x_cvshape=make_cv_element_shape(cvfaces, x%mesh%shape)

        allocate(x_ele(x%dim,ele_loc(x,1)), &
                x_f(x%dim, x_cvshape%ngi), &
                u_f(u%dim, u_cvshape%ngi), &
                detwei(x_cvshape%ngi), &
                normal(x%dim, x_cvshape%ngi), &
                normgi(x%dim))
        allocate(notvisited(x_cvshape%ngi))

        if(move_mesh) then
          ug_cvshape=make_cv_element_shape(cvfaces, ug%mesh%shape)
          allocate(ug_f(ug%dim, ug_cvshape%ngi))
        end if

        do ele=1, element_count(courant)
          x_ele=ele_val(x, ele)
          x_f=ele_val_at_quad(x, ele, x_cvshape)
          u_f=ele_val_at_quad(u, ele, u_cvshape)
          if(move_mesh) ug_f = ele_val_at_quad(ug, ele, ug_cvshape)
          nodes=>ele_nodes(courant, ele)
          x_nodes=>ele_nodes(x_courant, ele)

          call transform_cvsurf_to_physical(x_ele, x_cvshape, &
                                            detwei, normal, cvfaces)

          notvisited=.true.

          do iloc = 1, courant%mesh%shape%ndof

            do face = 1, cvfaces%faces

              if(cvfaces%neiloc(iloc, face) /= 0) then
                oloc = cvfaces%neiloc(iloc, face)

                do gi = 1, cvfaces%shape%ngi

                  ggi = (face-1)*cvfaces%shape%ngi + gi

                  ! have we been here before?
                  if(notvisited(ggi)) then
                    notvisited(ggi)=.false.

                    normgi=orientate_cvsurf_normgi(node_val(x_courant, x_nodes(iloc)),x_f(:,ggi),normal(:,ggi))

                    if(move_mesh) then
                      udotn=dot_product((u_f(:,ggi)-ug_f(:,ggi)), normgi)
                    else
                      udotn=dot_product(u_f(:,ggi), normgi)
                    end if

                    if(udotn>0.0) then
                      income=0.0
                    else
                      income=1.0
                    end if

                    call addto(courant, nodes(iloc), abs(udotn)*(1.-income)*detwei(ggi))
                    call addto(courant, nodes(oloc), abs(udotn)*income*detwei(ggi)) ! notvisited

                  end if ! notvisited

                end do

              end if
            end do
          end do
        end do

        u_cvbdyshape=make_cvbdy_element_shape(cvfaces, u%mesh%faces%shape)
        x_cvbdyshape=make_cvbdy_element_shape(cvfaces, x%mesh%faces%shape)

        allocate(x_ele_bdy(x%dim,face_loc(x,1)), &
                u_bdy_f(u%dim, u_cvbdyshape%ngi), &
                detwei_bdy(x_cvbdyshape%ngi), &
                normal_bdy(x%dim, x_cvbdyshape%ngi))
        allocate(nodes_bdy(face_loc(courant, 1)))
        allocate(courant_bc_type(surface_element_count(courant)))
        
        if(move_mesh) then
          ug_cvbdyshape=make_cvbdy_element_shape(cvfaces, ug%mesh%faces%shape)
          allocate(ug_bdy_f(ug%dim, ug_cvbdyshape%ngi))
        end if

        ! get the fields over the surface containing the bcs
        call get_entire_boundary_condition(courant, (/"internal"/), courant_bc, courant_bc_type)
        
        do sele=1,surface_element_count(courant)
        
          if(courant_bc_type(sele)==1) cycle

          ele = face_ele(x, sele)
          x_ele = ele_val(x, ele)
          x_ele_bdy = face_val(x, sele)
          nodes_bdy=face_global_nodes(courant, sele)

          call transform_cvsurf_facet_to_physical(x_ele, x_ele_bdy, &
                                x_cvbdyshape, normal_bdy, detwei_bdy)

          u_bdy_f=face_val_at_quad(u, sele, u_cvbdyshape)
          if(move_mesh) ug_bdy_f=face_val_at_quad(ug, sele, ug_cvbdyshape)

          do iloc = 1, courant%mesh%faces%shape%ndof

            do face = 1, cvfaces%sfaces

              if(cvfaces%sneiloc(iloc,face)/=0) then

                do gi = 1, cvfaces%shape%ngi

                  ggi = (face-1)*cvfaces%shape%ngi + gi
                  
                    if(move_mesh) then
                      udotn=dot_product((u_bdy_f(:,ggi)-ug_bdy_f(:,ggi)), normal_bdy(:,ggi))
                    else
                      udotn=dot_product(u_bdy_f(:,ggi), normal_bdy(:,ggi))
                    end if

                    if(udotn>0.0) then
                      income=0.0
                    else
                      income=1.0
                    end if

                    call addto(courant, nodes_bdy(iloc), abs(udotn)*(1.0-income)*detwei_bdy(ggi))

                end do

              end if

            end do

          end do

        end do

        deallocate(x_ele, x_f, u_f, detwei, normal, normgi)
        deallocate(x_ele_bdy, u_bdy_f, detwei_bdy, normal_bdy)
        deallocate(nodes_bdy)
        deallocate(notvisited)
        call deallocate(x_cvbdyshape)
        call deallocate(u_cvbdyshape)
        call deallocate(x_cvshape)
        call deallocate(u_cvshape)
        call deallocate(cvfaces)
        call deallocate(courant_bc)
        
        if(move_mesh) then
          call deallocate(ug_cvshape)
          call deallocate(ug_cvbdyshape)
          deallocate(ug_f, ug_bdy_f)
        end if

      else

        allocate(detwei(face_ngi(courant, 1)), &
                 u_f(u%dim, face_ngi(u, 1)), &
                 normal(x%dim, face_ngi(courant, 1)))

        do ele = 1, element_count(courant)

          nodes=>ele_nodes(courant, ele)
          assert(size(nodes)==1)

          neigh=>ele_neigh(courant, ele)

          do ni= 1, size(neigh)

            face = ele_face(courant, ele, neigh(ni))

            if(neigh(ni)>0) then
              ! internal face
              face_2=ele_face(courant, neigh(ni), ele)
            else
              ! external face
              face_2 = face
            end if

            call transform_facet_to_physical(x, face, detwei_f=detwei, normal=normal)

            ! if velocity is dg then use a trapezoidal rule (otherwise this will
            ! all cancel out to give the face value)
            u_f = 0.5*(face_val_at_quad(u, face) + face_val_at_quad(u, face_2))
            if(move_mesh) then
              u_f = u_f - face_val_at_quad(ug, face)
            end if

            call addto(courant, nodes(1), &
                 sum(sum(u_f*normal,1)*merge(1.0,0.0,.not.(sum(u_f*normal,1)<0.0))*detwei))

          end do


        end do

      end if

      courant%val = courant%val*l_dt/cvmass%val

      call deallocate(x_courant)
      
      call halo_update(courant)

   end subroutine calculate_courant_number_cv

   subroutine calculate_matdens_courant_number_cv(state, courant, dt)

      type(state_type), intent(inout) :: state
      type(scalar_field), intent(inout) :: courant
      real, intent(in), optional :: dt

      type(vector_field), pointer :: u, ug, x
      type(vector_field) :: x_courant
      type(scalar_field), pointer :: matdens, oldmatdens
      real :: l_dt
      integer :: ele, iloc, oloc, gi, ggi, sele, face, stat

      integer :: quaddegree
      type(cv_faces_type) :: cvfaces
      type(element_type) :: u_cvshape, u_cvbdyshape
      type(element_type) :: ug_cvshape, ug_cvbdyshape
      type(element_type) :: t_cvshape, t_cvbdyshape
      type(element_type) :: x_cvshape, x_cvbdyshape
      type(scalar_field) :: cvmass
      real, dimension(:,:), allocatable :: x_ele, x_ele_bdy
      real, dimension(:,:), allocatable :: x_f, u_f, u_bdy_f, ug_f, ug_bdy_f
      real, dimension(:,:), allocatable :: normal, normal_bdy
      real, dimension(:), allocatable :: detwei, detwei_bdy
      real, dimension(:), allocatable :: normgi
      integer, dimension(:), pointer :: nodes, x_nodes
      integer, dimension(:), allocatable :: nodes_bdy
      real :: udotn, income
      logical :: inflow

      ! options for the material density field
      type(cv_options_type) :: matdens_options
      real :: matdens_face_val, oldmatdens_face_val, matdens_theta_val
      ! type of courant number we want to use (if any)
      character(len=FIELD_NAME_LEN) :: cfl_type
      ! the courant number field
      type(scalar_field) :: cfl_no
      type(csr_sparsity) :: mesh_sparsity
      type(csr_matrix) :: matdens_upwind, oldmatdens_upwind
      real, dimension(:), allocatable :: matdens_ele, oldmatdens_ele, &
                                         cfl_ele
      integer, dimension(:), allocatable :: matdens_bc_type
      type(scalar_field) :: matdens_bc
      real, dimension(:), allocatable :: matdens_ele_bdy, oldmatdens_ele_bdy, &
              ghost_matdens_ele_bdy, ghost_oldmatdens_ele_bdy
      type(state_type), dimension(1) :: state_array

      ! logical array indicating if a face has already been visited by the opposing node
      logical, dimension(:), allocatable :: notvisited
      
      logical :: move_mesh
      
      move_mesh = have_option("/mesh_adaptivity/mesh_movement")

      udotn=0.0 ! to stop valgrind complaining about it being unitialised

      u=>extract_vector_field(state, "IteratedVelocity")
      x=>extract_vector_field(state, "Coordinate")
      x_courant = get_coordinate_field(state, courant%mesh)

      if(move_mesh) ug=>extract_vector_field(state, "GridVelocity")

      ! extract the material density and get all the relevent options:
      matdens=>extract_scalar_field(state, "MaterialDensity")
      oldmatdens=>extract_scalar_field(state, "OldMaterialDensity", stat)
      if(stat/=0) then
        oldmatdens=>matdens
      end if
      matdens_options=get_cv_options(matdens%option_path, matdens%mesh%shape%numbering%family, mesh_dim(matdens))

      ! hmmm, do we need a cfl no.?
      ! the density discretisation might need it
      ! clearly this can't use a CVMaterialDensityCFLNumber as that's what we're
      ! currently trying to find out!
      cfl_type=""
      call allocate(cfl_no, matdens%mesh, "CourantNumber")

      call get_option(trim(complete_cv_field_path(matdens%option_path))//&
                             "/face_value[0]/courant_number[0]/name", &
                            cfl_type, stat)
      if(stat==0) then
         select case(trim(cfl_type))
         case("CVMaterialDenstiyCFLNumber")
            FLAbort("You can't use the field you're in the process of creating!")
         case default
            ! otherwise we want to calculate a node centred field of the cfl number
            call calculate_diagnostic_variable(state, trim(cfl_type), cfl_no)
         end select
      else
         ! if we don't need a cfl number then just set it all to 1
         call set(cfl_no, 1.0)
      end if

      ! allocate upwind value matrices
      mesh_sparsity=make_sparsity(matdens%mesh, matdens%mesh, "MaterialDensitySparsity")

      call allocate(matdens_upwind, mesh_sparsity, name="MaterialDensityUpwindValues")
      call allocate(oldmatdens_upwind, mesh_sparsity, name="OldMaterialDensityUpwindValues")

      ! does the density field need upwind values?
      if(need_upwind_values(matdens_options)) then

        state_array(1) = state  ! a hack to let find_upwind_values accept a single state

        call find_upwind_values(state_array, x_courant, matdens, matdens_upwind, &
                                oldmatdens, oldmatdens_upwind &
                                )

      else

        call zero(matdens_upwind)
        call zero(oldmatdens_upwind)

      end if

      if(present(dt)) then
        l_dt = dt
      else
        call get_option("/timestepping/timestep",l_dt)
      end if

      call get_option("/geometry/quadrature/controlvolume_surface_degree", &
                     quaddegree, default=1)

      call zero(courant)

      cvfaces=find_cv_faces(vertices=ele_vertices(courant,1), &
                            dimension=mesh_dim(courant), &
                            polydegree=courant%mesh%shape%degree, &
                            quaddegree=quaddegree)

      u_cvshape=make_cv_element_shape(cvfaces, u%mesh%shape)
      x_cvshape=make_cv_element_shape(cvfaces, x%mesh%shape)
      t_cvshape=make_cv_element_shape(cvfaces, matdens%mesh%shape)

      allocate(x_ele(x%dim, ele_loc(x,1)), &
               x_f(x%dim, x_cvshape%ngi), &
               u_f(u%dim, u_cvshape%ngi), &
               detwei(x_cvshape%ngi), &
               normal(x%dim, x_cvshape%ngi), &
               normgi(x%dim))
      allocate(cfl_ele(ele_loc(cfl_no, 1)), &
               matdens_ele(ele_loc(matdens, 1)), &
               oldmatdens_ele(ele_loc(matdens, 1)))
      allocate(notvisited(x_cvshape%ngi))
      
      if(move_mesh) then
        ug_cvshape = make_cv_element_shape(cvfaces, ug%mesh%shape)
        allocate(ug_f(ug%dim, ug_cvshape%ngi))
      end if

      call allocate(cvmass, courant%mesh, "CV mass")
      call compute_cv_mass(x, cvmass)
      cvmass%val = cvmass%val*(matdens_options%theta*matdens%val+(1.0-matdens_options%theta)*oldmatdens%val)

      do ele=1, element_count(courant)
        x_ele=ele_val(x, ele)
        x_f=ele_val_at_quad(x, ele, x_cvshape)
        u_f=ele_val_at_quad(u, ele, u_cvshape)
        if(move_mesh) ug_f = ele_val_at_quad(ug, ele, ug_cvshape)
        nodes=>ele_nodes(courant, ele)
        x_nodes=>ele_nodes(x_courant, ele)

        call transform_cvsurf_to_physical(x_ele, x_cvshape, &
                                          detwei, normal, cvfaces)

        matdens_ele = ele_val(matdens, ele)
        oldmatdens_ele = ele_val(oldmatdens, ele)

        cfl_ele = ele_val(cfl_no, ele)

        notvisited=.true.

        do iloc = 1, courant%mesh%shape%ndof

          do face = 1, cvfaces%faces

            if(cvfaces%neiloc(iloc, face) /= 0) then
              oloc = cvfaces%neiloc(iloc, face)

              do gi = 1, cvfaces%shape%ngi

                ggi = (face-1)*cvfaces%shape%ngi + gi

                ! have we been here before?
                if(notvisited(ggi)) then
                  notvisited(ggi)=.false.

                  normgi=orientate_cvsurf_normgi(node_val(x_courant, x_nodes(iloc)),x_f(:,ggi),normal(:,ggi))

                  if(move_mesh) then
                    udotn=dot_product((u_f(:,ggi)-ug_f(:,ggi)), normgi)
                  else
                    udotn=dot_product(u_f(:,ggi), normgi)
                  end if

                  inflow = (udotn<=0.0)

                  income = merge(1.0,0.0,inflow)

                  select case (matdens%field_type)
                  case(FIELD_TYPE_CONSTANT)

                      matdens_face_val = matdens_ele(iloc)
                      oldmatdens_face_val = oldmatdens_ele(iloc)

                  case default

                      call evaluate_face_val(matdens_face_val, oldmatdens_face_val, &
                                             iloc, oloc, ggi, nodes, &
                                             t_cvshape,&
                                             matdens_ele, oldmatdens_ele, &
                                             matdens_upwind, oldmatdens_upwind, &
                                             inflow, cfl_ele, &
                                             matdens_options)

                  end select

                  matdens_theta_val=theta_val(iloc, oloc, &
                                       matdens_face_val, &
                                       oldmatdens_face_val, &
                                       matdens_options%theta, l_dt, udotn, &
                                       x_ele, matdens_options%limit_theta, &
                                       matdens_ele, oldmatdens_ele)


                  call addto(courant, nodes(iloc), abs(udotn)*(1.-income)*detwei(ggi)*matdens_theta_val)
                  call addto(courant, nodes(oloc), abs(udotn)*income*detwei(ggi)*matdens_theta_val) ! notvisited

                end if ! notvisited

              end do

            end if
          end do
        end do
      end do

      u_cvbdyshape=make_cvbdy_element_shape(cvfaces, u%mesh%faces%shape)
      x_cvbdyshape=make_cvbdy_element_shape(cvfaces, x%mesh%faces%shape)
      t_cvbdyshape=make_cvbdy_element_shape(cvfaces, matdens%mesh%faces%shape)

      allocate(x_ele_bdy(x%dim,face_loc(x,1)), &
              u_bdy_f(u%dim, u_cvbdyshape%ngi), &
              detwei_bdy(x_cvbdyshape%ngi), &
              normal_bdy(x%dim, x_cvbdyshape%ngi), &
              matdens_ele_bdy(face_loc(matdens,1)), &
              oldmatdens_ele_bdy(face_loc(oldmatdens,1)), &
              ghost_matdens_ele_bdy(face_loc(matdens,1)), &
              ghost_oldmatdens_ele_bdy(face_loc(oldmatdens,1)))
      allocate(matdens_bc_type(surface_element_count(matdens)), &
               nodes_bdy(face_loc(courant,1)))
               
      if(move_mesh) then
        ug_cvbdyshape=make_cvbdy_element_shape(cvfaces, ug%mesh%faces%shape)
        allocate(ug_bdy_f(ug%dim, ug_cvbdyshape%ngi))
      end if

      ! get the fields over the surface containing the bcs
      call get_entire_boundary_condition(matdens, (/"weakdirichlet", &
                                                    "internal     "/), matdens_bc, matdens_bc_type)

      do sele=1,surface_element_count(courant)
      
        if(matdens_bc_type(sele)==2) cycle

        ele = face_ele(x, sele)
        x_ele = ele_val(x, ele)
        x_ele_bdy = face_val(x, sele)
        nodes_bdy=face_global_nodes(courant, sele)

        call transform_cvsurf_facet_to_physical(x_ele, x_ele_bdy, &
                              x_cvbdyshape, normal_bdy, detwei_bdy)

        u_bdy_f=face_val_at_quad(u, sele, u_cvbdyshape)
        if(move_mesh) ug_bdy_f=face_val_at_quad(ug, sele, ug_cvbdyshape)

        ! deal with bcs for tdensity
        if(matdens_bc_type(sele)==1) then
          ghost_matdens_ele_bdy=ele_val(matdens_bc, sele)
        else
          ghost_matdens_ele_bdy=face_val(matdens, sele)
        end if

        if(matdens_bc_type(sele)==1) then
          ghost_oldmatdens_ele_bdy=ele_val(matdens_bc, sele) ! not considering time varying bcs yet
        else
          ghost_oldmatdens_ele_bdy=face_val(oldmatdens, sele)
        end if

        matdens_ele_bdy=face_val(matdens, sele)
        oldmatdens_ele_bdy=face_val(oldmatdens, sele)

        do iloc = 1, courant%mesh%faces%shape%ndof

          do face = 1, cvfaces%sfaces

            if(cvfaces%sneiloc(iloc,face)/=0) then

              do gi = 1, cvfaces%shape%ngi

                ggi = (face-1)*cvfaces%shape%ngi + gi

                  if(move_mesh) then
                    udotn=dot_product((u_bdy_f(:,ggi)-ug_bdy_f(:,ggi)), normal_bdy(:,ggi))
                  else
                    udotn=dot_product(u_bdy_f(:,ggi), normal_bdy(:,ggi))
                  end if

                  if(udotn>0.0) then
                     income=0.0
                  else
                     income=1.0
                  end if

                  ! as we're on the boundary it's not possible to use high order methods so just
                  ! default to the pivotted solution method (first order upwinding)
                  ! if the flow is incoming then use the bc ghost values
                  ! if the flow is outgoing then use the surface nodes value

                  matdens_face_val = income*ghost_matdens_ele_bdy(iloc) + (1.-income)*matdens_ele_bdy(iloc)
                  oldmatdens_face_val = income*ghost_oldmatdens_ele_bdy(iloc) + (1.-income)*oldmatdens_ele_bdy(iloc)

                  matdens_theta_val = matdens_options%theta*matdens_face_val + (1.-matdens_options%theta)*oldmatdens_face_val

                  call addto(courant, nodes_bdy(iloc), abs(udotn)*(1.0-income)*detwei_bdy(ggi)*matdens_theta_val)

               end do

            end if

          end do

        end do

      end do

      courant%val = courant%val*l_dt/cvmass%val

      deallocate(x_ele, x_f, u_f, detwei, normal, normgi)
      deallocate(x_ele_bdy, u_bdy_f, detwei_bdy, normal_bdy)
      deallocate(nodes_bdy)
      deallocate(notvisited)
      call deallocate(u_cvbdyshape)
      call deallocate(x_cvbdyshape)
      call deallocate(t_cvbdyshape)
      call deallocate(u_cvshape)
      call deallocate(x_cvshape)
      call deallocate(t_cvshape)
      call deallocate(cvfaces)
      call deallocate(cvmass)
      call deallocate(cfl_no)
      call deallocate(matdens_upwind)
      call deallocate(oldmatdens_upwind)
      call deallocate(matdens_bc)
      call deallocate(mesh_sparsity)
      
      if(move_mesh) then
        call deallocate(ug_cvshape)
        call deallocate(ug_cvbdyshape)
        deallocate(ug_f, ug_bdy_f)
      end if

   end subroutine calculate_matdens_courant_number_cv

   subroutine calculate_interstitial_velocity_cg_courant_number(state, s_field, dt, option_path)
     
      !!< Calculate the interstitial velocity CG courant number field
   
      type(state_type), intent(in) :: state
      type(scalar_field), intent(inout) :: s_field
      real, intent(in), optional :: dt
      character(len=*), intent(in), optional :: option_path
      
      ! local variables
      type(vector_field), pointer :: U, X
      real :: l_dt
      integer :: ele, gi
      ! Transformed quadrature weights.
      real, dimension(ele_ngi(s_field, 1)) :: detwei
      ! Inverse of the local coordinate change matrix.
      real, dimension(mesh_dim(s_field), mesh_dim(s_field), ele_ngi(s_field, 1)) :: invJ
      ! velocity/dx at each quad point.
      real, dimension(mesh_dim(s_field), ele_ngi(s_field, 1)) :: CFL_q
      ! current element global node numbers.
      integer, dimension(:), pointer :: ele_cfl
      ! local cfl matrix on the current element.
      real, dimension(ele_loc(s_field, 1),ele_loc(s_field, 1)) :: CFL_mat
      ! current CFL element shape
      type(element_type), pointer :: CFL_shape
      
      type(scalar_field) :: porosity_theta 
      character(len=OPTION_PATH_LEN) :: l_option_path

      ewrite(1,*) 'Entering calculate_interstitial_velocity_cg_courant_number'

      U => extract_vector_field(state, "Velocity")
      X => extract_vector_field(state, "Coordinate")

      if(present(dt)) then
         l_dt = dt
      else
         call get_option("/timestepping/timestep",l_dt)
      end if

      if(present(option_path)) then
         l_option_path = trim(option_path)
      else
         l_option_path = trim(s_field%option_path)//'/diagnostic'
      end if

      ! form the porosity value to include - this will allocate porosity_theta
      call form_porosity_theta(porosity_theta, state, trim(l_option_path))

      call zero(s_field)

      do ele=1, element_count(s_field)
         ele_CFL=>ele_nodes(s_field, ele)
         CFL_shape=>ele_shape(s_field, ele)

         call compute_inverse_jacobian(ele_val(X,ele), ele_shape(X,ele), &
                                       detwei=detwei, invJ=invJ)

         ! Calculate the CFL number at each quadrature point.
         ! The matmul is the transpose of what I originally thought it should
         ! be. I don't understand why it's this way round but the results
         ! appear correct. -dham
         CFL_q=ele_val_at_quad(U, ele)
         do gi=1, size(detwei)
            CFL_q(:,gi)=l_dt*matmul(CFL_q(:,gi), invJ(:,:,gi))
         end do
         
         assert(ele_ngi(s_field, ele)==ele_ngi(porosity_theta, ele))
         
         ! Project onto the basis functions to recover CFL at each node.
         CFL_mat=matmul(inverse(shape_shape(CFL_shape, CFL_shape, detwei*ele_val_at_quad(porosity_theta,ele))), &
                        shape_shape(CFL_shape, CFL_shape, detwei*maxval(abs(CFL_q),1)))

         ! CFL is inherently discontinuous. In the case where a continuous
         ! mesh is provided for CFL, the following takes the safest option
         ! of taking the maximum value at a node.
         s_field%val(ele_CFL)=max(s_field%val(ele_CFL), sum(CFL_mat,2))

      end do
      
      call deallocate(porosity_theta)
      
      ewrite_minmax(s_field)
      
      ewrite(1,*) 'Exiting calculate_interstitial_velocity_cg_courant_number'

   end subroutine calculate_interstitial_velocity_cg_courant_number

   subroutine calculate_interstitial_velocity_dg_courant_number(state, s_field, dt, option_path)
      
      !!< Calculate the interstitial velocity DG courant number field

      type(state_type), intent(inout) :: state
      type(scalar_field), intent(inout) :: s_field 
      real, intent(in), optional :: dt
      character(len=*), intent(in), optional :: option_path
      
      ! local variables
      type(vector_field), pointer :: u, x
      real :: l_dt
      integer :: ele, stat

      type(scalar_field) :: porosity_theta 
      character(len=OPTION_PATH_LEN) :: l_option_path

      ewrite(1,*) 'Entering calculate_interstitial_velocity_dg_courant_number'

      u => extract_vector_field(state, "NonlinearVelocity",stat)
      
      if(stat.ne.0) then    
         u => extract_vector_field(state, "Velocity",stat)
         
         if(stat.ne.0) then
            FLExit('Failed to extract Velocity field for calculating interstitial_velocity_dg_courant_number')
         end if
      end if
      
      x => extract_vector_field(state, "Coordinate")

      if(present(dt)) then
         l_dt = dt
      else
         call get_option("/timestepping/timestep",l_dt)
      end if

      if(present(option_path)) then
         l_option_path = trim(option_path)
      else
         l_option_path = trim(s_field%option_path)//'/diagnostic'
      end if

      ! form the porosity value to include - this will allocate porosity_theta
      call form_porosity_theta(porosity_theta, state, trim(l_option_path))
    
      call zero(s_field)
    
      do ele = 1, element_count(s_field)
         assert(ele_ngi(s_field, ele)==ele_ngi(porosity_theta, ele))
         call interstitial_velocity_dg_courant_number_ele(s_field,x,u,ele,l_dt,ele_val_at_quad(porosity_theta,ele))
      end do
    
      call deallocate(porosity_theta)
    
      ! the courant values at the edge of the halo are going to be incorrect
      ! this matters when computing the max courant number
      call halo_update(s_field)
      
      ewrite_minmax(s_field)
      
      ewrite(1,*) 'Exiting calculate_interstitial_velocity_dg_courant_number'

   end subroutine calculate_interstitial_velocity_dg_courant_number

   subroutine interstitial_velocity_dg_courant_number_ele(courant,x,u,ele,l_dt,porosity_theta_at_quad)
      
      !!< Calculate the DG courant number for the interstitial velocity for element ele.
      
      type(scalar_field), intent(inout) :: courant
      type(vector_field), intent(in) :: x, u
      real, intent(in) :: l_dt
      integer, intent(in) :: ele
      real, dimension(:) :: porosity_theta_at_quad
      
      real :: Vol, Flux, val
      integer :: ni, ele_2, face, face_2
      integer, dimension(:), pointer :: neigh
      real, dimension(ele_ngi(u,ele)) :: detwei
      real, dimension(face_ngi(u,1)) :: detwei_f
      real, dimension(U%dim, face_ngi(U, 1)) :: normal, U_f_quad
      real, dimension(face_ngi(U,1)) :: flux_quad
      integer, dimension(:), pointer :: u_ele
      real, dimension(ele_loc(u,ele)) :: Vals
      
      !Get element volume
      call transform_to_physical(X, ele, detwei=detwei)
      Vol = sum(detwei*porosity_theta_at_quad)
    
      !Get fluxes
      Flux = 0.0
      neigh=>ele_neigh(U, ele)
      do ni = 1, size(neigh)
         ele_2=neigh(ni)
         face=ele_face(U, ele, ele_2)
         if(ele_2<0.0) then
            face_2 = face
         else
            face_2=ele_face(U, ele_2, ele)
         end if
       
         U_f_quad =0.5*(face_val_at_quad(U, face)&
              &     +face_val_at_quad(U, face_2))

         call transform_facet_to_physical(X, face, &
              &                          detwei_f=detwei_f,&
              &                          normal=normal) 

         Flux_quad = -sum(U_f_quad*normal,1)
         Flux_quad = max(Flux_quad,0.0)

         Flux = Flux + sum(Flux_quad*detwei_f)
      end do

      u_ele => ele_nodes(U,ele)

      Val = Flux/Vol*l_dt
      Vals = Val
      call set(courant,U_ele,Vals)

   end subroutine interstitial_velocity_dg_courant_number_ele

   subroutine calculate_interstitial_velocity_cv_courant_number(state, s_field, dt, option_path)
      
      !!< Calculate the interstitial velocity CV courant number field

      type(state_type), intent(inout) :: state
      type(scalar_field), intent(inout) :: s_field 
      real, intent(in), optional :: dt
      character(len=*), intent(in), optional :: option_path
      
      ! local variables      
      type(vector_field), pointer :: u, x
      real :: l_dt
      integer :: ele, iloc, oloc, gi, ggi, sele, face, ni, face_2

      integer :: quaddegree
      type(cv_faces_type) :: cvfaces
      type(element_type) :: x_cvshape, x_cvbdyshape
      type(element_type) :: u_cvshape, u_cvbdyshape
      type(scalar_field), pointer :: cvmass
      real, dimension(:,:), allocatable :: x_ele, x_ele_bdy
      real, dimension(:,:), allocatable :: x_f, u_f, u_bdy_f
      real, dimension(:,:), allocatable :: normal, normal_bdy
      real, dimension(:), allocatable :: detwei, detwei_bdy
      real, dimension(:), allocatable :: normgi
      integer, dimension(:), pointer :: nodes, x_nodes, neigh
      integer, dimension(:), allocatable :: nodes_bdy
      real :: udotn, income
      ! logical array indicating if a face has already been visited by the opposing node
      logical, dimension(:), allocatable :: notvisited
      
      type(scalar_field) :: porosity_theta 
      character(len=OPTION_PATH_LEN) :: l_option_path
            
      integer, dimension(:), allocatable :: courant_bc_type
      type(scalar_field) :: courant_bc

      type(vector_field) :: x_courant ! coordinates on s_field mesh
      
      ewrite(1,*) 'Entering calculate_interstitial_velocity_cv_courant_number'
      
      udotn = 0.0 

      u=>extract_vector_field(state, "NonlinearVelocity")
      x=>extract_vector_field(state, "Coordinate")

      if(present(dt)) then
         l_dt = dt
      else
         call get_option("/timestepping/timestep",l_dt)
      end if

      if(present(option_path)) then
         l_option_path = trim(option_path)
      else
         l_option_path = trim(s_field%option_path)//'/diagnostic'
      end if

      ! form the porosity value to include - this will allocate porosity_theta
      call form_porosity_theta(porosity_theta, state, trim(l_option_path))

      call zero(s_field)

      x_courant=get_coordinate_field(state, s_field%mesh)
      
      ! determine the cv mass matrix to use for the length scale
      ! which will have included the porosity field
       
      allocate(cvmass)  
      call allocate(cvmass, s_field%mesh, name="LocalCVMassWithPorosity")
      call compute_cv_mass(x, cvmass, porosity_theta)
       
      call deallocate(porosity_theta)

      ewrite_minmax(cvmass)    
      
      if(s_field%mesh%shape%degree /= 0) then

        call get_option("/geometry/quadrature/controlvolume_surface_degree", &
                      quaddegree, default=1)

        cvfaces=find_cv_faces(vertices=ele_vertices(s_field,1), &
                              dimension=mesh_dim(s_field), &
                              polydegree=s_field%mesh%shape%degree, &
                              quaddegree=quaddegree)

        u_cvshape=make_cv_element_shape(cvfaces, u%mesh%shape)
        x_cvshape=make_cv_element_shape(cvfaces, x%mesh%shape)

        allocate(x_ele(x%dim,ele_loc(x,1)), &
                x_f(x%dim, x_cvshape%ngi), &
                u_f(u%dim, u_cvshape%ngi), &
                detwei(x_cvshape%ngi), &
                normal(x%dim, x_cvshape%ngi), &
                normgi(x%dim))
        allocate(notvisited(x_cvshape%ngi))

        do ele=1, element_count(s_field)
          x_ele=ele_val(x, ele)
          x_f=ele_val_at_quad(x, ele, x_cvshape)
          u_f=ele_val_at_quad(u, ele, u_cvshape)
          nodes=>ele_nodes(s_field, ele)
          x_nodes=>ele_nodes(x_courant, ele)

          call transform_cvsurf_to_physical(x_ele, x_cvshape, &
                                            detwei, normal, cvfaces)

          notvisited=.true.

          do iloc = 1, s_field%mesh%shape%ndof

            do face = 1, cvfaces%faces

              if(cvfaces%neiloc(iloc, face) /= 0) then
                oloc = cvfaces%neiloc(iloc, face)

                do gi = 1, cvfaces%shape%ngi

                  ggi = (face-1)*cvfaces%shape%ngi + gi

                  ! have we been here before?
                  if(notvisited(ggi)) then
                    notvisited(ggi)=.false.

                    normgi=orientate_cvsurf_normgi(node_val(x_courant, x_nodes(iloc)),x_f(:,ggi),normal(:,ggi))

                    udotn=dot_product(u_f(:,ggi), normgi)

                    if(udotn>0.0) then
                      income=0.0
                    else
                      income=1.0
                    end if

                    call addto(s_field, nodes(iloc), abs(udotn)*(1.-income)*detwei(ggi))
                    call addto(s_field, nodes(oloc), abs(udotn)*income*detwei(ggi)) ! notvisited

                  end if ! notvisited

                end do

              end if
            end do
          end do
        end do

        u_cvbdyshape=make_cvbdy_element_shape(cvfaces, u%mesh%faces%shape)
        x_cvbdyshape=make_cvbdy_element_shape(cvfaces, x%mesh%faces%shape)

        allocate(x_ele_bdy(x%dim,face_loc(x,1)), &
                u_bdy_f(u%dim, u_cvbdyshape%ngi), &
                detwei_bdy(x_cvbdyshape%ngi), &
                normal_bdy(x%dim, x_cvbdyshape%ngi))
        allocate(nodes_bdy(face_loc(s_field, 1)))
        allocate(courant_bc_type(surface_element_count(s_field)))

        ! get the fields over the surface containing the bcs
        call get_entire_boundary_condition(s_field, (/"internal"/), courant_bc, courant_bc_type)
        
        do sele=1,surface_element_count(s_field)
        
          if(courant_bc_type(sele)==1) cycle

          ele = face_ele(x, sele)
          x_ele = ele_val(x, ele)
          x_ele_bdy = face_val(x, sele)
          nodes_bdy=face_global_nodes(s_field, sele)

          call transform_cvsurf_facet_to_physical(x_ele, x_ele_bdy, &
                                x_cvbdyshape, normal_bdy, detwei_bdy)

          u_bdy_f=face_val_at_quad(u, sele, u_cvbdyshape)

          do iloc = 1, s_field%mesh%faces%shape%ndof

            do face = 1, cvfaces%sfaces

              if(cvfaces%sneiloc(iloc,face)/=0) then

                do gi = 1, cvfaces%shape%ngi

                  ggi = (face-1)*cvfaces%shape%ngi + gi
                  
                    udotn=dot_product(u_bdy_f(:,ggi), normal_bdy(:,ggi))

                    if(udotn>0.0) then
                      income=0.0
                    else
                      income=1.0
                    end if

                    call addto(s_field, nodes_bdy(iloc), abs(udotn)*(1.0-income)*detwei_bdy(ggi))

                end do

              end if

            end do

          end do

        end do

        deallocate(x_ele, x_f, u_f, detwei, normal, normgi)
        deallocate(x_ele_bdy, u_bdy_f, detwei_bdy, normal_bdy)
        deallocate(nodes_bdy)
        deallocate(notvisited)
        call deallocate(x_cvbdyshape)
        call deallocate(u_cvbdyshape)
        call deallocate(x_cvshape)
        call deallocate(u_cvshape)
        call deallocate(cvfaces)
        call deallocate(courant_bc)

      else

        allocate(detwei(face_ngi(s_field, 1)), &
                 u_f(u%dim, face_ngi(u, 1)), &
                 normal(x%dim, face_ngi(s_field, 1)))

        do ele = 1, element_count(s_field)

          nodes=>ele_nodes(s_field, ele)
          assert(size(nodes)==1)

          neigh=>ele_neigh(s_field, ele)

          do ni= 1, size(neigh)

            face = ele_face(s_field, ele, neigh(ni))

            if(neigh(ni)>0) then
              ! internal face
              face_2=ele_face(s_field, neigh(ni), ele)
            else
              ! external face
              face_2 = face
            end if

            call transform_facet_to_physical(x, face, detwei_f=detwei, normal=normal)

            ! if velocity is dg then use a trapezoidal rule (otherwise this will
            ! all cancel out to give the face value)
            u_f = 0.5*(face_val_at_quad(u, face) + face_val_at_quad(u, face_2))

            call addto(s_field, nodes(1), &
                 sum(sum(u_f*normal,1)*merge(1.0,0.0,.not.(sum(u_f*normal,1)<0.0))*detwei))

          end do


        end do

      end if

      s_field%val = s_field%val*l_dt/cvmass%val

      call deallocate(x_courant)
      
      call deallocate(cvmass)
      deallocate(cvmass)
      
      call halo_update(s_field)
      
      ewrite_minmax(s_field)
            
      ewrite(1,*) 'Exiting calculate_interstitial_velocity_cv_courant_number'

   end subroutine calculate_interstitial_velocity_cv_courant_number

   subroutine form_porosity_theta(porosity_theta, state, option_path)
      
      !!< Form the porosity theta averaged field determined by the input option path
      
      type(scalar_field), intent(inout) :: porosity_theta
      type(state_type), intent(in) :: state
      character(len=*) :: option_path

      ! local variables
      type(scalar_field), pointer :: porosity_old, porosity_new
      character(len=OPTION_PATH_LEN) :: porosity_name
      real :: porosity_theta_value
      integer :: stat
      
      call get_option(trim(option_path)//'/porosity_field_name', &
                      porosity_name, &
                      default = 'Porosity')
         
      ! get the porosity theta value
      call get_option(trim(option_path)//'/porosity_temporal_theta', &
                      porosity_theta_value, &
                      default = 0.0)
         
      porosity_new => extract_scalar_field(state, trim(porosity_name), stat = stat)                  
  
      if (stat /=0) then 
         FLExit('Failed to extract Porosity from state from state to be used for forming the theta averaged porosity field')
      end if
         
      porosity_old => extract_scalar_field(state, "Old"//trim(porosity_name), stat = stat)

      if (stat /=0) then 
         FLExit('Failed to extract OldPorosity from state from state to be used for forming the theta averaged porosity field')
      end if
         
      call allocate(porosity_theta, porosity_new%mesh)
         
      call set(porosity_theta, porosity_new, porosity_old, porosity_theta_value)
         
      ewrite_minmax(porosity_theta)
      
   end subroutine form_porosity_theta
   
   subroutine calculate_linear_momentum(state, momentum)

      type(state_type), intent(in) :: state
      type(vector_field), intent(inout) :: momentum

      type(scalar_field), pointer :: density
      type(vector_field), pointer :: velocity
      
      type(scalar_field), pointer :: tmpdensity

      density => extract_scalar_field(state, "Density")
      if(.not.density%mesh==momentum%mesh) then
        allocate(tmpdensity)
        call allocate(tmpdensity, momentum%mesh, "TmpDensity")
        call remap_field(density, tmpdensity)
      else
        tmpdensity => density
      end if
      
      velocity => extract_vector_field(state, "Velocity")
      
      call remap_field(velocity, momentum)
      call scale(momentum, tmpdensity)
      
      if(.not.density%mesh==momentum%mesh) then
        call deallocate(tmpdensity)
        deallocate(tmpdensity)
      end if

   end subroutine calculate_linear_momentum

   subroutine calculate_absolute_difference_scalar(state, difference)

      type(state_type), intent(in) :: state
      type(scalar_field), intent(inout) :: difference

      type(scalar_field), pointer :: field_a, field_b
      
      type(scalar_field), pointer :: l_field_a, l_field_b
      logical :: remap_field_a, remap_field_b
      type(vector_field), pointer :: field_coordinate, difference_coordinate
      
      character(len=FIELD_NAME_LEN) :: field_name_a, field_name_b

      real :: av_diff, max_a, max_b, min_a, min_b, av_a, av_b

      call get_option(trim(difference%option_path)//"/diagnostic/field_name_a", field_name_a)
      call get_option(trim(difference%option_path)//"/diagnostic/field_name_b", field_name_b)

      field_a => extract_scalar_field(state, trim(field_name_a))
      if(mesh_compatible(field_a%mesh, difference%mesh)) then
        remap_field_a=.false.
        l_field_a=>field_a
      else
        remap_field_a=.true.
        allocate(l_field_a)
        call allocate(l_field_a, difference%mesh, trim(field_a%name))
        call zero(l_field_a)
        
        field_coordinate => get_external_coordinate_field(state, field_a%mesh)
        difference_coordinate => get_external_coordinate_field(state, difference%mesh)
        
        call linear_interpolation(field_a, field_coordinate, l_field_a, difference_coordinate)
      end if
      
      field_b => extract_scalar_field(state, trim(field_name_b))
      if(mesh_compatible(field_b%mesh, difference%mesh)) then
        remap_field_b=.false.
        l_field_b=>field_b
      else
        remap_field_b=.true.
        allocate(l_field_b)
        call allocate(l_field_b, difference%mesh, trim(field_b%name))
        call zero(l_field_b)
        
        field_coordinate => get_external_coordinate_field(state, field_b%mesh)
        difference_coordinate => get_external_coordinate_field(state, difference%mesh)
        
        call linear_interpolation(field_b, field_coordinate, l_field_b, difference_coordinate)
      end if

      if (have_option(trim(difference%option_path)//"/diagnostic/relative_to_average")) then
        call field_stats(l_field_a, max=max_a)
        call field_stats(l_field_a, min=min_a)
        av_a = (max_a+min_a)/2.0
        call field_stats(l_field_b, max=max_b)
        call field_stats(l_field_b, min=min_b)
        av_b = (max_b+min_b)/2.0
        av_diff = av_a-av_b
      else
        av_diff = 0.0
      end if
      
      call set(difference, l_field_a)
      call addto(difference, l_field_b, -1.0)
      call addto(difference, -av_diff)

      difference%val = abs(difference%val)

      if (have_option(trim(difference%option_path)//"/diagnostic/ignore_boundaries")) then
        if (associated(difference%mesh%faces%surface_node_list)) then
          if (size(difference%mesh%faces%surface_node_list)>0) then
            call set(difference, difference%mesh%faces%surface_node_list, &
                    spread(0.0, 1, size(difference%mesh%faces%surface_node_list)))
          end if
        end if
      end if
      
      if(remap_field_a) then
        call deallocate(l_field_a)
        deallocate(l_field_a)
      end if
      if(remap_field_b) then
        call deallocate(l_field_b)
        deallocate(l_field_b)
      end if

   end subroutine calculate_absolute_difference_scalar

   subroutine calculate_absolute_difference_vector(state, difference)

      type(state_type), intent(in) :: state
      type(vector_field), intent(inout) :: difference

      type(vector_field), pointer :: field_a, field_b
      
      type(vector_field), pointer :: l_field_a, l_field_b
      logical :: remap_field_a, remap_field_b
      type(vector_field), pointer :: field_coordinate, difference_coordinate
      
      character(len=FIELD_NAME_LEN) :: field_name_a, field_name_b
      integer :: i

      real, dimension(difference%dim) :: av_diff
      real :: max_a, max_b, min_a, min_b, av_a, av_b
      type(scalar_field) :: field_comp

      call get_option(trim(difference%option_path)//"/diagnostic/field_name_a", field_name_a)
      call get_option(trim(difference%option_path)//"/diagnostic/field_name_b", field_name_b)

      field_a => extract_vector_field(state, trim(field_name_a))
      if(mesh_compatible(field_a%mesh, difference%mesh)) then
        remap_field_a=.false.
        l_field_a=>field_a
      else
        remap_field_a=.true.
        allocate(l_field_a)
        call allocate(l_field_a, field_a%dim, difference%mesh, trim(field_a%name))
        call zero(l_field_a)
        
        field_coordinate => get_external_coordinate_field(state, field_a%mesh)
        difference_coordinate => get_external_coordinate_field(state, difference%mesh)
        
        call linear_interpolation(field_a, field_coordinate, l_field_a, difference_coordinate)
      end if
      
      field_b => extract_vector_field(state, trim(field_name_b))
      if(mesh_compatible(field_b%mesh, difference%mesh)) then
        remap_field_b=.false.
        l_field_b=>field_b
      else
        remap_field_b=.true.
        allocate(l_field_b)
        call allocate(l_field_b, field_b%dim, difference%mesh, trim(field_b%name))
        call zero(l_field_b)
        
        field_coordinate => get_external_coordinate_field(state, field_b%mesh)
        difference_coordinate => get_external_coordinate_field(state, difference%mesh)
        
        call linear_interpolation(field_b, field_coordinate, l_field_b, difference_coordinate)
      end if

      av_diff = 0.0
      if (have_option(trim(difference%option_path)//"/diagnostic/relative_to_average")) then
        do i = 1, difference%dim
          field_comp = extract_scalar_field(l_field_a, i)
          call field_stats(field_comp, max=max_a)
          call field_stats(field_comp, min=min_a)
          av_a = (max_a+min_a)/2.0
          field_comp = extract_scalar_field(l_field_b, i)
          call field_stats(field_comp, max=max_b)
          call field_stats(field_comp, min=min_b)
          av_b = (max_b+min_b)/2.0
          av_diff(i) = av_a-av_b
        end do
      end if
      
      call set(difference, l_field_a)
      call addto(difference, l_field_b, -1.0)
      call addto(difference, -av_diff)

      do i = 1, difference%dim
        difference%val(i,:) = abs(difference%val(i,:))
      end do
      
      if(remap_field_a) then
        call deallocate(l_field_a)
        deallocate(l_field_a)
      end if
      if(remap_field_b) then
        call deallocate(l_field_b)
        deallocate(l_field_b)
      end if

   end subroutine calculate_absolute_difference_vector

   subroutine calculate_bed_shear_stress(state, bed_shear_stress)
!
      type(state_type), intent(in) :: state
      type(vector_field), intent(inout) :: bed_shear_stress
      type(scalar_field) :: masslump
      type(vector_field), pointer :: U, X, bed_shear_stress_surface
      type(tensor_field), pointer :: visc
      integer, dimension(:), allocatable :: faceglobalnodes
      integer :: i,j,snloc,ele,sele,globnod,face
      real :: speed,density,drag_coefficient
      real, dimension(mesh_dim(bed_shear_stress)) :: invmass
      type(mesh_type) :: surface_mesh
      integer, dimension(:), pointer :: surface_node_list
!
      
      ! assumes constant density
      call get_option(trim(bed_shear_stress%option_path)//"/diagnostic/density", density)

      ! calculate using drag coefficient
      if (have_option(trim(bed_shear_stress%option_path)//&
           &"/diagnostic/calculation_method/drag_coefficient")) then

         call zero(bed_shear_stress) 

         call get_option(trim(bed_shear_stress%option_path)//&
              & "/diagnostic/calculation_method/drag_coefficient",&
              & drag_coefficient)

         U => extract_vector_field(state, "Velocity")
         snloc = face_loc(U, 1)
         allocate( faceglobalnodes(1:snloc) )
         do sele=1,surface_element_count(U)
            ele = face_ele(U, sele)
            faceglobalnodes = face_global_nodes(U, sele)
            do j = 1,snloc
               globnod = faceglobalnodes(j)
               speed = norm2(node_val(U, globnod))
               call set(bed_shear_stress, globnod, density*drag_coefficient*speed * node_val(U, globnod))
            end do
         end do
         deallocate( faceglobalnodes )

      ! calculate using velocity gradient
      else if (have_option(trim(bed_shear_stress%option_path)//&
           &"/diagnostic/calculation_method/wall_treatment")) then

         ! not handled here - handled in Weak_BCs

      ! calculate using velocity gradient
      else if (have_option(trim(bed_shear_stress%option_path)//&
           &"/diagnostic/calculation_method/velocity_gradient")) then

         call zero(bed_shear_stress) 

         visc => extract_tensor_field(state, "Viscosity")
         U    => extract_vector_field(state, "Velocity")
         X    => extract_vector_field(state, "Coordinate")
         
         ! In the CG case we need to calculate a global lumped mass
         if(continuity(bed_shear_stress)>=0) then
            call allocate(masslump, bed_shear_stress%mesh, 'Masslump')
            call zero(masslump)
         end if

         do face = 1, surface_element_count(bed_shear_stress)
            call calculate_bed_shear_stress_ele(bed_shear_stress, masslump, face, X, U,&
                 & visc, density)
         end do
            
         ! In the CG case we globally apply inverse mass
         if(continuity(bed_shear_stress)>=0) then
            where (masslump%val/=0.0)
               masslump%val=1./masslump%val
            end where
            call scale(bed_shear_stress, masslump)
            call deallocate(masslump)
         end if 
         
      else
         FLAbort('Unknown bed shear stress calculation method')
      end if

   end subroutine calculate_bed_shear_stress

   subroutine calculate_bed_shear_stress_ele(bed_shear_stress, masslump, face, X, U, visc&
        &, density)

     type(vector_field), intent(inout) :: bed_shear_stress
     type(scalar_field), intent(inout) :: masslump
     type(vector_field), intent(in), pointer :: X, U
     type(tensor_field), intent(in), pointer :: visc
     integer, intent(in) :: face
     real, intent(in) :: density

     integer :: i, j, i_gi, ele, dim
     type(element_type) :: augmented_shape
     type(element_type), pointer :: f_shape, shape, X_f_shape, X_shape
     real, dimension(X%dim, X%dim, ele_ngi(X, face_ele(X, face))) :: invJ
     real, dimension(X%dim, X%dim, face_ngi(X, face)) :: f_invJ  
     real, dimension(face_ngi(X, face)) :: detwei
     real, dimension(X%dim, face_ngi(X, face)) :: normal, normal_shear_at_quad, X_ele
     real, dimension(X%dim) :: abs_normal
     real, dimension(ele_loc(X, face_ele(X, face)), face_ngi(X, face), X%dim) :: ele_dshape_at_face_quad
     real, dimension(X%dim, X%dim, face_ngi(X, face)) :: grad_U_at_quad, visc_at_quad, shear_at_quad  
     real, dimension(X%dim, face_loc(U, face)) :: normal_shear_at_loc
     real, dimension(face_loc(X, face), face_loc(U, face)) :: mass

     ele    = face_ele(X, face) ! ele number for volume mesh
     dim    = mesh_dim(bed_shear_stress) ! field dimension 

     ! get shape functions
     f_shape => face_shape(U, face)     
     shape   => ele_shape(U, ele)     
     
     ! generate shape functions that include quadrature points on the face required
     ! check that the shape does not already have these first
     assert(shape%degree == 1)
     if(associated(shape%dn_s)) then
        augmented_shape = shape
        call incref(augmented_shape)
     else
        augmented_shape = make_element_shape(shape%ndof, shape%dim, shape%degree, &
             & shape%quadrature, quad_s = f_shape%quadrature)
     end if
    
     ! assumes that the jacobian is the same for all quadrature points
     ! this is not valid for spheres!
     call compute_inverse_jacobian(ele_val(X, ele), ele_shape(X, ele), invj = invJ)
     assert(ele_numbering_family(shape) == FAMILY_SIMPLEX)
     f_invJ = spread(invJ(:, :, 1), 3, size(f_invJ, 3))
      
     call transform_facet_to_physical(X, face, detwei_f = detwei, normal = normal)
    
     ! Evaluate the volume element shape function derivatives at the surface
     ! element quadrature points
     ele_dshape_at_face_quad = eval_volume_dshape_at_face_quad(augmented_shape, &
          & local_face_number(X, face), f_invJ)

     ! Calculate grad of U at the surface element quadrature points
     do i=1, dim
        do j=1, dim
           grad_U_at_quad(i, j, :) = &
                & matmul(ele_val(U, j, ele), ele_dshape_at_face_quad(:,:,i))
        end do
     end do

     visc_at_quad = face_val_at_quad(visc, face)
     X_ele = face_val_at_quad(X, face)
     do i_gi = 1, face_ngi(X, face)
        ! Multiply by visosity
        shear_at_quad(:,:,i_gi) = matmul(grad_U_at_quad(:,:,i_gi), visc_at_quad(:,:,i_gi))

        ! Get absolute of normal vector
        do i = 1,dim
           abs_normal(i) = abs(normal(i,i_gi))
        end do

        ! Multiply by surface normal (dim,sgi) to obtain shear in direction normal
        ! to surface - transpose (because fluidity stores data in row-major order??)
        normal_shear_at_quad(:,i_gi) = matmul(transpose(shear_at_quad(:,:,i_gi)),&
             & abs_normal) 
     end do  

     normal_shear_at_loc = shape_vector_rhs(f_shape, normal_shear_at_quad, density *&
          & detwei)

     mass = shape_shape(f_shape, f_shape, detwei)
     ! In the CG case we need to calculate a global lumped mass
     if(continuity(bed_shear_stress)>=0) then
        call addto(masslump, face_global_nodes(bed_shear_stress,face), sum(mass,1))
     else ! In the DG case we will apply the inverse mass locally.
        do i = 1,dim
           normal_shear_at_loc(i,:) = matmul(inverse(mass), normal_shear_at_loc(i,:))
        end do
     end if

     ! add to bed_shear_stress field
     call addto(bed_shear_stress, face_global_nodes(bed_shear_stress,face), normal_shear_at_loc)

     call deallocate(augmented_shape)
          
   end subroutine calculate_bed_shear_stress_ele

   subroutine calculate_max_bed_shear_stress(state, max_bed_shear_stress)
!
      type(state_type), intent(in) :: state
      type(vector_field), intent(inout) :: max_bed_shear_stress

      type(vector_field), pointer :: bed_shear_stress
      real :: current_time, spin_up_time
      integer stat, i

      call get_option(trim(max_bed_shear_stress%option_path)//"/spin_up_time", spin_up_time)
      call get_option("/timestepping/current_time", current_time)

      if(current_time>=spin_up_time) then

         ! Use the value already calculated previously
         bed_shear_stress => extract_vector_field(state, "BedShearStress", stat)  
         if(stat /= 0) then  
           ewrite(-1,*) "You need BedShearStress turned on to calculate MaxBedShearStress."
           FLExit("Turn on BedShearStress")
         end if

         do i=1, max_bed_shear_stress%dim
            max_bed_shear_stress%val(i,:) = &
                 max(max_bed_shear_stress%val(i,:), bed_shear_stress%val(i,:))
         end do
      else
        call zero(max_bed_shear_stress)
      end if

   end subroutine calculate_max_bed_shear_stress

   subroutine calculate_galerkin_projection_scalar(state, field)
     type(state_type), intent(in) :: state
     type(scalar_field), intent(inout) :: field
       
     character(len=len_trim(field%option_path)) :: path
     character(len=FIELD_NAME_LEN) :: field_name
     type(scalar_field), pointer :: projected_field
     type(vector_field), pointer :: positions
     type(csr_sparsity) :: mass_sparsity
     type(csr_matrix) :: mass
     type(scalar_field) :: rhs, mass_lumped, inverse_mass_lumped
     logical :: dg
     logical :: check_integrals
     logical :: apply_bcs, lump_mass

     integer :: ele

     dg = (continuity(field) < 0)

     check_integrals = .false.
     apply_bcs = .true.

     path = field%option_path
     call get_option(path // "/diagnostic/source_field_name", field_name)
     lump_mass=have_option(path // "/diagnostic/lump_mass")
     projected_field => extract_scalar_field(state, trim(field_name))
     positions => extract_vector_field(state, "Coordinate")

     ! Assuming they're on the same quadrature
     assert(ele_ngi(field, 1) == ele_ngi(projected_field, 1))

     if (.not. dg .and. .not. lump_mass) then
       mass_sparsity = make_sparsity(field%mesh, field%mesh, name="MassMatrixSparsity")
       call allocate(mass, mass_sparsity, name="MassMatrix")
       call zero(mass)
     else if (lump_mass) then
       call allocate(mass_lumped, field%mesh, name="GalerkinProjectionMassLumped")
       call zero(mass_lumped)
     end if
     
     if (lump_mass .or. .not. dg) then
       call allocate(rhs, field%mesh, name="GalerkinProjectionRHS")
       call zero(rhs)
     end if

     do ele=1,ele_count(field)
       call assemble_galerkin_projection(field, projected_field, positions, &
                                      &  mass, rhs, ele, dg)
     end do

     if (lump_mass) then
       call allocate(inverse_mass_lumped, field%mesh, &
          name="GalerkinProjectionInverseMassLumped")
       call invert(mass_lumped, inverse_mass_lumped)
       call set(field, rhs)
       call scale(field, inverse_mass_lumped)
       call deallocate(mass_lumped)
       call deallocate(inverse_mass_lumped)
       call deallocate(rhs)
     else if (.not. dg) then
       call petsc_solve(field, mass, rhs, option_path=path // "/diagnostic")
       call deallocate(mass)
       call deallocate(mass_sparsity)
       call deallocate(rhs)
     end if

     if (check_integrals) then
       assert(field_integral(field, positions) .feq. field_integral(projected_field, positions))
     end if

     contains
     
       subroutine assemble_galerkin_projection(field, projected_field, positions, mass, rhs, ele, dg)
         type(scalar_field), intent(inout) :: field
         type(scalar_field), intent(in) :: projected_field
         type(vector_field), intent(in) :: positions
         type(csr_matrix), intent(inout) :: mass
         type(scalar_field), intent(inout) :: rhs
         integer, intent(in) :: ele
         logical, intent(in) :: dg

         type(element_type), pointer :: field_shape, proj_field_shape

         real, dimension(ele_loc(field, ele)) :: little_rhs
         real, dimension(ele_loc(field, ele), ele_loc(field, ele)) :: little_mass
         real, dimension(ele_loc(field, ele), ele_loc(projected_field, ele)) :: little_mba
         real, dimension(ele_loc(field, ele), ele_loc(projected_field, ele)) :: little_mba_int
         real, dimension(ele_ngi(field, ele)) :: detwei
         real, dimension(ele_loc(projected_field, ele)) :: proj_field_val

         integer :: i, j, k

         field_shape => ele_shape(field, ele)
         proj_field_shape => ele_shape(projected_field, ele)

         call transform_to_physical(positions, ele, detwei=detwei)

         little_mass = shape_shape(field_shape, field_shape, detwei)

         ! And compute the product of the basis functions
         little_mba = 0
         do i=1,ele_ngi(field, ele)
           forall(j=1:ele_loc(field, ele), k=1:ele_loc(projected_field, ele))
             little_mba_int(j, k) = field_shape%n(j, i) * proj_field_shape%n(k, i)
           end forall
           little_mba = little_mba + little_mba_int * detwei(i)
         end do

         proj_field_val = ele_val(projected_field, ele)
         little_rhs = matmul(little_mba, proj_field_val)
         
         if (lump_mass) then
           call addto(mass_lumped, ele_nodes(field, ele), &
             sum(little_mass,2))
           call addto(rhs, ele_nodes(field, ele), little_rhs)
         else if (dg) then
           call solve(little_mass, little_rhs)
           call set(field, ele_nodes(field, ele), little_rhs)
         else
           call addto(mass, ele_nodes(field, ele), ele_nodes(field, ele), little_mass)
           call addto(rhs, ele_nodes(field, ele), little_rhs)
         end if
         
       end subroutine assemble_galerkin_projection
      
   end subroutine calculate_galerkin_projection_scalar

   subroutine calculate_galerkin_projection_vector(state, field)
     type(state_type), intent(in) :: state
     type(vector_field), intent(inout) :: field
     character(len=len_trim(field%option_path)) :: path
     character(len=FIELD_NAME_LEN) :: field_name
     type(vector_field), pointer :: projected_field
     type(vector_field), pointer :: positions
     type(csr_sparsity) :: mass_sparsity
     type(csr_matrix) :: mass
     type(vector_field) :: rhs
     type(scalar_field) :: mass_lumped, inverse_mass_lumped
     logical :: dg
     logical :: check_integrals
     logical :: apply_bcs, lump_mass

     integer :: ele

     dg = (continuity(field) < 0)
     check_integrals = .false.
     apply_bcs = .true.

     path = field%option_path
     call get_option(path // "/diagnostic/source_field_name", field_name)
     lump_mass=have_option(path // "/diagnostic/lump_mass")
     projected_field => extract_vector_field(state, trim(field_name))
     positions => extract_vector_field(state, "Coordinate")

     ! Assuming they're on the same quadrature
     assert(ele_ngi(field, 1) == ele_ngi(projected_field, 1))

     if (.not. dg .and. .not. lump_mass) then
       mass_sparsity = make_sparsity(field%mesh, field%mesh, name="MassMatrixSparsity")
       call allocate(mass, mass_sparsity, name="MassMatrix")
       call zero(mass)
     else if (lump_mass) then
       call allocate(mass_lumped, field%mesh, name="GalerkinProjectionMassLumped")
       call zero(mass_lumped)
     end if
     
     if (lump_mass .or. .not. dg) then
       call allocate(rhs, field%dim, field%mesh, name="GalerkinProjectionRHS")
       call zero(rhs)
     end if

     do ele=1,ele_count(field)
       call assemble_galerkin_projection(field, projected_field, positions, &
                                      &  mass, rhs, ele, dg)
     end do

     if (lump_mass) then
       call allocate(inverse_mass_lumped, field%mesh, &
          name="GalerkinProjectionInverseMassLumped")
       call invert(mass_lumped, inverse_mass_lumped)
       call set(field, rhs)
       call scale(field, inverse_mass_lumped)
       call deallocate(mass_lumped)
       call deallocate(inverse_mass_lumped)
       call deallocate(rhs)
     else if (.not. dg) then
       call petsc_solve(field, mass, rhs, option_path=path // "/diagnostic")
       call deallocate(mass)
       call deallocate(mass_sparsity)
       call deallocate(rhs)
     end if

     if (check_integrals) then
       assert(all(abs(field_integral(field, positions) - field_integral(projected_field, positions)) < epsilon(0.0_4)))
     end if

     contains
     
       subroutine assemble_galerkin_projection(field, projected_field, positions, mass, rhs, ele, dg)
         type(vector_field), intent(inout) :: field
         type(vector_field), intent(in) :: projected_field
         type(vector_field), intent(in) :: positions
         type(csr_matrix), intent(inout) :: mass
         type(vector_field), intent(inout) :: rhs
         integer, intent(in) :: ele
         logical, intent(in) :: dg

         type(element_type), pointer :: field_shape, proj_field_shape

         real, dimension(ele_loc(field, ele), field%dim) :: little_rhs
         real, dimension(ele_loc(field, ele), ele_loc(field, ele)) :: little_mass
         real, dimension(ele_loc(field, ele), ele_loc(projected_field, ele)) :: little_mba
         real, dimension(ele_loc(field, ele), ele_loc(projected_field, ele)) :: little_mba_int
         real, dimension(ele_ngi(field, ele)) :: detwei
         real, dimension(field%dim, ele_loc(projected_field, ele)) :: proj_field_val

         integer :: i, j, k

         field_shape => ele_shape(field, ele)
         proj_field_shape => ele_shape(projected_field, ele)

         call transform_to_physical(positions, ele, detwei=detwei)

         little_mass = shape_shape(field_shape, field_shape, detwei)

         ! And compute the product of the basis functions
         little_mba = 0
         do i=1,ele_ngi(field, ele)
           forall(j=1:ele_loc(field, ele), k=1:ele_loc(projected_field, ele))
             little_mba_int(j, k) = field_shape%n(j, i) * proj_field_shape%n(k, i)
           end forall
           little_mba = little_mba + little_mba_int * detwei(i)
         end do

         proj_field_val = ele_val(projected_field, ele)
         do i=1,field%dim
           little_rhs(:, i) = matmul(little_mba, proj_field_val(i, :))
         end do

         if (lump_mass) then
           call addto(mass_lumped, ele_nodes(field, ele), &
             sum(little_mass,2))
           call addto(rhs, ele_nodes(field, ele), transpose(little_rhs))
         else if (dg) then
           call solve(little_mass, little_rhs)
           call set(field, ele_nodes(field, ele), transpose(little_rhs))
         else
           call addto(mass, ele_nodes(field, ele), ele_nodes(field, ele), little_mass)
           call addto(rhs, ele_nodes(field, ele), transpose(little_rhs))
         end if
         
       end subroutine assemble_galerkin_projection
         
   end subroutine calculate_galerkin_projection_vector

   subroutine calculate_universal_number(field)
     !!< Output the universal numbering associated with field. Clearly this
     !!< is primarily of interest for debugging.
     type(scalar_field) :: field
     
     integer i
     type(halo_type) :: halo

     if(.not.isparallel()) then
        do i=1, node_count(field)
           call set(field, i, real(i))
        end do

     else
        halo=field%mesh%halos(2)


        do i=1, node_count(field)
           
           call set(field, i, real(halo_universal_number(halo, i)))
           
        end do
     
     end if

   end subroutine calculate_universal_number

   subroutine calculate_node_owner(field)
     !!< Output the process owning each node in field. Clearly this
     !!< is primarily of interest for debugging.
     type(scalar_field) :: field
     
     integer i
     type(halo_type) :: halo

     if(.not.isparallel()) then
        do i=1, node_count(field)
           call set(field, i, real(i))
        end do

     else
        halo=field%mesh%halos(2)


        do i=1, node_count(field)
           
           call set(field, i, real(halo_node_owner(halo, i)))
           
        end do
     
     end if

   end subroutine calculate_node_owner
   
   subroutine calculate_galerkin_projection_tensor(state, field, solver_path)
     type(state_type), intent(in) :: state
     type(tensor_field), intent(inout) :: field
     character(len=*), intent(in), optional :: solver_path
     character(len=len_trim(field%option_path)) :: path
     character(len=FIELD_NAME_LEN) :: field_name
     type(tensor_field), pointer :: projected_field
     type(vector_field), pointer :: positions
     type(csr_sparsity) :: mass_sparsity
     type(csr_matrix) :: mass
     type(tensor_field) :: rhs
     logical :: dg
     logical :: check_integrals
     logical :: apply_bcs

     integer :: ele

     dg = (continuity(field) < 0)
     check_integrals = .false.
     apply_bcs = .true.

     path = field%option_path
     call get_option(path // "/diagnostic/source_field_name", field_name)
     projected_field => extract_tensor_field(state, trim(field_name))
     positions => extract_vector_field(state, "Coordinate")

     ! Assuming they're on the same quadrature
     assert(ele_ngi(field, 1) == ele_ngi(projected_field, 1))

     if (.not. dg) then
       mass_sparsity = make_sparsity(field%mesh, field%mesh, name="MassMatrixSparsity")
       call allocate(mass, mass_sparsity, name="MassMatrix")
       call zero(mass)
       call allocate(rhs, field%mesh, name="GalerkinProjectionRHS")
       call zero(rhs)
     end if

     do ele=1,ele_count(field)
       call assemble_galerkin_projection(field, projected_field, positions, &
                                      &  mass, rhs, ele, dg)
     end do

     if (.not. dg) then
       if (present(solver_path)) then
         call petsc_solve(field, mass, rhs, option_path=trim(solver_path))
       else
         call petsc_solve(field, mass, rhs, option_path=path // "/diagnostic")
       endif
       call deallocate(mass)
       call deallocate(mass_sparsity)
       call deallocate(rhs)
     end if

!     if (check_integrals) then
!       assert(all(abs(field_integral(field, positions) - field_integral(projected_field, positions)) < epsilon(0.0_4)))
!     end if

     contains
       subroutine assemble_galerkin_projection(field, projected_field, positions, mass, rhs, ele, dg)
         type(tensor_field), intent(inout) :: field
         type(tensor_field), intent(in) :: projected_field
         type(vector_field), intent(in) :: positions
         type(csr_matrix), intent(inout) :: mass
         type(tensor_field), intent(inout) :: rhs
         integer, intent(in) :: ele
         logical, intent(in) :: dg

         type(element_type), pointer :: field_shape, proj_field_shape

         real, dimension(field%dim(1), field%dim(2), ele_loc(field, ele)) :: little_rhs
         real, dimension(ele_loc(field, ele), ele_loc(field, ele)) :: little_mass
         real, dimension(ele_loc(field, ele), ele_loc(projected_field, ele)) :: little_mba
         real, dimension(ele_loc(field, ele), ele_loc(projected_field, ele)) :: little_mba_int
         real, dimension(ele_ngi(field, ele)) :: detwei
         real, dimension(field%dim(1), field%dim(2), ele_loc(projected_field, ele)) :: proj_field_val

         integer :: i, j, k

         field_shape => ele_shape(field, ele)
         proj_field_shape => ele_shape(projected_field, ele)

         call transform_to_physical(positions, ele, detwei=detwei)

         little_mass = shape_shape(field_shape, field_shape, detwei)

         ! And compute the product of the basis functions
         little_mba = 0
         do i=1,ele_ngi(field, ele)
           forall(j=1:ele_loc(field, ele), k=1:ele_loc(projected_field, ele))
             little_mba_int(j, k) = field_shape%n(j, i) * proj_field_shape%n(k, i)
           end forall
           little_mba = little_mba + little_mba_int * detwei(i)
         end do

         proj_field_val = ele_val(projected_field, ele)
         do i=1,field%dim(1)
           do j=1,field%dim(2)
             little_rhs(i, j, :) = matmul(little_mba, proj_field_val(i, j, :))
           end do
         end do

         if (dg) then
           FLAbort("You just need to write the appropriate solve interface.")
           !call solve(little_mass, little_rhs)
           call set(field, ele_nodes(field, ele), little_rhs)
         else
           call addto(mass, ele_nodes(field, ele), ele_nodes(field, ele), little_mass)
           call addto(rhs, ele_nodes(field, ele), little_rhs)
         end if
       end subroutine assemble_galerkin_projection
   end subroutine calculate_galerkin_projection_tensor
   
   subroutine calculate_diagnostic_coordinate_field(state, field)
    type(state_type), intent(in) :: state
    type(vector_field), intent(inout) :: field
    
    type(vector_field) :: coordinate_field
      
    coordinate_field = get_nodal_coordinate_field(state, field%mesh)
    call set(field, coordinate_field)
    call deallocate(coordinate_field)
   
   end subroutine calculate_diagnostic_coordinate_field
   
end module diagnostic_fields<|MERGE_RESOLUTION|>--- conflicted
+++ resolved
@@ -1728,20 +1728,16 @@
        l_dt = dt
     else
        call get_option("/timestepping/timestep",l_dt)
-    end if    
+    end if
     
     call zero(courant)
     
     do ele = 1, element_count(courant)
-<<<<<<< HEAD
 
        call calculate_courant_number_local_dg_ele(courant,x,u,ele,l_dt)
 
-=======
-       call calculate_courant_number_dg_ele(courant,x,u,ele,l_dt)
->>>>>>> 8c1a4559
     end do
-        
+    
     ! the courant values at the edge of the halo are going to be incorrect
     ! this matters when computing the max courant number
     call halo_update(courant)
@@ -1789,7 +1785,7 @@
             &                          detwei_f=detwei_f,&
             &                          normal=normal) 
 
-       Flux_quad = sum(U_f_quad*normal,1)
+       Flux_quad = -sum(U_f_quad*normal,1)
        Flux_quad = max(Flux_quad,0.0)
 
        Flux = Flux + sum(Flux_quad*detwei_f)
