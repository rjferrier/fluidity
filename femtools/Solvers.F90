!  Copyright (C) 2006 Imperial College London and others.
!    
!    Please see the AUTHORS file in the main source directory for a full list
!    of copyright holders.
!
!    Prof. C Pain
!    Applied Modelling and Computation Group
!    Department of Earth Science and Engineering
!    Imperial College London
!
!    amcgsoftware@imperial.ac.uk
!    
!    This library is free software; you can redistribute it and/or
!    modify it under the terms of the GNU Lesser General Public
!    License as published by the Free Software Foundation; either
!    version 2.1 of the License, or (at your option) any later version.
!
!    This library is distributed in the hope that it will be useful,
!    but WITHOUT ANY WARRANTY; without even the implied warranty of
!    MERCHANTABILITY or FITNESS FOR A PARTICULAR PURPOSE.  See the GNU
!    Lesser General Public License for more details.
!
!    You should have received a copy of the GNU Lesser General Public
!    License along with this library; if not, write to the Free Software
!    Foundation, Inc., 59 Temple Place, Suite 330, Boston, MA  02111-1307
!    USA
#include "fdebug.h"
#include "petscversion.h"
module solvers
  use FLDebug
  use elements
  use Petsc_tools
  use Signal_Vars
  use Multigrid
  use Sparse_Tools
  use sparse_tools_petsc
  use sparse_matrices_fields
  use Fields
  use Global_Parameters
  use spud
  use halos
  use profiler
  use vtk_interfaces
  use parallel_tools
  use MeshDiagnostics
#ifdef HAVE_PETSC_MODULES
  use petsc 
#endif
  implicit none
  ! Module to provide explicit interfaces to matrix solvers.

#include "petscversion.h"
#ifdef HAVE_PETSC_MODULES
#include "finclude/petscdef.h"
#else
#include "finclude/petsc.h"
#endif

  ! stuff used in the PETSc monitor (see petsc_solve_callback_setup() below)
  integer :: petsc_monitor_iteration = 0
  Vec :: petsc_monitor_x
  !
  ! if .true. the code will compare with the provided exact answer, and
  ! give the error convergence each iteration:
  logical, save:: petsc_monitor_has_exact=.false.
  ! this requires the following:
  Vec :: petsc_monitor_exact
  real, dimension(:), pointer :: petsc_monitor_error => null()
  PetscLogDouble, dimension(:), pointer :: petsc_monitor_flops => null()
  type(scalar_field), save:: petsc_monitor_exact_sfield
  type(vector_field), save:: petsc_monitor_exact_vfield
  character(len=FIELD_NAME_LEN), save:: petsc_monitor_error_filename=""
  !
  ! if .true. a vtu will be written for each iteration
  logical, save:: petsc_monitor_iteration_vtus=.false.
  ! this requires the following:
  type(petsc_numbering_type), save:: petsc_monitor_numbering
  type(vector_field), target, save:: petsc_monitor_positions
  type(scalar_field), dimension(3), save:: petsc_monitor_sfields
  type(vector_field), dimension(3), save:: petsc_monitor_vfields
  character(len=FIELD_NAME_LEN), save:: petsc_monitor_vtu_name
  integer, save:: petsc_monitor_vtu_series=0
  
private

public petsc_solve, set_solver_options, &
<<<<<<< HEAD
   complete_solver_option_path, petsc_solve_needs_positions
=======
   complete_solver_option_path, create_null_space_array
>>>>>>> 0a208a74

! meant for unit-testing solver code only:
public petsc_solve_setup, petsc_solve_core, petsc_solve_destroy, &
  petsc_solve_copy_vectors_from_scalar_fields, &
  setup_ksp_from_options, SetupKSP, petsc_solve_monitor_exact, &
  petsc_solve_monitor_iteration_vtus

interface petsc_solve
   module procedure petsc_solve_scalar, petsc_solve_vector, &
     petsc_solve_scalar_multiple, &
     petsc_solve_vector_components, &
     petsc_solve_tensor_components, &
     petsc_solve_scalar_petsc_csr, petsc_solve_vector_petsc_csr
end interface
  
interface set_solver_options
    module procedure set_solver_options_with_path, &
      set_solver_options_scalar, set_solver_options_vector, set_solver_options_tensor
end interface set_solver_options
  
interface petsc_solve_monitor_exact
    module procedure petsc_solve_monitor_exact_scalar
end interface petsc_solve_monitor_exact

contains

subroutine petsc_solve_scalar(x, matrix, rhs, option_path, &
  preconditioner_matrix, prolongators, surface_node_list, &
  internal_smoothing_option, iterations_taken)
  !!< Solve a linear system the nice way.
  type(scalar_field), intent(inout) :: x
  type(scalar_field), intent(in) :: rhs
  type(csr_matrix), intent(in) :: matrix
  character(len=*), optional, intent(in) :: option_path
  !! 2 experimental arguments to improve preconditioning with extra outside information
  !! provide approximation the matrix (only to be used in combination with pctype='KSP')
  type(csr_matrix), optional, intent(in) :: preconditioner_matrix
  !! prolongators to be used at the first levels of 'mg'
  type(petsc_csr_matrix), dimension(:), optional, intent(in) :: prolongators
  !! surface_node_list for internal smoothing
  integer, dimension(:), optional, intent(in) :: surface_node_list
  !! internal smoothing option
  integer, intent(in), optional :: internal_smoothing_option
  !! the number of petsc iterations taken
  integer, intent(out), optional :: iterations_taken
  
  KSP ksp
  Mat A
  Vec y, b

  character(len=OPTION_PATH_LEN):: solver_option_path
  type(petsc_numbering_type) petsc_numbering
  integer literations
  logical lstartfromzero
  
  assert(size(x%val)==size(rhs%val))
  assert(size(x%val)==size(matrix,2))
#ifdef DDEBUG
  if (.not.associated(matrix%sparsity%column_halo)) then
    assert(size(rhs%val)==size(matrix,1))
  else
    ! in parallel we allow for the matrix to not have the halo nodes
    ! whereas the rhs will always contain them (even if not used)
    if (size(matrix,1)/=size(rhs%val)) then
      ! get_nowned_nodes() seems completely buggered for T10 halo
      ! this should be fixed by dham+jrmaddison's mesh+halo integration
      !assert(size(matrix,1)==get_nowned_nodes(matrix%sparsity%halo_tag))
      assert( size(matrix,1)==halo_nowned_nodes(matrix%sparsity%column_halo) )
    end if
  end if
#endif
  
  ! setup PETSc object and petsc_numbering from options and 
  call petsc_solve_setup(y, A, b, ksp, petsc_numbering, &
        solver_option_path, lstartfromzero, &
        matrix=matrix, &
        sfield=x, &
        option_path=option_path, &
        preconditioner_matrix=preconditioner_matrix, &
        prolongators=prolongators, surface_node_list=surface_node_list, &
        internal_smoothing_option=internal_smoothing_option)
 
  ! copy array into PETSc vecs
  call petsc_solve_copy_vectors_from_scalar_fields(y, b, x, &
       & matrix, rhs, petsc_numbering, lstartfromzero)
     
  ! the solve and convergence check
  call petsc_solve_core(y, A, b, ksp, petsc_numbering, &
        solver_option_path, lstartfromzero, literations, &
        sfield=x, x0=x%val)
  
  ! set the optional variable passed out of this procedure 
  ! for the number of petsc iterations taken
  if (present(iterations_taken)) iterations_taken = literations
        
  ! Copy back the result using the petsc numbering:
  call petsc2field(y, petsc_numbering, x, rhs)
  
  ! destroy all PETSc objects and the petsc_numbering
  call petsc_solve_destroy(y, A, b, ksp, petsc_numbering, &
       & solver_option_path)
  
end subroutine petsc_solve_scalar

subroutine petsc_solve_scalar_multiple(x, matrix, rhs, option_path)
  !!< Solves multiple scalar fields with the same matrix.
  !!< Need to specify an option_path as there's no default
  type(scalar_field), dimension(:), intent(inout) :: x
  type(scalar_field), dimension(:), intent(in) :: rhs
  type(csr_matrix), intent(in) :: matrix
  character(len=*), optional, intent(in) :: option_path

  KSP ksp
  Mat A
  Vec y, b

  type(petsc_numbering_type) petsc_numbering
  character(len=OPTION_PATH_LEN) solver_option_path
  integer literations
  logical lstartfromzero
  integer i
  
  assert(size(x)==size(rhs))
  do i=1, size(x)
    assert(size(x(i)%val)==size(rhs(i)%val))
    assert(size(x(i)%val)==size(matrix,2))
    assert(size(rhs(i)%val)==size(matrix,1))
  end do
  
  ewrite(1,*) 'Solving for multiple scalar fields at once'

  ! setup PETSc object and petsc_numbering from options and 
  call petsc_solve_setup(y, A, b, ksp, petsc_numbering, &
        solver_option_path, lstartfromzero, &
        matrix=matrix, sfield=x(1), &
        option_path=option_path)
  
  do i=1, size(x)
 
    ! copy array into PETSc vecs
    call petsc_solve_copy_vectors_from_scalar_fields(y, b, &
         x(i), matrix, rhs(i), &
         petsc_numbering, lstartfromzero)
     
    ! the solve and convergence check
    call petsc_solve_core(y, A, b, ksp, petsc_numbering, &
        solver_option_path, lstartfromzero, literations, &
        sfield=x(i), x0=x(i)%val)
        
    ! Copy back the result using the petsc numbering:
    call petsc2field(y, petsc_numbering, x(i), rhs(i))
    
  end do
    
  ewrite(1,*) 'Finished solving all scalar fields'
  
  ! destroy all PETSc objects and the petsc_numbering
  call petsc_solve_destroy(y, A, b, ksp, petsc_numbering, &
       & solver_option_path)
  
end subroutine petsc_solve_scalar_multiple

subroutine petsc_solve_vector(x, matrix, rhs, option_path, deallocate_matrix, positions)
  !!< Solve a linear system the nice way. Options for this
  !!< come via the options mechanism. 
  type(vector_field), intent(inout) :: x
  type(vector_field), intent(in) :: rhs
  type(block_csr_matrix), intent(inout) :: matrix
  character(len=*), optional, intent(in) :: option_path
  !! deallocate the matrix after it's been copied
  logical, intent(in), optional :: deallocate_matrix
  !! positions field is only used with remove_null_space/ with rotational components
  type(vector_field), intent(in), optional :: positions

  KSP ksp
  Mat A
  Vec y, b

  type(petsc_numbering_type) petsc_numbering
  character(len=OPTION_PATH_LEN) solver_option_path
  integer literations
  logical lstartfromzero
  
  type(csr_matrix) :: matrixblock
  type(scalar_field) :: rhsblock, xblock
  integer :: i
  
  assert(x%dim==rhs%dim)
  assert(size(x%val(1,:))==size(rhs%val(1,:)))
  assert(size(x%val(1,:))==block_size(matrix,2))
  assert(size(rhs%val(1,:))==block_size(matrix,1))
  assert(x%dim==blocks(matrix,2))
  assert(rhs%dim==blocks(matrix,1))
  
  if(matrix%diagonal) then
    assert(blocks(matrix,1)==blocks(matrix,2))
    ! only want to solve using the diagonal blocks
    do i = 1, blocks(matrix,1)
      matrixblock=block(matrix,i,i)
      rhsblock = extract_scalar_field(rhs, i)
      xblock = extract_scalar_field(x, i)
  
      ! setup PETSc object and petsc_numbering from options and 
      call petsc_solve_setup(y, A, b, ksp, petsc_numbering, &
            solver_option_path, lstartfromzero, &
            matrix=matrixblock, &
            vfield=x, &
            option_path=option_path)
    
      ! copy array into PETSc vecs
      call petsc_solve_copy_vectors_from_scalar_fields(y, b, xblock, &
          & matrixblock, rhsblock, petsc_numbering, lstartfromzero)
      
      if(present_and_true(deallocate_matrix).and.(i==blocks(matrix,1))) then
        call deallocate(matrix)
      end if
        
      ! the solve and convergence check
      call petsc_solve_core(y, A, b, ksp, petsc_numbering, &
            solver_option_path, lstartfromzero, literations, &
            vfield=x, x0=xblock%val)
            
      ! Copy back the result using the petsc numbering:
      call petsc2field(y, petsc_numbering, xblock, rhsblock)
      
      ! destroy all PETSc objects and the petsc_numbering
      call petsc_solve_destroy(y, A, b, ksp, petsc_numbering, &
         & solver_option_path)          
    end do
    
  else
  
    ! setup PETSc object and petsc_numbering from options and 
    call petsc_solve_setup(y, A, b, ksp, petsc_numbering, &
          solver_option_path, lstartfromzero, &
          block_matrix=matrix, &
          vfield=x, &
          option_path=option_path)
          
    if(present_and_true(deallocate_matrix)) then
      call deallocate(matrix)
    end if
  
    ! copy array into PETSc vecs
    call petsc_solve_copy_vectors_from_vector_fields(y, b, x, rhs, petsc_numbering, lstartfromzero)
      
    ! the solve and convergence check
    call petsc_solve_core(y, A, b, ksp, petsc_numbering, &
            solver_option_path, lstartfromzero, literations, &
            vfield=x, vector_x0=x)
          
    ! Copy back the result using the petsc numbering:
    call petsc2field(y, petsc_numbering, x)
    
    ! destroy all PETSc objects and the petsc_numbering
    call petsc_solve_destroy(y, A, b, ksp, petsc_numbering, &
       & solver_option_path)
  end if
  
end subroutine petsc_solve_vector
  
subroutine petsc_solve_vector_components(x, matrix, rhs, option_path)
  !!< Solve a linear system the nice way. Options for this
  !!< come via the options mechanism. This version solves a linear system
  !!< for each of the components of rhs each time with the same matrix.
  type(vector_field), intent(inout) :: x
  type(vector_field), intent(in) :: rhs
  type(csr_matrix), intent(in) :: matrix
  character(len=*), optional, intent(in) :: option_path

  KSP ksp
  Mat A
  Vec y, b

  type(scalar_field) x_component, rhs_component
  type(petsc_numbering_type) petsc_numbering
  character(len=OPTION_PATH_LEN) solver_option_path, name, option_path_in
  integer literations, i
  logical lstartfromzero
  
  assert(x%dim==rhs%dim)
  assert(size(x%val(1,:))==size(rhs%val(1,:)))
  assert(size(x%val(1,:))==size(matrix,2))
  assert(size(rhs%val(1,:))==size(matrix,1))
  
  ! option_path_in may still point to field 
  ! (so we have to add "/prognostic/solver" below)
  if (present(option_path)) then
    option_path_in=option_path
  else
    option_path_in=x%option_path
  end if
  
  ! setup PETSc object and petsc_numbering from options and 
  call petsc_solve_setup(y, A, b, ksp, petsc_numbering, &
        solver_option_path, lstartfromzero, &
        matrix=matrix, &
        vfield=x, &
        option_path=option_path)
 
  ewrite(1,*) 'Solving for multiple components of a vector field'
  
  do i=1, x%dim
    
    ewrite(1, *) 'Now solving for component: ', i
     x_component=extract_scalar_field(x, i)
     rhs_component=extract_scalar_field(rhs, i)
     ! copy array into PETSc vecs
     call petsc_solve_copy_vectors_from_scalar_fields(y, b, x_component, matrix, rhs_component, petsc_numbering, lstartfromzero)
     
     ! the solve and convergence check
     call petsc_solve_core(y, A, b, ksp, petsc_numbering, &
          solver_option_path, lstartfromzero, literations, &
          vfield=x, x0=x_component%val)
        
     ! Copy back the result using the petsc numbering:
     call petsc2field(y, petsc_numbering, x_component, rhs_component)
     
  end do
  
  ewrite(1,*) 'Finished solving all components.'
  
  ! destroy all PETSc objects and the petsc_numbering
  call petsc_solve_destroy(y, A, b, ksp, petsc_numbering, &
       & solver_option_path)
  
end subroutine petsc_solve_vector_components

subroutine petsc_solve_scalar_petsc_csr(x, matrix, rhs, option_path, &
  prolongators, surface_node_list)
  !!< Solve a linear system the nice way. Options for this
  !!< come via the options mechanism. 
  type(scalar_field), intent(inout) :: x
  type(scalar_field), intent(in) :: rhs
  type(petsc_csr_matrix), intent(inout) :: matrix
  character(len=*), optional, intent(in) :: option_path
  !! prolongators to be used at the first levels of 'mg'
  type(petsc_csr_matrix), dimension(:), optional, intent(in) :: prolongators
  !! surface_node_list for internal smoothing
  integer, dimension(:), optional, intent(in) :: surface_node_list

  KSP ksp
  Vec y, b

  character(len=OPTION_PATH_LEN) solver_option_path
  integer literations
  logical lstartfromzero
  
  assert(size(x%val)==size(rhs%val))
  assert(size(x%val)==size(matrix,2))
  assert(size(rhs%val)==size(matrix,1))
  
  ! setup PETSc object and petsc_numbering from options and 
  call petsc_solve_setup_petsc_csr(y, b, ksp, &
        solver_option_path, lstartfromzero, &
        matrix, &
        sfield=x, &
        option_path=option_path, &
        prolongators=prolongators, surface_node_list=surface_node_list)
        
  ! copy array into PETSc vecs
  call petsc_solve_copy_vectors_from_scalar_fields(y, b, x, rhs=rhs, &
     petsc_numbering=matrix%row_numbering, startfromzero=lstartfromzero)
    
  ! the solve and convergence check
  call petsc_solve_core(y, matrix%M, b, ksp, matrix%row_numbering, &
          solver_option_path, lstartfromzero, literations, &
          sfield=x, x0=x%val)
        
  ! Copy back the result using the petsc numbering:
  call petsc2field(y, matrix%column_numbering, x)
  
  ! destroy all PETSc objects and the petsc_numbering
  call petsc_solve_destroy_petsc_csr(y, b, ksp, solver_option_path)
  
end subroutine petsc_solve_scalar_petsc_csr

subroutine petsc_solve_vector_petsc_csr(x, matrix, rhs, option_path, &
  prolongators, positions)
  !!< Solve a linear system the nice way. Options for this
  !!< come via the options mechanism. 
  type(vector_field), intent(inout) :: x
  type(vector_field), intent(in) :: rhs
  type(petsc_csr_matrix), intent(inout) :: matrix
  character(len=*), optional, intent(in) :: option_path
  !! prolongators to be used at the first levels of 'mg'
  type(petsc_csr_matrix), dimension(:), optional, intent(in) :: prolongators
  !! positions field is only used with remove_null_space/ with rotational components
  type(vector_field), intent(in), optional :: positions


  KSP ksp
  Vec y, b

  character(len=OPTION_PATH_LEN) solver_option_path
  integer literations
  logical lstartfromzero
  
  assert(x%dim==rhs%dim)
  assert(size(x%val(1,:))==size(rhs%val(1,:)))
  assert(size(x%val(1,:))==block_size(matrix,2))
  assert(size(rhs%val(1,:))==block_size(matrix,1))
  assert(x%dim==blocks(matrix,2))
  assert(rhs%dim==blocks(matrix,1))
  
  ! setup PETSc object and petsc_numbering from options and 
  call petsc_solve_setup_petsc_csr(y, b, ksp, &
        solver_option_path, lstartfromzero, &
        matrix, vfield=x, option_path=option_path, &
        prolongators=prolongators, positions=positions)
        
  ! copy array into PETSc vecs
  call petsc_solve_copy_vectors_from_vector_fields(y, b, x, rhs, &
     matrix%row_numbering, lstartfromzero)
    
  ! the solve and convergence check
  call petsc_solve_core(y, matrix%M, b, ksp, matrix%row_numbering, &
          solver_option_path, lstartfromzero, literations, &
          vfield=x, vector_x0=x)
        
  ! Copy back the result using the petsc numbering:
  call petsc2field(y, matrix%column_numbering, x)
  
  ! destroy all PETSc objects and the petsc_numbering
  call petsc_solve_destroy_petsc_csr(y, b, ksp, solver_option_path)
  
end subroutine petsc_solve_vector_petsc_csr

subroutine petsc_solve_tensor_components(x, matrix, rhs, &
  symmetric, option_path)
  !!< Solve a linear system the nice way. Options for this
  !!< come via the options mechanism. This version solves a linear system
  !!< for each of the components of rhs each time with the same matrix.
  type(tensor_field), intent(inout) :: x
  type(tensor_field), intent(in) :: rhs
  type(csr_matrix), intent(in) :: matrix
  ! if .true. assume rhs is symmetric (so we need to solve for fewer components)
  logical, optional, intent(in):: symmetric
  character(len=*), optional, intent(in) :: option_path

  KSP ksp
  Mat A
  Vec y, b

  type(scalar_field) x_component, rhs_component
  type(petsc_numbering_type) petsc_numbering
  character(len=OPTION_PATH_LEN) solver_option_path, name, option_path_in
  integer literations, i, j, startj
  logical lstartfromzero
  
  assert(all(x%dim==rhs%dim))
  assert(size(x%val,3)==size(rhs%val,3))
  assert(size(x%val,3)==size(matrix,2))
  assert(size(rhs%val,3)==size(matrix,1))
  
  ! option_path_in may still point to field 
  ! (so we have to add "/prognostic/solver" below)
  if (present(option_path)) then
    option_path_in=option_path
  else
    option_path_in=x%option_path
  end if
  
  ! setup PETSc object and petsc_numbering from options and 
  call petsc_solve_setup(y, A, b, ksp, petsc_numbering, &
        solver_option_path, lstartfromzero, &
        matrix=matrix, &
        tfield=x, &
        option_path=option_path_in)
 
  ewrite(1,*) 'Solving for multiple components of a tensor field'
  
  startj=1
  do i=1, x%dim(1)
     
     if (present(symmetric)) then
       if (symmetric) then
         ! only computes with rhs(i,j) where j>=i
         startj=i
       end if
     end if
     
     do j=startj, x%dim(2)
       
        ewrite(1, *) 'Now solving for component: ', i, j
       
        x_component=extract_scalar_field(x, i, j)
        rhs_component=extract_scalar_field(rhs, i, j)
        ! copy array into PETSc vecs
        call petsc_solve_copy_vectors_from_scalar_fields(y, b, x_component, matrix, rhs_component, petsc_numbering, lstartfromzero)
         
        ! the solve and convergence check
        call petsc_solve_core(y, A, b, ksp, petsc_numbering, &
              solver_option_path, lstartfromzero, literations, &
              tfield=x, x0=x_component%val)
            
        ! Copy back the result using the petsc numbering:
        call petsc2field(y, petsc_numbering, x_component, rhs_component)
     
     end do
  end do
  
  ewrite(1,*) 'Finished solving all components.'
  
  if (present(symmetric)) then
     if (symmetric) then
       
       ewrite(2,*) 'This is a symmetric matrix'
       ewrite(2,*) 'Only components (i,j) with j>=i have been solved for.'
       ewrite(2,*) 'Now copying these to components (j,i).'

       ! copy results x(i,j) of equations with rhs(i,j) where j>=i to x(j,i)
       do i=1, x%dim(1)
          do j=i, x%dim(2)
             x%val(j,i,:)=x%val(i,j,:)
          end do
       end do
     end if
  end if
  
  ! destroy all PETSc objects and the petsc_numbering
  call petsc_solve_destroy(y, A, b, ksp, petsc_numbering, solver_option_path)
  
end subroutine petsc_solve_tensor_components
  
function complete_solver_option_path(option_path)
character(len=*), intent(in):: option_path
character(len=OPTION_PATH_LEN):: complete_solver_option_path

  ! at the moment only prognostic fields have a solver options block
  ! under [field_path]/prognostic/solver/. Other cases should be
  ! implemented here:
  if (have_option(trim(option_path)//'/prognostic/solver')) then
    complete_solver_option_path=trim(option_path)//'/prognostic/solver'
  ! some diagnostic cases have solver blocks now
  else if (have_option(trim(option_path)//'/diagnostic/solver')) then
    complete_solver_option_path=trim(option_path)//'/diagnostic/solver'
  else if (have_option(trim(option_path)//'/solver')) then
    complete_solver_option_path=trim(option_path)//'/solver'
  else
    ewrite(-1,*) 'option_path: ', trim(option_path)
    FLAbort("Missing solver element in provided option_path.")
  end if
  
end function complete_solver_option_path

subroutine petsc_solve_setup(y, A, b, ksp, petsc_numbering, &
  solver_option_path, startfromzero, &
  matrix, block_matrix, sfield, vfield, tfield, &
  option_path, startfromzero_in, &
  preconditioner_matrix, prolongators, surface_node_list, &
  internal_smoothing_option, positions)
!!< sets up things needed to call petsc_solve_core
!! Stuff that comes out:
!!
!! PETSc solution vector
Vec, intent(out):: y
!! PETSc matrix
Mat, intent(out):: A
!! PETSc rhs vector
Vec, intent(out):: b
!! Solver object
Mat, intent(out):: ksp
!! numbering from local (i.e. fluidity speak: global) to PETSc (fluidity: universal) numbering
type(petsc_numbering_type), intent(out):: petsc_numbering
!! returns the option path to solver/ block for new options, otherwise ""
character(len=*), intent(out):: solver_option_path
!! whether to start with zero initial guess
logical, intent(out):: startfromzero

!! Stuff that goes in:
!! 
!! provide either a matrix or block_matrix to be solved
type(csr_matrix), target, optional, intent(in):: matrix
type(block_csr_matrix), target, optional, intent(in):: block_matrix
!! provide either a scalar field or vector field to be solved for
type(scalar_field), optional, intent(in):: sfield
type(vector_field), optional, intent(in):: vfield
type(tensor_field), optional, intent(in):: tfield
  
!! if provided overrides sfield%option_path
character(len=*), optional, intent(in):: option_path
!! whether to start with zero initial guess (as passed in)
logical, optional, intent(in):: startfromzero_in
!! provide approximation the matrix (only to be used in combination with pctype='KSP')
type(csr_matrix), optional, intent(in) :: preconditioner_matrix
!! prolongators to be used at the first level of 'mg'
type(petsc_csr_matrix), dimension(:), optional, intent(in) :: prolongators
!! Stuff needed for internal smoother
integer, dimension(:), optional, intent(in) :: surface_node_list
integer, optional, intent(in) :: internal_smoothing_option
!! positions field is only used with remove_null_space/ with rotational components
type(vector_field), intent(in), optional :: positions

  logical, dimension(:), pointer:: inactive_mask
  integer, dimension(:), allocatable:: ghost_nodes
  Mat:: pmat
  MatStructure:: matrix_structure
  ! one of the PETSc supplied orderings see
  ! http://www-unix.mcs.anl.gov/petsc/petsc-as/snapshots/petsc-current/docs/manualpages/MatOrderings/MatGetOrdering.html
  MatOrderingType:: ordering_type
  logical:: use_reordering
  real time1, time2
  integer ierr
  logical:: parallel, timing, have_cache
  type(halo_type), pointer ::  halo
  type(mesh_type), pointer:: mesh
  integer i, j
  KSP, pointer:: ksp_pointer

  Vec, dimension(:), allocatable :: null_space_array
  
  ! Initialise profiler
  if(present(sfield)) then
     call profiler_tic(sfield, "petsc_setup")
  else if(present(vfield)) then
     call profiler_tic(vfield, "petsc_setup")
  else if(present(tfield)) then
     call profiler_tic(tfield, "petsc_setup")
  end if
  
  if (present(sfield)) then
    if (present(option_path)) then
      solver_option_path=complete_solver_option_path(option_path)
    else
      solver_option_path=complete_solver_option_path(sfield%option_path)
    end if
  else if (present(vfield)) then
    if (present(option_path)) then
      solver_option_path=complete_solver_option_path(option_path)
    else
      solver_option_path=complete_solver_option_path(vfield%option_path)
    end if
  else if (present(tfield)) then
    if (present(option_path)) then
      solver_option_path=complete_solver_option_path(option_path)
    else
      solver_option_path=complete_solver_option_path(tfield%option_path)
    end if
  else
    FLAbort("Need to provide either sfield or vfield to petsc_solve_setup.")
  end if
  
  timing=(debug_level()>=2)
  if (timing) then
    call cpu_time(time1)
  end if
  
  startfromzero=have_option(trim(solver_option_path)//'/start_from_zero')
  if (present_and_true(startfromzero_in) .and. .not. startfromzero) then
    ewrite(2,*) 'Note: startfromzero hard-coded to .true.'
    ewrite(2,*) 'Ignoring setting from solver option.'
    startfromzero=.true.
  end if
  
  ksp=PETSC_NULL_OBJECT
  if (present(matrix)) then
    if (associated(matrix%ksp)) then
      ksp=matrix%ksp
    end if
  else if (present(block_matrix)) then
    if (associated(block_matrix%ksp)) then
      ksp=block_matrix%ksp
    end if
  end if
  
  if (ksp/=PETSC_NULL_OBJECT) then
    ! oh goody, we've been left something useful!
    call KSPGetOperators(ksp, A, Pmat, matrix_structure, ierr)
    have_cache=.true.
    
    if (have_option(trim(solver_option_path)// &
      '/preconditioner::mg/vertical_lumping/internal_smoother')) then
       ! this option is unsafe with caching, as it needs
       ! DestroyMultigrid to be called on top of PCDestroy to destroy
       ! all its associated objects
       FLExit("Sorry, can't combine internal_smoother with cache_solver_context")
    end if
  else
    ! no cache - we just have to do it all over again
    have_cache=.false.
  end if
  
  ewrite(1, *) 'Assembling matrix.'
 
  ! Note the explicitly-described options rcm, 1wd and natural are now not
  ! listed explicitly in the schema (but can still be used by adding the
  ! appropriate string in the solver reordering node).
  call PetscOptionsGetString("", "-ordering_type", ordering_type, &
        use_reordering, ierr)
  if (.not. use_reordering) then
    call get_option(trim(solver_option_path)//'/reordering[0]/name', &
      ordering_type, stat=ierr)
    use_reordering= (ierr==0)
  end if

  if (present(matrix)) then
     ewrite(2, *) 'Number of rows == ', size(matrix, 1)

     ! Create the matrix & vectors.
     
     inactive_mask => get_inactive_mask(matrix)
     ! create list of inactive, ghost_nodes
     if (associated(inactive_mask)) then
        allocate( ghost_nodes(1:count(inactive_mask)) )
        j=0
        do i=1, size(matrix,1)
           if (inactive_mask(i)) then
             j=j+1
             ghost_nodes(j)=i
           end if
        end do
     else
        allocate( ghost_nodes(1:0) )
     end if

     ! set up numbering used in PETSc objects:
     ! NOTE: we use size(matrix,2) here as halo rows may be absent
     call allocate(petsc_numbering, &
        nnodes=size(matrix,2), nfields=1, &
        halo=matrix%sparsity%column_halo, &
        ghost_nodes=ghost_nodes)

     if (use_reordering) then
        call reorder(petsc_numbering, matrix%sparsity, ordering_type)
     end if
     
     if (.not. have_cache) then
       ! create PETSc Mat using this numbering:
       A=csr2petsc(matrix, petsc_numbering, petsc_numbering)
     end if
      
     halo=>matrix%sparsity%column_halo
            
  elseif (present(block_matrix)) then
    
     ewrite(2, *) 'Number of rows == ', size(block_matrix, 1)
     ewrite(2, *) 'Number of blocks == ', blocks(block_matrix,1)
     assert(.not.block_matrix%diagonal)

     ! Create the matrix & vectors.

     ! set up numbering used in PETSc objects:
     call allocate(petsc_numbering, &
        nnodes=block_size(block_matrix,2), nfields=blocks(block_matrix,1), &
        halo=block_matrix%sparsity%column_halo)

      if (use_reordering) then
        call reorder(petsc_numbering, block_matrix%sparsity, ordering_type)
      end if
     
      if (.not. have_cache) then
        ! create PETSc Mat using this numbering:
        A=block_csr2petsc(block_matrix, petsc_numbering, petsc_numbering)
      end if
      
      halo=>block_matrix%sparsity%column_halo

  else
  
     ewrite(-1,*) "So what am I going to solve???"
     FLAbort("Wake up!")
      
  end if

  ewrite(1, *) 'Matrix assembly completed.'
  
  call create_null_space_array(solver_option_path, petsc_numbering, null_space_array, vfield=vfield, sfield=sfield)

  if (IsParallel()) then
    parallel= (associated(halo))
  else
    parallel=.false.
  end if
  
  if (have_cache) then
    ! write the cached solver options to log:
    call ewrite_ksp_options(ksp)
  else if (present(preconditioner_matrix)) then
    ewrite(2,*)  'Using provided preconditioner matrix'
    pmat=csr2petsc(preconditioner_matrix, petsc_numbering)
    
    ewrite(2, *) 'Using solver options defined at: ', trim(solver_option_path)
    call SetupKSP(ksp, A, pmat, solver_option_path, parallel, &
      petsc_numbering, &
      startfromzero_in=startfromzero_in, &
      prolongators=prolongators, surface_node_list=surface_node_list, &
      matrix_csr=matrix, &
      internal_smoothing_option=internal_smoothing_option, &
<<<<<<< HEAD
      positions=positions)
=======
      null_space_array=null_space_array)
>>>>>>> 0a208a74
  else
    ewrite(2, *) 'Using solver options defined at: ', trim(solver_option_path)
    call SetupKSP(ksp, A, A, solver_option_path, parallel, &
      petsc_numbering, &
      startfromzero_in=startfromzero_in, &
      prolongators=prolongators, surface_node_list=surface_node_list, &
      matrix_csr=matrix, &
      internal_smoothing_option=internal_smoothing_option, &
<<<<<<< HEAD
      positions=positions)
=======
      null_space_array=null_space_array)
>>>>>>> 0a208a74
  end if
  
  if (.not. have_cache .and. have_option(trim(solver_option_path)// &
    &'/cache_solver_context')) then
    
    ! save the ksp solver context for future generations
    ! (hack with pointer to convince intel compiler that it's
    !  really just the pointed-to value I'm changing)
    if (present(matrix)) then
      ksp_pointer => matrix%ksp
    else if (present(block_matrix)) then
      ksp_pointer => block_matrix%ksp
    end if
    if (associated(ksp_pointer)) then
      ksp_pointer = ksp
      
      ! make sure we don't destroy it, the %ksp becomes a separate reference
      call PetscObjectReference(ksp, ierr)
    else
      ! matrices coming from block() can't cache
      FLAbort("User wants to cache solver context, but no proper matrix is provided.")
    end if
    
  else if (have_cache) then
  
    ! ksp is a copy of matrix%ksp, make it a separate reference, 
    ! so we can KSPDestroy it without destroying matrix%ksp
    call PetscObjectReference(ksp, ierr)
    
    ! same for the matrix, kspgetoperators returns the matrix reference
    ! owned by the ksp - make it a separate reference
    call PetscObjectReference(A, ierr)
    
  end if
  
  b=PetscNumberingCreateVec(petsc_numbering)
  call VecDuplicate(b, y, ierr)
  
  if (timing) then
    call cpu_time(time2)
    ewrite(2,*) "Time spent in Petsc setup: ", time2-time1
  end if

  do i = 0, size(null_space_array)-1
    call VecDestroy(null_space_array(i), ierr)
  end do
  deallocate(null_space_array)
  
  if(present(sfield)) then
     call profiler_toc(sfield, "petsc_setup")
  else if(present(vfield)) then
     call profiler_toc(vfield, "petsc_setup")
  else if(present(tfield)) then
     call profiler_toc(tfield, "petsc_setup")
  end if
  
end subroutine petsc_solve_setup
  
subroutine petsc_solve_setup_petsc_csr(y, b, ksp, &
  solver_option_path, startfromzero, &
  matrix, sfield, vfield, tfield, &
  option_path, startfromzero_in, &
  prolongators,surface_node_list, positions)
!!< sets up things needed to call petsc_solve_core
!! Stuff that comes out:
!!
!! PETSc solution vector
Vec, intent(out):: y
!! PETSc rhs vector
Vec, intent(out):: b
!! Solver object
Mat, intent(out):: ksp
!! returns the option path to solver/ block for new options, otherwise ""
character(len=*), intent(out):: solver_option_path
!! whether to start with zero initial guess
logical, intent(out):: startfromzero

!! Stuff that goes in:
!! 
!! provide either a matrix or block_matrix to be solved
type(petsc_csr_matrix), intent(inout):: matrix
!! provide either a scalar field or vector field to be solved for
type(scalar_field), optional, intent(in):: sfield
type(vector_field), optional, intent(in):: vfield
type(tensor_field), optional, intent(in):: tfield

!! overrides sfield%option_path or vfield%option_path
character(len=*), intent(in), optional:: option_path
!! whether to start with zero initial guess (as passed in)
logical, optional, intent(in):: startfromzero_in

!! additional info for "mg" preconditioner:
!! prolongators to be used at the first levels of 'mg'
type(petsc_csr_matrix), dimension(:), optional, intent(in) :: prolongators
!! Stuff needed for internal smoother
integer, dimension(:), optional, intent(in) :: surface_node_list
!! positions field is only used with remove_null_space/ with rotational components
type(vector_field), intent(in), optional :: positions


  type(mesh_type), pointer:: mesh
  real time1, time2
  integer ierr
  logical parallel, timing

  integer :: i
  Vec, allocatable, dimension(:) :: null_space_array

  if (present(sfield)) then
    if (present(option_path)) then
      solver_option_path=complete_solver_option_path(option_path)
    else
      solver_option_path=complete_solver_option_path(sfield%option_path)
    end if
  else if (present(vfield)) then
    if (present(option_path)) then
      solver_option_path=complete_solver_option_path(option_path)
    else
      solver_option_path=complete_solver_option_path(vfield%option_path)
    end if
  else if (present(tfield)) then
    if (present(option_path)) then
      solver_option_path=complete_solver_option_path(option_path)
    else
      solver_option_path=complete_solver_option_path(tfield%option_path)
    end if
  else
    FLAbort("Need to provide either sfield, vfield or tfield to petsc_solve_setup.")
  end if

  timing=(debug_level()>=2)
  if (timing) then
    call cpu_time(time1)
  end if
  
  call assemble(matrix)
  
  startfromzero=have_option(trim(solver_option_path)//'/start_from_zero')
  if (present_and_true(startfromzero_in) .and. .not. startfromzero) then
    ewrite(2,*) 'Note: startfromzero hard-coded to .true.'
    ewrite(2,*) 'Ignoring setting from solver option.'
    startfromzero=.true.
  end if

  call create_null_space_array(solver_option_path, matrix%column_numbering, null_space_array, vfield=vfield, sfield=sfield)
  
  if (IsParallel()) then
    parallel= associated(matrix%row_halo)
  else
    parallel= .false.
  end if
  
  ewrite(2, *) 'Using solver options defined at: ', trim(solver_option_path)
  call SetupKSP(ksp, matrix%M, matrix%M, solver_option_path, parallel, &
      matrix%column_numbering, &
      startfromzero_in=startfromzero_in, &
      prolongators=prolongators, surface_node_list=surface_node_list, &
<<<<<<< HEAD
      positions=positions)
=======
      null_space_array=null_space_array)
>>>>>>> 0a208a74
  
  b=PetscNumberingCreateVec(matrix%column_numbering)
  call VecDuplicate(b, y, ierr)

  do i = 0, size(null_space_array)-1
    call VecDestroy(null_space_array(i), ierr)
  end do
  deallocate(null_space_array)
  
  if (timing) then
    call cpu_time(time2)
    ewrite(2,*) "Time spent in Petsc setup: ", time2-time1
  end if
      
end subroutine petsc_solve_setup_petsc_csr

subroutine petsc_solve_copy_vectors_from_scalar_fields(y, b,  x, matrix, rhs,  petsc_numbering, startfromzero)
Vec, intent(inout):: y, b
type(scalar_field), target, intent(in):: x, rhs
type(csr_matrix), optional, intent(in):: matrix
type(petsc_numbering_type), intent(in):: petsc_numbering
logical, intent(in):: startfromzero

  type(scalar_field):: ghost_rhs, petsc_solve_rhs, tmp_rhs
  type(mesh_type), pointer:: mesh
  logical, dimension(:), pointer:: inactive_mask
  
  ewrite(1, *) 'Assembling RHS.'  
  
  call profiler_tic(x, "field2petsc")
  if (present(matrix)) then
    inactive_mask => get_inactive_mask(matrix)
  else
    nullify(inactive_mask)
  end if
  
  if (associated(inactive_mask)) then
    ! this takes care of the actual lifting of ghost columns, i.e.
    ! row that have column indices referring to ghost nodes, need to 
    ! move their coefficient multiplied with the bc value moved to the rhs
    mesh => rhs%mesh
    call allocate(ghost_rhs, mesh, name="GhostRHS")
    call allocate(petsc_solve_rhs, mesh, name="PetscSolveRHS")
    call allocate(tmp_rhs, mesh, name="TempRHS")
    
    where (inactive_mask)
      ghost_rhs%val=rhs%val
    elsewhere
      ghost_rhs%val=0.
    end where
    
    ! not all processes that see a ghost node may have the right
    ! value set for it. This ensures the owner gets to set the value:
    if(associated(matrix%sparsity%column_halo)) call halo_update(matrix%sparsity%column_halo, ghost_rhs)
    
    ! tmp_rhs is the rhs contribution of lifting the ghost columns
    call mult(tmp_rhs, matrix, ghost_rhs)
    
    call set(petsc_solve_rhs, rhs)
    call addto(petsc_solve_rhs, tmp_rhs, scale=-1.0)
    
    ! note that we don't set the rhs value for the ghost rows
    ! the right value will be substituted after we return from the solve
    call field2petsc(petsc_solve_rhs, petsc_numbering, b)
    
    call deallocate(ghost_rhs)
    call deallocate(petsc_solve_rhs)
    call deallocate(tmp_rhs)
    
  else
  
    ! create PETSc vec for rhs using above numbering:
    call field2petsc(rhs, petsc_numbering, b)
    
  end if
  
  ewrite(1, *) 'RHS assembly completed.'

  if (.not. startfromzero) then
    
    ewrite(1, *) 'Assembling initial guess.'

    ! create PETSc vec for initial guess and result using above numbering:
    call field2petsc(x, petsc_numbering, y)

    ewrite(1, *) 'Initial guess assembly completed.'
    
  end if
  call profiler_toc(x, "field2petsc")
  
end subroutine petsc_solve_copy_vectors_from_scalar_fields

subroutine petsc_solve_copy_vectors_from_vector_fields(y, b,  x, rhs,  petsc_numbering, startfromzero)
Vec, intent(inout):: y, b
type(vector_field), intent(in):: x, rhs
type(petsc_numbering_type), intent(in):: petsc_numbering
logical, intent(in):: startfromzero

  call profiler_tic(x, "field2petsc")
  ewrite(1, *) 'Assembling RHS.'
  
  ! create PETSc vec for rhs using above numbering:
  call field2petsc(rhs, petsc_numbering, b)
  
  ewrite(1, *) 'RHS assembly completed.'

  if (.not. startfromzero) then
    
    ewrite(1, *) 'Assembling initial guess.'

    ! create PETSc vec for initial guess and result using above numbering:
    call field2petsc(x, petsc_numbering, y)

    ewrite(1, *) 'Initial guess assembly completed.'
    
  end if
  call profiler_toc(x, "field2petsc")
  
end subroutine petsc_solve_copy_vectors_from_vector_fields

subroutine petsc_solve_core(y, A, b, ksp, petsc_numbering, &
  solver_option_path, startfromzero, &
  iterations, &
  sfield, vfield, tfield, &
  x0, vector_x0, checkconvergence, nomatrixdump)
!!< inner core of matrix solve, called by all versions of petsc_solve
!! IN: inital guess, OUT: solution
Vec, intent(inout):: y
!! PETSc matrix
Mat, intent(in):: A
!! PETSc vector with right hand side of the equation
Vec, intent(in):: b
!! solver object
KSP, intent(inout):: ksp
!! numbering from local (i.e. fluidity speak: global) to PETSc (fluidity: universal) numbering
type(petsc_numbering_type), intent(in):: petsc_numbering
!! for new options option path to solver/ block
character(len=*), intent(in):: solver_option_path
!! whether to start with zero initial guess
logical, intent(in):: startfromzero
!! returns number of performed iterations
integer, intent(out):: iterations
!! provide either a scalar field or vector field to be solved for
!! (only for logging/timing purposes)
type(scalar_field), optional, intent(in):: sfield
type(vector_field), optional, intent(in):: vfield
type(tensor_field), optional, intent(in):: tfield
!! initial guess (written out in matrixdump after failed solve)
real, dimension(:), optional, intent(in):: x0
!! initial guess (written out in matrixdump after failed solve) in vector_field form
type(vector_field), optional, intent(in):: vector_x0
!! whether to check convergence (optional legacy argument to be passed straight on)
logical, optional, intent(in):: checkconvergence
!! logical to prevent dump of matrix equation (full projection solve eqn cannot be dumped):
logical, optional, intent(in):: nomatrixdump

  PetscReal norm
  PetscErrorCode ierr
  KSPConvergedReason reason
  PetscLogDouble flops1, flops2
  character(len=FIELD_NAME_LEN):: name
  logical print_norms, timing
  real time1, time2

  ! Initialise profiler
  if(present(sfield)) then
    name=sfield%name
    call profiler_tic(sfield, "solve")
  else if(present(vfield)) then
    name=vfield%name
    call profiler_tic(vfield, "solve")
  else if(present(tfield)) then
    name=tfield%name
    call profiler_tic(tfield, "solve")
  end if
  
  timing=( debug_level()>=2 )

  print_norms=have_option(trim(solver_option_path)//'/diagnostics/print_norms')
  if (print_norms) then
     call VecNorm(b, NORM_2, norm, ierr)
     ewrite(2, *) '2-norm of RHS:', norm
     call VecNorm(b, NORM_INFINITY, norm, ierr)
     ewrite(2, *) 'inf-norm of RHS:', norm
     if (startfromzero) then
        call VecNorm(y, NORM_2, norm, ierr)
        ewrite(2, *) '2-norm of initial guess:', norm
        call VecNorm(y, NORM_INFINITY, norm, ierr)
        ewrite(2, *) 'inf-norm of initial guess:', norm
     end if
     call MatNorm(A, NORM_FROBENIUS, norm, ierr)
     ewrite(2, *) 'Frobenius norm of matrix:', norm
     call MatNorm(A, NORM_INFINITY, norm, ierr)
     ewrite(2, *) 'inf-norm of matrix:', norm
  end if
  
  if (timing) then
    call cpu_time(time1)
    call PetscGetFlops(flops1, ierr)
  end if
  
  ewrite(1, *) 'Entering solver.'

  call KSPSolve(ksp, b, y, ierr)
  call KSPGetConvergedReason(ksp, reason, ierr)
  call KSPGetIterationNumber(ksp, iterations, ierr)

  ewrite(1, *) 'Out of solver.'

  if (timing) then
    call cpu_time(time2)
    call PetscGetFlops(flops2, ierr)
    ewrite(2,*) 'CPU time spent in solver:', time2-time1
    ewrite(2,*) 'MFlops counted by Petsc:', (flops2-flops1)/1e6
    ewrite(2,*) 'MFlops/sec:', (flops2-flops1)/((time2-time1)*1e6)
  end if
  
  if(have_option(trim(solver_option_path)//'/diagnostics/dump_matrix')) then
    if(present_and_true(nomatrixdump)) then
      ewrite(0,*) 'Requested to dump matrix on solve that is hard coded not to'
      ewrite(0,*) 'dump matrices.  Therefore ignoring the dump_matrix option request.'
    else
      call dump_matrix_option(solver_option_path, startfromzero, A, b, &
                              petsc_numbering, &
                              x0=x0, vector_x0=vector_x0)
    end if
  end if
  
  ! Check convergence and give warning+matrixdump if needed.
  ! This needs to be done before we copy back the result as
  ! x still contains the initial guess to be used in the matrixdump.
  call ConvergenceCheck(reason, iterations, name, solver_option_path, &
       startfromzero, A, b, petsc_numbering, &
       x0=x0, vector_x0=vector_x0, &
       checkconvergence=checkconvergence,nomatrixdump=nomatrixdump)

  ewrite(2, "(A, ' PETSc reason of convergence: ', I0)") trim(name), reason
  ewrite(2, "(A, ' PETSc n/o iterations: ', I0)") trim(name), iterations
    
  if (print_norms) then
     call VecNorm(y, NORM_2, norm, ierr)
     ewrite(2, *) '2-norm of solution:', norm
     call VecNorm(y, NORM_INFINITY, norm, ierr)
     ewrite(2, *) 'inf-norm of solution:', norm
  end if

  if(present(sfield)) then
    call profiler_toc(sfield, "solve")
  else if(present(vfield)) then
    call profiler_toc(vfield, "solve")
  else if(present(tfield)) then
    call profiler_toc(tfield, "solve")
  end if
  
end subroutine petsc_solve_core

subroutine petsc_solve_destroy(y, A, b, ksp, petsc_numbering, &
  solver_option_path)
Vec, intent(inout):: y
Mat, intent(inout):: A
Vec, intent(inout):: b
KSP, intent(inout):: ksp
type(petsc_numbering_type), intent(inout):: petsc_numbering
character(len=*), intent(in):: solver_option_path

  PC pc
  PCType pctype
  integer ierr
  
  call VecDestroy(y, ierr)
  call MatDestroy(A, ierr)
  call VecDestroy(b, ierr)
  call KSPGetPC(ksp, pc, ierr)
  call PCGetType(pc, pctype, ierr)
  if (pctype==PCMG) then
    call DestroyMultigrid(pc)
  end if
  call KSPDestroy(ksp, ierr)

  ! destroy everything associated with the monitors
  if(have_option(trim(solver_option_path)// &
       '/diagnostics/monitors/true_error') .or. &
       have_option(trim(solver_option_path)// &
       '/diagnostics/monitors/iteration_vtus')) then
     ! note we have to check the option itself and not the logicals
     ! as we may be in an inner solver, where only the outer solve 
     ! has the monitor set
     call petsc_monitor_destroy()
     petsc_monitor_has_exact=.false.
     petsc_monitor_iteration_vtus=.false.
  end if
  ! we could reuse this, but for the moment we don't:
  call deallocate(petsc_numbering)
  
end subroutine petsc_solve_destroy

subroutine petsc_solve_destroy_petsc_csr(y, b, ksp, solver_option_path)
Vec, intent(inout):: y
Vec, intent(inout):: b
KSP, intent(inout):: ksp
character(len=*), intent(in):: solver_option_path

  PC pc
  PCType pctype
  integer ierr
  
  call VecDestroy(y, ierr)
  call VecDestroy(b, ierr)
  call KSPGetPC(ksp, pc, ierr)
  call PCGetType(pc, pctype, ierr)
  if (pctype==PCMG) then
    call DestroyMultigrid(pc)
  end if
  call KSPDestroy(ksp, ierr)
  
  ! destroy everything associated with the monitors
  if(have_option(trim(solver_option_path)// &
       '/diagnostics/monitors/true_error') .or. &
       have_option(trim(solver_option_path)// &
       '/diagnostics/monitors/iteration_vtus')) then
     ! note we have to check the option itself and not the logicals
     ! as we may be in an inner solver, where only the outer solve 
     ! has the monitor set
     call petsc_monitor_destroy()
     petsc_monitor_has_exact=.false.
     petsc_monitor_iteration_vtus=.false.
  end if
  
end subroutine petsc_solve_destroy_petsc_csr

subroutine ConvergenceCheck(reason, iterations, name, solver_option_path, &
  startfromzero, A, b, petsc_numbering, x0, vector_x0, checkconvergence, nomatrixdump)
  !!< Checks reason of convergence. If negative (not converged)
  !!< writes out a scary warning and dumps matrix (if first time), 
  !!< and if reason<0 but reason/=-3
  !!< (i.e. not converged due to other reasons than reaching max_its)
  !!< it sets sig_int to .true. causing the run to halt and dump
  !!< at the end of the time step.
  integer, intent(in):: reason, iterations
  !! name of the thing we're solving for, used in log output:
  character(len=*), intent(in):: name
  !! for new options path to solver options
  character(len=*), intent(in):: solver_option_path  
  ! Arguments needed in the matrixdump:
  logical, intent(in):: startfromzero
  Mat, intent(in):: A
  Vec, intent(in):: b
  type(petsc_numbering_type), intent(in):: petsc_numbering
  ! initial guess to be written in matrixdump (if startfromzero==.false.)
  real, optional, dimension(:), intent(in):: x0
  type(vector_field), optional, intent(in):: vector_x0
  !! if present and .false. do not check, otherwise do check
  logical, optional, intent(in):: checkconvergence
  !! if present do not dump matrix equation:
  logical, optional, intent(in):: nomatrixdump

  ! did we dump before? :
  logical, save:: matrixdumped=.false.
  Vec y0
  PetscErrorCode ierr
  character(len=30) reasons(10)
  real spin_up_time, current_time
  
  reasons(1)  = "Undefined"
  reasons(2)  = "KSP_DIVERGED_NULL"
  reasons(3)  = "KSP_DIVERGED_ITS"
  reasons(4)  = "KSP_DIVERGED_DTOL"
  reasons(5)  = "KSP_DIVERGED_BREAKDOWN"
  reasons(6)  = "KSP_DIVERGED_BREAKDOWN_BICG"
  reasons(7)  = "KSP_DIVERGED_NONSYMMETRIC"
  reasons(8)  = "KSP_DIVERGED_INDEFINITE_PC"
  reasons(9)  = "KSP_DIVERGED_NAN"
  reasons(10) = "KSP_DIVERGED_INDEFINITE_MAT"
  
  if (reason<=0) then
     if(present_and_true(nomatrixdump)) matrixdumped = .true.    
     if (present(checkconvergence)) then
        ! checkconvergence==.false. in iterative solver calls that will
        ! not always convergence within the allowed n/o iterations
        if (.not. checkconvergence .and. reason==-3) return
     end if
     ! write reason+iterations to STDERR so we never miss it:
     ewrite(-1,*) 'WARNING: Failed to converge.'
     ewrite(-1,*) "PETSc did not converge for matrix solve of: " // trim(name)
     if((reason>=-10) .and. (reason<=-1)) then
        ewrite(-1,*) 'Reason for non-convergence: ', reasons(-reason)
     else
        ewrite(-1,*) 'Reason for non-convergence is undefined: ', reason
     endif
     ewrite(-1,*) 'Number of iterations: ', iterations
     
     if (have_option(trim(solver_option_path)//'/ignore_all_solver_failures')) then
        ewrite(0,*) 'Specified ignore_all_solver_failures, therefore continuing'
     elseif (reason/=-3 .or. have_option(trim(solver_option_path)//'/never_ignore_solver_failures')) then
        ewrite(-1,*) "Sending signal to dump and finish"
        ! Setting SIGINT in Signal_Vars module will cause dump and crash
        sig_int=.true.
     elseif (have_option(trim(solver_option_path)//'/allow_non_convergence_during_spinup')) then
        call get_option(trim(solver_option_path)//'/allow_non_convergence_during_spin_up/spin_up_time', spin_up_time)
        call get_option('/timestepping/current_time', current_time)
        ewrite(2,*) 'current time:', current_time
         ewrite(2,*) 'spin up time:', spin_up_time
        if (current_time<spin_up_time) then
           ewrite(0,*) "Non-convergence during spin up, therefore continuing"
        else
           ewrite(-1,*) "Non-convergence after spin up period,", &
                        " therefore sending signal to dump and finish"
           sig_int=.true.
        end if
     elseif (have_option(trim(solver_option_path)//'/no_matrixdump')) then
        ! this is a special case internal option for petsc_readnsolve, where we don't want it to
        ! rewrite the matrixdump
        ! pretend we've already dumped before:
        matrixdumped=.true.
     else
        ! legacy case if none if the 3 choices are set:
        ewrite(-1,*) "Sending signal to dump and finish"
        sig_int=.true.
     endif
     
     if (.not. matrixdumped) then
        y0=PetscNumberingCreateVec(petsc_numbering)
        if (startfromzero) then
           call VecZeroEntries(y0, ierr)
        else if (present(x0)) then
           call array2petsc(x0, petsc_numbering, y0)
        else if (present(vector_x0)) then
           call field2petsc(vector_x0, petsc_numbering, y0)
        else
           ewrite(0,*) 'Initial guess not provided in ConvergenceCheck'
           ewrite(0,*) 'This is a bug!!!'
        end if
      
        call DumpMatrixEquation('matrixdump', y0, A, b)
        call VecDestroy(y0, ierr)
        matrixdumped=.true.
     end if
     
  end if
  
end subroutine ConvergenceCheck
  
subroutine dump_matrix_option(solver_option_path, startfromzero, A, b, &
                              petsc_numbering, &
                              x0, vector_x0)
                              
  !! for new options path to solver options
  character(len=*), intent(in):: solver_option_path  
  ! Arguments needed in the matrixdump:
  logical, intent(in):: startfromzero
  Mat, intent(in):: A
  Vec, intent(in):: b
  type(petsc_numbering_type), intent(in):: petsc_numbering
  ! initial guess to be written in matrixdump (if startfromzero==.false.)
  real, optional, dimension(:), intent(in):: x0
  type(vector_field), optional, intent(in):: vector_x0
  
  character(len=FIELD_NAME_LEN) :: filename
  PetscErrorCode ierr
  Vec y0
  !! integer index for the optional dumping of the matrix
  integer, save :: dump_matrix_index=0

  call get_option(trim(solver_option_path)//'/diagnostics/dump_matrix/filename', filename)
  
  dump_matrix_index = dump_matrix_index + 1
  
  y0=PetscNumberingCreateVec(petsc_numbering)
  if (startfromzero) then
     call VecZeroEntries(y0, ierr)
  else if (present(x0)) then
     call array2petsc(x0, petsc_numbering, y0)
  else if (present(vector_x0)) then
     call field2petsc(vector_x0, petsc_numbering, y0)
  else
     ewrite(0,*) 'Initial guess not provided in dump_matrix_option'
     ewrite(0,*) 'This is a bug!!!'
  end if

  call DumpMatrixEquation(trim(filename)//"_"//int2str(dump_matrix_index), y0, A, b)
  call VecDestroy(y0, ierr)
 
end subroutine dump_matrix_option

subroutine SetupKSP(ksp, mat, pmat, solver_option_path, parallel, &
       petsc_numbering, &
       startfromzero_in, &
       prolongators, surface_node_list, matrix_csr, &
<<<<<<< HEAD
       internal_smoothing_option, positions)
=======
       internal_smoothing_option, &
       null_space_array)
>>>>>>> 0a208a74
  !!< Creates the KSP solver context and calls
  !!< setup_ksp_from_options
    KSP, intent(out) :: ksp
    Mat, intent(in) :: mat, pmat
    ! path to solver block (including '/solver')
    character(len=*), intent(in):: solver_option_path
    ! need to know this for setup:
    logical, intent(in):: parallel
    ! used in the monitors:
    type(petsc_numbering_type), intent(in):: petsc_numbering
    ! if true overrides what is set in the options:
    logical, optional, intent(in):: startfromzero_in
    ! prolongators to be used at the first levels of 'mg'
    type(petsc_csr_matrix), dimension(:), optional, intent(in) :: prolongators
    ! additional information for multigrid smoother:
    integer, dimension(:), optional, intent(in) :: surface_node_list
    type(csr_matrix), optional, intent(in) :: matrix_csr
    integer, optional, intent(in) :: internal_smoothing_option
<<<<<<< HEAD
    ! positions field is only used with remove_null_space/ with rotational components
    type(vector_field), intent(in), optional :: positions

=======
    Vec, dimension(0:), optional :: null_space_array
>>>>>>> 0a208a74
    
    PetscErrorCode ierr
    
    if (parallel) then
       call KSPCreate(MPI_COMM_FEMTOOLS, ksp, ierr)
    else
       call KSPCreate(MPI_COMM_SELF, ksp, ierr)
    end if
    call KSPSetOperators(ksp, mat, pmat, DIFFERENT_NONZERO_PATTERN, ierr)
    
    call setup_ksp_from_options(ksp, mat, pmat, solver_option_path, &
      petsc_numbering=petsc_numbering, &
      startfromzero_in=startfromzero_in, &
      prolongators=prolongators, &
      surface_node_list=surface_node_list, &
      matrix_csr=matrix_csr, &
      internal_smoothing_option=internal_smoothing_option, &
<<<<<<< HEAD
      positions=positions)
=======
      null_space_array=null_space_array)
>>>>>>> 0a208a74
      
  end subroutine SetupKSP
    
  recursive subroutine setup_ksp_from_options(ksp, mat, pmat, solver_option_path, &
<<<<<<< HEAD
      petsc_numbering, startfromzero_in, prolongators, surface_node_list, matrix_csr, &
      internal_smoothing_option, positions)
=======
      petsc_numbering, &
      startfromzero_in, &
      prolongators, surface_node_list, matrix_csr, &
      internal_smoothing_option, null_space_array)
>>>>>>> 0a208a74
  !!< Sets options for the given ksp according to the options
  !!< in the options tree.
    KSP, intent(out) :: ksp
    ! PETSc mat and pmat used to solve
    Mat, intent(in):: mat, pmat
    ! path to solver block (including '/solver')
    character(len=*), intent(in):: solver_option_path
    ! used in the monitors, fieldsplit and vectorial (near)null spaces:
    type(petsc_numbering_type), optional, intent(in):: petsc_numbering
    ! if true overrides what is set in the options:
    logical, optional, intent(in):: startfromzero_in
    ! prolongators to be used at the first levels of 'mg'
    type(petsc_csr_matrix), dimension(:), optional, intent(in) :: prolongators
    ! additional information for multigrid smoother:
    integer, dimension(:), optional, intent(in) :: surface_node_list
    type(csr_matrix), optional, intent(in) :: matrix_csr
    integer, optional, intent(in) :: internal_smoothing_option
<<<<<<< HEAD
    ! positions field is only used with remove_null_space/ with rotational components
    type(vector_field), intent(in), optional :: positions
=======
    Vec, dimension(0:), optional :: null_space_array
>>>>>>> 0a208a74
    
    ! hack to satisfy interface for MatNullSpaceCreate
    ! only works as the array won't actually be used
    PetscObject, dimension(1:0):: PETSC_NULL_OBJECT_ARRAY
    KSPType ksptype
    PC pc
    PetscReal rtol, atol, dtol
    PetscInt max_its
    PetscErrorCode ierr
    MatNullSpace null_space ! Nullspace object
    
    logical startfromzero, remove_null_space

    integer i
    
    ewrite(1,*) "Inside setup_ksp_from_options"
    
    ! do multigrid near null spaces before setting up the pc
    if (have_option(trim(solver_option_path)//"/multigrid_near_null_space")) then
#if PETSC_VERSION_MINOR<3
       FLExit("multigrid_near_null_space only available in petsc 3.3")
#else

       if (.not. present(petsc_numbering)) then
         FLAbort("Need petsc_numbering for multigrid near null space")
       end if
       null_space = create_null_space_from_options(trim(solver_option_path)//"/multigrid_near_null_space", &
            petsc_numbering, positions=positions)
       call MatSetNearNullSpace(mat, null_space, ierr)
       call MatNullSpaceDestroy(null_space, ierr)
#endif
    end if
    
    ! first set pc options
    ! =========================================================
    call KSPGetPC(ksp, pc, ierr)
    remove_null_space=have_option(trim(solver_option_path)//'/remove_null_space')
    call setup_pc_from_options(pc, pmat, &
       trim(solver_option_path)//'/preconditioner[0]', &
       petsc_numbering=petsc_numbering, &
       prolongators=prolongators, surface_node_list=surface_node_list, &
       matrix_csr=matrix_csr, internal_smoothing_option=internal_smoothing_option, &
       has_null_space=remove_null_space)
    
    ! then ksp type
    ! =========================================================
    call get_option(trim(solver_option_path)//'/iterative_method[0]/name', &
      ksptype)
    ! set type first, so ksptype specific PETSC_OPTIONS are picked up
    call KSPSetType(ksp, ksptype, ierr)
    ! set options that may have been supplied via the
    ! PETSC_OPTIONS env. variable
    ! this is done at first, so it will be overwritten by anything
    ! explicitly set via flml options
    call KSPSetFromOptions(ksp, ierr)
    ! set ksptype again to force the flml choice
    call KSPSetType(ksp, ksptype, ierr)
    ewrite(2, *) 'ksp_type:', trim(ksptype)

    ! set max. iterations and tolerances:
    ! =======================================
    call get_option(trim(solver_option_path)//'/relative_error', rtol)
    call get_option(trim(solver_option_path)//'/absolute_error', atol, &
      default=real(0.0, kind = kind(rtol)))
    ! note that if neither is set the solve will never converge
    ! needs checking

    ! this may end up in the schema:
    dtol=PETSC_DEFAULT_DOUBLE_PRECISION
    ! maximum n/o iterations is required, so no default:
    call get_option(trim(solver_option_path)//'/max_iterations', max_its)
    
    ! set this choice as default (maybe overridden by PETSc options below)
    call KSPSetTolerances(ksp, rtol, atol, dtol, max_its, ierr)
    
    if (have_option(trim(solver_option_path)//'/start_from_zero') &
      .or. present_and_true(startfromzero_in) .or. ksptype==KSPPREONLY) then
      call KSPSetInitialGuessNonzero(ksp, PETSC_FALSE, ierr)
      startfromzero=.true.
    else
      call KSPSetInitialGuessNonzero(ksp, PETSC_TRUE, ierr)
      startfromzero=.false.
    end if

    ! If requested, remove nullspace from residual field.
    if (remove_null_space) then
<<<<<<< HEAD
       if (.not. present(petsc_numbering)) then
         FLAbort("Need petsc_numbering for null space removal")
       end if
       if (size(petsc_numbering%gnn2unn,2)==1) then
         ! scalar case, only constant null space
         ewrite(2,*) 'Adding null-space removal options to KSP'
         call MatNullSpaceCreate(MPI_COMM_FEMTOOLS, PETSC_TRUE, 0, PETSC_NULL_OBJECT_ARRAY, null_space, ierr)
       else
         null_space = create_null_space_from_options(trim(solver_option_path)//"/remove_null_space", &
            petsc_numbering, positions=positions)
       end if
       call KSPSetNullSpace(ksp, null_space, ierr)
       call MatNullSpaceDestroy(null_space, ierr)
=======
      if(present(null_space_array)) then
        if(size(null_space_array)==0) then
          ewrite(2,*) 'Adding constant null-space removal options to KSP'
          call MatNullSpaceCreate(PETSC_COMM_WORLD,PETSC_TRUE,0,PETSC_NULL_OBJECT_ARRAY,sp,ierr)
        else
          ewrite(2,*) 'Adding null-space removal options for vector components to KSP'
          ewrite(2,*) 'size(null_space_array) = ', size(null_space_array)
          call MatNullSpaceCreate(PETSC_COMM_WORLD,PETSC_FALSE,size(null_space_array),null_space_array,sp,ierr)
        end if
      else
        if(have_option(trim(solver_option_path)//'/remove_null_space/specify_components')) then
          FLAbort("Need a null_space_array to specify components of a nullspace.")
        end if
        ewrite(2,*) 'Adding constant null-space removal options to KSP'
        call MatNullSpaceCreate(PETSC_COMM_WORLD,PETSC_TRUE,0,PETSC_NULL_OBJECT_ARRAY,sp,ierr)
      end if
      call KSPSetNullSpace(ksp,sp,ierr)
      call MatNullSpaceDestroy(sp,ierr)
>>>>>>> 0a208a74
    end if

    ! Inquire about settings as they may have changed by PETSc options:
    call KSPGetTolerances(ksp, rtol, atol, dtol, max_its, ierr)
    
    ewrite(2, *) 'ksp_max_it, ksp_atol, ksp_rtol, ksp_dtol: ', &
      max_its, atol, rtol, dtol
    ewrite(2, *) 'startfromzero:', startfromzero
    
    ! Set up the monitors:
    if (have_option(trim(solver_option_path)// &
       '/diagnostics/monitors/preconditioned_residual')) then
        call KSPMonitorSet(ksp, KSPMonitorDefault, PETSC_NULL_OBJECT, &
           PETSC_NULL_FUNCTION, ierr)
    end if
    if (have_option(trim(solver_option_path)// &
       '/diagnostics/monitors/true_residual')) then
        call KSPMonitorSet(ksp, KSPMonitorTrueResidualNorm, PETSC_NULL_OBJECT, &
           PETSC_NULL_FUNCTION, ierr)
    end if
    if (have_option(trim(solver_option_path)// &
       '/diagnostics/monitors/preconditioned_residual_graph')) then
        call KSPMonitorSet(ksp, KSPMonitorLG, PETSC_NULL_OBJECT, &
           PETSC_NULL_FUNCTION, ierr)
    end if

    if (have_option(trim(solver_option_path)// &
       '/diagnostics/monitors/true_error') &
       .and. .not. petsc_monitor_has_exact) then
       ewrite(-1,*) "Solver option diagnostics/monitors/true_error set but "
       ewrite(0,*) "petsc_solve_monitor_exact() not called. This probably means"
       ewrite(0,*) "this version of petsc_solve() doesn't support the monitor."
       FLExit("petsc_solve_monitor_exact() not called")
    end if
    if (have_option(trim(solver_option_path)// &
       '/diagnostics/monitors/iteration_vtus') &
       .and. .not. petsc_monitor_iteration_vtus) then
       ewrite(0,*) "Solver option diagnostics/monitors/iteration_vtus set but "
       ewrite(0,*) "petsc_solve_monitor_iteration_vtus() not called. This probably means"
       ewrite(0,*) "this version of petsc_solve() doesn't support the monitor."
       FLExit("petsc_solve_monitor_iteration_vtus() not called")
    end if
    if(have_option(trim(solver_option_path)// &
       '/diagnostics/monitors/true_error') .or. &
       have_option(trim(solver_option_path)// &
       '/diagnostics/monitors/iteration_vtus')) then
       if (.not. present(petsc_numbering)) then
         FLAbort("Need petsc_numbering for monitor")
       end if
       call petsc_monitor_setup(petsc_numbering, max_its)
       call KSPMonitorSet(ksp,MyKSPMonitor,PETSC_NULL_OBJECT, &
            &                     PETSC_NULL_FUNCTION,ierr)
    end if

  end subroutine setup_ksp_from_options
    
  recursive subroutine setup_pc_from_options(pc, pmat, option_path, &
<<<<<<< HEAD
    petsc_numbering, prolongators, surface_node_list, matrix_csr, &
    internal_smoothing_option, is_subpc, has_null_space)
  PC, intent(inout):: pc
  Mat, intent(in):: pmat
  character(len=*), intent(in):: option_path
  ! may need to be passed down to pcksp:
=======
    petsc_numbering, &
    prolongators, surface_node_list, matrix_csr, internal_smoothing_option, &
    is_subpc, has_null_space)
  PC, intent(inout):: pc
  Mat, intent(in):: pmat
  character(len=*), intent(in):: option_path
  ! needed for fieldsplit and to be pass down to pcksp:
>>>>>>> 0a208a74
  type(petsc_numbering_type), optional, intent(in):: petsc_numbering
  ! additional information for multigrid smoother:
  type(petsc_csr_matrix), dimension(:), optional, intent(in) :: prolongators
  integer, dimension(:), optional, intent(in) :: surface_node_list
  type(csr_matrix), optional, intent(in) :: matrix_csr
  integer, optional, intent(in) :: internal_smoothing_option
  ! if present and true, don't setup sor and eisenstat as subpc (again)
  logical, optional, intent(in) :: is_subpc
  ! option to "mg" to tell it not to do a direct solve at the coarsest level
  logical, optional, intent(in) :: has_null_space
    
    KSP:: subksp
    PC:: subpc
    PCType:: pctype, hypretype
    MatSolverPackage:: matsolverpackage
    PetscErrorCode:: ierr
    
    call get_option(trim(option_path)//'/name', pctype)
    if (pctype==PCMG) then
      call SetupMultigrid(pc, pmat, ierr, &
            external_prolongators=prolongators, &
            surface_node_list=surface_node_list, &
            matrix_csr=matrix_csr, &
            internal_smoothing_option=internal_smoothing_option, &
            has_null_space=has_null_space)
      if (ierr/=0) then
         if (IsParallel()) then
           ! we give up as SOR is probably not good enough either
           ! for big paralel problems
           ewrite(-1,*) 'Set up of mg preconditioner failed for:'
           ewrite(-1,*) trim(option_path)
           FLExit("MG failed: try another preconditioner or improve partitioning")
         end if
         ewrite(0,*) 'Set up of mg preconditioner failed for:'
         ewrite(0,*) trim(option_path)
         ewrite(0,*) 'choosing "sor" instead for now'
         pctype=PCSOR
         call PCSetType(pc, pctype, ierr)
      end if
      
      ! set options that may have been supplied via the
      ! PETSC_OPTIONS env. variable for the preconditioner
      call PCSetFromOptions(pc, ierr)

    else if (pctype=='hypre') then
#ifdef HAVE_HYPRE
      call PCSetType(pc, pctype, ierr)
      call get_option(trim(option_path)//'/hypre_type[0]/name', &
        hypretype)
      call PCHYPRESetType(pc, hypretype, ierr)
#else
      ewrite(0,*) 'In solver option:', option_path
      FLExit("The fluidity binary is built without hypre support!")
#endif
    else if (pctype==PCKSP) then
      
       ! this replaces the preconditioner by a complete solve
       ! (based on the pmat matrix)
       call PCSetType(pc, pctype, ierr)
       
       ! set the options for the ksp of this complete solve
       call PCKSPGetKSP(pc, subksp, ierr)
       ewrite(1,*) "Going into setup_ksp_from_options again to set the options "//&
          &"for the complete ksp solve of the preconditioner"
       call KSPSetOperators(subksp, pmat, pmat, DIFFERENT_NONZERO_PATTERN, ierr)
       call setup_ksp_from_options(subksp, pmat, pmat, &
         trim(option_path)//'/solver', petsc_numbering=petsc_numbering)
       ewrite(1,*) "Returned from setup_ksp_from_options for the preconditioner solve, "//&
          &"now setting options for the outer solve"
      
    else if (pctype==PCASM .or. pctype==PCBJACOBI) then
      
      call PCSetType(pc, pctype, ierr)
      ! need to call this before the subpc can be retrieved:
      call PCSetup(pc, ierr)
      
      if (pctype==PCBJACOBI) then
        call PCBJACOBIGetSubKSP(pc, PETSC_NULL_INTEGER, PETSC_NULL_INTEGER, subksp, ierr)
      else
        call PCASMGetSubKSP(pc, PETSC_NULL_INTEGER, PETSC_NULL_INTEGER, subksp, ierr)
      end if

      call KSPGetPC(subksp, subpc, ierr)
      ! recursively call to setup the subpc
      ewrite(2,*) "Going into setup_pc_from_options for the subpc within the local domain."
      call setup_pc_from_options(subpc, pmat, &
         trim(option_path)//'/preconditioner[0]', &
         petsc_numbering=petsc_numbering, &
         prolongators=prolongators, surface_node_list=surface_node_list, &
         matrix_csr=matrix_csr, internal_smoothing_option=internal_smoothing_option, &
         is_subpc=.true.)
      ewrite(2,*) "Finished setting up subpc."      
      
    else if (IsParallel() .and. (pctype==PCSOR .or. &
      pctype==PCEISENSTAT) .and. .not. present_and_true(is_subpc)) then
        
       ! in parallel set sor and eisenstat up in combination with pcbjacobi
       ewrite(2,*) "In parallel sor and eisenstat are setup as bjacobi with&
          & sor/eisenstat as subpc in the local domain."
       call PCSetType(pc, PCBJACOBI, ierr)
       ! need to call this before the subpc can be retrieved:
       call PCSetup(pc, ierr)
       call PCBJACOBIGetSubKSP(pc, PETSC_NULL_INTEGER, PETSC_NULL_INTEGER, subksp, ierr)
       call KSPGetPC(subksp, subpc, ierr)
       call PCSetType(subpc, pctype, ierr)

    else if (pctype==PCFIELDSPLIT) then

       if (.not. present(petsc_numbering)) then
         FLAbort("Need to pass down petsc numbering to set up fieldsplit")
       end if

       call setup_fieldsplit_preconditioner(pc, pmat, option_path, &
            petsc_numbering=petsc_numbering)

    else
       
       ! this doesn't work for hypre
       call PCSetType(pc, pctype, ierr)
       ! set options that may have been supplied via the
       ! PETSC_OPTIONS env. variable for the preconditioner
       call PCSetFromOptions(pc, ierr)
       ! set pctype again to enforce flml choice
       call PCSetType(pc, pctype, ierr)

       if (pctype==PCLU) then
          call get_option(trim(option_path)//'/factorization_package/name', matsolverpackage)
          call PCFactorSetMatSolverPackage(pc, matsolverpackage, ierr)
       end if
      
    end if
    
    ewrite(2, *) 'pc_type: ', trim(pctype)
    if (pctype=='hypre') then
      ewrite(2,*) 'pc_hypre_type:', trim(hypretype)
    end if
    
  end subroutine setup_pc_from_options

  recursive subroutine setup_fieldsplit_preconditioner(pc, pmat, option_path, &
    petsc_numbering)
  PC, intent(inout):: pc
  Mat, intent(in):: pmat
  character(len=*), intent(in):: option_path
  type(petsc_numbering_type), intent(in):: petsc_numbering

    character(len=128):: fieldsplit_type
    KSP, dimension(size(petsc_numbering%gnn2unn,2)):: subksps
    IS:: index_set
    PetscErrorCode:: ierr
    integer:: i

    call PCSetType(pc, "fieldsplit", ierr)

    do i=1, size(subksps)
      index_set = petsc_numbering_create_is(petsc_numbering, dim=i)
#if PETSC_VERSION_MINOR>=2
      call PCFieldSplitSetIS(pc, PETSC_NULL_CHARACTER, index_set, ierr)
#else
      call PCFieldSplitSetIS(pc, index_set, ierr)
#endif
    end do

    call get_option(trim(option_path)//"/fieldsplit_type/name", &
      fieldsplit_type, ierr)
    select case (fieldsplit_type)
    case ("multiplicative")
      call pcfieldsplitsettype(pc, PC_COMPOSITE_MULTIPLICATIVE, ierr)
    case ("additive")
      call pcfieldsplitsettype(pc, PC_COMPOSITE_ADDITIVE, ierr)
    case ("symmetric_multiplicative")
! workaround silly bug in petsc 3.1
#ifndef PC_COMPOSITE_SYMMETRIC_MULTIPLICATIVE
#define PC_COMPOSITE_SYMMETRIC_MULTIPLICATIVE PC_COMPOSITE_SYM_MULTIPLICATIVE
#endif
      call pcfieldsplitsettype(pc, PC_COMPOSITE_SYMMETRIC_MULTIPLICATIVE, ierr)
    case default
      FLAbort("Unknown fieldsplit_type")
    end select

    call pcfieldsplitgetsubksp(pc, subksps, ierr)
    do i=1, size(subksps)

      call setup_ksp_from_options(subksps(i), pmat, pmat, option_path)

    end do

  end subroutine setup_fieldsplit_preconditioner
    
  subroutine ewrite_ksp_options(ksp)
    KSP, intent(in):: ksp
    
    PC:: pc
    KSPType:: ksptype
    PCType:: pctype
    PetscReal:: rtol, atol, dtol
    PetscInt:: maxits
#if PETSC_VERSION_MINOR>=2
    PetscBool:: flag
#else
    PetscTruth:: flag
#endif
    PetscErrorCode:: ierr
    
    ewrite(2, *) 'Using solver options from cache:'
    
    call KSPGetType(ksp, ksptype, ierr)
    ewrite(2, *) 'ksp_type: ', trim(ksptype)
    
    call KSPGetPC(ksp, pc, ierr)
    call PCGetType(pc, pctype, ierr)
    ewrite(2, *) 'pc_type: ', trim(pctype)
    
    call KSPGetTolerances(ksp, rtol, atol, dtol, maxits, ierr)
    ewrite(2, *) 'ksp_max_it, ksp_atol, ksp_rtol, ksp_dtol: ', &
      maxits, atol, rtol, dtol
    
    call KSPGetInitialGuessNonzero(ksp, flag, ierr)
    ewrite(2, *) 'startfromzero:', .not. flag
    
  end subroutine ewrite_ksp_options

  subroutine set_solver_options_with_path(field_option_path, &
    ksptype, pctype, atol, rtol, max_its, &
    start_from_zero, petsc_options)
  character(len=*), intent(in):: field_option_path
  character(len=*), optional, intent(in):: ksptype
  character(len=*), optional, intent(in):: pctype
  real, optional, intent(in):: rtol, atol
  integer, optional, intent(in):: max_its
  logical, optional, intent(in):: start_from_zero
  character(len=*), optional, intent(in):: petsc_options
  
  character(len=OPTION_PATH_LEN):: option_path
  integer:: stat
  
  ! set the various options if supplied
  ! otherwise set a sensible default
  if (have_option(trim(field_option_path)//'/solver')) then
    option_path=trim(field_option_path)//'/solver'
  else if (have_option(trim(field_option_path)//'/prognostic/solver')) then
    option_path=trim(field_option_path)//'/prognostic/solver'
  else
    option_path=trim(field_option_path)//'/solver'
    call add_option(option_path, stat=stat)
  end if
  
  if (present(ksptype)) then
     call add_option(trim(option_path)//'/iterative_method::'//trim(ksptype), stat=stat)
  else
     call add_option(trim(option_path)//'/iterative_method::'//trim(KSPGMRES), stat=stat)
  endif
  
  if (present(pctype)) then
     call add_option(trim(option_path)//'/preconditioner::'//trim(pctype), stat=stat)
  else
     call add_option(trim(option_path)//'/preconditioner::'//trim(PCSOR), stat=stat)
  endif
  
  if (present(rtol)) then
     call set_option(trim(option_path)//'/relative_error', rtol, stat=stat)
  else
     call set_option(trim(option_path)//'/relative_error', 1.0e-7, stat=stat)
  end if
  
  if (present(atol)) then
     call set_option(trim(option_path)//'/absolute_error', atol, stat=stat)
  end if
  
  if (present(max_its)) then
     call set_option(trim(option_path)//'/max_iterations', max_its, stat=stat)
  else
     call set_option(trim(option_path)//'/max_iterations', 10000, stat=stat)
  end if
  
  if (present(start_from_zero)) then
     if (start_from_zero) then
        call add_option(trim(option_path)//'/start_from_zero', stat=stat)
     end if
  end if
  
  if (present(petsc_options)) then
     call set_option(trim(option_path)//'/petsc_options', petsc_options, stat=stat)
  end if
  
end subroutine set_solver_options_with_path

subroutine set_solver_options_scalar(field, &
    ksptype, pctype, atol, rtol, max_its, &
    start_from_zero, petsc_options)
  type(scalar_field), intent(inout):: field
  character(len=*), optional, intent(in):: ksptype
  character(len=*), optional, intent(in):: pctype
  real, optional, intent(in):: rtol, atol
  integer, optional, intent(in):: max_its
  logical, optional, intent(in):: start_from_zero
  character(len=*), optional, intent(in):: petsc_options
  
  integer:: stat

  if (field%option_path=="") then
     if (field%name=="") then
        FLAbort("In set_solver_options: if no option_path is supplied a field name is required.")
     end if
     call add_option("/solver_options/", stat=stat)
     field%option_path="/solver_options/scalar_field::"//trim(field%name)
     call add_option(field%option_path, stat=stat)  
  end if
  
  call set_solver_options_with_path(field%option_path, &
      ksptype=ksptype, pctype=pctype, atol=atol, rtol=rtol, max_its=max_its, &
      start_from_zero=start_from_zero, petsc_options=petsc_options)

end subroutine set_solver_options_scalar

subroutine set_solver_options_vector(field, &
    ksptype, pctype, atol, rtol, max_its, &
    start_from_zero, petsc_options)
  type(vector_field), intent(inout):: field
  character(len=*), optional, intent(in):: ksptype
  character(len=*), optional, intent(in):: pctype
  real, optional, intent(in):: rtol, atol
  integer, optional, intent(in):: max_its
  logical, optional, intent(in):: start_from_zero
  character(len=*), optional, intent(in):: petsc_options
  
  integer:: stat
  
  if (field%option_path=="") then
     if (field%name=="") then
        FLAbort("In set_solver_options: if no option_path is supplied a field name is required.")
     end if
     call add_option("/solver_options/", stat=stat)
     field%option_path="/solver_options/vector_field::"//trim(field%name)
     call add_option(field%option_path, stat=stat)
     
  end if
  
  call set_solver_options_with_path(field%option_path, &
      ksptype=ksptype, pctype=pctype, atol=atol, rtol=rtol, max_its=max_its, &
      start_from_zero=start_from_zero, petsc_options=petsc_options)

end subroutine set_solver_options_vector

subroutine set_solver_options_tensor(field, &
    ksptype, pctype, atol, rtol, max_its, &
    start_from_zero, petsc_options)
  type(tensor_field), intent(inout):: field
  character(len=*), optional, intent(in):: ksptype
  character(len=*), optional, intent(in):: pctype
  real, optional, intent(in):: rtol, atol
  integer, optional, intent(in):: max_its
  logical, optional, intent(in):: start_from_zero
  character(len=*), optional, intent(in):: petsc_options
  
  integer:: stat
  
  if (field%option_path=="") then
     if (field%name=="") then
        FLAbort("In set_solver_options: if no option_path is supplied a field name is required.")
     end if
     call add_option("/solver_options/", stat=stat)
     field%option_path="/solver_options/vector_field::"//trim(field%name)
     call add_option(field%option_path, stat=stat)
  end if
  
  call set_solver_options_with_path(field%option_path, &
      ksptype=ksptype, pctype=pctype, atol=atol, rtol=rtol, max_its=max_its, &
      start_from_zero=start_from_zero, petsc_options=petsc_options)

end subroutine set_solver_options_tensor

subroutine petsc_monitor_setup(petsc_numbering, max_its)
  ! sets up the petsc monitors "exact" or "iteration_vtus"
  type(petsc_numbering_type), intent(in):: petsc_numbering
  integer, intent(in) :: max_its
  
  type(mesh_type), pointer:: mesh
  integer :: ierr, i, ncomponents
  integer, allocatable, dimension(:) :: numbering

  petsc_monitor_x=PetscNumberingCreateVec(petsc_numbering)
  petsc_monitor_numbering=petsc_numbering
  ncomponents=size(petsc_numbering%gnn2unn,2)
       
  if (petsc_monitor_has_exact) then
    
    call VecDuplicate(petsc_monitor_x, petsc_monitor_exact, ierr)
    
    if (ncomponents==1) then
      call field2petsc(petsc_monitor_exact_sfield, petsc_numbering, petsc_monitor_exact)
    else
      call field2petsc(petsc_monitor_exact_vfield, petsc_numbering, petsc_monitor_exact)
    end if
    
    allocate( petsc_monitor_error(max_its+1) )
    allocate( petsc_monitor_flops(max_its+1) )
    petsc_monitor_error = 0.0
    petsc_monitor_flops = 0.0
    petsc_monitor_iteration=0
    
  end if
  
  if (petsc_monitor_iteration_vtus) then
    mesh => petsc_monitor_positions%mesh
    if (ncomponents==1) then
      call allocate(petsc_monitor_sfields(1), mesh, name="X")
      call allocate(petsc_monitor_sfields(2), mesh, name="Residual")
      call allocate(petsc_monitor_sfields(3), mesh, name="PreconditionedResidual")
    else
      call allocate(petsc_monitor_vfields(1), ncomponents, mesh, name="X")
      call allocate(petsc_monitor_vfields(2), ncomponents, mesh, name="Residual")
      call allocate(petsc_monitor_vfields(3), ncomponents, mesh, name="PreconditionedResidual")
    end if
    petsc_monitor_vtu_name="petsc_monitor_"//int2str(petsc_monitor_vtu_series)
    petsc_monitor_vtu_series=petsc_monitor_vtu_series+1
  end if

end subroutine petsc_monitor_setup
  
subroutine petsc_solve_monitor_exact_scalar(exact, error_filename)
!! To be called before petsc_solve. Registers the exact solution field
!! to which the approximate solutions are compared each iteration.
type(scalar_field), intent(in):: exact
! if present write to this filename, otherwise writes to stdout
character(len=*), optional, intent(in):: error_filename
  
  petsc_monitor_exact_sfield=exact
  call incref(petsc_monitor_exact_sfield)
  if (present(error_filename)) then
    petsc_monitor_error_filename=error_filename
  else
    petsc_monitor_error_filename=""
  end if
  petsc_monitor_has_exact=.true.
  
end subroutine petsc_solve_monitor_exact_scalar
  
subroutine petsc_solve_monitor_iteration_vtus(positions)
!! To be called before petsc_solve. Registers the position field to be
!! used in the vtus written out by the "iteration_vtus" monitor. Needs
!! to be the exact same mesh as the solution field.
type(vector_field), intent(in):: positions
  
  petsc_monitor_positions=positions
  call incref(petsc_monitor_positions)
  petsc_monitor_iteration_vtus=.true.
  
end subroutine petsc_solve_monitor_iteration_vtus

subroutine petsc_monitor_destroy()
  ! Destroys everything asscociated with the petsc monitors
  integer :: ierr, i
  integer :: error_unit
  character(len = 100) :: format0

  call VecDestroy(petsc_monitor_x, ierr)
  
  if (petsc_monitor_has_exact) then

    if(petsc_monitor_error_filename/='') then
       !dumping out errors and flops
       error_unit=free_unit()
       open(unit=error_unit, file=trim(petsc_monitor_error_filename), action="write")    
       format0="(i0,a," &
            & // real_format(padding = 1) // ",a," &
            & // real_format(padding = 1) //")" 
       do i = 1, petsc_monitor_iteration
          write(error_unit, format0) i , " ", &
               & petsc_monitor_error(i), " ", petsc_monitor_flops(i)
       end do
       close(error_unit)
    else
       ewrite(1,*) 'ERROR CALCULATIONS'
       ewrite(1,*) 'iteration, error, flops'
       do i = 1, petsc_monitor_iteration
          ewrite(1,*) i, petsc_monitor_error(i), petsc_monitor_flops(i)
       end do
    end if
    
    if (size(petsc_monitor_numbering%gnn2unn,2)==1) then
      call deallocate(petsc_monitor_exact_sfield)
    else
      call deallocate(petsc_monitor_exact_vfield)
    end if

    call VecDestroy(petsc_monitor_exact, ierr)
    deallocate( petsc_monitor_error )
    deallocate( petsc_monitor_flops )
  end if
  
  if (petsc_monitor_iteration_vtus) then
    if (size(petsc_monitor_numbering%gnn2unn,2)==1) then
      do i=1, 3
        call deallocate(petsc_monitor_sfields(i))
      end do
    else
      do i=1, 3
        call deallocate(petsc_monitor_vfields(i))
      end do
    end if
    call deallocate(petsc_monitor_positions)
  end if

end subroutine petsc_monitor_destroy
  
subroutine MyKSPMonitor(ksp,n,rnorm,dummy,ierr)
!! The monitor function that gets called each iteration of petsc_solve
!! (if petsc_solve_callback_setup is called)
  PetscInt, intent(in) :: n,dummy
  KSP, intent(in) :: ksp
  PetscErrorCode, intent(out) :: ierr
  
  PetscScalar :: rnorm
  PetscLogDouble :: flops
  MatStructure:: flag
  Mat:: Amat, Pmat
  PC:: pc
  Vec:: dummy_vec, r, rhs

  !  Build the solution vector  
  call VecZeroEntries(petsc_monitor_x,ierr)
  ! don't pass PETSC_NULL_OBJECT instead of dummy_vec, as petsc
  ! will clobber it (bug in fortran interface)
  call KSPBuildSolution(ksp,petsc_monitor_x, dummy_vec, ierr)

  if (petsc_monitor_has_exact) then
    ! Compare with exact solution
    call VecAXPY(petsc_monitor_x, real(-1.0, kind = PetscScalar_kind), petsc_monitor_exact, ierr)
    call VecNorm(petsc_monitor_x, NORM_INFINITY, rnorm, ierr)
    call PetscGetFlops(flops,ierr)

    petsc_monitor_error(n+1) = rnorm
    petsc_monitor_iteration = max(petsc_monitor_iteration,n+1)
    petsc_monitor_flops(n+1) = flops
  end if
  
  if (petsc_monitor_iteration_vtus) then
    if (size(petsc_monitor_numbering%gnn2unn,2)==1) then
      call petsc2field(petsc_monitor_x, petsc_monitor_numbering, petsc_monitor_sfields(1))
    else
      call petsc2field(petsc_monitor_x, petsc_monitor_numbering, petsc_monitor_vfields(1))
    end if
    call KSPGetRhs(ksp, rhs, ierr)
    call KSPGetOperators(ksp, Amat, Pmat, flag, ierr)
    call VecDuplicate(petsc_monitor_x, r, ierr)
    call MatMult(Amat, petsc_monitor_x, r, ierr)
    call VecAXPY(r, real(-1.0, kind = PetscScalar_kind), rhs, ierr)
    if (size(petsc_monitor_numbering%gnn2unn,2)==1) then
      call petsc2field(r, petsc_monitor_numbering, petsc_monitor_sfields(2))
    else
      call petsc2field(r, petsc_monitor_numbering, petsc_monitor_vfields(2))
    end if
    call VecCopy(r, petsc_monitor_x, ierr)
    call KSPGetPC(ksp, pc, ierr)
    call PCApply(pc, petsc_monitor_x, r, ierr)
    if (size(petsc_monitor_numbering%gnn2unn,2)==1) then
      call petsc2field(r, petsc_monitor_numbering, petsc_monitor_sfields(3))
    else
      call petsc2field(r, petsc_monitor_numbering, petsc_monitor_vfields(3))
    end if
    if (size(petsc_monitor_numbering%gnn2unn,2)==1) then
      call vtk_write_fields(petsc_monitor_vtu_name, index=n, &
        model=petsc_monitor_positions%mesh, position=petsc_monitor_positions, &
        sfields=petsc_monitor_sfields)
    else
      call vtk_write_fields(petsc_monitor_vtu_name, index=n, &
        model=petsc_monitor_positions%mesh, position=petsc_monitor_positions, &
        vfields=petsc_monitor_vfields)
    end if
    call VecDestroy(r, ierr)
  end if
  
  ierr=0
  
end subroutine MyKSPMonitor

<<<<<<< HEAD
function create_null_space_from_options(null_space_option_path, petsc_numbering, positions) result (null_space)
   !! the option path to remove_null_space or multigrid_near_space
   character(len=*), intent(in):: null_space_option_path
   type(petsc_numbering_type), intent(in):: petsc_numbering 
   ! positions field is only used with remove_null_space/ with rotational components
   type(vector_field), intent(in), optional :: positions
   MatNullSpace :: null_space

   Vec, allocatable, dimension(:) :: null_space_array
   PetscReal :: norm
   PetscErrorCode :: ierr

   integer :: i, nnulls, nnodes, comp, dim, universal_nodes
   logical, dimension(3) :: rot_mask
   logical, dimension(size(petsc_numbering%gnn2unn,2)) :: mask
   real, dimension(:,:), allocatable :: null_vector
   type(vector_field) :: null_vector_field

   integer, dimension(5), parameter:: permutations=(/ 1,2,3,1,2 /)

   nnodes=size(petsc_numbering%gnn2unn,1)
   dim=size(petsc_numbering%gnn2unn,2)

   if(have_option(trim(null_space_option_path)//'/specify_components')) then
     ! count how many null spaces we want
     mask = .false.
     mask(1) = have_option(trim(null_space_option_path)//&
                            &"/specify_components/x_component")
     if (have_option(trim(null_space_option_path)//&
                            &"/specify_components/y_component")) then
       if(dim<2) then
         FLExit("Requested the removal of a y component null space on a less than 2d vector.")
       end if
       mask(2) = .true.
     end if
     if (have_option(trim(null_space_option_path)//&
                            &"/specify_components/z_component")) then
       if(dim<3) then
         FLExit("Requested the removal of a z component null space on a less than 3d vector.")
       end if
       mask(3) = .true.
     end if
     if(.not. any(mask)) then
       FLExit("Requested null space removal on specific components but have not specified which components.")
     end if
   else if(have_option(trim(null_space_option_path)//'/all_components')) then
     mask = .true.
   else if(have_option(trim(null_space_option_path)//'/no_components')) then
     mask = .false.
   end if

   if(have_option(trim(null_space_option_path)//'/specify_rotations')) then
     rot_mask = .false.
     rot_mask(3)=have_option(trim(null_space_option_path)//&
                            &"/specify_rotations/xy_rotation")
     if (have_option(trim(null_space_option_path)//&
                            &"/specify_rotations/xz_rotation")) then

       if(dim<3) then
         FLExit("Requested the removal of xz rotation on a less than 3d vector.")
       end if
       rot_mask(2) = .true.
     end if
     if (have_option(trim(null_space_option_path)//&
                            &"/specify_rotations/yz_rotation")) then

       if(dim<3) then
         FLExit("Requested the removal of yz rotation on a less than 3d vector.")
       end if
       rot_mask(1) = .true.
     end if
     if(.not. any(rot_mask)) then
       FLExit("Requested null space removal on specific rotations but have not specified which rotations.")
     end if
   else if(have_option(trim(null_space_option_path)//'/all_rotations')) then
     rot_mask = .false.
     if (dim==3) then
       rot_mask = .true.
     else if (dim==2) then
       rot_mask(3) = .true.
     end if
   else
     rot_mask = .false.
   end if

   if (.not. (any(mask) .or. any(rot_mask)) ) then
      FLExit("You must remove either a component or a rotation.")
   end if

   if(any(rot_mask) .and. dim<2) then
     FLExit("Requested the removal of rotational component for a less than 2d vector.")
   end if 

   nnulls=count(mask)+count(rot_mask)
   ! allocate the array of null spaces
   allocate(null_space_array(1:nnulls))
   allocate(null_vector(nnodes,dim))
   universal_nodes=petsc_numbering%universal_length/dim

   ewrite(2,*) "Setting up array of "//int2str(nnulls)//" null spaces."
   
   ! now loop back over the components building up the null spaces we want
   i = 0
   do comp = 1, dim
     if (mask(comp)) then
       i = i + 1
       null_vector = 0.0
       null_vector(:,comp)=1.0/sqrt(real(universal_nodes))
       null_space_array(i)=PetscNumberingCreateVec(petsc_numbering)
       call array2petsc(reshape(null_vector,(/nnodes*dim/)), petsc_numbering, null_space_array(i))
     end if
   end do

   deallocate(null_vector)

   if (any(rot_mask)) then

     if (.not. present(positions)) then
       ! when providing the option to remove rotational modes to the user, positions should have been passed in
       FLAbort("In create_null_space_from_options, need positions field")
     end if

     call allocate(null_vector_field, positions%dim, positions%mesh)

     do comp = 1, 3
       if (rot_mask(comp)) then
         i = i + 1
         if (dim==3) then
           ! for dim==2: comp==3 and both components will be set already
           call zero(null_vector_field, comp)
         end if
         call set(null_vector_field, permutations(comp+1), &
           extract_scalar_field(positions, permutations(comp+2)))
         call scale(null_vector_field, -1.0, dim=permutations(comp+1))
         call set(null_vector_field, permutations(comp+2), &
           extract_scalar_field(positions, permutations(comp+1)))
         null_space_array(i)=PetscNumberingCreateVec(petsc_numbering)
         call field2petsc(null_vector_field, petsc_numbering, null_space_array(i))
         call VecNormalize(null_space_array(i), norm, ierr)
       end if
     end do
     call deallocate(null_vector_field)

   end if
   
   assert(i==nnulls)

   call MatNullSpaceCreate(MPI_COMM_FEMTOOLS, PETSC_FALSE, nnulls, &
     null_space_array, null_space, ierr)

   ! get rid of our Vec references
   do i=1, nnulls
     call VecDestroy(null_space_array(i), ierr)
   end do
   deallocate(null_space_array)

end function create_null_space_from_options

function petsc_solve_needs_positions(solver_option_path)
  !!< Auxillary function to tell us if we need to pass in a positions field to petsc_solve
  !!< Currently only for vector solves with remove_null_space or multigrid_near_null_space
  !!< with specify_rotations or all_rotations
  character(len=*), intent(in):: solver_option_path
  logical:: petsc_solve_needs_positions

  petsc_solve_needs_positions = &
    have_option(trim(solver_option_path)//'/remove_null_space/specify_rotations') .or. &
    have_option(trim(solver_option_path)//'/remove_null_space/all_rotations') .or. &
    have_option(trim(solver_option_path)//'/multigrid_near_null_space/specify_rotations') .or. &
    have_option(trim(solver_option_path)//'/multigrid_near_null_space/all_rotations')

end function petsc_solve_needs_positions
=======
subroutine create_null_space_array(solver_option_path, petsc_numbering, null_space_array, vfield, sfield)
!! option path to solver options
character(len=*), intent(in):: solver_option_path
type(petsc_numbering_type), intent(in):: petsc_numbering
!! provide a vector field to be solved for
type(vector_field), optional, intent(in):: vfield
type(scalar_field), optional, intent(in):: sfield

Vec, allocatable, dimension(:), intent(out) :: null_space_array

   logical :: remove_null_space
   integer :: i, nnulls, nodes, comp
   real, allocatable, dimension(:) :: components
   logical, allocatable, dimension(:) :: mask
   type(vector_field) :: nullvector
   type(scalar_field) :: nullscalar

   ! Setup an array of null space vectors for later use in setting up the ksp

   if(have_option(trim(solver_option_path)//'/remove_null_space')) then
     if(present(vfield)) then
       allocate(mask(vfield%dim))
       if(have_option(trim(solver_option_path)//'/remove_null_space/specify_components')) then
         ! count how many null spaces we want
         nnulls = 0
         mask = .false.
         if (have_option(trim(solver_option_path)//&
                                &"/remove_null_space/specify_components/x_component")) then
           nnulls = nnulls + 1
           mask(1) = .true.
         end if
         if (have_option(trim(solver_option_path)//&
                                &"/remove_null_space/specify_components/y_component")) then
           if(vfield%dim<2) then
             FLExit("Requested the removal of a y component null space on a less than 2d vector.")
           end if
           nnulls = nnulls + 1
           mask(2) = .true.
         end if
         if (have_option(trim(solver_option_path)//&
                                &"/remove_null_space/specify_components/z_component")) then
           if(vfield%dim<3) then
             FLExit("Requested the removal of a z component null space on a less than 3d vector.")
           end if
           nnulls = nnulls + 1
           mask(3) = .true.
         end if
         if(nnulls==0) then
           FLExit("Requested null space removal on specific components but have not specified which components.")
         end if
       else
         nnulls = vfield%dim
         mask = .true.
       end if

       ! allocate the array of null spaces
       allocate(null_space_array(0:nnulls-1))

       ewrite(2,*) "Setting up array of "//int2str(nnulls)//" null spaces."
       ! get the number of nodes to normalise the null space vector
       call mesh_stats(vfield, nodes=nodes)
       ! allocate a vector field
       call allocate(nullvector, vfield%dim, vfield%mesh, name="NullSpaceVector")
       ! and a component array
       allocate(components(vfield%dim))
       
       ! now loop back over the components building up the null spaces we want
       i = -1
       do comp = 1, vfield%dim
         if (mask(comp)) then
           i = i + 1
           components = 0.0
           components(comp) = 1.0
           components = components/sqrt(real(nodes))
           call set(nullvector, components)
           null_space_array(i)=PetscNumberingCreateVec(petsc_numbering)
           call field2petsc(nullvector, petsc_numbering, null_space_array(i))
         end if
       end do
       assert(i==nnulls-1)

       call deallocate(nullvector)
       deallocate(components)
       deallocate(mask)

     else if(present(sfield)) then
       if(have_option(trim(solver_option_path)//'/remove_null_space/specify_components')) then
         FLExit("Cannot specify components of a null space to remove on a non-vector field.")
       end if

       ! allocate the array of null spaces
       allocate(null_space_array(0))

     else
       FLAbort("Need sfield or vfield.")

     end if
   else
     allocate(null_space_array(0))
   end if
    


end subroutine create_null_space_array
>>>>>>> 0a208a74

end module solvers<|MERGE_RESOLUTION|>--- conflicted
+++ resolved
@@ -84,11 +84,7 @@
 private
 
 public petsc_solve, set_solver_options, &
-<<<<<<< HEAD
    complete_solver_option_path, petsc_solve_needs_positions
-=======
-   complete_solver_option_path, create_null_space_array
->>>>>>> 0a208a74
 
 ! meant for unit-testing solver code only:
 public petsc_solve_setup, petsc_solve_core, petsc_solve_destroy, &
@@ -699,8 +695,6 @@
   integer i, j
   KSP, pointer:: ksp_pointer
 
-  Vec, dimension(:), allocatable :: null_space_array
-  
   ! Initialise profiler
   if(present(sfield)) then
      call profiler_tic(sfield, "petsc_setup")
@@ -856,8 +850,6 @@
 
   ewrite(1, *) 'Matrix assembly completed.'
   
-  call create_null_space_array(solver_option_path, petsc_numbering, null_space_array, vfield=vfield, sfield=sfield)
-
   if (IsParallel()) then
     parallel= (associated(halo))
   else
@@ -878,11 +870,7 @@
       prolongators=prolongators, surface_node_list=surface_node_list, &
       matrix_csr=matrix, &
       internal_smoothing_option=internal_smoothing_option, &
-<<<<<<< HEAD
       positions=positions)
-=======
-      null_space_array=null_space_array)
->>>>>>> 0a208a74
   else
     ewrite(2, *) 'Using solver options defined at: ', trim(solver_option_path)
     call SetupKSP(ksp, A, A, solver_option_path, parallel, &
@@ -891,11 +879,7 @@
       prolongators=prolongators, surface_node_list=surface_node_list, &
       matrix_csr=matrix, &
       internal_smoothing_option=internal_smoothing_option, &
-<<<<<<< HEAD
       positions=positions)
-=======
-      null_space_array=null_space_array)
->>>>>>> 0a208a74
   end if
   
   if (.not. have_cache .and. have_option(trim(solver_option_path)// &
@@ -939,11 +923,6 @@
     ewrite(2,*) "Time spent in Petsc setup: ", time2-time1
   end if
 
-  do i = 0, size(null_space_array)-1
-    call VecDestroy(null_space_array(i), ierr)
-  end do
-  deallocate(null_space_array)
-  
   if(present(sfield)) then
      call profiler_toc(sfield, "petsc_setup")
   else if(present(vfield)) then
@@ -1001,9 +980,6 @@
   integer ierr
   logical parallel, timing
 
-  integer :: i
-  Vec, allocatable, dimension(:) :: null_space_array
-
   if (present(sfield)) then
     if (present(option_path)) then
       solver_option_path=complete_solver_option_path(option_path)
@@ -1040,8 +1016,6 @@
     startfromzero=.true.
   end if
 
-  call create_null_space_array(solver_option_path, matrix%column_numbering, null_space_array, vfield=vfield, sfield=sfield)
-  
   if (IsParallel()) then
     parallel= associated(matrix%row_halo)
   else
@@ -1053,20 +1027,11 @@
       matrix%column_numbering, &
       startfromzero_in=startfromzero_in, &
       prolongators=prolongators, surface_node_list=surface_node_list, &
-<<<<<<< HEAD
       positions=positions)
-=======
-      null_space_array=null_space_array)
->>>>>>> 0a208a74
   
   b=PetscNumberingCreateVec(matrix%column_numbering)
   call VecDuplicate(b, y, ierr)
 
-  do i = 0, size(null_space_array)-1
-    call VecDestroy(null_space_array(i), ierr)
-  end do
-  deallocate(null_space_array)
-  
   if (timing) then
     call cpu_time(time2)
     ewrite(2,*) "Time spent in Petsc setup: ", time2-time1
@@ -1546,12 +1511,7 @@
        petsc_numbering, &
        startfromzero_in, &
        prolongators, surface_node_list, matrix_csr, &
-<<<<<<< HEAD
        internal_smoothing_option, positions)
-=======
-       internal_smoothing_option, &
-       null_space_array)
->>>>>>> 0a208a74
   !!< Creates the KSP solver context and calls
   !!< setup_ksp_from_options
     KSP, intent(out) :: ksp
@@ -1570,13 +1530,8 @@
     integer, dimension(:), optional, intent(in) :: surface_node_list
     type(csr_matrix), optional, intent(in) :: matrix_csr
     integer, optional, intent(in) :: internal_smoothing_option
-<<<<<<< HEAD
     ! positions field is only used with remove_null_space/ with rotational components
     type(vector_field), intent(in), optional :: positions
-
-=======
-    Vec, dimension(0:), optional :: null_space_array
->>>>>>> 0a208a74
     
     PetscErrorCode ierr
     
@@ -1594,24 +1549,13 @@
       surface_node_list=surface_node_list, &
       matrix_csr=matrix_csr, &
       internal_smoothing_option=internal_smoothing_option, &
-<<<<<<< HEAD
       positions=positions)
-=======
-      null_space_array=null_space_array)
->>>>>>> 0a208a74
       
   end subroutine SetupKSP
     
   recursive subroutine setup_ksp_from_options(ksp, mat, pmat, solver_option_path, &
-<<<<<<< HEAD
       petsc_numbering, startfromzero_in, prolongators, surface_node_list, matrix_csr, &
       internal_smoothing_option, positions)
-=======
-      petsc_numbering, &
-      startfromzero_in, &
-      prolongators, surface_node_list, matrix_csr, &
-      internal_smoothing_option, null_space_array)
->>>>>>> 0a208a74
   !!< Sets options for the given ksp according to the options
   !!< in the options tree.
     KSP, intent(out) :: ksp
@@ -1629,12 +1573,8 @@
     integer, dimension(:), optional, intent(in) :: surface_node_list
     type(csr_matrix), optional, intent(in) :: matrix_csr
     integer, optional, intent(in) :: internal_smoothing_option
-<<<<<<< HEAD
     ! positions field is only used with remove_null_space/ with rotational components
     type(vector_field), intent(in), optional :: positions
-=======
-    Vec, dimension(0:), optional :: null_space_array
->>>>>>> 0a208a74
     
     ! hack to satisfy interface for MatNullSpaceCreate
     ! only works as the array won't actually be used
@@ -1647,8 +1587,6 @@
     MatNullSpace null_space ! Nullspace object
     
     logical startfromzero, remove_null_space
-
-    integer i
     
     ewrite(1,*) "Inside setup_ksp_from_options"
     
@@ -1721,7 +1659,6 @@
 
     ! If requested, remove nullspace from residual field.
     if (remove_null_space) then
-<<<<<<< HEAD
        if (.not. present(petsc_numbering)) then
          FLAbort("Need petsc_numbering for null space removal")
        end if
@@ -1735,26 +1672,6 @@
        end if
        call KSPSetNullSpace(ksp, null_space, ierr)
        call MatNullSpaceDestroy(null_space, ierr)
-=======
-      if(present(null_space_array)) then
-        if(size(null_space_array)==0) then
-          ewrite(2,*) 'Adding constant null-space removal options to KSP'
-          call MatNullSpaceCreate(PETSC_COMM_WORLD,PETSC_TRUE,0,PETSC_NULL_OBJECT_ARRAY,sp,ierr)
-        else
-          ewrite(2,*) 'Adding null-space removal options for vector components to KSP'
-          ewrite(2,*) 'size(null_space_array) = ', size(null_space_array)
-          call MatNullSpaceCreate(PETSC_COMM_WORLD,PETSC_FALSE,size(null_space_array),null_space_array,sp,ierr)
-        end if
-      else
-        if(have_option(trim(solver_option_path)//'/remove_null_space/specify_components')) then
-          FLAbort("Need a null_space_array to specify components of a nullspace.")
-        end if
-        ewrite(2,*) 'Adding constant null-space removal options to KSP'
-        call MatNullSpaceCreate(PETSC_COMM_WORLD,PETSC_TRUE,0,PETSC_NULL_OBJECT_ARRAY,sp,ierr)
-      end if
-      call KSPSetNullSpace(ksp,sp,ierr)
-      call MatNullSpaceDestroy(sp,ierr)
->>>>>>> 0a208a74
     end if
 
     ! Inquire about settings as they may have changed by PETSc options:
@@ -1812,22 +1729,12 @@
   end subroutine setup_ksp_from_options
     
   recursive subroutine setup_pc_from_options(pc, pmat, option_path, &
-<<<<<<< HEAD
     petsc_numbering, prolongators, surface_node_list, matrix_csr, &
     internal_smoothing_option, is_subpc, has_null_space)
   PC, intent(inout):: pc
   Mat, intent(in):: pmat
   character(len=*), intent(in):: option_path
-  ! may need to be passed down to pcksp:
-=======
-    petsc_numbering, &
-    prolongators, surface_node_list, matrix_csr, internal_smoothing_option, &
-    is_subpc, has_null_space)
-  PC, intent(inout):: pc
-  Mat, intent(in):: pmat
-  character(len=*), intent(in):: option_path
   ! needed for fieldsplit and to be pass down to pcksp:
->>>>>>> 0a208a74
   type(petsc_numbering_type), optional, intent(in):: petsc_numbering
   ! additional information for multigrid smoother:
   type(petsc_csr_matrix), dimension(:), optional, intent(in) :: prolongators
@@ -2405,7 +2312,6 @@
   
 end subroutine MyKSPMonitor
 
-<<<<<<< HEAD
 function create_null_space_from_options(null_space_option_path, petsc_numbering, positions) result (null_space)
    !! the option path to remove_null_space or multigrid_near_space
    character(len=*), intent(in):: null_space_option_path
@@ -2578,111 +2484,5 @@
     have_option(trim(solver_option_path)//'/multigrid_near_null_space/all_rotations')
 
 end function petsc_solve_needs_positions
-=======
-subroutine create_null_space_array(solver_option_path, petsc_numbering, null_space_array, vfield, sfield)
-!! option path to solver options
-character(len=*), intent(in):: solver_option_path
-type(petsc_numbering_type), intent(in):: petsc_numbering
-!! provide a vector field to be solved for
-type(vector_field), optional, intent(in):: vfield
-type(scalar_field), optional, intent(in):: sfield
-
-Vec, allocatable, dimension(:), intent(out) :: null_space_array
-
-   logical :: remove_null_space
-   integer :: i, nnulls, nodes, comp
-   real, allocatable, dimension(:) :: components
-   logical, allocatable, dimension(:) :: mask
-   type(vector_field) :: nullvector
-   type(scalar_field) :: nullscalar
-
-   ! Setup an array of null space vectors for later use in setting up the ksp
-
-   if(have_option(trim(solver_option_path)//'/remove_null_space')) then
-     if(present(vfield)) then
-       allocate(mask(vfield%dim))
-       if(have_option(trim(solver_option_path)//'/remove_null_space/specify_components')) then
-         ! count how many null spaces we want
-         nnulls = 0
-         mask = .false.
-         if (have_option(trim(solver_option_path)//&
-                                &"/remove_null_space/specify_components/x_component")) then
-           nnulls = nnulls + 1
-           mask(1) = .true.
-         end if
-         if (have_option(trim(solver_option_path)//&
-                                &"/remove_null_space/specify_components/y_component")) then
-           if(vfield%dim<2) then
-             FLExit("Requested the removal of a y component null space on a less than 2d vector.")
-           end if
-           nnulls = nnulls + 1
-           mask(2) = .true.
-         end if
-         if (have_option(trim(solver_option_path)//&
-                                &"/remove_null_space/specify_components/z_component")) then
-           if(vfield%dim<3) then
-             FLExit("Requested the removal of a z component null space on a less than 3d vector.")
-           end if
-           nnulls = nnulls + 1
-           mask(3) = .true.
-         end if
-         if(nnulls==0) then
-           FLExit("Requested null space removal on specific components but have not specified which components.")
-         end if
-       else
-         nnulls = vfield%dim
-         mask = .true.
-       end if
-
-       ! allocate the array of null spaces
-       allocate(null_space_array(0:nnulls-1))
-
-       ewrite(2,*) "Setting up array of "//int2str(nnulls)//" null spaces."
-       ! get the number of nodes to normalise the null space vector
-       call mesh_stats(vfield, nodes=nodes)
-       ! allocate a vector field
-       call allocate(nullvector, vfield%dim, vfield%mesh, name="NullSpaceVector")
-       ! and a component array
-       allocate(components(vfield%dim))
-       
-       ! now loop back over the components building up the null spaces we want
-       i = -1
-       do comp = 1, vfield%dim
-         if (mask(comp)) then
-           i = i + 1
-           components = 0.0
-           components(comp) = 1.0
-           components = components/sqrt(real(nodes))
-           call set(nullvector, components)
-           null_space_array(i)=PetscNumberingCreateVec(petsc_numbering)
-           call field2petsc(nullvector, petsc_numbering, null_space_array(i))
-         end if
-       end do
-       assert(i==nnulls-1)
-
-       call deallocate(nullvector)
-       deallocate(components)
-       deallocate(mask)
-
-     else if(present(sfield)) then
-       if(have_option(trim(solver_option_path)//'/remove_null_space/specify_components')) then
-         FLExit("Cannot specify components of a null space to remove on a non-vector field.")
-       end if
-
-       ! allocate the array of null spaces
-       allocate(null_space_array(0))
-
-     else
-       FLAbort("Need sfield or vfield.")
-
-     end if
-   else
-     allocate(null_space_array(0))
-   end if
-    
-
-
-end subroutine create_null_space_array
->>>>>>> 0a208a74
 
 end module solvers