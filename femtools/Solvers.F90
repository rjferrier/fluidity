!  Copyright (C) 2006 Imperial College London and others.
!    
!    Please see the AUTHORS file in the main source directory for a full list
!    of copyright holders.
!
!    Prof. C Pain
!    Applied Modelling and Computation Group
!    Department of Earth Science and Engineering
!    Imperial College London
!
!    amcgsoftware@imperial.ac.uk
!    
!    This library is free software; you can redistribute it and/or
!    modify it under the terms of the GNU Lesser General Public
!    License as published by the Free Software Foundation; either
!    version 2.1 of the License, or (at your option) any later version.
!
!    This library is distributed in the hope that it will be useful,
!    but WITHOUT ANY WARRANTY; without even the implied warranty of
!    MERCHANTABILITY or FITNESS FOR A PARTICULAR PURPOSE.  See the GNU
!    Lesser General Public License for more details.
!
!    You should have received a copy of the GNU Lesser General Public
!    License along with this library; if not, write to the Free Software
!    Foundation, Inc., 59 Temple Place, Suite 330, Boston, MA  02111-1307
!    USA
#include "fdebug.h"
#include "petscversion.h"
module solvers
  use FLDebug
  use elements
  use Petsc_tools
  use Signal_Vars
  use Multigrid
  use Sparse_Tools
  use sparse_tools_petsc
  use sparse_matrices_fields
  use Fields
  use Global_Parameters
  use spud
  use halos
  use profiler
  use vtk_interfaces
  use parallel_tools
  use MeshDiagnostics
#ifdef HAVE_PETSC_MODULES
  use petsc 
#endif
  implicit none
  ! Module to provide explicit interfaces to matrix solvers.

#include "petscversion.h"
#ifdef HAVE_PETSC_MODULES
#include "finclude/petscdef.h"
#else
#include "finclude/petsc.h"
#endif

  ! stuff used in the PETSc monitor (see petsc_solve_callback_setup() below)
  integer :: petsc_monitor_iteration = 0
  Vec :: petsc_monitor_x
  !
  ! if .true. the code will compare with the provided exact answer, and
  ! give the error convergence each iteration:
  logical, save:: petsc_monitor_has_exact=.false.
  ! this requires the following:
  Vec :: petsc_monitor_exact
  real, dimension(:), pointer :: petsc_monitor_error => null()
  PetscLogDouble, dimension(:), pointer :: petsc_monitor_flops => null()
  type(scalar_field), save:: petsc_monitor_exact_sfield
  type(vector_field), save:: petsc_monitor_exact_vfield
  character(len=FIELD_NAME_LEN), save:: petsc_monitor_error_filename=""
  !
  ! if .true. a vtu will be written for each iteration
  logical, save:: petsc_monitor_iteration_vtus=.false.
  ! this requires the following:
  type(petsc_numbering_type), save:: petsc_monitor_numbering
  type(vector_field), target, save:: petsc_monitor_positions
  type(scalar_field), dimension(3), save:: petsc_monitor_sfields
  type(vector_field), dimension(3), save:: petsc_monitor_vfields
  character(len=FIELD_NAME_LEN), save:: petsc_monitor_vtu_name
  integer, save:: petsc_monitor_vtu_series=0
  
private

public petsc_solve, set_solver_options, &
   complete_solver_option_path, petsc_solve_needs_positions

! meant for unit-testing solver code only:
public petsc_solve_setup, petsc_solve_core, petsc_solve_destroy, &
  petsc_solve_copy_vectors_from_scalar_fields, &
  setup_ksp_from_options, SetupKSP, petsc_solve_monitor_exact, &
  petsc_solve_monitor_iteration_vtus

interface petsc_solve
   module procedure petsc_solve_scalar, petsc_solve_vector, &
     petsc_solve_scalar_multiple, &
     petsc_solve_vector_components, &
     petsc_solve_tensor_components, &
     petsc_solve_scalar_petsc_csr, petsc_solve_vector_petsc_csr, &
     petsc_solve_scalar_ptrs_petsc_csr
end interface
  
interface set_solver_options
    module procedure set_solver_options_with_path, &
      set_solver_options_scalar, set_solver_options_vector, set_solver_options_tensor
end interface set_solver_options
  
interface petsc_solve_monitor_exact
    module procedure petsc_solve_monitor_exact_scalar
end interface petsc_solve_monitor_exact

contains

subroutine petsc_solve_scalar(x, matrix, rhs, option_path, &
  preconditioner_matrix, prolongators, surface_node_list, &
  internal_smoothing_option, iterations_taken)
  !!< Solve a linear system the nice way.
  type(scalar_field), intent(inout) :: x
  type(scalar_field), intent(in) :: rhs
  type(csr_matrix), intent(in) :: matrix
  character(len=*), optional, intent(in) :: option_path
  !! 2 experimental arguments to improve preconditioning with extra outside information
  !! provide approximation the matrix (only to be used in combination with pctype='KSP')
  type(csr_matrix), optional, intent(in) :: preconditioner_matrix
  !! prolongators to be used at the first levels of 'mg'
  type(petsc_csr_matrix), dimension(:), optional, intent(in) :: prolongators
  !! surface_node_list for internal smoothing
  integer, dimension(:), optional, intent(in) :: surface_node_list
  !! internal smoothing option
  integer, intent(in), optional :: internal_smoothing_option
  !! the number of petsc iterations taken
  integer, intent(out), optional :: iterations_taken
  
  KSP ksp
  Mat A
  Vec y, b

  character(len=OPTION_PATH_LEN):: solver_option_path
  type(petsc_numbering_type) petsc_numbering
  integer literations
  logical lstartfromzero
  
  assert(size(x%val)==size(rhs%val))
  assert(size(x%val)==size(matrix,2))
#ifdef DDEBUG
  if (.not.associated(matrix%sparsity%column_halo)) then
    assert(size(rhs%val)==size(matrix,1))
  else
    ! in parallel we allow for the matrix to not have the halo nodes
    ! whereas the rhs will always contain them (even if not used)
    if (size(matrix,1)/=size(rhs%val)) then
      ! get_nowned_nodes() seems completely buggered for T10 halo
      ! this should be fixed by dham+jrmaddison's mesh+halo integration
      !assert(size(matrix,1)==get_nowned_nodes(matrix%sparsity%halo_tag))
      assert( size(matrix,1)==halo_nowned_nodes(matrix%sparsity%column_halo) )
    end if
  end if
#endif
  
  ! setup PETSc object and petsc_numbering from options and 
  call petsc_solve_setup(y, A, b, ksp, petsc_numbering, &
        solver_option_path, lstartfromzero, &
        matrix=matrix, &
        sfield=x, &
        option_path=option_path, &
        preconditioner_matrix=preconditioner_matrix, &
        prolongators=prolongators, surface_node_list=surface_node_list, &
        internal_smoothing_option=internal_smoothing_option)
 
  ! copy array into PETSc vecs
  call petsc_solve_copy_vectors_from_scalar_fields(y, b, x, &
       & matrix, rhs, petsc_numbering, lstartfromzero)
     
  ! the solve and convergence check
  call petsc_solve_core(y, A, b, ksp, petsc_numbering, &
        solver_option_path, lstartfromzero, literations, &
        sfield=x, x0=x%val)
  
  ! set the optional variable passed out of this procedure 
  ! for the number of petsc iterations taken
  if (present(iterations_taken)) iterations_taken = literations
        
  ! Copy back the result using the petsc numbering:
  call petsc2field(y, petsc_numbering, x, rhs)
  
  ! destroy all PETSc objects and the petsc_numbering
  call petsc_solve_destroy(y, A, b, ksp, petsc_numbering, &
       & solver_option_path)
  
end subroutine petsc_solve_scalar

subroutine petsc_solve_scalar_multiple(x, matrix, rhs, option_path)
  !!< Solves multiple scalar fields with the same matrix.
  !!< Need to specify an option_path as there's no default
  type(scalar_field), dimension(:), intent(inout) :: x
  type(scalar_field), dimension(:), intent(in) :: rhs
  type(csr_matrix), intent(in) :: matrix
  character(len=*), optional, intent(in) :: option_path

  KSP ksp
  Mat A
  Vec y, b

  type(petsc_numbering_type) petsc_numbering
  character(len=OPTION_PATH_LEN) solver_option_path
  integer literations
  logical lstartfromzero
  integer i
  
  assert(size(x)==size(rhs))
  do i=1, size(x)
    assert(size(x(i)%val)==size(rhs(i)%val))
    assert(size(x(i)%val)==size(matrix,2))
    assert(size(rhs(i)%val)==size(matrix,1))
  end do
  
  ewrite(1,*) 'Solving for multiple scalar fields at once'

  ! setup PETSc object and petsc_numbering from options and 
  call petsc_solve_setup(y, A, b, ksp, petsc_numbering, &
        solver_option_path, lstartfromzero, &
        matrix=matrix, sfield=x(1), &
        option_path=option_path)
  
  do i=1, size(x)
 
    ! copy array into PETSc vecs
    call petsc_solve_copy_vectors_from_scalar_fields(y, b, &
         x(i), matrix, rhs(i), &
         petsc_numbering, lstartfromzero)
     
    ! the solve and convergence check
    call petsc_solve_core(y, A, b, ksp, petsc_numbering, &
        solver_option_path, lstartfromzero, literations, &
        sfield=x(i), x0=x(i)%val)
        
    ! Copy back the result using the petsc numbering:
    call petsc2field(y, petsc_numbering, x(i), rhs(i))
    
  end do
    
  ewrite(1,*) 'Finished solving all scalar fields'
  
  ! destroy all PETSc objects and the petsc_numbering
  call petsc_solve_destroy(y, A, b, ksp, petsc_numbering, &
       & solver_option_path)
  
end subroutine petsc_solve_scalar_multiple

subroutine petsc_solve_vector(x, matrix, rhs, option_path, deallocate_matrix)
  !!< Solve a linear system the nice way. Options for this
  !!< come via the options mechanism. 
  type(vector_field), intent(inout) :: x
  type(vector_field), intent(in) :: rhs
  type(block_csr_matrix), intent(inout) :: matrix
  character(len=*), optional, intent(in) :: option_path
  !! deallocate the matrix after it's been copied
  logical, intent(in), optional :: deallocate_matrix

  KSP ksp
  Mat A
  Vec y, b

  type(petsc_numbering_type) petsc_numbering
  character(len=OPTION_PATH_LEN) solver_option_path
  integer literations
  logical lstartfromzero
  
  type(csr_matrix) :: matrixblock
  type(scalar_field) :: rhsblock, xblock
  integer :: i
  
  assert(x%dim==rhs%dim)
  assert(size(x%val(1,:))==size(rhs%val(1,:)))
  assert(size(x%val(1,:))==block_size(matrix,2))
  assert(size(rhs%val(1,:))==block_size(matrix,1))
  assert(x%dim==blocks(matrix,2))
  assert(rhs%dim==blocks(matrix,1))
  
  if(matrix%diagonal) then
    assert(blocks(matrix,1)==blocks(matrix,2))
    ! only want to solve using the diagonal blocks
    do i = 1, blocks(matrix,1)
      matrixblock=block(matrix,i,i)
      rhsblock = extract_scalar_field(rhs, i)
      xblock = extract_scalar_field(x, i)
  
      ! setup PETSc object and petsc_numbering from options and 
      call petsc_solve_setup(y, A, b, ksp, petsc_numbering, &
            solver_option_path, lstartfromzero, &
            matrix=matrixblock, &
            vfield=x, &
            option_path=option_path)
    
      ! copy array into PETSc vecs
      call petsc_solve_copy_vectors_from_scalar_fields(y, b, xblock, &
          & matrixblock, rhsblock, petsc_numbering, lstartfromzero)
      
      if(present_and_true(deallocate_matrix).and.(i==blocks(matrix,1))) then
        call deallocate(matrix)
      end if
        
      ! the solve and convergence check
      call petsc_solve_core(y, A, b, ksp, petsc_numbering, &
            solver_option_path, lstartfromzero, literations, &
            vfield=x, x0=xblock%val)
            
      ! Copy back the result using the petsc numbering:
      call petsc2field(y, petsc_numbering, xblock, rhsblock)
      
      ! destroy all PETSc objects and the petsc_numbering
      call petsc_solve_destroy(y, A, b, ksp, petsc_numbering, &
         & solver_option_path)          
    end do
    
  else
  
    ! setup PETSc object and petsc_numbering from options and 
    call petsc_solve_setup(y, A, b, ksp, petsc_numbering, &
          solver_option_path, lstartfromzero, &
          block_matrix=matrix, &
          vfield=x, &
          option_path=option_path)
          
    if(present_and_true(deallocate_matrix)) then
      call deallocate(matrix)
    end if
  
    ! copy array into PETSc vecs
    call petsc_solve_copy_vectors_from_vector_fields(y, b, x, rhs, petsc_numbering, lstartfromzero)
      
    ! the solve and convergence check
    call petsc_solve_core(y, A, b, ksp, petsc_numbering, &
            solver_option_path, lstartfromzero, literations, &
            vfield=x, vector_x0=x)
          
    ! Copy back the result using the petsc numbering:
    call petsc2field(y, petsc_numbering, x)
    
    ! destroy all PETSc objects and the petsc_numbering
    call petsc_solve_destroy(y, A, b, ksp, petsc_numbering, &
       & solver_option_path)
  end if
  
end subroutine petsc_solve_vector
  
subroutine petsc_solve_vector_components(x, matrix, rhs, option_path)
  !!< Solve a linear system the nice way. Options for this
  !!< come via the options mechanism. This version solves a linear system
  !!< for each of the components of rhs each time with the same matrix.
  type(vector_field), intent(inout) :: x
  type(vector_field), intent(in) :: rhs
  type(csr_matrix), intent(in) :: matrix
  character(len=*), optional, intent(in) :: option_path

  KSP ksp
  Mat A
  Vec y, b

  type(scalar_field) x_component, rhs_component
  type(petsc_numbering_type) petsc_numbering
  character(len=OPTION_PATH_LEN) solver_option_path, option_path_in
  integer literations, i
  logical lstartfromzero
  
  assert(x%dim==rhs%dim)
  assert(size(x%val(1,:))==size(rhs%val(1,:)))
  assert(size(x%val(1,:))==size(matrix,2))
  assert(size(rhs%val(1,:))==size(matrix,1))
  
  ! option_path_in may still point to field 
  ! (so we have to add "/prognostic/solver" below)
  if (present(option_path)) then
    option_path_in=option_path
  else
    option_path_in=x%option_path
  end if
  
  ! setup PETSc object and petsc_numbering from options and 
  call petsc_solve_setup(y, A, b, ksp, petsc_numbering, &
        solver_option_path, lstartfromzero, &
        matrix=matrix, &
        vfield=x, &
        option_path=option_path)
 
  ewrite(1,*) 'Solving for multiple components of a vector field'
  
  do i=1, x%dim
    
    ewrite(1, *) 'Now solving for component: ', i
     x_component=extract_scalar_field(x, i)
     rhs_component=extract_scalar_field(rhs, i)
     ! copy array into PETSc vecs
     call petsc_solve_copy_vectors_from_scalar_fields(y, b, x_component, matrix, rhs_component, petsc_numbering, lstartfromzero)
     
     ! the solve and convergence check
     call petsc_solve_core(y, A, b, ksp, petsc_numbering, &
          solver_option_path, lstartfromzero, literations, &
          vfield=x, x0=x_component%val)
        
     ! Copy back the result using the petsc numbering:
     call petsc2field(y, petsc_numbering, x_component, rhs_component)
     
  end do
  
  ewrite(1,*) 'Finished solving all components.'
  
  ! destroy all PETSc objects and the petsc_numbering
  call petsc_solve_destroy(y, A, b, ksp, petsc_numbering, &
       & solver_option_path)
  
end subroutine petsc_solve_vector_components

subroutine petsc_solve_scalar_petsc_csr(x, matrix, rhs, option_path, &
  prolongators, surface_node_list)
  !!< Solve a linear system the nice way. Options for this
  !!< come via the options mechanism. 
  type(scalar_field), intent(inout) :: x
  type(scalar_field), intent(in) :: rhs
  type(petsc_csr_matrix), intent(inout) :: matrix
  character(len=*), optional, intent(in) :: option_path
  !! prolongators to be used at the first levels of 'mg'
  type(petsc_csr_matrix), dimension(:), optional, intent(in) :: prolongators
  !! surface_node_list for internal smoothing
  integer, dimension(:), optional, intent(in) :: surface_node_list

  KSP ksp
  Vec y, b

  character(len=OPTION_PATH_LEN) solver_option_path
  integer literations
  logical lstartfromzero
  
  assert(size(x%val)==size(rhs%val))
  assert(size(x%val)==size(matrix,2))
  assert(size(rhs%val)==size(matrix,1))
  
  ! setup PETSc object and petsc_numbering from options and 
  call petsc_solve_setup_petsc_csr(y, b, ksp, &
        solver_option_path, lstartfromzero, &
        matrix, &
        sfield=x, &
        option_path=option_path, &
        prolongators=prolongators, surface_node_list=surface_node_list)
        
  ! copy array into PETSc vecs
  call petsc_solve_copy_vectors_from_scalar_fields(y, b, x, rhs=rhs, &
     petsc_numbering=matrix%row_numbering, startfromzero=lstartfromzero)
    
  ! the solve and convergence check
  call petsc_solve_core(y, matrix%M, b, ksp, matrix%row_numbering, &
          solver_option_path, lstartfromzero, literations, &
          sfield=x, x0=x%val)
        
  ! Copy back the result using the petsc numbering:
  call petsc2field(y, matrix%column_numbering, x)
  
  ! destroy all PETSc objects and the petsc_numbering
  call petsc_solve_destroy_petsc_csr(y, b, ksp, solver_option_path)
  
end subroutine petsc_solve_scalar_petsc_csr

subroutine petsc_solve_scalar_ptrs_petsc_csr(x, matrix, rhs, option_path, &
  prolongators, surface_node_list)
  !!< Solve a linear system the nice way. Options for this
  !!< come via the options mechanism. 
  type(scalar_field_pointer), dimension(:), intent(inout) :: x
  type(scalar_field_pointer), dimension(:), intent(in) :: rhs
  type(petsc_csr_matrix), intent(inout) :: matrix
  character(len=*), optional, intent(in) :: option_path
  !! prolongators to be used at the first levels of 'mg'
  type(petsc_csr_matrix), dimension(:), optional, intent(in) :: prolongators
  !! surface_node_list for internal smoothing
  integer, dimension(:), optional, intent(in) :: surface_node_list

  KSP ksp
  Vec y, b

  character(len=OPTION_PATH_LEN) solver_option_path
  integer i, total_size_x, total_size_rhs
  integer literations
  logical lstartfromzero

  assert(size(x)==size(rhs))
  total_size_x = 0
  total_size_rhs = 0
  do i=1, size(x)
    assert(size(x(i)%ptr%val)==size(rhs(i)%ptr%val))
    total_size_x = total_size_x + size(x(i)%ptr%val)
    total_size_rhs = total_size_rhs + size(rhs(i)%ptr%val)
  end do
  assert(total_size_x==size(matrix,2))
  assert(total_size_rhs==size(matrix,1))
  
  ! setup PETSc object and petsc_numbering from options and 
  call petsc_solve_setup_petsc_csr(y, b, ksp, &
        solver_option_path, lstartfromzero, &
        matrix, &
        sfields=x, &
        option_path=option_path, &
        prolongators=prolongators, surface_node_list=surface_node_list)
        
  ! copy array into PETSc vecs
  call petsc_solve_copy_vectors_from_scalar_fields_arrays(y, b, x, rhs=rhs, &
     petsc_numbering=matrix%row_numbering, startfromzero=lstartfromzero)
    
  ! the solve and convergence check
  call petsc_solve_core(y, matrix%M, b, ksp, matrix%row_numbering, &
          solver_option_path, lstartfromzero, literations, &
          sfield_ptrs=x, sfield_ptrs_x0=x)
        
  ! Copy back the result using the petsc numbering:
  call petsc2field(y, matrix%column_numbering, x)
  
  ! destroy all PETSc objects and the petsc_numbering
  call petsc_solve_destroy_petsc_csr(y, b, ksp, solver_option_path)
  
end subroutine petsc_solve_scalar_ptrs_petsc_csr

subroutine petsc_solve_vector_petsc_csr(x, matrix, rhs, option_path, &
  prolongators, positions, rotation_matrix)
  !!< Solve a linear system the nice way. Options for this
  !!< come via the options mechanism. 
  type(vector_field), intent(inout) :: x
  type(vector_field), intent(in) :: rhs
  type(petsc_csr_matrix), intent(inout) :: matrix
  character(len=*), optional, intent(in) :: option_path
  !! prolongators to be used at the first levels of 'mg'
  type(petsc_csr_matrix), dimension(:), optional, intent(in) :: prolongators
  !! positions field is only used with remove_null_space/ or multigrid_near_null_space/ with rotational components
  type(vector_field), intent(in), optional :: positions
  !! with rotated bcs: matrix to transform from x,y,z aligned vectors to boundary aligned
  Mat, intent(in), optional:: rotation_matrix


  KSP ksp
  Vec y, b

  character(len=OPTION_PATH_LEN) solver_option_path
  integer literations
  logical lstartfromzero
  
  assert(x%dim==rhs%dim)
  assert(size(x%val(1,:))==size(rhs%val(1,:)))
  assert(size(x%val(1,:))==block_size(matrix,2))
  assert(size(rhs%val(1,:))==block_size(matrix,1))
  assert(x%dim==blocks(matrix,2))
  assert(rhs%dim==blocks(matrix,1))
  
  ! setup PETSc object and petsc_numbering from options and 
  call petsc_solve_setup_petsc_csr(y, b, ksp, &
        solver_option_path, lstartfromzero, &
        matrix, vfield=x, option_path=option_path, &
        prolongators=prolongators, &
        positions=positions, rotation_matrix=rotation_matrix)
        
  ! copy array into PETSc vecs
  call petsc_solve_copy_vectors_from_vector_fields(y, b, x, rhs, &
     matrix%row_numbering, lstartfromzero)
    
  ! the solve and convergence check
  call petsc_solve_core(y, matrix%M, b, ksp, matrix%row_numbering, &
          solver_option_path, lstartfromzero, literations, &
          vfield=x, vector_x0=x)
        
  ! Copy back the result using the petsc numbering:
  call petsc2field(y, matrix%column_numbering, x)
  
  ! destroy all PETSc objects and the petsc_numbering
  call petsc_solve_destroy_petsc_csr(y, b, ksp, solver_option_path)
  
end subroutine petsc_solve_vector_petsc_csr

subroutine petsc_solve_tensor_components(x, matrix, rhs, &
  symmetric, option_path)
  !!< Solve a linear system the nice way. Options for this
  !!< come via the options mechanism. This version solves a linear system
  !!< for each of the components of rhs each time with the same matrix.
  type(tensor_field), intent(inout) :: x
  type(tensor_field), intent(in) :: rhs
  type(csr_matrix), intent(in) :: matrix
  ! if .true. assume rhs is symmetric (so we need to solve for fewer components)
  logical, optional, intent(in):: symmetric
  character(len=*), optional, intent(in) :: option_path

  KSP ksp
  Mat A
  Vec y, b

  type(scalar_field) x_component, rhs_component
  type(petsc_numbering_type) petsc_numbering
  character(len=OPTION_PATH_LEN) solver_option_path, option_path_in
  integer literations, i, j, startj
  logical lstartfromzero
  
  assert(all(x%dim==rhs%dim))
  assert(size(x%val,3)==size(rhs%val,3))
  assert(size(x%val,3)==size(matrix,2))
  assert(size(rhs%val,3)==size(matrix,1))
  
  ! option_path_in may still point to field 
  ! (so we have to add "/prognostic/solver" below)
  if (present(option_path)) then
    option_path_in=option_path
  else
    option_path_in=x%option_path
  end if
  
  ! setup PETSc object and petsc_numbering from options and 
  call petsc_solve_setup(y, A, b, ksp, petsc_numbering, &
        solver_option_path, lstartfromzero, &
        matrix=matrix, &
        tfield=x, &
        option_path=option_path_in)
 
  ewrite(1,*) 'Solving for multiple components of a tensor field'
  
  startj=1
  do i=1, x%dim(1)
     
     if (present(symmetric)) then
       if (symmetric) then
         ! only computes with rhs(i,j) where j>=i
         startj=i
       end if
     end if
     
     do j=startj, x%dim(2)
       
        ewrite(1, *) 'Now solving for component: ', i, j
       
        x_component=extract_scalar_field(x, i, j)
        rhs_component=extract_scalar_field(rhs, i, j)
        ! copy array into PETSc vecs
        call petsc_solve_copy_vectors_from_scalar_fields(y, b, x_component, matrix, rhs_component, petsc_numbering, lstartfromzero)
         
        ! the solve and convergence check
        call petsc_solve_core(y, A, b, ksp, petsc_numbering, &
              solver_option_path, lstartfromzero, literations, &
              tfield=x, x0=x_component%val)
            
        ! Copy back the result using the petsc numbering:
        call petsc2field(y, petsc_numbering, x_component, rhs_component)
     
     end do
  end do
  
  ewrite(1,*) 'Finished solving all components.'
  
  if (present(symmetric)) then
     if (symmetric) then
       
       ewrite(2,*) 'This is a symmetric matrix'
       ewrite(2,*) 'Only components (i,j) with j>=i have been solved for.'
       ewrite(2,*) 'Now copying these to components (j,i).'

       ! copy results x(i,j) of equations with rhs(i,j) where j>=i to x(j,i)
       do i=1, x%dim(1)
          do j=i, x%dim(2)
             x%val(j,i,:)=x%val(i,j,:)
          end do
       end do
     end if
  end if
  
  ! destroy all PETSc objects and the petsc_numbering
  call petsc_solve_destroy(y, A, b, ksp, petsc_numbering, solver_option_path)
  
end subroutine petsc_solve_tensor_components
  
function complete_solver_option_path(option_path)
character(len=*), intent(in):: option_path
character(len=OPTION_PATH_LEN):: complete_solver_option_path

  ! at the moment only prognostic fields have a solver options block
  ! under [field_path]/prognostic/solver/. Other cases should be
  ! implemented here:
  if (have_option(trim(option_path)//'/prognostic/solver')) then
    complete_solver_option_path=trim(option_path)//'/prognostic/solver'
  ! some diagnostic cases have solver blocks now
  else if (have_option(trim(option_path)//'/diagnostic/solver')) then
    complete_solver_option_path=trim(option_path)//'/diagnostic/solver'
  else if (have_option(trim(option_path)//'/solver')) then
    complete_solver_option_path=trim(option_path)//'/solver'
  else
    ewrite(-1,*) 'option_path: ', trim(option_path)
    FLAbort("Missing solver element in provided option_path.")
  end if
  
end function complete_solver_option_path

subroutine petsc_solve_setup(y, A, b, ksp, petsc_numbering, &
  solver_option_path, startfromzero, &
  matrix, block_matrix, sfield, vfield, tfield, &
  option_path, startfromzero_in, &
  preconditioner_matrix, prolongators, surface_node_list, &
  internal_smoothing_option, positions)
!!< sets up things needed to call petsc_solve_core
!! Stuff that comes out:
!!
!! PETSc solution vector
Vec, intent(out):: y
!! PETSc matrix
Mat, intent(out):: A
!! PETSc rhs vector
Vec, intent(out):: b
!! Solver object
Mat, intent(out):: ksp
!! numbering from local (i.e. fluidity speak: global) to PETSc (fluidity: universal) numbering
type(petsc_numbering_type), intent(out):: petsc_numbering
!! returns the option path to solver/ block for new options, otherwise ""
character(len=*), intent(out):: solver_option_path
!! whether to start with zero initial guess
logical, intent(out):: startfromzero

!! Stuff that goes in:
!! 
!! provide either a matrix or block_matrix to be solved
type(csr_matrix), target, optional, intent(in):: matrix
type(block_csr_matrix), target, optional, intent(in):: block_matrix
!! provide either a scalar field or vector field to be solved for
type(scalar_field), optional, intent(in):: sfield
type(vector_field), optional, intent(in):: vfield
type(tensor_field), optional, intent(in):: tfield
  
!! if provided overrides sfield%option_path
character(len=*), optional, intent(in):: option_path
!! whether to start with zero initial guess (as passed in)
logical, optional, intent(in):: startfromzero_in
!! provide approximation the matrix (only to be used in combination with pctype='KSP')
type(csr_matrix), optional, intent(in) :: preconditioner_matrix
!! prolongators to be used at the first level of 'mg'
type(petsc_csr_matrix), dimension(:), optional, intent(in) :: prolongators
!! Stuff needed for internal smoother
integer, dimension(:), optional, intent(in) :: surface_node_list
integer, optional, intent(in) :: internal_smoothing_option
!! positions field is only used with remove_null_space/ or multigrid_near_null_space/ with rotational components
type(vector_field), intent(in), optional :: positions

  logical, dimension(:), pointer:: inactive_mask
  integer, dimension(:), allocatable:: ghost_nodes
  Mat:: pmat
  MatStructure:: matrix_structure
  ! one of the PETSc supplied orderings see
  ! http://www-unix.mcs.anl.gov/petsc/petsc-as/snapshots/petsc-current/docs/manualpages/MatOrderings/MatGetOrdering.html
  MatOrderingType:: ordering_type
  logical:: use_reordering
  real time1, time2
  integer ierr
  logical:: parallel, timing, have_cache
  type(halo_type), pointer ::  halo
  integer i, j
  KSP, pointer:: ksp_pointer

  ! Initialise profiler
  if(present(sfield)) then
     call profiler_tic(sfield, "petsc_setup")
  else if(present(vfield)) then
     call profiler_tic(vfield, "petsc_setup")
  else if(present(tfield)) then
     call profiler_tic(tfield, "petsc_setup")
  end if
  
  if (present(sfield)) then
    if (present(option_path)) then
      solver_option_path=complete_solver_option_path(option_path)
    else
      solver_option_path=complete_solver_option_path(sfield%option_path)
    end if
  else if (present(vfield)) then
    if (present(option_path)) then
      solver_option_path=complete_solver_option_path(option_path)
    else
      solver_option_path=complete_solver_option_path(vfield%option_path)
    end if
  else if (present(tfield)) then
    if (present(option_path)) then
      solver_option_path=complete_solver_option_path(option_path)
    else
      solver_option_path=complete_solver_option_path(tfield%option_path)
    end if
  else
    FLAbort("Need to provide either sfield or vfield to petsc_solve_setup.")
  end if
  
  timing=(debug_level()>=2)
  if (timing) then
    call cpu_time(time1)
  end if
  
  startfromzero=have_option(trim(solver_option_path)//'/start_from_zero')
  if (present_and_true(startfromzero_in) .and. .not. startfromzero) then
    ewrite(2,*) 'Note: startfromzero hard-coded to .true.'
    ewrite(2,*) 'Ignoring setting from solver option.'
    startfromzero=.true.
  end if
  
  ksp=PETSC_NULL_OBJECT
  if (present(matrix)) then
    if (associated(matrix%ksp)) then
      ksp=matrix%ksp
    end if
  else if (present(block_matrix)) then
    if (associated(block_matrix%ksp)) then
      ksp=block_matrix%ksp
    end if
  end if
  
  if (ksp/=PETSC_NULL_OBJECT) then
    ! oh goody, we've been left something useful!
    call KSPGetOperators(ksp, A, Pmat, matrix_structure, ierr)
    have_cache=.true.
    
    if (have_option(trim(solver_option_path)// &
      '/preconditioner::mg/vertical_lumping/internal_smoother')) then
       ! this option is unsafe with caching, as it needs
       ! DestroyMultigrid to be called on top of PCDestroy to destroy
       ! all its associated objects
       FLExit("Sorry, can't combine internal_smoother with cache_solver_context")
    end if
  else
    ! no cache - we just have to do it all over again
    have_cache=.false.
  end if
  
  ewrite(1, *) 'Assembling matrix.'
 
  ! Note the explicitly-described options rcm, 1wd and natural are now not
  ! listed explicitly in the schema (but can still be used by adding the
  ! appropriate string in the solver reordering node).
  call PetscOptionsGetString("", "-ordering_type", ordering_type, &
        use_reordering, ierr)
  if (.not. use_reordering) then
    call get_option(trim(solver_option_path)//'/reordering[0]/name', &
      ordering_type, stat=ierr)
    use_reordering= (ierr==0)
  end if

  if (present(matrix)) then
     ewrite(2, *) 'Number of rows == ', size(matrix, 1)

     ! Create the matrix & vectors.
     
     inactive_mask => get_inactive_mask(matrix)
     ! create list of inactive, ghost_nodes
     if (associated(inactive_mask)) then
        allocate( ghost_nodes(1:count(inactive_mask)) )
        j=0
        do i=1, size(matrix,1)
           if (inactive_mask(i)) then
             j=j+1
             ghost_nodes(j)=i
           end if
        end do
     else
        allocate( ghost_nodes(1:0) )
     end if

     ! set up numbering used in PETSc objects:
     ! NOTE: we use size(matrix,2) here as halo rows may be absent
     call allocate(petsc_numbering, &
        nnodes=size(matrix,2), nfields=1, &
        halo=matrix%sparsity%column_halo, &
        ghost_nodes=ghost_nodes)

     if (use_reordering) then
        call reorder(petsc_numbering, matrix%sparsity, ordering_type)
     end if
     
     if (.not. have_cache) then
       ! create PETSc Mat using this numbering:
       A=csr2petsc(matrix, petsc_numbering, petsc_numbering)
     end if
      
     halo=>matrix%sparsity%column_halo
            
  elseif (present(block_matrix)) then
    
     ewrite(2, *) 'Number of rows == ', size(block_matrix, 1)
     ewrite(2, *) 'Number of blocks == ', blocks(block_matrix,1)
     assert(.not.block_matrix%diagonal)

     ! Create the matrix & vectors.

     ! set up numbering used in PETSc objects:
     call allocate(petsc_numbering, &
        nnodes=block_size(block_matrix,2), nfields=blocks(block_matrix,1), &
        halo=block_matrix%sparsity%column_halo)

      if (use_reordering) then
        call reorder(petsc_numbering, block_matrix%sparsity, ordering_type)
      end if
     
      if (.not. have_cache) then
        ! create PETSc Mat using this numbering:
        A=block_csr2petsc(block_matrix, petsc_numbering, petsc_numbering)
      end if
      
      halo=>block_matrix%sparsity%column_halo

  else
  
     ewrite(-1,*) "So what am I going to solve???"
     FLAbort("Wake up!")
      
  end if

  ewrite(1, *) 'Matrix assembly completed.'
  
  if (IsParallel()) then
    parallel= (associated(halo))
  else
    parallel=.false.
  end if
  
  if (have_cache) then
    ! write the cached solver options to log:
    call ewrite_ksp_options(ksp)
  else if (present(preconditioner_matrix)) then
    ewrite(2,*)  'Using provided preconditioner matrix'
    pmat=csr2petsc(preconditioner_matrix, petsc_numbering)
    
    ewrite(2, *) 'Using solver options defined at: ', trim(solver_option_path)
    call SetupKSP(ksp, A, pmat, solver_option_path, parallel, &
      petsc_numbering, &
      startfromzero_in=startfromzero_in, &
      prolongators=prolongators, surface_node_list=surface_node_list, &
      matrix_csr=matrix, &
      internal_smoothing_option=internal_smoothing_option, &
      positions=positions)
  else
    ewrite(2, *) 'Using solver options defined at: ', trim(solver_option_path)
    call SetupKSP(ksp, A, A, solver_option_path, parallel, &
      petsc_numbering, &
      startfromzero_in=startfromzero_in, &
      prolongators=prolongators, surface_node_list=surface_node_list, &
      matrix_csr=matrix, &
      internal_smoothing_option=internal_smoothing_option, &
      positions=positions)
  end if
  
  if (.not. have_cache .and. have_option(trim(solver_option_path)// &
    &'/cache_solver_context')) then
    
    ! save the ksp solver context for future generations
    ! (hack with pointer to convince intel compiler that it's
    !  really just the pointed-to value I'm changing)
    if (present(matrix)) then
      ksp_pointer => matrix%ksp
    else if (present(block_matrix)) then
      ksp_pointer => block_matrix%ksp
    end if
    if (associated(ksp_pointer)) then
      ksp_pointer = ksp
      
      ! make sure we don't destroy it, the %ksp becomes a separate reference
      call PetscObjectReference(ksp, ierr)
    else
      ! matrices coming from block() can't cache
      FLAbort("User wants to cache solver context, but no proper matrix is provided.")
    end if
    
  else if (have_cache) then
  
    ! ksp is a copy of matrix%ksp, make it a separate reference, 
    ! so we can KSPDestroy it without destroying matrix%ksp
    call PetscObjectReference(ksp, ierr)
    
    ! same for the matrix, kspgetoperators returns the matrix reference
    ! owned by the ksp - make it a separate reference
    call PetscObjectReference(A, ierr)
    
  end if
  
  b=PetscNumberingCreateVec(petsc_numbering)
  call VecDuplicate(b, y, ierr)
  
  if (timing) then
    call cpu_time(time2)
    ewrite(2,*) "Time spent in Petsc setup: ", time2-time1
  end if

  if(present(sfield)) then
     call profiler_toc(sfield, "petsc_setup")
  else if(present(vfield)) then
     call profiler_toc(vfield, "petsc_setup")
  else if(present(tfield)) then
     call profiler_toc(tfield, "petsc_setup")
  end if
  
end subroutine petsc_solve_setup
  
subroutine petsc_solve_setup_petsc_csr(y, b, ksp, &
  solver_option_path, startfromzero, &
  matrix, sfield, vfield, tfield, sfields, &
  option_path, startfromzero_in, &
  prolongators,surface_node_list, &
  positions, rotation_matrix)
!!< sets up things needed to call petsc_solve_core
!! Stuff that comes out:
!!
!! PETSc solution vector
Vec, intent(out):: y
!! PETSc rhs vector
Vec, intent(out):: b
!! Solver object
Mat, intent(out):: ksp
!! returns the option path to solver/ block for new options, otherwise ""
character(len=*), intent(out):: solver_option_path
!! whether to start with zero initial guess
logical, intent(out):: startfromzero

!! Stuff that goes in:
!! 
!! provide either a matrix or block_matrix to be solved
type(petsc_csr_matrix), intent(inout):: matrix
!! provide either a scalar field, a vector field 
!! a tensor field or a array of scalar fields to be solved for
type(scalar_field), optional, intent(in):: sfield
type(vector_field), optional, intent(in):: vfield
type(tensor_field), optional, intent(in):: tfield
type(scalar_field_pointer), dimension(:), optional, intent(in) :: sfields

!! overrides sfield%option_path, vfield%option_path
!! tfield%option_path or sfields(1)%ptr%option_path
character(len=*), intent(in), optional:: option_path
!! whether to start with zero initial guess (as passed in)
logical, optional, intent(in):: startfromzero_in

!! additional info for "mg" preconditioner:
!! prolongators to be used at the first levels of 'mg'
type(petsc_csr_matrix), dimension(:), optional, intent(in) :: prolongators
!! Stuff needed for internal smoother
integer, dimension(:), optional, intent(in) :: surface_node_list
!! positions field is only used with remove_null_space/ or multigrid_near_null_space/ with rotational components
type(vector_field), intent(in), optional :: positions
!! with rotated bcs: matrix to transform from x,y,z aligned vectors to boundary aligned
Mat, intent(in), optional:: rotation_matrix

  real time1, time2
  integer ierr
  logical parallel, timing

  if (present(sfield)) then
    if (present(option_path)) then
      solver_option_path=complete_solver_option_path(option_path)
    else
      solver_option_path=complete_solver_option_path(sfield%option_path)
    end if
  else if (present(vfield)) then
    if (present(option_path)) then
      solver_option_path=complete_solver_option_path(option_path)
    else
      solver_option_path=complete_solver_option_path(vfield%option_path)
    end if
  else if (present(tfield)) then
    if (present(option_path)) then
      solver_option_path=complete_solver_option_path(option_path)
    else
      solver_option_path=complete_solver_option_path(tfield%option_path)
    end if
  else if (present(sfields)) then
    if (present(option_path)) then
      solver_option_path=complete_solver_option_path(option_path)
    else
      solver_option_path=complete_solver_option_path(sfields(1)%ptr%option_path)
    end if
  else
<<<<<<< HEAD
    FLAbort("Need to provide either sfield, vfield, tfield or sfields to petsc_solve_setup.")
=======
    FLAbort("Need to provide either sfield, vfield or tfield to petsc_solve_setup.")
>>>>>>> 85b1fb49
  end if

  timing=(debug_level()>=2)
  if (timing) then
    call cpu_time(time1)
  end if
  
  call assemble(matrix)
  
  startfromzero=have_option(trim(solver_option_path)//'/start_from_zero')
  if (present_and_true(startfromzero_in) .and. .not. startfromzero) then
    ewrite(2,*) 'Note: startfromzero hard-coded to .true.'
    ewrite(2,*) 'Ignoring setting from solver option.'
    startfromzero=.true.
  end if

  if (IsParallel()) then
    parallel= associated(matrix%row_halo)
  else
    parallel= .false.
  end if
  
  ewrite(2, *) 'Using solver options defined at: ', trim(solver_option_path)
  call SetupKSP(ksp, matrix%M, matrix%M, solver_option_path, parallel, &
      matrix%column_numbering, &
      startfromzero_in=startfromzero_in, &
      prolongators=prolongators, surface_node_list=surface_node_list, &
      positions=positions, rotation_matrix=rotation_matrix)
  
  b=PetscNumberingCreateVec(matrix%column_numbering)
  call VecDuplicate(b, y, ierr)

  if (timing) then
    call cpu_time(time2)
    ewrite(2,*) "Time spent in Petsc setup: ", time2-time1
  end if
      
end subroutine petsc_solve_setup_petsc_csr

subroutine petsc_solve_copy_vectors_from_scalar_fields(y, b,  x, matrix, rhs,  petsc_numbering, startfromzero)
Vec, intent(inout):: y, b
type(scalar_field), target, intent(in):: x, rhs
type(csr_matrix), optional, intent(in):: matrix
type(petsc_numbering_type), intent(in):: petsc_numbering
logical, intent(in):: startfromzero

  type(scalar_field):: ghost_rhs, petsc_solve_rhs, tmp_rhs
  type(mesh_type), pointer:: mesh
  logical, dimension(:), pointer:: inactive_mask
  
  ewrite(1, *) 'Assembling RHS.'  
  
  call profiler_tic(x, "field2petsc")
  if (present(matrix)) then
    inactive_mask => get_inactive_mask(matrix)
  else
    nullify(inactive_mask)
  end if
  
  if (associated(inactive_mask)) then
    ! this takes care of the actual lifting of ghost columns, i.e.
    ! row that have column indices referring to ghost nodes, need to 
    ! move their coefficient multiplied with the bc value moved to the rhs
    mesh => rhs%mesh
    call allocate(ghost_rhs, mesh, name="GhostRHS")
    call allocate(petsc_solve_rhs, mesh, name="PetscSolveRHS")
    call allocate(tmp_rhs, mesh, name="TempRHS")
    
    where (inactive_mask)
      ghost_rhs%val=rhs%val
    elsewhere
      ghost_rhs%val=0.
    end where
    
    ! not all processes that see a ghost node may have the right
    ! value set for it. This ensures the owner gets to set the value:
    if(associated(matrix%sparsity%column_halo)) call halo_update(matrix%sparsity%column_halo, ghost_rhs)
    
    ! tmp_rhs is the rhs contribution of lifting the ghost columns
    call mult(tmp_rhs, matrix, ghost_rhs)
    
    call set(petsc_solve_rhs, rhs)
    call addto(petsc_solve_rhs, tmp_rhs, scale=-1.0)
    
    ! note that we don't set the rhs value for the ghost rows
    ! the right value will be substituted after we return from the solve
    call field2petsc(petsc_solve_rhs, petsc_numbering, b)
    
    call deallocate(ghost_rhs)
    call deallocate(petsc_solve_rhs)
    call deallocate(tmp_rhs)
    
  else
  
    ! create PETSc vec for rhs using above numbering:
    call field2petsc(rhs, petsc_numbering, b)
    
  end if
  
  ewrite(1, *) 'RHS assembly completed.'

  if (.not. startfromzero) then
    
    ewrite(1, *) 'Assembling initial guess.'

    ! create PETSc vec for initial guess and result using above numbering:
    call field2petsc(x, petsc_numbering, y)

    ewrite(1, *) 'Initial guess assembly completed.'
    
  end if
  call profiler_toc(x, "field2petsc")
  
end subroutine petsc_solve_copy_vectors_from_scalar_fields

subroutine petsc_solve_copy_vectors_from_vector_fields(y, b,  x, rhs,  petsc_numbering, startfromzero)
Vec, intent(inout):: y, b
type(vector_field), intent(in):: x, rhs
type(petsc_numbering_type), intent(in):: petsc_numbering
logical, intent(in):: startfromzero

  call profiler_tic(x, "field2petsc")
  ewrite(1, *) 'Assembling RHS.'
  
  ! create PETSc vec for rhs using above numbering:
  call field2petsc(rhs, petsc_numbering, b)
  
  ewrite(1, *) 'RHS assembly completed.'

  if (.not. startfromzero) then
    
    ewrite(1, *) 'Assembling initial guess.'

    ! create PETSc vec for initial guess and result using above numbering:
    call field2petsc(x, petsc_numbering, y)

    ewrite(1, *) 'Initial guess assembly completed.'
    
  end if
  call profiler_toc(x, "field2petsc")
  
end subroutine petsc_solve_copy_vectors_from_vector_fields

subroutine petsc_solve_copy_vectors_from_scalar_fields_arrays(y, b,  x, rhs,  petsc_numbering, startfromzero)
Vec, intent(inout):: y, b
type(scalar_field_pointer), dimension(:), intent(in):: x, rhs
type(petsc_numbering_type), intent(in):: petsc_numbering
logical, intent(in):: startfromzero

  call profiler_tic(x(1)%ptr, "field2petsc")
  ewrite(1, *) 'Assembling RHS.'
  
  ! create PETSc vec for rhs using above numbering:
  call field2petsc(rhs, petsc_numbering, b)
  
  ewrite(1, *) 'RHS assembly completed.'

  if (.not. startfromzero) then
    
    ewrite(1, *) 'Assembling initial guess.'

    ! create PETSc vec for initial guess and result using above numbering:
    call field2petsc(x, petsc_numbering, y)

    ewrite(1, *) 'Initial guess assembly completed.'
    
  end if
  call profiler_toc(x(1)%ptr, "field2petsc")
  
end subroutine petsc_solve_copy_vectors_from_scalar_fields_arrays

subroutine petsc_solve_core(y, A, b, ksp, petsc_numbering, &
  solver_option_path, startfromzero, &
  iterations, &
  sfield, vfield, tfield, sfield_ptrs, &
  x0, vector_x0, sfield_ptrs_x0, checkconvergence, nomatrixdump)
!!< inner core of matrix solve, called by all versions of petsc_solve
!! IN: inital guess, OUT: solution
Vec, intent(inout):: y
!! PETSc matrix
Mat, intent(in):: A
!! PETSc vector with right hand side of the equation
Vec, intent(in):: b
!! solver object
KSP, intent(inout):: ksp
!! numbering from local (i.e. fluidity speak: global) to PETSc (fluidity: universal) numbering
type(petsc_numbering_type), intent(in):: petsc_numbering
!! for new options option path to solver/ block
character(len=*), intent(in):: solver_option_path
!! whether to start with zero initial guess
logical, intent(in):: startfromzero
!! returns number of performed iterations
integer, intent(out):: iterations
!! provide either a scalar field, vector field, tensor field or scalar field pointers to be solved for
!! (only for logging/timing purposes)
type(scalar_field), optional, intent(in):: sfield
type(vector_field), optional, intent(in):: vfield
type(tensor_field), optional, intent(in):: tfield
type(scalar_field_pointer), dimension(:), optional, intent(in) :: sfield_ptrs
!! initial guess (written out in matrixdump after failed solve)
real, dimension(:), optional, intent(in):: x0
!! initial guess (written out in matrixdump after failed solve) in vector_field form
type(vector_field), optional, intent(in):: vector_x0
!! initial guess (written out in matrixdump after failed solve) in scalar field pointers form
type(scalar_field_pointer), dimension(:), optional, intent(in):: sfield_ptrs_x0
!! whether to check convergence (optional legacy argument to be passed straight on)
logical, optional, intent(in):: checkconvergence
!! logical to prevent dump of matrix equation (full projection solve eqn cannot be dumped):
logical, optional, intent(in):: nomatrixdump

  PetscReal norm
  PetscErrorCode ierr
  KSPConvergedReason reason
  MatNullSpace nullsp
  PetscLogDouble flops1, flops2
  character(len=FIELD_NAME_LEN):: name
  logical print_norms, timing
  real time1, time2

  ! Initialise profiler
  if(present(sfield)) then
    name=sfield%name
    call profiler_tic(sfield, "solve")
  else if(present(vfield)) then
    name=vfield%name
    call profiler_tic(vfield, "solve")
  else if(present(tfield)) then
    name=tfield%name
    call profiler_tic(tfield, "solve")
  else if(present(sfield_ptrs)) then
    name=sfield_ptrs(1)%ptr%name
    call profiler_tic(sfield_ptrs(1)%ptr, "solve")
  end if
  
  timing=( debug_level()>=2 )

  print_norms=have_option(trim(solver_option_path)//'/diagnostics/print_norms')
  if (print_norms) then
     call VecNorm(b, NORM_2, norm, ierr)
     ewrite(2, *) '2-norm of RHS:', norm
     call VecNorm(b, NORM_INFINITY, norm, ierr)
     ewrite(2, *) 'inf-norm of RHS:', norm
     if (startfromzero) then
        call VecNorm(y, NORM_2, norm, ierr)
        ewrite(2, *) '2-norm of initial guess:', norm
        call VecNorm(y, NORM_INFINITY, norm, ierr)
        ewrite(2, *) 'inf-norm of initial guess:', norm
     end if
     call MatNorm(A, NORM_FROBENIUS, norm, ierr)
     ewrite(2, *) 'Frobenius norm of matrix:', norm
     call MatNorm(A, NORM_INFINITY, norm, ierr)
     ewrite(2, *) 'inf-norm of matrix:', norm
  end if
  
  if (timing) then
    call cpu_time(time1)
    call PetscGetFlops(flops1, ierr)
  end if
  
  ewrite(1, *) 'Entering solver.'

  ! if a null space is defined for the petsc matrix, make sure it's projected out of the rhs
  call KSPGetNullSpace(ksp, nullsp, ierr)
  if (ierr==0  .and. nullsp/=PETSC_NULL_OBJECT) then
    call MatNullSpaceRemove(nullsp, b, PETSC_NULL_OBJECT, ierr)
  end if

  call KSPSolve(ksp, b, y, ierr)
  call KSPGetConvergedReason(ksp, reason, ierr)
  call KSPGetIterationNumber(ksp, iterations, ierr)

  ewrite(1, *) 'Out of solver.'

  if (timing) then
    call cpu_time(time2)
    call PetscGetFlops(flops2, ierr)
    ewrite(2,*) 'CPU time spent in solver:', time2-time1
    ewrite(2,*) 'MFlops counted by Petsc:', (flops2-flops1)/1e6
    ewrite(2,*) 'MFlops/sec:', (flops2-flops1)/((time2-time1)*1e6)
  end if
  
  if(have_option(trim(solver_option_path)//'/diagnostics/dump_matrix')) then
    if(present_and_true(nomatrixdump)) then
      ewrite(0,*) 'Requested to dump matrix on solve that is hard coded not to'
      ewrite(0,*) 'dump matrices.  Therefore ignoring the dump_matrix option request.'
    else
      call dump_matrix_option(solver_option_path, startfromzero, A, b, &
                              petsc_numbering, &
                              x0=x0, vector_x0=vector_x0, sfield_ptrs_x0=sfield_ptrs_x0)
    end if
  end if
  
  ! Check convergence and give warning+matrixdump if needed.
  ! This needs to be done before we copy back the result as
  ! x still contains the initial guess to be used in the matrixdump.
  call ConvergenceCheck(reason, iterations, name, solver_option_path, &
       startfromzero, A, b, petsc_numbering, &
       x0=x0, vector_x0=vector_x0, sfield_ptrs_x0=sfield_ptrs_x0, &
       checkconvergence=checkconvergence,nomatrixdump=nomatrixdump)

  ewrite(2, "(A, ' PETSc reason of convergence: ', I0)") trim(name), reason
  ewrite(2, "(A, ' PETSc n/o iterations: ', I0)") trim(name), iterations
    
  if (print_norms) then
     call VecNorm(y, NORM_2, norm, ierr)
     ewrite(2, *) '2-norm of solution:', norm
     call VecNorm(y, NORM_INFINITY, norm, ierr)
     ewrite(2, *) 'inf-norm of solution:', norm
  end if

  if(present(sfield)) then
    call profiler_toc(sfield, "solve")
  else if(present(vfield)) then
    call profiler_toc(vfield, "solve")
  else if(present(tfield)) then
    call profiler_toc(tfield, "solve")
  else if(present(sfield_ptrs)) then
    call profiler_toc(sfield_ptrs(1)%ptr, "solve")
  end if
  
end subroutine petsc_solve_core

subroutine petsc_solve_destroy(y, A, b, ksp, petsc_numbering, &
  solver_option_path)
Vec, intent(inout):: y
Mat, intent(inout):: A
Vec, intent(inout):: b
KSP, intent(inout):: ksp
type(petsc_numbering_type), intent(inout):: petsc_numbering
character(len=*), intent(in):: solver_option_path

  PC pc
  PCType pctype
  integer ierr
  
  call VecDestroy(y, ierr)
  call MatDestroy(A, ierr)
  call VecDestroy(b, ierr)
  call KSPGetPC(ksp, pc, ierr)
  call PCGetType(pc, pctype, ierr)
  if (pctype==PCMG) then
    call DestroyMultigrid(pc)
  end if
  call KSPDestroy(ksp, ierr)

  ! destroy everything associated with the monitors
  if(have_option(trim(solver_option_path)// &
       '/diagnostics/monitors/true_error') .or. &
       have_option(trim(solver_option_path)// &
       '/diagnostics/monitors/iteration_vtus')) then
     ! note we have to check the option itself and not the logicals
     ! as we may be in an inner solver, where only the outer solve 
     ! has the monitor set
     call petsc_monitor_destroy()
     petsc_monitor_has_exact=.false.
     petsc_monitor_iteration_vtus=.false.
  end if
  ! we could reuse this, but for the moment we don't:
  call deallocate(petsc_numbering)
  
end subroutine petsc_solve_destroy

subroutine petsc_solve_destroy_petsc_csr(y, b, ksp, solver_option_path)
Vec, intent(inout):: y
Vec, intent(inout):: b
KSP, intent(inout):: ksp
character(len=*), intent(in):: solver_option_path

  PC pc
  PCType pctype
  integer ierr
  
  call VecDestroy(y, ierr)
  call VecDestroy(b, ierr)
  call KSPGetPC(ksp, pc, ierr)
  call PCGetType(pc, pctype, ierr)
  if (pctype==PCMG) then
    call DestroyMultigrid(pc)
  end if
  call KSPDestroy(ksp, ierr)
  
  ! destroy everything associated with the monitors
  if(have_option(trim(solver_option_path)// &
       '/diagnostics/monitors/true_error') .or. &
       have_option(trim(solver_option_path)// &
       '/diagnostics/monitors/iteration_vtus')) then
     ! note we have to check the option itself and not the logicals
     ! as we may be in an inner solver, where only the outer solve 
     ! has the monitor set
     call petsc_monitor_destroy()
     petsc_monitor_has_exact=.false.
     petsc_monitor_iteration_vtus=.false.
  end if
  
end subroutine petsc_solve_destroy_petsc_csr

subroutine ConvergenceCheck(reason, iterations, name, solver_option_path, &
  startfromzero, A, b, petsc_numbering, x0, vector_x0, sfield_ptrs_x0, checkconvergence, nomatrixdump)
  !!< Checks reason of convergence. If negative (not converged)
  !!< writes out a scary warning and dumps matrix (if first time), 
  !!< and if reason<0 but reason/=-3
  !!< (i.e. not converged due to other reasons than reaching max_its)
  !!< it sets sig_int to .true. causing the run to halt and dump
  !!< at the end of the time step.
  integer, intent(in):: reason, iterations
  !! name of the thing we're solving for, used in log output:
  character(len=*), intent(in):: name
  !! for new options path to solver options
  character(len=*), intent(in):: solver_option_path  
  ! Arguments needed in the matrixdump:
  logical, intent(in):: startfromzero
  Mat, intent(in):: A
  Vec, intent(in):: b
  type(petsc_numbering_type), intent(in):: petsc_numbering
  ! initial guess to be written in matrixdump (if startfromzero==.false.)
  real, optional, dimension(:), intent(in):: x0
  type(vector_field), optional, intent(in):: vector_x0
  type(scalar_field_pointer), dimension(:), optional, intent(in):: sfield_ptrs_x0
  !! if present and .false. do not check, otherwise do check
  logical, optional, intent(in):: checkconvergence
  !! if present do not dump matrix equation:
  logical, optional, intent(in):: nomatrixdump

  ! did we dump before? :
  logical, save:: matrixdumped=.false.
  Vec y0
  PetscErrorCode ierr
  character(len=30) reasons(10)
  real spin_up_time, current_time
  
  reasons(1)  = "Undefined"
  reasons(2)  = "KSP_DIVERGED_NULL"
  reasons(3)  = "KSP_DIVERGED_ITS"
  reasons(4)  = "KSP_DIVERGED_DTOL"
  reasons(5)  = "KSP_DIVERGED_BREAKDOWN"
  reasons(6)  = "KSP_DIVERGED_BREAKDOWN_BICG"
  reasons(7)  = "KSP_DIVERGED_NONSYMMETRIC"
  reasons(8)  = "KSP_DIVERGED_INDEFINITE_PC"
  reasons(9)  = "KSP_DIVERGED_NAN"
  reasons(10) = "KSP_DIVERGED_INDEFINITE_MAT"
  
  if (reason<=0) then
     if(present_and_true(nomatrixdump)) matrixdumped = .true.    
     if (present(checkconvergence)) then
        ! checkconvergence==.false. in iterative solver calls that will
        ! not always convergence within the allowed n/o iterations
        if (.not. checkconvergence .and. reason==-3) return
     end if
     ! write reason+iterations to STDERR so we never miss it:
     ewrite(-1,*) 'WARNING: Failed to converge.'
     ewrite(-1,*) "PETSc did not converge for matrix solve of: " // trim(name)
     if((reason>=-10) .and. (reason<=-1)) then
        ewrite(-1,*) 'Reason for non-convergence: ', reasons(-reason)
     else
        ewrite(-1,*) 'Reason for non-convergence is undefined: ', reason
     endif
     ewrite(-1,*) 'Number of iterations: ', iterations
     
     if (have_option(trim(solver_option_path)//'/ignore_all_solver_failures')) then
        ewrite(0,*) 'Specified ignore_all_solver_failures, therefore continuing'
     elseif (reason/=-3 .or. have_option(trim(solver_option_path)//'/never_ignore_solver_failures')) then
        ewrite(-1,*) "Sending signal to dump and finish"
        ! Setting SIGINT in Signal_Vars module will cause dump and crash
        sig_int=.true.
     elseif (have_option(trim(solver_option_path)//'/allow_non_convergence_during_spinup')) then
        call get_option(trim(solver_option_path)//'/allow_non_convergence_during_spin_up/spin_up_time', spin_up_time)
        call get_option('/timestepping/current_time', current_time)
        ewrite(2,*) 'current time:', current_time
         ewrite(2,*) 'spin up time:', spin_up_time
        if (current_time<spin_up_time) then
           ewrite(0,*) "Non-convergence during spin up, therefore continuing"
        else
           ewrite(-1,*) "Non-convergence after spin up period,", &
                        " therefore sending signal to dump and finish"
           sig_int=.true.
        end if
     elseif (have_option(trim(solver_option_path)//'/no_matrixdump')) then
        ! this is a special case internal option for petsc_readnsolve, where we don't want it to
        ! rewrite the matrixdump
        ! pretend we've already dumped before:
        matrixdumped=.true.
     else
        ! legacy case if none if the 3 choices are set:
        ewrite(-1,*) "Sending signal to dump and finish"
        sig_int=.true.
     endif
     
     if (.not. matrixdumped) then
        y0=PetscNumberingCreateVec(petsc_numbering)
        if (startfromzero) then
           call VecZeroEntries(y0, ierr)
        else if (present(x0)) then
           call array2petsc(x0, petsc_numbering, y0)
        else if (present(vector_x0)) then
           call field2petsc(vector_x0, petsc_numbering, y0)
        else if (present(sfield_ptrs_x0)) then
           call field2petsc(sfield_ptrs_x0, petsc_numbering, y0)
        else
           ewrite(0,*) 'Initial guess not provided in ConvergenceCheck'
           ewrite(0,*) 'This is a bug!!!'
        end if
      
        call DumpMatrixEquation('matrixdump', y0, A, b)
        call VecDestroy(y0, ierr)
        matrixdumped=.true.
     end if
     
  end if
  
end subroutine ConvergenceCheck
  
subroutine dump_matrix_option(solver_option_path, startfromzero, A, b, &
                              petsc_numbering, &
                              x0, vector_x0, sfield_ptrs_x0)
                              
  !! for new options path to solver options
  character(len=*), intent(in):: solver_option_path  
  ! Arguments needed in the matrixdump:
  logical, intent(in):: startfromzero
  Mat, intent(in):: A
  Vec, intent(in):: b
  type(petsc_numbering_type), intent(in):: petsc_numbering
  ! initial guess to be written in matrixdump (if startfromzero==.false.)
  real, optional, dimension(:), intent(in):: x0
  type(vector_field), optional, intent(in):: vector_x0
  type(scalar_field_pointer), dimension(:), optional, intent(in):: sfield_ptrs_x0
  
  character(len=FIELD_NAME_LEN) :: filename
  PetscErrorCode ierr
  Vec y0
  !! integer index for the optional dumping of the matrix
  integer, save :: dump_matrix_index=0

  call get_option(trim(solver_option_path)//'/diagnostics/dump_matrix/filename', filename)
  
  dump_matrix_index = dump_matrix_index + 1
  
  y0=PetscNumberingCreateVec(petsc_numbering)
  if (startfromzero) then
     call VecZeroEntries(y0, ierr)
  else if (present(x0)) then
     call array2petsc(x0, petsc_numbering, y0)
  else if (present(vector_x0)) then
     call field2petsc(vector_x0, petsc_numbering, y0)
  else if (present(sfield_ptrs_x0)) then
     call field2petsc(sfield_ptrs_x0, petsc_numbering, y0)
  else
     ewrite(0,*) 'Initial guess not provided in dump_matrix_option'
     ewrite(0,*) 'This is a bug!!!'
  end if

  call DumpMatrixEquation(trim(filename)//"_"//int2str(dump_matrix_index), y0, A, b)
  call VecDestroy(y0, ierr)
 
end subroutine dump_matrix_option

subroutine SetupKSP(ksp, mat, pmat, solver_option_path, parallel, &
       petsc_numbering, &
       startfromzero_in, &
       prolongators, surface_node_list, matrix_csr, &
       internal_smoothing_option, positions, rotation_matrix)
  !!< Creates the KSP solver context and calls
  !!< setup_ksp_from_options
    KSP, intent(out) :: ksp
    Mat, intent(in) :: mat, pmat
    ! path to solver block (including '/solver')
    character(len=*), intent(in):: solver_option_path
    ! need to know this for setup:
    logical, intent(in):: parallel
    ! used in the monitors:
    type(petsc_numbering_type), intent(in):: petsc_numbering
    ! if true overrides what is set in the options:
    logical, optional, intent(in):: startfromzero_in
    ! prolongators to be used at the first levels of 'mg'
    type(petsc_csr_matrix), dimension(:), optional, intent(in) :: prolongators
    ! additional information for multigrid smoother:
    integer, dimension(:), optional, intent(in) :: surface_node_list
    type(csr_matrix), optional, intent(in) :: matrix_csr
    integer, optional, intent(in) :: internal_smoothing_option
    ! positions field is only used with remove_null_space/ or multigrid_near_null_space/ with rotational components
    type(vector_field), intent(in), optional :: positions
    ! with rotated bcs: matrix to transform from x,y,z aligned vectors to boundary aligned
    Mat, intent(in), optional:: rotation_matrix
    
    PetscErrorCode ierr
    
    if (parallel) then
       call KSPCreate(MPI_COMM_FEMTOOLS, ksp, ierr)
    else
       call KSPCreate(MPI_COMM_SELF, ksp, ierr)
    end if
    call KSPSetOperators(ksp, mat, pmat, DIFFERENT_NONZERO_PATTERN, ierr)
    
    call setup_ksp_from_options(ksp, mat, pmat, solver_option_path, &
      petsc_numbering=petsc_numbering, &
      startfromzero_in=startfromzero_in, &
      prolongators=prolongators, &
      surface_node_list=surface_node_list, &
      matrix_csr=matrix_csr, &
      internal_smoothing_option=internal_smoothing_option, &
      positions=positions, &
      rotation_matrix=rotation_matrix)
      
  end subroutine SetupKSP
    
  recursive subroutine setup_ksp_from_options(ksp, mat, pmat, solver_option_path, &
      petsc_numbering, startfromzero_in, prolongators, surface_node_list, matrix_csr, &
      internal_smoothing_option, positions, rotation_matrix)
  !!< Sets options for the given ksp according to the options
  !!< in the options tree.
    KSP, intent(out) :: ksp
    ! PETSc mat and pmat used to solve
    Mat, intent(in):: mat, pmat
    ! path to solver block (including '/solver')
    character(len=*), intent(in):: solver_option_path
    ! used in the monitors, fieldsplit and vectorial (near)null spaces:
    type(petsc_numbering_type), optional, intent(in):: petsc_numbering
    ! if true overrides what is set in the options:
    logical, optional, intent(in):: startfromzero_in
    ! prolongators to be used at the first levels of 'mg'
    type(petsc_csr_matrix), dimension(:), optional, intent(in) :: prolongators
    ! additional information for multigrid smoother:
    integer, dimension(:), optional, intent(in) :: surface_node_list
    type(csr_matrix), optional, intent(in) :: matrix_csr
    integer, optional, intent(in) :: internal_smoothing_option
    ! positions field is only used with remove_null_space/ or multigrid_near_null_space/ with rotational components
    type(vector_field), intent(in), optional :: positions
    ! with rotated bcs: matrix to transform from x,y,z aligned vectors to boundary aligned
    Mat, intent(in), optional:: rotation_matrix
    
    ! hack to satisfy interface for MatNullSpaceCreate
    ! only works as the array won't actually be used
    PetscObject, dimension(1:0):: PETSC_NULL_OBJECT_ARRAY
    KSPType ksptype
    PC pc
    PetscReal rtol, atol, dtol
    PetscInt max_its
    PetscErrorCode ierr
    MatNullSpace null_space ! Nullspace object
    
    logical startfromzero, remove_null_space
    
    ewrite(1,*) "Inside setup_ksp_from_options"
    
    ! Do multigrid near null spaces before setting up the pc:
    if(have_option(trim(solver_option_path)//"/multigrid_near_null_space")) then

       ! Check that we are using the gamg preconditioner:
       if(.not.(have_option(trim(solver_option_path)//"/preconditioner::gamg"))) then
          FLExit("multigrid_near_null_space removal only valid when using gamg preconditioner")
       end if

#if PETSC_VERSION_MINOR<3
       FLExit("multigrid_near_null_space only available in petsc 3.3")
#else
       if (.not. present(petsc_numbering)) then
         FLAbort("Need petsc_numbering for multigrid near null space")
       end if
       null_space = create_null_space_from_options(mat, trim(solver_option_path)//"/multigrid_near_null_space", &
            petsc_numbering, positions=positions, rotation_matrix=rotation_matrix)
       call MatSetNearNullSpace(mat, null_space, ierr)
       call MatNullSpaceDestroy(null_space, ierr)
#endif
    end if
    
    ! first set pc options
    ! =========================================================
    call KSPGetPC(ksp, pc, ierr)
    remove_null_space=have_option(trim(solver_option_path)//'/remove_null_space')
    call setup_pc_from_options(pc, pmat, &
       trim(solver_option_path)//'/preconditioner[0]', &
       petsc_numbering=petsc_numbering, &
       prolongators=prolongators, surface_node_list=surface_node_list, &
       matrix_csr=matrix_csr, internal_smoothing_option=internal_smoothing_option, &
       has_null_space=remove_null_space)
    
    ! then ksp type
    ! =========================================================
    call get_option(trim(solver_option_path)//'/iterative_method[0]/name', &
      ksptype)
    ! set type first, so ksptype specific PETSC_OPTIONS are picked up
    call KSPSetType(ksp, ksptype, ierr)
    ! set options that may have been supplied via the
    ! PETSC_OPTIONS env. variable
    ! this is done at first, so it will be overwritten by anything
    ! explicitly set via flml options
    call KSPSetFromOptions(ksp, ierr)
    ! set ksptype again to force the flml choice
    call KSPSetType(ksp, ksptype, ierr)
    ewrite(2, *) 'ksp_type:', trim(ksptype)

    ! set max. iterations and tolerances:
    ! =======================================
    call get_option(trim(solver_option_path)//'/relative_error', rtol)
    call get_option(trim(solver_option_path)//'/absolute_error', atol, &
      default=real(0.0, kind = kind(rtol)))
    ! note that if neither is set the solve will never converge
    ! needs checking

    ! this may end up in the schema:
    dtol=PETSC_DEFAULT_DOUBLE_PRECISION
    ! maximum n/o iterations is required, so no default:
    call get_option(trim(solver_option_path)//'/max_iterations', max_its)
    
    ! set this choice as default (maybe overridden by PETSc options below)
    call KSPSetTolerances(ksp, rtol, atol, dtol, max_its, ierr)
    
    if (have_option(trim(solver_option_path)//'/start_from_zero') &
      .or. present_and_true(startfromzero_in) .or. ksptype==KSPPREONLY) then
      call KSPSetInitialGuessNonzero(ksp, PETSC_FALSE, ierr)
      startfromzero=.true.
    else
      call KSPSetInitialGuessNonzero(ksp, PETSC_TRUE, ierr)
      startfromzero=.false.
    end if

    ! If requested, remove nullspace from residual field.
    if (remove_null_space) then
       if (.not. present(petsc_numbering)) then
         FLAbort("Need petsc_numbering for null space removal")
       end if
       if (size(petsc_numbering%gnn2unn,2)==1) then
         ! scalar case, only constant null space
         ewrite(2,*) 'Adding null-space removal options to KSP'
         call MatNullSpaceCreate(MPI_COMM_FEMTOOLS, PETSC_TRUE, 0, PETSC_NULL_OBJECT_ARRAY, null_space, ierr)
       else
         null_space = create_null_space_from_options(mat, trim(solver_option_path)//"/remove_null_space", &
            petsc_numbering, positions=positions, rotation_matrix=rotation_matrix)
       end if
       call KSPSetNullSpace(ksp, null_space, ierr)
       call MatNullSpaceDestroy(null_space, ierr)
    end if

    ! Inquire about settings as they may have changed by PETSc options:
    call KSPGetTolerances(ksp, rtol, atol, dtol, max_its, ierr)
    
    ewrite(2, *) 'ksp_max_it, ksp_atol, ksp_rtol, ksp_dtol: ', &
      max_its, atol, rtol, dtol
    ewrite(2, *) 'startfromzero:', startfromzero
    
    ! Set up the monitors:
    if (have_option(trim(solver_option_path)// &
       '/diagnostics/monitors/preconditioned_residual')) then
        call KSPMonitorSet(ksp, KSPMonitorDefault, PETSC_NULL_OBJECT, &
           PETSC_NULL_FUNCTION, ierr)
    end if
    if (have_option(trim(solver_option_path)// &
       '/diagnostics/monitors/true_residual')) then
        call KSPMonitorSet(ksp, KSPMonitorTrueResidualNorm, PETSC_NULL_OBJECT, &
           PETSC_NULL_FUNCTION, ierr)
    end if
    if (have_option(trim(solver_option_path)// &
       '/diagnostics/monitors/preconditioned_residual_graph')) then
#if PETSC_VERSION_MINOR<4
        call KSPMonitorSet(ksp, KSPMonitorLG, PETSC_NULL_OBJECT, &
           PETSC_NULL_FUNCTION, ierr)
#else
        FLExit("Solver option diagnostics/monitors/preconditioned_residual_graph not supported with petsc version >=3.4")
#endif
    end if

    if (have_option(trim(solver_option_path)// &
       '/diagnostics/monitors/true_error') &
       .and. .not. petsc_monitor_has_exact) then
       ewrite(-1,*) "Solver option diagnostics/monitors/true_error set but "
       ewrite(0,*) "petsc_solve_monitor_exact() not called. This probably means"
       ewrite(0,*) "this version of petsc_solve() doesn't support the monitor."
       FLExit("petsc_solve_monitor_exact() not called")
    end if
    if (have_option(trim(solver_option_path)// &
       '/diagnostics/monitors/iteration_vtus') &
       .and. .not. petsc_monitor_iteration_vtus) then
       ewrite(0,*) "Solver option diagnostics/monitors/iteration_vtus set but "
       ewrite(0,*) "petsc_solve_monitor_iteration_vtus() not called. This probably means"
       ewrite(0,*) "this version of petsc_solve() doesn't support the monitor."
       FLExit("petsc_solve_monitor_iteration_vtus() not called")
    end if
    if(have_option(trim(solver_option_path)// &
       '/diagnostics/monitors/true_error') .or. &
       have_option(trim(solver_option_path)// &
       '/diagnostics/monitors/iteration_vtus')) then
       if (.not. present(petsc_numbering)) then
         FLAbort("Need petsc_numbering for monitor")
       end if
       call petsc_monitor_setup(petsc_numbering, max_its)
       call KSPMonitorSet(ksp,MyKSPMonitor,PETSC_NULL_OBJECT, &
            &                     PETSC_NULL_FUNCTION,ierr)
    end if

  end subroutine setup_ksp_from_options
    
  recursive subroutine setup_pc_from_options(pc, pmat, option_path, &
    petsc_numbering, prolongators, surface_node_list, matrix_csr, &
    internal_smoothing_option, is_subpc, has_null_space)
  PC, intent(inout):: pc
  Mat, intent(in):: pmat
  character(len=*), intent(in):: option_path
  ! needed for fieldsplit and to be pass down to pcksp:
  type(petsc_numbering_type), optional, intent(in):: petsc_numbering
  ! additional information for multigrid smoother:
  type(petsc_csr_matrix), dimension(:), optional, intent(in) :: prolongators
  integer, dimension(:), optional, intent(in) :: surface_node_list
  type(csr_matrix), optional, intent(in) :: matrix_csr
  integer, optional, intent(in) :: internal_smoothing_option
  ! if present and true, don't setup sor and eisenstat as subpc (again)
  logical, optional, intent(in) :: is_subpc
  ! option to "mg" to tell it not to do a direct solve at the coarsest level
  logical, optional, intent(in) :: has_null_space
    
    KSP:: subksp
    PC:: subpc
    PCType:: pctype, hypretype
    MatSolverPackage:: matsolverpackage
    PetscErrorCode:: ierr
    
    call get_option(trim(option_path)//'/name', pctype)

    if (pctype==PCMG) then
      call SetupMultigrid(pc, pmat, ierr, &
            external_prolongators=prolongators, &
            surface_node_list=surface_node_list, &
            matrix_csr=matrix_csr, &
            internal_smoothing_option=internal_smoothing_option, &
            has_null_space=has_null_space)
      if (ierr/=0) then
         if (IsParallel()) then
           ! we give up as SOR is probably not good enough either
           ! for big paralel problems
           ewrite(-1,*) 'Set up of mg preconditioner failed for:'
           ewrite(-1,*) trim(option_path)
           FLExit("MG failed: try another preconditioner or improve partitioning")
         end if
         ewrite(0,*) 'Set up of mg preconditioner failed for:'
         ewrite(0,*) trim(option_path)
         ewrite(0,*) 'choosing "sor" instead for now'
         pctype=PCSOR
         call PCSetType(pc, pctype, ierr)
      end if
      
      ! set options that may have been supplied via the
      ! PETSC_OPTIONS env. variable for the preconditioner
      call PCSetFromOptions(pc, ierr)

    else if (pctype=='hypre') then
#ifdef HAVE_HYPRE
      call PCSetType(pc, pctype, ierr)
      call get_option(trim(option_path)//'/hypre_type[0]/name', &
        hypretype)
      call PCHYPRESetType(pc, hypretype, ierr)
#else
      ewrite(0,*) 'In solver option:', option_path
      FLExit("The fluidity binary is built without hypre support!")
#endif

    else if (pctype==PCKSP) then
      
       ! this replaces the preconditioner by a complete solve
       ! (based on the pmat matrix)
       call PCSetType(pc, pctype, ierr)
       
       ! set the options for the ksp of this complete solve
       call PCKSPGetKSP(pc, subksp, ierr)
       ewrite(1,*) "Going into setup_ksp_from_options again to set the options "//&
          &"for the complete ksp solve of the preconditioner"
       call KSPSetOperators(subksp, pmat, pmat, DIFFERENT_NONZERO_PATTERN, ierr)
       call setup_ksp_from_options(subksp, pmat, pmat, &
         trim(option_path)//'/solver', petsc_numbering=petsc_numbering)
       ewrite(1,*) "Returned from setup_ksp_from_options for the preconditioner solve, "//&
          &"now setting options for the outer solve"
      
    else if (pctype==PCASM .or. pctype==PCBJACOBI) then
      
      call PCSetType(pc, pctype, ierr)
      ! need to call this before the subpc can be retrieved:
      call PCSetup(pc, ierr)
      
      if (pctype==PCBJACOBI) then
        call PCBJACOBIGetSubKSP(pc, PETSC_NULL_INTEGER, PETSC_NULL_INTEGER, subksp, ierr)
      else
        call PCASMGetSubKSP(pc, PETSC_NULL_INTEGER, PETSC_NULL_INTEGER, subksp, ierr)
      end if

      call KSPGetPC(subksp, subpc, ierr)
      ! recursively call to setup the subpc
      ewrite(2,*) "Going into setup_pc_from_options for the subpc within the local domain."
      call setup_pc_from_options(subpc, pmat, &
         trim(option_path)//'/preconditioner[0]', &
         petsc_numbering=petsc_numbering, &
         prolongators=prolongators, surface_node_list=surface_node_list, &
         matrix_csr=matrix_csr, internal_smoothing_option=internal_smoothing_option, &
         is_subpc=.true.)
      ewrite(2,*) "Finished setting up subpc."      
      
    else if (IsParallel() .and. (pctype==PCSOR .or. &
      pctype==PCEISENSTAT) .and. .not. present_and_true(is_subpc)) then
        
       ! in parallel set sor and eisenstat up in combination with pcbjacobi
       ewrite(2,*) "In parallel sor and eisenstat are setup as bjacobi with&
          & sor/eisenstat as subpc in the local domain."
       call PCSetType(pc, PCBJACOBI, ierr)
       ! need to call this before the subpc can be retrieved:
       call PCSetup(pc, ierr)
       call PCBJACOBIGetSubKSP(pc, PETSC_NULL_INTEGER, PETSC_NULL_INTEGER, subksp, ierr)
       call KSPGetPC(subksp, subpc, ierr)
       call PCSetType(subpc, pctype, ierr)

    else if (pctype==PCFIELDSPLIT) then

       if (.not. present(petsc_numbering)) then
         FLAbort("Need to pass down petsc numbering to set up fieldsplit")
       end if

       call setup_fieldsplit_preconditioner(pc, pmat, option_path, &
            petsc_numbering=petsc_numbering)

    else
      
       ! this doesn't work for hypre
       call PCSetType(pc, pctype, ierr)
       ! set options that may have been supplied via the
       ! PETSC_OPTIONS env. variable for the preconditioner
       call PCSetFromOptions(pc, ierr)
       ! set pctype again to enforce flml choice
       call PCSetType(pc, pctype, ierr)

       if (pctype==PCLU) then
          call get_option(trim(option_path)//'/factorization_package/name', matsolverpackage)
          call PCFactorSetMatSolverPackage(pc, matsolverpackage, ierr)
       end if

#if PETSC_VERSION_MINOR>=3
      if (pctype==PCGAMG) then
        ! we think this is a more useful default - the default value of 0.0
        ! causes spurious "unsymmetric" failures as well
        call PCGAMGSetThreshold(pc, 0.01, ierr)
      end if
#endif
      
    end if

    ewrite(2, *) 'pc_type: ', trim(pctype)
    if (pctype=='hypre') then
      ewrite(2,*) 'pc_hypre_type:', trim(hypretype)
    end if
    
  end subroutine setup_pc_from_options

  recursive subroutine setup_fieldsplit_preconditioner(pc, pmat, option_path, &
    petsc_numbering)
  PC, intent(inout):: pc
  Mat, intent(in):: pmat
  character(len=*), intent(in):: option_path
  type(petsc_numbering_type), intent(in):: petsc_numbering

    character(len=128):: fieldsplit_type
    KSP, dimension(size(petsc_numbering%gnn2unn,2)):: subksps
    IS:: index_set
    PetscErrorCode:: ierr
    integer:: i

    call PCSetType(pc, "fieldsplit", ierr)

    do i=1, size(subksps)
      index_set = petsc_numbering_create_is(petsc_numbering, dim=i)
#if PETSC_VERSION_MINOR>=2
      call PCFieldSplitSetIS(pc, PETSC_NULL_CHARACTER, index_set, ierr)
#else
      call PCFieldSplitSetIS(pc, index_set, ierr)
#endif
    end do

    call get_option(trim(option_path)//"/fieldsplit_type/name", &
      fieldsplit_type, ierr)
    select case (fieldsplit_type)
    case ("multiplicative")
      call pcfieldsplitsettype(pc, PC_COMPOSITE_MULTIPLICATIVE, ierr)
    case ("additive")
      call pcfieldsplitsettype(pc, PC_COMPOSITE_ADDITIVE, ierr)
    case ("symmetric_multiplicative")
! workaround silly bug in petsc 3.1
#ifndef PC_COMPOSITE_SYMMETRIC_MULTIPLICATIVE
#define PC_COMPOSITE_SYMMETRIC_MULTIPLICATIVE PC_COMPOSITE_SYM_MULTIPLICATIVE
#endif
      call pcfieldsplitsettype(pc, PC_COMPOSITE_SYMMETRIC_MULTIPLICATIVE, ierr)
    case default
      FLAbort("Unknown fieldsplit_type")
    end select

    call pcfieldsplitgetsubksp(pc, subksps, ierr)
    do i=1, size(subksps)

      call setup_ksp_from_options(subksps(i), pmat, pmat, option_path)

    end do

  end subroutine setup_fieldsplit_preconditioner
    
  subroutine ewrite_ksp_options(ksp)
    KSP, intent(in):: ksp
    
    PC:: pc
    KSPType:: ksptype
    PCType:: pctype
    PetscReal:: rtol, atol, dtol
    PetscInt:: maxits
#if PETSC_VERSION_MINOR>=2
    PetscBool:: flag
#else
    PetscTruth:: flag
#endif
    PetscErrorCode:: ierr
    
    ewrite(2, *) 'Using solver options from cache:'
    
    call KSPGetType(ksp, ksptype, ierr)
    ewrite(2, *) 'ksp_type: ', trim(ksptype)
    
    call KSPGetPC(ksp, pc, ierr)
    call PCGetType(pc, pctype, ierr)
    ewrite(2, *) 'pc_type: ', trim(pctype)
    
    call KSPGetTolerances(ksp, rtol, atol, dtol, maxits, ierr)
    ewrite(2, *) 'ksp_max_it, ksp_atol, ksp_rtol, ksp_dtol: ', &
      maxits, atol, rtol, dtol
    
    call KSPGetInitialGuessNonzero(ksp, flag, ierr)
    ewrite(2, *) 'startfromzero:', .not. flag
    
  end subroutine ewrite_ksp_options

  subroutine set_solver_options_with_path(field_option_path, &
    ksptype, pctype, atol, rtol, max_its, &
    start_from_zero, petsc_options)
  character(len=*), intent(in):: field_option_path
  character(len=*), optional, intent(in):: ksptype
  character(len=*), optional, intent(in):: pctype
  real, optional, intent(in):: rtol, atol
  integer, optional, intent(in):: max_its
  logical, optional, intent(in):: start_from_zero
  character(len=*), optional, intent(in):: petsc_options
  
  character(len=OPTION_PATH_LEN):: option_path
  integer:: stat
  
  ! set the various options if supplied
  ! otherwise set a sensible default
  if (have_option(trim(field_option_path)//'/solver')) then
    option_path=trim(field_option_path)//'/solver'
  else if (have_option(trim(field_option_path)//'/prognostic/solver')) then
    option_path=trim(field_option_path)//'/prognostic/solver'
  else
    option_path=trim(field_option_path)//'/solver'
    call add_option(option_path, stat=stat)
  end if
  
  if (present(ksptype)) then
     call add_option(trim(option_path)//'/iterative_method::'//trim(ksptype), stat=stat)
  else
     call add_option(trim(option_path)//'/iterative_method::'//trim(KSPGMRES), stat=stat)
  endif
  
  if (present(pctype)) then
     call add_option(trim(option_path)//'/preconditioner::'//trim(pctype), stat=stat)
  else
     call add_option(trim(option_path)//'/preconditioner::'//trim(PCSOR), stat=stat)
  endif
  
  if (present(rtol)) then
     call set_option(trim(option_path)//'/relative_error', rtol, stat=stat)
  else
     call set_option(trim(option_path)//'/relative_error', 1.0e-7, stat=stat)
  end if
  
  if (present(atol)) then
     call set_option(trim(option_path)//'/absolute_error', atol, stat=stat)
  end if
  
  if (present(max_its)) then
     call set_option(trim(option_path)//'/max_iterations', max_its, stat=stat)
  else
     call set_option(trim(option_path)//'/max_iterations', 10000, stat=stat)
  end if
  
  if (present(start_from_zero)) then
     if (start_from_zero) then
        call add_option(trim(option_path)//'/start_from_zero', stat=stat)
     end if
  end if
  
  if (present(petsc_options)) then
     call set_option(trim(option_path)//'/petsc_options', petsc_options, stat=stat)
  end if
  
end subroutine set_solver_options_with_path

subroutine set_solver_options_scalar(field, &
    ksptype, pctype, atol, rtol, max_its, &
    start_from_zero, petsc_options)
  type(scalar_field), intent(inout):: field
  character(len=*), optional, intent(in):: ksptype
  character(len=*), optional, intent(in):: pctype
  real, optional, intent(in):: rtol, atol
  integer, optional, intent(in):: max_its
  logical, optional, intent(in):: start_from_zero
  character(len=*), optional, intent(in):: petsc_options
  
  integer:: stat

  if (field%option_path=="") then
     if (field%name=="") then
        FLAbort("In set_solver_options: if no option_path is supplied a field name is required.")
     end if
     call add_option("/solver_options/", stat=stat)
     field%option_path="/solver_options/scalar_field::"//trim(field%name)
     call add_option(field%option_path, stat=stat)  
  end if
  
  call set_solver_options_with_path(field%option_path, &
      ksptype=ksptype, pctype=pctype, atol=atol, rtol=rtol, max_its=max_its, &
      start_from_zero=start_from_zero, petsc_options=petsc_options)

end subroutine set_solver_options_scalar

subroutine set_solver_options_vector(field, &
    ksptype, pctype, atol, rtol, max_its, &
    start_from_zero, petsc_options)
  type(vector_field), intent(inout):: field
  character(len=*), optional, intent(in):: ksptype
  character(len=*), optional, intent(in):: pctype
  real, optional, intent(in):: rtol, atol
  integer, optional, intent(in):: max_its
  logical, optional, intent(in):: start_from_zero
  character(len=*), optional, intent(in):: petsc_options
  
  integer:: stat
  
  if (field%option_path=="") then
     if (field%name=="") then
        FLAbort("In set_solver_options: if no option_path is supplied a field name is required.")
     end if
     call add_option("/solver_options/", stat=stat)
     field%option_path="/solver_options/vector_field::"//trim(field%name)
     call add_option(field%option_path, stat=stat)
     
  end if
  
  call set_solver_options_with_path(field%option_path, &
      ksptype=ksptype, pctype=pctype, atol=atol, rtol=rtol, max_its=max_its, &
      start_from_zero=start_from_zero, petsc_options=petsc_options)

end subroutine set_solver_options_vector

subroutine set_solver_options_tensor(field, &
    ksptype, pctype, atol, rtol, max_its, &
    start_from_zero, petsc_options)
  type(tensor_field), intent(inout):: field
  character(len=*), optional, intent(in):: ksptype
  character(len=*), optional, intent(in):: pctype
  real, optional, intent(in):: rtol, atol
  integer, optional, intent(in):: max_its
  logical, optional, intent(in):: start_from_zero
  character(len=*), optional, intent(in):: petsc_options
  
  integer:: stat
  
  if (field%option_path=="") then
     if (field%name=="") then
        FLAbort("In set_solver_options: if no option_path is supplied a field name is required.")
     end if
     call add_option("/solver_options/", stat=stat)
     field%option_path="/solver_options/vector_field::"//trim(field%name)
     call add_option(field%option_path, stat=stat)
  end if
  
  call set_solver_options_with_path(field%option_path, &
      ksptype=ksptype, pctype=pctype, atol=atol, rtol=rtol, max_its=max_its, &
      start_from_zero=start_from_zero, petsc_options=petsc_options)

end subroutine set_solver_options_tensor

subroutine petsc_monitor_setup(petsc_numbering, max_its)
  ! sets up the petsc monitors "exact" or "iteration_vtus"
  type(petsc_numbering_type), intent(in):: petsc_numbering
  integer, intent(in) :: max_its
  
  type(mesh_type), pointer:: mesh
  integer :: ierr, ncomponents

  petsc_monitor_x=PetscNumberingCreateVec(petsc_numbering)
  petsc_monitor_numbering=petsc_numbering
  ncomponents=size(petsc_numbering%gnn2unn,2)
       
  if (petsc_monitor_has_exact) then
    
    call VecDuplicate(petsc_monitor_x, petsc_monitor_exact, ierr)
    
    if (ncomponents==1) then
      call field2petsc(petsc_monitor_exact_sfield, petsc_numbering, petsc_monitor_exact)
    else
      call field2petsc(petsc_monitor_exact_vfield, petsc_numbering, petsc_monitor_exact)
    end if
    
    allocate( petsc_monitor_error(max_its+1) )
    allocate( petsc_monitor_flops(max_its+1) )
    petsc_monitor_error = 0.0
    petsc_monitor_flops = 0.0
    petsc_monitor_iteration=0
    
  end if
  
  if (petsc_monitor_iteration_vtus) then
    mesh => petsc_monitor_positions%mesh
    if (ncomponents==1) then
      call allocate(petsc_monitor_sfields(1), mesh, name="X")
      call allocate(petsc_monitor_sfields(2), mesh, name="Residual")
      call allocate(petsc_monitor_sfields(3), mesh, name="PreconditionedResidual")
    else
      call allocate(petsc_monitor_vfields(1), ncomponents, mesh, name="X")
      call allocate(petsc_monitor_vfields(2), ncomponents, mesh, name="Residual")
      call allocate(petsc_monitor_vfields(3), ncomponents, mesh, name="PreconditionedResidual")
    end if
    petsc_monitor_vtu_name="petsc_monitor_"//int2str(petsc_monitor_vtu_series)
    petsc_monitor_vtu_series=petsc_monitor_vtu_series+1
  end if

end subroutine petsc_monitor_setup
  
subroutine petsc_solve_monitor_exact_scalar(exact, error_filename)
!! To be called before petsc_solve. Registers the exact solution field
!! to which the approximate solutions are compared each iteration.
type(scalar_field), intent(in):: exact
! if present write to this filename, otherwise writes to stdout
character(len=*), optional, intent(in):: error_filename
  
  petsc_monitor_exact_sfield=exact
  call incref(petsc_monitor_exact_sfield)
  if (present(error_filename)) then
    petsc_monitor_error_filename=error_filename
  else
    petsc_monitor_error_filename=""
  end if
  petsc_monitor_has_exact=.true.
  
end subroutine petsc_solve_monitor_exact_scalar
  
subroutine petsc_solve_monitor_iteration_vtus(positions)
!! To be called before petsc_solve. Registers the position field to be
!! used in the vtus written out by the "iteration_vtus" monitor. Needs
!! to be the exact same mesh as the solution field.
type(vector_field), intent(in):: positions
  
  petsc_monitor_positions=positions
  call incref(petsc_monitor_positions)
  petsc_monitor_iteration_vtus=.true.
  
end subroutine petsc_solve_monitor_iteration_vtus

subroutine petsc_monitor_destroy()
  ! Destroys everything asscociated with the petsc monitors
  integer :: ierr, i
  integer :: error_unit
  character(len = 100) :: format0

  call VecDestroy(petsc_monitor_x, ierr)
  
  if (petsc_monitor_has_exact) then

    if(petsc_monitor_error_filename/='') then
       !dumping out errors and flops
       error_unit=free_unit()
       open(unit=error_unit, file=trim(petsc_monitor_error_filename), action="write")    
       format0="(i0,a," &
            & // real_format(padding = 1) // ",a," &
            & // real_format(padding = 1) //")" 
       do i = 1, petsc_monitor_iteration
          write(error_unit, format0) i , " ", &
               & petsc_monitor_error(i), " ", petsc_monitor_flops(i)
       end do
       close(error_unit)
    else
       ewrite(1,*) 'ERROR CALCULATIONS'
       ewrite(1,*) 'iteration, error, flops'
       do i = 1, petsc_monitor_iteration
          ewrite(1,*) i, petsc_monitor_error(i), petsc_monitor_flops(i)
       end do
    end if
    
    if (size(petsc_monitor_numbering%gnn2unn,2)==1) then
      call deallocate(petsc_monitor_exact_sfield)
    else
      call deallocate(petsc_monitor_exact_vfield)
    end if

    call VecDestroy(petsc_monitor_exact, ierr)
    deallocate( petsc_monitor_error )
    deallocate( petsc_monitor_flops )
  end if
  
  if (petsc_monitor_iteration_vtus) then
    if (size(petsc_monitor_numbering%gnn2unn,2)==1) then
      do i=1, 3
        call deallocate(petsc_monitor_sfields(i))
      end do
    else
      do i=1, 3
        call deallocate(petsc_monitor_vfields(i))
      end do
    end if
    call deallocate(petsc_monitor_positions)
  end if

end subroutine petsc_monitor_destroy
  
subroutine MyKSPMonitor(ksp,n,rnorm,dummy,ierr)
!! The monitor function that gets called each iteration of petsc_solve
!! (if petsc_solve_callback_setup is called)
  PetscInt, intent(in) :: n,dummy
  KSP, intent(in) :: ksp
  PetscErrorCode, intent(out) :: ierr
  
  PetscScalar :: rnorm
  PetscLogDouble :: flops
  MatStructure:: flag
  Mat:: Amat, Pmat
  PC:: pc
  Vec:: dummy_vec, r, rhs

  !  Build the solution vector  
  call VecZeroEntries(petsc_monitor_x,ierr)
  ! don't pass PETSC_NULL_OBJECT instead of dummy_vec, as petsc
  ! will clobber it (bug in fortran interface)
  call KSPBuildSolution(ksp,petsc_monitor_x, dummy_vec, ierr)

  if (petsc_monitor_has_exact) then
    ! Compare with exact solution
    call VecAXPY(petsc_monitor_x, real(-1.0, kind = PetscScalar_kind), petsc_monitor_exact, ierr)
    call VecNorm(petsc_monitor_x, NORM_INFINITY, rnorm, ierr)
    call PetscGetFlops(flops,ierr)

    petsc_monitor_error(n+1) = rnorm
    petsc_monitor_iteration = max(petsc_monitor_iteration,n+1)
    petsc_monitor_flops(n+1) = flops
  end if
  
  if (petsc_monitor_iteration_vtus) then
    if (size(petsc_monitor_numbering%gnn2unn,2)==1) then
      call petsc2field(petsc_monitor_x, petsc_monitor_numbering, petsc_monitor_sfields(1))
    else
      call petsc2field(petsc_monitor_x, petsc_monitor_numbering, petsc_monitor_vfields(1))
    end if
    call KSPGetRhs(ksp, rhs, ierr)
    call KSPGetOperators(ksp, Amat, Pmat, flag, ierr)
    call VecDuplicate(petsc_monitor_x, r, ierr)
    call MatMult(Amat, petsc_monitor_x, r, ierr)
    call VecAXPY(r, real(-1.0, kind = PetscScalar_kind), rhs, ierr)
    if (size(petsc_monitor_numbering%gnn2unn,2)==1) then
      call petsc2field(r, petsc_monitor_numbering, petsc_monitor_sfields(2))
    else
      call petsc2field(r, petsc_monitor_numbering, petsc_monitor_vfields(2))
    end if
    call VecCopy(r, petsc_monitor_x, ierr)
    call KSPGetPC(ksp, pc, ierr)
    call PCApply(pc, petsc_monitor_x, r, ierr)
    if (size(petsc_monitor_numbering%gnn2unn,2)==1) then
      call petsc2field(r, petsc_monitor_numbering, petsc_monitor_sfields(3))
    else
      call petsc2field(r, petsc_monitor_numbering, petsc_monitor_vfields(3))
    end if
    if (size(petsc_monitor_numbering%gnn2unn,2)==1) then
      call vtk_write_fields(petsc_monitor_vtu_name, index=n, &
        model=petsc_monitor_positions%mesh, position=petsc_monitor_positions, &
        sfields=petsc_monitor_sfields)
    else
      call vtk_write_fields(petsc_monitor_vtu_name, index=n, &
        model=petsc_monitor_positions%mesh, position=petsc_monitor_positions, &
        vfields=petsc_monitor_vfields)
    end if
    call VecDestroy(r, ierr)
  end if
  
  ierr=0
  
end subroutine MyKSPMonitor

function create_null_space_from_options(mat, null_space_option_path, &
      petsc_numbering, positions, rotation_matrix) result (null_space)
   Mat, intent(in):: mat
   !! the option path to remove_null_space or multigrid_near_space
   character(len=*), intent(in):: null_space_option_path
   type(petsc_numbering_type), intent(in):: petsc_numbering 
   ! positions field is only used with remove_null_space/ with rotational components
   type(vector_field), intent(in), optional :: positions
   ! with rotated bcs: matrix to transform from x,y,z aligned vectors to boundary aligned
   Mat, intent(in), optional:: rotation_matrix
   MatNullSpace :: null_space

   Vec, allocatable, dimension(:) :: null_space_array, rot_null_space_array
   PetscReal :: norm
   PetscErrorCode :: ierr
#if PETSC_VERSION_MINOR>=2
   PetscBool :: isnull
#else
   PetscTruth :: isnull
#endif

   integer :: i, nnulls, nnodes, comp, dim, universal_nodes
   logical, dimension(3) :: rot_mask
   logical, dimension(size(petsc_numbering%gnn2unn,2)) :: mask
   real, dimension(:,:), allocatable :: null_vector
   type(vector_field) :: null_vector_field

   integer, dimension(5), parameter:: permutations=(/ 1,2,3,1,2 /)

   nnodes=size(petsc_numbering%gnn2unn,1)
   dim=size(petsc_numbering%gnn2unn,2)

   if(have_option(trim(null_space_option_path)//'/specify_components')) then
     ! count how many null spaces we want
     mask = .false.
     mask(1) = have_option(trim(null_space_option_path)//&
                            &"/specify_components/x_component")
     if (have_option(trim(null_space_option_path)//&
                            &"/specify_components/y_component")) then
       if(dim<2) then
         FLExit("Requested the removal of a y component null space on a less than 2d vector.")
       end if
       mask(2) = .true.
     end if
     if (have_option(trim(null_space_option_path)//&
                            &"/specify_components/z_component")) then
       if(dim<3) then
         FLExit("Requested the removal of a z component null space on a less than 3d vector.")
       end if
       mask(3) = .true.
     end if
     if(.not. any(mask)) then
       FLExit("Requested null space removal on specific components but have not specified which components.")
     end if
   else if(have_option(trim(null_space_option_path)//'/all_components')) then
     mask = .true.
   else if(have_option(trim(null_space_option_path)//'/no_components')) then
     mask = .false.
   end if

   if(have_option(trim(null_space_option_path)//'/specify_rotations')) then
     rot_mask = .false.
     rot_mask(3)=have_option(trim(null_space_option_path)//&
                            &"/specify_rotations/xy_rotation")
     if (have_option(trim(null_space_option_path)//&
                            &"/specify_rotations/xz_rotation")) then

       if(dim<3) then
         FLExit("Requested the removal of xz rotation on a less than 3d vector.")
       end if
       rot_mask(2) = .true.
     end if
     if (have_option(trim(null_space_option_path)//&
                            &"/specify_rotations/yz_rotation")) then

       if(dim<3) then
         FLExit("Requested the removal of yz rotation on a less than 3d vector.")
       end if
       rot_mask(1) = .true.
     end if
     if(.not. any(rot_mask)) then
       FLExit("Requested null space removal on specific rotations but have not specified which rotations.")
     end if
   else if(have_option(trim(null_space_option_path)//'/all_rotations')) then
     rot_mask = .false.
     if (dim==3) then
       rot_mask = .true.
     else if (dim==2) then
       rot_mask(3) = .true.
     end if
   else
     rot_mask = .false.
   end if

   if (.not. (any(mask) .or. any(rot_mask)) ) then
      FLExit("You must remove either a component or a rotation.")
   end if

   if(any(rot_mask) .and. dim<2) then
     FLExit("Requested the removal of rotational component for a less than 2d vector.")
   end if 

   nnulls=count(mask)+count(rot_mask)
   ! allocate the array of null spaces
   allocate(null_space_array(1:nnulls))
   allocate(null_vector(nnodes,dim))
   universal_nodes=petsc_numbering%universal_length/dim

   ewrite(2,*) "Setting up array of "//int2str(nnulls)//" null spaces."
   
   ! now loop back over the components building up the null spaces we want
   i = 0
   do comp = 1, dim
     if (mask(comp)) then
       i = i + 1
       null_vector = 0.0
       null_vector(:,comp)=1.0/sqrt(real(universal_nodes))
       null_space_array(i)=PetscNumberingCreateVec(petsc_numbering)
       call array2petsc(reshape(null_vector,(/nnodes*dim/)), petsc_numbering, null_space_array(i))
     end if
   end do

   deallocate(null_vector)

   if (any(rot_mask)) then

     if (.not. present(positions)) then
       ! when providing the option to remove rotational modes to the user, positions should have been passed in
       FLAbort("In create_null_space_from_options, need positions field")
     end if

     call allocate(null_vector_field, positions%dim, positions%mesh)

     do comp = 1, 3
       if (rot_mask(comp)) then
         i = i + 1
         if (dim==3) then
           ! for dim==2: comp==3 and both components will be set already
           call zero(null_vector_field, comp)
         end if
         call set(null_vector_field, permutations(comp+1), &
           extract_scalar_field(positions, permutations(comp+2)))
         call scale(null_vector_field, -1.0, dim=permutations(comp+1))
         call set(null_vector_field, permutations(comp+2), &
           extract_scalar_field(positions, permutations(comp+1)))
         null_space_array(i)=PetscNumberingCreateVec(petsc_numbering)
         call field2petsc(null_vector_field, petsc_numbering, null_space_array(i))
         call VecNormalize(null_space_array(i), norm, ierr)
       end if
     end do
     call deallocate(null_vector_field)

   end if

   assert(i==nnulls)

   if (present(rotation_matrix)) then
     allocate(rot_null_space_array(1:nnulls))
     do i=1, nnulls
       call VecDuplicate(null_space_array(i), rot_null_space_array(i), ierr)
       call MatMultTranspose(rotation_matrix, null_space_array(i), rot_null_space_array(i), ierr)
     end do
     call MatNullSpaceCreate(MPI_COMM_FEMTOOLS, PETSC_FALSE, nnulls, &
       rot_null_space_array, null_space, ierr)
   else
     call MatNullSpaceCreate(MPI_COMM_FEMTOOLS, PETSC_FALSE, nnulls, &
       null_space_array, null_space, ierr)
   end if

   if(have_option(trim(null_space_option_path)//'/test_null_space')) then
     call MatNullSpaceTest(null_space, mat, isnull, ierr)
     ewrite(1,*) "For nullspace "//trim(null_space_option_path)//":"
     if (isnull) then
       ewrite(1,*) "PETSc's MatNullSpaceTest agrees that this is a null space"
     else
       ewrite(1,*) "PETSc's MatNullSpaceTest does not think this is a null space"
     end if
   end if

   ! get rid of our Vec references
   do i=1, nnulls
     call VecDestroy(null_space_array(i), ierr)
   end do
   deallocate(null_space_array)

   if (present(rotation_matrix)) then
     do i=1, nnulls
       call VecDestroy(rot_null_space_array(i), ierr)
     end do
     deallocate(rot_null_space_array)
   end if

end function create_null_space_from_options

function petsc_solve_needs_positions(solver_option_path)
  !!< Auxillary function to tell us if we need to pass in a positions field to petsc_solve
  !!< Currently only for vector solves with remove_null_space or multigrid_near_null_space
  !!< with specify_rotations or all_rotations
  character(len=*), intent(in):: solver_option_path
  logical:: petsc_solve_needs_positions

  petsc_solve_needs_positions = &
    have_option(trim(solver_option_path)//'/remove_null_space/specify_rotations') .or. &
    have_option(trim(solver_option_path)//'/remove_null_space/all_rotations') .or. &
    have_option(trim(solver_option_path)//'/multigrid_near_null_space/specify_rotations') .or. &
    have_option(trim(solver_option_path)//'/multigrid_near_null_space/all_rotations')

end function petsc_solve_needs_positions

end module solvers<|MERGE_RESOLUTION|>--- conflicted
+++ resolved
@@ -1067,11 +1067,7 @@
       solver_option_path=complete_solver_option_path(sfields(1)%ptr%option_path)
     end if
   else
-<<<<<<< HEAD
-    FLAbort("Need to provide either sfield, vfield, tfield or sfields to petsc_solve_setup.")
-=======
     FLAbort("Need to provide either sfield, vfield or tfield to petsc_solve_setup.")
->>>>>>> 85b1fb49
   end if
 
   timing=(debug_level()>=2)
