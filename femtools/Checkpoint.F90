!    Copyrigh (C) 2006 Imperial College London and others.
!
!    Please see the AUTHORS file in the main source directory for a full list
!    of copyright holders.
!
!    Prof. C Pain
!    Applied Modelling and Computation Group
!    Department of Earth Science and Engineeringp
!    Imperial College London
!
!    amcgsoftware@imperial.ac.uk
!
!    This library is free software; you can redistribute it and/or
!    modify it under the terms of the GNU Lesser General Public
!    License as published by the Free Software Foundation,
!    version 2.1 of the License.
!
!    This library is distributed in the hope that it will be useful,
!    but WITHOUT ANY WARRANTY; without even the implied warranty of
!    MERCHANTABILITY or FITNESS FOR A PARTICULAR PURPOSE.  See the GNU
!    Lesser General Public License for more details.
!
!    You should have received a copy of the GNU Lesser General Public
!    License along with this library; if not, write to the Free Software
!    Foundation, Inc., 59 Temple Place, Suite 330, Boston, MA  02111-1307
!    USA

#include "fdebug.h"

module checkpoint
  !!< Checkpointing routines

  use fields
  use fields_data_types
  use field_options
  use fldebug
  use futils
  use global_parameters, only : FIELD_NAME_LEN, OPTION_PATH_LEN, simulation_start_time
  use halos
  use parallel_tools
  use spud
  use state_module
  use vtk_interfaces
  use mesh_files
  use detector_data_types
  use diagnostic_variables
  use mpi_interfaces

  implicit none

  private

  public :: do_checkpoint_simulation, checkpoint_simulation, checkpoint_detectors, checkpoint_check_options

  integer, parameter :: PREFIX_LEN = OPTION_PATH_LEN

  integer, save :: fhdet=0

contains

  function do_checkpoint_simulation(dump_no) result(do_checkpoint)
    !!< Determine whether a checkpoint should be written.

    integer, intent(in) :: dump_no

    logical :: do_checkpoint

    integer :: cp_dump_period
    real :: current_time

    ! Is checkpointing enabled?
    if(.not. have_option("/io/checkpointing")) then
      do_checkpoint = .false.
    else
      call get_option("/io/checkpointing/checkpoint_period_in_dumps", cp_dump_period)
      call get_option("/timestepping/current_time", current_time)

      ! Permit a checkpointing period of zero
      cp_dump_period = max(cp_dump_period, 1)

      ! Checkpoint if cp_no is divisible by cp_dump_period
      if(mod(dump_no, cp_dump_period) /= 0) then
        do_checkpoint = .false.
      ! unless this is at simulation start and checkpointing is not enabled at simulation start
      else if(current_time == simulation_start_time .and. .not. have_option("/io/checkpointing/checkpoint_at_start")) then
        do_checkpoint = .false.
      else
        do_checkpoint = .true.
      end if
    end if

    if(do_checkpoint) then
      ewrite(1, *) "do_checkpoint returning .true."
    else
      ewrite(1, *) "do_checkpoint returning .false."
    end if

  end function do_checkpoint_simulation

  subroutine checkpoint_simulation(state, prefix, postfix, cp_no, protect_simulation_name, &
    keep_initial_data, ignore_detectors, solid)
    !!< Checkpoint the whole simulation
    
    type(state_type), dimension(:), intent(in) :: state
    !! Default value simulation_name
    character(len = *), optional, intent(in) :: prefix
    !! Default value "checkpoint"
    character(len = *), optional, intent(in) :: postfix
    integer, optional, intent(in) :: cp_no
    !! If present and .false., do not protect the simulation_name when
    !! checkpointing the options tree
    logical, optional, intent(in) :: protect_simulation_name
    !! If present and .true.: do not checkpoint fields that can be reinitialsed and do not 
    !! checkpoint extruded meshes if the extrusion can be repeated using the initial sizing_function, 
    !! i.e. if this run has not been started with a checkpointed extruded mesh (extrude/checkpoint_from_file)
    logical, optional, intent(in) :: keep_initial_data
    !! When using flredecomp to re-partition the domain, the detectors
    !! are ignored since they are kept in one header and one data file,
    !! not in a set of per-process files.  So flredecomp does not want to
    !! checkpoint detectors.
    logical, optional, intent(in) :: ignore_detectors
    !! For solid checkpoints:
    logical, optional, intent(in) :: solid

    character(len = PREFIX_LEN) :: lpostfix, lprefix

    ewrite(1, *) "Checkpointing simulation"

    if(present(prefix)) then
      lprefix = prefix
    else
      call get_option("/simulation_name", lprefix)
    end if
    if(len_trim(lprefix) == 0) then
      FLAbort("Checkpoint prefix cannot have length zero")
    end if
    
    if(present(postfix)) then
      lpostfix = postfix
    else
      lpostfix = "checkpoint"
    end if

    call checkpoint_state(state, lprefix, postfix = lpostfix, cp_no = cp_no, &
      keep_initial_data = keep_initial_data, solid=solid)
    if(have_option("/io/detectors") &
         .and. .not.present_and_true(ignore_detectors)) then
      call checkpoint_detectors(state, lprefix, postfix = lpostfix, cp_no = cp_no)
    end if
    if(getrank() == 0) then
      ! Only rank zero should write out the options tree in parallel
      call checkpoint_options(lprefix, postfix = lpostfix, cp_no = cp_no, &
        & protect_simulation_name = .not. present_and_false(protect_simulation_name))
    end if
    
  end subroutine checkpoint_simulation

  subroutine checkpoint_detectors(state, prefix, postfix, cp_no)
    !!< Checkpoint detectors

    type(state_type), dimension(:), intent(in) :: state
    character(len = *), intent(in) :: prefix
    !! Default value "checkpoint"
    character(len = *), optional, intent(in) :: postfix
    integer, optional, intent(in) :: cp_no

    type(detector_type), pointer :: node
    character(len = OPTION_PATH_LEN) :: detectors_cp_filename, path
    character(len = PREFIX_LEN) :: lpostfix
    integer :: det_unit, i, j, IERROR
    integer :: static_dete, lagrangian_dete, det_arrays, array_dete_lag, &
      & total_dete_lag
    type(vector_field), pointer :: vfield

    integer(KIND=MPI_OFFSET_KIND) :: location_to_write, offset
    integer, ALLOCATABLE, DIMENSION(:) :: status
    integer :: nints, realsize, dimen, total_num_det, number_total_columns
    real, dimension(:), allocatable :: buffer

    ewrite(1, *) "Checkpointing detectors"

    assert(len_trim(prefix) > 0)
    
    if(present(postfix)) then
      lpostfix = postfix
    else
      lpostfix = "checkpoint"
    end if

    static_dete = option_count("/io/detectors/static_detector")
    lagrangian_dete = option_count("/io/detectors/lagrangian_detector")
    det_arrays = option_count("/io/detectors/detector_array")
    array_dete_lag = 0
 
    do i = 1, det_arrays
      path = "/io/detectors/detector_array[" // int2str(i - 1) // "]"
      if(have_option(trim(path) // "/lagrangian")) then
        call get_option(trim(path) // "/number_of_detectors", j)
        array_dete_lag = array_dete_lag + j
     end if
    end do
    total_dete_lag = lagrangian_dete + array_dete_lag
    if(total_dete_lag == 0) then
      ewrite(1, *) "No Lagrangian detectors - not checkpointing detectors"
      ewrite(1, *) "Exiting checkpoint_detectors"
      return
    end if

    ! Construct a new detector checkpoint filename
    detectors_cp_filename = trim(prefix)
    if(present(cp_no)) detectors_cp_filename = trim(detectors_cp_filename) // "_" // int2str(cp_no)
    detectors_cp_filename = trim(detectors_cp_filename) // "_" // trim(lpostfix)

!!!!! Writing of position detectors before checkpointing in serial  !!!!!

    if(getprocno() == 1) then
      det_unit = free_unit()

      ! Write the detectors positions of the Lagrangian detectors into the
      ! checkpoint detector file in binary format

      ! Before writing the positions, we write a header that contains the names
      ! of the groups of detectors in the order that they were read

      open(unit = det_unit, &
        & file = trim(detectors_cp_filename) // '_det.groups', &
        & action = "write")
      do i = 1, size(default_stat%detector_group_names) 
        write(det_unit,'(a,i0)') &
          & default_stat%detector_group_names(i), default_stat%number_det_in_each_group(i)
      end do
      close(det_unit)
    
    end if

    !!< Writes detector last position into detectors file using MPI output 
    ! commands so that when running in parallel all processors can write at the same time information into the file at the right location.
    
    call MPI_FILE_OPEN(MPI_COMM_FEMTOOLS, trim(detectors_cp_filename) // '_det.positions.dat', MPI_MODE_CREATE + MPI_MODE_RDWR, MPI_INFO_NULL, fhdet, IERROR)

    ewrite(1,*) "after openning the IERROR is:", IERROR

    allocate( status(MPI_STATUS_SIZE) )

    call MPI_TYPE_EXTENT(getpreal(), realsize, ierror)

    vfield => extract_vector_field(state(1),"Velocity")

    dimen=vfield%dim

    total_num_det = 0

    do i =1, size(default_stat%number_det_in_each_group)

      total_num_det=total_num_det+default_stat%number_det_in_each_group(i)

    end do

    number_total_columns=total_num_det*dimen

    node => default_stat%detector_list%first

    location_to_write=0

    positionloop_cp: do i=1, default_stat%detector_list%length
      offset = location_to_write+(node%id_number-1)*size(node%position)*realsize
      ewrite(1,*) "after file set view position IERROR is:", IERROR

      allocate(buffer(size(node%position)))
      buffer=node%position
      nints=size(node%position)

      call MPI_FILE_WRITE_AT(fhdet,offset,buffer,nints,getpreal(),status,IERROR)

      ewrite(1,*) "after sync position IERROR is:", IERROR
      deallocate(buffer)
      node => node%next
    end do positionloop_cp

    call update_detectors_options(trim(detectors_cp_filename) // "_det", "binary")

    if (fhdet/=0) then
       call MPI_FILE_CLOSE(fhdet, IERROR) 
       if (IERROR/=0) then
          ewrite(0,*) "Warning: failed to close .detector checkpoint file open with mpi_file_open"
       end if
    end if
    
    ewrite(1, *) "Exiting detectors"

  end subroutine checkpoint_detectors  

  subroutine update_detectors_options(filename,format)

    !!< Updates the initial options of the detectors (options tree in diamond)

    character(len = *), intent(in) :: filename
    character(len = *), intent(in) :: format

    integer :: stat, i, python_or_file_dete, python_functions_or_files, static_dete, lagrangian_dete
    character(len = FIELD_NAME_LEN), dimension(:), allocatable :: type_detectors
    character(len = 254) :: temp_string

    static_dete = option_count("/io/detectors/static_detector")
    lagrangian_dete = option_count("/io/detectors/lagrangian_detector")
    python_functions_or_files = option_count("/io/detectors/detector_array")
    python_or_file_dete = 0

    do i = 0, static_dete-1  
       call delete_option("/io/detectors/static_detector[" // int2str(0) // "]")
    end do

    do i = 0, static_dete-1
       temp_string=default_stat%detector_group_names(i+1)

        ewrite(1,*) 'In update_detectors_options static det loop'
        ewrite(1,*) temp_string

       call set_option_attribute("/io/detectors/static_detector::" // trim(temp_string) // "/from_checkpoint_file/file_name", trim(filename), stat)

        if(stat /= SPUD_NO_ERROR .and. stat /= SPUD_NEW_KEY_WARNING .and. stat /= SPUD_ATTR_SET_FAILED_WARNING) then
            FLAbort("Failed to set detectors options filename when checkpointing detectors with option path " // "/io/detectors/static_detector")
        end if

        call set_option("/io/detectors/static_detector::" // trim(temp_string) // "/from_checkpoint_file/format/", trim(format), stat)

        if(stat /= SPUD_NO_ERROR .and. stat /= SPUD_NEW_KEY_WARNING) then
            FLAbort("Failed to set detectors options format when checkpointing detectors with option path " // "/io/detectors/static_detector")
        end if  
    end do

    do i = 0, lagrangian_dete-1  
       call delete_option("/io/detectors/lagrangian_detector[" // int2str(0) // "]")
    end do

    do i = 0, lagrangian_dete-1

       temp_string=default_stat%detector_group_names(i+1+static_dete)
        
       call set_option_attribute("/io/detectors/lagrangian_detector::" // trim(temp_string) // "/from_checkpoint_file/file_name", trim(filename), stat)

        if(stat /= SPUD_NO_ERROR .and. stat /= SPUD_NEW_KEY_WARNING .and. stat /= SPUD_ATTR_SET_FAILED_WARNING) then
            FLAbort("Failed to set detectors options filename when checkpointing detectors with option path " // "/io/detectors/lagrangian_detector")
        end if

        call set_option("/io/detectors/lagrangian_detector::" // trim(temp_string) // "/from_checkpoint_file/format/", trim(format), stat)

        if(stat /= SPUD_NO_ERROR .and. stat /= SPUD_NEW_KEY_WARNING) then
            FLAbort("Failed to set detectors options format when checkpointing detectors with option path " // "/io/detectors/lagrangian_detector")
        end if  
    end do

    allocate(type_detectors(python_functions_or_files))

    do i = 0, python_functions_or_files-1  

         if (have_option("/io/detectors/detector_array[" // int2str(0) // "]"//"/lagrangian")) then
             type_detectors(i+1)='LAGRANGIAN'
         else
             type_detectors(i+1)='STATIC'
         end if

         call delete_option("/io/detectors/detector_array[" // int2str(0) // "]")

    end do

    do i = 0, python_functions_or_files-1  
        temp_string=default_stat%detector_group_names(i+1+static_dete+lagrangian_dete)

        ewrite(1,*) 'In update_detectors_options'
        ewrite(1,*) temp_string

        ewrite(1,*) 'In update_detectors_options'
        ewrite(1,*) temp_string

        call set_option("/io/detectors/detector_array::" // trim(temp_string) // "/number_of_detectors/", &
                & default_stat%number_det_in_each_group(i+1+static_dete+lagrangian_dete), stat = stat) 

        ewrite(1,*) 'In update_detectors_options'
        ewrite(1,*) default_stat%number_det_in_each_group(i+1+static_dete+lagrangian_dete)

        assert(any(stat == (/SPUD_NO_ERROR, SPUD_NEW_KEY_WARNING/)))

        ewrite(1,*) 'In update_detectors_options'
        ewrite(1,*) default_stat%number_det_in_each_group(i+1+static_dete+lagrangian_dete)
        
        if (type_detectors(i+1)=='LAGRANGIAN') then
             call add_option("/io/detectors/detector_array::" // trim(temp_string) // "/lagrangian", stat = stat) 
             assert(any(stat == (/SPUD_NO_ERROR, SPUD_NEW_KEY_WARNING/)))
        else
             call add_option("/io/detectors/detector_array::" // trim(temp_string) // "/static", stat = stat)
             assert(any(stat == (/SPUD_NO_ERROR, SPUD_NEW_KEY_WARNING/)))
        end if

        call set_option_attribute("/io/detectors/detector_array::" // trim(temp_string) // "/from_checkpoint_file/file_name", trim(filename), stat)

        if(stat /= SPUD_NO_ERROR .and. stat /= SPUD_NEW_KEY_WARNING .and. stat /= SPUD_ATTR_SET_FAILED_WARNING) then
            FLAbort("Failed to set detectors options filename when checkpointing detectors with option path " // "io/detectors/detector_array")
        end if

        call set_option("/io/detectors/detector_array::" // trim(temp_string) // "/from_checkpoint_file/format/", trim(format), stat)

        if(stat /= SPUD_NO_ERROR .and. stat /= SPUD_NEW_KEY_WARNING) then
            FLAbort("Failed to set detectors options format when checkpointing detectors with option path " // "/io/detectors/detector_array")
        end if  
    end do

  deallocate(type_detectors)

  end subroutine update_detectors_options

  subroutine checkpoint_state(state, prefix, postfix, cp_no, keep_initial_data, solid)
    !!< Checkpoint state.

    type(state_type), dimension(:), intent(in) :: state
    character(len = *), intent(in) :: prefix
    character(len = *), optional, intent(in) :: postfix
    integer, optional, intent(in) :: cp_no
    !! If present and .true.: do not checkpoint fields that can be reinitialsed and do not 
    !! checkpoint extruded meshes if the extrusion can be repeated using the initial sizing_function, 
    !! i.e. if this run has not been started with a checkpointed extruded mesh (extrude/checkpoint_from_file)
    logical, optional, intent(in) :: keep_initial_data
    logical, optional, intent(in) :: solid

    call checkpoint_meshes(state, prefix, postfix, cp_no, keep_initial_data=keep_initial_data, solid=solid)
    call checkpoint_fields(state, prefix, postfix, cp_no, keep_initial_data=keep_initial_data, solid=solid)

  end subroutine checkpoint_state

  subroutine checkpoint_meshes(state, prefix, postfix, cp_no, keep_initial_data, solid)
    !!< Checkpoint the meshes in state. Outputs to mesh files with names:
    !!<   [prefix]_[mesh_name][_cp_no][_postfix][_process].[extention]
    !!< where cp_no is optional and the process number is added in parallel.
    !!< Also outputs a .halo file if running in parallel.

    type(state_type), dimension(:), intent(in) :: state
    character(len = *), intent(in) :: prefix
    character(len = *), optional, intent(in) :: postfix
    integer, optional, intent(in) :: cp_no
    ! if present and true: do not checkpoint extruded meshes that can be re-extruded
    logical, optional, intent(in) :: keep_initial_data
    logical, optional, intent(in) :: solid

    type(vector_field), pointer:: position
    character(len = FIELD_NAME_LEN) :: mesh_name, mesh_format
    character(len = OPTION_PATH_LEN) :: mesh_path, mesh_filename
    integer :: i, n_meshes, stat1, stat2
    type(mesh_type), pointer :: mesh, external_mesh
    logical :: from_file, extruded

    assert(len_trim(prefix) > 0)

    if (.not. present_and_true(solid)) then
      n_meshes = option_count("/geometry/mesh")
    else
      n_meshes = 1 ! 1 because we only pass down the solid state of one solid mesh file at a time
    end if
    do i = 0, n_meshes - 1
      if (.not. present_and_true(solid)) then
        ! Dump each mesh listed under /geometry/mesh that is from_file
        mesh_path = "/geometry/mesh[" // int2str(i) // "]"
      else ! this is a solid mesh
        mesh_path = "/embedded_models/fsi_model/geometry/mesh::"//trim(state(1)%name(1:len(trim(state(1)%name))-10))
      end if
      
      from_file = have_option(trim(mesh_path) // "/from_file")
      extruded = have_option(trim(mesh_path) // "/from_mesh/extrude") .and. &
        .not. (present_and_true(keep_initial_data) .and. &
               .not. have_option(trim(mesh_path) // "/from_mesh/extrude/checkpoint_from_file"))
        
      if(from_file .or. extruded) then
        ! Find the mesh (looking in first state)
        call get_option(trim(mesh_path) // "/name", mesh_name)
        if (.not. present_and_true(solid)) then
          mesh => extract_mesh(state(1), trim(mesh_name))
        else
          mesh => extract_mesh(state(1), trim(mesh_name)//"SolidCoordinateMesh")
        end if

        ewrite(2, *) "Checkpointing mesh " // trim(mesh_name)

        ! Construct a new mesh filename
        if (present_and_true(solid)) then
          mesh_filename = trim(prefix) // "_solid_" // trim(mesh%name)
        else
          mesh_filename = trim(prefix) // "_" // trim(mesh%name)
        end if
        if(present(cp_no)) mesh_filename = trim(mesh_filename) // "_" // int2str(cp_no)
        ! The solid mesh is only serial for now, thus only dump one solid mesh file:
        if (.not. present_and_true(solid)) then
          if(present_and_nonempty(postfix)) mesh_filename = trim(mesh_filename) // "_" // trim(postfix)
        else
          mesh_filename = trim(mesh_filename) // "_checkpoint"
        end if

        ! Update the options tree (required for options tree checkpointing)
        if (from_file) then
          call set_option_attribute(trim(mesh_path) // "/from_file/file_name", trim(mesh_filename))
          call get_option(trim(mesh_path) // "/from_file/format/name", mesh_format)
        else if (extruded) then

          ! the mesh format is determined from the external mesh
          external_mesh => get_external_mesh(state)
          call get_option(trim(external_mesh%option_path) // "/from_file/format/name", mesh_format)

          call set_option_attribute(trim(mesh_path) // "/from_mesh/extrude/checkpoint_from_file/format/name", trim(mesh_format), stat=stat1)
          call set_option_attribute(trim(mesh_path) // "/from_mesh/extrude/checkpoint_from_file/file_name", trim(mesh_filename), stat=stat2)
          if ((stat1/=SPUD_NO_ERROR .and. stat1/=SPUD_NEW_KEY_WARNING) .or. &
             & (stat2/=SPUD_NO_ERROR .and. stat2/=SPUD_NEW_KEY_WARNING)) then
            FLAbort("Failed to modify extrude options for checkpointing.")
          end if
        end if

<<<<<<< HEAD
        if (present_and_true(solid)) then
          ! checkpoint the solid mesh (always serial for now):
          position => extract_vector_field(state(1), trim(mesh_name)//"SolidCoordinate")
          call write_mesh_files(mesh_filename, mesh_format, position, solid=solid)
        else if(get_active_nparts(ele_count(mesh)) > 1) then
          ! Write out the fluid mesh
          if (mesh%name=="CoordinateMesh") then
            position => extract_vector_field(state(1), "Coordinate")
=======
        ! Write out the mesh using a suitable coordinate field
        if (mesh%name=="CoordinateMesh") then
          if (have_option("/mesh_adaptivity/mesh_movement/free_surface")) then
            ! we don't want/need to checkpoint the moved mesh, as the mesh movement will again be applied after the restart
            ! based on the checkpointed FreeSurface field.
            position => extract_vector_field(state(1), "OriginalCoordinate", stat=stat1)
            if (stat1/=0) then
              ! some cases (e.g. flredecomp) OriginalCoordinate doesn't exist
              position => extract_vector_field(state(1), "Coordinate")
            end if
>>>>>>> b977ba6a
          else
            position => extract_vector_field(state(1), "Coordinate")
          end if
        else
          position => extract_vector_field(state(1), trim(mesh%name)//"Coordinate")
        end if

        if(get_active_nparts(ele_count(mesh)) > 1) then
          call write_mesh_files(parallel_filename(mesh_filename), mesh_format, position)
          ! Write out the halos
          ewrite(2, *) "Checkpointing halos"
          call write_halos(mesh_filename, mesh)
        else
<<<<<<< HEAD
          ! Write out the fluid mesh
          call write_mesh_files(mesh_filename, mesh_format, state(1), mesh)
=======
          ! Write out the mesh
          call write_mesh_files(mesh_filename, mesh_format, position)
>>>>>>> b977ba6a
        end if

      end if

   end do

  end subroutine checkpoint_meshes

  subroutine checkpoint_fields(state, prefix, postfix, cp_no, keep_initial_data, solid)
    !!< Checkpoint the fields in state. Outputs to vtu files with names:
    !!<   [prefix]_[_state name]_[mesh_name][_cp_no][_postfix][_process].vtu
    !!< where the state name is added if multiple states are passed, cp_no is
    !!< optional and the process number is added in parallel.

    type(state_type), dimension(:), intent(in) :: state
    character(len = *), intent(in) :: prefix
    character(len = *), optional, intent(in) :: postfix
    integer, optional, intent(in) :: cp_no
    ! if present and true: do not checkpoint fields that can be reinitialised
    logical, optional, intent(in) :: keep_initial_data
    logical, optional, intent(in) :: solid

    character(len = OPTION_PATH_LEN) :: vtu_filename, mesh_name
    integer :: i, j, k, nparts, n_ps_fields_on_mesh, n_pv_fields_on_mesh, n_pt_fields_on_mesh
    type(mesh_type), pointer :: mesh
    type(scalar_field), pointer :: s_field
    type(scalar_field), dimension(:), allocatable :: ps_fields_on_mesh
    type(vector_field), pointer :: positions, v_field
    type(vector_field), dimension(:), allocatable :: pv_fields_on_mesh
    type(tensor_field), pointer :: t_field
    type(tensor_field), dimension(:), allocatable :: pt_fields_on_mesh

    integer :: stat

    assert(len_trim(prefix) > 0)
    
    do i = 1, size(state)
<<<<<<< HEAD
      if (.not. present_and_true(solid)) then
        positions => extract_vector_field(state(i), "Coordinate")
      else
        mesh_name = trim(state(1)%name(1:len(trim(state(1)%name))-10))
        positions => extract_vector_field(state(i), trim(mesh_name)//"SolidCoordinate")
=======
      if (have_option("/mesh_adaptivity/mesh_movement/free_surface")) then
        ! we don't want/need to checkpoint the moved mesh, as the mesh movement will again be applied after the restart
        ! based on the checkpointed FreeSurface field.
        positions => extract_vector_field(state(i), "OriginalCoordinate", stat=stat)
        if (stat/=0) then
          ! some cases (e.g. flredecomp) OriginalCoordinate doesn't exist
          positions => extract_vector_field(state(1), "Coordinate")
        end if
      else
        if (have_option("/mesh_adaptivity/mesh_movement")) then
          ! for other mesh movement schemes we should probably write out the "moved" mesh to retain that information
          ! However if the checkpointed mesh is not the "CoordinateMesh", it will have its own MeshNameCoordinate field
          ! that hasn't moved; leading to a failure to restart from the checkpoint. This is only one of the possible problems
          ! generally this functionality is untested.
          ewrite(0,*) "WARNING: using mesh_movement with checkpointing is untested and likely broken."
        end if
        positions => extract_vector_field(state(i), "Coordinate")
>>>>>>> b977ba6a
      end if
      do j = 1, size(state(i)%meshes)
        mesh => state(i)%meshes(j)%ptr
        nparts = get_active_nparts(ele_count(mesh))

        ! Construct a new field checkpoint filename
        vtu_filename = trim(prefix)
        if(size(state) > 1) vtu_filename = trim(vtu_filename) // "_" // trim(state(i)%name)
        if (.not. present_and_true(solid)) then
          vtu_filename = trim(vtu_filename) // "_" // trim(mesh%name)
        else
          vtu_filename = trim(vtu_filename) // "_solid_" // trim(mesh_name)
        end if
        if(present(cp_no)) vtu_filename = trim(vtu_filename) // "_" // int2str(cp_no)
        if(present_and_nonempty(postfix)) vtu_filename = trim(vtu_filename) // "_" // trim(postfix)
        ! The solid mesh is only serial for now, thus only dump one solid mesh file:
        if(nparts > 1 .and. .not. present_and_true(solid)) then
          vtu_filename = trim(vtu_filename) // ".pvtu"
        else
          vtu_filename = trim(vtu_filename) // ".vtu"
        end if

        if(associated(state(i)%scalar_fields)) then
          allocate(ps_fields_on_mesh(size(state(i)%scalar_fields)))
        else
          allocate(ps_fields_on_mesh(0))
        end if
        if(associated(state(i)%vector_fields)) then
          allocate(pv_fields_on_mesh(size(state(i)%vector_fields)))
        else
          allocate(pv_fields_on_mesh(0))
        end if
        if(associated(state(i)%tensor_fields)) then
          allocate(pt_fields_on_mesh(size(state(i)%tensor_fields)))
        else
          allocate(pt_fields_on_mesh(0))
        end if
        n_ps_fields_on_mesh = 0
        n_pv_fields_on_mesh = 0
        n_pt_fields_on_mesh = 0
        if(associated(state(i)%scalar_fields)) then
          do k = 1, size(state(i)%scalar_fields)
            s_field => state(i)%scalar_fields(k)%ptr
            if(trim(s_field%mesh%name) == trim(mesh%name) .and. s_field%mesh == mesh &
              & .and. (have_option(trim(s_field%option_path) // "/prognostic") &
              & .or. (have_option(trim(s_field%option_path) // "/prescribed") &
                & .and. interpolate_field(s_field))) &
              & .and. .not. aliased(s_field) &
              & .or. have_option(trim(s_field%option_path) // "/diagnostic/output/checkpoint") ) then
              if(have_option(trim(complete_field_path(s_field%option_path)) // "/exclude_from_checkpointing")) cycle
              ! needs_initial_mesh indicates the field is from_file (i.e. we're dealing with a checkpoint)
              if(present_and_true(keep_initial_data) .and. .not. needs_initial_mesh(s_field)) cycle

              ewrite(2, *) "Checkpointing field " // trim(s_field%name) // " in state " // trim(state(i)%name)

              n_ps_fields_on_mesh = n_ps_fields_on_mesh + 1
              ps_fields_on_mesh(n_ps_fields_on_mesh) = s_field

              if(have_option(trim(s_field%option_path) // "/prognostic")) then
                call update_initial_condition_options(trim(s_field%option_path), trim(vtu_filename), "vtu")
              else if (have_option(trim(s_field%option_path) // "/prescribed").and.&
                       interpolate_field(s_field)) then
                call update_value_options(trim(s_field%option_path), trim(vtu_filename), "vtu")
              else if (have_option(trim(s_field%option_path) // "/diagnostic/output/checkpoint").and.&
                       interpolate_field(s_field)) then
                ewrite(2, *) "... diagnostic field"
              else
                FLAbort("Can only checkpoint prognostic or prescribed (with interpolation options) fields.")
              end if
            end if
          end do
        end if
        if(associated(state(i)%vector_fields)) then
          do k = 1, size(state(i)%vector_fields)
            v_field => state(i)%vector_fields(k)%ptr
            if(trim(v_field%mesh%name) == trim(mesh%name) .and. v_field%mesh == mesh &
              & .and. (have_option(trim(v_field%option_path) // "/prognostic") &
              & .or. (have_option(trim(v_field%option_path) // "/prescribed") &
                & .and. interpolate_field(v_field, first_time_step=keep_initial_data))) &
              & .and. .not. aliased(v_field) &
              & .or. have_option(trim(v_field%option_path) // "/diagnostic/output/checkpoint") &
              & .or. present_and_true(solid) .and. (trim(v_field%name) == trim(mesh_name)//"SolidForce" &
              & .or. trim(v_field%name) == trim(mesh_name)//"SolidVelocity") & 
              & ) then
              if(.not. present_and_true(solid)) then
                if (have_option(trim(complete_field_path(v_field%option_path)) // "/exclude_from_checkpointing")) cycle
              end if
              ! needs_initial_mesh indicates the field is from_file (i.e. we're dealing with a checkpoint)
              if(present_and_true(keep_initial_data) .and. .not. needs_initial_mesh(v_field)) cycle

              ewrite(2, *) "Checkpointing field " // trim(v_field%name) // " in state " // trim(state(i)%name)

              n_pv_fields_on_mesh = n_pv_fields_on_mesh + 1
              pv_fields_on_mesh(n_pv_fields_on_mesh) = v_field

              if(have_option(trim(v_field%option_path) // "/prognostic")) then
                call update_initial_condition_options(trim(v_field%option_path), trim(vtu_filename), "vtu")
              else if (have_option(trim(v_field%option_path) // "/prescribed").and.&
                       interpolate_field(v_field)) then
                call update_value_options(trim(v_field%option_path), trim(vtu_filename), "vtu")
              else if (have_option(trim(v_field%option_path) // "/diagnostic/output/checkpoint").and.&
                       interpolate_field(v_field)) then
                ewrite(2, *) "... diagnostic field"
              else if (present_and_true(solid)) then
                ewrite(2,*) "checkpoint solid fields"
              else
                FLAbort("Can only checkpoint prognostic or prescribed (with interpolation options) fields.")
              end if
            end if
          end do
        end if
        if(associated(state(i)%tensor_fields)) then
          do k = 1, size(state(i)%tensor_fields)
            t_field => state(i)%tensor_fields(k)%ptr
            if(trim(t_field%mesh%name) == trim(mesh%name) .and. t_field%mesh == mesh &
              & .and. (have_option(trim(t_field%option_path) // "/prognostic") &
              & .or. (have_option(trim(t_field%option_path) // "/prescribed") &
                & .and. interpolate_field(t_field, first_time_step=keep_initial_data))) &
              & .and. .not. aliased(s_field) &
              & .or. have_option(trim(t_field%option_path) // "/diagnostic/output/checkpoint") ) then
              if(have_option(trim(complete_field_path(t_field%option_path)) // "/exclude_from_checkpointing")) cycle
              ! needs_initial_mesh indicates the field is from_file (i.e. we're dealing with a checkpoint)
              if(present_and_true(keep_initial_data) .and. .not. needs_initial_mesh(t_field)) cycle
            
              ewrite(2, *) "Checkpointing field " // trim(t_field%name) // " in state " // trim(state(i)%name)

              n_pt_fields_on_mesh = n_pt_fields_on_mesh + 1
              pt_fields_on_mesh(n_pt_fields_on_mesh) = t_field

              if(have_option(trim(t_field%option_path) // "/prognostic")) then
                call update_initial_condition_options(trim(t_field%option_path), trim(vtu_filename), "vtu")
              else if (have_option(trim(t_field%option_path) // "/prescribed").and.&
                       interpolate_field(t_field)) then
                call update_value_options(trim(t_field%option_path), trim(vtu_filename), "vtu")
              else if (have_option(trim(t_field%option_path) // "/diagnostic/output/checkpoint").and.&
                       interpolate_field(t_field)) then
                ewrite(2, *) "... diagnostic field"
              else
                FLAbort("Can only checkpoint prognostic or prescribed (with interpolation options) fields.")
              end if
            end if
          end do
        end if

        if(n_ps_fields_on_mesh + n_pv_fields_on_mesh + n_pt_fields_on_mesh > 0) then
          call vtk_write_fields(vtu_filename, position = positions, model = mesh, &
            & sfields = ps_fields_on_mesh(:n_ps_fields_on_mesh), vfields = pv_fields_on_mesh(:n_pv_fields_on_mesh), &
            & tfields = pt_fields_on_mesh(:n_pt_fields_on_mesh), solid=solid, stat=stat)
        end if

        deallocate(ps_fields_on_mesh)
        deallocate(pv_fields_on_mesh)
        deallocate(pt_fields_on_mesh)
      end do
    end do

  contains

    subroutine update_initial_condition_options(path, filename, format)
      !!< Updates the initial condition options for a prognostic field with
      !!< options path path

      character(len = *), intent(in) :: path
      character(len = *), intent(in) :: filename
      character(len = *), intent(in) :: format

      integer :: stat, ic, nics

      nics = option_count(trim(path) // "/prognostic/initial_condition")
      do ic = 0, nics-1  ! do while seemed to break, don't know why
        call delete_option(trim(path) // "/prognostic/initial_condition[" // int2str(0) // "]")
      end do
      call set_option_attribute(trim(path) // "/prognostic/initial_condition::WholeMesh/from_file/file_name", trim(filename), stat)
      if(stat /= SPUD_NO_ERROR .and. stat /= SPUD_NEW_KEY_WARNING .and. stat /= SPUD_ATTR_SET_FAILED_WARNING) then
        FLAbort("Failed to set initial condition filename when checkpointing field with option path " // trim(path))
      end if
      call set_option_attribute(trim(path) // "/prognostic/initial_condition::WholeMesh/from_file/format/name", trim(format), stat)
      if(stat /= SPUD_NO_ERROR .and. stat /= SPUD_NEW_KEY_WARNING) then
        FLAbort("Failed to set initial condition format when checkpointing field with option path " // trim(path))
      end if

    end subroutine update_initial_condition_options

    subroutine update_value_options(path, filename, format)
      !!< Updates the value options for a prescribed field with
      !!< options path path

      character(len = *), intent(in) :: path
      character(len = *), intent(in) :: filename
      character(len = *), intent(in) :: format

      integer :: stat, value, nvalues

      nvalues = option_count(trim(path) // "/prescribed/value")
      do value = 0, nvalues-1
        call delete_option(trim(path) // "/prescribed/value[" // int2str(0) // "]")
      end do
      call set_option_attribute(trim(path) // "/prescribed/value::WholeMesh/from_file/file_name", trim(filename), stat)
      if(stat /= SPUD_NO_ERROR .and. stat /= SPUD_NEW_KEY_WARNING .and. stat /= SPUD_ATTR_SET_FAILED_WARNING) then
        FLAbort("Failed to set value filename when checkpointing field with option path " // trim(path))
      end if
      call set_option_attribute(trim(path) // "/prescribed/value::WholeMesh/from_file/format/name", trim(format), stat)
      if(stat /= SPUD_NO_ERROR .and. stat /= SPUD_NEW_KEY_WARNING) then
        FLAbort("Failed to set value format when checkpointing field with option path " // trim(path))
      end if

    end subroutine update_value_options

  end subroutine checkpoint_fields
  
  subroutine checkpoint_options(prefix, postfix, cp_no, protect_simulation_name)
    !!< Checkpoint the entire options tree. Outputs to an FLML file with name:
    !!<   [prefix][_cp_no][_postfix].flml
    !!< where cp_no is optional.
    !!< Note that the simulation name in the checkpointed FLML file has, by
    !!< default, "_checkpoint" appended to it.

    character(len = *), intent(in) :: prefix
    character(len = *), intent(in) :: postfix
    integer, optional, intent(in) :: cp_no
    !! If present and .false., do not protect the simulation_name when
    !! checkpointing the options tree
    logical, optional, intent(in) :: protect_simulation_name

    character(len = OPTION_PATH_LEN) :: simulation_name, options_file_filename
    logical :: lprotect_simulation_name

    ewrite(2, *) "Checkpointing options tree"

    assert(len_trim(prefix) > 0)

    lprotect_simulation_name = .not. present_and_false(protect_simulation_name)

    if(lprotect_simulation_name) then
      call get_option("/simulation_name", simulation_name)
      
      ! Temporarily change the simulation name. This is used to protect
      ! checkpointed files (as these will necessarily themselves have
      ! checkpointing enabled).
      call set_option("/simulation_name", trim(simulation_name) // "_checkpoint")
    end if

    ! Construct a new options file filename
    options_file_filename = trim(prefix)
    if(present(cp_no)) options_file_filename = trim(options_file_filename) // "_" // int2str(cp_no)
    if(present_and_nonempty(postfix)) options_file_filename = trim(options_file_filename) // "_" // trim(postfix)
    options_file_filename = trim(options_file_filename) //  ".flml"

    call write_options(options_file_filename)

    if(lprotect_simulation_name) then
      ! Revert the simulation name
      call set_option("/simulation_name", trim(simulation_name))
    end if

  end subroutine checkpoint_options

  subroutine checkpoint_check_options
    !!< Check checkpointing related options

    integer :: cp_period, stat

    if(.not. have_option("/io/checkpointing")) then
      ! Nothing to check
      return
    end if

    ewrite(2, *) "Checking checkpointing options"

#ifndef HAVE_VTK
    ewrite(0, *) "Warning: Checkpointing is enabled, but Fluidity has been compiled without VTK support"
#endif

    call get_option("/io/checkpointing/checkpoint_period_in_dumps", cp_period, stat)
    if(stat /= 0) then
      FLExit("Checkpoint period (in dumps) required for checkpointing")
    end if
    if(cp_period < 0) then
      FLExit("Checkpoint period (in dumps) cannot be negative")
    end if

    ewrite(2, *) "Finished checking checkpointing options"

  end subroutine checkpoint_check_options

end module checkpoint<|MERGE_RESOLUTION|>--- conflicted
+++ resolved
@@ -511,18 +511,12 @@
           end if
         end if
 
-<<<<<<< HEAD
         if (present_and_true(solid)) then
           ! checkpoint the solid mesh (always serial for now):
           position => extract_vector_field(state(1), trim(mesh_name)//"SolidCoordinate")
           call write_mesh_files(mesh_filename, mesh_format, position, solid=solid)
-        else if(get_active_nparts(ele_count(mesh)) > 1) then
-          ! Write out the fluid mesh
-          if (mesh%name=="CoordinateMesh") then
-            position => extract_vector_field(state(1), "Coordinate")
-=======
         ! Write out the mesh using a suitable coordinate field
-        if (mesh%name=="CoordinateMesh") then
+        else if (mesh%name=="CoordinateMesh") then
           if (have_option("/mesh_adaptivity/mesh_movement/free_surface")) then
             ! we don't want/need to checkpoint the moved mesh, as the mesh movement will again be applied after the restart
             ! based on the checkpointed FreeSurface field.
@@ -531,7 +525,6 @@
               ! some cases (e.g. flredecomp) OriginalCoordinate doesn't exist
               position => extract_vector_field(state(1), "Coordinate")
             end if
->>>>>>> b977ba6a
           else
             position => extract_vector_field(state(1), "Coordinate")
           end if
@@ -545,13 +538,8 @@
           ewrite(2, *) "Checkpointing halos"
           call write_halos(mesh_filename, mesh)
         else
-<<<<<<< HEAD
-          ! Write out the fluid mesh
-          call write_mesh_files(mesh_filename, mesh_format, state(1), mesh)
-=======
           ! Write out the mesh
           call write_mesh_files(mesh_filename, mesh_format, position)
->>>>>>> b977ba6a
         end if
 
       end if
@@ -589,32 +577,30 @@
     assert(len_trim(prefix) > 0)
     
     do i = 1, size(state)
-<<<<<<< HEAD
       if (.not. present_and_true(solid)) then
-        positions => extract_vector_field(state(i), "Coordinate")
+        if (have_option("/mesh_adaptivity/mesh_movement/free_surface")) then
+          ! we don't want/need to checkpoint the moved mesh, as the mesh movement will again be applied after the restart
+          ! based on the checkpointed FreeSurface field.
+          positions => extract_vector_field(state(i), "OriginalCoordinate", stat=stat)
+          if (stat/=0) then
+            ! some cases (e.g. flredecomp) OriginalCoordinate doesn't exist
+            positions => extract_vector_field(state(1), "Coordinate")
+          end if
+        else
+          if (have_option("/mesh_adaptivity/mesh_movement")) then
+            ! for other mesh movement schemes we should probably write out the "moved" mesh to retain that information
+            ! However if the checkpointed mesh is not the "CoordinateMesh", it will have its own MeshNameCoordinate field
+            ! that hasn't moved; leading to a failure to restart from the checkpoint. This is only one of the possible problems
+            ! generally this functionality is untested.
+            ewrite(0,*) "WARNING: using mesh_movement with checkpointing is untested and likely broken."
+          end if
+          positions => extract_vector_field(state(i), "Coordinate")
+        end if
       else
         mesh_name = trim(state(1)%name(1:len(trim(state(1)%name))-10))
         positions => extract_vector_field(state(i), trim(mesh_name)//"SolidCoordinate")
-=======
-      if (have_option("/mesh_adaptivity/mesh_movement/free_surface")) then
-        ! we don't want/need to checkpoint the moved mesh, as the mesh movement will again be applied after the restart
-        ! based on the checkpointed FreeSurface field.
-        positions => extract_vector_field(state(i), "OriginalCoordinate", stat=stat)
-        if (stat/=0) then
-          ! some cases (e.g. flredecomp) OriginalCoordinate doesn't exist
-          positions => extract_vector_field(state(1), "Coordinate")
-        end if
-      else
-        if (have_option("/mesh_adaptivity/mesh_movement")) then
-          ! for other mesh movement schemes we should probably write out the "moved" mesh to retain that information
-          ! However if the checkpointed mesh is not the "CoordinateMesh", it will have its own MeshNameCoordinate field
-          ! that hasn't moved; leading to a failure to restart from the checkpoint. This is only one of the possible problems
-          ! generally this functionality is untested.
-          ewrite(0,*) "WARNING: using mesh_movement with checkpointing is untested and likely broken."
-        end if
-        positions => extract_vector_field(state(i), "Coordinate")
->>>>>>> b977ba6a
       end if
+
       do j = 1, size(state(i)%meshes)
         mesh => state(i)%meshes(j)%ptr
         nparts = get_active_nparts(ele_count(mesh))
