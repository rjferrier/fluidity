!    Copyright (C) 2006 Imperial College London and others.
!    
!    Please see the AUTHORS file in the main source directory for a full list
!    of copyright holders.
!
!    Prof. C Pain
!    Applied Modelling and Computation Group
!    Department of Earth Science and Engineering
!    Imperial College London
!
!    amcgsoftware@imperial.ac.uk
!    
!    This library is free software; you can redistribute it and/or
!    modify it under the terms of the GNU Lesser General Public
!    License as published by the Free Software Foundation,
!    version 2.1 of the License.
!
!    This library is distributed in the hope that it will be useful,
!    but WITHOUT ANY WARRANTY; without even the implied warranty of
!    MERCHANTABILITY or FITNESS FOR A PARTICULAR PURPOSE.  See the GNU
!    Lesser General Public License for more details.
!
!    You should have received a copy of the GNU Lesser General Public
!    License along with this library; if not, write to the Free Software
!    Foundation, Inc., 59 Temple Place, Suite 330, Boston, MA  02111-1307
!    USA

#include "fdebug.h"
module elements
  !!< This module provides derived types for finite elements and associated functions.
  use element_numbering
  use quadrature
  use FLDebug
  use polynomials
  use reference_counting
  use cell_numbering
  implicit none

  type dof_list
     !!< Container type for a list of vertices
     integer, dimension(:), allocatable :: dofs
  end type dof_list

  type element_type
     !!< Type to encode shape and quadrature information for an element.
     integer :: dim !! 2d or 3d?
     integer :: ndof !! Number of degrees of fredom (nodes).
     integer :: ngi !! Number of gauss points.
     integer :: degree !! Polynomial degree of element.
     integer :: type !! Identifier for elements eg. Lagrange 
     !!                 See Element_Numbering for a list.
     !! Shape functions: n is for the primitive function, dn is for partial derivatives, dn_s is for partial derivatives on surfaces. 
     !! n is ndof x ngi, dn is ndof x ngi x dim
     !! dn_s is ndof x ngi x face x dim 
     real, pointer :: n(:,:)=>null(), dn(:,:,:)=>null()
     real, pointer :: n_s(:,:,:)=>null(), dn_s(:,:,:,:)=>null()
     !! Polynomials defining shape functions and their derivatives.
     type(polynomial), dimension(:,:), pointer :: spoly=>null(), dspoly=>null()
     !! Link back to the node numbering used for this element.
     type(ele_numbering_type), pointer :: numbering=>null()
     !! Link back to the quadrature used for this element.
     type(quadrature_type) :: quadrature
     type(quadrature_type), pointer :: surface_quadrature=>null()
<<<<<<< HEAD
=======
     !! Pointer to the superconvergence data for this element.
     type(superconvergence_type), pointer :: superconvergence=>null()
     !! Pointer to constraints data for this element
     type(constraints_type), pointer :: constraints=>null()
>>>>>>> 05030637
     !! Reference count to prevent memory leaks.
     type(refcount_type), pointer :: refcount=>null()
     !! Dummy name to satisfy reference counting
     character(len=0) :: name
     !! Mapping from element entities to degrees of freedom
     type(dof_list), dimension(:,:), pointer :: entity2dofs=>null()
     !! Mapping from facets to degrees of freedom.
     type(dof_list), dimension(:), pointer :: facet2dofs=>null()
     !! Topological entity numbering
     type(cell_type), pointer :: cell
  end type element_type

<<<<<<< HEAD
  interface allocate
     module procedure allocate_element
=======
  type superconvergence_type
    !!< A structure to represent the superconvergent points of the element in question.
    !!< This is in this module because it has to be in element_type,
    !!< but Superconvergence.F90 depends on Elements.F90. So Elements.F90
    !!< cannot depend on Superconvergence.F90. (Fortran is a real pain.)
    !! Number of superconvergent points
    integer :: nsp 
    !! Locations of superconvergent points in local coordinates
    !! allocated to nsp x loc
    real, pointer :: l(:, :)
    !! Shape functions at each superconvergent point.
    !! loc x nsp
    real, pointer :: n(:, :)
    !! Derivatives of shape functions at each superconvergent point
    !! loc x nsp x ndim
    real, pointer :: dn(:, :, :)
  end type superconvergence_type

  type constraints_type
     !!< A type to encode the constraints from the local Lagrange basis for 
     !!< (Pn)^d vector-valued elements to another local basis, possibly for 
     !!< a proper subspace. This new basis must have DOFs consisting
     !!< of either normal components on faces corresponding to a Lagrange
     !!< basis for the normal component when restricted to each face,
     !!< or coefficients of basis
     !!< functions with vanishing normal components on all faces.
     !! type of constraints
     integer :: type
     !! local dimension
     integer :: dim
     !! order of local Lagrange basis
     integer :: degree
     !! number of nodes for local Lagrange basis
     integer :: loc
     !! Number of constraints
     integer :: n_constraints
     !! basis of functions that are orthogonal to the 
     !! constrained vector space 
     !! dimension n_constraints x loc x dim
     real, pointer :: orthogonal(:,:,:)=> null()
  end type constraints_type

  integer, parameter :: CONSTRAINT_NONE =0, CONSTRAINT_BDFM = 1,&
       & CONSTRAINT_RT = 2, CONSTRAINT_BDM = 3

  interface allocate
     module procedure allocate_element, allocate_element_with_surface
     module procedure allocate_constraints_type
>>>>>>> 05030637
  end interface

  interface deallocate
     module procedure deallocate_element
     module procedure deallocate_constraints
  end interface

  interface local_coords
     module procedure element_local_coords
  end interface

  interface local_coord_count
     module procedure element_local_coord_count
  end interface

  interface local_vertices
     module procedure element_local_vertices
  end interface

  interface boundary_numbering
     module procedure element_boundary_numbering
  end interface

  interface operator(==)
     module procedure element_equal
  end interface

  interface eval_shape
    module procedure eval_shape_node, eval_shape_all_nodes
  end interface

  interface eval_dshape
    module procedure eval_dshape_node, eval_dshape_all_nodes
  end interface

#include "Reference_count_interface_element_type.F90"

contains

  subroutine allocate_element(element, dim, ndof, ngi, coords, type, stat)
    !!< Allocate memory for an element_type. 
    type(element_type), intent(inout) :: element
    !! Dim is the dimension of the element, ndof is number of nodes, ngi is
    !! number of gauss points. 
    integer, intent(in) :: dim,ndof,ngi    
    !! Number of local coordinates.
    integer, intent(in) :: coords
    !! Stat returns zero for success and nonzero otherwise.
    integer, intent(in), optional :: type
    integer, intent(out), optional :: stat
    !
    integer :: lstat

    if(present(type)) then
       element%type = type
    else
       element%type=ELEMENT_LAGRANGIAN
    end if

<<<<<<< HEAD
    select case(element%type)
    case(ELEMENT_LAGRANGIAN, ELEMENT_DISCONTINUOUS_LAGRANGIAN,&
         & ELEMENT_NONCONFORMING, ELEMENT_BUBBLE, ELEMENT_TRACE)
=======
    select case(ele_num%family)
    case (FAMILY_SIMPLEX)
       coords=ele_num%dimension+1
    case (FAMILY_CUBE)
       if(ele_num%type==ELEMENT_TRACE .and. ele_num%dimension==2) then
          !For trace elements the local coordinate is face number
          !then the local coordinates on the face
          !For quads, the face is an interval element which has
          !two local coordinates.
          coords=3
       else
          coords=ele_num%dimension
       end if
    case default
       FLAbort('Illegal element family.')
    end select

    select case(ltype)
    case(ELEMENT_LAGRANGIAN, ELEMENT_NONCONFORMING, &
         &ELEMENT_BUBBLE, ELEMENT_TRACE)
>>>>>>> 05030637

      allocate(element%n(ndof,ngi),element%dn(ndof,ngi,dim), &
          element%spoly(coords,ndof), element%dspoly(coords,ndof), stat=lstat)

    case(ELEMENT_CONTROLVOLUME_SURFACE)

      allocate(element%n(ndof,ngi),element%dn(ndof,ngi,dim-1), &
          stat=lstat)

      element%spoly=>null()
      element%dspoly=>null()

    case(ELEMENT_CONTROLVOLUMEBDY_SURFACE)

      allocate(element%n(ndof,ngi),element%dn(ndof,ngi,dim), &
          stat=lstat)

      element%spoly=>null()
      element%dspoly=>null()

    case default

      FLAbort("Attempt to select an illegal element type.")

    end select

    element%ndof=ndof
    element%ngi=ngi
    element%dim=dim

    nullify(element%refcount) ! Hack for gfortran component initialisation
    !                         bug.
    call addref(element)
    
    nullify(element%n_s)
    nullify(element%dn_s)

    if (present(stat)) then
       stat=lstat
    else if (lstat/=0) then
       FLAbort("Unable to allocate element.")
    end if

  end subroutine allocate_element

  subroutine allocate_element_facets(element, dim, ndof,&
       facets, ngi_s, stat)
    !!< Allocate memory for the facet shape functions of an element_type. 
    type(element_type), intent(inout) :: element
    !! Dim is the dimension of the element, ndof is number of nodes, ngi is
    !! number of gauss points. 
    integer, intent(in) :: dim,ndof,facets,ngi_s    
    integer, intent(out), optional :: stat

    integer :: lstat

    allocate(element%n_s(ndof,ngi_s,facets),element%dn_s(ndof,ngi_s,facets,dim),&
         stat=lstat)
   
    if (present(stat)) then
       stat=lstat
    else if (lstat/=0) then
       FLAbort("Unable to allocate element facets.")
    end if
    
  end subroutine allocate_element_facets

  subroutine allocate_constraints_type(constraint, element, type, stat)
    !!< Allocate memory for a constraints type
    type(element_type), intent(in) :: element
    type(constraints_type), intent(inout) :: constraint
    integer, intent(in) :: type !type of constraint
    !! Stat returns zero for success and nonzero otherwise.
    integer, intent(out), optional :: stat
    !
    integer :: lstat

    lstat = 0
    constraint%type = type
    constraint%dim = element%dim
    constraint%loc = element%loc
    constraint%degree = element%degree

    select case (type) 
    case (CONSTRAINT_BDFM)
       select case(element%numbering%family)
       case (FAMILY_SIMPLEX)
          if(constraint%degree<3) then
             constraint%n_constraints = constraint%dim+1
          else
             FLAbort('High order not supported yet')
          end if
       case (FAMILY_CUBE)
          FLExit('Haven''t implemented BDFM1 on quads yet.')
       case default
          FLAbort('Illegal element family.')
       end select
    case (CONSTRAINT_RT)
       select case(element%numbering%family)
       case (FAMILY_SIMPLEX)
          FLExit('Haven''t implemented RT0 on simplices yet.')
          if(constraint%degree<3) then
             constraint%n_constraints = constraint%dim+1
          else
             FLAbort('High order not supported yet')
          end if
       case (FAMILY_CUBE)
          if(constraint%degree<3) then
             constraint%n_constraints = 2**(constraint%dim)
          else
             FLAbort('High order not supported yet')
          end if
       case default
          FLAbort('Illegal element family.')
       end select
    case (CONSTRAINT_BDM)
       constraint%n_constraints = 0
    case (CONSTRAINT_NONE)
       constraint%n_constraints = 0
    case default
       FLExit('Unknown constraint type')
    end select

    if(constraint%n_constraints>0) then
       allocate(&
            constraint%orthogonal(constraint%n_constraints,&
            constraint%loc,constraint%dim),stat=lstat)
       if(lstat==0) then
          call make_constraints(constraint,element%numbering%family)
       end if
    end if

    if (present(stat)) then
       stat=lstat
    else if (lstat/=0) then
       FLAbort("Unable to allocate element.")
    end if

  end subroutine allocate_constraints_type

  subroutine deallocate_element(element, stat)
    type(element_type), intent(inout) :: element
    integer, intent(out), optional :: stat
    
    integer :: lstat, tstat
    integer :: i,j

    tstat = 0
    lstat = 0

    call decref(element)
    if (has_references(element)) then
       ! There are still references to this element so we don't deallocate.
       return
    end if

    call deallocate(element%quadrature)

    if(associated(element%spoly)) then
      do i=1,size(element%spoly,1)
        do j=1,size(element%spoly,2)
            call deallocate(element%spoly(i,j))
        end do
      end do
      deallocate(element%spoly, stat=tstat)
    end if
    lstat=max(lstat,tstat)

    if (associated(element%n_s)) deallocate(element%n_s,element%dn_s)

    if(associated(element%dspoly)) then
      do i=1,size(element%dspoly,1)
        do j=1,size(element%dspoly,2)
            call deallocate(element%dspoly(i,j))
        end do
      end do
      deallocate(element%dspoly, stat=tstat)
    end if
    lstat=max(lstat,tstat)

    if(associated(element%entity2dofs)) then
       deallocate(element%entity2dofs, stat=tstat)
       lstat=max(lstat,tstat)
    end if

    if(associated(element%facet2dofs)) then
       deallocate(element%facet2dofs, stat=tstat)
       lstat=max(lstat,tstat)
    end if

    deallocate(element%n,element%dn, stat=tstat)
    lstat=max(lstat,tstat)

    if(associated(element%constraints)) then
       call deallocate(element%constraints,stat=tstat)
       lstat = max(lstat,tstat)

       deallocate(element%constraints, stat=tstat)
       lstat = max(lstat,tstat)
    end if
    if (present(stat)) then
       stat=lstat
    else if (lstat/=0) then
       FLAbort("Unable to deallocate element.")
    end if

  end subroutine deallocate_element

  subroutine deallocate_constraints(constraint, stat)
    type(constraints_type), intent(inout) :: constraint
    integer, intent(out), optional :: stat
    
    integer :: lstat

    lstat = 0

    if(associated(constraint%orthogonal)) then
       deallocate(constraint%orthogonal,stat=lstat)
    end if

    if (present(stat)) then
       stat=lstat
    else if (lstat/=0) then
       FLAbort("Unable to deallocate constraints.")
    end if

  end subroutine deallocate_constraints

  function element_local_coords(n, element) result (coords)
    !!< Work out the local coordinates of node n in element. This is just a
    !!< wrapper function which allows local_coords to be called on an element
    !!< instead of on an element numbering.
    integer, intent(in) :: n
    type(element_type), intent(in) :: element    
    real, dimension(size(element%numbering%number2count, 1)) :: coords
    
    coords=local_coords(n, element%numbering)

  end function element_local_coords
  
  function element_local_coord_count(element) result (n)
    !!< Return the number of local coordinates associated with element.
    integer :: n
    type(element_type), intent(in) :: element    

    n=size(element%numbering%number2count, 1)

  end function element_local_coord_count

  function element_local_vertices(element) result (vertices)
    !!< Given an element numbering, return the local node numbers of its
    !!< vertices. This is just a wrapper hich allows local_vertices to 
    !!< be called on an element instead of on an element numbering.
    type(element_type), intent(in) :: element
    integer, dimension(element%numbering%vertices) :: vertices
    
    vertices=local_vertices(element%numbering)
    
  end function element_local_vertices

  function element_boundary_numbering(element, boundary)
    !!< A wrapper function which allows boundary_numbering to be called on
    !!< an element instead of on an element_numbering.
    integer, intent(in) :: boundary
    type(element_type), intent(in) :: element
    integer, dimension(boundary_num_length(element%numbering, .false.)) ::&
         & element_boundary_numbering 
    
    element_boundary_numbering=boundary_numbering(element%numbering,&
         & boundary)

  end function element_boundary_numbering

  pure function element_equal(element1,element2)
    !!< Return true if the two elements are equivalent.
    logical :: element_equal
    type(element_type), intent(in) :: element1, element2
    
    element_equal = element1%dim==element2%dim &
         .and. element1%ndof==element2%ndof &
         .and. element1%ngi==element2%ngi &
         .and. element1%numbering==element2%numbering &
         .and. element1%quadrature==element2%quadrature
    
  end function element_equal

  subroutine extract_old_element(element, N, NLX, NLY, NLZ)
    !!< Extract the shape function values from an old element.
    type(element_type), intent(in) :: element
    real, dimension(element%ndof, element%ngi), intent(out) :: N, NLX, NLY
    real, dimension(element%ndof, element%ngi), intent(out), optional :: NLZ
    
    N=element%n
    NLX=element%dn(:,:,1)
    if (size(element%dn,3)>1) then
       NLY=element%dn(:,:,2)
    else
       NLY=0.0
    end if

    if (present(NLZ)) then
       if (size(element%dn,3)>2) then
          NLZ=element%dn(:,:,3)
       else
          NLZ=0.0
       end if
    end if


  end subroutine extract_old_element

  pure function eval_shape_node(shape, node,  l) result(eval_shape)
    ! Evaluate the shape function for node node local coordinates l
    real :: eval_shape
    type(element_type), intent(in) :: shape
    integer, intent(in) :: node
    real, dimension(size(shape%spoly,1)), intent(in) :: l

    integer :: i

    eval_shape=1.0
          
    do i=1,size(shape%spoly,1)
       
       ! Raw shape function
       eval_shape=eval_shape*eval(shape%spoly(i,node), l(i))
             
    end do

  end function eval_shape_node

  pure function eval_shape_all_nodes(shape, l) result(eval_shape)
    ! Evaluate the shape function for all locations at local coordinates l
    type(element_type), intent(in) :: shape
    real, dimension(size(shape%spoly,1)), intent(in) :: l
    real, dimension(shape%ndof) :: eval_shape

    integer :: i,j

    eval_shape=1.0

    do j=1,shape%ndof

      do i=1,size(shape%spoly,1)

        ! Raw shape function
        eval_shape(j)=eval_shape(j)*eval(shape%spoly(i,j), l(i))

      end do

    end do

  end function eval_shape_all_nodes

  pure function eval_dshape_node(shape, node,  l) result(eval_dshape)
    !!< Evaluate the derivatives of the shape function for location node at local
    !!< coordinates l 
    type(element_type), intent(in) :: shape
    integer, intent(in) :: node
    real, dimension(:), intent(in) :: l
    real, dimension(shape%dim) :: eval_dshape

    select case(shape%numbering%family)
       
    case (FAMILY_SIMPLEX)

       eval_dshape=eval_dshape_simplex(shape, node,  l)

    case (FAMILY_CUBE)

       eval_dshape=eval_dshape_cube(shape, node,  l)

    case default
       ! Invalid element family. Return a really big number to stuff things
       ! quickly. 

       eval_dshape=huge(0.0)

    end select
    
  end function eval_dshape_node

  function eval_dshape_all_nodes(shape, l) result(eval_dshape)
    type(element_type), intent(in) :: shape
    real, dimension(:), intent(in) :: l
    real, dimension(shape%ndof, shape%dim) :: eval_dshape

    integer :: dof

    do dof=1,shape%ndof
      eval_dshape(dof, :) = eval_dshape_node(shape, dof, l)
    end do
  end function eval_dshape_all_nodes

  function eval_dshape_transformed(shape, l, invJ) result(transformed_dshape)
    type(element_type), intent(in) :: shape
    real, dimension(:), intent(in) :: l
    real, dimension(shape%dim, shape%dim), intent(in) :: invJ
    real, dimension(shape%ndof, shape%dim) :: transformed_dshape, untransformed_dshape

    integer :: dof

    do dof=1,shape%ndof
      untransformed_dshape(dof, :) = eval_dshape_node(shape, dof, l)
      transformed_dshape(dof, :) = matmul(invJ, untransformed_dshape(dof, :))
    end do
  end function eval_dshape_transformed

  function eval_volume_dshape_at_face_quad(shape, local_face_number, invJ) result(output)
    ! Compute the derivatives of the volume basis functions at the quadrature points
    ! of a given surface element. Useful for strain tensors and such

    ! If this segfaults on entry, it's probably because
    ! shape%surface_quadrature is unassociated. You need to augment the shape
    ! function with the quadrature information. See the drag calculation
    ! in MeshDiagnostics.F90 for an example (search for augmented_shape).
    type(element_type), intent(in) :: shape ! NOT the face shape! The volume shape!
    integer, intent(in) :: local_face_number ! which face are we on
    real, dimension(:, :, :), intent(in) :: invJ
    real, dimension(shape%ndof, shape%surface_quadrature%ngi, shape%dim) :: output
    integer :: dof, gi

    assert(associated(shape%dn_s))
    assert(size(invJ, 1) == shape%dim)
    assert(size(invJ, 2) == shape%dim)
    assert(size(invJ, 3) == shape%surface_quadrature%ngi)
    assert(shape%dim == size(shape%dn_s, 4))
    assert(shape%ndof == size(shape%dn_s, 1))
    assert(shape%surface_quadrature%ngi == size(shape%dn_s, 2))
    assert(local_face_number <= size(shape%dn_s, 3))
    assert(shape%dim == size(shape%dn_s, 4))

    ! You can probably do this with some fancy-pants tensor contraction.
    do dof=1,shape%ndof
      do gi=1,shape%surface_quadrature%ngi
        output(dof, gi, :) = matmul(invJ(:, :, gi), shape%dn_s(dof, gi, local_face_number, :))
      end do
    end do
  end function eval_volume_dshape_at_face_quad

  pure function eval_dshape_simplex(shape, dof,  l) result (eval_dshape)
    !!< Evaluate the derivatives of the shape function for dofation dof at local
    !!< coordinates l 
    !!<
    !!< This version of the function applies to members of the simplex
    !!< family including the interval.
    type(element_type), intent(in) :: shape
    integer, intent(in) :: dof
    real, dimension(shape%dim+1), intent(in) :: l
    real, dimension(shape%dim) :: eval_dshape
    
    integer :: i,j
    ! Derivative of the dependent coordinate with respect to the other
    ! coordinates:
    real, dimension(shape%dim) :: dl4dl

    ! Find derivative of dependent coordinate
    dl4dl=diffl4(shape%cell%entity_counts(0), shape%dim)

    do i=1,shape%dim
       ! Directional derivatives.
       
       ! The derivative has to take into account the dependent
       ! coordinate. In 3D:
       !
       !  S=P1(L1)P2(L2)P3(L3)P4(L4)
       !
       !  dS        / dP1     dL4 dP4  \
       !  --- = P2P3| ---P4 + ---*---P1|
       !  dL1       \ dL1     dL1 dL4  /
       !
       
       ! Expression in brackets.
       eval_dshape(i)=eval(shape%dspoly(i,dof), l(i))&
            *eval(shape%spoly(shape%dim+1,dof),l(shape%dim+1))&
            + dl4dl(i)&
            *eval(shape%dspoly(shape%dim+1,dof), l(shape%dim+1)) &
            *eval(shape%spoly(i,dof),l(i))
             
       ! The other terms
       do j=1,shape%dim
          if (j==i) cycle
          
          eval_dshape(i)=eval_dshape(i)*eval(shape%spoly(j,dof), l(j))
       end do
       
    end do

  end function eval_dshape_simplex

  pure function eval_dshape_cube(shape, dof,  l) result (eval_dshape)
    !!< Evaluate the derivatives of the shape function for location dof at local
    !!< coordinates l 
    !!<
    !!< This version of the function applies to members of the hypercube
    !!< family. Note that this does NOT include the interval.
    type(element_type), intent(in) :: shape
    integer, intent(in) :: dof
    real, dimension(shape%dim+1), intent(in) :: l
    real, dimension(shape%dim) :: eval_dshape

    integer :: i,j

    do i=1,shape%dim
       eval_dshape(i)=1.0
       ! Directional derivatives.
       do j=1,shape%dim
          if(i==j) then
            eval_dshape(i)=eval_dshape(i)*eval(shape%dspoly(j,dof), l(j))
          else
            eval_dshape(i)=eval_dshape(i)*eval(shape%spoly(j,dof), l(j))
          end if          
       end do
    
    end do

  end function eval_dshape_cube

  pure function diffl4(vertices, dimension)
    ! Derivative of the dependent coordinate with respect to the other
    ! coordinates. 
    integer, intent(in) :: vertices, dimension
    real, dimension(dimension) :: diffl4

    if (vertices==dimension+1) then
       ! Simplex. Dependent coordinate depends on all other coordinates. 
       diffl4=-1.0
       
    else if (vertices==2**dimension) then
       ! Hypercube. The dependent coordinate is redundant.
       diffl4=0.0
    
    else if (vertices==6.and.dimension==3) then
       ! Wedge. First coordinate is independent.
       diffl4=(/0.0,-1.0,-1.0/)

    else
       ! No output permitted in a pure procedure so we return a big number to stuff
       ! things up quickly.
       diffl4=huge(0.0)
    end if
       
  end function diffl4

  subroutine make_constraints(constraint,family)
    type(constraints_type), intent(inout) :: constraint
    integer, intent(in) :: family
    !
    select case(family)
    case (FAMILY_SIMPLEX)
       select case(constraint%type)
       case (CONSTRAINT_BDM)
          !do nothing
       case (CONSTRAINT_BDFM)
          select case(constraint%dim)
          case (2)
             select case(constraint%degree)
             case (1)
                !BDFM0 is the same as RT0
                call make_constraints_rt0_triangle(constraint)
             case (2)
                call make_constraints_bdfm1_triangle(constraint)
             case default
                FLExit('Unknown constraints type')
             end select
          case default
             FLExit('Unsupported dimension')
          end select
       case (CONSTRAINT_RT)
          select case(constraint%dim)
          case (2)
             select case(constraint%degree)
             case (1)
                call make_constraints_rt0_triangle(constraint)
             case default
                FLExit('Unknown constraints type')
             end select
          case default
             FLExit('Unsupported dimension')
          end select
       case default
          FLExit('Unknown constraints type')
       end select
    case (FAMILY_CUBE)
       select case(constraint%type)
       case (CONSTRAINT_BDM)
          !do nothing
       case (CONSTRAINT_RT)
          select case(constraint%dim)
          case (2)
             select case(constraint%degree)
             case (1)
                call make_constraints_rt0_square(constraint)
             case (2)
                FLExit('Haven''t implemented it yet!')
                !call make_constraints_rt1_square(constraint)
             case default
                FLExit('Unknown constraints type')
             end select
          case default
             FLExit('Unsupported dimension')
          end select
       case default
          FLExit('Unknown constraints type')
       end select
    case default
       FLExit('Unknown element numbering family')
    end select
  end subroutine make_constraints

  subroutine make_constraints_bdfm1_triangle(constraint)
    implicit none
    type(constraints_type), intent(inout) :: constraint
    real, dimension(3,2) :: n
    integer, dimension(3,3) :: face_loc
    integer :: dim1, face, floc
    real, dimension(3) :: c

    if(constraint%dim/=2) then
       FLExit('Only implemented for 2D so far')
    end if

    !BDFM1 constraint requires that normal components are linear.
    !This means that the normal components at the edge centres
    !need to be constrained to the average of the normal components 
    !at each end of the edge.

    !DOFS    FACES
    ! 3      
    ! 5 2    1 3
    ! 6 4 1   2

    !constraint equations are:
    ! (0.5 u_3 - u_5 + 0.5 u_6).n_1 = 0
    ! (0.5 u_1 - u_4 + 0.5 u_6).n_2 = 0    
    ! (0.5 u_1 - u_2 + 0.5 u_3).n_3 = 0

    !face local nodes to element local nodes
    face_loc(1,:) = (/ 3,5,6 /)
    face_loc(2,:) = (/ 1,4,6 /)
    face_loc(3,:) = (/ 1,2,3 /)

    !normals
    n(1,:) = (/ -1., 0. /)
    n(2,:) = (/  0.,-1. /)
    n(3,:) = (/ 1./sqrt(2.),1./sqrt(2.) /)

    !coefficients in each face
    c = (/ 0.5,-1.,0.5 /)

    !constraint%orthogonal(i,loc,dim1) stores the coefficient 
    !for basis function loc, dimension dim1 in equation i.

    constraint%orthogonal = 0.
    do face = 1, 3
       do floc = 1,3
          do dim1 = 1, 2
             constraint%orthogonal(face,face_loc(face,floc),dim1) = &
                  c(floc)*n(face,dim1)
          end do
       end do
    end do
    !! dimension n_constraints x loc x dim
  end subroutine make_constraints_bdfm1_triangle

  subroutine make_constraints_rt0_triangle(constraint)
    implicit none
    type(constraints_type), intent(inout) :: constraint
    real, dimension(3,2) :: n
    integer, dimension(3,2) :: face_loc
    integer :: dim1, face, floc, count
    real, dimension(2) :: c

    if(constraint%dim/=2) then
       FLExit('Only implemented for 2D so far')
    end if

    !RT0 constraint requires that normal components are constant.
    !This means that both the normal components at each end of the 
    !edge need to have the same value.

    !DOFS    FACES
    ! 2      
    !        1 3
    ! 3   1   2

    !constraint equations are:
    ! (u_2 - u_3).n_1 = 0
    ! (u_1 - u_3).n_2 = 0    
    ! (u_1 - u_2).n_3 = 0

    !face local nodes to element local nodes
    face_loc(1,:) = (/ 2,3 /)
    face_loc(2,:) = (/ 1,3 /)
    face_loc(3,:) = (/ 1,2 /)

    !normals
    n(1,:) = (/ -1., 0. /)
    n(2,:) = (/  0.,-1. /)
    n(3,:) = (/ 1./sqrt(2.),1./sqrt(2.) /)

    !constraint coefficients
    c = (/ 1., -1. /)

    !constraint%orthogonal(i,loc,dim1) stores the coefficient 
    !for basis function loc, dimension dim1 in equation i.

    constraint%orthogonal = 0.
    count = 0
    do face = 1, 3
       count = count + 1
       do floc = 1,2
          do dim1 = 1, 2
             constraint%orthogonal(count,face_loc(face,floc),dim1)&
                  = c(floc)*n(face,dim1)
          end do
       end do
    end do
    assert(count==3)
    !! dimension n_constraints x loc x dim
  end subroutine make_constraints_rt0_triangle

  subroutine make_constraints_rt0_square(constraint)
    implicit none
    type(constraints_type), intent(inout) :: constraint
    real, dimension(4,2) :: n
    integer, dimension(4,2) :: face_loc
    integer :: dim1, face, floc, count
    real, dimension(2) :: c

    if(constraint%dim/=2) then
       FLExit('Only implemented for 2D so far')
    end if

    !RT0 constraint requires that normal components are constant.
    !This means that both the normal components at each end of the 
    !edge need to have the same value.

    !DOFS    FACES
    ! 3   4   3
    !        4 2
    ! 1   2   1

    !constraint equations are:
    ! (u_1 - u_2).n_1 = 0
    ! (u_2 - u_4).n_2 = 0    
    ! (u_3 - u_4).n_3 = 0
    ! (u_3 - u_1).n_4 = 0

    !face local nodes to element local nodes
    face_loc(1,:) = (/ 1,2 /)
    face_loc(2,:) = (/ 2,4 /)
    face_loc(3,:) = (/ 3,4 /)
    face_loc(4,:) = (/ 3,1 /)

    !normals
    n(1,:) = (/  0., -1. /)
    n(2,:) = (/  1.,  0. /)
    n(3,:) = (/  0.,  1. /)
    n(4,:) = (/ -1.,  0. /)

    !constraint%orthogonal(i,loc,dim1) stores the coefficient 
    !for basis function loc, dimension dim1 in equation i.

    !constraint coefficients
    c = (/ 1., -1. /)

    constraint%orthogonal = 0.
    count  = 0
    do face = 1, 4
       count = count + 1
       do floc = 1,2
          do dim1 = 1, 2
             constraint%orthogonal(count,face_loc(face,floc),dim1)&
                  = c(floc)*n(face,dim1)
          end do
       end do
    end do
    assert(count==4)
    !! dimension n_constraints x loc x dim
  end subroutine make_constraints_rt0_square

#include "Reference_count_element_type.F90"

end module elements<|MERGE_RESOLUTION|>--- conflicted
+++ resolved
@@ -61,13 +61,8 @@
      !! Link back to the quadrature used for this element.
      type(quadrature_type) :: quadrature
      type(quadrature_type), pointer :: surface_quadrature=>null()
-<<<<<<< HEAD
-=======
-     !! Pointer to the superconvergence data for this element.
-     type(superconvergence_type), pointer :: superconvergence=>null()
      !! Pointer to constraints data for this element
      type(constraints_type), pointer :: constraints=>null()
->>>>>>> 05030637
      !! Reference count to prevent memory leaks.
      type(refcount_type), pointer :: refcount=>null()
      !! Dummy name to satisfy reference counting
@@ -79,28 +74,6 @@
      !! Topological entity numbering
      type(cell_type), pointer :: cell
   end type element_type
-
-<<<<<<< HEAD
-  interface allocate
-     module procedure allocate_element
-=======
-  type superconvergence_type
-    !!< A structure to represent the superconvergent points of the element in question.
-    !!< This is in this module because it has to be in element_type,
-    !!< but Superconvergence.F90 depends on Elements.F90. So Elements.F90
-    !!< cannot depend on Superconvergence.F90. (Fortran is a real pain.)
-    !! Number of superconvergent points
-    integer :: nsp 
-    !! Locations of superconvergent points in local coordinates
-    !! allocated to nsp x loc
-    real, pointer :: l(:, :)
-    !! Shape functions at each superconvergent point.
-    !! loc x nsp
-    real, pointer :: n(:, :)
-    !! Derivatives of shape functions at each superconvergent point
-    !! loc x nsp x ndim
-    real, pointer :: dn(:, :, :)
-  end type superconvergence_type
 
   type constraints_type
      !!< A type to encode the constraints from the local Lagrange basis for 
@@ -116,8 +89,8 @@
      integer :: dim
      !! order of local Lagrange basis
      integer :: degree
-     !! number of nodes for local Lagrange basis
-     integer :: loc
+     !! number of degrees of freedom for local Lagrange basis
+     integer :: ndof
      !! Number of constraints
      integer :: n_constraints
      !! basis of functions that are orthogonal to the 
@@ -130,9 +103,7 @@
        & CONSTRAINT_RT = 2, CONSTRAINT_BDM = 3
 
   interface allocate
-     module procedure allocate_element, allocate_element_with_surface
-     module procedure allocate_constraints_type
->>>>>>> 05030637
+     module procedure allocate_element, allocate_constraints_type
   end interface
 
   interface deallocate
@@ -192,32 +163,9 @@
        element%type=ELEMENT_LAGRANGIAN
     end if
 
-<<<<<<< HEAD
     select case(element%type)
     case(ELEMENT_LAGRANGIAN, ELEMENT_DISCONTINUOUS_LAGRANGIAN,&
          & ELEMENT_NONCONFORMING, ELEMENT_BUBBLE, ELEMENT_TRACE)
-=======
-    select case(ele_num%family)
-    case (FAMILY_SIMPLEX)
-       coords=ele_num%dimension+1
-    case (FAMILY_CUBE)
-       if(ele_num%type==ELEMENT_TRACE .and. ele_num%dimension==2) then
-          !For trace elements the local coordinate is face number
-          !then the local coordinates on the face
-          !For quads, the face is an interval element which has
-          !two local coordinates.
-          coords=3
-       else
-          coords=ele_num%dimension
-       end if
-    case default
-       FLAbort('Illegal element family.')
-    end select
-
-    select case(ltype)
-    case(ELEMENT_LAGRANGIAN, ELEMENT_NONCONFORMING, &
-         &ELEMENT_BUBBLE, ELEMENT_TRACE)
->>>>>>> 05030637
 
       allocate(element%n(ndof,ngi),element%dn(ndof,ngi,dim), &
           element%spoly(coords,ndof), element%dspoly(coords,ndof), stat=lstat)
@@ -298,7 +246,7 @@
     lstat = 0
     constraint%type = type
     constraint%dim = element%dim
-    constraint%loc = element%loc
+    constraint%ndof = element%ndof
     constraint%degree = element%degree
 
     select case (type) 
@@ -344,7 +292,7 @@
     if(constraint%n_constraints>0) then
        allocate(&
             constraint%orthogonal(constraint%n_constraints,&
-            constraint%loc,constraint%dim),stat=lstat)
+            constraint%ndof,constraint%dim),stat=lstat)
        if(lstat==0) then
           call make_constraints(constraint,element%numbering%family)
        end if
