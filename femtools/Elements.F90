!    Copyright (C) 2006 Imperial College London and others.
!    
!    Please see the AUTHORS file in the main source directory for a full list
!    of copyright holders.
!
!    Prof. C Pain
!    Applied Modelling and Computation Group
!    Department of Earth Science and Engineering
!    Imperial College London
!
!    amcgsoftware@imperial.ac.uk
!    
!    This library is free software; you can redistribute it and/or
!    modify it under the terms of the GNU Lesser General Public
!    License as published by the Free Software Foundation,
!    version 2.1 of the License.
!
!    This library is distributed in the hope that it will be useful,
!    but WITHOUT ANY WARRANTY; without even the implied warranty of
!    MERCHANTABILITY or FITNESS FOR A PARTICULAR PURPOSE.  See the GNU
!    Lesser General Public License for more details.
!
!    You should have received a copy of the GNU Lesser General Public
!    License along with this library; if not, write to the Free Software
!    Foundation, Inc., 59 Temple Place, Suite 330, Boston, MA  02111-1307
!    USA

#include "fdebug.h"
module elements
  !!< This module provides derived types for finite elements and associated functions.
  use element_numbering
  use quadrature
  use FLDebug
  use polynomials
  use reference_counting
  implicit none

  type element_type
     !!< Type to encode shape and quadrature information for an element.
     integer :: dim !! 2d or 3d?
     integer :: loc !! Number of nodes.
     integer :: ngi !! Number of gauss points.
     integer :: degree !! Polynomial degree of element.
     !! Shape functions: n is for the primitive function, dn is for partial derivatives, dn_s is for partial derivatives on surfaces. 
     !! n is loc x ngi, dn is loc x ngi x dim
     !! dn_s is loc x ngi x face x dim 
     real, pointer :: n(:,:)=>null(), dn(:,:,:)=>null()
     real, pointer :: n_s(:,:,:)=>null(), dn_s(:,:,:,:)=>null()
     !! Polynomials defining shape functions and their derivatives.
     type(polynomial), dimension(:,:), pointer :: spoly=>null(), dspoly=>null()
     !! Link back to the node numbering used for this element.
     type(ele_numbering_type), pointer :: numbering=>null()
     !! Link back to the quadrature used for this element.
     type(quadrature_type) :: quadrature
     type(quadrature_type), pointer :: surface_quadrature=>null()
     !! Pointer to the superconvergence data for this element.
     type(superconvergence_type), pointer :: superconvergence=>null()
     !! Pointer to constraints data for this element
     type(constraints_type), pointer :: constraints=>null()
     !! Reference count to prevent memory leaks.
     type(refcount_type), pointer :: refcount=>null()
     !! Dummy name to satisfy reference counting
     character(len=0) :: name
  end type element_type

  type superconvergence_type
    !!< A structure to represent the superconvergent points of the element in question.
    !!< This is in this module because it has to be in element_type,
    !!< but Superconvergence.F90 depends on Elements.F90. So Elements.F90
    !!< cannot depend on Superconvergence.F90. (Fortran is a real pain.)
    !! Number of superconvergent points
    integer :: nsp 
    !! Locations of superconvergent points in local coordinates
    !! allocated to nsp x loc
    real, pointer :: l(:, :)
    !! Shape functions at each superconvergent point.
    !! loc x nsp
    real, pointer :: n(:, :)
    !! Derivatives of shape functions at each superconvergent point
    !! loc x nsp x ndim
    real, pointer :: dn(:, :, :)
  end type superconvergence_type

  type constraints_type
     !!< A type to encode the constraints from the local Lagrange basis for 
     !!< (Pn)^d vector-valued elements to another local basis, possibly for 
     !!< a proper subspace. This new basis must have DOFs consisting
     !!< of either normal components on faces corresponding to a Lagrange
     !!< basis for the normal component when restricted to each face,
     !!< or coefficients of basis
     !!< functions with vanishing normal components on all faces.
     !! type of constraints
     integer :: type
     !! local dimension
     integer :: dim
     !! order of local Lagrange basis
     integer :: degree
     !! number of nodes for local Lagrange basis
     integer :: loc
     !! Number of constraints
     integer :: n_constraints
     !! basis of functions that are orthogonal to the 
     !! constrained vector space 
     !! dimension n_constraints x loc x dim
     real, pointer :: orthogonal(:,:,:)=> null()
  end type constraints_type

  integer, parameter :: CONSTRAINT_NONE =0, CONSTRAINT_BDFM = 1,&
<<<<<<< HEAD
       & CONSTRAINT_RT = 2
=======
       & CONSTRAINT_RT = 2, CONSTRAINT_BDM = 3
>>>>>>> 3d063019

  interface allocate
     module procedure allocate_element, allocate_element_with_surface
     module procedure allocate_constraints_type
  end interface

  interface deallocate
     module procedure deallocate_element
     module procedure deallocate_constraints
  end interface

  interface local_coords
     module procedure element_local_coords
  end interface

  interface local_coord_count
     module procedure element_local_coord_count
  end interface

  interface local_vertices
     module procedure element_local_vertices
  end interface

  interface boundary_numbering
     module procedure element_boundary_numbering
  end interface

  interface operator(==)
     module procedure element_equal
  end interface

  interface eval_shape
    module procedure eval_shape_node, eval_shape_all_nodes
  end interface

  interface eval_dshape
    module procedure eval_dshape_node, eval_dshape_all_nodes
  end interface

#include "Reference_count_interface_element_type.F90"

contains

  subroutine allocate_element(element, ele_num, ngi, type, stat)
    !!< Allocate memory for an element_type. 
    type(element_type), intent(inout) :: element
    !! Number of quadrature points
    integer, intent(in) :: ngi    
    !! Element numbering
    type(ele_numbering_type), intent(in) :: ele_num
    !! Stat returns zero for success and nonzero otherwise.
    integer, intent(in), optional :: type
    integer, intent(out), optional :: stat
    !
    integer :: lstat, coords, ltype

    if(present(type)) then
       ltype = type
    else
       ltype = ele_num%type
    end if

    select case(ele_num%family)
    case (FAMILY_SIMPLEX)
       coords=ele_num%dimension+1
    case (FAMILY_CUBE)
       if(ele_num%type==ELEMENT_TRACE .and. ele_num%dimension==2) then
          !For trace elements the local coordinate is face number
          !then the local coordinates on the face
          !For quads, the face is an interval element which has
          !two local coordinates.
          coords=3
       else
          coords=ele_num%dimension
       end if
    case default
       FLAbort('Illegal element family.')
    end select

    select case(ltype)
    case(ELEMENT_LAGRANGIAN, ELEMENT_NONCONFORMING, &
         &ELEMENT_BUBBLE, ELEMENT_TRACE)

       allocate(element%n(ele_num%nodes,ngi),&
            &element%dn(ele_num%nodes,ngi,ele_num%dimension), &
            &element%spoly(coords,ele_num%nodes), &
            &element%dspoly(coords,ele_num%nodes), stat=lstat)

    case(ELEMENT_CONTROLVOLUME_SURFACE)

       allocate(element%n(ele_num%nodes,ngi),&
            &element%dn(ele_num%nodes,ngi,ele_num%dimension-1), &
            stat=lstat)

      element%spoly=>null()
      element%dspoly=>null()

    case(ELEMENT_CONTROLVOLUMEBDY_SURFACE)

      allocate(element%n(ele_num%nodes,ngi),&
           &element%dn(ele_num%nodes,ngi,ele_num%dimension), &
          stat=lstat)

      element%spoly=>null()
      element%dspoly=>null()

    case default

      FLAbort("Attempt to select an illegal element type.")

    end select

    element%loc=ele_num%nodes
    element%ngi=ngi
    element%dim=ele_num%dimension

    nullify(element%refcount) ! Hack for gfortran component initialisation
    !                         bug.
    call addref(element)
    
    nullify(element%n_s)
    nullify(element%dn_s)

    if (present(stat)) then
       stat=lstat
    else if (lstat/=0) then
       FLAbort("Unable to allocate element.")
    end if

  end subroutine allocate_element

  subroutine allocate_element_with_surface(element, dim, loc,&
       ngi,faces, ngi_s, coords,surface_present,type, stat)
    !!< Allocate memory for an element_type. 
    type(element_type), intent(inout) :: element
    !! Dim is the dimension of the element, loc is number of nodes, ngi is
    !! number of gauss points. 
    integer, intent(in) :: dim,loc,ngi,faces,ngi_s    
    !! Number of local coordinates.
    integer, intent(in) :: coords
    logical, intent(in) :: surface_present
    !! Stat returns zero for success and nonzero otherwise.
    integer, intent(in), optional :: type
    integer, intent(out), optional :: stat

    integer :: lstat

    allocate(element%n(loc,ngi),element%dn(loc,ngi,dim), &
         element%n_s(loc,ngi_s,faces),element%dn_s(loc,ngi_s,faces,dim),&
         element%spoly(coords,loc), element%dspoly(coords,loc), stat=lstat)
    
    element%loc=loc
    element%ngi=ngi
    element%dim=dim

    if (present(stat)) then
       stat=lstat
    else if (lstat/=0) then
       FLAbort("Unable to allocate element.")
    end if
    
    nullify(element%refcount) ! Hack for gfortran component initialisation
    !                         bug.
    call addref(element)

  end subroutine allocate_element_with_surface

  subroutine allocate_constraints_type(constraint, element, type, stat)
    !!< Allocate memory for a constraints type
    type(element_type), intent(in) :: element
    type(constraints_type), intent(inout) :: constraint
    integer, intent(in) :: type !type of constraint
    !! Stat returns zero for success and nonzero otherwise.
    integer, intent(out), optional :: stat
    !
    integer :: lstat

    lstat = 0
    constraint%type = type
    constraint%dim = element%dim
    constraint%loc = element%loc
    constraint%degree = element%degree

    select case (type) 
    case (CONSTRAINT_BDFM)
       select case(element%numbering%family)
       case (FAMILY_SIMPLEX)
          if(constraint%degree<3) then
             constraint%n_constraints = constraint%dim+1
          else
             FLAbort('High order not supported yet')
          end if
       case (FAMILY_CUBE)
          FLExit('Haven''t implemented BDFM1 on quads yet.')
       case default
          FLAbort('Illegal element family.')
       end select
    case (CONSTRAINT_RT)
       select case(element%numbering%family)
       case (FAMILY_SIMPLEX)
          FLExit('Haven''t implemented RT0 on simplices yet.')
          if(constraint%degree<3) then
             constraint%n_constraints = constraint%dim+1
          else
             FLAbort('High order not supported yet')
          end if
       case (FAMILY_CUBE)
          if(constraint%degree<3) then
             constraint%n_constraints = 2**(constraint%dim)
          else
             FLAbort('High order not supported yet')
          end if
       case default
          FLAbort('Illegal element family.')
       end select
<<<<<<< HEAD
=======
    case (CONSTRAINT_BDM)
       constraint%n_constraints = 0
>>>>>>> 3d063019
    case (CONSTRAINT_NONE)
       constraint%n_constraints = 0
    case default
       FLExit('Unknown constraint type')
    end select

    if(constraint%n_constraints>0) then
       allocate(&
            constraint%orthogonal(constraint%n_constraints,&
            constraint%loc,constraint%dim),stat=lstat)
       if(lstat==0) then
          call make_constraints(constraint,element%numbering%family)
       end if
    end if

    if (present(stat)) then
       stat=lstat
    else if (lstat/=0) then
       FLAbort("Unable to allocate element.")
    end if

  end subroutine allocate_constraints_type

  subroutine deallocate_element(element, stat)
    type(element_type), intent(inout) :: element
    integer, intent(out), optional :: stat
    
    integer :: lstat, tstat
    integer :: i,j

    tstat = 0
    lstat = 0

    call decref(element)
    if (has_references(element)) then
       ! There are still references to this element so we don't deallocate.
       return
    end if

    call deallocate(element%quadrature)

    if(associated(element%spoly)) then
      do i=1,size(element%spoly,1)
        do j=1,size(element%spoly,2)
            call deallocate(element%spoly(i,j))
        end do
      end do
      deallocate(element%spoly, stat=tstat)
    end if
    lstat=max(lstat,tstat)

    if (associated(element%n_s)) deallocate(element%n_s,element%dn_s)

    if(associated(element%dspoly)) then
      do i=1,size(element%dspoly,1)
        do j=1,size(element%dspoly,2)
            call deallocate(element%dspoly(i,j))
        end do
      end do
      deallocate(element%dspoly, stat=tstat)
    end if
    lstat=max(lstat,tstat)

    deallocate(element%n,element%dn, stat=tstat)
    lstat=max(lstat,tstat)

    if(associated(element%constraints)) then
       call deallocate(element%constraints,stat=tstat)
       lstat = max(lstat,tstat)

       deallocate(element%constraints, stat=tstat)
       lstat = max(lstat,tstat)
    end if
    if (present(stat)) then
       stat=lstat
    else if (lstat/=0) then
       FLAbort("Unable to deallocate element.")
    end if

  end subroutine deallocate_element

  subroutine deallocate_constraints(constraint, stat)
    type(constraints_type), intent(inout) :: constraint
    integer, intent(out), optional :: stat
    
    integer :: lstat

    lstat = 0

    if(associated(constraint%orthogonal)) then
       deallocate(constraint%orthogonal,stat=lstat)
    end if

    if (present(stat)) then
       stat=lstat
    else if (lstat/=0) then
       FLAbort("Unable to deallocate constraints.")
    end if

  end subroutine deallocate_constraints

  function element_local_coords(n, element) result (coords)
    !!< Work out the local coordinates of node n in element. This is just a
    !!< wrapper function which allows local_coords to be called on an element
    !!< instead of on an element numbering.
    integer, intent(in) :: n
    type(element_type), intent(in) :: element    
    real, dimension(size(element%numbering%number2count, 1)) :: coords
    
    coords=local_coords(n, element%numbering)

  end function element_local_coords
  
  function element_local_coord_count(element) result (n)
    !!< Return the number of local coordinates associated with element.
    integer :: n
    type(element_type), intent(in) :: element    

    n=size(element%numbering%number2count, 1)

  end function element_local_coord_count

  function element_local_vertices(element) result (vertices)
    !!< Given an element numbering, return the local node numbers of its
    !!< vertices. This is just a wrapper hich allows local_vertices to 
    !!< be called on an element instead of on an element numbering.
    type(element_type), intent(in) :: element
    integer, dimension(element%numbering%vertices) :: vertices
    
    vertices=local_vertices(element%numbering)
    
  end function element_local_vertices

  function element_boundary_numbering(element, boundary)
    !!< A wrapper function which allows boundary_numbering to be called on
    !!< an element instead of on an element_numbering.
    integer, intent(in) :: boundary
    type(element_type), intent(in) :: element
    integer, dimension(boundary_num_length(element%numbering, .false.)) ::&
         & element_boundary_numbering 
    
    element_boundary_numbering=boundary_numbering(element%numbering,&
         & boundary)

  end function element_boundary_numbering

  pure function element_equal(element1,element2)
    !!< Return true if the two elements are equivalent.
    logical :: element_equal
    type(element_type), intent(in) :: element1, element2
    
    element_equal = element1%dim==element2%dim &
         .and. element1%loc==element2%loc &
         .and. element1%ngi==element2%ngi &
         .and. element1%numbering==element2%numbering &
         .and. element1%quadrature==element2%quadrature
    
  end function element_equal

  subroutine extract_old_element(element, N, NLX, NLY, NLZ)
    !!< Extract the shape function values from an old element.
    type(element_type), intent(in) :: element
    real, dimension(element%loc, element%ngi), intent(out) :: N, NLX, NLY
    real, dimension(element%loc, element%ngi), intent(out), optional :: NLZ
    
    N=element%n
    NLX=element%dn(:,:,1)
    if (size(element%dn,3)>1) then
       NLY=element%dn(:,:,2)
    else
       NLY=0.0
    end if

    if (present(NLZ)) then
       if (size(element%dn,3)>2) then
          NLZ=element%dn(:,:,3)
       else
          NLZ=0.0
       end if
    end if


  end subroutine extract_old_element

  pure function eval_shape_node(shape, node,  l) result(eval_shape)
    ! Evaluate the shape function for node node local coordinates l
    real :: eval_shape
    type(element_type), intent(in) :: shape
    integer, intent(in) :: node
    real, dimension(size(shape%spoly,1)), intent(in) :: l

    integer :: i

    eval_shape=1.0
          
    do i=1,size(shape%spoly,1)
       
       ! Raw shape function
       eval_shape=eval_shape*eval(shape%spoly(i,node), l(i))
             
    end do

  end function eval_shape_node

  pure function eval_shape_all_nodes(shape, l) result(eval_shape)
    ! Evaluate the shape function for all locations at local coordinates l
    type(element_type), intent(in) :: shape
    real, dimension(size(shape%spoly,1)), intent(in) :: l
    real, dimension(shape%loc) :: eval_shape

    integer :: i,j

    eval_shape=1.0

    do j=1,shape%loc

      do i=1,size(shape%spoly,1)

        ! Raw shape function
        eval_shape(j)=eval_shape(j)*eval(shape%spoly(i,j), l(i))

      end do

    end do

  end function eval_shape_all_nodes

  pure function eval_dshape_node(shape, node,  l) result(eval_dshape)
    !!< Evaluate the derivatives of the shape function for location node at local
    !!< coordinates l 
    type(element_type), intent(in) :: shape
    integer, intent(in) :: node
    real, dimension(:), intent(in) :: l
    real, dimension(shape%dim) :: eval_dshape

    select case(shape%numbering%family)
       
    case (FAMILY_SIMPLEX)

       eval_dshape=eval_dshape_simplex(shape, node,  l)

    case (FAMILY_CUBE)

       eval_dshape=eval_dshape_cube(shape, node,  l)

    case default
       ! Invalid element family. Return a really big number to stuff things
       ! quickly. 

       eval_dshape=huge(0.0)

    end select
    
  end function eval_dshape_node

  function eval_dshape_all_nodes(shape, l) result(eval_dshape)
    type(element_type), intent(in) :: shape
    real, dimension(:), intent(in) :: l
    real, dimension(shape%loc, shape%dim) :: eval_dshape

    integer :: loc

    do loc=1,shape%loc
      eval_dshape(loc, :) = eval_dshape_node(shape, loc, l)
    end do
  end function eval_dshape_all_nodes

  function eval_dshape_transformed(shape, l, invJ) result(transformed_dshape)
    type(element_type), intent(in) :: shape
    real, dimension(:), intent(in) :: l
    real, dimension(shape%dim, shape%dim), intent(in) :: invJ
    real, dimension(shape%loc, shape%dim) :: transformed_dshape, untransformed_dshape

    integer :: loc

    do loc=1,shape%loc
      untransformed_dshape(loc, :) = eval_dshape_node(shape, loc, l)
      transformed_dshape(loc, :) = matmul(invJ, untransformed_dshape(loc, :))
    end do
  end function eval_dshape_transformed

  function eval_volume_dshape_at_face_quad(shape, local_face_number, invJ) result(output)
    ! Compute the derivatives of the volume basis functions at the quadrature points
    ! of a given surface element. Useful for strain tensors and such

    ! If this segfaults on entry, it's probably because
    ! shape%surface_quadrature is unassociated. You need to augment the shape
    ! function with the quadrature information. See the drag calculation
    ! in MeshDiagnostics.F90 for an example (search for augmented_shape).
    type(element_type), intent(in) :: shape ! NOT the face shape! The volume shape!
    integer, intent(in) :: local_face_number ! which face are we on
    real, dimension(:, :, :), intent(in) :: invJ
    real, dimension(shape%loc, shape%surface_quadrature%ngi, shape%dim) :: output
    integer :: loc, gi

    assert(associated(shape%dn_s))
    assert(size(invJ, 1) == shape%dim)
    assert(size(invJ, 2) == shape%dim)
    assert(size(invJ, 3) == shape%surface_quadrature%ngi)
    assert(shape%dim == size(shape%dn_s, 4))
    assert(shape%loc == size(shape%dn_s, 1))
    assert(shape%surface_quadrature%ngi == size(shape%dn_s, 2))
    assert(local_face_number <= size(shape%dn_s, 3))
    assert(shape%dim == size(shape%dn_s, 4))

    ! You can probably do this with some fancy-pants tensor contraction.
    do loc=1,shape%loc
      do gi=1,shape%surface_quadrature%ngi
        output(loc, gi, :) = matmul(invJ(:, :, gi), shape%dn_s(loc, gi, local_face_number, :))
      end do
    end do
  end function eval_volume_dshape_at_face_quad

  pure function eval_dshape_simplex(shape, loc,  l) result (eval_dshape)
    !!< Evaluate the derivatives of the shape function for location loc at local
    !!< coordinates l 
    !!<
    !!< This version of the function applies to members of the simplex
    !!< family including the interval.
    type(element_type), intent(in) :: shape
    integer, intent(in) :: loc
    real, dimension(shape%dim+1), intent(in) :: l
    real, dimension(shape%dim) :: eval_dshape
    
    integer :: i,j
    ! Derivative of the dependent coordinate with respect to the other
    ! coordinates:
    real, dimension(shape%dim) :: dl4dl

    ! Find derivative of dependent coordinate
    dl4dl=diffl4(shape%numbering%vertices, shape%dim)

    do i=1,shape%dim
       ! Directional derivatives.
       
       ! The derivative has to take into account the dependent
       ! coordinate. In 3D:
       !
       !  S=P1(L1)P2(L2)P3(L3)P4(L4)
       !
       !  dS        / dP1     dL4 dP4  \
       !  --- = P2P3| ---P4 + ---*---P1|
       !  dL1       \ dL1     dL1 dL4  /
       !
       
       ! Expression in brackets.
       eval_dshape(i)=eval(shape%dspoly(i,loc), l(i))&
            *eval(shape%spoly(shape%dim+1,loc),l(shape%dim+1))&
            + dl4dl(i)&
            *eval(shape%dspoly(shape%dim+1,loc), l(shape%dim+1)) &
            *eval(shape%spoly(i,loc),l(i))
             
       ! The other terms
       do j=1,shape%dim
          if (j==i) cycle
          
          eval_dshape(i)=eval_dshape(i)*eval(shape%spoly(j,loc), l(j))
       end do
       
    end do

  end function eval_dshape_simplex

  pure function eval_dshape_cube(shape, loc,  l) result (eval_dshape)
    !!< Evaluate the derivatives of the shape function for location loc at local
    !!< coordinates l 
    !!<
    !!< This version of the function applies to members of the hypercube
    !!< family. Note that this does NOT include the interval.
    type(element_type), intent(in) :: shape
    integer, intent(in) :: loc
    real, dimension(shape%dim+1), intent(in) :: l
    real, dimension(shape%dim) :: eval_dshape

    integer :: i,j

    do i=1,shape%dim
       eval_dshape(i)=1.0
       ! Directional derivatives.
       do j=1,shape%dim
          if(i==j) then
            eval_dshape(i)=eval_dshape(i)*eval(shape%dspoly(j,loc), l(j))
          else
            eval_dshape(i)=eval_dshape(i)*eval(shape%spoly(j,loc), l(j))
          end if          
       end do
    
    end do

  end function eval_dshape_cube

  pure function diffl4(vertices, dimension)
    ! Derivative of the dependent coordinate with respect to the other
    ! coordinates. 
    integer, intent(in) :: vertices, dimension
    real, dimension(dimension) :: diffl4

    if (vertices==dimension+1) then
       ! Simplex. Dependent coordinate depends on all other coordinates. 
       diffl4=-1.0
       
    else if (vertices==2**dimension) then
       ! Hypercube. The dependent coordinate is redundant.
       diffl4=0.0
    
    else if (vertices==6.and.dimension==3) then
       ! Wedge. First coordinate is independent.
       diffl4=(/0.0,-1.0,-1.0/)

    else
       ! No output permitted in a pure procedure so we return a big number to stuff
       ! things up quickly.
       diffl4=huge(0.0)
    end if
       
  end function diffl4

  subroutine make_constraints(constraint,family)
    type(constraints_type), intent(inout) :: constraint
    integer, intent(in) :: family
    !
    select case(family)
    case (FAMILY_SIMPLEX)
       select case(constraint%type)
<<<<<<< HEAD
=======
       case (CONSTRAINT_BDM)
          !do nothing
>>>>>>> 3d063019
       case (CONSTRAINT_BDFM)
          select case(constraint%dim)
          case (2)
             select case(constraint%degree)
             case (1)
<<<<<<< HEAD
=======
                !BDFM0 is the same as RT0
>>>>>>> 3d063019
                call make_constraints_rt0_triangle(constraint)
             case (2)
                call make_constraints_bdfm1_triangle(constraint)
             case default
                FLExit('Unknown constraints type')
             end select
          case default
             FLExit('Unsupported dimension')
          end select
       case (CONSTRAINT_RT)
          select case(constraint%dim)
          case (2)
             select case(constraint%degree)
             case (1)
                call make_constraints_rt0_triangle(constraint)
             case default
                FLExit('Unknown constraints type')
             end select
          case default
             FLExit('Unsupported dimension')
          end select
       case default
          FLExit('Unknown constraints type')
       end select
    case (FAMILY_CUBE)
       select case(constraint%type)
<<<<<<< HEAD
=======
       case (CONSTRAINT_BDM)
          !do nothing
>>>>>>> 3d063019
       case (CONSTRAINT_RT)
          select case(constraint%dim)
          case (2)
             select case(constraint%degree)
             case (1)
                call make_constraints_rt0_square(constraint)
             case (2)
                FLExit('Haven''t implemented it yet!')
                !call make_constraints_rt1_square(constraint)
             case default
                FLExit('Unknown constraints type')
             end select
          case default
             FLExit('Unsupported dimension')
          end select
       case default
          FLExit('Unknown constraints type')
       end select
    case default
       FLExit('Unknown element numbering family')
    end select
  end subroutine make_constraints

  subroutine make_constraints_bdfm1_triangle(constraint)
    implicit none
    type(constraints_type), intent(inout) :: constraint
    real, dimension(3,2) :: n
    integer, dimension(3,3) :: face_loc
    integer :: dim1, face, floc
    real, dimension(3) :: c

    if(constraint%dim/=2) then
       FLExit('Only implemented for 2D so far')
    end if

<<<<<<< HEAD
=======
    !BDFM1 constraint requires that normal components are linear.
    !This means that the normal components at the edge centres
    !need to be constrained to the average of the normal components 
    !at each end of the edge.

>>>>>>> 3d063019
    !DOFS    FACES
    ! 3      
    ! 5 2    1 3
    ! 6 4 1   2

<<<<<<< HEAD
=======
    !constraint equations are:
    ! (0.5 u_3 - u_5 + 0.5 u_6).n_1 = 0
    ! (0.5 u_1 - u_4 + 0.5 u_6).n_2 = 0    
    ! (0.5 u_1 - u_2 + 0.5 u_3).n_3 = 0

>>>>>>> 3d063019
    !face local nodes to element local nodes
    face_loc(1,:) = (/ 3,5,6 /)
    face_loc(2,:) = (/ 1,4,6 /)
    face_loc(3,:) = (/ 1,2,3 /)

    !normals
    n(1,:) = (/ -1., 0. /)
    n(2,:) = (/  0.,-1. /)
    n(3,:) = (/ 1./sqrt(2.),1./sqrt(2.) /)

    !coefficients in each face
    c = (/ 0.5,-1.,0.5 /)

<<<<<<< HEAD
=======
    !constraint%orthogonal(i,loc,dim1) stores the coefficient 
    !for basis function loc, dimension dim1 in equation i.

>>>>>>> 3d063019
    constraint%orthogonal = 0.
    do face = 1, 3
       do floc = 1,3
          do dim1 = 1, 2
             constraint%orthogonal(face,face_loc(face,floc),dim1) = &
                  c(floc)*n(face,dim1)
          end do
       end do
    end do
    !! dimension n_constraints x loc x dim
  end subroutine make_constraints_bdfm1_triangle

  subroutine make_constraints_rt0_triangle(constraint)
    implicit none
    type(constraints_type), intent(inout) :: constraint
    real, dimension(3,2) :: n
    integer, dimension(3,2) :: face_loc
    integer :: dim1, face, floc, count
    real, dimension(2) :: c

    if(constraint%dim/=2) then
       FLExit('Only implemented for 2D so far')
    end if

<<<<<<< HEAD
=======
    !RT0 constraint requires that normal components are constant.
    !This means that both the normal components at each end of the 
    !edge need to have the same value.

>>>>>>> 3d063019
    !DOFS    FACES
    ! 2      
    !        1 3
    ! 3   1   2

<<<<<<< HEAD
=======
    !constraint equations are:
    ! (u_2 - u_3).n_1 = 0
    ! (u_1 - u_3).n_2 = 0    
    ! (u_1 - u_2).n_3 = 0

>>>>>>> 3d063019
    !face local nodes to element local nodes
    face_loc(1,:) = (/ 2,3 /)
    face_loc(2,:) = (/ 1,3 /)
    face_loc(3,:) = (/ 1,2 /)

    !normals
    n(1,:) = (/ -1., 0. /)
    n(2,:) = (/  0.,-1. /)
    n(3,:) = (/ 1./sqrt(2.),1./sqrt(2.) /)

    !constraint coefficients
    c = (/ 1., -1. /)

<<<<<<< HEAD
=======
    !constraint%orthogonal(i,loc,dim1) stores the coefficient 
    !for basis function loc, dimension dim1 in equation i.

>>>>>>> 3d063019
    constraint%orthogonal = 0.
    count = 0
    do face = 1, 3
       count = count + 1
       do floc = 1,2
          do dim1 = 1, 2
             constraint%orthogonal(count,face_loc(face,floc),dim1)&
                  = c(floc)*n(face,dim1)
          end do
       end do
    end do
    assert(count==3)
    !! dimension n_constraints x loc x dim
  end subroutine make_constraints_rt0_triangle

  subroutine make_constraints_rt0_square(constraint)
    implicit none
    type(constraints_type), intent(inout) :: constraint
    real, dimension(4,2) :: n
    integer, dimension(4,2) :: face_loc
    integer :: dim1, face, floc, count
    real, dimension(2) :: c

    if(constraint%dim/=2) then
       FLExit('Only implemented for 2D so far')
    end if

<<<<<<< HEAD
=======
    !RT0 constraint requires that normal components are constant.
    !This means that both the normal components at each end of the 
    !edge need to have the same value.

>>>>>>> 3d063019
    !DOFS    FACES
    ! 3   4   3
    !        4 2
    ! 1   2   1

<<<<<<< HEAD
=======
    !constraint equations are:
    ! (u_1 - u_2).n_1 = 0
    ! (u_2 - u_4).n_2 = 0    
    ! (u_3 - u_4).n_3 = 0
    ! (u_3 - u_1).n_4 = 0

>>>>>>> 3d063019
    !face local nodes to element local nodes
    face_loc(1,:) = (/ 1,2 /)
    face_loc(2,:) = (/ 2,4 /)
    face_loc(3,:) = (/ 3,4 /)
    face_loc(4,:) = (/ 3,1 /)

    !normals
    n(1,:) = (/  0., -1. /)
    n(2,:) = (/  1.,  0. /)
    n(3,:) = (/  0.,  1. /)
    n(4,:) = (/ -1.,  0. /)

<<<<<<< HEAD
=======
    !constraint%orthogonal(i,loc,dim1) stores the coefficient 
    !for basis function loc, dimension dim1 in equation i.

>>>>>>> 3d063019
    !constraint coefficients
    c = (/ 1., -1. /)

    constraint%orthogonal = 0.
    count  = 0
    do face = 1, 4
       count = count + 1
       do floc = 1,2
          do dim1 = 1, 2
             constraint%orthogonal(count,face_loc(face,floc),dim1)&
                  = c(floc)*n(face,dim1)
          end do
       end do
    end do
    assert(count==4)
    !! dimension n_constraints x loc x dim
  end subroutine make_constraints_rt0_square

#include "Reference_count_element_type.F90"

end module elements<|MERGE_RESOLUTION|>--- conflicted
+++ resolved
@@ -106,11 +106,7 @@
   end type constraints_type
 
   integer, parameter :: CONSTRAINT_NONE =0, CONSTRAINT_BDFM = 1,&
-<<<<<<< HEAD
-       & CONSTRAINT_RT = 2
-=======
        & CONSTRAINT_RT = 2, CONSTRAINT_BDM = 3
->>>>>>> 3d063019
 
   interface allocate
      module procedure allocate_element, allocate_element_with_surface
@@ -326,11 +322,8 @@
        case default
           FLAbort('Illegal element family.')
        end select
-<<<<<<< HEAD
-=======
     case (CONSTRAINT_BDM)
        constraint%n_constraints = 0
->>>>>>> 3d063019
     case (CONSTRAINT_NONE)
        constraint%n_constraints = 0
     case default
@@ -755,20 +748,14 @@
     select case(family)
     case (FAMILY_SIMPLEX)
        select case(constraint%type)
-<<<<<<< HEAD
-=======
        case (CONSTRAINT_BDM)
           !do nothing
->>>>>>> 3d063019
        case (CONSTRAINT_BDFM)
           select case(constraint%dim)
           case (2)
              select case(constraint%degree)
              case (1)
-<<<<<<< HEAD
-=======
                 !BDFM0 is the same as RT0
->>>>>>> 3d063019
                 call make_constraints_rt0_triangle(constraint)
              case (2)
                 call make_constraints_bdfm1_triangle(constraint)
@@ -795,11 +782,8 @@
        end select
     case (FAMILY_CUBE)
        select case(constraint%type)
-<<<<<<< HEAD
-=======
        case (CONSTRAINT_BDM)
           !do nothing
->>>>>>> 3d063019
        case (CONSTRAINT_RT)
           select case(constraint%dim)
           case (2)
@@ -835,27 +819,21 @@
        FLExit('Only implemented for 2D so far')
     end if
 
-<<<<<<< HEAD
-=======
     !BDFM1 constraint requires that normal components are linear.
     !This means that the normal components at the edge centres
     !need to be constrained to the average of the normal components 
     !at each end of the edge.
 
->>>>>>> 3d063019
     !DOFS    FACES
     ! 3      
     ! 5 2    1 3
     ! 6 4 1   2
 
-<<<<<<< HEAD
-=======
     !constraint equations are:
     ! (0.5 u_3 - u_5 + 0.5 u_6).n_1 = 0
     ! (0.5 u_1 - u_4 + 0.5 u_6).n_2 = 0    
     ! (0.5 u_1 - u_2 + 0.5 u_3).n_3 = 0
 
->>>>>>> 3d063019
     !face local nodes to element local nodes
     face_loc(1,:) = (/ 3,5,6 /)
     face_loc(2,:) = (/ 1,4,6 /)
@@ -869,12 +847,9 @@
     !coefficients in each face
     c = (/ 0.5,-1.,0.5 /)
 
-<<<<<<< HEAD
-=======
     !constraint%orthogonal(i,loc,dim1) stores the coefficient 
     !for basis function loc, dimension dim1 in equation i.
 
->>>>>>> 3d063019
     constraint%orthogonal = 0.
     do face = 1, 3
        do floc = 1,3
@@ -899,26 +874,20 @@
        FLExit('Only implemented for 2D so far')
     end if
 
-<<<<<<< HEAD
-=======
     !RT0 constraint requires that normal components are constant.
     !This means that both the normal components at each end of the 
     !edge need to have the same value.
 
->>>>>>> 3d063019
     !DOFS    FACES
     ! 2      
     !        1 3
     ! 3   1   2
 
-<<<<<<< HEAD
-=======
     !constraint equations are:
     ! (u_2 - u_3).n_1 = 0
     ! (u_1 - u_3).n_2 = 0    
     ! (u_1 - u_2).n_3 = 0
 
->>>>>>> 3d063019
     !face local nodes to element local nodes
     face_loc(1,:) = (/ 2,3 /)
     face_loc(2,:) = (/ 1,3 /)
@@ -932,12 +901,9 @@
     !constraint coefficients
     c = (/ 1., -1. /)
 
-<<<<<<< HEAD
-=======
     !constraint%orthogonal(i,loc,dim1) stores the coefficient 
     !for basis function loc, dimension dim1 in equation i.
 
->>>>>>> 3d063019
     constraint%orthogonal = 0.
     count = 0
     do face = 1, 3
@@ -965,27 +931,21 @@
        FLExit('Only implemented for 2D so far')
     end if
 
-<<<<<<< HEAD
-=======
     !RT0 constraint requires that normal components are constant.
     !This means that both the normal components at each end of the 
     !edge need to have the same value.
 
->>>>>>> 3d063019
     !DOFS    FACES
     ! 3   4   3
     !        4 2
     ! 1   2   1
 
-<<<<<<< HEAD
-=======
     !constraint equations are:
     ! (u_1 - u_2).n_1 = 0
     ! (u_2 - u_4).n_2 = 0    
     ! (u_3 - u_4).n_3 = 0
     ! (u_3 - u_1).n_4 = 0
 
->>>>>>> 3d063019
     !face local nodes to element local nodes
     face_loc(1,:) = (/ 1,2 /)
     face_loc(2,:) = (/ 2,4 /)
@@ -998,12 +958,9 @@
     n(3,:) = (/  0.,  1. /)
     n(4,:) = (/ -1.,  0. /)
 
-<<<<<<< HEAD
-=======
     !constraint%orthogonal(i,loc,dim1) stores the coefficient 
     !for basis function loc, dimension dim1 in equation i.
 
->>>>>>> 3d063019
     !constraint coefficients
     c = (/ 1., -1. /)
 
