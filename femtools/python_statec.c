#define ALLOW_IMPORT_ARRAY
#include "python_statec.h"

void python_init_(void){
#ifdef HAVE_PYTHON
  // Initialize the Python interpreter
  Py_Initialize();
  PyRun_SimpleString("import string");

  PyObject* m;
  m = Py_InitModule("spud_manager", NULL);
  assert(m != NULL);

#if PY_MINOR_VERSION > 6
  void* manager = spud_get_manager();
  PyObject* manager_capsule = PyCapsule_New(manager, "spud_manager._spud_manager", NULL);
  assert(manager_capsule != NULL);

  PyModule_AddObject(m, "_spud_manager", manager_capsule);
#endif

#endif
#ifdef HAVE_NUMPY
  // Enable use of NumPy arrays in C
  import_array();

  // Import the NumPy module in our Python interpreter
  if(PyRun_SimpleString("import numpy") == -1)
    fprintf(stderr,"Error: Importing the NumPy module failed.\n");

  // Initialize a persistent dictionary
  PyRun_SimpleString("persistent = {}");

  // Add the working directory to the module search path.
  PyRun_SimpleString("import sys");
  PyRun_SimpleString("sys.path.append('.')");
  
  init_vars();
#endif
}


void init_vars(void){
#ifdef HAVE_PYTHON
  // Import the types and setup the states dictionary
  // This is called every time the data is reset
  if(PyRun_SimpleString("from fluidity.state_types import *") == -1){
    fprintf(stderr, "Warning: The 'state_types.py' module could not be loaded. Make sure the PYTHONPATH environment variable is set.\n");
    fprintf(stderr, "This is a problem if you have ocean biology or Python diagnostic fields.\n");
    fprintf(stderr, "It will not otherwise affect the running of Fluidity.\n");
    PyErr_Clear();
  }
  else{
    if (get_global_debug_level_() > 1) {
      printf("fluidity.state_types imported successfully; location: \n");
      PyRun_SimpleString("import fluidity.state_types; print fluidity.state_types.__file__");
    }
  }
  PyRun_SimpleString("states = dict()");
#endif
}


void python_reset_(void){
#ifdef HAVE_PYTHON
  if(Py_IsInitialized()){
    // Create a list of items to be kept
    PyRun_SimpleString("keep = [];keep.append('keep');keep.append('rem');keep.append('__builtins__');keep.append('__name__'); keep.append('__doc__');keep.append('string');keep.append('numpy');keep.append('persistent')");

    // Create a list of items to  be removed
    PyRun_SimpleString("rem = []");
    PyRun_SimpleString("for i in globals().keys():\n if(not (i in keep)): rem.append(i)");

    // Delete every item except the ones we want to keep
    PyRun_SimpleString("for i in rem: del globals()[i]");
    PyRun_SimpleString("del globals()['keep'];del globals()['rem'];del globals()['i']");

    // Reinitialize the variables
    init_vars();

    // And run a garbage collection
    PyGC_Collect();
  }
#endif
}


void python_end_(void){
#ifdef HAVE_PYTHON
  if(Py_IsInitialized()){
    // Garbage collection
    PyGC_Collect();
    // Finalize the Python interpreter
    Py_Finalize();
  }
#endif
}


void python_run_stringc_(char *s,int *slen, int *stat){
#ifdef HAVE_PYTHON
  // Run a python command from Fortran
  char *c = fix_string(s,*slen);
  int tlen=8+*slen;
  char t[tlen];
  snprintf(t, tlen, "%s\n",c);
  *stat = PyRun_SimpleString(t);
  if(*stat != 0){
    PyErr_Print();
  }
  free(c); 
#endif
}

<<<<<<< HEAD
void python_run_string_keep_locals_c(char *str, int strlen, 
=======
void python_evaluate_detector_func_c(char *str, int strlen, int num_det, int dim, 
                                   int elements[], double *local_coords, double dt,
                                   double *result, int *stat) {
#ifdef HAVE_PYTHON
  /* 
   */
  profiler_tic_c("/python_evaluate_detector");
  profiler_tic_c("/python_evaluate_detector_outer_code");

  char *c = fix_string(str,strlen);
  int tlen=8+strlen;
  char t[tlen];
  snprintf(t, tlen, "%s\n",c);

  // Get a reference to the main module and global dictionary
  PyObject *pMain = PyImport_AddModule("__main__");
  PyObject *pGlobals = PyModule_GetDict(pMain);
  PyObject *pLocals = PyDict_New();

  // Execute the user's code.
  PyObject *pCode = PyRun_String(t, Py_file_input, pGlobals, pLocals);

  // Check for Python errors
  if(!pCode){
    PyErr_Print();
    *stat=-1;
    return;
  }

  // Extract val function from the local dict and its code object
  PyObject *pFunc = PyDict_GetItemString(pLocals, "val");
  PyObject *pFuncCode = PyObject_GetAttrString(pFunc, "func_code");

  profiler_toc_c("/python_evaluate_detector_outer_code");

  // Create dt argument (constant)
  PyObject *pDt = PyFloat_FromDouble(dt);

  int i, j;
  PyObject **pArgs= malloc(sizeof(PyObject*)*3);
  for(i=0;i<num_det;i++){
    profiler_tic_c("/python_evaluate_detector_setup");
    // Create ele argument
    PyObject *pEle = PyInt_FromLong( (long)elements[i] );

    // Create local_coords argument
    PyObject *pLCoords = PyTuple_New(dim+1);
    for(j=0;j<dim+1;j++){
      PyTuple_SET_ITEM(pLCoords, j, PyFloat_FromDouble(local_coords[i*(dim+1)+j]));
    }

    // Create argument array
    pArgs[0] = pEle;
    pArgs[1] = pLCoords;
    pArgs[2] = pDt;

    profiler_toc_c("/python_evaluate_detector_setup");
    profiler_tic_c("/python_evaluate_detector_execute");

    // Run val(ele, local_coords, dt)
    PyObject *pResult = PyEval_EvalCodeEx((PyCodeObject *)pFuncCode, pLocals, NULL, pArgs, 3, NULL, 0, NULL, 0, NULL);

    // Check for Python errors
    *stat=0;
    if(!pResult){
      PyErr_Print();
      *stat=-1;
      return;
    }

    profiler_toc_c("/python_evaluate_detector_execute");
    profiler_tic_c("/python_evaluate_detector_teardown");

    // Convert the python result
    PyObject *result_ref;
    for(j=0; j<dim; j++){
      // GetItem returns a new reference that needs a DECREF
      result_ref = PySequence_ITEM(pResult, j);
      result[i*(dim)+j] = PyFloat_AsDouble(result_ref);
      Py_DECREF(result_ref);
    }

    Py_DECREF(pEle);
    Py_DECREF(pResult);
    Py_DECREF(pLCoords);
    profiler_toc_c("/python_evaluate_detector_teardown");
  }

  Py_DECREF(pDt);
  Py_DECREF(pFuncCode);
  Py_DECREF(pCode);
  Py_DECREF(pLocals);
  free(c); 
  free(pArgs);

  profiler_toc_c("/python_evaluate_detector");
#endif
}

void python_run_string_store_locals_c(char *str, int strlen, 
>>>>>>> eb9c9fbd
                                     char *dict, int dictlen, 
                                     char *key, int keylen, int *stat){
#ifdef HAVE_PYTHON
  /* Run a python command from Fortran and store local namespace
   * in a global dictionary for later evaluation
   */
<<<<<<< HEAD
=======
  profiler_tic_c("/python_run_string_store_locals");

>>>>>>> eb9c9fbd
  char *c = fix_string(str,strlen);
  int tlen=8+strlen;
  char t[tlen];
  snprintf(t, tlen, "%s\n",c);

  // Get a reference to the main module and global dictionary
  PyObject *pMain = PyImport_AddModule("__main__");
  PyObject *pGlobals = PyModule_GetDict(pMain);

  // Global and local namespace dictionaries for our code.
  PyObject *pLocals = PyDict_New();
  
  // Execute the user's code.
  PyObject *pCode = PyRun_String(t, Py_file_input, pGlobals, pLocals);

  // Check for Python errors
  if(!pCode){
    PyErr_Print();
    *stat=-1;
    return;
  }

  // Create dictionary to hold the locals if it doesn't exist
  char *local_dict = fix_string(dict, dictlen);
  PyObject *pLocalDict= PyDict_GetItemString(pGlobals, local_dict);
  if(!pLocalDict){
    int cmdlen = dictlen + 8;
    char cmd[cmdlen];
    snprintf(cmd, cmdlen, "%s=dict()", local_dict);
    PyRun_SimpleString(cmd);
    pLocalDict= PyDict_GetItemString(pGlobals, local_dict);
  }

  // Now store a copy of our local namespace
  char *local_key = fix_string(key, keylen);
  *stat = PyDict_SetItemString(pLocalDict, local_key, pLocals);

  // Check for Python errors
  if(!pCode){
    PyErr_Print();
    *stat=-1;
    return;
  }

  Py_DECREF(pCode);
  Py_DECREF(pLocals);
  free(c); 
  free(local_dict);
  free(local_key);
<<<<<<< HEAD
=======

  profiler_toc_c("/python_run_string_store_locals");
>>>>>>> eb9c9fbd
#endif
}

void python_run_detector_val_from_locals_c(int ele, int dim, 
                                           double lcoords[], double *dt,
                                           char *dict, int dictlen, 
                                           char *key, int keylen,
                                           double value[], int *stat){
#ifdef HAVE_PYTHON
  /* Evaluate the detector val() function from a previously stored local namespace
   * found in dict under key. The interface is: val(ele, local_coords)
   */

<<<<<<< HEAD
=======
  profiler_tic_c("/python_run_detector_val");
  profiler_tic_c("/python_run_detector_val_setup");

>>>>>>> eb9c9fbd
  // Get a reference to the main module and global dictionary
  PyObject *pMain = PyImport_AddModule("__main__");
  PyObject *pGlobals = PyModule_GetDict(pMain);

  // Get the local context from the global dictionary
  char *local_dict = fix_string(dict, dictlen);
  PyObject *pLocalDict= PyDict_GetItemString(pGlobals, local_dict);
  char *local_key = fix_string(key, keylen);
  PyObject *pLocals = PyDict_GetItemString(pLocalDict, local_key);

  // Extract val function from the local dict and its code object
  PyObject *pFunc = PyDict_GetItemString(pLocals, "val");
  PyObject *pFuncCode = PyObject_GetAttrString(pFunc, "func_code");

  // Create ele argument
  PyObject *pEle = PyInt_FromLong( (long)ele );

  // Create local_coords argument
  int i;
  PyObject *pLCoords = PyTuple_New(dim+1);
  for(i=0; i<dim+1; i++){
    PyTuple_SET_ITEM(pLCoords, i, PyFloat_FromDouble(lcoords[i]));
  }

  // Create dt argument
  PyObject *pDt = PyFloat_FromDouble(*dt);

  // Create argument array
  PyObject **pArgs= malloc(sizeof(PyObject*)*3);
  pArgs[0] = pEle;
  pArgs[1] = pLCoords;
  pArgs[2] = pDt;

<<<<<<< HEAD
=======
  profiler_toc_c("/python_run_detector_val_setup");
  profiler_tic_c("/python_run_detector_val_execute");

>>>>>>> eb9c9fbd
  // Run val(ele, local_coords)
  PyObject *pResult = PyEval_EvalCodeEx((PyCodeObject *)pFuncCode, pLocals, NULL, pArgs, 3, NULL, 0, NULL, 0, NULL);
 
  // Check for Python errors
  *stat=0;
  if(!pResult){
    PyErr_Print();
    *stat=-1;
    return;
  }

<<<<<<< HEAD
=======
  profiler_toc_c("/python_run_detector_val_execute");
  profiler_tic_c("/python_run_detector_val_teardown");

>>>>>>> eb9c9fbd
  // Convert the python result
  PyObject *result_ref;
  for(i=0; i<dim; i++){
    // GetItem returns a new reference that needs a DECREF
    result_ref = PySequence_GetItem(pResult, i);
    value[i] = PyFloat_AsDouble( result_ref );
    Py_DECREF(result_ref);
  }

  Py_DECREF(pEle);
  Py_DECREF(pDt);
  Py_DECREF(pLCoords);
  Py_DECREF(pFuncCode);
  Py_DECREF(pResult);
  free(pArgs);
  free(local_dict);
  free(local_key);
<<<<<<< HEAD
#endif
}

void python_run_agent_biology_c(int ele, int dim, 
                                double lcoords[], double *dt,
                                char *dict, int dictlen, 
                                char *key, int keylen,
                                double biovars[], int n_biovars, int *stat){
#ifdef HAVE_PYTHON
  /* Evaluate the detector val() function from a previously stored local namespace
   * found in dict under key. The interface is: val(ele, local_coords, dt, biovars)
   */

  // Get a reference to the main module and global dictionary
  PyObject *pMain = PyImport_AddModule("__main__");
  PyObject *pGlobals = PyModule_GetDict(pMain);

  // Get the local context from the global dictionary
  char *local_dict = fix_string(dict, dictlen);
  PyObject *pLocalDict= PyDict_GetItemString(pGlobals, local_dict);
  char *local_key = fix_string(key, keylen);
  PyObject *pLocals = PyDict_GetItemString(pLocalDict, local_key);

  // Extract val function from the local dict and its code object
  PyObject *pFunc = PyDict_GetItemString(pLocals, "val");
  PyObject *pFuncCode = PyObject_GetAttrString(pFunc, "func_code");

  // Create ele argument
  PyObject *pEle = PyInt_FromLong( (long)ele );

  // Create local_coords argument
  int i;
  PyObject *pLCoords = PyTuple_New(dim+1);
  for(i=0; i<dim+1; i++){
    PyTuple_SET_ITEM(pLCoords, i, PyFloat_FromDouble(lcoords[i]));
  }

  // Create dt argument
  PyObject *pDt = PyFloat_FromDouble(*dt);

  // Create biology array argument
  PyObject *pBiology = PyList_New(n_biovars);
  for(i=0; i<n_biovars; i++){
    PyList_SET_ITEM(pBiology, i, PyFloat_FromDouble(biovars[i]));
  }

  // Create argument array
  PyObject **pArgs= malloc(sizeof(PyObject*)*4);
  pArgs[0] = pEle;
  pArgs[1] = pLCoords;
  pArgs[2] = pDt;
  pArgs[3] = pBiology;


  // Run val(ele, local_coords)
  PyObject *pResult = PyEval_EvalCodeEx((PyCodeObject *)pFuncCode, pLocals, NULL, pArgs, 4, NULL, 0, NULL, 0, NULL);
 
  // Check for Python errors
  *stat=0;
  if(!pResult){
    PyErr_Print();
    *stat=-1;
    return;
  }

  // Convert the python result
  for(i=0; i<n_biovars; i++){
    biovars[i] = PyFloat_AsDouble( PyList_GetItem(pResult, i) );
  }


  Py_DECREF(pEle);
  Py_DECREF(pDt);
  Py_DECREF(pLCoords);
  Py_DECREF(pBiology);
  Py_DECREF(pFuncCode);
  Py_DECREF(pResult);
  free(pArgs);
  free(local_dict);
  free(local_key);
=======

  profiler_toc_c("/python_run_detector_val_teardown");
  profiler_toc_c("/python_run_detector_val");
>>>>>>> eb9c9fbd
#endif
}



void python_run_filec_(char *f,int *flen, int *stat){
#ifdef HAVE_PYTHON
  // Run a python file from Fortran
  char *filename = fix_string(f,*flen);
  FILE *pyfile;
  if ((pyfile = fopen(filename, "r")) == NULL){
    fprintf(stderr, "Error: cannot open '%s'. \n", filename);
    *stat = 1;
  }else {
    *stat = PyRun_SimpleFileExFlags(pyfile,filename,1,NULL);
    if(*stat != 0){
      PyErr_Print();
    }
  }
  free(filename);
#endif
}


char* fix_string(char *s,int len){
  char *ns = (char *)malloc(len+3);
  memcpy( ns, s, len );
  ns[len] = 0;
  return ns;
}








// Functions to add a state and fields: scalar, vector, tensor, mesh, quadrature, polynomial


void python_add_statec_(char *name,int *len){
#ifdef HAVE_PYTHON
  // Add a new state object to the Python environment
  char *n = fix_string(name,*len);
  int tlen=23+2*(*len);
  char t[tlen];
  // 'state' in Python will always be the last state added while the 'states' dictionary 
  // includes all added states
  snprintf(t, tlen, "states[\"%s\"] = State(\"%s\")",n,n);
  PyRun_SimpleString(t);
  snprintf(t, tlen, "state = states[\"%s\"]",n);
  PyRun_SimpleString(t);

  free(n); 
#endif
}


void python_add_scalar_(int *sx,double x[],char *name,int *nlen, int *field_type, 
  char *option_path, int *oplen, char *state,int *slen,
  char *mesh_name, int *mesh_name_len){
#ifdef HAVE_NUMPY
  // Add the Fortran scalar field to the dictionary of the Python interpreter
  PyObject *pMain = PyImport_AddModule("__main__");
  PyObject *pDict = PyModule_GetDict(pMain);
  // Fix the Fortran strings for C and Python
  char *namec = fix_string(name,*nlen);
  char *opc = fix_string(option_path,*oplen);
  char *meshc = fix_string(mesh_name,*mesh_name_len);

  // Create the array
  python_add_array_double_1d(x,sx,"s");

  PyObject *pname = PyString_FromString(namec);
  PyDict_SetItemString(pDict,"n",pname); 
  PyObject *poptionp = PyString_FromString(opc);
  PyDict_SetItemString(pDict,"op",poptionp);  
  PyObject *pft = PyInt_FromLong(*field_type);
  PyDict_SetItemString(pDict,"ft",pft);  

  PyRun_SimpleString("n = string.strip(n)");
  PyRun_SimpleString("op = string.strip(op)");

  char *n = fix_string(state,*slen);
  int tlen=150+*slen+*mesh_name_len;
  char t[tlen];
  snprintf(t, tlen, "field = ScalarField(n,s,ft,op); states['%s'].scalar_fields['%s'] = field",n,namec);
  PyRun_SimpleString(t);

  // Set the mesh for this field
  snprintf(t, tlen, "field.set_mesh(states['%s'].meshes['%s'])",n,meshc);
  PyRun_SimpleString(t);

  // Clean up
  PyRun_SimpleString("del n; del op; del ft; del s; del field");
  free(namec); 
  free(opc);
  free(n);
  free(meshc);
  Py_DECREF(pname);
  Py_DECREF(poptionp);
  Py_DECREF(pft);
#endif
}

void python_add_csr_matrix_(int *valSize, double val[], int *col_indSize, int col_ind [], int *row_ptrSize, \
                            int row_ptr [], char *name, int *namelen, char *state, int *statelen, int *numCols)
{
#ifdef HAVE_NUMPY
  // Add the Fortran csr matrix to the dictionary of the Python interpreter
  PyObject *pMain = PyImport_AddModule("__main__");
  PyObject *pDict = PyModule_GetDict(pMain);
  
  // Fix the Fortran strings for C and Python
  char *namefixed = fix_string(name,*namelen);
  PyObject *pnumCols = PyInt_FromLong(*numCols);
  PyDict_SetItemString(pDict,"numCols",pnumCols); 
  PyObject *pnumRows = PyInt_FromLong((*row_ptrSize) - 1);
  PyDict_SetItemString(pDict,"numRows",pnumRows); 
  
  // Create the array
  python_add_array_double_1d(val,valSize,"val");
  python_add_array_integer_1d(col_ind,col_indSize,"col_ind");
  python_add_array_integer_1d(row_ptr,row_ptrSize,"row_ptr");

  PyObject *pname = PyString_FromString(namefixed);
  PyDict_SetItemString(pDict,"name",pname); 

  PyRun_SimpleString("name = string.strip(name)");

  char *statefixed = fix_string(state,*statelen);
  int tlen=150+*statelen;
  char t[tlen];
  
  snprintf(t, tlen, "matrix = CsrMatrix((val,col_ind - 1,row_ptr - 1), shape=(numRows,numCols)); states['%s'].csr_matrices['%s'] = matrix",statefixed,namefixed);
  PyRun_SimpleString(t);

  // Clean up
  PyRun_SimpleString("del val; del col_ind; del row_ptr; del numRows; del numCols; del matrix");
  free(namefixed); 
  free(statefixed);

  Py_DECREF(pname);
  Py_DECREF(pnumCols);
  Py_DECREF(pnumRows);
#endif
}



void python_add_vector_(int *num_dim, int *s, 
  double x[], 
  char *name,int *nlen, int *field_type, char *option_path, int *oplen, char *state,int *slen,
  char *mesh_name, int *mesh_name_len){
#ifdef HAVE_NUMPY
  // Make the Fortran vector field availabe to the Python interpreter
  PyObject *pMain = PyImport_AddModule("__main__");
  PyObject *pDict = PyModule_GetDict(pMain);

  python_add_array_double_2d(x,num_dim,s,"vector");
  PyRun_SimpleString("vector = vector.transpose(1, 0)");
    
  // Fix the Fortran strings for C and Python
  char *namec = fix_string(name,*nlen);
  char *opc = fix_string(option_path,*oplen);
  char *meshc = fix_string(mesh_name,*mesh_name_len);

  PyObject *pname = PyString_FromString(namec);
  PyDict_SetItemString(pDict,"n",pname); 
  PyObject *poptionp = PyString_FromString(opc);
  PyDict_SetItemString(pDict,"op",poptionp);  
  PyObject *pft = PyInt_FromLong(*field_type);
  PyDict_SetItemString(pDict,"ft",pft);  
  PyObject *pnd = PyInt_FromLong(*num_dim);
  PyDict_SetItemString(pDict,"nd",pnd);  

  PyRun_SimpleString("n = string.strip(n)");
  PyRun_SimpleString("op = string.strip(op)");

  char *n = fix_string(state,*slen);
  int tlen=150+*slen+*mesh_name_len;
  char t[tlen];
  snprintf(t, tlen, "field = VectorField(n,vector,ft,op,nd); states[\"%s\"].vector_fields['%s'] = field",n,namec);
  PyRun_SimpleString(t);

  // Set the mesh for this field
  snprintf(t, tlen, "field.set_mesh(states['%s'].meshes['%s'])",n,meshc);
  PyRun_SimpleString(t);

  // Clean up
  PyRun_SimpleString("del n; del op; del ft; del nd; del vector; del field");
  free(n);
  free(namec); 
  free(opc);
  free(meshc);

  Py_DECREF(pname);
  Py_DECREF(poptionp);
  Py_DECREF(pft);
  Py_DECREF(pnd);
#endif
}


void python_add_tensor_(int *sx,int *sy,int *sz, double *x, int num_dim[],
  char *name,int *nlen, int *field_type, char *option_path, int *oplen, char *state,int *slen,
  char *mesh_name, int *mesh_name_len){
#ifdef HAVE_NUMPY
  // Expose a Fortran tensor field to the Python interpreter
  PyObject *pMain = PyImport_AddModule("__main__");
  PyObject *pDict = PyModule_GetDict(pMain);

  python_add_array_double_3d(x,sx,sy,sz,"val");
  PyRun_SimpleString("val = val.transpose(2, 0, 1)");

  // Fix the Fortran strings for C and Python

  char *namec = fix_string(name,*nlen);
  char *opc = fix_string(option_path,*oplen);
  char *meshc = fix_string(mesh_name,*mesh_name_len);

  PyObject *pname = PyString_FromString(namec);
  PyDict_SetItemString(pDict,"n",pname); 
  PyObject *poptionp = PyString_FromString(opc);
  PyDict_SetItemString(pDict,"op",poptionp);  
  PyObject *pft = PyInt_FromLong(*field_type);
  PyDict_SetItemString(pDict,"ft",pft);  
  PyObject *pnd0 = PyInt_FromLong(num_dim[0]);
  PyDict_SetItemString(pDict,"nd0",pnd0);  
  PyObject *pnd1 = PyInt_FromLong(num_dim[1]);
  PyDict_SetItemString(pDict,"nd1",pnd1);  

  PyRun_SimpleString("n = string.strip(n)");
  PyRun_SimpleString("op = string.strip(op)");

  char *n = fix_string(state,*slen);
  int tlen=150+*slen+*mesh_name_len;
  char t[tlen];
  snprintf(t, tlen, "field = TensorField(n,val,ft,op,nd0,nd1); states[\"%s\"].tensor_fields['%s'] = field",n,namec);
  PyRun_SimpleString(t);  

  // Set the mesh for this field
  snprintf(t, tlen, "field.set_mesh(states['%s'].meshes['%s'])",n,meshc);
  PyRun_SimpleString(t);

  // Clean up
  PyRun_SimpleString("del n; del op; del val; del field");
  free(n);
  free(namec); 
  free(opc); 
  free(meshc);

  Py_DECREF(pname);
  Py_DECREF(poptionp);
  Py_DECREF(pft);
  Py_DECREF(pnd0);
  Py_DECREF(pnd1);
#endif
}


void python_add_mesh_(int ndglno[],int *sndglno, int *elements, int *nodes, 
  char *name,int *nlen, char *option_path, int *oplen, 
  int *continuity, int region_ids[], int *sregion_ids,
  char *state_name, int *state_name_len){
#ifdef HAVE_NUMPY
  // Add the Mesh to the interpreter
  PyObject *pMain = PyImport_AddModule("__main__");
  PyObject *pDict = PyModule_GetDict(pMain);

  // Fix the Fortran strings for C and Python
  char *namec = fix_string(name,*nlen);
  char *opc = fix_string(option_path,*oplen);

  python_add_array_integer_1d(ndglno, sndglno,"mesh_array");

  python_add_array_integer_1d(region_ids, sregion_ids,"region_ids");

  PyObject *pname = PyString_FromString(namec);
  PyDict_SetItemString(pDict,"n",pname);
  PyObject *poptionp = PyString_FromString(opc);
  PyDict_SetItemString(pDict,"op",poptionp);

  PyRun_SimpleString("n = string.strip(n)");
  PyRun_SimpleString("op = string.strip(op)");

  char *n = fix_string(state_name,*state_name_len);
  int tlen=150 + *state_name_len;
  char t[tlen];

  snprintf(t, tlen, "states[\"%s\"].meshes[\"%s\"] = Mesh(mesh_array,%d,%d,%d,n,op,region_ids)",n,namec,*elements,*nodes,*continuity);
  PyRun_SimpleString(t);
  snprintf(t, tlen, "m = states[\"%s\"].meshes[\"%s\"]",n,namec);
  PyRun_SimpleString(t);

  // Clean up
  PyRun_SimpleString("del n; del op; del m");
  free(namec); 
  free(n); 
  free(opc);

  Py_DECREF(pname);
  Py_DECREF(poptionp);
#endif
}


void python_add_element_(int *dim, int *loc, int *ngi, int *degree,
  char *state_name, int *state_name_len, char *mesh_name, int *mesh_name_len,
  double *n,int *nx, int *ny, double *dn, int *dnx, int *dny, int *dnz,
  int *size_spoly_x,int *size_spoly_y,int *size_dspoly_x,int *size_dspoly_y,
  char* family_name, int* family_name_len,
  char* type_name, int* type_name_len,
  double* coords, int* size_coords_x, int* size_coords_y){
#ifdef HAVE_NUMPY
  // Fix the Fortran strings for C and Python
  char *meshc = fix_string(mesh_name,*mesh_name_len);
  char *statec = fix_string(state_name,*state_name_len);
  char *family = fix_string(family_name, *family_name_len);
  char *type = fix_string(type_name, *type_name_len);
  int tlen=400+*mesh_name_len+*state_name_len;
  char t[tlen];

  // Set n
  python_add_array_double_2d(n,nx,ny,"n_array");
  // Set dn
  python_add_array_double_3d(dn,dnx,dny,dnz,"dn_array");
  // Set coords
  python_add_array_double_2d(coords, size_coords_x, size_coords_y, "coords_array");

  // Add the element to the interpreter and make the element variable available
  // so the other attributes in Fortran can be passed in
  PyRun_SimpleString("import copy");
  snprintf(t, tlen, "element = Element(%d,%d,%d,%d,n_array,dn_array, copy.copy(coords_array), %d,%d,%d,%d, '%s', '%s'); states['%s'].meshes['%s'].shape = element",
    *dim,*loc,*ngi,*degree,
    *size_spoly_x,*size_spoly_y,*size_dspoly_x,*size_dspoly_y, family, type,
    statec, meshc
  );
  PyRun_SimpleString(t);

  PyRun_SimpleString("del n_array; del dn_array; del coords_array");
#endif
}


void python_add_quadrature_(int *dim,int *degree,int *loc, int *ngi, 
  double *weight, int *weight_size, double *locations, int *l_size, int *is_surfacequadr){
  // Only being called right after an element has been added
#ifdef HAVE_NUMPY
  // Set weights
  python_add_array_double_1d(weight,weight_size,"weight");

  // Set locations
  python_add_array_double_1d(locations,l_size,"locations");

  char c[150];
  if(*is_surfacequadr == 1)
    snprintf(c, 150, "element.set_surface_quadrature(Quadrature(weight,locations,%d,%d,%d,%d))",
      *dim,*degree,*loc,*ngi);
  else if(*is_surfacequadr == 0)
    snprintf(c, 150, "element.set_quadrature(Quadrature(weight,locations,%d,%d,%d,%d))",
      *dim,*degree,*loc,*ngi);
  PyRun_SimpleString(c);

  PyRun_SimpleString("del weight; del locations");
#endif
}


void python_add_polynomial_(double *coefs,int *size,int *degree, int *x,int *y, int *spoly){
#ifdef HAVE_NUMPY
  // Add a polynomial to the latest element
  // Set the coefs array
  python_add_array_double_1d(coefs, size, "coefs");

  // Set the polynomial to the element
  char c[120];
  if(*spoly == 1)
    snprintf(c, 120, "element.set_polynomial_s(Polynomial(coefs,%d),%d,%d)",*degree,*x,*y);
  else if(*spoly == 0)
    snprintf(c, 120, "element.set_polynomial_ds(Polynomial(coefs,%d),%d,%d)",*degree,*x,*y);
  PyRun_SimpleString(c);
  PyRun_SimpleString("del coefs");
//   Py_DECREF(arr); 
#endif
}



// Interface for adding arrays

void python_add_array_double_1d(double *arr, int *size, char *name){
#ifdef HAVE_NUMPY
  // Add an array in Python which will be availabe under the variable name 'name'
  PyObject *pMain = PyImport_AddModule("__main__");
  PyObject *pDict = PyModule_GetDict(pMain);

  // Create our NumPy matrix struct:
  // Arguments are: 
  //  number of dimensions (int),
  //  size of each dimension (int[]),
  //  data type to determine the width of each element in memory (int)
  //  the actual data as a byte array(char*)

  // Set the array
  PyObject *a = PyArray_SimpleNewFromData(1, (npy_intp[]){*size}, PyArray_DOUBLE, (char*)arr);
  PyDict_SetItemString(pDict,name,a);
  Py_DECREF(a);
#endif
}

void python_add_array_double_2d(double *arr, int *sizex, int *sizey, char *name){
#ifdef HAVE_NUMPY
  // Add an array in Python which will be availabe under the variable name 'name'
  PyObject *pMain = PyImport_AddModule("__main__");
  PyObject *pDict = PyModule_GetDict(pMain);

  // Set the array
  npy_intp dims[] = {*sizey,*sizex};
  PyObject *a = PyArray_SimpleNewFromData(2, dims, PyArray_DOUBLE, (char*)arr);
  PyDict_SetItemString(pDict,name,a);
  char c[200];
  snprintf(c, 200, "%s = numpy.transpose(%s,(1,0))",name,name);
  PyRun_SimpleString(c);
  Py_DECREF(a);
#endif
}

void python_add_array_double_3d(double *arr, int *sizex, int *sizey, int *sizez, char *name){
#ifdef HAVE_NUMPY
  // Add an array in Python which will be availabe under the variable name 'name'
  PyObject *pMain = PyImport_AddModule("__main__");
  PyObject *pDict = PyModule_GetDict(pMain);

  // Set the array
  npy_intp dims[] = {*sizez,*sizey,*sizex};
  PyObject *a = PyArray_SimpleNewFromData(3, dims, PyArray_DOUBLE, (char*)arr);
  PyDict_SetItemString(pDict,name,a);
  char c[200];
  snprintf(c, 200, "%s = numpy.transpose(%s,(2,1,0))",name,name);
  PyRun_SimpleString(c);
  Py_DECREF(a);
#endif
}

void python_add_array_integer_1d(int *arr, int *size, char *name){
#ifdef HAVE_NUMPY
  // Add an array in Python which will be availabe under the variable name 'name'
  PyObject *pMain = PyImport_AddModule("__main__");
  PyObject *pDict = PyModule_GetDict(pMain);

  // Set the array
  PyObject *a = PyArray_SimpleNewFromData(1, (npy_intp[]){*size}, PyArray_INT, (char*)arr);
  PyDict_SetItemString(pDict,name,a);
  Py_DECREF(a);
#endif
}

void python_add_array_integer_2d(int *arr, int *sizex, int *sizey, char *name){
#ifdef HAVE_NUMPY
  // Add an array in Python which will be availabe under the variable name 'name'
  PyObject *pMain = PyImport_AddModule("__main__");
  PyObject *pDict = PyModule_GetDict(pMain);

  // Set the array
  npy_intp dims[] = {*sizey,*sizex};
  PyObject *a = PyArray_SimpleNewFromData(2, dims, PyArray_INT, (char*)arr);
  PyDict_SetItemString(pDict,name,a);
  char c[200];
  snprintf(c, 200, "%s = numpy.transpose(%s,(1,0))",name,name);
  PyRun_SimpleString(c);
  Py_DECREF(a);
#endif
}

void python_add_array_integer_3d(int *arr, int *sizex, int *sizey, int *sizez, char *name){
#ifdef HAVE_NUMPY
  // Add an array in Python which will be availabe under the variable name 'name'
  PyObject *pMain = PyImport_AddModule("__main__");
  PyObject *pDict = PyModule_GetDict(pMain);

  // Set the array
  npy_intp dims[] = {*sizez,*sizey,*sizex};
  PyObject *a = PyArray_SimpleNewFromData(3, dims, PyArray_INT, (char*)arr);
  PyDict_SetItemString(pDict,name,a);
  char c[200];
  snprintf(c, 200, "%s = numpy.transpose(%s,(2,1,0))",name,name);
  PyRun_SimpleString(c);
  Py_DECREF(a);
#endif
}




// Wrapper functions

void python_add_array_double_1d_(double *arr, int *size, char *name, int *name_len){
  // Called from Fortran
  char *namec = fix_string(name,*name_len);
  python_add_array_double_1d(arr, size, namec);
  free(namec);
}

void python_add_array_double_2d_(double *arr, int *sizex, int *sizey, char *name, int *name_len){
  // Called from Fortran
  char *namec = fix_string(name,*name_len);
  python_add_array_double_2d(arr, sizex,sizey, namec);
  free(namec);
}

void python_add_array_double_3d_(double *arr, int *sizex, int *sizey, int *sizez, char *name, int *name_len){
  // Called from Fortran
  char *namec = fix_string(name,*name_len);
  python_add_array_double_3d(arr, sizex,sizey,sizez, namec);
  free(namec);
}
void python_add_array_integer_1d_(int *arr, int *size, char *name, int *name_len){
  // Called from Fortran
  char *namec = fix_string(name,*name_len);
  python_add_array_integer_1d(arr, size, namec);
  free(namec);
}

void python_add_array_integer_2d_(int *arr, int *sizex, int *sizey, char *name, int *name_len){
  // Called from Fortran
  char *namec = fix_string(name,*name_len);
  python_add_array_integer_2d(arr, sizex,sizey, namec);
  free(namec);
}

void python_add_array_integer_3d_(int *arr, int *sizex, int *sizey, int *sizez, char *name, int *name_len){
  // Called from Fortran
  char *namec = fix_string(name,*name_len);
  python_add_array_integer_3d(arr, sizex,sizey,sizez, namec);
  free(namec);
}

#define python_fetch_real F77_FUNC(python_fetch_real_c, PYTHON_FETCH_REAL_C)
void python_fetch_real(char* varname, int* varname_len, double* output)
{
#ifdef HAVE_PYTHON
  PyObject *pMain = PyImport_AddModule("__main__");
  PyObject *pDict = PyModule_GetDict(pMain);

  char *c = fix_string(varname, *varname_len);
  PyObject* real = PyDict_GetItemString(pDict, c);
  if (real == NULL)
  {
    PyErr_Print();
  }
  free(c);

  *output = PyFloat_AsDouble(real);
#endif
}<|MERGE_RESOLUTION|>--- conflicted
+++ resolved
@@ -112,9 +112,6 @@
 #endif
 }
 
-<<<<<<< HEAD
-void python_run_string_keep_locals_c(char *str, int strlen, 
-=======
 void python_evaluate_detector_func_c(char *str, int strlen, int num_det, int dim, 
                                    int elements[], double *local_coords, double dt,
                                    double *result, int *stat) {
@@ -215,18 +212,14 @@
 }
 
 void python_run_string_store_locals_c(char *str, int strlen, 
->>>>>>> eb9c9fbd
                                      char *dict, int dictlen, 
                                      char *key, int keylen, int *stat){
 #ifdef HAVE_PYTHON
   /* Run a python command from Fortran and store local namespace
    * in a global dictionary for later evaluation
    */
-<<<<<<< HEAD
-=======
   profiler_tic_c("/python_run_string_store_locals");
 
->>>>>>> eb9c9fbd
   char *c = fix_string(str,strlen);
   int tlen=8+strlen;
   char t[tlen];
@@ -276,11 +269,8 @@
   free(c); 
   free(local_dict);
   free(local_key);
-<<<<<<< HEAD
-=======
 
   profiler_toc_c("/python_run_string_store_locals");
->>>>>>> eb9c9fbd
 #endif
 }
 
@@ -294,12 +284,9 @@
    * found in dict under key. The interface is: val(ele, local_coords)
    */
 
-<<<<<<< HEAD
-=======
   profiler_tic_c("/python_run_detector_val");
   profiler_tic_c("/python_run_detector_val_setup");
 
->>>>>>> eb9c9fbd
   // Get a reference to the main module and global dictionary
   PyObject *pMain = PyImport_AddModule("__main__");
   PyObject *pGlobals = PyModule_GetDict(pMain);
@@ -333,12 +320,9 @@
   pArgs[1] = pLCoords;
   pArgs[2] = pDt;
 
-<<<<<<< HEAD
-=======
   profiler_toc_c("/python_run_detector_val_setup");
   profiler_tic_c("/python_run_detector_val_execute");
 
->>>>>>> eb9c9fbd
   // Run val(ele, local_coords)
   PyObject *pResult = PyEval_EvalCodeEx((PyCodeObject *)pFuncCode, pLocals, NULL, pArgs, 3, NULL, 0, NULL, 0, NULL);
  
@@ -350,12 +334,9 @@
     return;
   }
 
-<<<<<<< HEAD
-=======
   profiler_toc_c("/python_run_detector_val_execute");
   profiler_tic_c("/python_run_detector_val_teardown");
 
->>>>>>> eb9c9fbd
   // Convert the python result
   PyObject *result_ref;
   for(i=0; i<dim; i++){
@@ -373,7 +354,9 @@
   free(pArgs);
   free(local_dict);
   free(local_key);
-<<<<<<< HEAD
+
+  profiler_toc_c("/python_run_detector_val_teardown");
+  profiler_toc_c("/python_run_detector_val");
 #endif
 }
 
@@ -454,11 +437,6 @@
   free(pArgs);
   free(local_dict);
   free(local_key);
-=======
-
-  profiler_toc_c("/python_run_detector_val_teardown");
-  profiler_toc_c("/python_run_detector_val");
->>>>>>> eb9c9fbd
 #endif
 }
 
