!    Copyright (C) 2006 Imperial College London and others.
!    
!    Please see the AUTHORS file in the main source directory for a full list
!    of copyright holders.
!
!    Prof. C Pain
!    Applied Modelling and Computation Group
!    Department of Earth Science and Engineering
!    Imperial College London
!
!    amcgsoftware@imperial.ac.uk
!    
!    This library is free software; you can redistribute it and/or
!    modify it under the terms of the GNU Lesser General Public
!    License as published by the Free Software Foundation,
!    version 2.1 of the License.
!
!    This library is distributed in the hope that it will be useful,
!    but WITHOUT ANY WARRANTY; without even the implied warranty of
!    MERCHANTABILITY or FITNESS FOR A PARTICULAR PURPOSE.  See the GNU
!    Lesser General Public License for more details.
!
!    You should have received a copy of the GNU Lesser General Public
!    License along with this library; if not, write to the Free Software
!    Foundation, Inc., 59 Temple Place, Suite 330, Boston, MA  02111-1307
!    USA

#include "fdebug.h"

module detector_data_types

  use fldebug
  use global_parameters, only : FIELD_NAME_LEN, PYTHON_FUNC_LEN
  
  implicit none
  
  private
  
  public :: detector_type, detector_linked_list, &
            detector_list_ptr, stringlist, &
            STATIC_DETECTOR, LAGRANGIAN_DETECTOR

  integer, parameter :: STATIC_DETECTOR=1, LAGRANGIAN_DETECTOR=2  

  type stringlist
     !!< Container type for a list of strings.
     character(len=FIELD_NAME_LEN), dimension(:), pointer :: ptr
  end type stringlist

  !! Type for caching detector position and search information.
  type detector_type
     !! Physical location of the detector.
     real, dimension(:), allocatable :: position
     !! Name of the detector in input and output.
     character(len=FIELD_NAME_LEN) :: name 
     !! Element number in which the detector lies.
     integer :: element
     !! Local coordinates of the detector in that element.
     real, dimension(:), allocatable :: local_coords
     !! Whether the detector is static or Lagrangian.
     integer :: type = STATIC_DETECTOR
     !! Identification number indicating the order in which the detectors are read
     integer :: id_number
     !! ID of the parent list, needed for Zoltan to map the detector back
     integer :: list_id

     !! RK timestepping stages (first index is stage no., second index is dim)
     real, dimension(:,:), allocatable :: k
     !! RK update destination vector (size dim)
     real, dimension(:), allocatable :: update_vector
<<<<<<< HEAD
     !! Have we completed the search?
     logical :: search_complete

     !! Biology variables
     real, dimension(:), allocatable :: biology

=======
     !! Counter for internal Random Walk sub-cycling
     integer :: rw_subsubcycles = 1
>>>>>>> b9f2fb2f
     !! Pointers for detector linked lists
     TYPE (detector_type), POINTER :: next=> null()
     TYPE (detector_type), POINTER :: previous=> null() 
  end type detector_type

<<<<<<< HEAD
  ! Parameters for lagrangian detector movement
  type rk_gs_parameters
    ! Flag indicating whether to apply lagrangian advection
    logical :: do_velocity_advect=.true.
    ! Flag indicating whther Python Random Walk should be used
    logical :: do_random_walk=.false.
    ! Flag indicating whether we reflect detectors at the domain boundary
    logical :: reflect_on_boundary=.false.

    ! Runk-Kutta Guided Search parameters
    integer :: n_stages, n_subcycles
    real, allocatable, dimension(:) :: timestep_weights
    real, allocatable, dimension(:,:) :: stage_matrix
    real :: search_tolerance

    ! Python code to execute for Random Walk
    character(len=PYTHON_FUNC_LEN) :: rw_pycode

    ! Field names for internal Random Walk schemes
    logical :: use_internal_rw=.false.
    character(len=FIELD_NAME_LEN) :: diffusivity_field, diffusivity_grad
  end type rk_gs_parameters

=======
>>>>>>> b9f2fb2f
  type detector_linked_list
     !! Doubly linked list implementation
     integer :: length=0
     TYPE (detector_type), pointer :: first => null()
     TYPE (detector_type), pointer :: last => null()

     !! Internal ID used for packing/unpacking detectors
     integer :: id  ! IDs are counted from 1
     !! Name as specified in options (Lagrangian agents only)
     character(len=FIELD_NAME_LEN) :: name

     !!!!!!!!!!!!!!!!!!!!!!!!!
     !!! Detector movement !!!
     !!!!!!!!!!!!!!!!!!!!!!!!!
     ! Flag indicating whether to apply lagrangian advection
     logical :: do_velocity_advect=.true.
     ! Flag indicating whether we reflect detectors at the domain boundary
     logical :: reflect_on_boundary=.false.
     ! Flag indicating whether we update physical coordinates when the mesh moves
     logical :: move_with_mesh = .false.

<<<<<<< HEAD
     !! Biology options
     integer :: fg_id
     real :: stage_id
     logical :: has_biology=.false.
     character(len=FIELD_NAME_LEN) :: fg_name, stage_name
     character(len=FIELD_NAME_LEN), dimension(:), allocatable :: biovar_name
     integer, dimension(:), allocatable :: biofield_type
     character(len=FIELD_NAME_LEN), dimension(:), allocatable :: biofield_dg_name
     character(len=FIELD_NAME_LEN), dimension(:), allocatable :: chemfield_name
     character(len=FIELD_NAME_LEN), dimension(:), allocatable :: env_field_name
     character(len=PYTHON_FUNC_LEN) :: biovar_pycode
     real :: pm_max, pm_min

=======
     ! Runk-Kutta Guided Search parameters
     integer :: n_stages, n_subcycles
     real, allocatable, dimension(:) :: timestep_weights
     real, allocatable, dimension(:,:) :: stage_matrix
     real :: search_tolerance

     ! Python code to execute for Random Walk
     logical :: python_rw=.false.
     character(len=PYTHON_FUNC_LEN) :: rw_pycode

     ! Internal Diffusive Random Walk with automatic sub-cycling
     logical :: internal_diffusive_rw=.false.
     logical :: auto_subcycle=.false.
     real :: subcycle_scale_factor = 0.0

     ! Internal Naive Random Walk
     logical :: internal_naive_rw=.false.

     ! Field names for internal Diffusive Random Walk scheme
     character(len=FIELD_NAME_LEN) :: diffusivity_field, diffusivity_grad
     character(len=FIELD_NAME_LEN) :: diffusivity_2nd_grad

     !!!!!!!!!!!!!!!!!!!!!!!!!
     !!! Detector I/O      !!!
     !!!!!!!!!!!!!!!!!!!!!!!!!
>>>>>>> b9f2fb2f
     !! Optional array for detector names; names are held in read order
     character(len=FIELD_NAME_LEN), dimension(:), allocatable :: detector_names

     !! List of scalar/vector fields to include in detector output
     type(stringlist), dimension(:), allocatable :: sfield_list
     type(stringlist), dimension(:), allocatable :: vfield_list
     integer :: num_sfields = 0   ! Total number of scalar fields across all phases
     integer :: num_vfields = 0   ! Total number of vector fields across all phases

     !! I/O parameters
     logical :: binary_output = .false.
     logical :: write_nan_outside = .false.
     integer :: output_unit = 0          ! Assumed non-opened as long this is 0
     integer :: mpi_fh = 0               ! MPI filehandle
     integer :: mpi_write_count = 0      ! Offset in MPI file
     integer :: total_num_det = 0        ! Global number of detectors in this list
  end type detector_linked_list

  type detector_list_ptr
     type(detector_linked_list), pointer :: ptr
  end type detector_list_ptr

end module detector_data_types<|MERGE_RESOLUTION|>--- conflicted
+++ resolved
@@ -68,48 +68,18 @@
      real, dimension(:,:), allocatable :: k
      !! RK update destination vector (size dim)
      real, dimension(:), allocatable :: update_vector
-<<<<<<< HEAD
-     !! Have we completed the search?
-     logical :: search_complete
 
      !! Biology variables
      real, dimension(:), allocatable :: biology
 
-=======
      !! Counter for internal Random Walk sub-cycling
      integer :: rw_subsubcycles = 1
->>>>>>> b9f2fb2f
+
      !! Pointers for detector linked lists
      TYPE (detector_type), POINTER :: next=> null()
      TYPE (detector_type), POINTER :: previous=> null() 
   end type detector_type
 
-<<<<<<< HEAD
-  ! Parameters for lagrangian detector movement
-  type rk_gs_parameters
-    ! Flag indicating whether to apply lagrangian advection
-    logical :: do_velocity_advect=.true.
-    ! Flag indicating whther Python Random Walk should be used
-    logical :: do_random_walk=.false.
-    ! Flag indicating whether we reflect detectors at the domain boundary
-    logical :: reflect_on_boundary=.false.
-
-    ! Runk-Kutta Guided Search parameters
-    integer :: n_stages, n_subcycles
-    real, allocatable, dimension(:) :: timestep_weights
-    real, allocatable, dimension(:,:) :: stage_matrix
-    real :: search_tolerance
-
-    ! Python code to execute for Random Walk
-    character(len=PYTHON_FUNC_LEN) :: rw_pycode
-
-    ! Field names for internal Random Walk schemes
-    logical :: use_internal_rw=.false.
-    character(len=FIELD_NAME_LEN) :: diffusivity_field, diffusivity_grad
-  end type rk_gs_parameters
-
-=======
->>>>>>> b9f2fb2f
   type detector_linked_list
      !! Doubly linked list implementation
      integer :: length=0
@@ -131,7 +101,6 @@
      ! Flag indicating whether we update physical coordinates when the mesh moves
      logical :: move_with_mesh = .false.
 
-<<<<<<< HEAD
      !! Biology options
      integer :: fg_id
      real :: stage_id
@@ -145,7 +114,6 @@
      character(len=PYTHON_FUNC_LEN) :: biovar_pycode
      real :: pm_max, pm_min
 
-=======
      ! Runk-Kutta Guided Search parameters
      integer :: n_stages, n_subcycles
      real, allocatable, dimension(:) :: timestep_weights
@@ -171,7 +139,6 @@
      !!!!!!!!!!!!!!!!!!!!!!!!!
      !!! Detector I/O      !!!
      !!!!!!!!!!!!!!!!!!!!!!!!!
->>>>>>> b9f2fb2f
      !! Optional array for detector names; names are held in read order
      character(len=FIELD_NAME_LEN), dimension(:), allocatable :: detector_names
 
