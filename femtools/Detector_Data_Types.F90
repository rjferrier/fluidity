--- conflicted
+++ resolved
@@ -76,7 +76,6 @@
 
   ! Parameters for lagrangian detector movement
   type rk_gs_parameters
-<<<<<<< HEAD
     ! Flag indicating whether to apply lagrangian advection
     logical :: do_velocity_advect=.true.
     ! Flag indicating whther Python Random Walk should be used
@@ -84,39 +83,26 @@
     ! Flag indicating whether we reflect detectors at the domain boundary
     logical :: reflect_on_boundary=.false.
 
-=======
->>>>>>> 1a3484e0
     ! Runk-Kutta Guided Search parameters
     integer :: n_stages, n_subcycles
     real, allocatable, dimension(:) :: timestep_weights
     real, allocatable, dimension(:,:) :: stage_matrix
     real :: search_tolerance
-<<<<<<< HEAD
 
     ! Python code to execute for Random Walk
     character(len=PYTHON_FUNC_LEN) :: rw_pycode
-=======
->>>>>>> 1a3484e0
   end type rk_gs_parameters
 
   type detector_linked_list
      !! Doubly linked list implementation
      integer :: length=0
-<<<<<<< HEAD
-     TYPE (detector_type), POINTER :: firstnode => null()
-     TYPE (detector_type), POINTER :: lastnode => null()
+     TYPE (detector_type), pointer :: first => null()
+     TYPE (detector_type), pointer :: last => null()
 
      !! Internal ID used for packing/unpacking detectors
      integer :: id  ! IDs are counted from 1
      !! Name as specified in options (Lagrangian agents only)
      character(len=FIELD_NAME_LEN) :: name
-=======
-     TYPE (detector_type), pointer :: first => null()
-     TYPE (detector_type), pointer :: last => null()
-
-     !! Internal ID used for packing/unpacking detectors
-     integer :: id  ! IDs are counted from 1
->>>>>>> 1a3484e0
 
      !! Parameters for lagrangian movement (n_stages, stage_matrix, etc)
      type(rk_gs_parameters), pointer :: move_parameters => null()
