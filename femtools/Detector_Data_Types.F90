--- conflicted
+++ resolved
@@ -63,10 +63,7 @@
      integer :: id_number
      !! ID of the parent list, needed for Zoltan to map the detector back
      integer :: list_id
-<<<<<<< HEAD
 
-=======
->>>>>>> eb9c9fbd
      !! RK timestepping stages (first index is stage no., second index is dim)
      real, dimension(:,:), allocatable :: k
      !! RK update destination vector (size dim)
@@ -99,13 +96,10 @@
 
     ! Python code to execute for Random Walk
     character(len=PYTHON_FUNC_LEN) :: rw_pycode
-<<<<<<< HEAD
-=======
 
     ! Field names for internal Random Walk schemes
     logical :: use_internal_rw=.false.
     character(len=FIELD_NAME_LEN) :: diffusivity_field, diffusivity_grad
->>>>>>> eb9c9fbd
   end type rk_gs_parameters
 
   type detector_linked_list
@@ -122,7 +116,6 @@
      !! Parameters for lagrangian movement (n_stages, stage_matrix, etc)
      type(rk_gs_parameters), pointer :: move_parameters => null()
 
-<<<<<<< HEAD
      !! Biology options
      integer :: fg_id
      real :: stage_id
@@ -137,10 +130,6 @@
 
      !! Optional array for detector names; names are held in read order
      character(len=FIELD_NAME_LEN), dimension(:), allocatable :: detector_names
-=======
-     !! Optional array for detector names; names are held in read order
-     character(len = FIELD_NAME_LEN), dimension(:), allocatable :: detector_names
->>>>>>> eb9c9fbd
 
      !! List of scalar/vector fields to include in detector output
      type(stringlist), dimension(:), allocatable :: sfield_list
