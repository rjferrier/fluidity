!    Copyright (C) 2006 Imperial College London and others.
!    
!    Please see the AUTHORS file in the main source directory for a full list
!    of copyright holders.
!
!    Prof. C Pain
!    Applied Modelling and Computation Group
!    Department of Earth Science and Engineering
!    Imperial College London
!
!    amcgsoftware@imperial.ac.uk
!    
!    This library is free software; you can redistribute it and/or
!    modify it under the terms of the GNU Lesser General Public
!    License as published by the Free Software Foundation,
!    version 2.1 of the License.
!
!    This library is distributed in the hope that it will be useful,
!    but WITHOUT ANY WARRANTY; without even the implied warranty of
!    MERCHANTABILITY or FITNESS FOR A PARTICULAR PURPOSE.  See the GNU
!    Lesser General Public License for more details.
!
!    You should have received a copy of the GNU Lesser General Public
!    License along with this library; if not, write to the Free Software
!    Foundation, Inc., 59 Temple Place, Suite 330, Boston, MA  02111-1307
!    USA

#include "fdebug.h"

module read_gmsh
  ! This module reads GMSH files and results in a vector field of
  ! positions.

  use futils
  use elements
  use fields
  use state_module
  use spud
  use gmsh_common
  use global_parameters, only : OPTION_PATH_LEN

  implicit none

  private

  interface read_gmsh_file
     module procedure read_gmsh_simple
  end interface

  public :: read_gmsh_file

  integer, parameter:: GMSH_LINE=1, GMSH_TRIANGLE=2, GMSH_QUAD=3, GMSH_TET=4, GMSH_HEX=5, GMSH_NODE=15

contains

  ! -----------------------------------------------------------------
  ! The main function for reading GMSH files

<<<<<<< HEAD
  function read_gmsh_file_to_field(filename, shape, solid) result (field)
    ! Filename is the base name of the GMSH file without .msh 
    ! In parallel the filename must *not* include the process number.

    character(len=*), intent(in) :: filename
    type(element_type), intent(in), target :: shape
    integer, intent(in), optional :: solid
    type(vector_field)  :: field
=======
  function read_gmsh_simple( filename, quad_degree, &
       quad_ngi, quad_family ) &
       result (field)
    !!< Read a GMSH file into a coordinate field.
    !!< In parallel the filename must *not* include the process number.

    character(len=*), intent(in) :: filename
    !! The degree of the quadrature.
    integer, intent(in), optional, target :: quad_degree
    !! The degree of the quadrature.
    integer, intent(in), optional, target :: quad_ngi
    !! What quadrature family to use
    integer, intent(in), optional :: quad_family
    !! result: a coordinate field
    type(vector_field) :: field

    type(quadrature_type):: quad
    type(element_type):: shape
    type(mesh_type):: mesh
>>>>>>> 59360843

    logical :: issolid

    integer :: fd
    integer,  pointer, dimension(:) :: sndglno, boundaryIDs, faceOwner

    character(len = parallel_filename_len(filename)) :: lfilename
    integer :: loc, sloc
    integer :: numNodes, numElements, numFaces
    logical :: haveBounds, haveElementOwners, haveRegionIDs
    integer :: dim, coordinate_dim
    integer :: gmshFormat
    integer :: n, d, e, f, nodeID

    type(GMSHnode), pointer :: nodes(:)
    type(GMSHelement), pointer :: elements(:), faces(:)


    if(.not. present(solid)) then
       issolid = .false.
    else
       if (solid .eq. 1) then
          issolid = .true.
       end if
    end if

    ! If running in parallel, add the process number
    if(isparallel() .and. (.not. issolid)) then
       lfilename = trim(parallel_filename(filename)) // ".msh"
    else
       lfilename = trim(filename) // ".msh"
    end if

    fd = free_unit()

    ! Open node file
    ewrite(2, *) "Opening "//trim(lfilename)//" for reading."
    open( unit=fd, file=trim(lfilename), err=43, action="read", &
         access="stream", form="formatted" )

    ! Read in header information, and validate
    call read_header( fd, lfilename, gmshFormat )

    ! Read in the nodes
    call read_nodes_coords( fd, lfilename, gmshFormat, nodes )

    ! Read in elements
    call read_faces_and_elements( fd, lfilename, gmshFormat, &
         elements, faces, dim)

    call read_node_column_IDs( fd, lfilename, gmshFormat, nodes )

    ! According to fluidity/bin/gmsh2triangle, Fluidity doesn't need
    ! anything past $EndElements, so we close the file.
    close( fd )


    numNodes = size(nodes)
    numFaces = size(faces)
    numElements = size(elements)

    ! NOTE:  similar function 'boundaries' variable in Read_Triangle.F90
    ! ie. flag for boundaries and internal boundaries (period mesh bounds)
    
    if (numFaces>0) then
      ! do we have physical surface ids?
      haveBounds= faces(1)%numTags>0
      ! do we have element owners of faces?
      haveElementOwners = faces(1)%numTags==4
      
      ! if any (the first face) has them, then all should have them
      do f=2, numFaces
         if(faces(f)%numTags/=faces(1)%numTags) then
           ewrite(0,*) "In your gmsh input files all faces (3d)/edges (2d) should" // &
              & "  have the same number of tags"
           FLExit("Inconsistent number of face tags")
         end if
      end do
        
    else
    
      haveBounds=.false.
      haveElementOwners=.false.
      
    end if
    
    if (numElements>0) then
      
      haveRegionIDs = elements(1)%numTags>0
      ! if any (the first face) has them, then all should have them
      do e=2, numElements
         if(elements(e)%numTags/=elements(1)%numTags) then
           ewrite(0,*) "In your gmsh input files all elements should" // &
              & "  have the same number of tags"
           FLExit("Inconsistent number of element tags")
         end if
      end do
      
    else
    
      haveRegionIDs = .false.
    
    end if
    
    if(have_option("/geometry/spherical_earth/") ) then
      ! on the sphere the input mesh may be 2d (extrusion), or 3d but
      ! Coordinate is always 3-dimensional
      coordinate_dim  = 3
    else
      coordinate_dim  = dim
    end if

    loc = size( elements(1)%nodeIDs )
    if (numFaces>0) then
      sloc = size( faces(1)%nodeIDs )
    else
      sloc = 0
    end if

    ! Now construct within Fluidity data structures

    if (present(quad_degree)) then
       quad = make_quadrature(loc, dim, degree=quad_degree, family=quad_family)
    else if (present(quad_ngi)) then
       quad = make_quadrature(loc, dim, ngi=quad_ngi, family=quad_family)
    else
       FLAbort("Need to specify either quadrature degree or ngi")
    end if
    shape=make_element_shape(loc, dim, 1, quad)
    call allocate(mesh, numNodes, numElements, shape, name="CoordinateMesh")
    call allocate( field, coordinate_dim, mesh, name="Coordinate")

    ! deallocate our references of mesh, shape and quadrature:
    call deallocate(mesh)
    call deallocate(shape)
    call deallocate(quad)


    if (haveRegionIDs) then
      allocate( field%mesh%region_ids(numElements) )
    end if
    if(nodes(1)%columnID>=0)  allocate(field%mesh%columns(1:numNodes))

    ! Loop round nodes copying across coords and column IDs to field mesh,
    ! if they exist
    do n=1, numNodes

       nodeID = nodes(n)%nodeID
       forall (d = 1:field%dim)
          field%val(d,nodeID) = nodes(n)%x(d)
       end forall

       ! If there's a valid node column ID, use it.
       if ( nodes(n)%columnID .ne. -1 ) then
          field%mesh%columns(nodeID) = nodes(n)%columnID
       end if

    end do

    ! Copy elements to field
    do e=1, numElements
       field%mesh%ndglno((e-1)*loc+1:e*loc) = elements(e)%nodeIDs
       if (haveRegionIDs) field%mesh%region_ids(e) = elements(e)%tags(1)
    end do

    ! Now faces
    allocate(sndglno(1:numFaces*sloc))
    sndglno=0
    if(haveBounds) then
      allocate(boundaryIDs(1:numFaces))
    end if
    if(haveElementOwners) then
      allocate(faceOwner(1:numFaces))
    end if

    do f=1, numFaces
       sndglno((f-1)*sloc+1:f*sloc) = faces(f)%nodeIDs(1:sloc)
       if(haveBounds) boundaryIDs(f) = faces(f)%tags(1)
       if(haveElementOwners) faceOwner(f) = faces(f)%tags(4)
    end do

    ! If we've got boundaries, do something
    if( haveBounds ) then
       if ( haveElementOwners ) then
          call add_faces( field%mesh, &
               sndgln = sndglno(1:numFaces*sloc), &
               boundary_ids = boundaryIDs(1:numFaces), &
               element_owner=faceOwner )
       else
          call add_faces( field%mesh, &
               sndgln = sndglno(1:numFaces*sloc), &
               boundary_ids = boundaryIDs(1:numFaces) )
       end if
    else
       ewrite(2,*) "WARNING: no boundaries in GMSH file "//trim(lfilename)
       call add_faces( field%mesh, sndgln = sndglno(1:numFaces*sloc) )
    end if

    ! Deallocate arrays
    deallocate(sndglno)
    if (haveBounds) deallocate(boundaryIDs)
    if (haveElementOwners) deallocate(faceOwner)    

    deallocate(nodes)
    deallocate(faces)
    deallocate(elements)

    return

43  FLExit("Unable to open "//trim(lfilename))

<<<<<<< HEAD
  end function read_gmsh_file_to_field






  ! -----------------------------------------------------------------
  ! Simplified interface to reading GMSH files
  function read_gmsh_simple( filename, quad_degree, &
       quad_ngi, no_faces, quad_family, solid ) &
       result (field)
    !!< A simpler mechanism for reading a GMSH file into a field.
    !!< In parallel the filename must *not* include the process number.

    character(len=*), intent(in) :: filename
    !! The degree of the quadrature.
    integer, intent(in), optional, target :: quad_degree
    !! The degree of the quadrature.
    integer, intent(in), optional, target :: quad_ngi
    !! Whether to add_faces on the resulting mesh.
    logical, intent(in), optional :: no_faces
    !! What quadrature family to use
    integer, intent(in), optional :: quad_family
    !! If it is a solid mesh, force it to be read in serial
    integer, intent(in), optional :: solid

    type(vector_field) :: field
    type(quadrature_type) :: quad
    type(element_type) :: shape
    
    logical :: issolid

    integer :: dim, loc

    if(.not. present(solid)) then
       issolid = .false.
    else
       if (solid .eq. 1) then
          issolid = .true.
       end if
    end if

    if(isparallel() .and. (.not. issolid)) then
       call identify_gmsh_file(parallel_filename(filename), dim, loc)
    else
       call identify_gmsh_file(filename, dim, loc)
    end if


    if (present(quad_degree)) then
       quad = make_quadrature(loc, dim, degree=quad_degree, family=quad_family)
    else if (present(quad_ngi)) then
       quad = make_quadrature(loc, dim, ngi=quad_ngi, family=quad_family)
    else
       FLAbort("Need to specify either quadrature degree or ngi")
    end if


    shape=make_element_shape(loc, dim, 1, quad)

    field=read_gmsh_file(filename, shape, solid=solid)

    ! deallocate our references of shape and quadrature:
    call deallocate_element(shape)
    call deallocate(quad)

=======
>>>>>>> 59360843
  end function read_gmsh_simple

  ! -----------------------------------------------------------------
  ! Read through the head to decide whether binary or ASCII, and decide
  ! whether this looks like a GMSH mesh file or not.

  subroutine read_header( fd, lfilename, gmshFormat )
    integer fd, gmshFormat

    character(len=*) :: lfilename
    character(len=longStringLen) :: charBuf
    character :: newlineChar
    integer gmshFileType, gmshDataSize, one
    real versionNumber


    ! Error checking ...

    read(fd, *) charBuf
    if( trim(charBuf) .ne. "$MeshFormat" ) then
       FLExit("Error: can't find '$MeshFormat' (GMSH mesh file?)")
    end if

    read(fd, *) charBuf, gmshFileType, gmshDataSize

    read(charBuf,*) versionNumber
    if( versionNumber .lt. 2.0 .or. versionNumber .ge. 3.0 ) then
       FLExit("Error: GMSH mesh version must be 2.x")
    end if


    if( gmshDataSize .ne. doubleNumBytes ) then
       write(charBuf,*) doubleNumBytes
       FLExit("Error: GMSH data size does not equal "//trim(adjustl(charBuf)))
    end if



    ! GMSH binary format continues the integer 1, in binary.
    if( gmshFileType .eq. binaryFormat ) then
       call binary_formatting(fd, lfilename, "read")
       read(fd) one, newlineChar
       call ascii_formatting(fd, lfilename, "read")
    end if


    read(fd, *) charBuf
    if( trim(charBuf) .ne. "$EndMeshFormat" ) then
       FLExit("Error: can't find '$EndMeshFormat' (is this a GMSH mesh file?)")
    end if

    ! Done with error checking... set format (ie. ascii or binary)
    gmshFormat = gmshFileType

  end subroutine read_header



  ! -----------------------------------------------------------------
  ! read in GMSH mesh nodes' coords into temporary arrays

  subroutine read_nodes_coords( fd, filename, gmshFormat, nodes )
    integer :: fd, gmshFormat

    character(len=*) :: filename
    character(len=longStringLen) :: charBuf
    character :: newlineChar
    integer :: i, numNodes
    type(GMSHnode), pointer :: nodes(:)


    read(fd, *) charBuf
    if( trim(charBuf) .ne. "$Nodes" ) then
       FLExit("Error: cannot find '$Nodes' in GMSH mesh file")
    end if


    read(fd, *) numNodes

    if(numNodes .lt. 2) then
       FLExit("Error: GMSH number of nodes field < 2")
    end if

    allocate( nodes(numNodes) )

    select case(gmshFormat)
    case(asciiFormat)
       call ascii_formatting(fd, filename, "read")
    case(binaryFormat)
       call binary_formatting(fd, filename, "read")
    end select

    ! read in node data
    do i=1, numNodes
       if( gmshFormat .eq. asciiFormat ) then
          read(fd, * ) nodes(i)%nodeID, nodes(i)%x
       else
          read(fd) nodes(i)%nodeID, nodes(i)%x
       end if
       ! Set column ID to -1: this will be changed later if $NodeData exists
       nodes(i)%columnID = -1

    end do

    ! Skip newline character when in binary mode
    if( gmshFormat .eq. binaryFormat ) read(fd), newlineChar


    call ascii_formatting(fd, filename, "read")

    ! Read in end node section
    read(fd, *) charBuf
    if( trim(charBuf) .ne. "$EndNodes" ) then
       FLExit("Error: can't find '$EndNodes' in GMSH file '"//trim(filename)//"'")
    end if

  end subroutine read_nodes_coords



  ! -----------------------------------------------------------------
  ! read in GMSH mesh nodes' column IDs (if exists)

  subroutine read_node_column_IDs( fd, filename, gmshFormat, nodes )
    integer :: fd, gmshFormat
    character(len=*) :: filename
    type(GMSHnode), pointer :: nodes(:)

    character(len=longStringLen) :: charBuf
    character :: newlineChar

    integer :: numStringTags, numRealTags, numIntTags
    integer :: timeStep, numComponents, numNodes
    integer :: i, nodeIx, fileState
    real :: rval

    call ascii_formatting( fd, filename, "read" )

    ! If there's no $NodeData section, don't try to read in column IDs: return
    read(fd, iostat=fileState, fmt=*) charBuf
    if( trim(charBuf) .ne. "$NodeData" .or. fileState .lt. 0 ) then
       return
    end if

    ! Sanity checking
    read(fd, *) numStringTags
    if(numStringTags .ne. 1) then
       FLExit("Error: must have one string tag in GMSH file $NodeData part")
    end if
    read(fd, *) charBuf
    if( trim(charBuf) .ne. "column_ids") then
       FLExit("Error: GMSH string tag in $NodeData section != 'column_ids'")
    end if

    ! Skip over these, not used (yet)
    read(fd, *) numRealTags
    do i=1, numRealTags
       read(fd, *) rval
    end do

    read(fd,*) numIntTags
    ! This must equal 3
    if(numIntTags .ne. 3) then
       FLExit("Error: must be 3 GMSH integer tags in GMSH $NodeData section")
    end if

    read(fd, *) timeStep
    read(fd, *) numComponents
    read(fd, *) numNodes

    ! More sanity checking
    if(numNodes .ne. size(nodes) ) then
       FLExit("Error: number of nodes for column IDs doesn't match node array")
    end if

    ! Switch to binary if necessary
    if(gmshFormat == binaryFormat) then
       call binary_formatting(fd, filename, "read")
    end if


    ! Now read in the node column IDs
    do i=1, numNodes
       select case(gmshFormat)
       case(asciiFormat)
          read(fd, *) nodeIx, rval
       case(binaryFormat)
          read(fd ) nodeIx, rval
       end select
       nodes(i)%columnID = floor(rval)
    end do

    ! Skip newline character when in binary mode
    if( gmshFormat == binaryFormat ) read(fd), newlineChar

    call ascii_formatting(fd, filename, "read")

    ! Read in end node section
    read(fd, *) charBuf
    if( trim(charBuf) .ne. "$EndNodeData" ) then
       FLExit("Error: cannot find '$EndNodeData' in GMSH mesh file")
    end if

  end subroutine read_node_column_IDs



  ! -----------------------------------------------------------------
  ! Read in element header data and establish topological dimension

  subroutine read_faces_and_elements( fd, filename, gmshFormat, &
       elements, faces, dim)

    integer, intent(in) :: fd, gmshFormat
    character(len=*), intent(in) :: filename
    type(GMSHelement), pointer :: elements(:), faces(:)
    integer, intent(out) :: dim

    type(GMSHelement), pointer :: allElements(:)

    integer :: numAllElements
    character(len=longStringLen) :: charBuf
    character :: newlineChar
    integer :: numEdges, numTriangles, numQuads, numTets, numHexes
    integer :: numFaces, faceType, numElements, elementType
    integer :: e, i, numLocNodes, tmp1, tmp2, tmp3
    integer :: groupType, groupElems, groupTags


    read(fd,*) charBuf
    if( trim(charBuf)/="$Elements" ) then
       FLExit("Error: cannot find '$Elements' in GMSH mesh file")
    end if

    read(fd,*) numAllElements

    ! Sanity check.
    if(numAllElements<1) then
       FLExit("Error: number of elements in GMSH file < 1")
    end if

    allocate( allElements(numAllElements) )


    ! Read in GMSH elements, corresponding tags and nodes

    select case(gmshFormat)

       ! ASCII is straightforward
    case (asciiFormat)

       do e=1, numAllElements
          ! Read in whole line into a string buffer
          read(fd, "(a)", end=888) charBuf
          ! Now read from string buffer for main element info
888       read(charBuf, *) allElements(e)%elementID, allElements(e)%type, &
               allElements(e)%numTags

          numLocNodes = elementNumNodes(allElements(e)%type)
          allocate( allElements(e)%nodeIDs(numLocNodes) )
          allocate( allElements(e)%tags( allElements(e)%numTags) )

          ! Now read in tags and node IDs
          read(charBuf, *) tmp1, tmp2, tmp3, &
               allElements(e)%tags, allElements(e)%nodeIDs

       end do

    case (binaryFormat)
       ! Make sure raw stream format is on
       call binary_formatting( fd, filename, "read" )

       e=1

       ! GMSH groups elements by type:
       ! the code below reads in one type of element in a block, followed
       ! by other types until all the elements have been read in.
       do while( e .le. numAllelements )
          read(fd) groupType, groupElems, groupTags

          if( (e-1)+groupElems .gt. numAllElements ) then
             FLExit("GMSH element group contains more than the total")
          end if

          ! Read in elements in a particular type block
          do i=e, (e-1)+groupElems
             numLocNodes = elementNumNodes(groupType)
             allocate( allElements(i)%nodeIDs(numLocNodes) )
             allocate( allElements(i)%tags( groupTags ) )

             allElements(i)%type = groupType
             allElements(i)%numTags = groupTags

             read(fd) allElements(i)%elementID, allElements(i)%tags, &
                  allElements(i)%nodeIDs
          end do

          e = e+groupElems        
       end do

    end select

    ! Skip final newline
    if(gmshFormat==binaryFormat) read(fd) newlineChar


    ! Run through final list of elements, reorder nodes etc.
    numEdges = 0
    numTriangles = 0
    numTets = 0
    numQuads = 0
    numHexes = 0


    ! Now we've got all our elements in memory, do some housekeeping.
    do e=1, numAllElements

       call toFluidityElementNodeOrdering( allElements(e)%nodeIDs, &
            allElements(e)%type )

       select case ( allElements(e)%type )
       case (GMSH_LINE)
          numEdges = numEdges+1
       case (GMSH_TRIANGLE)
          numTriangles = numTriangles+1
       case (GMSH_QUAD)
          numQuads = numQuads+1
       case (GMSH_TET)
          numTets = numTets+1
       case (GMSH_HEX)
          numHexes = numHexes+1
       case (GMSH_NODE)
          ! Do nothing
       case default
          ewrite(0,*) "element id,type: ", allElements(e)%elementID, allElements(e)%type
          FLExit("Unsupported element type in gmsh .msh file")
       end select

    end do

    ! Check for $EndElements tag
    call ascii_formatting( fd, filename, "read" )
    read(fd,*) charBuf
    if( trim(charBuf) .ne. "$EndElements" ) then
       FLExit("Error: cannot find '$EndElements' in GMSH mesh file")
    end if

    ! This decides which element types are faces, and which are
    ! regular elements, as per gmsh2triangle logic. Implicit in that logic
    ! is that faces can only be of one element type, and so the following
    ! meshes are verboten:
    !   tet/hex, tet/quad, triangle/hex and triangle/quad

    if (numTets>0) then
       numElements = numTets
       elementType = GMSH_TET
       numFaces = numTriangles
       faceType = GMSH_TRIANGLE
       dim = 3
       if (numQuads>0 .or. numHexes>0) then
         FLExit("Cannot combine hexes or quads with tetrahedrals in one gmsh .msh file")
       end if

    elseif (numTriangles>0) then
       numElements = numTriangles
       elementType = GMSH_TRIANGLE
       numFaces = numEdges
       faceType = GMSH_LINE
       dim = 2
       if (numQuads>0 .or. numHexes>0) then
         FLExit("Cannot combine hexes or quads with triangles in one gmsh .msh file")
       end if

    elseif (numHexes .gt. 0) then
       numElements = numHexes
       elementType = GMSH_HEX
       numFaces = numQuads
       faceType = GMSH_QUAD
       dim = 3

    elseif (numQuads .gt. 0) then
       numElements = numQuads
       elementType = GMSH_QUAD
       numFaces = numEdges
       faceType = GMSH_LINE
       dim = 2

    else
       FLExit("Unsupported mixture of face/element types")
    end if

    call copy_to_faces_and_elements( allElements, &
         elements, numElements, elementType, &
         faces, numFaces, faceType )


    ! We no longer need this
    call deallocateElementList( allElements )



  end subroutine read_faces_and_elements



  ! -----------------------------------------------------------------
  ! This copies elements from allElements(:) to elements(:) and faces(:),
  ! depending upon the element type definition of faces.

  subroutine copy_to_faces_and_elements( allElements, &
       elements, numElements, elementType, &
       faces, numFaces, faceType )

    type(GMSHelement), pointer :: allElements(:), elements(:), faces(:)
    integer :: numElements, elementType, numFaces, faceType

    integer :: allelementType
    integer :: e, fIndex, eIndex, numTags, numNodeIDs

    allocate( elements(numElements) )
    allocate( faces(numFaces) )

    fIndex=1
    eIndex=1

    ! Copy element data across. Only array pointers are copied, which
    ! is why we don't deallocate nodeIDs(:), etc.
    do e=1, size(allElements)
       allelementType = allElements(e)%type

       numTags = allElements(e)%numTags
       numNodeIDs = size(allElements(e)%nodeIDs)

       if(allelementType .eq. faceType) then

          faces(fIndex) = allElements(e)

          allocate( faces(fIndex)%tags(numTags) )
          allocate( faces(fIndex)%nodeIDs(numNodeIDs) )
          faces(fIndex)%tags = allElements(e)%tags
          faces(fIndex)%nodeIDs = allElements(e)%nodeIDs

          fIndex = fIndex+1
       else if (allelementType .eq. elementType) then

          elements(eIndex) = allElements(e)

          allocate( elements(eIndex)%tags(numTags) )
          allocate( elements(eIndex)%nodeIDs(numNodeIDs) )
          elements(eIndex)%tags = allElements(e)%tags
          elements(eIndex)%nodeIDs = allElements(e)%nodeIDs

          eIndex = eIndex+1
       end if
    end do

  end subroutine copy_to_faces_and_elements


end module read_gmsh<|MERGE_RESOLUTION|>--- conflicted
+++ resolved
@@ -56,18 +56,8 @@
   ! -----------------------------------------------------------------
   ! The main function for reading GMSH files
 
-<<<<<<< HEAD
-  function read_gmsh_file_to_field(filename, shape, solid) result (field)
-    ! Filename is the base name of the GMSH file without .msh 
-    ! In parallel the filename must *not* include the process number.
-
-    character(len=*), intent(in) :: filename
-    type(element_type), intent(in), target :: shape
-    integer, intent(in), optional :: solid
-    type(vector_field)  :: field
-=======
   function read_gmsh_simple( filename, quad_degree, &
-       quad_ngi, quad_family ) &
+       quad_ngi, quad_family, solid ) &
        result (field)
     !!< Read a GMSH file into a coordinate field.
     !!< In parallel the filename must *not* include the process number.
@@ -79,13 +69,14 @@
     integer, intent(in), optional, target :: quad_ngi
     !! What quadrature family to use
     integer, intent(in), optional :: quad_family
+    !! If it is a solid mesh, force it to be read in serial
+    integer, intent(in), optional :: solid
     !! result: a coordinate field
     type(vector_field) :: field
 
     type(quadrature_type):: quad
     type(element_type):: shape
     type(mesh_type):: mesh
->>>>>>> 59360843
 
     logical :: issolid
 
@@ -102,7 +93,6 @@
 
     type(GMSHnode), pointer :: nodes(:)
     type(GMSHelement), pointer :: elements(:), faces(:)
-
 
     if(.not. present(solid)) then
        issolid = .false.
@@ -297,76 +287,6 @@
 
 43  FLExit("Unable to open "//trim(lfilename))
 
-<<<<<<< HEAD
-  end function read_gmsh_file_to_field
-
-
-
-
-
-
-  ! -----------------------------------------------------------------
-  ! Simplified interface to reading GMSH files
-  function read_gmsh_simple( filename, quad_degree, &
-       quad_ngi, no_faces, quad_family, solid ) &
-       result (field)
-    !!< A simpler mechanism for reading a GMSH file into a field.
-    !!< In parallel the filename must *not* include the process number.
-
-    character(len=*), intent(in) :: filename
-    !! The degree of the quadrature.
-    integer, intent(in), optional, target :: quad_degree
-    !! The degree of the quadrature.
-    integer, intent(in), optional, target :: quad_ngi
-    !! Whether to add_faces on the resulting mesh.
-    logical, intent(in), optional :: no_faces
-    !! What quadrature family to use
-    integer, intent(in), optional :: quad_family
-    !! If it is a solid mesh, force it to be read in serial
-    integer, intent(in), optional :: solid
-
-    type(vector_field) :: field
-    type(quadrature_type) :: quad
-    type(element_type) :: shape
-    
-    logical :: issolid
-
-    integer :: dim, loc
-
-    if(.not. present(solid)) then
-       issolid = .false.
-    else
-       if (solid .eq. 1) then
-          issolid = .true.
-       end if
-    end if
-
-    if(isparallel() .and. (.not. issolid)) then
-       call identify_gmsh_file(parallel_filename(filename), dim, loc)
-    else
-       call identify_gmsh_file(filename, dim, loc)
-    end if
-
-
-    if (present(quad_degree)) then
-       quad = make_quadrature(loc, dim, degree=quad_degree, family=quad_family)
-    else if (present(quad_ngi)) then
-       quad = make_quadrature(loc, dim, ngi=quad_ngi, family=quad_family)
-    else
-       FLAbort("Need to specify either quadrature degree or ngi")
-    end if
-
-
-    shape=make_element_shape(loc, dim, 1, quad)
-
-    field=read_gmsh_file(filename, shape, solid=solid)
-
-    ! deallocate our references of shape and quadrature:
-    call deallocate_element(shape)
-    call deallocate(quad)
-
-=======
->>>>>>> 59360843
   end function read_gmsh_simple
 
   ! -----------------------------------------------------------------
