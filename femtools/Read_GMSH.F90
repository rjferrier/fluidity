!    Copyright (C) 2006 Imperial College London and others.
!    
!    Please see the AUTHORS file in the main source directory for a full list
!    of copyright holders.
!
!    Prof. C Pain
!    Applied Modelling and Computation Group
!    Department of Earth Science and Engineering
!    Imperial College London
!
!    amcgsoftware@imperial.ac.uk
!    
!    This library is free software; you can redistribute it and/or
!    modify it under the terms of the GNU Lesser General Public
!    License as published by the Free Software Foundation,
!    version 2.1 of the License.
!
!    This library is distributed in the hope that it will be useful,
!    but WITHOUT ANY WARRANTY; without even the implied warranty of
!    MERCHANTABILITY or FITNESS FOR A PARTICULAR PURPOSE.  See the GNU
!    Lesser General Public License for more details.
!
!    You should have received a copy of the GNU Lesser General Public
!    License along with this library; if not, write to the Free Software
!    Foundation, Inc., 59 Temple Place, Suite 330, Boston, MA  02111-1307
!    USA

#include "fdebug.h"

module read_gmsh
  ! This module reads GMSH files and results in a vector field of
  ! positions.

  use futils
  use elements
  use fields
  use state_module
  use spud
  use gmsh_common
  use global_parameters, only : OPTION_PATH_LEN

  implicit none

  private

  interface read_gmsh_file
     module procedure read_gmsh_simple
  end interface

  public :: read_gmsh_file

  integer, parameter:: GMSH_LINE=1, GMSH_TRIANGLE=2, GMSH_QUAD=3, GMSH_TET=4, GMSH_HEX=5, GMSH_NODE=15

contains

  ! -----------------------------------------------------------------
  ! The main function for reading GMSH files

  function read_gmsh_simple( filename, quad_degree, &
       quad_ngi, quad_family ) &
       result (field)
    !!< Read a GMSH file into a coordinate field.
    !!< In parallel the filename must *not* include the process number.

    character(len=*), intent(in) :: filename
    !! The degree of the quadrature.
    integer, intent(in), optional, target :: quad_degree
    !! The degree of the quadrature.
    integer, intent(in), optional, target :: quad_ngi
    !! What quadrature family to use
    integer, intent(in), optional :: quad_family
    !! result: a coordinate field
    type(vector_field) :: field

    type(quadrature_type):: quad
    type(element_type):: shape
    type(mesh_type):: mesh

    integer :: fd
    integer,  pointer, dimension(:) :: sndglno, boundaryIDs, faceOwner

    character(len = parallel_filename_len(filename)) :: lfilename
    integer :: loc, sloc
    integer :: numNodes, numElements, numFaces
    logical :: haveBounds, haveElementOwners, haveRegionIDs
    integer :: dim, coordinate_dim
    integer :: gmshFormat
    integer :: n, d, e, f, nodeID

    type(GMSHnode), pointer :: nodes(:)
    type(GMSHelement), pointer :: elements(:), faces(:)


    ! If running in parallel, add the process number
    if(isparallel()) then
       lfilename = trim(parallel_filename(filename)) // ".msh"
    else
       lfilename = trim(filename) // ".msh"
    end if

    fd = free_unit()

    ! Open node file
    ewrite(2, *) "Opening "//trim(lfilename)//" for reading."
    open( unit=fd, file=trim(lfilename), err=43, action="read", &
         access="stream", form="formatted" )

    ! Read in header information, and validate
    call read_header( fd, lfilename, gmshFormat )

    ! Read in the nodes
    call read_nodes_coords( fd, lfilename, gmshFormat, nodes )

    ! Read in elements
    call read_faces_and_elements( fd, lfilename, gmshFormat, &
         elements, faces, dim)

    call read_node_column_IDs( fd, lfilename, gmshFormat, nodes )

    ! According to fluidity/bin/gmsh2triangle, Fluidity doesn't need
    ! anything past $EndElements, so we close the file.
    close( fd )


    numNodes = size(nodes)
    numFaces = size(faces)
    numElements = size(elements)

    ! NOTE:  similar function 'boundaries' variable in Read_Triangle.F90
    ! ie. flag for boundaries and internal boundaries (period mesh bounds)
    
    if (numFaces>0) then
      ! do we have physical surface ids?
      haveBounds= faces(1)%numTags>0
      ! do we have element owners of faces?
      haveElementOwners = faces(1)%numTags==4
      
      ! if any (the first face) has them, then all should have them
      do f=2, numFaces
         if(faces(f)%numTags/=faces(1)%numTags) then
           ewrite(0,*) "In your gmsh input files all faces (3d)/edges (2d) should" // &
              & "  have the same number of tags"
           FLExit("Inconsistent number of face tags")
         end if
      end do
        
    else
    
      haveBounds=.false.
      haveElementOwners=.false.
      
    end if
    
    if (numElements>0) then
      
      haveRegionIDs = elements(1)%numTags>0
      ! if any (the first face) has them, then all should have them
      do e=2, numElements
         if(elements(e)%numTags/=elements(1)%numTags) then
           ewrite(0,*) "In your gmsh input files all elements should" // &
              & "  have the same number of tags"
           FLExit("Inconsistent number of element tags")
         end if
      end do
      
    else
    
      haveRegionIDs = .false.
    
    end if
    
    if(have_option("/geometry/spherical_earth/") ) then
      ! on the sphere the input mesh may be 2d (extrusion), or 3d but
      ! Coordinate is always 3-dimensional
      coordinate_dim  = 3
    else
      coordinate_dim  = dim
    end if

    loc = size( elements(1)%nodeIDs )
    if (numFaces>0) then
      sloc = size( faces(1)%nodeIDs )
    else
      sloc = 0
    end if

<<<<<<< HEAD
    assert(loc==shape%ndof)
=======
    ! Now construct within Fluidity data structures

    if (present(quad_degree)) then
       quad = make_quadrature(loc, dim, degree=quad_degree, family=quad_family)
    else if (present(quad_ngi)) then
       quad = make_quadrature(loc, dim, ngi=quad_ngi, family=quad_family)
    else
       FLAbort("Need to specify either quadrature degree or ngi")
    end if
    shape=make_element_shape(loc, dim, 1, quad)
    call allocate(mesh, numNodes, numElements, shape, name="CoordinateMesh")
    call allocate( field, coordinate_dim, mesh, name="Coordinate")

    ! deallocate our references of mesh, shape and quadrature:
    call deallocate(mesh)
    call deallocate(shape)
    call deallocate(quad)


    if (haveRegionIDs) then
      allocate( field%mesh%region_ids(numElements) )
    end if
    if(nodes(1)%columnID>=0)  allocate(field%mesh%columns(1:numNodes))
>>>>>>> 4e849327

    ! Loop round nodes copying across coords and column IDs to field mesh,
    ! if they exist
    do n=1, numNodes

       nodeID = nodes(n)%nodeID
       forall (d = 1:field%dim)
          field%val(d,nodeID) = nodes(n)%x(d)
       end forall

       ! If there's a valid node column ID, use it.
       if ( nodes(n)%columnID .ne. -1 ) then
          field%mesh%columns(nodeID) = nodes(n)%columnID
       end if

    end do

    ! Copy elements to field
    do e=1, numElements
       field%mesh%ndglno((e-1)*loc+1:e*loc) = elements(e)%nodeIDs
       if (haveRegionIDs) field%mesh%region_ids(e) = elements(e)%tags(1)
    end do

    ! Now faces
    allocate(sndglno(1:numFaces*sloc))
    sndglno=0
    if(haveBounds) then
      allocate(boundaryIDs(1:numFaces))
    end if
    if(haveElementOwners) then
      allocate(faceOwner(1:numFaces))
    end if

    do f=1, numFaces
       sndglno((f-1)*sloc+1:f*sloc) = faces(f)%nodeIDs(1:sloc)
       if(haveBounds) boundaryIDs(f) = faces(f)%tags(1)
       if(haveElementOwners) faceOwner(f) = faces(f)%tags(4)
    end do

    ! If we've got boundaries, do something
    if( haveBounds ) then
       if ( haveElementOwners ) then
          call add_faces( field%mesh, &
               sndgln = sndglno(1:numFaces*sloc), &
               boundary_ids = boundaryIDs(1:numFaces), &
               element_owner=faceOwner )
       else
          call add_faces( field%mesh, &
               sndgln = sndglno(1:numFaces*sloc), &
               boundary_ids = boundaryIDs(1:numFaces) )
       end if
    else
       ewrite(2,*) "WARNING: no boundaries in GMSH file "//trim(lfilename)
       call add_faces( field%mesh, sndgln = sndglno(1:numFaces*sloc) )
    end if

    ! Deallocate arrays
    deallocate(sndglno)
    if (haveBounds) deallocate(boundaryIDs)
    if (haveElementOwners) deallocate(faceOwner)    

    deallocate(nodes)
    deallocate(faces)
    deallocate(elements)

    return

43  FLExit("Unable to open "//trim(lfilename))

  end function read_gmsh_simple

  ! -----------------------------------------------------------------
  ! Read through the head to decide whether binary or ASCII, and decide
  ! whether this looks like a GMSH mesh file or not.

  subroutine read_header( fd, lfilename, gmshFormat )
    integer fd, gmshFormat

    character(len=*) :: lfilename
    character(len=longStringLen) :: charBuf
    character :: newlineChar
    integer gmshFileType, gmshDataSize, one
    real versionNumber


    ! Error checking ...

    read(fd, *) charBuf
    if( trim(charBuf) .ne. "$MeshFormat" ) then
       FLExit("Error: can't find '$MeshFormat' (GMSH mesh file?)")
    end if

    read(fd, *) charBuf, gmshFileType, gmshDataSize

    read(charBuf,*) versionNumber
    if( versionNumber .lt. 2.0 .or. versionNumber .ge. 3.0 ) then
       FLExit("Error: GMSH mesh version must be 2.x")
    end if


    if( gmshDataSize .ne. doubleNumBytes ) then
       write(charBuf,*) doubleNumBytes
       FLExit("Error: GMSH data size does not equal "//trim(adjustl(charBuf)))
    end if



    ! GMSH binary format continues the integer 1, in binary.
    if( gmshFileType .eq. binaryFormat ) then
       call binary_formatting(fd, lfilename, "read")
       read(fd) one, newlineChar
       call ascii_formatting(fd, lfilename, "read")
    end if


    read(fd, *) charBuf
    if( trim(charBuf) .ne. "$EndMeshFormat" ) then
       FLExit("Error: can't find '$EndMeshFormat' (is this a GMSH mesh file?)")
    end if

    ! Done with error checking... set format (ie. ascii or binary)
    gmshFormat = gmshFileType

  end subroutine read_header



  ! -----------------------------------------------------------------
  ! read in GMSH mesh nodes' coords into temporary arrays

  subroutine read_nodes_coords( fd, filename, gmshFormat, nodes )
    integer :: fd, gmshFormat

    character(len=*) :: filename
    character(len=longStringLen) :: charBuf
    character :: newlineChar
    integer :: i, numNodes
    type(GMSHnode), pointer :: nodes(:)


    read(fd, *) charBuf
    if( trim(charBuf) .ne. "$Nodes" ) then
       FLExit("Error: cannot find '$Nodes' in GMSH mesh file")
    end if


    read(fd, *) numNodes

    if(numNodes .lt. 2) then
       FLExit("Error: GMSH number of nodes field < 2")
    end if

    allocate( nodes(numNodes) )

    select case(gmshFormat)
    case(asciiFormat)
       call ascii_formatting(fd, filename, "read")
    case(binaryFormat)
       call binary_formatting(fd, filename, "read")
    end select

    ! read in node data
    do i=1, numNodes
       if( gmshFormat .eq. asciiFormat ) then
          read(fd, * ) nodes(i)%nodeID, nodes(i)%x
       else
          read(fd) nodes(i)%nodeID, nodes(i)%x
       end if
       ! Set column ID to -1: this will be changed later if $NodeData exists
       nodes(i)%columnID = -1

    end do

    ! Skip newline character when in binary mode
    if( gmshFormat .eq. binaryFormat ) read(fd), newlineChar


    call ascii_formatting(fd, filename, "read")

    ! Read in end node section
    read(fd, *) charBuf
    if( trim(charBuf) .ne. "$EndNodes" ) then
       FLExit("Error: can't find '$EndNodes' in GMSH file '"//trim(filename)//"'")
    end if

  end subroutine read_nodes_coords



  ! -----------------------------------------------------------------
  ! read in GMSH mesh nodes' column IDs (if exists)

  subroutine read_node_column_IDs( fd, filename, gmshFormat, nodes )
    integer :: fd, gmshFormat
    character(len=*) :: filename
    type(GMSHnode), pointer :: nodes(:)

    character(len=longStringLen) :: charBuf
    character :: newlineChar

    integer :: numStringTags, numRealTags, numIntTags
    integer :: timeStep, numComponents, numNodes
    integer :: i, nodeIx, fileState
    real :: rval

    call ascii_formatting( fd, filename, "read" )

    ! If there's no $NodeData section, don't try to read in column IDs: return
    read(fd, iostat=fileState, fmt=*) charBuf
    if( trim(charBuf) .ne. "$NodeData" .or. fileState .lt. 0 ) then
       return
    end if

    ! Sanity checking
    read(fd, *) numStringTags
    if(numStringTags .ne. 1) then
       FLExit("Error: must have one string tag in GMSH file $NodeData part")
    end if
    read(fd, *) charBuf
    if( trim(charBuf) .ne. "column_ids") then
       FLExit("Error: GMSH string tag in $NodeData section != 'column_ids'")
    end if

    ! Skip over these, not used (yet)
    read(fd, *) numRealTags
    do i=1, numRealTags
       read(fd, *) rval
    end do

    read(fd,*) numIntTags
    ! This must equal 3
    if(numIntTags .ne. 3) then
       FLExit("Error: must be 3 GMSH integer tags in GMSH $NodeData section")
    end if

    read(fd, *) timeStep
    read(fd, *) numComponents
    read(fd, *) numNodes

    ! More sanity checking
    if(numNodes .ne. size(nodes) ) then
       FLExit("Error: number of nodes for column IDs doesn't match node array")
    end if

    ! Switch to binary if necessary
    if(gmshFormat == binaryFormat) then
       call binary_formatting(fd, filename, "read")
    end if


    ! Now read in the node column IDs
    do i=1, numNodes
       select case(gmshFormat)
       case(asciiFormat)
          read(fd, *) nodeIx, rval
       case(binaryFormat)
          read(fd ) nodeIx, rval
       end select
       nodes(i)%columnID = floor(rval)
    end do

    ! Skip newline character when in binary mode
    if( gmshFormat == binaryFormat ) read(fd), newlineChar

    call ascii_formatting(fd, filename, "read")

    ! Read in end node section
    read(fd, *) charBuf
    if( trim(charBuf) .ne. "$EndNodeData" ) then
       FLExit("Error: cannot find '$EndNodeData' in GMSH mesh file")
    end if

  end subroutine read_node_column_IDs



  ! -----------------------------------------------------------------
  ! Read in element header data and establish topological dimension

  subroutine read_faces_and_elements( fd, filename, gmshFormat, &
       elements, faces, dim)

    integer, intent(in) :: fd, gmshFormat
    character(len=*), intent(in) :: filename
    type(GMSHelement), pointer :: elements(:), faces(:)
    integer, intent(out) :: dim

    type(GMSHelement), pointer :: allElements(:)

    integer :: numAllElements
    character(len=longStringLen) :: charBuf
    character :: newlineChar
    integer :: numEdges, numTriangles, numQuads, numTets, numHexes
    integer :: numFaces, faceType, numElements, elementType
    integer :: e, i, numLocNodes, tmp1, tmp2, tmp3
    integer :: groupType, groupElems, groupTags


    read(fd,*) charBuf
    if( trim(charBuf)/="$Elements" ) then
       FLExit("Error: cannot find '$Elements' in GMSH mesh file")
    end if

    read(fd,*) numAllElements

    ! Sanity check.
    if(numAllElements<1) then
       FLExit("Error: number of elements in GMSH file < 1")
    end if

    allocate( allElements(numAllElements) )


    ! Read in GMSH elements, corresponding tags and nodes

    select case(gmshFormat)

       ! ASCII is straightforward
    case (asciiFormat)

       do e=1, numAllElements
          ! Read in whole line into a string buffer
          read(fd, "(a)", end=888) charBuf
          ! Now read from string buffer for main element info
888       read(charBuf, *) allElements(e)%elementID, allElements(e)%type, &
               allElements(e)%numTags

          numLocNodes = elementNumNodes(allElements(e)%type)
          allocate( allElements(e)%nodeIDs(numLocNodes) )
          allocate( allElements(e)%tags( allElements(e)%numTags) )

          ! Now read in tags and node IDs
          read(charBuf, *) tmp1, tmp2, tmp3, &
               allElements(e)%tags, allElements(e)%nodeIDs

       end do

    case (binaryFormat)
       ! Make sure raw stream format is on
       call binary_formatting( fd, filename, "read" )

       e=1

       ! GMSH groups elements by type:
       ! the code below reads in one type of element in a block, followed
       ! by other types until all the elements have been read in.
       do while( e .le. numAllelements )
          read(fd) groupType, groupElems, groupTags

          if( (e-1)+groupElems .gt. numAllElements ) then
             FLExit("GMSH element group contains more than the total")
          end if

          ! Read in elements in a particular type block
          do i=e, (e-1)+groupElems
             numLocNodes = elementNumNodes(groupType)
             allocate( allElements(i)%nodeIDs(numLocNodes) )
             allocate( allElements(i)%tags( groupTags ) )

             allElements(i)%type = groupType
             allElements(i)%numTags = groupTags

             read(fd) allElements(i)%elementID, allElements(i)%tags, &
                  allElements(i)%nodeIDs
          end do

          e = e+groupElems        
       end do

    end select

    ! Skip final newline
    if(gmshFormat==binaryFormat) read(fd) newlineChar


    ! Run through final list of elements, reorder nodes etc.
    numEdges = 0
    numTriangles = 0
    numTets = 0
    numQuads = 0
    numHexes = 0


    ! Now we've got all our elements in memory, do some housekeeping.
    do e=1, numAllElements

       call toFluidityElementNodeOrdering( allElements(e)%nodeIDs, &
            allElements(e)%type )

       select case ( allElements(e)%type )
       case (GMSH_LINE)
          numEdges = numEdges+1
       case (GMSH_TRIANGLE)
          numTriangles = numTriangles+1
       case (GMSH_QUAD)
          numQuads = numQuads+1
       case (GMSH_TET)
          numTets = numTets+1
       case (GMSH_HEX)
          numHexes = numHexes+1
       case (GMSH_NODE)
          ! Do nothing
       case default
          ewrite(0,*) "element id,type: ", allElements(e)%elementID, allElements(e)%type
          FLExit("Unsupported element type in gmsh .msh file")
       end select

    end do

    ! Check for $EndElements tag
    call ascii_formatting( fd, filename, "read" )
    read(fd,*) charBuf
    if( trim(charBuf) .ne. "$EndElements" ) then
       FLExit("Error: cannot find '$EndElements' in GMSH mesh file")
    end if

    ! This decides which element types are faces, and which are
    ! regular elements, as per gmsh2triangle logic. Implicit in that logic
    ! is that faces can only be of one element type, and so the following
    ! meshes are verboten:
    !   tet/hex, tet/quad, triangle/hex and triangle/quad

    if (numTets>0) then
       numElements = numTets
       elementType = GMSH_TET
       numFaces = numTriangles
       faceType = GMSH_TRIANGLE
       dim = 3
       if (numQuads>0 .or. numHexes>0) then
         FLExit("Cannot combine hexes or quads with tetrahedrals in one gmsh .msh file")
       end if

    elseif (numTriangles>0) then
       numElements = numTriangles
       elementType = GMSH_TRIANGLE
       numFaces = numEdges
       faceType = GMSH_LINE
       dim = 2
       if (numQuads>0 .or. numHexes>0) then
         FLExit("Cannot combine hexes or quads with triangles in one gmsh .msh file")
       end if

    elseif (numHexes .gt. 0) then
       numElements = numHexes
       elementType = GMSH_HEX
       numFaces = numQuads
       faceType = GMSH_QUAD
       dim = 3

    elseif (numQuads .gt. 0) then
       numElements = numQuads
       elementType = GMSH_QUAD
       numFaces = numEdges
       faceType = GMSH_LINE
       dim = 2

    else
       FLExit("Unsupported mixture of face/element types")
    end if

    call copy_to_faces_and_elements( allElements, &
         elements, numElements, elementType, &
         faces, numFaces, faceType )


    ! We no longer need this
    call deallocateElementList( allElements )



  end subroutine read_faces_and_elements



  ! -----------------------------------------------------------------
  ! This copies elements from allElements(:) to elements(:) and faces(:),
  ! depending upon the element type definition of faces.

  subroutine copy_to_faces_and_elements( allElements, &
       elements, numElements, elementType, &
       faces, numFaces, faceType )

    type(GMSHelement), pointer :: allElements(:), elements(:), faces(:)
    integer :: numElements, elementType, numFaces, faceType

    integer :: allelementType
    integer :: e, fIndex, eIndex, numTags, numNodeIDs

    allocate( elements(numElements) )
    allocate( faces(numFaces) )

    fIndex=1
    eIndex=1

    ! Copy element data across. Only array pointers are copied, which
    ! is why we don't deallocate nodeIDs(:), etc.
    do e=1, size(allElements)
       allelementType = allElements(e)%type

       numTags = allElements(e)%numTags
       numNodeIDs = size(allElements(e)%nodeIDs)

       if(allelementType .eq. faceType) then

          faces(fIndex) = allElements(e)

          allocate( faces(fIndex)%tags(numTags) )
          allocate( faces(fIndex)%nodeIDs(numNodeIDs) )
          faces(fIndex)%tags = allElements(e)%tags
          faces(fIndex)%nodeIDs = allElements(e)%nodeIDs

          fIndex = fIndex+1
       else if (allelementType .eq. elementType) then

          elements(eIndex) = allElements(e)

          allocate( elements(eIndex)%tags(numTags) )
          allocate( elements(eIndex)%nodeIDs(numNodeIDs) )
          elements(eIndex)%tags = allElements(e)%tags
          elements(eIndex)%nodeIDs = allElements(e)%nodeIDs

          eIndex = eIndex+1
       end if
    end do

  end subroutine copy_to_faces_and_elements


end module read_gmsh<|MERGE_RESOLUTION|>--- conflicted
+++ resolved
@@ -184,9 +184,6 @@
       sloc = 0
     end if
 
-<<<<<<< HEAD
-    assert(loc==shape%ndof)
-=======
     ! Now construct within Fluidity data structures
 
     if (present(quad_degree)) then
@@ -209,8 +206,9 @@
     if (haveRegionIDs) then
       allocate( field%mesh%region_ids(numElements) )
     end if
+
     if(nodes(1)%columnID>=0)  allocate(field%mesh%columns(1:numNodes))
->>>>>>> 4e849327
+
 
     ! Loop round nodes copying across coords and column IDs to field mesh,
     ! if they exist
