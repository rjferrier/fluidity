!    Copyright (C) 2006 Imperial College London and others.
!    
!    Please see the AUTHORS file in the main source directory for a full list
!    of copyright holders.
!
!    Prof. C Pain
!    Applied Modelling and Computation Group
!    Department of Earth Science and Engineeringp
!    Imperial College London
!
!    amcgsoftware@imperial.ac.uk
!    
!    This library is free software; you can redistribute it and/or
!    modify it under the terms of the GNU Lesser General Public
!    License as published by the Free Software Foundation,
!    version 2.1 of the License.
!
!    This library is distributed in the hope that it will be useful,
!    but WITHOUT ANY WARRANTY; without even the implied warranty of
!    MERCHANTABILITY or FITNESS FOR A PARTICULAR PURPOSE.  See the GNU
!    Lesser General Public License for more details.
!
!    You should have received a copy of the GNU Lesser General Public
!    License along with this library; if not, write to the Free Software
!    Foundation, Inc., 59 Temple Place, Suite 330, Boston, MA  02111-1307
!    USA
#include "fdebug.h"
module fields_allocates
use elements
use fields_data_types
use fields_base
use shape_functions, only: make_element_shape
use global_parameters, only: PYTHON_FUNC_LEN, empty_path, empty_name
use halo_data_types
use halos_allocates
use halos_repair
use pickers_deallocates
use adjacency_lists
use global_numbering, only: make_global_numbering, make_global_numbering_dg,&
     &make_global_numbering_trace
use memory_diagnostics
use ieee_arithmetic
use data_structures
use parallel_tools

implicit none

  private
  
  public :: allocate, deallocate, incref, decref, has_references, add_faces, &
    & deallocate_faces
  public :: make_element_shape, make_mesh, make_mesh_periodic, make_submesh, &
    & create_surface_mesh, make_fake_mesh_linearnonconforming
  public :: extract_scalar_field, wrap_mesh, wrap_scalar_field, &
    & wrap_tensor_field
  public :: add_lists, extract_lists, add_nnlist, extract_nnlist, add_nelist, &
    & extract_nelist, add_eelist, extract_eelist, remove_lists, remove_nnlist, &
    & remove_nelist, remove_eelist, extract_elements, remove_boundary_conditions

  interface allocate
     module procedure allocate_scalar_field, allocate_vector_field,&
          & allocate_tensor_field, allocate_mesh, &
          & allocate_scalar_boundary_condition, &
          & allocate_vector_boundary_condition
  end interface

  interface deallocate
     module procedure deallocate_mesh, deallocate_scalar_field,&
          & deallocate_vector_field, deallocate_tensor_field, &
          & deallocate_scalar_boundary_condition, &
          & deallocate_vector_boundary_condition
  end interface

  interface deallocate_faces
     module procedure deallocate_mesh_faces
  end interface

  interface add_lists
    module procedure add_lists_mesh, add_lists_scalar, add_lists_vector, &
      & add_lists_tensor
  end interface add_lists
  
  interface extract_lists
    module procedure extract_lists_mesh, extract_lists_scalar, &
      & extract_lists_vector, extract_lists_tensor
  end interface extract_lists
  
  interface add_nnlist
    module procedure add_nnlist_mesh, add_nnlist_scalar, add_nnlist_vector, &
      & add_nnlist_tensor
  end interface add_nnlist
  
  interface extract_nnlist
    module procedure extract_nnlist_mesh, extract_nnlist_scalar, &
      & extract_nnlist_vector, extract_nnlist_tensor
  end interface extract_nnlist
    
  interface add_nelist
    module procedure add_nelist_mesh, add_nelist_scalar, add_nelist_vector, &
      & add_nelist_tensor
  end interface add_nelist
  
  interface extract_nelist
    module procedure extract_nelist_mesh, extract_nelist_scalar, &
      & extract_nelist_vector, extract_nelist_tensor
  end interface extract_nelist
  
  interface add_eelist
    module procedure add_eelist_mesh, add_eelist_scalar, add_eelist_vector, &
      & add_eelist_tensor
  end interface add_eelist
  
  interface extract_eelist
    module procedure extract_eelist_mesh, extract_eelist_scalar, &
      & extract_eelist_vector, extract_eelist_tensor
  end interface extract_eelist
  
  interface remove_lists
    module procedure remove_lists_mesh
  end interface remove_lists
  
  interface remove_nnlist
    module procedure remove_nnlist_mesh
  end interface remove_nnlist
  
  interface remove_nelist
    module procedure remove_nelist_mesh
  end interface remove_nelist
  
  interface remove_eelist
    module procedure remove_eelist_mesh
  end interface remove_eelist
    
  interface remove_boundary_conditions
    module procedure remove_boundary_conditions_scalar, &
      remove_boundary_conditions_vector
  end interface remove_boundary_conditions
  
#include "Reference_count_interface_mesh_type.F90"
#include "Reference_count_interface_scalar_field.F90"
#include "Reference_count_interface_vector_field.F90"
#include "Reference_count_interface_tensor_field.F90"

contains

  subroutine allocate_mesh(mesh, nodes, elements, shape, name)
    type(mesh_type), intent(out) :: mesh
    integer, intent(in) :: nodes, elements
    type(element_type), target, intent(in) :: shape
    character(len=*), intent(in), optional :: name
        
    mesh%nodes=nodes

    mesh%elements=elements

    mesh%shape=shape
    call incref(shape)
    
    if (present(name)) then
       mesh%name=name
    else
       mesh%name=empty_name
    end if
    
    ! should happen in derived type initialisation already,
    ! but just to make sure in case an mesh variable is supplied
    ! that has previously been used for something else:
    nullify(mesh%faces)
    nullify(mesh%columns)
    nullify(mesh%element_columns)
    
    allocate(mesh%ndglno(elements*shape%ndof))

#ifdef HAVE_MEMORY_STATS
    call register_allocation("mesh_type", "integer", elements*shape%ndof,&
         & name=mesh%name)
#endif

    allocate(mesh%adj_lists)
    mesh%wrapped=.false.
    nullify(mesh%region_ids)
    nullify(mesh%subdomain_mesh)
    nullify(mesh%refcount) ! Hack for gfortran component initialisation
    !                         bug.
    mesh%periodic=.false.
    
    call addref(mesh)

  end subroutine allocate_mesh

  subroutine allocate_scalar_field(field, mesh, name, field_type, py_func, py_positions)
    type(scalar_field), intent(out) :: field
    type(mesh_type), intent(inout), target :: mesh
    character(len=*), intent(in),optional :: name
    integer, intent(in), optional :: field_type

    character(len=*), intent(in), optional ::  py_func
    type(vector_field), intent(in), optional, target :: py_positions

    integer :: lfield_type
    integer :: stat
    integer :: toloc, fromloc

    if (present(field_type)) then
      lfield_type = field_type
    else
      lfield_type = FIELD_TYPE_NORMAL
    end if

    field%mesh=mesh
    call incref(mesh)
    
    if (present(name)) then
       field%name=name
    else
       field%name=empty_name
    end if

    field%field_type = lfield_type
    select case(lfield_type)
    case(FIELD_TYPE_NORMAL)
      allocate(field%val(node_count(mesh)))
      field%py_dim = mesh_dim(mesh)
      field%py_positions_shape => mesh%shape

#ifdef HAVE_MEMORY_STATS
      call register_allocation("scalar_field", "real", node_count(mesh), &
        name=name)
#endif
    case(FIELD_TYPE_CONSTANT)
      allocate(field%val(1))
      field%py_dim = mesh_dim(mesh)
      field%py_positions_shape => mesh%shape

#ifdef HAVE_MEMORY_STATS
      call register_allocation("scalar_field", "real", 1, name=name)
#endif
    case(FIELD_TYPE_DEFERRED)
      allocate(field%val(0))
      field%py_dim = mesh_dim(mesh)
      field%py_positions_shape => mesh%shape
    case(FIELD_TYPE_PYTHON)
      if (present(py_func)) then
        field%py_func = py_func
      else
        if (stat /= 0) then
          FLAbort("Field specified as FIELD_TYPE_PYTHON, but no func passed!")
        end if
      end if

      if (.not. present(py_positions)) then
        FLAbort("Field specified as FIELD_TYPE_PYTHON but no positions field passed!")
      end if
      field%py_positions => py_positions
      field%py_dim = py_positions%dim
      field%py_positions_shape => py_positions%mesh%shape
      call incref(field%py_positions_shape)
      call incref(field%py_positions)

      if (associated(py_positions%mesh%refcount, mesh%refcount)) then
        field%py_positions_same_mesh = .true.
      else
        field%py_positions_same_mesh = .false.
        allocate(field%py_locweight(mesh%shape%ndof, py_positions%mesh%shape%ndof))
        do toloc=1,size(field%py_locweight,1)
          do fromloc=1,size(field%py_locweight,2)
            field%py_locweight(toloc,fromloc)=eval_shape(py_positions%mesh%shape, fromloc, &
              local_coords(toloc, mesh%shape))
          end do
        end do
      end if

      call add_nelist(field%mesh)
    end select

    field%wrapped=.false.
    field%aliased=.false.
    field%option_path=empty_path
    allocate(field%bc)
    nullify(field%refcount) ! Hacks for gfortran component initialisation
    !                         bug.
    call addref(field)
    
  end subroutine allocate_scalar_field

  subroutine allocate_vector_field(field, dim, mesh, name, field_type)
    type(vector_field), intent(out) :: field
    integer, intent(in) :: dim
    type(mesh_type), intent(in), target :: mesh
    character(len=*), intent(in), optional :: name
    integer, intent(in), optional :: field_type
    integer :: n_count
    integer :: lfield_type

    if (present(field_type)) then
      lfield_type = field_type
    else
      lfield_type = FIELD_TYPE_NORMAL
    end if
    
    field%dim=dim
    field%option_path=empty_path

    field%mesh=mesh
    call incref(mesh)
    
    if (present(name)) then
       field%name=name
    else
       field%name=empty_name
    end if

    field%field_type = lfield_type
    select case(lfield_type)
    case(FIELD_TYPE_NORMAL)
      n_count = node_count(mesh)
      allocate(field%val(dim,n_count))
#ifdef HAVE_MEMORY_STATS
      call register_allocation("vector_field", "real", n_count*dim, &
        name=name)
#endif
    case(FIELD_TYPE_CONSTANT)
      allocate(field%val(dim,1))
#ifdef HAVE_MEMORY_STATS
      call register_allocation("vector_field", "real", dim, name=name)
#endif
    case(FIELD_TYPE_DEFERRED)
      allocate(field%val(0,0))
    end select

    field%wrapped = .false.
    field%aliased = .false.
    allocate(field%bc)
    nullify(field%refcount) ! Hack for gfortran component initialisation
    !                         bug.    
    
    allocate(field%picker)
    
    call addref(field)

  end subroutine allocate_vector_field

  subroutine allocate_tensor_field(field, mesh, name, field_type, dim)
    type(tensor_field), intent(inout) :: field
    type(mesh_type), intent(in), target :: mesh
    character(len=*), intent(in), optional :: name
    integer, intent(in), optional :: field_type
    integer, intent(in), dimension(2), optional :: dim
    integer :: lfield_type

    if (present(field_type)) then
      lfield_type = field_type
    else
      lfield_type = FIELD_TYPE_NORMAL
    end if
        
    if(present(dim)) then
      field%dim = dim
    else
      field%dim=(/mesh_dim(mesh),mesh_dim(mesh)/)
    end if
    field%option_path=empty_path

    field%mesh=mesh
    call incref(mesh)

    if (present(name)) then
       field%name=name
    else
       field%name=empty_name
    end if
    
    field%field_type = lfield_type
    select case(lfield_type)
    case(FIELD_TYPE_NORMAL)
      allocate(field%val(field%dim(1), field%dim(2), node_count(mesh)))

#ifdef HAVE_MEMORY_STATS
      call register_allocation("tensor_field", "real", &
           node_count(mesh)*field%dim(1)*field%dim(2), name=name)
#endif
    case(FIELD_TYPE_CONSTANT)
      allocate(field%val(field%dim(1), field%dim(2), 1))

#ifdef HAVE_MEMORY_STATS
      call register_allocation("tensor_field", "real", &
           field%dim(1)*field%dim(2), name=name)
#endif
    case(FIELD_TYPE_DEFERRED)
      allocate(field%val(0, 0, 0))
    end select

    field%wrapped=.false.
    field%aliased=.false.
    nullify(field%refcount) ! Hack for gfortran component initialisation
    !                         bug.
    call addref(field)

  end subroutine allocate_tensor_field
  
  subroutine deallocate_subdomain_mesh(mesh)
    type(mesh_type) :: mesh

    if (.not.associated(mesh%subdomain_mesh)) return

    deallocate(mesh%subdomain_mesh%element_list)
    deallocate(mesh%subdomain_mesh%node_list)

    deallocate(mesh%subdomain_mesh)

  end subroutine deallocate_subdomain_mesh

  subroutine deallocate_mesh_faces(mesh)
    type(mesh_type) :: mesh

    if (.not.associated(mesh%faces)) return

    call deallocate(mesh%faces%face_list)

#ifdef HAVE_MEMORY_STATS
    call register_deallocation("mesh_type", "integer", &
         size(mesh%faces%face_lno), name=mesh%name)
#endif
    deallocate(mesh%faces%face_lno)
    
#ifdef HAVE_MEMORY_STATS
    call register_deallocation("mesh_type", "integer", &
         size(mesh%faces%face_element_list), &
         name=mesh%name)
#endif
    deallocate(mesh%faces%face_element_list)

    call deallocate(mesh%faces%shape%quadrature)
    call deallocate(mesh%faces%shape)
    deallocate(mesh%faces%shape)
    
    call deallocate(mesh%faces%surface_mesh)
    
#ifdef HAVE_MEMORY_STATS
    call register_deallocation("mesh_type", "integer", &
         size(mesh%faces%surface_node_list), name=trim(mesh%name)//" surface_nodes")
#endif
    deallocate(mesh%faces%surface_node_list)
    
#ifdef HAVE_MEMORY_STATS
    call register_deallocation("mesh_type", "integer", &
         size(mesh%faces%boundary_ids), &
         name=trim(mesh%name)//" boundary_ids")
#endif
    deallocate(mesh%faces%boundary_ids)

    if (associated(mesh%faces%coplanar_ids)) then
      deallocate(mesh%faces%coplanar_ids)
    end if
    
    if (associated(mesh%faces%dg_surface_mesh)) then
      call deallocate(mesh%faces%dg_surface_mesh)
      deallocate(mesh%faces%dg_surface_mesh)
    end if
    
    deallocate(mesh%faces)
    
  end subroutine deallocate_mesh_faces

  subroutine deallocate_mesh(mesh)
    !!< Deallocate the components of mesh. Shape functions are not
    !!< deallocated here.
    type(mesh_type), intent(inout) :: mesh
    
    call decref(mesh)
    if (has_references(mesh)) then
       ! There are still references to this mesh so we don't deallocate.
       return
    end if
    call deallocate(mesh%shape)
    
    if (.not.mesh%wrapped) then
#ifdef HAVE_MEMORY_STATS
       call register_deallocation("mesh_type", "integer", &
            size(mesh%ndglno), name=mesh%name)
#endif
       deallocate(mesh%ndglno)
    end if

    if(associated(mesh%region_ids)) then
       deallocate(mesh%region_ids)
    end if
    
    assert(associated(mesh%adj_lists))
    call remove_lists(mesh)
    deallocate(mesh%adj_lists)
    nullify(mesh%adj_lists)
    
    if(associated(mesh%halos)) then
       call deallocate(mesh%halos)
       deallocate(mesh%halos)
    end if

    if(associated(mesh%element_halos)) then
       call deallocate(mesh%element_halos)
       deallocate(mesh%element_halos)
    end if

    call deallocate_faces(mesh)

    if(associated(mesh%subdomain_mesh)) then
       call deallocate_subdomain_mesh(mesh)
    end if
    
    if(associated(mesh%columns)) then
      deallocate(mesh%columns)
    end if
    
    if(associated(mesh%element_columns)) then
      deallocate(mesh%element_columns)
    end if
    
  end subroutine deallocate_mesh

  recursive subroutine deallocate_scalar_field(field)
    !!< Deallocate the storage associated with the field values. Deallocate
    !!< is called on the mesh which will delete one reference to it and
    !!< deallocate it if the count drops to zero.
    type(scalar_field), intent(inout) :: field
      
    call decref(field)
    if (has_references(field)) then
       ! There are still references to this field so we don't deallocate.
       return
    end if

    select case(field%field_type)
    case(FIELD_TYPE_NORMAL)
      if (.not.field%wrapped) then
#ifdef HAVE_MEMORY_STATS
         call register_deallocation("scalar_field", "real", &
              size(field%val), name=field%name)
#endif

#ifdef DDEBUG
         field%val = ieee_value(0.0, ieee_quiet_nan)
#endif
         deallocate(field%val)
      end if
    case(FIELD_TYPE_CONSTANT)
#ifdef HAVE_MEMORY_STATS
         call register_deallocation("scalar_field", "real", &
              1, name=field%name)
#endif

#ifdef DDEBUG
      field%val = ieee_value(0.0, ieee_quiet_nan)
#endif
      deallocate(field%val)
    case(FIELD_TYPE_PYTHON)
      call deallocate(field%py_positions)
      call deallocate(field%py_positions_shape)
      if (associated(field%py_locweight)) then
        deallocate(field%py_locweight)
      end if
    case(FIELD_TYPE_DEFERRED)
      FLAbort("You were supposed to allocate the deferred field later!")
    end select

    call deallocate(field%mesh)
    
    call remove_boundary_conditions(field)
    deallocate(field%bc)
    
  end subroutine deallocate_scalar_field
    
  subroutine remove_boundary_conditions_scalar(field)
     !!< Removes and deallocates all boundary conditions from a field
     type(scalar_field), intent(inout):: field
     
     integer:: i
     
     if (associated(field%bc%boundary_condition)) then
        do i=1, size(field%bc%boundary_condition)
           call deallocate(field%bc%boundary_condition(i))
        end do
       deallocate(field%bc%boundary_condition)
     end if
    
  end subroutine remove_boundary_conditions_scalar
  
  recursive subroutine deallocate_vector_field(field)
    !!< Deallocate the storage associated with the field values. Deallocate
    !!< is called on the mesh which will delete one reference to it and
    !!< deallocate it if the count drops to zero.
    type(vector_field), intent(inout) :: field
    
    call decref(field)
    if (has_references(field)) then
       ! There are still references to this field so we don't deallocate.
       return
    end if

    if (.not.field%wrapped) then
      select case(field%field_type)
      case(FIELD_TYPE_NORMAL,FIELD_TYPE_CONSTANT)
#ifdef DDEBUG
        field%val = ieee_value(0.0, ieee_quiet_nan)
#endif          
#ifdef HAVE_MEMORY_STATS
           call register_deallocation("vector_field", "real", &
                size(field%val), name=field%name)
#endif  
        deallocate(field%val)
      case(FIELD_TYPE_DEFERRED)
        FLAbort("You were supposed to allocate the deferred field later!")
      end select
    end if

    call deallocate(field%mesh)

    call remove_boundary_conditions(field)
    deallocate(field%bc)
    
    assert(associated(field%picker))
    call remove_picker(field)
    deallocate(field%picker)
    nullify(field%picker)
    
  end subroutine deallocate_vector_field
 
  subroutine remove_boundary_conditions_vector(field)
     !!< Removes and deallocates all boundary conditions from a field
     type(vector_field), intent(inout):: field
     
     integer:: i
     
     if (associated(field%bc%boundary_condition)) then
        do i=1, size(field%bc%boundary_condition)
           call deallocate(field%bc%boundary_condition(i))
        end do
       deallocate(field%bc%boundary_condition)
     end if
    
  end subroutine remove_boundary_conditions_vector
  
  subroutine deallocate_tensor_field(field)
    !!< Deallocate the storage associated with the field values. Deallocate
    !!< is called on the mesh which will delete one reference to it and
    !!< deallocate it if the count drops to zero.
    type(tensor_field), intent(inout) :: field
    
    call decref(field)
    if (has_references(field)) then
       ! There are still references to this field so we don't deallocate.
       return
    end if

    if (.not.field%wrapped) then
      select case(field%field_type)
      case(FIELD_TYPE_NORMAL,FIELD_TYPE_CONSTANT)
#ifdef HAVE_MEMORY_STATS
         call register_deallocation("tensor_field", "real", &
              size(field%val), field%name)
#endif

#ifdef DDEBUG
         field%val = ieee_value(0.0, ieee_quiet_nan)
#endif
         deallocate(field%val)
      case(FIELD_TYPE_DEFERRED)
        FLAbort("You were supposed to allocate the deferred field later!")
      end select
    end if

    call deallocate(field%mesh)

  end subroutine deallocate_tensor_field
  
  subroutine allocate_scalar_boundary_condition(bc, mesh, surface_element_list, &
    name, type)
  !!< Allocate a scalar boundary condition
  type(scalar_boundary_condition), intent(out):: bc
  type(mesh_type), intent(in):: mesh
  !! surface elements to which this b.c. applies (is copied in)
  integer, dimension(:), intent(in):: surface_element_list
  !! all things should have a name 
  character(len=*), intent(in):: name
  !! type can be any of: ...
  character(len=*), intent(in):: type
  
    bc%name=name
    bc%type=type
    allocate( bc%surface_element_list(1:size(surface_element_list)) )
    bc%surface_element_list=surface_element_list
    allocate(bc%surface_mesh)
    call create_surface_mesh(bc%surface_mesh, bc%surface_node_list, &
      mesh, bc%surface_element_list, name=trim(name)//'Mesh')

  end subroutine allocate_scalar_boundary_condition
    
  subroutine allocate_vector_boundary_condition(bc, mesh, surface_element_list, &
    applies, name, type)
  !!< Allocate a vector boundary condition
  type(vector_boundary_condition), intent(out):: bc
  type(mesh_type), intent(in):: mesh
  !! surface elements of this mesh to which this b.c. applies (is copied in):
  integer, dimension(:), intent(in):: surface_element_list
  !! all things should have a name 
  character(len=*), intent(in):: name
  !! type can be any of: ...
  character(len=*), intent(in):: type
  !! b.c. only applies for components with applies==.true.
  logical, dimension(:), intent(in), optional:: applies
  
    bc%name=name
    bc%type=type
    allocate( bc%surface_element_list(1:size(surface_element_list)) )
    bc%surface_element_list=surface_element_list
    allocate(bc%surface_mesh)
    call create_surface_mesh(bc%surface_mesh, bc%surface_node_list, &
      mesh, bc%surface_element_list, name=trim(name)//'Mesh')

    if (present(applies)) then
      ! size(bc%applies) is always 3! also for dim<3
      bc%applies(1:size(applies))=applies
      bc%applies(size(applies)+1:)=.false.
    else
      ! default .true. for all components
      bc%applies=.true.
    end if
    
  end subroutine allocate_vector_boundary_condition
    
  subroutine deallocate_scalar_boundary_condition(bc)
  !! deallocate a scalar boundary condition
  type(scalar_boundary_condition), intent(inout):: bc
    
    integer i
    
    if (associated(bc%surface_fields)) then
      do i=1, size(bc%surface_fields)
        call deallocate(bc%surface_fields(i))
      end do
      deallocate(bc%surface_fields)
    end if
    
    call deallocate(bc%surface_mesh)
    deallocate(bc%surface_mesh)
    
    deallocate(bc%surface_element_list, bc%surface_node_list)

  end subroutine deallocate_scalar_boundary_condition
  
  subroutine deallocate_vector_boundary_condition(bc)
  !! deallocate a vector boundary condition
  type(vector_boundary_condition), intent(inout):: bc
    
    integer i
    
    if (associated(bc%surface_fields)) then
      do i=1, size(bc%surface_fields)
        call deallocate(bc%surface_fields(i))
      end do
      deallocate(bc%surface_fields)
    end if
    
    if (associated(bc%scalar_surface_fields)) then
      do i=1, size(bc%scalar_surface_fields)
        call deallocate(bc%scalar_surface_fields(i))
      end do
      deallocate(bc%scalar_surface_fields)
    end if
    
    call deallocate(bc%surface_mesh)
    deallocate(bc%surface_mesh)
    
    deallocate(bc%surface_element_list, bc%surface_node_list)
  end subroutine deallocate_vector_boundary_condition
    
  !---------------------------------------------------------------------
  ! routines for wrapping meshes and fields around provided arrays
  !---------------------------------------------------------------------
  
  function wrap_mesh(ndglno, shape, name) result (mesh)
    !!< Return a mesh wrapped around the information provided.
    type(mesh_type) :: mesh

    integer, dimension(:), target, intent(in) :: ndglno
    type(element_type), target, intent(in) :: shape
    character(len=*), intent(in) :: name

    mesh%ndglno=>ndglno
    mesh%shape=shape
    call incref(shape)
    nullify(mesh%faces)

    mesh%name=name
    
    mesh%elements=size(ndglno)/shape%ndof

    allocate(mesh%adj_lists)
    mesh%wrapped=.true.
    mesh%nodes=maxval(ndglno)
    nullify(mesh%refcount) ! Hack for gfortran component initialisation
    !                         bug.
    mesh%periodic = .false. ! can only really assume that this is false as
                            ! we have no other information
    call addref(mesh)

  end function wrap_mesh

  function wrap_scalar_field(mesh, val, name, val_stride) result (field)
    !!< Return a scalar field wrapped around the arrays provided.
    type(scalar_field) :: field
    
    type(mesh_type), target, intent(in) :: mesh
    real, dimension(:), target, intent(in) :: val
    character(len=*), intent(in) :: name
    !! has to be provided if the val array is non-contiguous in memory!
    integer, optional:: val_stride
    
    field%val=>val
    field%mesh=mesh
    
    field%name=name
    if (present(val_stride)) then
      field%val_stride=val_stride
    else
      field%val_stride=1
    end if

    field%py_dim = mesh_dim(mesh)
    field%py_positions_shape => mesh%shape
    
    field%wrapped = .true.
    call incref(mesh)
    allocate(field%bc)
    nullify(field%refcount) ! Hack for gfortran component initialisation
    !                         bug.
    call addref(field)

  end function wrap_scalar_field

  function wrap_tensor_field(mesh, val, name) result (field)
    !!< Return a tensor field wrapped around the arrays provided.
    type(tensor_field) :: field
    
    type(mesh_type), target, intent(in) :: mesh
    real, dimension(mesh_dim(mesh), mesh_dim(mesh), node_count(mesh)),&
         & target, intent(in) :: val 
    character(len=*), intent(in) :: name
    
    field%val=>val
    field%mesh=mesh
    field%dim=mesh_dim(mesh)
    
    field%name=name
    
    field%wrapped=.true.
    call incref(mesh)
    nullify(field%refcount) ! Hack for gfortran component initialisation
    !                         bug.
    call addref(field)

  end function wrap_tensor_field

  function make_mesh (model, shape, continuity, name) &
       result (mesh)
    !!< Produce a mesh based on an old mesh but with a different shape and/or continuity.
    type(mesh_type) :: mesh

    type(mesh_type), intent(in) :: model
    type(element_type), target, intent(in), optional :: shape
    integer, intent(in), optional :: continuity
    character(len=*), intent(in), optional :: name
    
    integer, dimension(:), allocatable :: ndglno
    real, dimension(:), pointer :: val
    integer :: i, input_nodes, n_faces

    if (present(continuity)) then
       mesh%continuity=continuity
    else
       mesh%continuity=model%continuity
    end if

    allocate(mesh%adj_lists)
    mesh%elements=model%elements
    mesh%periodic=model%periodic
    mesh%wrapped=.false.

    if (present(shape)) then
       mesh%shape=shape
    else
       mesh%shape=model%shape
    end if
    call incref(mesh%shape)

    ! You can't have a CG degree 0 mesh!
    if(mesh%shape%degree==0.and.mesh%continuity>=0.and.mesh%shape&
         &%numbering%type/=ELEMENT_TRACE) then
      FLExit("For a P0 mesh, the 'mesh_continuity' must be Discontinuous.")
    end if

    if (present(name)) then
       mesh%name=name
    else
       mesh%name=empty_name
    end if

    if (associated(model%region_ids)) then
       allocate(mesh%region_ids(size(model%region_ids)))
       mesh%region_ids=model%region_ids
    end if

    if (mesh%continuity>=0) then
       ! Make a continuous field.
       if (model%continuity<0) then
          FLExit("Unable to derive a continuous mesh from a discontinuous mesh")
       end if

       allocate(ndglno(mesh%shape%numbering%vertices*model%elements), &
            mesh%ndglno(mesh%shape%ndof*model%elements))
#ifdef HAVE_MEMORY_STATS
       call register_allocation("mesh_type", "integer", &
            size(mesh%ndglno), name=name)
#endif

       if(model%shape%degree==1 .or. ele_count(model) == 0) then
          ndglno=model%ndglno
          input_nodes = node_count(model)
       else
          ndglno=mesh_connectivity(model)
          input_nodes = maxval(ndglno)
       end if
       
       if (associated(model%halos)) then
          assert(element_halo_count(model) > 0)
          allocate(mesh%halos(size(model%halos)))

          call make_global_numbering &
               (mesh%nodes, mesh%ndglno, input_nodes, mesh%elements, &
               ndglno, mesh%shape, model%halos, model%element_halos(1), &
               mesh%halos)

          allocate(mesh%element_halos(size(model%element_halos)))
          do i=1,size(mesh%element_halos)
             mesh%element_halos(i)=model%element_halos(i)
             call incref(mesh%element_halos(i))
          end do

          do i=1,size(mesh%halos)
             call reorder_halo_from_element_halo(mesh%halos(i), mesh&
                  &%element_halos(1), mesh)
          end do

       else
          
          call make_global_numbering &
               (mesh%nodes, mesh%ndglno, max(maxval(ndglno), 0), mesh%elements, &
               ndglno, mesh%shape)
       end if

    else
<<<<<<< HEAD
       ! Make a discontinuous field.
       allocate(mesh%ndglno(mesh%shape%ndof*model%elements))
=======
       !trace fields have continuity -1 but aren't like DG
       if(mesh%shape%numbering%type/=ELEMENT_TRACE) then
          ! Make a discontinuous field.
          allocate(mesh%ndglno(mesh%shape%loc*model%elements))
>>>>>>> fd896a31
#ifdef HAVE_MEMORY_STATS
          call register_allocation("mesh_type", "integer", &
               size(mesh%ndglno), name=name)
#endif
          if (associated(model%halos)) then
             assert(associated(model%element_halos))
             allocate(mesh%halos(size(model%halos)))
             
             
             call make_global_numbering_DG(mesh%nodes, mesh%ndglno, &
                  mesh%elements, mesh%shape, model%element_halos, &
                  mesh%halos)
             
             allocate(mesh%element_halos(size(model%element_halos)))
             do i=1,size(mesh%element_halos)
                mesh%element_halos(i)=model%element_halos(i)
                call incref(mesh%element_halos(i))
             end do
             
          else
             
             call make_global_numbering_DG(mesh%nodes, mesh%ndglno, &
                  mesh%elements, mesh%shape)
             
          end if
       end if
    end if

    nullify(mesh%refcount) ! Hack for gfortran component initialisation
    !                         bug.
    
    ! Transfer the eelist from model to mesh
    assert(associated(model%adj_lists))
    if(associated(model%adj_lists%eelist)) then
      ewrite(2, *) "Transferring element-element list to mesh " // trim(mesh%name)
      allocate(mesh%adj_lists%eelist)
      mesh%adj_lists%eelist = model%adj_lists%eelist
      call incref(mesh%adj_lists%eelist)
    end if
    
    if(has_faces(model)) then
      call add_faces(mesh, model)
    end if

    if (mesh%shape%numbering%type==ELEMENT_TRACE) then
       select case(mesh%shape%numbering%family)
       case(FAMILY_SIMPLEX)          
          n_faces = mesh%shape%dim + 1
       case default
          FLExit('Element family not supported for trace elements')
       end select
       allocate(mesh%ndglno(mesh%elements*n_faces*mesh%faces%shape%loc))
       call make_global_numbering_trace(mesh)
       call create_surface_mesh(mesh%faces%surface_mesh, &
            mesh%faces%surface_node_list, mesh, name='Surface'//trim(mesh%name))
#ifdef HAVE_MEMORY_STATS
       call register_allocation("mesh_type", "integer", &
            size(mesh%faces%surface_node_list), name='Surface'//trim(mesh%name))
#endif
    end if
    call addref(mesh)

  end function make_mesh

  subroutine add_faces(mesh, model, sndgln, sngi, boundary_ids, &
    periodic_face_map, element_owner, incomplete_surface_mesh, stat)
    !!< Subroutine to add a faces component to mesh. Since mesh may be 
    !!< discontinuous, a continuous model mesh must
    !!< be provided. To avoid duplicate computations, and ensure 
    !!< consistent numbering one should first call add_faces on the model
    !!< mesh. If no model is provided, the mesh must be continuous.
    !!< WARNING: after the model mesh is deallocated the faces component
    !!< of 'mesh' also becomes invalid!
    type(mesh_type), target :: mesh
    !!< model is only changed when periodic_face_map is provided (see below)
    !!< not using intent(inout) - which is allowed as we only change pointed to values
    type(mesh_type), optional, target, intent(in) :: model
    !! surface mesh (ndglno using the same node numbering as in 'mesh')
    !! if present the N elements in this mesh will correspond to the first
    !! N faces of the new faces component.
    !! LEGACY: Any other faces found to be on the boundary of the domain are 
    !! inserted after that. So that with M=surface_element_count(mesh) (where M>=N)
    !! the first 1:M faces form a complete surface mesh of the domain. This
    !! is legacy functionality that only works in serial. 
    !! A warning will therefore be issued.
    !! This legacy behaviour can be switched off with 
    !! incomplete_surface_mesh=.true. (see below)
    integer, dimension(:), intent(in), optional:: sndgln
    !! number of quadrature points for the faces mesh (if not present the
    !! degree of 'mesh' is maintained):
    integer, intent(in), optional:: sngi
    !! A list of ids marking different parts of the surface mesh
    !! so that boundary conditions can be associated with it.
    integer, dimension(:), intent(in), optional :: boundary_ids
    !! if supplied the mesh is periodic and the model non-periodic
    !! this list must contain the pairs of faces, on the periodic boundary, 
    !! that are now between two elements. This is needed to update the face_list
    !! Additionaly the face local node numbering of the *model* mesh is updated
    !! be consistent with that of the periodic face local node numbering.
    type(integer_hash_table), intent(in), optional :: periodic_face_map
    !! This list gives the element owning each face in sndgln. This needs
    !! to be provided when sndgln contains internal faces, as we need to
    !! decide which of the two adjacent elements the face belongs to
    !! (used in reading in periodic meshes which include the periodic faces in the surface mesh)
    integer, dimension(:), intent(in), optional :: element_owner
    !! See comments above sndgln
    logical, intent(in), optional :: incomplete_surface_mesh
    integer, intent(out), optional :: stat

    type(integer_hash_table):: lperiodic_face_map
    type(mesh_type), pointer :: lmodel
    type(element_type), pointer :: element
    type(quadrature_type) :: quad_face
    integer, dimension(:), pointer :: faces, neigh, model_ele_glno, model_ele_glno2
    integer, dimension(1:mesh%shape%numbering%vertices) :: vertices, &
         ele_boundary, ele_boundary2 ! these last two are actually smaller    
    integer :: face_count, ele, j, snloc, m, n, p, face2

    if (present(stat)) then
      stat = 0
    end if

    if (associated(mesh%faces)) then
      ! calling add_faces twice is dangerous as it may nuke information
      ! supplied in the first call (such as sndgln, boundary_ids)
      if (present(stat)) then
        stat = 1
        return
      else
        ewrite(0,*) "add_faces is already called for this mesh"
        ewrite(0,*) "call deallocate_faces() first if you want to recompute"
        FLAbort("The end.")
      end if
    end if

    allocate(mesh%faces)
    
    ! only created in the first call to get_dg_surface_mesh()
    mesh%faces%dg_surface_mesh => null()

    if (.not. present(model)) then

       ! create mesh%faces%face_list an integer csr matrix storing the
       !     face number between each (directed) pair of adjacent elements
       !     note that this is an assymetric matrix A
       !     where A_ij gives the boundary of element i facing element j
       !       and A_ji the boundary of element j facing element i
       !       (i.e. there are 2 opposite faces between two elements)
       ! and mesh%faces%face_element_list  storing the element adjacent to
       !     each face
       call add_faces_face_list(mesh, sndgln, &
         boundary_ids=boundary_ids, &
         element_owner=element_owner, &
         incomplete_surface_mesh=incomplete_surface_mesh)
         
       ! we don't calculate coplanar_ids here, as we need positions
       mesh%faces%coplanar_ids => null()

       lmodel => mesh

    else
    
      ! mesh%faces%face_list and mesh%faces%face_element_list
      ! are the same as for the model, so are simply copied
      ! (unless periodic)
      assert(continuity(model)>=0)
      
      if (.not. associated(model%faces)) then
        FLAbort("One should call add_faces on the model mesh first.")
      end if

      lmodel => model
      
      if (present(periodic_face_map)) then

         ! make face_list from the model but change periodic faces to become internal
         call add_faces_face_list_periodic_from_non_periodic_model( &
            mesh, model, periodic_face_map)
         
         ! Having fixed the face list, we should now use the original mesh
         ! rather than the model so that all faces which are supposed to be
         ! adjacent actually are.
         lmodel=>mesh
         ! works as long as we're not discontinuous
         assert( mesh%continuity>=0 )
         
         ! the periodic faces will be internal faces in the output periodic mesh
         mesh%faces%has_internal_boundaries = .true.         
         
      else if (model%periodic .and. .not. mesh%periodic) then
        
         ! make face_list from the model but change periodic faces to normal external faces
         call add_faces_face_list_non_periodic_from_periodic_model( &
            mesh, model, lperiodic_face_map, stat=stat)
            
         ! the subroutine above only works if the removing of periodic bcs has removed all internal boundaries
         mesh%faces%has_internal_boundaries = .true.
                     
      else
         ! Transfer the faces from model to mesh
         mesh%faces%face_list=model%faces%face_list
         call incref(mesh%faces%face_list)
         
         ! have internal faces if the model does
         mesh%faces%has_internal_boundaries = has_internal_boundaries(model)
      end if
        
      ! face_element_list is a pure copy of that of the model
      allocate( mesh%faces%face_element_list(1:size(model%faces%face_element_list)) )
      mesh%faces%face_element_list=model%faces%face_element_list
#ifdef HAVE_MEMORY_STATS
      call register_allocation("mesh_type", "integer", &
           size(mesh%faces%face_element_list), &
           trim(mesh%name)//" face_element_list.")
#endif

      ! boundary_ids is a pure copy of that of model
      allocate( mesh%faces%boundary_ids(1:size(model%faces%boundary_ids)) )
      mesh%faces%boundary_ids=model%faces%boundary_ids
#ifdef HAVE_MEMORY_STATS
      call register_allocation("mesh_type", "integer", &
           size(mesh%faces%boundary_ids), &
           trim(mesh%name)//" boundary_ids")
#endif
       
      ! same for coplanar ids (if existent)
      if (associated(model%faces%coplanar_ids)) then
         allocate( mesh%faces%coplanar_ids(1:size(model%faces%coplanar_ids)) )
         mesh%faces%coplanar_ids=model%faces%coplanar_ids
      else
         nullify(mesh%faces%coplanar_ids)
      end if
      
    end if ! if (.not. present(model)) then ... else ...

    ! at this point mesh%faces%face_list and mesh%faces%face_element_list are 
    ! ready (either newly computed or copied from model)
    ! now we only have to work out mesh%faces%face_lno

    element => ele_shape(mesh, 1)
    if (present(sngi)) then
       ! if specified use quadrature with sngi gausspoints
       quad_face = make_quadrature(vertices=face_vertices(element), &
            & dim=mesh_dim(mesh)-1, ngi=sngi, family=element%quadrature%family)
      ! quad_face will be deallocated inside deallocate_faces!
    else
       ! otherwise use degree of full mesh
       quad_face = make_quadrature(vertices=face_vertices(element), &
            & dim=mesh_dim(mesh)-1, degree=element%quadrature%degree, family=element%quadrature%family)
      ! quad_face will be deallocated inside deallocate_faces!
    end if

    allocate(mesh%faces%shape)
    mesh%faces%shape = make_element_shape(vertices=face_vertices(element), &
         & dim=mesh_dim(mesh)-1, degree=element%degree, quad=quad_face)

    face_count=entries(mesh%faces%face_list)
    snloc=mesh%faces%shape%ndof
    allocate(mesh%faces%face_lno( face_count*snloc ))
#ifdef HAVE_MEMORY_STATS
    call register_allocation("mesh_type", "integer", &
         size(mesh%faces%face_lno), name=mesh%name)
#endif

    vertices=local_vertices(lmodel%shape%numbering)    

    ! now fill in face_lno
    eleloop: do ele=1, size(mesh%faces%face_list,1)

       faces => row_ival_ptr(mesh%faces%face_list, ele)
       neigh => row_m_ptr(mesh%faces%face_list, ele)
       model_ele_glno => ele_nodes(lmodel, ele)

       faceloop: do j=1, size(faces)
          if (ele<neigh(j)) then
             ! interior face between ele and neigh(j)
             ! ele<neigh(j) to ensure each pair {ele, neigh(j)} is handled once

             model_ele_glno2 => ele_nodes(lmodel, neigh(j))
             p=0
             ! Look for common boundaries by matching common vertices
             ! Note that we have to use the model mesh here
             do m=1,size(vertices)
                do n=1,size(vertices)
                   if (model_ele_glno(vertices(m))==model_ele_glno2(vertices(n))) then
                      p=p+1
                      ele_boundary(p)=m
                      ele_boundary2(p)=n
                   end if
                end do
             end do

             ! Check that we really have found two boundaries.
             ASSERT(p==lmodel%faces%shape%numbering%vertices)
             ! (this might break for the case where elements share more than one
             ! face, but in that case the next few lines are wrong as well)

             mesh%faces%face_lno((faces(j)-1)*snloc+1:faces(j)*snloc)= &
                  boundary_local_num(ele_boundary(1:p), mesh%shape%numbering)

             face2=ival(mesh%faces%face_list, neigh(j), ele)

             mesh%faces%face_lno((face2-1)*snloc+1:face2*snloc)= &
                  boundary_local_num(ele_boundary2(1:p), mesh%shape%numbering)

          else if (neigh(j)<0) then

             ! boundary face:
             mesh%faces%face_lno((faces(j)-1)*snloc+1:faces(j)*snloc)= &
                  & boundary_numbering(ele_shape(mesh, ele), j)
                  
             
          end if

       end do faceloop
    end do eleloop
    
    if (present(periodic_face_map)) then  
      call fix_periodic_face_orientation(model, mesh, periodic_face_map)
    else if (present(model)) then
      if (model%periodic .and. .not. mesh%periodic) then
        nullify(mesh%faces%surface_node_list)
        call fix_periodic_face_orientation(mesh, model, lperiodic_face_map)
        call deallocate(lperiodic_face_map)
      end if
    end if
      
    if(mesh%shape%numbering%type/=ELEMENT_TRACE) then
       ! this is a surface mesh consisting of all exterior faces
       !    which is often used and therefore created in advance
       ! this also create a surface_node_list which can be used
       !    as a mapping between the node numbering of this surface mesh
       !    and the node numbering of the full mesh
       call create_surface_mesh(mesh%faces%surface_mesh, &
            mesh%faces%surface_node_list, mesh, name='Surface'//trim(mesh%name))
#ifdef HAVE_MEMORY_STATS
       call register_allocation("mesh_type", "integer", &
            size(mesh%faces%surface_node_list), name='Surface'//trim(mesh%name))
#endif
    end if

  end subroutine add_faces

  subroutine add_faces_face_list(mesh, sndgln, boundary_ids, &
    element_owner, incomplete_surface_mesh)
    !!< Subroutine to calculate the face_list and face_element_list of the 
    !!< faces component of a 'model mesh'. This should be the linear continuous 
    !!< mesh that may serve as a 'model' for other meshes.
    type(mesh_type), intent(inout) :: mesh
    !! surface mesh (ndglno using the same node numbering as in 'mesh')
    !! if present the N elements in this mesh will correspond to the first
    !! N faces of the new faces component.
    integer, dimension(:), target, intent(in), optional:: sndgln
    integer, dimension(:), target, intent(in), optional:: boundary_ids
    integer, dimension(:), intent(in), optional :: element_owner
    logical, intent(in), optional :: incomplete_surface_mesh

    type(element_type), pointer :: mesh_shape
    type(element_type) :: face_shape
    logical:: internal_face, surface_elements_added
    ! listen very carefully, I shall say this only once:
    logical, save :: warning_given=.false. 
    integer, dimension(:), pointer :: faces, neigh, snodes
    integer, dimension(2) :: common_elements
    integer :: nloc, snloc, stotel
    integer :: bdry_count, ele, sele, j, no_found
    integer :: no_faces
    type(csr_sparsity) :: sparsity
    type(csr_sparsity) :: nelist
    
    assert(continuity(mesh)>=0)

    mesh_shape=>ele_shape(mesh, 1)
    nloc=mesh_shape%ndof

    ! Calculate the node-to-element list.
    ! Calculate the element adjacency list.
    call extract_lists(mesh, nelist = nelist, eelist = sparsity)

    call allocate(mesh%faces%face_list, sparsity, type=CSR_INTEGER, &
        name=trim(mesh%name)//"FaceList")
    call zero(mesh%faces%face_list)

    no_faces=size(mesh%faces%face_list%sparsity%colm)
    allocate(mesh%faces%face_element_list(no_faces))
#ifdef HAVE_MEMORY_STATS
    call register_allocation("mesh_type", "integer", no_faces, &
         trim(mesh%name)//" face_element_list")
#endif

    mesh%faces%has_internal_boundaries = present(element_owner)
    
    snloc=face_vertices(mesh_shape)
    if (present(sndgln)) then
      
      stotel=size(sndgln)/snloc
      
      do sele=1, stotel
        
        ! find the elements adjacent to this surface element
        snodes => sndgln( (sele-1)*snloc+1:sele*snloc )
        call FindCommonElements(common_elements, no_found, nelist, &
          nodes=snodes )
          
        if (no_found==1) then
          ! we have found the adjacent element
          ele=common_elements(1)
          internal_face=.false.
          if (present(element_owner)) then
            assert(element_owner(sele)==ele)
          end if
        else if (no_found==2 .and. present(element_owner)) then
          ele=element_owner(sele)
          if (all(common_elements/=ele)) then
            FLAbort("Face not adjacent to specified element_owner")
          end if
          internal_face=.true.
        else
          FLAbort("Surface element in sndgln is not on the surface.")
        end if
        
        mesh%faces%face_element_list(sele)=ele
        
        ! now we have to fill in face_list:
        neigh=>row_m_ptr(mesh%faces%face_list, ele)
        faces=>row_ival_ptr(mesh%faces%face_list, ele)

        ! find the matching boundary of this element
        do j=1, mesh%shape%numbering%boundaries
          if (neigh(j)<=0 .or. internal_face) then
            if (SetContains(snodes, mesh%ndglno( (ele-1)*nloc+ &
                                  boundary_numbering(mesh%shape%numbering, j) &
                                            ))) exit
          end if
        end do
          
        if (j>mesh%shape%numbering%boundaries) then
          ! not found a matching boundary, something's wrong
          FLAbort("Something wrong with the mesh, sndgln, or mesh%nelist")
          
        else if (neigh(j)/=0 .and. .not. internal_face) then
          ! this surface element is already registered
          ! so apparently there's a duplicate element in the surface mesh
          ewrite(0,*) 'Surface element:', faces(j),' and ',sele
          ewrite(0,*) 'Both define the surface element:', snodes
          FLAbort("Duplicate element in the surface mesh")
        end if
        
        ! register the surface element in face_list
        faces(j)=sele
        if (.not. internal_face) then
          neigh(j)=-j ! negative number indicates exterior boundary
        else
          ! if all went well neigh(j) should have the right value:
          assert( neigh(j)==minval(common_elements, mask=common_elements/=ele) )
        end if
        
      end do
        
      bdry_count=stotel
      
    else
    
      bdry_count=0
      
    end if
            
    if (.not. (IsParallel() .or. present_and_true(incomplete_surface_mesh))) then
      ! register the rest of the boundaries
      ! remaining exterior boundaries first, thus completing the surface mesh
      ! This does not work in parallel and is therefore discouraged
      
      surface_elements_added=.false.
      do ele=1, size(mesh%faces%face_list,1)
        
         neigh=>row_m_ptr(mesh%faces%face_list, ele)
         faces=>row_ival_ptr(mesh%faces%face_list, ele)
         
         do j=1,size(neigh)
      
            if (neigh(j)==0) then
              
              bdry_count=bdry_count+1
              faces(j)=bdry_count
              neigh(j)=-j ! negative number indicates exterior boundary
              
              surface_elements_added=.true.
              
            end if
         end do
         
      end do
      if (surface_elements_added .and. .not. warning_given) then
        ewrite(0,*) "WARNING: an incomplete surface mesh has been provided."
        ewrite(0,*) "This will not work in parallel."
        ewrite(0,*) "All parts of the domain boundary need to be marked with a (physical) surface id."
        warning_given=.true.
      end if
    end if
      
    ! the size of this array will be the way to store the n/o
    ! exterior boundaries (returned by surface_element_count())
    allocate(mesh%faces%boundary_ids(1:bdry_count))
#ifdef HAVE_MEMORY_STATS
    call register_allocation("mesh_type", "integer", bdry_count, &
         trim(mesh%name)//" boundary_ids")
#endif

    mesh%faces%boundary_ids=0
    ! copy in supplied boundary ids
    if (present(boundary_ids)) then
      if (.not. present(sndgln)) then
        FLAbort("Boundary ids can only be supplied to add_faces with associated surface mesh")
      else if (stotel/=size(boundary_ids)) then
        FLAbort("Must supply boundary_ids array for the same number of elements as the surface mesh sndgln")
      end if
      mesh%faces%boundary_ids(1:stotel)=boundary_ids
    end if

    ! register the rest of the boundaries (the interior ones):
    do ele=1, size(mesh%faces%face_list,1)
       neigh=>row_m_ptr(mesh%faces%face_list, ele)
       faces=>row_ival_ptr(mesh%faces%face_list, ele)
       
       do j=1,size(neigh)
          if (neigh(j)>0 .and. faces(j)==0) then
            bdry_count=bdry_count+1
            faces(j)=bdry_count
          else if (neigh(j)==0) then
            ! left over exterior faces:
            bdry_count=bdry_count+1
            faces(j)=bdry_count
            neigh(j)=-j ! negative number indicates exterior boundary
            
          end if
       end do
       
       ! Record the element number of each face.
       ! (all faces should have an index now):
       mesh%faces%face_element_list(faces)=ele
       
    end do 
    
    ! Sanity checks that we have found all the faces.
    assert(bdry_count==size(mesh%faces%face_list%sparsity%colm))
    assert(.not.any(mesh%faces%face_list%sparsity%colm==0))
    assert(.not.any(mesh%faces%face_list%ival==0))
    
  end subroutine add_faces_face_list
    
  subroutine add_faces_face_list_periodic_from_non_periodic_model( &
     mesh, model, periodic_face_map)
     ! computes the face_list of a periodic mesh by copying it from
     ! a non-periodic model mesh and changing the periodic faces
     ! to internal
     type(mesh_type), intent(inout):: mesh
     type(mesh_type), intent(in):: model
     type(integer_hash_table), intent(in):: periodic_face_map

     type(csr_sparsity):: face_list_sparsity
     integer, dimension(:), pointer :: faces, neigh
     integer:: face1, face2, ele1, ele2
     integer:: i, j

     ewrite(1,*) "In add_faces_face_list_periodic_from_non_periodic_model"
     
     ! for periodic meshes we need to fix the face_list
     ! so we have to have a separate copy
     call allocate(face_list_sparsity, element_count(model), &
       element_count(model), entries(model%faces%face_list), &
       name=trim(mesh%name)//"EEList")
     face_list_sparsity%colm=model%faces%face_list%sparsity%colm
     face_list_sparsity%findrm=model%faces%face_list%sparsity%findrm

     call allocate(mesh%faces%face_list, face_list_sparsity, &
       type=CSR_INTEGER, name=trim(mesh%name)//"FaceList")
     mesh%faces%face_list%ival=model%faces%face_list%ival
     call deallocate(face_list_sparsity)
    
     ! now fix the face list
     do i=1, key_count(periodic_face_map)
        call fetch_pair(periodic_face_map, i, face1, face2)
        ele1=model%faces%face_element_list(face1)
        ele2=model%faces%face_element_list(face2)
        
        ! register ele2 as a neighbour of ele1
        faces => row_ival_ptr(mesh%faces%face_list, ele1)
        neigh => row_m_ptr(mesh%faces%face_list, ele1)
        do j=1, size(faces)
          if (faces(j)==face1) then
             neigh(j)=ele2
          end if
        end do
          
        ! register ele1 as a neighbour of ele2
        faces => row_ival_ptr(mesh%faces%face_list, ele2)
        neigh => row_m_ptr(mesh%faces%face_list, ele2)
        do j=1, size(faces)
          if (faces(j)==face2) then
             neigh(j)=ele1
          end if
        end do
        
     end do

  end subroutine add_faces_face_list_periodic_from_non_periodic_model
    
  subroutine add_faces_face_list_non_periodic_from_periodic_model( &
     mesh, model, periodic_face_map, stat)
     ! computes the face_list of a non-periodic mesh by copying it from
     ! a periodic model mesh and changing the periodic faces
     ! to external
     type(mesh_type), intent(inout):: mesh
     type(mesh_type), intent(in):: model
     ! we return a list of periodic face pairs, as these need their local node numbering fixed later
     type(integer_hash_table), intent(out):: periodic_face_map
     integer, intent(out), optional :: stat
       
     type(csr_sparsity):: face_list_sparsity
     integer, dimension(:), pointer:: neigh, ele1_nodes, ele2_nodes
     integer:: face, face2, ele1, ele2, lface1, lface2
     
     ewrite(1,*) "In add_faces_face_list_non_periodic_from_periodic_model"

     if (present(stat)) then
       stat = 0
     end if
     
     ! we need to fix the face_list so we have to have a separate copy
     call allocate(face_list_sparsity, element_count(model), &
       element_count(model), entries(model%faces%face_list), &
       name=trim(mesh%name)//"EEList")
     face_list_sparsity%colm=model%faces%face_list%sparsity%colm
     face_list_sparsity%findrm=model%faces%face_list%sparsity%findrm
     
     call allocate(mesh%faces%face_list, face_list_sparsity, &
       type=CSR_INTEGER, name=trim(mesh%name)//"FaceList")
     mesh%faces%face_list%ival=model%faces%face_list%ival
     call deallocate(face_list_sparsity)

     call allocate(periodic_face_map)
     
     ! now fix the face list - by searching for internal faces in the
     ! model mesh, these are the periodic faces that now need to be removed
     do face = 1, surface_element_count(model)
        ele1 = face_ele(model, face)
        neigh => row_m_ptr(mesh%faces%face_list, ele1)
        lface1 = local_face_number(model, face)
        ele2 = neigh(lface1)
        if (ele2>0) then
          ! we've found an internal face in the surface mesh
          
          ! check that the connection has disappeared
          face2 = ele_face(model, ele2, ele1)
          lface2 = local_face_number(model, face2)
          ele1_nodes => ele_nodes(mesh, ele1)
          ele2_nodes => ele_nodes(mesh, ele2)
          if (SetContains( &
             ele1_nodes(boundary_numbering(ele_shape(mesh, ele1), lface1)), &
             ele2_nodes(boundary_numbering(ele_shape(mesh, ele2), lface2)))) then
             ! apparently these faces are still connected
             ! (not currently supported)
             if (present(stat)) then
               stat = 1
             else
               ewrite(-1,*) "Face: ", face, "; element: ", ele1
               ewrite(-1,*) "face_global_nodes(mesh, face): ", ele1_nodes(boundary_numbering(ele_shape(mesh, ele1), lface1))
               ewrite(-1,*) "Opposing face: ", face2, "; element: ", ele2
               ewrite(-1,*) "face_global_nodes(mesh, face2): ", ele2_nodes(boundary_numbering(ele_shape(mesh, ele2), lface2))
               FLAbort("Left-over internal faces in removing periodic bcs.")
             end if
         end if
          
          ! we're cool
          neigh(lface1)=-lface1
          ! might as well fix the other side while we're at it
          neigh => row_m_ptr(mesh%faces%face_list, ele2)
          neigh(lface2)=-lface2
          ! we store these as their face local node numbering needs to be "fixed" later
          call insert(periodic_face_map, face, face2)
        end if
        
     end do

  end subroutine add_faces_face_list_non_periodic_from_periodic_model
    
  subroutine fix_periodic_face_orientation(nonperiodic, periodic, periodic_face_map)
    !!< Fixes, i.e. overwrites the face local node numbering of non-periodic nonperiodic
    !!< in periodic faces to make it consistent with the periodic 'mesh'
    !!< Assumes the shape functions of elements and faces in mesh and nonperiodic are the same!!
    type(mesh_type), intent(in):: nonperiodic
    type(mesh_type), intent(in):: periodic
    type(integer_hash_table), intent(in):: periodic_face_map
    
    type(mesh_faces), pointer:: nonperiodic_faces
    integer:: i, face1, face2
    
    ewrite(1,*) "Inside fix_periodic_face_orientation"

    if (.not. periodic%faces%shape==nonperiodic%faces%shape) then
      ewrite(-1,*) "When deriving the faces structure of a periodic mesh from a non-periodic mesh"
      ewrite(-1,*) "Its shape functions have to be the same"
      FLAbort("Different shape functions in non-periodic nonperiodic mesh")
    end if
    
    do i=1, key_count(periodic_face_map)
       call fetch_pair(periodic_face_map, i, face1, face2)
       call fix_periodic_face_orientation_face(face1)
       call fix_periodic_face_orientation_face(face2)
    end do

    ! when deriving a non-periodic mesh from a periodic model,
    ! we don't have the surface mesh yet, so no need to fix it:
    if (.not. associated(nonperiodic%faces%surface_node_list)) return
    
    nonperiodic_faces => nonperiodic%faces
    call deallocate(nonperiodic_faces%surface_mesh)
#ifdef HAVE_MEMORY_STATS
    call register_deallocation("mesh_type", "integer", &
         size(nonperiodic_faces%surface_node_list), name='Surface'//trim(nonperiodic%name))
#endif
    deallocate(nonperiodic_faces%surface_node_list)
    call create_surface_mesh(nonperiodic_faces%surface_mesh, &
       nonperiodic_faces%surface_node_list, nonperiodic, name='Surface'//trim(nonperiodic%name))
#ifdef HAVE_MEMORY_STATS
    call register_allocation("mesh_type", "integer", &
         size(nonperiodic_faces%surface_node_list), name='Surface'//trim(nonperiodic%name))
#endif
      
    contains
    
    subroutine fix_periodic_face_orientation_face(face)
    integer, intent(in):: face
    
      integer, dimension(:), pointer:: mesh_face_local_nodes, nonperiodic_face_local_nodes
      
      mesh_face_local_nodes => face_local_nodes(periodic, face)
      nonperiodic_face_local_nodes => face_local_nodes(nonperiodic, face)
      
      nonperiodic_face_local_nodes=mesh_face_local_nodes
      
    end subroutine fix_periodic_face_orientation_face
    
  end subroutine fix_periodic_face_orientation

  subroutine create_surface_mesh(surface_mesh, surface_nodes, &
    mesh, surface_elements, name)
  !! Creates a surface mesh consisting of the surface elements
  !! specified by surface_element_list  
  type(mesh_type), intent(out):: surface_mesh
  !! Returns a pointer to a list containing the global node number
  !! of the nodes on this surface mesh, can be used for surface node
  !! to global node numbering conversion.
  integer, dimension(:), pointer:: surface_nodes
  !! mesh to take surface from (should have %faces component)
  type(mesh_type), intent(in):: mesh
  !! which surface elements to select
  !! (if not provided all surface elements are included)
  integer, dimension(:), optional, target,intent(in):: surface_elements
  !! name for the new surface_mesh
  character(len=*), intent(in):: name
  
    integer, dimension(:), pointer:: lsurface_elements
    integer, dimension(:), pointer:: suf_ndglno
    integer, dimension(:), allocatable:: nod2sufnod
    integer, dimension(mesh%faces%shape%ndof):: glnodes
    integer i, j, sele, sufnod, snloc
    
    snloc=mesh%faces%shape%ndof
    
    if (present(surface_elements)) then
       lsurface_elements => surface_elements
    else
       allocate(lsurface_elements(1:surface_element_count(mesh)))
       lsurface_elements=(/ (i, i=1, size(lsurface_elements)) /)
    end if
      
    allocate(nod2sufnod(1:node_count(mesh)))
    nod2sufnod=0
    
    ! mark surface nodes with nod2sufnod(nod)==1
    sufnod=0
    do i=1, size(lsurface_elements)
      sele=lsurface_elements(i)
      glnodes=face_global_nodes(mesh, sele)
      do j=1, snloc
        if (nod2sufnod(glnodes(j))==0) then
          sufnod=sufnod+1
          nod2sufnod(glnodes(j))=1
        end if
      end do
    end do
      
    call allocate(surface_mesh, nodes=sufnod, &
      elements=size(lsurface_elements), shape=mesh%faces%shape, &
      name=name)
      
    surface_mesh%periodic=mesh%periodic
    
    allocate(surface_nodes(1:sufnod))
    
    ! create numbering in the same order as full nodal numbering:
    sufnod=0
    do i=1, size(nod2sufnod)
      if (nod2sufnod(i)==1) then
        sufnod=sufnod+1
        ! global node to surface node numbering
        nod2sufnod(i)=sufnod
        ! and the reverse
        surface_nodes(sufnod)=i
        
      end if
    end do
      
    ! map global node numbering to surface node numbering
    suf_ndglno => surface_mesh%ndglno
    do i=1, size(lsurface_elements)
      sele=lsurface_elements(i)
      suf_ndglno( (i-1)*snloc+1:i*snloc )=nod2sufnod(face_global_nodes(mesh, sele))
    end do
        
    deallocate(nod2sufnod)
    
    if (.not. present(surface_elements)) then
       deallocate(lsurface_elements)
    end if
  
  end subroutine create_surface_mesh
    
  logical function SetContains(a, b)
  !!< Auxillary function that returns true if b contains a
  integer, dimension(:), intent(in):: a, b
  
    integer i
    
    SetContains=.false.
    do i=1, size(a)
      if (.not. any(b==a(i))) return
    end do
    SetContains=.true.

  end function SetContains

  function make_mesh_periodic(positions,physical_boundary_ids,aliased_boundary_ids,periodic_mapping_python,name, &
       periodic_face_map) result (positions_out)
    !!< Produce a mesh based on an old mesh but with periodic boundary conditions
    type(vector_field) :: positions_out
    type(vector_field), target, intent(in) :: positions
    
    integer, dimension(:), intent(in) :: physical_boundary_ids, aliased_boundary_ids
    character(len=*), intent(in) :: periodic_mapping_python
    ! name of positions_out%mesh, positions_out will called trim(name)//"Coordinate"
    character(len=*), intent(in), optional :: name
    !! builds up a map between aliased and physical faces, has to be allocated
    !! before the call, and is not emptied, so this can be used to build up a
    !! aliased to physical face map over multiple calls to make_mesh_periodic
    type(integer_hash_table), optional, intent(inout):: periodic_face_map
    
    type(mesh_type) :: mesh
    type(mesh_type), pointer:: model
    
    integer, dimension(:), allocatable :: ndglno
    real, dimension(:), pointer :: val
    integer, dimension(:,:), allocatable :: local_mapping_list
    integer, dimension(:), allocatable :: mapping_list, mapped
    integer :: i, j, k, id, nod, nod1, map_index, periodic_faces
    integer, dimension(:), allocatable :: face_nodes, face_nodes2
    integer :: count
    real, dimension(:,:), allocatable :: mapX
    real, dimension(positions%dim) :: tmp_pos
    real, dimension(:), pointer :: x,y,z
    real :: epsilon0
    logical :: found_node

    model => positions%mesh
    
    assert(has_faces(model))
        
    !get pointers to coordinates
    x => positions%val(1,:)
    if (positions%dim>1) then
       y => positions%val(2,:)
       if(positions%dim>1) then
          z => positions%val(3,:)
       end if
    end if

    !copy over all the mesh parameters
    allocate(mesh%adj_lists)
    mesh%continuity=model%continuity
    mesh%elements=model%elements
    mesh%shape=model%shape
    call incref(mesh%shape)
    if (present(name)) then
       mesh%name=name
    else
       mesh%name=empty_name
    end if
    mesh%wrapped=.false.
    mesh%periodic=.true.
    
    if (associated(model%region_ids)) then
       allocate(mesh%region_ids(size(model%region_ids)))
       mesh%region_ids = model%region_ids
    end if

    !allocate memory for temporary place to hold old connectivity,
    !and memory for periodic connectivity
    allocate(ndglno(mesh%shape%numbering%vertices*model%elements), &
         mesh%ndglno(mesh%shape%ndof*model%elements))
#ifdef HAVE_MEMORY_STATS
    call register_allocation("mesh_type", "integer", size(mesh%ndglno), &
      name=mesh%name)
#endif

    !get old connectivity
    ndglno=model%ndglno
    
    nullify(mesh%refcount) ! Hack for gfortran component initialisation
    !                         bug.
    call addref(mesh)
    
    !mapping_list is mapping from coordinates to periodic node number
    !mapped takes value 1 if node is aliased
    allocate( mapping_list(model%nodes), mapped(model%nodes) )
    mapping_list = 0
    mapped = 0

    !array to store the global node numbers in a face
    !ATTENTION: broken for meshes with different element types on 
    !different meshes
    allocate( face_nodes(face_loc(model,1)) )
    allocate( face_nodes2(face_loc(model,1)) )

    !label any nodes which are aliased by:
    !   visiting each surface element
    !   checking the id 
    !   if the id indicates aliased node then set mapped(node) to 1
    !           for each node in the surface element
    periodic_faces=0
    do i = 1, surface_element_count(model)
       id = surface_element_id(model,i)
       if(any(aliased_boundary_ids==id)) then
          face_nodes = face_global_nodes(model,i)
          mapped(face_nodes) = 1
          
          periodic_faces=periodic_faces+1
       end if
    end do

    !compute the number of nodes in the periodic mesh
    mesh%nodes = model%nodes - sum(mapped)

    ewrite(2,*) 'cjc nonods xnonod',mesh%nodes,model%nodes, sum(mapped)

    !local_mapping_list(1,:) contains aliased nodes
    !local_mapping_list(2,:) contains the nodes they are aliased to
    allocate( local_mapping_list(2,sum(mapped)) )
    local_mapping_list = 0

    !mapX contains the coordinates of the nodes that aliased nodes
    !are mapped to
    allocate( mapX(positions%dim,sum(mapped)) )

    !compute local_mapping_list(1,:) by
    !visiting each surface element
    !if id indicates it is aliased
    !visit each node in the surface element
    !if the node has yet to be added to the list (mapped(node)==1) then
    !     set mapped(node) to -1
    !     add node to the local_mapping_list(1,:), and 
    !     increment count
    count = 1
    do i = 1, surface_element_count(model)
       id = surface_element_id(model,i)
       face_nodes = face_global_nodes(model,i)
       if(any(aliased_boundary_ids==id)) then
          do nod = 1, size(face_nodes)
             if(mapped(face_nodes(nod))==1) then
                mapped(face_nodes(nod))=-1
                local_mapping_list(1,count) = face_nodes(nod)
                count = count + 1
             end if
          end  do
       end if
    end do

    !compute the coordinates of the nodes that aliased nodes are mapped to
    if (positions%dim==1) then
       call set_from_python_function(mapX, &
            periodic_mapping_python, x(local_mapping_list(1,:)),  &
            time=0.0)
    else if (positions%dim==2) then
       call set_from_python_function(mapX, &
            periodic_mapping_python, x(local_mapping_list(1,:)),  &
            y(local_mapping_list(1,:)), time=0.0)       
    else if (positions%dim==3) then
       call set_from_python_function(mapX, &
            periodic_mapping_python, x(local_mapping_list(1,:)),  &
            y(local_mapping_list(1,:)), z(local_mapping_list(1,:)), 0.0)
    end if
           
    !compute list of aliased to nodes
    !loop over surface elements
    !check for mapped to ids
    !if surface is mapped to
    !loop over nodes in aliased list
    !if any of the aliased nodes are mapped to a point 
    !close to the current node
    !add that to the list
    do i = 1, surface_element_count(model)
       id = surface_element_id(model,i)
       if(any(physical_boundary_ids==id)) then
          face_nodes = face_global_nodes(model,i)
          do nod = 1, size(face_nodes)
             tmp_pos = node_val(positions, face_nodes(nod))
             found_node = .false.
             do nod1 = 1, size(mapX,2)
!                epsilon0 = &
!                     100*epsilon(0.0)*max( &
!                              maxval(abs(my_vec)),maxval(abs(mapX(:,nod1))))
                epsilon0 = 1.0e-5
                if(maxval(abs(tmp_pos-mapX(:,nod1)))<epsilon0) then
                   local_mapping_list(2,nod1) = face_nodes(nod)
                   found_node = .true.
                end if
             end do
             if(.not.found_node) then
                do nod1 = 1, size(mapX,2)
                   ewrite(0,*) mapX(:,nod1)
                end do
                ewrite(0,*) 'node position is', tmp_pos
                FLExit('When deriving a periodic mesh, could not find node')
             end if
          end do
       end if
    end do
      
    ! now create a new periodic positions:
    call allocate(positions_out, positions%dim, mesh, name=trim(mesh%name)//"Coordinate")
    
    !check that it worked
    if(any(local_mapping_list==0)) then
       do nod = 1, size(local_mapping_list,2)
          ewrite(-1,*) local_mapping_list(1,nod), local_mapping_list(2,nod)
          ewrite(-1,*) node_val(positions, local_mapping_list(1,nod))
          ewrite(-1,*) node_val(positions, local_mapping_list(2,nod))
       end do
       FLExit('Failed to perform periodic mapping, check your periodic mappings.')
    end if

    !construct new numbering in mapping_list, first all the 
    !aliased-to nodes
    mapping_list = 0
    do nod = 1, size(local_mapping_list,2)
       mapping_list(local_mapping_list(2,nod)) = nod
       mapping_list(local_mapping_list(1,nod)) = nod
       do k=1, positions_out%dim
         positions_out%val(k,nod)=node_val(positions, k, local_mapping_list(1,nod))
       end do
    end do
    !then the rest
    count = size(local_mapping_list,2)
    do nod = 1, size(mapping_list)
       if(mapping_list(nod)==0) then
          count = count + 1
          mapping_list(nod) = count
          do k=1, positions_out%dim
             positions_out%val(k,count)=node_val(positions, k, nod)
          end do
       end if
    end do

    !construct periodic ndglno
    mesh%ndglno = mapping_list(ndglno)

    !validate mesh
    if(maxval(mesh%ndglno) > mesh%nodes) then
       ewrite(-1,*) 'max(ndglno)=',maxval(mesh%ndglno), 'nodes',mesh%nodes
       FLAbort('Ndglno contains value greater than nonods')
    end if
!    ! This test is quadratic in mesh%nodes
!    do nod = 1, mesh%nodes
!       if(.not.any(nod==mesh%ndglno)) then
!          ewrite(-1,*) 'node',nod,'not present in ndglno'
!          FLAbort('periodic mesh error!')
!       end if
!    end do

    if (has_faces(model) .and. present(periodic_face_map)) then

       map_index=0
       face_loop_1: do i=1,surface_element_count(model)
          if(any(physical_boundary_ids==surface_element_id(model,i))) then          
             face_nodes = mapping_list(face_global_nodes(model,i))
             map_index=map_index+1

             do j=1,surface_element_count(model)
                if(any(aliased_boundary_ids==surface_element_id(model,j)))&
                     & then          
                   face_nodes2 = mapping_list(face_global_nodes(model,j))
                   
                   if (SetContains(face_nodes, face_nodes2)) then
                      call insert( periodic_face_map, i, j)

                      cycle face_loop_1
                   end if
                   
                end if
             end do
             ! If we get here then we have an unmatched face.
             FLExit("Unmatched face in periodic mesh creation.  Check faces on periodic boundaries conform.")
          end if
       end do face_loop_1

    end if
    
    ! lose our reference
    call deallocate(mesh)

  end function make_mesh_periodic

  function make_fake_mesh_linearnonconforming(model, name) result (mesh)
    !!< Produce a mesh based on a piecewise linear continuous model mesh but 
    !!< converted to have edge centred nonconforming nodes.
    type(mesh_type) :: mesh

    type(mesh_type), intent(in) :: model
    character(len=*), intent(in), optional :: name
    
    integer :: number_facets, vertices, n, ele, ele2, face2, local_face2, facet_count
    integer, dimension(:), pointer :: ele2_nodes, neigh
    
    type(element_type) :: shape
      
    ewrite(1,*) 'entering make_mesh_linearnonconforming'
    
    number_facets = (face_count(model)-surface_element_count(model))/2 &
                   + surface_element_count(model)

    vertices = model%shape%quadrature%vertices
    
    ! create a dummy linear shape function to put into the mesh
    ! FIXME: I'm Lagrange when I should be NC - do not use for anything other
    !        than the number of nodes per element
    shape = make_element_shape(vertices = vertices, dim = mesh_dim(model), &
                               degree = 1, quad = model%shape%quadrature)
    
    call allocate(mesh, nodes=number_facets, elements=element_count(model), &
                        shape=shape, name=name)
    call deallocate(shape)
    
    ! Transfer the eelist from model to mesh
    assert(associated(model%adj_lists))
    if(associated(model%adj_lists%eelist)) then
      ewrite(2, *) "Transferring element-element list to mesh " // trim(mesh%name)
      allocate(mesh%adj_lists%eelist)
      mesh%adj_lists%eelist = model%adj_lists%eelist
      call incref(mesh%adj_lists%eelist)
    end if
    
    mesh%continuity=-1
    
    assert(has_faces(model))
    mesh%ndglno = -1
    facet_count = 0
    do ele = 1, element_count(mesh)
       ! let's build up the ndglno by looping
       ! around the faces (and neighbouring elements)
       ! of this element
       neigh => ele_neigh(model, ele)
       do n = 1, size(neigh)
          ele2 = neigh(n)
          if((ele2>0).and.(ele2<ele)) then
            ! already visited this face (and it's internal)
            ! 1. find the global face number of the face associated with
            !    the neighbouring model element
            face2 = ele_face(model, ele2, ele)
            ! 2. find the local face number of that face
            local_face2 = local_face_number(model, face2)
            ! 3. find the global node numbers of the new mesh in
            !    the neighbouring element (these should exist as
            !    we've already visited ele2)
            ele2_nodes => ele_nodes(mesh, ele2)
            ! 4. now, since we've been adding nodes to mesh consistently 
            !    with the local face numbering we should be able to retrieve
            !    the global node number of the node on this face
            mesh%ndglno(mesh%shape%ndof*(ele-1)+n) = ele2_nodes(local_face2)
          else
            ! we're adding a new edge so increment
            facet_count = facet_count + 1
            mesh%ndglno(mesh%shape%ndof*(ele-1)+n) = facet_count
          end if
       end do
    end do
    assert(facet_count==number_facets)
    assert(all(mesh%ndglno > 0))
    
    call addref(mesh)
    
    ewrite(1,*) 'exiting make_mesh_linearnonconforming'
  
  end function make_fake_mesh_linearnonconforming

  function make_submesh (model, name) &
       result (mesh)
    !!< Produce a mesh based on an old mesh but divided into piecewise linear.
    !!< FIXME: only works for quadratic simplex elements and doesn't do faces!
    type(mesh_type) :: mesh

    type(mesh_type), intent(in) :: model
    character(len=*), intent(in), optional :: name
    
    type(element_type) :: shape
    integer :: vertices, model_ele, sub_ele, l_ele
    integer, dimension(:,:), allocatable :: permutation
    integer, dimension(:), pointer :: model_nodes
    logical :: regions

    ewrite(1,*) 'entering make_submesh'

    if (present(name)) then
      mesh%name=name
    else
      mesh%name=empty_name
    end if
    
    allocate(mesh%adj_lists)
    mesh%continuity=model%continuity

    mesh%nodes = model%nodes

    vertices = model%shape%quadrature%vertices

    select case(model%shape%numbering%family)
    case(FAMILY_SIMPLEX)

      select case(model%shape%degree)
      case(2)

        select case(vertices)
        case(3) ! triangle

          mesh%elements=4*model%elements

          allocate(permutation(4,3))
          ! here we assume that the one true node ordering is used
          permutation = reshape((/1, 2, 2, 4, &
                                  2, 3, 4, 5, &
                                  4, 5, 5, 6/), (/4,3/))
        case(4) ! tet

          mesh%elements=8*model%elements

          allocate(permutation(8,4))
          ! here we assume that the one true node ordering is used
          ! also we arbitrarily select a diagonal (between 5 and 7) through the central octahedron
          permutation = reshape((/1, 2, 4,  7, 2, 2, 4, 5, &
                                  2, 3, 5,  8, 4, 5, 5, 7, &
                                  4, 5, 6,  9, 5, 7, 7, 8, &
                                  7, 8, 9, 10, 7, 8, 9, 9/), (/8,4/))
        case default
          ewrite(-1,*) "Submesh only supported for simplex elements."
          FLExit("Unsupported vertex count for the submesh.")
        end select
      case(1)
        !nothing to be done really

        mesh%elements=model%elements

        select case(vertices)
        case(3) ! triangle


          allocate(permutation(1,3))
          permutation = reshape((/1, 2, 3/), (/1,3/))
        case(4) ! tet

          allocate(permutation(1,4))
          permutation = reshape((/1, 2, 3, 4/), (/1,4/))
        case default
          ewrite(-1,*) "Submesh only supported for simplex elements."
          FLExit("Unsupported vertex count for the submesh.")
        end select

      case default
        FLExit("Submesh only supported for quadratic or lower elements")
      end select

    case default
      FLExit("Submesh only supported for simplex elements")
    end select

    shape = make_element_shape(vertices = vertices, dim = mesh_dim(model), &
                               degree = 1, quad = model%shape%quadrature)

    mesh%shape=shape
    call incref(mesh%shape)

    regions = .false.
    if (associated(model%region_ids)) then
      allocate(mesh%region_ids(mesh%elements))
      regions = .true.
    end if

    allocate(mesh%ndglno(mesh%shape%ndof*mesh%elements))
#ifdef HAVE_MEMORY_STATS
    call register_allocation("mesh_type", "integer", size(mesh%ndglno), &
      name=mesh%name)
#endif

    sub_ele = 0
    do model_ele = 1, element_count(model)
      model_nodes=>ele_nodes(model, model_ele)

      if(regions) mesh%region_ids(sub_ele+1:sub_ele+size(permutation,1)) = model%region_ids(model_ele)

      do l_ele = 1, size(permutation,1)
        sub_ele = sub_ele+1
        mesh%ndglno(mesh%shape%ndof*(sub_ele-1)+1:mesh%shape%ndof*sub_ele) = model_nodes(permutation(l_ele,:))
      end do

    end do

    mesh%wrapped=.false.
    mesh%periodic=model%periodic
    nullify(mesh%refcount) ! Hack for gfortran component initialisation
    !                         bug.
    call addref(mesh)
    call deallocate(shape)

  end function make_submesh

  function extract_elements(positions, elements) result(subpos)
  !! Given a mesh and a list of elements,
  !! return a mesh containing just those elements.
  type(vector_field), intent(in), target :: positions
  integer, dimension(:), intent(in) :: elements
  type(vector_field) :: subpos

  type(mesh_type), pointer :: mesh
  type(mesh_type) :: submesh

  integer :: ele, nodes, i, j, k, loc

  mesh => positions%mesh
  loc = ele_loc(mesh, 1)

  nodes = size(elements) * loc
  call allocate(submesh, nodes, size(elements), ele_shape(mesh, 1), "SubMesh")
  call allocate(subpos, positions%dim, submesh, "SubCoordinate")
  call deallocate(submesh)

  do j=1,nodes
    submesh%ndglno(j) = j
  end do

  j = 1
  do i=1,size(elements)
    ele = elements(i)
    do k=1,positions%dim
      subpos%val(k,ele_nodes(subpos, j)) = ele_val(positions, k, ele)
    end do
    j = j + 1
  end do
  end function extract_elements
  
  subroutine add_lists_mesh(mesh, nnlist, nelist, eelist)
    !!< Add requested adjacency lists to the adjacency cache for the supplied mesh
    
    type(mesh_type), intent(in) :: mesh
    logical, optional, intent(in) :: nnlist, nelist, eelist
        
    type(csr_sparsity), pointer :: lnnlist, lnelist, leelist
    
    logical :: ladd_nnlist, ladd_nelist, ladd_eelist
    
    assert(associated(mesh%adj_lists))
    ladd_nnlist = present_and_true(nnlist) .and. .not. associated(mesh%adj_lists%nnlist)
    ladd_eelist = present_and_true(eelist) .and. .not. associated(mesh%adj_lists%eelist)
    ladd_nelist = (present_and_true(nelist) .or. ladd_eelist) .and. .not. associated(mesh%adj_lists%nelist)

    if(ladd_nnlist .and. ladd_nelist .and. ladd_eelist) then
      ewrite(2, *) "Adding node-node list to mesh " // trim(mesh%name)    
      ewrite(2, *) "Adding node-element list to mesh " // trim(mesh%name)    
      ewrite(2, *) "Adding element-element list to mesh " // trim(mesh%name) 
      allocate(mesh%adj_lists%nnlist)
      allocate(mesh%adj_lists%nelist)
      allocate(mesh%adj_lists%eelist)
      ! Use these pointers to work around compilers that insist on having mesh
      ! intent(inout) - it really only needs to be intent(in)
      lnnlist => mesh%adj_lists%nnlist
      lnelist => mesh%adj_lists%nelist
      leelist => mesh%adj_lists%eelist
      call makelists(mesh, &
        & nnlist = lnnlist, &
        & nelist = lnelist, &
        & eelist = leelist)
    else if(ladd_nnlist .and. ladd_nelist) then
      ewrite(2, *) "Adding node-node list to mesh " // trim(mesh%name)    
      ewrite(2, *) "Adding node-element list to mesh " // trim(mesh%name)    
      allocate(mesh%adj_lists%nnlist)
      allocate(mesh%adj_lists%nelist)
      ! Use these pointers to work around compilers that insist on having mesh
      ! intent(inout) - it really only needs to be intent(in)
      lnnlist => mesh%adj_lists%nnlist
      lnelist => mesh%adj_lists%nelist
      call makelists(mesh, &
        & nnlist = lnnlist, &
        & nelist = lnelist)
    else if(ladd_eelist) then
      if(ladd_nnlist) then
        call add_nnlist(mesh)
      end if
      call add_eelist(mesh)  ! The eelist generates the nelist. If we need all
                             ! three then we enter the branch above.
    else if(ladd_nnlist) then
      call add_nnlist(mesh)
    else if(ladd_nelist) then
      call add_nelist(mesh)
!    else
!      ! We already have the requested lists (or no lists were requested)
    end if
    
  end subroutine add_lists_mesh
  
  subroutine add_lists_scalar(field, nnlist, nelist, eelist)
    !!< Add requested adjacency lists to the adjacency cache for the supplied field
    
    type(scalar_field), intent(in) :: field
    logical, optional, intent(in) :: nnlist, nelist, eelist
    
    call add_lists(field%mesh, nnlist = nnlist, nelist = nelist, eelist = eelist)
    
  end subroutine add_lists_scalar
  
  subroutine add_lists_vector(field, nnlist, nelist, eelist)
    !!< Add requested adjacency lists to the adjacency cache for the supplied field
    
    type(vector_field), intent(in) :: field
    logical, optional, intent(in) :: nnlist, nelist, eelist
    
    call add_lists(field%mesh, nnlist = nnlist, nelist = nelist, eelist = eelist)
    
  end subroutine add_lists_vector
  
  subroutine add_lists_tensor(field, nnlist, nelist, eelist)
    !!< Add requested adjacency lists to the adjacency cache for the supplied field
    
    type(tensor_field), intent(in) :: field
    logical, optional, intent(in) :: nnlist, nelist, eelist
    
    call add_lists(field%mesh, nnlist = nnlist, nelist = nelist, eelist = eelist)
    
  end subroutine add_lists_tensor
  
  subroutine extract_lists_mesh(mesh, nnlist, nelist, eelist)
    !!< Extract adjacancy lists (generating if necessary) from the
    !!< adjacency cache for the supplied mesh
    
    type(mesh_type), intent(in) :: mesh
    type(csr_sparsity), optional, intent(out) :: nnlist
    type(csr_sparsity), optional, intent(out) :: nelist
    type(csr_sparsity), optional, intent(out) :: eelist
    
    call add_lists(mesh, nnlist = present(nnlist), nelist = present(nelist), eelist = present(eelist))
    assert(associated(mesh%adj_lists))
    if(present(nnlist)) then
      assert(associated(mesh%adj_lists%nnlist))
      nnlist = mesh%adj_lists%nnlist
      assert(has_references(nnlist))
    end if
    if(present(nelist)) then
      assert(associated(mesh%adj_lists%nelist))
      nelist = mesh%adj_lists%nelist
      assert(has_references(nelist))
    end if
    if(present(eelist)) then
      assert(associated(mesh%adj_lists%eelist))
      eelist = mesh%adj_lists%eelist
      assert(has_references(eelist))
    end if
    
  end subroutine extract_lists_mesh
  
  subroutine extract_lists_scalar(field, nnlist, nelist, eelist)
    !!< Extract adjacancy lists (generating if necessary) from the
    !!< adjacency cache for the supplied field
    
    type(scalar_field), intent(in) :: field
    type(csr_sparsity), optional, intent(out) :: nnlist
    type(csr_sparsity), optional, intent(out) :: nelist
    type(csr_sparsity), optional, intent(out) :: eelist
    
    call extract_lists(field%mesh, nnlist = nnlist, nelist = nelist, eelist = eelist)
  
  end subroutine extract_lists_scalar
  
  subroutine extract_lists_vector(field, nnlist, nelist, eelist)
    !!< Extract adjacancy lists (generating if necessary) from the
    !!< adjacency cache for the supplied field
    
    type(vector_field), intent(in) :: field
    type(csr_sparsity), optional, intent(out) :: nnlist
    type(csr_sparsity), optional, intent(out) :: nelist
    type(csr_sparsity), optional, intent(out) :: eelist
    
    call extract_lists(field%mesh, nnlist = nnlist, nelist = nelist, eelist = eelist)
  
  end subroutine extract_lists_vector
  
  subroutine extract_lists_tensor(field, nnlist, nelist, eelist)
    !!< Extract adjacancy lists (generating if necessary) from the
    !!< adjacency cache for the supplied field
    
    type(tensor_field), intent(in) :: field
    type(csr_sparsity), optional, intent(out) :: nnlist
    type(csr_sparsity), optional, intent(out) :: nelist
    type(csr_sparsity), optional, intent(out) :: eelist
    
    call extract_lists(field%mesh, nnlist = nnlist, nelist = nelist, eelist = eelist)
  
  end subroutine extract_lists_tensor
  
  subroutine add_nnlist_mesh(mesh)
    !!< Add the node-node list to the adjacency cache for the supplied mesh
  
    type(mesh_type), intent(in) :: mesh
    
    type(csr_sparsity), pointer :: nnlist
    
    assert(associated(mesh%adj_lists))
    if(.not. associated(mesh%adj_lists%nnlist)) then    
      ewrite(2, *) "Adding node-node list to mesh " // trim(mesh%name)
      allocate(mesh%adj_lists%nnlist)
      ! Use this pointer to work around compilers that insist on having mesh
      ! intent(inout) - it really only needs to be intent(in)
      nnlist => mesh%adj_lists%nnlist
      call makelists(mesh, nnlist = nnlist)
#ifdef DDEBUG
    else
      assert(has_references(mesh%adj_lists%nnlist))
#endif
    end if
    
  end subroutine add_nnlist_mesh
  
  subroutine add_nnlist_scalar(field)
    !!< Add the node-node list to the adjacency cache for the supplied field
    
    type(scalar_field), intent(in) :: field
    
    call add_nnlist(field%mesh)
  
  end subroutine add_nnlist_scalar
  
  subroutine add_nnlist_vector(field)
    !!< Add the node-node list to the adjacency cache for the supplied field
    
    type(vector_field), intent(in) :: field
    
    call add_nnlist(field%mesh)
  
  end subroutine add_nnlist_vector
  
  subroutine add_nnlist_tensor(field)
    !!< Add the node-node list to the adjacency cache for the supplied field
    
    type(tensor_field), intent(in) :: field
    
    call add_nnlist(field%mesh)
  
  end subroutine add_nnlist_tensor
  
  function extract_nnlist_mesh(mesh) result(nnlist)
    !!< Extract the node-node list (generating if necessary) from the
    !!< adjacency cache for the supplied mesh
  
    type(mesh_type), intent(in) :: mesh
    
    type(csr_sparsity), pointer :: nnlist
    
    call add_nnlist(mesh)
    nnlist => mesh%adj_lists%nnlist
    assert(has_references(nnlist))
    
  end function extract_nnlist_mesh
  
  function extract_nnlist_scalar(field) result(nnlist)
    !!< Extract the node-node list (generating if necessary) from the
    !!< adjacency cache for the supplied field
    
    type(scalar_field), intent(in) :: field
    
    type(csr_sparsity), pointer :: nnlist
    
    nnlist => extract_nnlist(field%mesh)
    
  end function extract_nnlist_scalar
  
  function extract_nnlist_vector(field) result(nnlist)
    !!< Extract the node-node list (generating if necessary) from the
    !!< adjacency cache for the supplied field
    
    type(vector_field), intent(in) :: field
    
    type(csr_sparsity), pointer :: nnlist
    
    nnlist => extract_nnlist(field%mesh)
    
  end function extract_nnlist_vector
  
  function extract_nnlist_tensor(field) result(nnlist)
    !!< Extract the node-node list (generating if necessary) from the
    !!< adjacency cache for the supplied field
    
    type(tensor_field), intent(in) :: field
    
    type(csr_sparsity), pointer :: nnlist
    
    nnlist => extract_nnlist(field%mesh)
    
  end function extract_nnlist_tensor
  
  subroutine add_nelist_mesh(mesh)
    !!< Add the node-element list to the adjacency cache for the supplied mesh
  
    type(mesh_type), intent(in) :: mesh
    
    type(csr_sparsity), pointer :: nelist
    
    assert(associated(mesh%adj_lists))
    if(.not. associated(mesh%adj_lists%nelist)) then
      ewrite(2, *) "Adding node-element list to mesh " // trim(mesh%name)
      allocate(mesh%adj_lists%nelist)
      ! Use this pointer to work around compilers that insist on having mesh
      ! intent(inout) - it really only needs to be intent(in)
      nelist => mesh%adj_lists%nelist
      call makelists(mesh, nelist = nelist)
#ifdef DDEBUG
    else
      assert(has_references(mesh%adj_lists%nelist))
#endif
    end if
    
  end subroutine add_nelist_mesh
  
  subroutine add_nelist_scalar(field)
    !!< Add the node-element list to the adjacency cache for the supplied field
    
    type(scalar_field), intent(in) :: field
    
    call add_nelist(field%mesh)
  
  end subroutine add_nelist_scalar
  
  subroutine add_nelist_vector(field)
    !!< Add the node-element list to the adjacency cache for the supplied field
    
    type(vector_field), intent(in) :: field
    
    call add_nelist(field%mesh)
  
  end subroutine add_nelist_vector
  
  subroutine add_nelist_tensor(field)
    !!< Add the node-element list to the adjacency cache for the supplied field
    
    type(tensor_field), intent(in) :: field
    
    call add_nelist(field%mesh)
  
  end subroutine add_nelist_tensor
  
  function extract_nelist_mesh(mesh) result(nelist)
    !!< Extract the node-element list (generating if necessary) from the
    !!< adjacency cache for the supplied mesh
  
    type(mesh_type), intent(in) :: mesh
    
    type(csr_sparsity), pointer :: nelist
    
    call add_nelist(mesh)
    nelist => mesh%adj_lists%nelist
    assert(has_references(nelist))
    
  end function extract_nelist_mesh
  
  function extract_nelist_scalar(field) result(nelist)
    !!< Extract the node-element list (generating if necessary) from the
    !!< adjacency cache for the supplied field
    
    type(scalar_field), intent(in) :: field
    
    type(csr_sparsity), pointer :: nelist
    
    nelist => extract_nelist(field%mesh)
    
  end function extract_nelist_scalar
  
  function extract_nelist_vector(field) result(nelist)
    !!< Extract the node-element list (generating if necessary) from the
    !!< adjacency cache for the supplied field
    
    type(vector_field), intent(in) :: field
    
    type(csr_sparsity), pointer :: nelist
    
    nelist => extract_nelist(field%mesh)
    
  end function extract_nelist_vector
  
  function extract_nelist_tensor(field) result(nelist)
    !!< Extract the node-element list (generating if necessary) from the
    !!< adjacency cache for the supplied field
    
    type(tensor_field), intent(in) :: field
    
    type(csr_sparsity), pointer :: nelist
    
    nelist => extract_nelist(field%mesh)
    
  end function extract_nelist_tensor

  subroutine add_eelist_mesh(mesh)
    !!< Add the element-element list to the adjacency cache for the supplied mesh
  
    type(mesh_type), intent(in) :: mesh
    
    type(csr_sparsity), pointer :: eelist, nelist
    
    assert(associated(mesh%adj_lists))
    if(.not. associated(mesh%adj_lists%eelist)) then    
      ewrite(2, *) "Adding element-element list to mesh " // trim(mesh%name)
      allocate(mesh%adj_lists%eelist)
      ! Use this pointer to work around compilers that insist on having mesh
      ! intent(inout) - it really only needs to be intent(in)
      eelist => mesh%adj_lists%eelist
      ! We need the nelist to generate the eelist, so extract it from the cache
      ! (generating if necessary)
      nelist => extract_nelist(mesh)
      ewrite(1, *) "Using the new makeeelist"
      call makeeelist(eelist, mesh, nelist)
#ifdef DDEBUG
    else
      assert(has_references(mesh%adj_lists%eelist))
#endif
    end if
    
  end subroutine add_eelist_mesh
  
  subroutine add_eelist_scalar(field)
    !!< Add the element-element list to the adjacency cache for the supplied field
    
    type(scalar_field), intent(in) :: field
    
    call add_eelist(field%mesh)
  
  end subroutine add_eelist_scalar
  
  subroutine add_eelist_vector(field)
    !!< Add the element-element list to the adjacency cache for the supplied field
    
    type(vector_field), intent(in) :: field
    
    call add_eelist(field%mesh)
  
  end subroutine add_eelist_vector
  
  subroutine add_eelist_tensor(field)
    !!< Add the element-element list to the adjacency cache for the supplied field
    
    type(tensor_field), intent(in) :: field
    
    call add_eelist(field%mesh)
  
  end subroutine add_eelist_tensor
  
  function extract_eelist_mesh(mesh) result(eelist)
    !!< Extract the element-element list (generating if necessary) from the
    !!< adjacency cache for the supplied mesh
  
    type(mesh_type), intent(in) :: mesh
    
    type(csr_sparsity), pointer :: eelist
    
    call add_eelist(mesh)
    eelist => mesh%adj_lists%eelist
    assert(has_references(eelist))
    
  end function extract_eelist_mesh
  
  function extract_eelist_scalar(field) result(eelist)
    !!< Extract the element-element list (generating if necessary) from the
    !!< adjacency cache for the supplied field
    
    type(scalar_field), intent(in) :: field
    
    type(csr_sparsity), pointer :: eelist
    
    eelist => extract_eelist(field%mesh)
    
  end function extract_eelist_scalar
  
  function extract_eelist_vector(field) result(eelist)
    !!< Extract the element-element list (generating if necessary) from the
    !!< adjacency cache for the supplied field
    
    type(vector_field), intent(in) :: field
    
    type(csr_sparsity), pointer :: eelist
    
    eelist => extract_eelist(field%mesh)
    
  end function extract_eelist_vector
  
  function extract_eelist_tensor(field) result(eelist)
    !!< Extract the element-element list (generating if necessary) from the
    !!< adjacency cache for the supplied field
    
    type(tensor_field), intent(in) :: field
    
    type(csr_sparsity), pointer :: eelist
    
    eelist => extract_eelist(field%mesh)
    
  end function extract_eelist_tensor  
  
  subroutine remove_lists_mesh(mesh)
    !!< Remove the adjecency lists from the adjacency cache for the supplied
    !!< mesh
  
    type(mesh_type), intent(inout) :: mesh
    
    call remove_nnlist(mesh)
    call remove_nelist(mesh)
    call remove_eelist(mesh)
  
  end subroutine remove_lists_mesh
  
  subroutine remove_nnlist_mesh(mesh)
    !!< Remove the node-node list from the adjacency cache for the supplied mesh
    
    type(mesh_type), intent(inout) :: mesh
    
    assert(associated(mesh%adj_lists))
    if(associated(mesh%adj_lists%nnlist)) then
      ewrite(2, *) "Removing node-node list from mesh " // trim(mesh%name)
      call deallocate(mesh%adj_lists%nnlist)
      deallocate(mesh%adj_lists%nnlist)
      nullify(mesh%adj_lists%nnlist)
    end if
    
  end subroutine remove_nnlist_mesh
  
  subroutine remove_nelist_mesh(mesh)
    !!< Remove the node-element list from the adjacency cache for the supplied mesh
    
    type(mesh_type), intent(inout) :: mesh
    
    assert(associated(mesh%adj_lists))
    if(associated(mesh%adj_lists%nelist)) then
      ewrite(2, *) "Removing node-element list from mesh " // trim(mesh%name)
      call deallocate(mesh%adj_lists%nelist)
      deallocate(mesh%adj_lists%nelist)
      nullify(mesh%adj_lists%nelist)
    end if
    
  end subroutine remove_nelist_mesh
  
  subroutine remove_eelist_mesh(mesh)
    !!< Remove the element-element list from the adjacency cache for the supplied mesh
    
    type(mesh_type), intent(inout) :: mesh
    
    assert(associated(mesh%adj_lists))
    if(associated(mesh%adj_lists%eelist)) then
      ewrite(2, *) "Removing element-element list from mesh " // trim(mesh%name)
      call deallocate(mesh%adj_lists%eelist)
      deallocate(mesh%adj_lists%eelist)
      nullify(mesh%adj_lists%eelist)
    end if
    
  end subroutine remove_eelist_mesh
    
#include "Reference_count_mesh_type.F90"
#include "Reference_count_scalar_field.F90"
#include "Reference_count_vector_field.F90"
#include "Reference_count_tensor_field.F90"

end module fields_allocates<|MERGE_RESOLUTION|>--- conflicted
+++ resolved
@@ -958,15 +958,11 @@
        end if
 
     else
-<<<<<<< HEAD
-       ! Make a discontinuous field.
-       allocate(mesh%ndglno(mesh%shape%ndof*model%elements))
-=======
        !trace fields have continuity -1 but aren't like DG
        if(mesh%shape%numbering%type/=ELEMENT_TRACE) then
           ! Make a discontinuous field.
-          allocate(mesh%ndglno(mesh%shape%loc*model%elements))
->>>>>>> fd896a31
+          allocate(mesh%ndglno(mesh%shape%ndof*model%elements))
+
 #ifdef HAVE_MEMORY_STATS
           call register_allocation("mesh_type", "integer", &
                size(mesh%ndglno), name=name)
@@ -1018,7 +1014,7 @@
        case default
           FLExit('Element family not supported for trace elements')
        end select
-       allocate(mesh%ndglno(mesh%elements*n_faces*mesh%faces%shape%loc))
+       allocate(mesh%ndglno(mesh%elements*n_faces*mesh%faces%shape%ndof))
        call make_global_numbering_trace(mesh)
        call create_surface_mesh(mesh%faces%surface_mesh, &
             mesh%faces%surface_node_list, mesh, name='Surface'//trim(mesh%name))
