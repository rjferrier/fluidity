--- conflicted
+++ resolved
@@ -174,17 +174,12 @@
     nullify(mesh%faces)
     nullify(mesh%columns)
     nullify(mesh%element_columns)
-<<<<<<< HEAD
-    
-    allocate(mesh%ndglno(elements*shape%ndof))
-=======
 
     allocate(mesh%colourings(NUM_COLOURINGS))
     do i = 1, NUM_COLOURINGS
        nullify(mesh%colourings(i)%sets)
     end do
-    allocate(mesh%ndglno(elements*shape%loc))
->>>>>>> 1a3a8a64
+    allocate(mesh%ndglno(elements*shape%ndof))
 
 #ifdef _OPENMP
     ! Use first touch policy.
@@ -920,13 +915,9 @@
 
     integer, dimension(:), allocatable :: ndglno
     real, dimension(:), pointer :: val
-<<<<<<< HEAD
-    integer :: i, input_nodes, n_faces
+    integer :: i, j, input_nodes, n_faces
     type(element_type), pointer :: inshape
     type(element_type) :: lshape
-=======
-    integer :: i, j, input_nodes, n_faces
->>>>>>> 1a3a8a64
 
     if (present(shape)) then
        inshape=>shape
@@ -975,112 +966,17 @@
        mesh%region_ids=model%region_ids
     end if
 
-<<<<<<< HEAD
     call make_global_numbering_new(mesh)
-=======
-    if (mesh%continuity>=0) then
-       ! Make a continuous field.
-       if (model%continuity<0) then
-          FLExit("Unable to derive a continuous mesh from a discontinuous mesh")
-       end if
-
-       allocate(ndglno(mesh%shape%numbering%vertices*model%elements), &
-            mesh%ndglno(mesh%shape%loc*model%elements))
-
-#ifdef _OPENMP
-          ! Use first touch policy.
-          !$OMP PARALLEL DO SCHEDULE(STATIC)
-          do i=1, mesh%elements
-             do j=1, mesh%shape%loc
-                mesh%ndglno((i-1)*mesh%shape%loc+j)=0
-             end do
-          end do
-          !$OMP END PARALLEL DO
-#endif
-
-#ifdef HAVE_MEMORY_STATS
-       call register_allocation("mesh_type", "integer", &
-            size(mesh%ndglno), name=name)
-#endif
-
-       if(model%shape%degree==1 .or. ele_count(model) == 0) then
-          ndglno=model%ndglno
-          input_nodes = node_count(model)
-       else
-          ndglno=mesh_connectivity(model)
-          input_nodes = maxval(ndglno)
-       end if
-       
-       if (associated(model%halos)) then
-          assert(element_halo_count(model) > 0)
-          allocate(mesh%halos(size(model%halos)))
-
-          call make_global_numbering &
-               (mesh%nodes, mesh%ndglno, input_nodes, mesh%elements, &
-               ndglno, mesh%shape, model%halos, model%element_halos(1), &
-               mesh%halos)
-
-          allocate(mesh%element_halos(size(model%element_halos)))
-          do i=1,size(mesh%element_halos)
-             mesh%element_halos(i)=model%element_halos(i)
-             call incref(mesh%element_halos(i))
-          end do
->>>>>>> 1a3a8a64
 
     if (associated(model%element_halos)) then
        assert(element_halo_count(model) > 0)
 
-<<<<<<< HEAD
        allocate(mesh%element_halos(size(model%element_halos)))
        do i=1,size(mesh%element_halos)
           mesh%element_halos(i)=model%element_halos(i)
           call incref(mesh%element_halos(i))
        end do
-=======
-    else
-       !trace fields have continuity -1 but aren't like DG
-       if(mesh%shape%numbering%type/=ELEMENT_TRACE) then
-          ! Make a discontinuous field.
-          allocate(mesh%ndglno(mesh%shape%loc*model%elements))
-
-#ifdef _OPENMP
-          ! Use first touch policy.
-          !$OMP PARALLEL DO SCHEDULE(STATIC)
-          do i=1, mesh%elements
-             do j=1, mesh%shape%loc
-                mesh%ndglno((i-1)*mesh%shape%loc+j)=0
-             end do
-          end do
-          !$OMP END PARALLEL DO
-#endif
-
-#ifdef HAVE_MEMORY_STATS
-          call register_allocation("mesh_type", "integer", &
-               size(mesh%ndglno), name=name)
-#endif
-          if (associated(model%halos)) then
-             assert(associated(model%element_halos))
-             allocate(mesh%halos(size(model%halos)))
-             
-             
-             call make_global_numbering_DG(mesh%nodes, mesh%ndglno, &
-                  mesh%elements, mesh%shape, model%element_halos, &
-                  mesh%halos)
-             
-             allocate(mesh%element_halos(size(model%element_halos)))
-             do i=1,size(mesh%element_halos)
-                mesh%element_halos(i)=model%element_halos(i)
-                call incref(mesh%element_halos(i))
-             end do
-             
-          else
-             
-             call make_global_numbering_DG(mesh%nodes, mesh%ndglno, &
-                  mesh%elements, mesh%shape)
-             
-          end if
-       end if
->>>>>>> 1a3a8a64
+
     end if
 
     call deallocate(lshape)
@@ -2060,16 +1956,12 @@
 
     !allocate memory for temporary place to hold old connectivity,
     !and memory for periodic connectivity
-<<<<<<< HEAD
     allocate(ndglno(mesh%shape%cell%entity_counts(0)*model%elements), &
          mesh%ndglno(mesh%shape%ndof*model%elements))
 #ifdef HAVE_MEMORY_STATS
     call register_allocation("mesh_type", "integer", size(mesh%ndglno), &
       name=mesh%name)
 #endif
-=======
-    allocate(ndglno(mesh%shape%numbering%vertices*model%elements))
->>>>>>> 1a3a8a64
 
     !get old connectivity
     ndglno=model%ndglno
