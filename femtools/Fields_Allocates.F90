--- conflicted
+++ resolved
@@ -872,13 +872,8 @@
     
     integer, dimension(:), allocatable :: ndglno
     real, dimension(:), pointer :: val
-<<<<<<< HEAD
-    integer :: i, input_nodes
-    
-=======
     integer :: i, input_nodes, n_faces
 
->>>>>>> a2e81553
     if (present(continuity)) then
        mesh%continuity=continuity
     else
@@ -971,50 +966,27 @@
           call register_allocation("mesh_type", "integer", &
                size(mesh%ndglno), name=name)
 #endif
-<<<<<<< HEAD
-
-       if (associated(model%halos)) then
-          assert(associated(model%element_halos))
-          allocate(mesh%halos(size(model%halos)))
-
-
-          call make_global_numbering_DG(mesh%nodes, mesh%ndglno, &
-               mesh%elements, mesh%shape, model%element_halos, &
-               mesh%halos)
-
-          allocate(mesh%element_halos(size(model%element_halos)))
-          do i=1,size(mesh%element_halos)
-             mesh%element_halos(i)=model%element_halos(i)
-             call incref(mesh%element_halos(i))
-          end do
-
-       else
-          call make_global_numbering_DG(mesh%nodes, mesh%ndglno, &
-               mesh%elements, mesh%shape)
-
-=======
+
           if (associated(model%halos)) then
              assert(associated(model%element_halos))
              allocate(mesh%halos(size(model%halos)))
-             
-             
+
+
              call make_global_numbering_DG(mesh%nodes, mesh%ndglno, &
                   mesh%elements, mesh%shape, model%element_halos, &
                   mesh%halos)
-             
+
              allocate(mesh%element_halos(size(model%element_halos)))
              do i=1,size(mesh%element_halos)
                 mesh%element_halos(i)=model%element_halos(i)
                 call incref(mesh%element_halos(i))
              end do
-             
+
           else
-             
              call make_global_numbering_DG(mesh%nodes, mesh%ndglno, &
                   mesh%elements, mesh%shape)
-             
+
           end if
->>>>>>> a2e81553
        end if
     end if
 
