!    Copyright (C) 2006 Imperial College London and others.
!    
!    Please see the AUTHORS file in the main source directory for a full list
!    of copyright holders.
!
!    Prof. C Pain
!    Applied Modelling and Computation Group
!    Department of Earth Science and Engineeringp
!    Imperial College London
!
!    amcgsoftware@imperial.ac.uk
!    
!    This library is free software; you can redistribute it and/or
!    modify it under the terms of the GNU Lesser General Public
!    License as published by the Free Software Foundation,
!    version 2.1 of the License.
!
!    This library is distributed in the hope that it will be useful,
!    but WITHOUT ANY WARRANTY; without even the implied warranty of
!    MERCHANTABILITY or FITNESS FOR A PARTICULAR PURPOSE.  See the GNU
!    Lesser General Public License for more details.
!
!    You should have received a copy of the GNU Lesser General Public
!    License along with this library; if not, write to the Free Software
!    Foundation, Inc., 59 Temple Place, Suite 330, Boston, MA  02111-1307
!    USA
#include "fdebug.h"
module fields_allocates
use elements
use fields_data_types
use fields_base
use shape_functions, only: make_element_shape
use global_parameters, only: PYTHON_FUNC_LEN, empty_path, empty_name
use halo_data_types
use halos_allocates
use halos_repair
use pickers_deallocates
use adjacency_lists
use global_numbering
use memory_diagnostics
use ieee_arithmetic
use data_structures
use parallel_tools

implicit none

  private
  
  public :: allocate, deallocate, incref, decref, has_references, add_faces, &
    & deallocate_faces
  public :: make_element_shape, make_mesh, make_mesh_periodic, make_submesh, &
    & create_surface_mesh
  public :: extract_scalar_field, wrap_mesh, wrap_scalar_field, &
    & wrap_tensor_field
  public :: add_lists, extract_lists, add_nnlist, extract_nnlist, add_nelist, &
    & extract_nelist, add_eelist, extract_eelist, remove_lists, remove_nnlist, &
    & remove_nelist, remove_eelist, extract_elements, remove_boundary_conditions

  interface allocate
     module procedure allocate_scalar_field, allocate_vector_field,&
          & allocate_tensor_field, allocate_mesh, &
          & allocate_scalar_boundary_condition, &
          & allocate_vector_boundary_condition
  end interface

  interface deallocate
     module procedure deallocate_mesh, deallocate_scalar_field,&
          & deallocate_vector_field, deallocate_tensor_field, &
          & deallocate_scalar_boundary_condition, &
          & deallocate_vector_boundary_condition
  end interface

  interface deallocate_faces
     module procedure deallocate_mesh_faces
  end interface

  interface add_lists
    module procedure add_lists_mesh, add_lists_scalar, add_lists_vector, &
      & add_lists_tensor
  end interface add_lists
  
  interface extract_lists
    module procedure extract_lists_mesh, extract_lists_scalar, &
      & extract_lists_vector, extract_lists_tensor
  end interface extract_lists
  
  interface add_nnlist
    module procedure add_nnlist_mesh, add_nnlist_scalar, add_nnlist_vector, &
      & add_nnlist_tensor
  end interface add_nnlist
  
  interface extract_nnlist
    module procedure extract_nnlist_mesh, extract_nnlist_scalar, &
      & extract_nnlist_vector, extract_nnlist_tensor
  end interface extract_nnlist
    
  interface add_nelist
    module procedure add_nelist_mesh, add_nelist_scalar, add_nelist_vector, &
      & add_nelist_tensor
  end interface add_nelist
  
  interface extract_nelist
    module procedure extract_nelist_mesh, extract_nelist_scalar, &
      & extract_nelist_vector, extract_nelist_tensor
  end interface extract_nelist
  
  interface add_eelist
    module procedure add_eelist_mesh, add_eelist_scalar, add_eelist_vector, &
      & add_eelist_tensor
  end interface add_eelist
  
  interface extract_eelist
    module procedure extract_eelist_mesh, extract_eelist_scalar, &
      & extract_eelist_vector, extract_eelist_tensor
  end interface extract_eelist
  
  interface remove_lists
    module procedure remove_lists_mesh
  end interface remove_lists
  
  interface remove_nnlist
    module procedure remove_nnlist_mesh
  end interface remove_nnlist
  
  interface remove_nelist
    module procedure remove_nelist_mesh
  end interface remove_nelist
  
  interface remove_eelist
    module procedure remove_eelist_mesh
  end interface remove_eelist
    
  interface remove_boundary_conditions
    module procedure remove_boundary_conditions_scalar, &
      remove_boundary_conditions_vector
  end interface remove_boundary_conditions
  
#include "Reference_count_interface_mesh_type.F90"
#include "Reference_count_interface_scalar_field.F90"
#include "Reference_count_interface_vector_field.F90"
#include "Reference_count_interface_tensor_field.F90"

contains

  subroutine allocate_mesh(mesh, nodes, elements, shape, name)
    type(mesh_type), intent(out) :: mesh
    integer, intent(in) :: nodes, elements
    type(element_type), target, intent(in) :: shape
    character(len=*), intent(in), optional :: name
        
    mesh%nodes=nodes

    mesh%elements=elements

    mesh%shape=shape
    call incref(shape)
    
    if (present(name)) then
       mesh%name=name
    else
       mesh%name=empty_name
    end if
    
    ! should happen in derived type initialisation already,
    ! but just to make sure in case an mesh variable is supplied
    ! that has previously been used for something else:
    nullify(mesh%faces)
    nullify(mesh%columns)
    nullify(mesh%element_columns)
    
    allocate(mesh%ndglno(elements*shape%ndof))

#ifdef HAVE_MEMORY_STATS
    call register_allocation("mesh_type", "integer", elements*shape%ndof,&
         & name=mesh%name)
#endif

    allocate(mesh%adj_lists)
    mesh%wrapped=.false.
    nullify(mesh%region_ids)
    nullify(mesh%subdomain_mesh)
    nullify(mesh%refcount) ! Hack for gfortran component initialisation
    !                         bug.
    mesh%periodic=.false.
    
    call addref(mesh)

  end subroutine allocate_mesh

  subroutine allocate_scalar_field(field, mesh, name, field_type, py_func, py_positions)
    type(scalar_field), intent(out) :: field
    type(mesh_type), intent(inout), target :: mesh
    character(len=*), intent(in),optional :: name
    integer, intent(in), optional :: field_type

    character(len=*), intent(in), optional ::  py_func
    type(vector_field), intent(in), optional, target :: py_positions

    integer :: lfield_type
    integer :: stat
    integer :: toloc, fromloc

    if (present(field_type)) then
      lfield_type = field_type
    else
      lfield_type = FIELD_TYPE_NORMAL
    end if

    field%mesh=mesh
    call incref(mesh)
    
    if (present(name)) then
       field%name=name
    else
       field%name=empty_name
    end if

    field%field_type = lfield_type
    select case(lfield_type)
    case(FIELD_TYPE_NORMAL)
      allocate(field%val(node_count(mesh)))
      field%py_dim = mesh_dim(mesh)
      field%py_positions_shape => mesh%shape

#ifdef HAVE_MEMORY_STATS
      call register_allocation("scalar_field", "real", node_count(mesh), &
        name=name)
#endif
    case(FIELD_TYPE_CONSTANT)
      allocate(field%val(1))
      field%py_dim = mesh_dim(mesh)
      field%py_positions_shape => mesh%shape

#ifdef HAVE_MEMORY_STATS
      call register_allocation("scalar_field", "real", 1, name=name)
#endif
    case(FIELD_TYPE_DEFERRED)
      allocate(field%val(0))
      field%py_dim = mesh_dim(mesh)
      field%py_positions_shape => mesh%shape
    case(FIELD_TYPE_PYTHON)
      if (present(py_func)) then
        field%py_func = py_func
      else
        if (stat /= 0) then
          FLAbort("Field specified as FIELD_TYPE_PYTHON, but no func passed!")
        end if
      end if

      if (.not. present(py_positions)) then
        FLAbort("Field specified as FIELD_TYPE_PYTHON but no positions field passed!")
      end if
      field%py_positions => py_positions
      field%py_dim = py_positions%dim
      field%py_positions_shape => py_positions%mesh%shape
      call incref(field%py_positions_shape)
      call incref(field%py_positions)

      if (associated(py_positions%mesh%refcount, mesh%refcount)) then
        field%py_positions_same_mesh = .true.
      else
        field%py_positions_same_mesh = .false.
        allocate(field%py_locweight(mesh%shape%ndof, py_positions%mesh%shape%ndof))
        do toloc=1,size(field%py_locweight,1)
          do fromloc=1,size(field%py_locweight,2)
            field%py_locweight(toloc,fromloc)=eval_shape(py_positions%mesh%shape, fromloc, &
              local_coords(toloc, mesh%shape))
          end do
        end do
      end if

      call add_nelist(field%mesh)
    end select

    field%wrapped=.false.
    field%aliased=.false.
    field%option_path=empty_path
    allocate(field%bc)
    nullify(field%refcount) ! Hacks for gfortran component initialisation
    !                         bug.
    call addref(field)
    
  end subroutine allocate_scalar_field

  subroutine allocate_vector_field(field, dim, mesh, name, field_type)
    type(vector_field), intent(out) :: field
    integer, intent(in) :: dim
    type(mesh_type), intent(in), target :: mesh
    character(len=*), intent(in), optional :: name
    integer, intent(in), optional :: field_type
    integer :: n_count
    integer :: lfield_type

    if (present(field_type)) then
      lfield_type = field_type
    else
      lfield_type = FIELD_TYPE_NORMAL
    end if
    
    field%dim=dim
    field%option_path=empty_path

    field%mesh=mesh
    call incref(mesh)
    
    if (present(name)) then
       field%name=name
    else
       field%name=empty_name
    end if

    field%field_type = lfield_type
    select case(lfield_type)
    case(FIELD_TYPE_NORMAL)
      n_count = node_count(mesh)
      allocate(field%val(dim,n_count))
#ifdef HAVE_MEMORY_STATS
      call register_allocation("vector_field", "real", n_count*dim, &
        name=name)
#endif
    case(FIELD_TYPE_CONSTANT)
      allocate(field%val(dim,1))
#ifdef HAVE_MEMORY_STATS
      call register_allocation("vector_field", "real", dim, name=name)
#endif
    case(FIELD_TYPE_DEFERRED)
      allocate(field%val(0,0))
    end select

    field%wrapped = .false.
    field%aliased = .false.
    allocate(field%bc)
    nullify(field%refcount) ! Hack for gfortran component initialisation
    !                         bug.    
    
    allocate(field%picker)
    
    call addref(field)

  end subroutine allocate_vector_field

  subroutine allocate_tensor_field(field, mesh, name, field_type, dim)
    type(tensor_field), intent(inout) :: field
    type(mesh_type), intent(in), target :: mesh
    character(len=*), intent(in), optional :: name
    integer, intent(in), optional :: field_type
    integer, intent(in), dimension(2), optional :: dim
    integer :: lfield_type

    if (present(field_type)) then
      lfield_type = field_type
    else
      lfield_type = FIELD_TYPE_NORMAL
    end if
        
    if(present(dim)) then
      field%dim = dim
    else
      field%dim=(/mesh_dim(mesh),mesh_dim(mesh)/)
    end if
    field%option_path=empty_path

    field%mesh=mesh
    call incref(mesh)

    if (present(name)) then
       field%name=name
    else
       field%name=empty_name
    end if
    
    field%field_type = lfield_type
    select case(lfield_type)
    case(FIELD_TYPE_NORMAL)
      allocate(field%val(field%dim(1), field%dim(2), node_count(mesh)))

#ifdef HAVE_MEMORY_STATS
      call register_allocation("tensor_field", "real", &
           node_count(mesh)*field%dim(1)*field%dim(2), name=name)
#endif
    case(FIELD_TYPE_CONSTANT)
      allocate(field%val(field%dim(1), field%dim(2), 1))

#ifdef HAVE_MEMORY_STATS
      call register_allocation("tensor_field", "real", &
           field%dim(1)*field%dim(2), name=name)
#endif
    case(FIELD_TYPE_DEFERRED)
      allocate(field%val(0, 0, 0))
    end select

    field%wrapped=.false.
    field%aliased=.false.
    nullify(field%refcount) ! Hack for gfortran component initialisation
    !                         bug.
    call addref(field)

  end subroutine allocate_tensor_field
  
  subroutine deallocate_subdomain_mesh(mesh)
    type(mesh_type) :: mesh

    if (.not.associated(mesh%subdomain_mesh)) return

    deallocate(mesh%subdomain_mesh%element_list)
    deallocate(mesh%subdomain_mesh%node_list)

    deallocate(mesh%subdomain_mesh)

  end subroutine deallocate_subdomain_mesh

  subroutine deallocate_mesh_faces(mesh)
    type(mesh_type) :: mesh

    if (.not.associated(mesh%faces)) return

    call deallocate(mesh%faces%face_list)
    
#ifdef HAVE_MEMORY_STATS
    call register_deallocation("mesh_type", "integer", &
         size(mesh%faces%face_element_list), &
         name=mesh%name)
#endif
    deallocate(mesh%faces%face_element_list)
#ifdef HAVE_MEMORY_STATS
    call register_deallocation("mesh_type", "integer", &
         size(mesh%faces%local_face_number), &
         name=mesh%name)
#endif
    deallocate(mesh%faces%local_face_number)

    call deallocate(mesh%faces%shape%quadrature)
    call deallocate(mesh%faces%shape)
    deallocate(mesh%faces%shape)
    
    call deallocate(mesh%faces%surface_mesh)
    
#ifdef HAVE_MEMORY_STATS
    call register_deallocation("mesh_type", "integer", &
         size(mesh%faces%surface_node_list), name=trim(mesh%name)//" surface_nodes")
#endif
    deallocate(mesh%faces%surface_node_list)
    
#ifdef HAVE_MEMORY_STATS
    call register_deallocation("mesh_type", "integer", &
         size(mesh%faces%boundary_ids), &
         name=trim(mesh%name)//" boundary_ids")
#endif
    deallocate(mesh%faces%boundary_ids)

    if (associated(mesh%faces%coplanar_ids)) then
      deallocate(mesh%faces%coplanar_ids)
    end if
    
    if (associated(mesh%faces%dg_surface_mesh)) then
      call deallocate(mesh%faces%dg_surface_mesh)
      deallocate(mesh%faces%dg_surface_mesh)
    end if
    
    deallocate(mesh%faces)
    
  end subroutine deallocate_mesh_faces

  subroutine deallocate_mesh(mesh)
    !!< Deallocate the components of mesh. Shape functions are not
    !!< deallocated here.
    type(mesh_type), intent(inout) :: mesh
    
    call decref(mesh)
    if (has_references(mesh)) then
       ! There are still references to this mesh so we don't deallocate.
       return
    end if
    call deallocate(mesh%shape)
    
    if (.not.mesh%wrapped) then
#ifdef HAVE_MEMORY_STATS
       call register_deallocation("mesh_type", "integer", &
            size(mesh%ndglno), name=mesh%name)
#endif
       deallocate(mesh%ndglno)
    end if

    if(associated(mesh%region_ids)) then
       deallocate(mesh%region_ids)
    end if
    
    assert(associated(mesh%adj_lists))
    call remove_lists(mesh)
    deallocate(mesh%adj_lists)
    nullify(mesh%adj_lists)
    
    if(associated(mesh%halos)) then
       call deallocate(mesh%halos)
       deallocate(mesh%halos)
    end if

    if(associated(mesh%element_halos)) then
       call deallocate(mesh%element_halos)
       deallocate(mesh%element_halos)
    end if

    call deallocate_faces(mesh)

    if(associated(mesh%subdomain_mesh)) then
       call deallocate_subdomain_mesh(mesh)
    end if
    
    if(associated(mesh%columns)) then
      deallocate(mesh%columns)
    end if
    
    if(associated(mesh%element_columns)) then
      deallocate(mesh%element_columns)
    end if
    
  end subroutine deallocate_mesh

  recursive subroutine deallocate_scalar_field(field)
    !!< Deallocate the storage associated with the field values. Deallocate
    !!< is called on the mesh which will delete one reference to it and
    !!< deallocate it if the count drops to zero.
    type(scalar_field), intent(inout) :: field
      
    call decref(field)
    if (has_references(field)) then
       ! There are still references to this field so we don't deallocate.
       return
    end if

    select case(field%field_type)
    case(FIELD_TYPE_NORMAL)
      if (.not.field%wrapped) then
#ifdef HAVE_MEMORY_STATS
         call register_deallocation("scalar_field", "real", &
              size(field%val), name=field%name)
#endif

#ifdef DDEBUG
         field%val = ieee_value(0.0, ieee_quiet_nan)
#endif
         deallocate(field%val)
      end if
    case(FIELD_TYPE_CONSTANT)
#ifdef HAVE_MEMORY_STATS
         call register_deallocation("scalar_field", "real", &
              1, name=field%name)
#endif

#ifdef DDEBUG
      field%val = ieee_value(0.0, ieee_quiet_nan)
#endif
      deallocate(field%val)
    case(FIELD_TYPE_PYTHON)
      call deallocate(field%py_positions)
      call deallocate(field%py_positions_shape)
      if (associated(field%py_locweight)) then
        deallocate(field%py_locweight)
      end if
    case(FIELD_TYPE_DEFERRED)
      FLAbort("You were supposed to allocate the deferred field later!")
    end select

    call deallocate(field%mesh)
    
    call remove_boundary_conditions(field)
    deallocate(field%bc)
    
  end subroutine deallocate_scalar_field
    
  subroutine remove_boundary_conditions_scalar(field)
     !!< Removes and deallocates all boundary conditions from a field
     type(scalar_field), intent(inout):: field
     
     integer:: i
     
     if (associated(field%bc%boundary_condition)) then
        do i=1, size(field%bc%boundary_condition)
           call deallocate(field%bc%boundary_condition(i))
        end do
       deallocate(field%bc%boundary_condition)
     end if
    
  end subroutine remove_boundary_conditions_scalar
  
  recursive subroutine deallocate_vector_field(field)
    !!< Deallocate the storage associated with the field values. Deallocate
    !!< is called on the mesh which will delete one reference to it and
    !!< deallocate it if the count drops to zero.
    type(vector_field), intent(inout) :: field
    
    call decref(field)
    if (has_references(field)) then
       ! There are still references to this field so we don't deallocate.
       return
    end if

    if (.not.field%wrapped) then
      select case(field%field_type)
      case(FIELD_TYPE_NORMAL,FIELD_TYPE_CONSTANT)
#ifdef DDEBUG
        field%val = ieee_value(0.0, ieee_quiet_nan)
#endif          
#ifdef HAVE_MEMORY_STATS
           call register_deallocation("vector_field", "real", &
                size(field%val), name=field%name)
#endif  
        deallocate(field%val)
      case(FIELD_TYPE_DEFERRED)
        FLAbort("You were supposed to allocate the deferred field later!")
      end select
    end if

    call deallocate(field%mesh)

    call remove_boundary_conditions(field)
    deallocate(field%bc)
    
    assert(associated(field%picker))
    call remove_picker(field)
    deallocate(field%picker)
    nullify(field%picker)
    
  end subroutine deallocate_vector_field
 
  subroutine remove_boundary_conditions_vector(field)
     !!< Removes and deallocates all boundary conditions from a field
     type(vector_field), intent(inout):: field
     
     integer:: i
     
     if (associated(field%bc%boundary_condition)) then
        do i=1, size(field%bc%boundary_condition)
           call deallocate(field%bc%boundary_condition(i))
        end do
       deallocate(field%bc%boundary_condition)
     end if
    
  end subroutine remove_boundary_conditions_vector
  
  subroutine deallocate_tensor_field(field)
    !!< Deallocate the storage associated with the field values. Deallocate
    !!< is called on the mesh which will delete one reference to it and
    !!< deallocate it if the count drops to zero.
    type(tensor_field), intent(inout) :: field
    
    call decref(field)
    if (has_references(field)) then
       ! There are still references to this field so we don't deallocate.
       return
    end if

    if (.not.field%wrapped) then
      select case(field%field_type)
      case(FIELD_TYPE_NORMAL,FIELD_TYPE_CONSTANT)
#ifdef HAVE_MEMORY_STATS
         call register_deallocation("tensor_field", "real", &
              size(field%val), field%name)
#endif

#ifdef DDEBUG
         field%val = ieee_value(0.0, ieee_quiet_nan)
#endif
         deallocate(field%val)
      case(FIELD_TYPE_DEFERRED)
        FLAbort("You were supposed to allocate the deferred field later!")
      end select
    end if

    call deallocate(field%mesh)

  end subroutine deallocate_tensor_field
  
  subroutine allocate_scalar_boundary_condition(bc, mesh, surface_element_list, &
    name, type)
  !!< Allocate a scalar boundary condition
  type(scalar_boundary_condition), intent(out):: bc
  type(mesh_type), intent(in):: mesh
  !! surface elements to which this b.c. applies (is copied in)
  integer, dimension(:), intent(in):: surface_element_list
  !! all things should have a name 
  character(len=*), intent(in):: name
  !! type can be any of: ...
  character(len=*), intent(in):: type
  
    bc%name=name
    bc%type=type
    allocate( bc%surface_element_list(1:size(surface_element_list)) )
    bc%surface_element_list=surface_element_list
    allocate(bc%surface_mesh)
    call create_surface_mesh(bc%surface_mesh, bc%surface_node_list, &
      mesh, bc%surface_element_list, name=trim(name)//'Mesh')

  end subroutine allocate_scalar_boundary_condition
    
  subroutine allocate_vector_boundary_condition(bc, mesh, surface_element_list, &
    applies, name, type)
  !!< Allocate a vector boundary condition
  type(vector_boundary_condition), intent(out):: bc
  type(mesh_type), intent(in):: mesh
  !! surface elements of this mesh to which this b.c. applies (is copied in):
  integer, dimension(:), intent(in):: surface_element_list
  !! all things should have a name 
  character(len=*), intent(in):: name
  !! type can be any of: ...
  character(len=*), intent(in):: type
  !! b.c. only applies for components with applies==.true.
  logical, dimension(:), intent(in), optional:: applies
  
    bc%name=name
    bc%type=type
    allocate( bc%surface_element_list(1:size(surface_element_list)) )
    bc%surface_element_list=surface_element_list
    allocate(bc%surface_mesh)
    call create_surface_mesh(bc%surface_mesh, bc%surface_node_list, &
      mesh, bc%surface_element_list, name=trim(name)//'Mesh')

    if (present(applies)) then
      ! size(bc%applies) is always 3! also for dim<3
      bc%applies(1:size(applies))=applies
      bc%applies(size(applies)+1:)=.false.
    else
      ! default .true. for all components
      bc%applies=.true.
    end if
    
  end subroutine allocate_vector_boundary_condition
    
  subroutine deallocate_scalar_boundary_condition(bc)
  !! deallocate a scalar boundary condition
  type(scalar_boundary_condition), intent(inout):: bc
    
    integer i
    
    if (associated(bc%surface_fields)) then
      do i=1, size(bc%surface_fields)
        call deallocate(bc%surface_fields(i))
      end do
      deallocate(bc%surface_fields)
    end if
    
    call deallocate(bc%surface_mesh)
    deallocate(bc%surface_mesh)
    
    deallocate(bc%surface_element_list, bc%surface_node_list)

  end subroutine deallocate_scalar_boundary_condition
  
  subroutine deallocate_vector_boundary_condition(bc)
  !! deallocate a vector boundary condition
  type(vector_boundary_condition), intent(inout):: bc
    
    integer i
    
    if (associated(bc%surface_fields)) then
      do i=1, size(bc%surface_fields)
        call deallocate(bc%surface_fields(i))
      end do
      deallocate(bc%surface_fields)
    end if
    
    if (associated(bc%scalar_surface_fields)) then
      do i=1, size(bc%scalar_surface_fields)
        call deallocate(bc%scalar_surface_fields(i))
      end do
      deallocate(bc%scalar_surface_fields)
    end if
    
    call deallocate(bc%surface_mesh)
    deallocate(bc%surface_mesh)
    
    deallocate(bc%surface_element_list, bc%surface_node_list)
  end subroutine deallocate_vector_boundary_condition
    
  !---------------------------------------------------------------------
  ! routines for wrapping meshes and fields around provided arrays
  !---------------------------------------------------------------------
  
  function wrap_mesh(ndglno, shape, name) result (mesh)
    !!< Return a mesh wrapped around the information provided.
    type(mesh_type) :: mesh

    integer, dimension(:), target, intent(in) :: ndglno
    type(element_type), target, intent(in) :: shape
    character(len=*), intent(in) :: name

    mesh%ndglno=>ndglno
    mesh%shape=shape
    call incref(shape)
    nullify(mesh%faces)

    mesh%name=name
    
    mesh%elements=size(ndglno)/shape%ndof

    allocate(mesh%adj_lists)
    mesh%wrapped=.true.
    mesh%nodes=maxval(ndglno)
    nullify(mesh%refcount) ! Hack for gfortran component initialisation
    !                         bug.
    mesh%periodic = .false. ! can only really assume that this is false as
                            ! we have no other information
    call addref(mesh)

  end function wrap_mesh

  function wrap_scalar_field(mesh, val, name, val_stride) result (field)
    !!< Return a scalar field wrapped around the arrays provided.
    type(scalar_field) :: field
    
    type(mesh_type), target, intent(in) :: mesh
    real, dimension(:), target, intent(in) :: val
    character(len=*), intent(in) :: name
    !! has to be provided if the val array is non-contiguous in memory!
    integer, optional:: val_stride
    
    field%val=>val
    field%mesh=mesh
    
    field%name=name
    if (present(val_stride)) then
      field%val_stride=val_stride
    else
      field%val_stride=1
    end if

    field%py_dim = mesh_dim(mesh)
    field%py_positions_shape => mesh%shape
    
    field%wrapped = .true.
    call incref(mesh)
    allocate(field%bc)
    nullify(field%refcount) ! Hack for gfortran component initialisation
    !                         bug.
    call addref(field)

  end function wrap_scalar_field

  function wrap_tensor_field(mesh, val, name) result (field)
    !!< Return a tensor field wrapped around the arrays provided.
    type(tensor_field) :: field
    
    type(mesh_type), target, intent(in) :: mesh
    real, dimension(mesh_dim(mesh), mesh_dim(mesh), node_count(mesh)),&
         & target, intent(in) :: val 
    character(len=*), intent(in) :: name
    
    field%val=>val
    field%mesh=mesh
    field%dim=mesh_dim(mesh)
    
    field%name=name
    
    field%wrapped=.true.
    call incref(mesh)
    nullify(field%refcount) ! Hack for gfortran component initialisation
    !                         bug.
    call addref(field)

  end function wrap_tensor_field

  function make_mesh (model, shape, continuity, name) &
       result (mesh)
    !!< Produce a mesh based on an old mesh but with a different shape and/or continuity.
    type(mesh_type) :: mesh

    type(mesh_type), intent(in), target :: model
    type(element_type), target, intent(in), optional :: shape
    integer, intent(in), optional :: continuity
    character(len=*), intent(in), optional :: name
    
    integer, dimension(:), allocatable :: ndglno
    real, dimension(:), pointer :: val
    integer :: i, input_nodes, n_faces
    type(element_type), pointer :: inshape
    type(element_type) :: lshape

    if (present(shape)) then
       inshape=>shape
    else
       inshape=>model%shape
    end if
    
    if (present(continuity)) then
       if (continuity<0.and.inshape%type==ELEMENT_LAGRANGIAN) then
          lshape = make_element_shape(inshape, type=ELEMENT_DISCONTINUOUS_LAGRANGIAN)
       else
          lshape=inshape
          call incref(lshape)
       end if
    else
       lshape=inshape
       call incref(lshape)
    end if

    call allocate_mesh(mesh, &
         nodes=0, & ! We'll fix this later.
         elements=model%elements, &
         shape=lshape, &
         name=name)

    if (any(lshape%type==(/ELEMENT_TRACE, &
         ELEMENT_DISCONTINUOUS_LAGRANGIAN/))) then
       mesh%continuity=-1
    else
       mesh%continuity=0
    end if

    mesh%topology=>mesh_topology(model)
    mesh%uid=>model%uid

    mesh%periodic=model%periodic
   
    ! You can't have a CG degree 0 mesh!
    if(mesh%shape%degree==0.and.mesh%continuity>=0.and.mesh%shape&
         &%numbering%type/=ELEMENT_TRACE) then
      FLExit("For a P0 mesh, the 'mesh_continuity' must be Discontinuous.")
    end if

    if (associated(model%region_ids)) then
       allocate(mesh%region_ids(size(model%region_ids)))
       mesh%region_ids=model%region_ids
    end if

    call make_global_numbering_new(mesh)

    if (associated(model%element_halos)) then
       assert(element_halo_count(model) > 0)

       allocate(mesh%element_halos(size(model%element_halos)))
       do i=1,size(mesh%element_halos)
          mesh%element_halos(i)=model%element_halos(i)
          call incref(mesh%element_halos(i))
       end do
    end if

    call deallocate(lshape)

!!$    if (mesh%continuity>=0) then
!!$       ! Make a continuous field.
!!$       if (model%continuity<0) then
!!$          FLExit("Unable to derive a continuous mesh from a discontinuous mesh")
!!$       end if
!!$
!!$       allocate(ndglno(mesh%shape%cell%entity_counts(0)*model%elements), &
!!$            mesh%ndglno(mesh%shape%ndof*model%elements))
!!$#ifdef HAVE_MEMORY_STATS
!!$       call register_allocation("mesh_type", "integer", &
!!$            size(mesh%ndglno), name=name)
!!$#endif
!!$
!!$       if(model%shape%degree==1 .or. ele_count(model) == 0) then
!!$          ndglno=model%ndglno
!!$          input_nodes = node_count(model)
!!$       else
!!$          ndglno=mesh_connectivity(model)
!!$          input_nodes = maxval(ndglno)
!!$       end if
!!$       
!!$       if (associated(model%halos)) then
!!$          assert(element_halo_count(model) > 0)
!!$          allocate(mesh%halos(size(model%halos)))
!!$
!!$          call make_global_numbering &
!!$               (mesh%nodes, mesh%ndglno, input_nodes, mesh%elements, &
!!$               ndglno, mesh%shape, model%halos, model%element_halos(1), &
!!$               mesh%halos)
!!$
!!$          allocate(mesh%element_halos(size(model%element_halos)))
!!$          do i=1,size(mesh%element_halos)
!!$             mesh%element_halos(i)=model%element_halos(i)
!!$             call incref(mesh%element_halos(i))
!!$          end do
!!$
!!$          do i=1,size(mesh%halos)
!!$             call reorder_halo_from_element_halo(mesh%halos(i), mesh&
!!$                  &%element_halos(1), mesh)
!!$          end do
!!$
!!$       else
!!$          
!!$          call make_global_numbering &
!!$               (mesh%nodes, mesh%ndglno, max(maxval(ndglno), 0), mesh%elements, &
!!$               ndglno, mesh%shape)
!!$       end if
!!$
!!$    else
!!$       !trace fields have continuity -1 but aren't like DG
!!$       if(mesh%shape%numbering%type/=ELEMENT_TRACE) then
!!$          ! Make a discontinuous field.
!!$          allocate(mesh%ndglno(mesh%shape%ndof*model%elements))
!!$
!!$#ifdef HAVE_MEMORY_STATS
!!$          call register_allocation("mesh_type", "integer", &
!!$               size(mesh%ndglno), name=name)
!!$#endif
!!$          if (associated(model%halos)) then
!!$             assert(associated(model%element_halos))
!!$             allocate(mesh%halos(size(model%halos)))
!!$             
!!$             
!!$             call make_global_numbering_DG(mesh%nodes, mesh%ndglno, &
!!$                  mesh%elements, mesh%shape, model%element_halos, &
!!$                  mesh%halos)
!!$             
!!$             allocate(mesh%element_halos(size(model%element_halos)))
!!$             do i=1,size(mesh%element_halos)
!!$                mesh%element_halos(i)=model%element_halos(i)
!!$                call incref(mesh%element_halos(i))
!!$             end do
!!$             
!!$          else
!!$             
!!$             call make_global_numbering_DG(mesh%nodes, mesh%ndglno, &
!!$                  mesh%elements, mesh%shape)
!!$             
!!$          end if
!!$       end if
!!$    end if

    
    ! Transfer the eelist from model to mesh
    assert(associated(model%adj_lists))
    if(associated(model%adj_lists%eelist)) then
      ewrite(2, *) "Transferring element-element list to mesh " // trim(mesh%name)
      allocate(mesh%adj_lists%eelist)
      mesh%adj_lists%eelist = model%adj_lists%eelist
      call incref(mesh%adj_lists%eelist)
    end if
    
    if(has_faces(model)) then
      call add_faces(mesh, model)
    end if

<<<<<<< HEAD
!!$    if (mesh%shape%numbering%type==ELEMENT_TRACE) then
!!$       select case(mesh%shape%numbering%family)
!!$       case(FAMILY_SIMPLEX)          
!!$          n_faces = mesh%shape%dim + 1
!!$       case default
!!$          FLExit('Element family not supported for trace elements')
!!$       end select
!!$       allocate(mesh%ndglno(mesh%elements*n_faces*mesh%faces%shape%ndof))
!!$       call make_global_numbering_trace(mesh)
!!$       call create_surface_mesh(mesh%faces%surface_mesh, &
!!$            mesh%faces%surface_node_list, mesh, name='Surface'//trim(mesh%name))
!!$#ifdef HAVE_MEMORY_STATS
!!$       call register_allocation("mesh_type", "integer", &
!!$            size(mesh%faces%surface_node_list), name='Surface'//trim(mesh%name))
!!$#endif
!!$    end if
=======
    if (mesh%shape%numbering%type==ELEMENT_TRACE) then
       select case(mesh%shape%numbering%family)
       case(FAMILY_SIMPLEX)          
          n_faces = mesh%shape%dim + 1
       case(FAMILY_CUBE)
          n_faces = 2**mesh%shape%dim
       case default
          FLExit('Element family not supported for trace elements')
       end select
       allocate(mesh%ndglno(mesh%elements*n_faces*mesh%faces%shape%loc))
       call make_global_numbering_trace(mesh)
       call create_surface_mesh(mesh%faces%surface_mesh, &
            mesh%faces%surface_node_list, mesh, name='Surface'//trim(mesh%name))
#ifdef HAVE_MEMORY_STATS
       call register_allocation("mesh_type", "integer", &
            size(mesh%faces%surface_node_list), name='Surface'//trim(mesh%name))
#endif
    end if
    call addref(mesh)
>>>>>>> 05030637

  end function make_mesh

  subroutine add_faces(mesh, model, sndgln, sngi, boundary_ids, &
    periodic_face_map, element_owner, incomplete_surface_mesh, stat)
    !!< Subroutine to add a faces component to mesh. Since mesh may be 
    !!< discontinuous, a continuous model mesh must
    !!< be provided. To avoid duplicate computations, and ensure 
    !!< consistent numbering one should first call add_faces on the model
    !!< mesh. If no model is provided, the mesh must be continuous.
    !!< WARNING: after the model mesh is deallocated the faces component
    !!< of 'mesh' also becomes invalid!
    type(mesh_type), target :: mesh
    !!< model is only changed when periodic_face_map is provided (see below)
    !!< not using intent(inout) - which is allowed as we only change pointed to values
    type(mesh_type), optional, target, intent(in) :: model
    !! surface mesh (ndglno using the same node numbering as in 'mesh')
    !! if present the N elements in this mesh will correspond to the first
    !! N faces of the new faces component.
    !! LEGACY: Any other faces found to be on the boundary of the domain are 
    !! inserted after that. So that with M=surface_element_count(mesh) (where M>=N)
    !! the first 1:M faces form a complete surface mesh of the domain. This
    !! is legacy functionality that only works in serial. 
    !! A warning will therefore be issued.
    !! This legacy behaviour can be switched off with 
    !! incomplete_surface_mesh=.true. (see below)
    integer, dimension(:), intent(in), optional:: sndgln
    !! number of quadrature points for the faces mesh (if not present the
    !! degree of 'mesh' is maintained):
    integer, intent(in), optional:: sngi
    !! A list of ids marking different parts of the surface mesh
    !! so that boundary conditions can be associated with it.
    integer, dimension(:), intent(in), optional :: boundary_ids
    !! if supplied the mesh is periodic and the model non-periodic
    !! this list must contain the pairs of faces, on the periodic boundary, 
    !! that are now between two elements. This is needed to update the face_list
    !! Additionaly the face local node numbering of the *model* mesh is updated
    !! be consistent with that of the periodic face local node numbering.
    type(integer_hash_table), intent(in), optional :: periodic_face_map
    !! This list gives the element owning each face in sndgln. This needs
    !! to be provided when sndgln contains internal faces, as we need to
    !! decide which of the two adjacent elements the face belongs to
    !! (used in reading in periodic meshes which include the periodic faces in the surface mesh)
    integer, dimension(:), intent(in), optional :: element_owner
    !! See comments above sndgln
    logical, intent(in), optional :: incomplete_surface_mesh
    integer, intent(out), optional :: stat

    type(integer_hash_table):: lperiodic_face_map
    type(mesh_type), pointer :: lmodel
    type(element_type), pointer :: element
    type(quadrature_type) :: quad_face
    integer, dimension(:), pointer :: faces, neigh, model_ele_glno, model_ele_glno2
    integer, dimension(1:mesh%shape%cell%entity_counts(0)) :: vertices, &
         ele_boundary, ele_boundary2 ! these last two are actually smaller    
    integer :: face_count, ele, j, snloc, m, n, p, face2

    if (present(stat)) then
      stat = 0
    end if

    if (associated(mesh%faces)) then
      ! calling add_faces twice is dangerous as it may nuke information
      ! supplied in the first call (such as sndgln, boundary_ids)
      if (present(stat)) then
        stat = 1
        return
      else
        ewrite(0,*) "add_faces is already called for this mesh"
        ewrite(0,*) "call deallocate_faces() first if you want to recompute"
        FLAbort("The end.")
      end if
    end if

    allocate(mesh%faces)
    
    ! only created in the first call to get_dg_surface_mesh()
    mesh%faces%dg_surface_mesh => null()

    if (.not. present(model)) then

       ! create mesh%faces%face_list an integer csr matrix storing the
       !     face number between each (directed) pair of adjacent elements
       !     note that this is an assymetric matrix A
       !     where A_ij gives the boundary of element i facing element j
       !       and A_ji the boundary of element j facing element i
       !       (i.e. there are 2 opposite faces between two elements)
       ! and mesh%faces%face_element_list  storing the element adjacent to
       !     each face
       call add_faces_face_list(mesh, sndgln, &
         boundary_ids=boundary_ids, &
         element_owner=element_owner, &
         incomplete_surface_mesh=incomplete_surface_mesh)
         
       ! we don't calculate coplanar_ids here, as we need positions
       mesh%faces%coplanar_ids => null()

       lmodel => mesh

    else
    
      ! mesh%faces%face_list and mesh%faces%face_element_list
      ! are the same as for the model, so are simply copied
      ! (unless periodic)
      assert(continuity(model)>=0)
      
      if (.not. associated(model%faces)) then
        FLAbort("One should call add_faces on the model mesh first.")
      end if

      lmodel => model
      
      if (present(periodic_face_map)) then

         ! make face_list from the model but change periodic faces to become internal
         call add_faces_face_list_periodic_from_non_periodic_model( &
            mesh, model, periodic_face_map)
         
         ! Having fixed the face list, we should now use the original mesh
         ! rather than the model so that all faces which are supposed to be
         ! adjacent actually are.
         lmodel=>mesh
         ! works as long as we're not discontinuous
         assert( mesh%continuity>=0 )
         
         ! the periodic faces will be internal faces in the output periodic mesh
         mesh%faces%has_internal_boundaries = .true.         
         
      else if (model%periodic .and. .not. mesh%periodic) then
        
         ! make face_list from the model but change periodic faces to normal external faces
         call add_faces_face_list_non_periodic_from_periodic_model( &
            mesh, model, lperiodic_face_map, stat=stat)
            
         ! the subroutine above only works if the removing of periodic bcs has removed all internal boundaries
         mesh%faces%has_internal_boundaries = .true.
                     
      else
         ! Transfer the faces from model to mesh
         mesh%faces%face_list=model%faces%face_list
         call incref(mesh%faces%face_list)
         
         ! have internal faces if the model does
         mesh%faces%has_internal_boundaries = has_internal_boundaries(model)
      end if
        
      ! face_element_list is a pure copy of that of the model
      allocate( mesh%faces%face_element_list(1:size(model%faces%face_element_list)) )
      mesh%faces%face_element_list=model%faces%face_element_list
#ifdef HAVE_MEMORY_STATS
      call register_allocation("mesh_type", "integer", &
           size(mesh%faces%face_element_list), &
           trim(mesh%name)//" face_element_list.")
#endif

      ! local_face_number is a pure copy of that of the model
      allocate( mesh%faces%local_face_number(1:size(model%faces%local_face_number)) )
      mesh%faces%local_face_number=model%faces%local_face_number
#ifdef HAVE_MEMORY_STATS
      call register_allocation("mesh_type", "integer", &
           size(mesh%faces%local_face_number), &
           trim(mesh%name)//" local_face_number.")
#endif

      ! boundary_ids is a pure copy of that of model
      allocate( mesh%faces%boundary_ids(1:size(model%faces%boundary_ids)) )
      mesh%faces%boundary_ids=model%faces%boundary_ids
#ifdef HAVE_MEMORY_STATS
      call register_allocation("mesh_type", "integer", &
           size(mesh%faces%boundary_ids), &
           trim(mesh%name)//" boundary_ids")
#endif
       
      ! same for coplanar ids (if existent)
      if (associated(model%faces%coplanar_ids)) then
         allocate( mesh%faces%coplanar_ids(1:size(model%faces%coplanar_ids)) )
         mesh%faces%coplanar_ids=model%faces%coplanar_ids
      else
         nullify(mesh%faces%coplanar_ids)
      end if
      
    end if ! if (.not. present(model)) then ... else ...


    element => ele_shape(mesh, 1)
    if (present(sngi)) then
       ! if specified use quadrature with sngi gausspoints
       quad_face = make_quadrature(vertices=face_vertices(element), &
            & dim=mesh_dim(mesh)-1, ngi=sngi, family=element%quadrature%family)
      ! quad_face will be deallocated inside deallocate_faces!
    else
       ! otherwise use degree of full mesh
       quad_face = make_quadrature(vertices=face_vertices(element), &
            & dim=mesh_dim(mesh)-1, degree=element%quadrature%degree, family=element%quadrature%family)
      ! quad_face will be deallocated inside deallocate_faces!
    end if

    allocate(mesh%faces%shape)
    mesh%faces%shape = make_element_shape(vertices=face_vertices(element), &
         & dim=mesh_dim(mesh)-1, degree=element%degree, quad=quad_face)
    
    if (present(periodic_face_map)) then  
       !call fix_periodic_face_orientation(model, mesh, periodic_face_map)
    else if (present(model)) then
      if (model%periodic .and. .not. mesh%periodic) then
        nullify(mesh%faces%surface_node_list)
        !call fix_periodic_face_orientation(mesh, model, lperiodic_face_map)
        call deallocate(lperiodic_face_map)
      end if
    end if
      
    if(mesh%shape%numbering%type/=ELEMENT_TRACE) then
       ! this is a surface mesh consisting of all exterior faces
       !    which is often used and therefore created in advance
       ! this also create a surface_node_list which can be used
       !    as a mapping between the node numbering of this surface mesh
       !    and the node numbering of the full mesh
       call create_surface_mesh(mesh%faces%surface_mesh, &
            mesh%faces%surface_node_list, mesh, name='Surface'//trim(mesh%name))
#ifdef HAVE_MEMORY_STATS
       call register_allocation("mesh_type", "integer", &
            size(mesh%faces%surface_node_list), name='Surface'//trim(mesh%name))
#endif
    end if

  end subroutine add_faces

  subroutine add_faces_face_list(mesh, sndgln, boundary_ids, &
    element_owner, incomplete_surface_mesh)
    !!< Subroutine to calculate the face_list and face_element_list of the 
    !!< faces component of a 'model mesh'. This should be the linear continuous 
    !!< mesh that may serve as a 'model' for other meshes.
    type(mesh_type), intent(inout) :: mesh
    !! surface mesh (ndglno using the same node numbering as in 'mesh')
    !! if present the N elements in this mesh will correspond to the first
    !! N faces of the new faces component.
    integer, dimension(:), target, intent(in), optional:: sndgln
    integer, dimension(:), target, intent(in), optional:: boundary_ids
    integer, dimension(:), intent(in), optional :: element_owner
    logical, intent(in), optional :: incomplete_surface_mesh

    type(element_type), pointer :: mesh_shape
    type(element_type) :: face_shape
    logical:: internal_face, surface_elements_added
    ! listen very carefully, I shall say this only once:
    logical, save :: warning_given=.false. 
    integer, dimension(:), pointer :: faces, neigh, snodes
    integer, dimension(2) :: common_elements
    integer :: nloc, snloc, stotel
    integer :: bdry_count, ele, sele, j, no_found
    integer :: no_faces
    type(csr_sparsity) :: sparsity
    type(csr_sparsity) :: nelist
    
    assert(continuity(mesh)>=0)

    mesh_shape=>ele_shape(mesh, 1)
    nloc=mesh_shape%ndof

    ! Calculate the node-to-element list.
    ! Calculate the element adjacency list.
    call extract_lists(mesh, nelist = nelist, eelist = sparsity)

    call allocate(mesh%faces%face_list, sparsity, type=CSR_INTEGER, &
        name=trim(mesh%name)//"FaceList")
    call zero(mesh%faces%face_list)

    no_faces=size(mesh%faces%face_list%sparsity%colm)
    allocate(mesh%faces%face_element_list(no_faces))
#ifdef HAVE_MEMORY_STATS
    call register_allocation("mesh_type", "integer", no_faces, &
         trim(mesh%name)//" face_element_list")
#endif
    allocate(mesh%faces%local_face_number(no_faces))
#ifdef HAVE_MEMORY_STATS
    call register_allocation("mesh_type", "integer", no_faces, &
         trim(mesh%name)//" local_face_number")
#endif

    mesh%faces%has_internal_boundaries = present(element_owner)
    
    snloc=face_vertices(mesh_shape)
    if (present(sndgln)) then
      
      stotel=size(sndgln)/snloc
      
      do sele=1, stotel
        
        ! find the elements adjacent to this surface element
        snodes => sndgln( (sele-1)*snloc+1:sele*snloc )
        call FindCommonElements(common_elements, no_found, nelist, &
          nodes=snodes )
          
        if (no_found==1) then
          ! we have found the adjacent element
          ele=common_elements(1)
          internal_face=.false.
          if (present(element_owner)) then
            assert(element_owner(sele)==ele)
          end if
        else if (no_found==2 .and. present(element_owner)) then
          ele=element_owner(sele)
          if (all(common_elements/=ele)) then
            FLAbort("Face not adjacent to specified element_owner")
          end if
          internal_face=.true.
        else
          FLAbort("Surface element in sndgln is not on the surface.")
        end if
        
        mesh%faces%face_element_list(sele)=ele
        
        ! now we have to fill in face_list:
        neigh=>row_m_ptr(mesh%faces%face_list, ele)
        faces=>row_ival_ptr(mesh%faces%face_list, ele)

        ! find the matching boundary of this element
        do j=1, mesh%shape%numbering%boundaries
           if (neigh(j)<=0 .or. internal_face) then
              if (SetContains(snodes, mesh%ndglno( (ele-1)*nloc+ &
                   boundary_numbering(mesh%shape%numbering, j) &
                   ))) exit
           end if
        end do
          
        if (j>mesh%shape%numbering%boundaries) then
          ! not found a matching boundary, something's wrong
          FLAbort("Something wrong with the mesh, sndgln, or mesh%nelist")
          
        else if (neigh(j)/=0 .and. .not. internal_face) then
          ! this surface element is already registered
          ! so apparently there's a duplicate element in the surface mesh
          ewrite(0,*) 'Surface element:', faces(j),' and ',sele
          ewrite(0,*) 'Both define the surface element:', snodes
          FLAbort("Duplicate element in the surface mesh")
        end if
        
        ! register the surface element in face_list
        faces(j)=sele
        if (.not. internal_face) then
          neigh(j)=-j ! negative number indicates exterior boundary
        else
          ! if all went well neigh(j) should have the right value:
          assert( neigh(j)==minval(common_elements, mask=common_elements/=ele) )
        end if
        
      end do
        
      bdry_count=stotel
      
    else
    
      bdry_count=0
      
    end if
            
    if (.not. (IsParallel() .or. present_and_true(incomplete_surface_mesh))) then
      ! register the rest of the boundaries
      ! remaining exterior boundaries first, thus completing the surface mesh
      ! This does not work in parallel and is therefore discouraged
      
      surface_elements_added=.false.
      do ele=1, size(mesh%faces%face_list,1)
        
         neigh=>row_m_ptr(mesh%faces%face_list, ele)
         faces=>row_ival_ptr(mesh%faces%face_list, ele)
         
         do j=1,size(neigh)
      
            if (neigh(j)==0) then
              
              bdry_count=bdry_count+1
              faces(j)=bdry_count
              neigh(j)=-j ! negative number indicates exterior boundary
              
              surface_elements_added=.true.
              
            end if
         end do
         
      end do
      if (surface_elements_added .and. .not. warning_given) then
        ewrite(0,*) "WARNING: an incomplete surface mesh has been provided."
        ewrite(0,*) "This will not work in parallel."
        ewrite(0,*) "All parts of the domain boundary need to be marked with a (physical) surface id."
        warning_given=.true.
      end if
    end if
      
    ! the size of this array will be the way to store the n/o
    ! exterior boundaries (returned by surface_element_count())
    allocate(mesh%faces%boundary_ids(1:bdry_count))
#ifdef HAVE_MEMORY_STATS
    call register_allocation("mesh_type", "integer", bdry_count, &
         trim(mesh%name)//" boundary_ids")
#endif

    mesh%faces%boundary_ids=0
    ! copy in supplied boundary ids
    if (present(boundary_ids)) then
      if (.not. present(sndgln)) then
        FLAbort("Boundary ids can only be supplied to add_faces with associated surface mesh")
      else if (stotel/=size(boundary_ids)) then
        FLAbort("Must supply boundary_ids array for the same number of elements as the surface mesh sndgln")
      end if
      mesh%faces%boundary_ids(1:stotel)=boundary_ids
    end if

    ! register the rest of the boundaries (the interior ones):
    do ele=1, size(mesh%faces%face_list,1)
       neigh=>row_m_ptr(mesh%faces%face_list, ele)
       faces=>row_ival_ptr(mesh%faces%face_list, ele)
       
       do j=1,size(neigh)
          if (neigh(j)>0 .and. faces(j)==0) then
            bdry_count=bdry_count+1
            faces(j)=bdry_count
          else if (neigh(j)==0) then
            ! left over exterior faces:
            bdry_count=bdry_count+1
            faces(j)=bdry_count
            neigh(j)=-j ! negative number indicates exterior boundary
            
          end if
          mesh%faces%local_face_number(faces(j))=j
       end do
       
       ! Record the element number of each face.
       ! (all faces should have an index now):
       mesh%faces%face_element_list(faces)=ele
       
    end do 
    
    ! Sanity checks that we have found all the faces.
    assert(bdry_count==size(mesh%faces%face_list%sparsity%colm))
    assert(.not.any(mesh%faces%face_list%sparsity%colm==0))
    assert(.not.any(mesh%faces%face_list%ival==0))
    
  end subroutine add_faces_face_list
    
  subroutine add_faces_face_list_periodic_from_non_periodic_model( &
     mesh, model, periodic_face_map)
     ! computes the face_list of a periodic mesh by copying it from
     ! a non-periodic model mesh and changing the periodic faces
     ! to internal
     type(mesh_type), intent(inout):: mesh
     type(mesh_type), intent(in):: model
     type(integer_hash_table), intent(in):: periodic_face_map

     type(csr_sparsity):: face_list_sparsity
     integer, dimension(:), pointer :: faces, neigh
     integer:: face1, face2, ele1, ele2
     integer:: i, j

     ewrite(1,*) "In add_faces_face_list_periodic_from_non_periodic_model"
     
     ! for periodic meshes we need to fix the face_list
     ! so we have to have a separate copy
     call allocate(face_list_sparsity, element_count(model), &
       element_count(model), entries(model%faces%face_list), &
       name=trim(mesh%name)//"EEList")
     face_list_sparsity%colm=model%faces%face_list%sparsity%colm
     face_list_sparsity%findrm=model%faces%face_list%sparsity%findrm

     call allocate(mesh%faces%face_list, face_list_sparsity, &
       type=CSR_INTEGER, name=trim(mesh%name)//"FaceList")
     mesh%faces%face_list%ival=model%faces%face_list%ival
     call deallocate(face_list_sparsity)
    
     ! now fix the face list
     do i=1, key_count(periodic_face_map)
        call fetch_pair(periodic_face_map, i, face1, face2)
        ele1=model%faces%face_element_list(face1)
        ele2=model%faces%face_element_list(face2)
        
        ! register ele2 as a neighbour of ele1
        faces => row_ival_ptr(mesh%faces%face_list, ele1)
        neigh => row_m_ptr(mesh%faces%face_list, ele1)
        do j=1, size(faces)
          if (faces(j)==face1) then
             neigh(j)=ele2
          end if
        end do
          
        ! register ele1 as a neighbour of ele2
        faces => row_ival_ptr(mesh%faces%face_list, ele2)
        neigh => row_m_ptr(mesh%faces%face_list, ele2)
        do j=1, size(faces)
          if (faces(j)==face2) then
             neigh(j)=ele1
          end if
        end do
        
     end do

  end subroutine add_faces_face_list_periodic_from_non_periodic_model
    
  subroutine add_faces_face_list_non_periodic_from_periodic_model( &
     mesh, model, periodic_face_map, stat)
     ! computes the face_list of a non-periodic mesh by copying it from
     ! a periodic model mesh and changing the periodic faces
     ! to external
     type(mesh_type), intent(inout):: mesh
     type(mesh_type), intent(in):: model
     ! we return a list of periodic face pairs, as these need their local node numbering fixed later
     type(integer_hash_table), intent(out):: periodic_face_map
     integer, intent(out), optional :: stat
       
     type(csr_sparsity):: face_list_sparsity
     integer, dimension(:), pointer:: neigh, ele1_nodes, ele2_nodes
     integer:: face, face2, ele1, ele2, lface1, lface2
     
     ewrite(1,*) "In add_faces_face_list_non_periodic_from_periodic_model"

     if (present(stat)) then
       stat = 0
     end if
     
     ! we need to fix the face_list so we have to have a separate copy
     call allocate(face_list_sparsity, element_count(model), &
       element_count(model), entries(model%faces%face_list), &
       name=trim(mesh%name)//"EEList")
     face_list_sparsity%colm=model%faces%face_list%sparsity%colm
     face_list_sparsity%findrm=model%faces%face_list%sparsity%findrm
     
     call allocate(mesh%faces%face_list, face_list_sparsity, &
       type=CSR_INTEGER, name=trim(mesh%name)//"FaceList")
     mesh%faces%face_list%ival=model%faces%face_list%ival
     call deallocate(face_list_sparsity)

     call allocate(periodic_face_map)
     
     ! now fix the face list - by searching for internal faces in the
     ! model mesh, these are the periodic faces that now need to be removed
     do face = 1, surface_element_count(model)
        ele1 = face_ele(model, face)
        neigh => row_m_ptr(mesh%faces%face_list, ele1)
        lface1 = local_face_number(model, face)
        ele2 = neigh(lface1)
        if (ele2>0) then
          ! we've found an internal face in the surface mesh
          
          ! check that the connection has disappeared
          face2 = ele_face(model, ele2, ele1)
          lface2 = local_face_number(model, face2)
          ele1_nodes => ele_nodes(mesh, ele1)
          ele2_nodes => ele_nodes(mesh, ele2)
          if (SetContains( &
             ele1_nodes(boundary_numbering(ele_shape(mesh, ele1), lface1)), &
             ele2_nodes(boundary_numbering(ele_shape(mesh, ele2), lface2)))) then
             ! apparently these faces are still connected
             ! (not currently supported)
             if (present(stat)) then
               stat = 1
             else
               ewrite(-1,*) "Face: ", face, "; element: ", ele1
               ewrite(-1,*) "face_global_nodes(mesh, face): ", ele1_nodes(boundary_numbering(ele_shape(mesh, ele1), lface1))
               ewrite(-1,*) "Opposing face: ", face2, "; element: ", ele2
               ewrite(-1,*) "face_global_nodes(mesh, face2): ", ele2_nodes(boundary_numbering(ele_shape(mesh, ele2), lface2))
               FLAbort("Left-over internal faces in removing periodic bcs.")
             end if
         end if
          
          ! we're cool
          neigh(lface1)=-lface1
          ! might as well fix the other side while we're at it
          neigh => row_m_ptr(mesh%faces%face_list, ele2)
          neigh(lface2)=-lface2
          ! we store these as their face local node numbering needs to be "fixed" later
          call insert(periodic_face_map, face, face2)
        end if
        
     end do

  end subroutine add_faces_face_list_non_periodic_from_periodic_model
  
!!$  subroutine fix_periodic_face_orientation(nonperiodic, periodic, periodic_face_map)
!!$    !!< Fixes, i.e. overwrites the face local node numbering of non-periodic nonperiodic
!!$    !!< in periodic faces to make it consistent with the periodic 'mesh'
!!$    !!< Assumes the shape functions of elements and faces in mesh and nonperiodic are the same!!
!!$    type(mesh_type), intent(in):: nonperiodic
!!$    type(mesh_type), intent(in):: periodic
!!$    type(integer_hash_table), intent(in):: periodic_face_map
!!$    
!!$    type(mesh_faces), pointer:: nonperiodic_faces
!!$    integer:: i, face1, face2
!!$    
!!$    ewrite(1,*) "Inside fix_periodic_face_orientation"
!!$
!!$    if (.not. periodic%faces%shape==nonperiodic%faces%shape) then
!!$      ewrite(-1,*) "When deriving the faces structure of a periodic mesh from a non-periodic mesh"
!!$      ewrite(-1,*) "Its shape functions have to be the same"
!!$      FLAbort("Different shape functions in non-periodic nonperiodic mesh")
!!$    end if
!!$    
!!$    do i=1, key_count(periodic_face_map)
!!$       call fetch_pair(periodic_face_map, i, face1, face2)
!!$       call fix_periodic_face_orientation_face(face1)
!!$       call fix_periodic_face_orientation_face(face2)
!!$    end do
!!$
!!$    ! when deriving a non-periodic mesh from a periodic model,
!!$    ! we don't have the surface mesh yet, so no need to fix it:
!!$    if (.not. associated(nonperiodic%faces%surface_node_list)) return
!!$    
!!$    nonperiodic_faces => nonperiodic%faces
!!$    call deallocate(nonperiodic_faces%surface_mesh)
!!$#ifdef HAVE_MEMORY_STATS
!!$    call register_deallocation("mesh_type", "integer", &
!!$         size(nonperiodic_faces%surface_node_list), name='Surface'//trim(nonperiodic%name))
!!$#endif
!!$    deallocate(nonperiodic_faces%surface_node_list)
!!$    call create_surface_mesh(nonperiodic_faces%surface_mesh, &
!!$       nonperiodic_faces%surface_node_list, nonperiodic, name='Surface'//trim(nonperiodic%name))
!!$#ifdef HAVE_MEMORY_STATS
!!$    call register_allocation("mesh_type", "integer", &
!!$         size(nonperiodic_faces%surface_node_list), name='Surface'//trim(nonperiodic%name))
!!$#endif
!!$      
!!$    contains
!!$    
!!$    subroutine fix_periodic_face_orientation_face(face)
!!$    integer, intent(in):: face
!!$    
!!$      integer, dimension(:), pointer:: mesh_face_local_nodes, nonperiodic_face_local_nodes
!!$      
!!$      mesh_face_local_nodes => face_local_nodes(periodic, face)
!!$      nonperiodic_face_local_nodes => face_local_nodes(nonperiodic, face)
!!$      
!!$      nonperiodic_face_local_nodes=mesh_face_local_nodes
!!$      
!!$    end subroutine fix_periodic_face_orientation_face
!!$    
!!$  end subroutine fix_periodic_face_orientation

  subroutine create_surface_mesh(surface_mesh, surface_nodes, &
    mesh, surface_elements, name)
  !! Creates a surface mesh consisting of the surface elements
  !! specified by surface_element_list  
  type(mesh_type), intent(out):: surface_mesh
  !! Returns a pointer to a list containing the global node number
  !! of the nodes on this surface mesh, can be used for surface node
  !! to global node numbering conversion.
  integer, dimension(:), pointer:: surface_nodes
  !! mesh to take surface from (should have %faces component)
  type(mesh_type), intent(in):: mesh
  !! which surface elements to select
  !! (if not provided all surface elements are included)
  integer, dimension(:), optional, target,intent(in):: surface_elements
  !! name for the new surface_mesh
  character(len=*), intent(in):: name
  
    integer, dimension(:), pointer:: lsurface_elements
    integer, dimension(:), pointer:: suf_ndglno
    integer, dimension(:), allocatable:: nod2sufnod
    integer, dimension(mesh%faces%shape%ndof):: glnodes
    integer i, j, sele, sufnod, snloc
    
    snloc=mesh%faces%shape%ndof
    
    if (present(surface_elements)) then
       lsurface_elements => surface_elements
    else
       allocate(lsurface_elements(1:surface_element_count(mesh)))
       lsurface_elements=(/ (i, i=1, size(lsurface_elements)) /)
    end if
      
    allocate(nod2sufnod(1:node_count(mesh)))
    nod2sufnod=0
    
    ! mark surface nodes with nod2sufnod(nod)==1
    sufnod=0
    do i=1, size(lsurface_elements)
      sele=lsurface_elements(i)
      glnodes=face_global_nodes(mesh, sele)
      do j=1, snloc
        if (nod2sufnod(glnodes(j))==0) then
          sufnod=sufnod+1
          nod2sufnod(glnodes(j))=1
        end if
      end do
    end do
      
    call allocate(surface_mesh, nodes=sufnod, &
      elements=size(lsurface_elements), shape=mesh%faces%shape, &
      name=name)
      
    surface_mesh%periodic=mesh%periodic
    
    allocate(surface_nodes(1:sufnod))
    
    ! create numbering in the same order as full nodal numbering:
    sufnod=0
    do i=1, size(nod2sufnod)
      if (nod2sufnod(i)==1) then
        sufnod=sufnod+1
        ! global node to surface node numbering
        nod2sufnod(i)=sufnod
        ! and the reverse
        surface_nodes(sufnod)=i
        
      end if
    end do
      
    ! map global node numbering to surface node numbering
    suf_ndglno => surface_mesh%ndglno
    do i=1, size(lsurface_elements)
      sele=lsurface_elements(i)
      suf_ndglno( (i-1)*snloc+1:i*snloc )=nod2sufnod(face_global_nodes(mesh, sele))
    end do
        
    deallocate(nod2sufnod)
    
    if (.not. present(surface_elements)) then
       deallocate(lsurface_elements)
    end if
  
  end subroutine create_surface_mesh
    
  logical function SetContains(a, b)
  !!< Auxillary function that returns true if b contains a
  integer, dimension(:), intent(in):: a, b
  
    integer i
    
    SetContains=.false.
    do i=1, size(a)
      if (.not. any(b==a(i))) return
    end do
    SetContains=.true.

  end function SetContains

  function make_mesh_periodic(positions,physical_boundary_ids,aliased_boundary_ids,periodic_mapping_python,name, &
       periodic_face_map) result (positions_out)
    !!< Produce a mesh based on an old mesh but with periodic boundary conditions
    type(vector_field) :: positions_out
    type(vector_field), target, intent(in) :: positions
    
    integer, dimension(:), intent(in) :: physical_boundary_ids, aliased_boundary_ids
    character(len=*), intent(in) :: periodic_mapping_python
    ! name of positions_out%mesh, positions_out will called trim(name)//"Coordinate"
    character(len=*), intent(in), optional :: name
    !! builds up a map between aliased and physical faces, has to be allocated
    !! before the call, and is not emptied, so this can be used to build up a
    !! aliased to physical face map over multiple calls to make_mesh_periodic
    type(integer_hash_table), optional, intent(inout):: periodic_face_map
    
    type(mesh_type) :: mesh
    type(mesh_type), pointer:: model
    
    integer, dimension(:), allocatable :: ndglno
    real, dimension(:), pointer :: val
    integer, dimension(:,:), allocatable :: local_mapping_list
    integer, dimension(:), allocatable :: mapping_list, mapped
    integer :: i, j, k, id, nod, nod1, map_index, periodic_faces
    integer, dimension(:), allocatable :: face_nodes, face_nodes2
    integer :: count
    real, dimension(:,:), allocatable :: mapX
    real, dimension(positions%dim) :: tmp_pos
    real, dimension(:), pointer :: x,y,z
    real :: epsilon0
    logical :: found_node

    model => positions%mesh
    
    assert(has_faces(model))
        
    !get pointers to coordinates
    x => positions%val(1,:)
    if (positions%dim>1) then
       y => positions%val(2,:)
       if(positions%dim>1) then
          z => positions%val(3,:)
       end if
    end if

    !copy over all the mesh parameters
    allocate(mesh%adj_lists)
    mesh%continuity=model%continuity
    mesh%elements=model%elements
    mesh%shape=model%shape
    call incref(mesh%shape)
    if (present(name)) then
       mesh%name=name
    else
       mesh%name=empty_name
    end if
    mesh%wrapped=.false.
    mesh%periodic=.true.
    
    if (associated(model%region_ids)) then
       allocate(mesh%region_ids(size(model%region_ids)))
       mesh%region_ids = model%region_ids
    end if

    !allocate memory for temporary place to hold old connectivity,
    !and memory for periodic connectivity
    allocate(ndglno(mesh%shape%cell%entity_counts(0)*model%elements), &
         mesh%ndglno(mesh%shape%ndof*model%elements))
#ifdef HAVE_MEMORY_STATS
    call register_allocation("mesh_type", "integer", size(mesh%ndglno), &
      name=mesh%name)
#endif

    !get old connectivity
    ndglno=model%ndglno
    
    nullify(mesh%refcount) ! Hack for gfortran component initialisation
    !                         bug.
    call addref(mesh)
    
    !mapping_list is mapping from coordinates to periodic node number
    !mapped takes value 1 if node is aliased
    allocate( mapping_list(model%nodes), mapped(model%nodes) )
    mapping_list = 0
    mapped = 0

    !array to store the global node numbers in a face
    !ATTENTION: broken for meshes with different element types on 
    !different meshes
    allocate( face_nodes(face_loc(model,1)) )
    allocate( face_nodes2(face_loc(model,1)) )

    !label any nodes which are aliased by:
    !   visiting each surface element
    !   checking the id 
    !   if the id indicates aliased node then set mapped(node) to 1
    !           for each node in the surface element
    periodic_faces=0
    do i = 1, surface_element_count(model)
       id = surface_element_id(model,i)
       if(any(aliased_boundary_ids==id)) then
          face_nodes = face_global_nodes(model,i)
          mapped(face_nodes) = 1
          
          periodic_faces=periodic_faces+1
       end if
    end do

    !compute the number of nodes in the periodic mesh
    mesh%nodes = model%nodes - sum(mapped)

    ewrite(2,*) 'cjc nonods xnonod',mesh%nodes,model%nodes, sum(mapped)

    !local_mapping_list(1,:) contains aliased nodes
    !local_mapping_list(2,:) contains the nodes they are aliased to
    allocate( local_mapping_list(2,sum(mapped)) )
    local_mapping_list = 0

    !mapX contains the coordinates of the nodes that aliased nodes
    !are mapped to
    allocate( mapX(positions%dim,sum(mapped)) )

    !compute local_mapping_list(1,:) by
    !visiting each surface element
    !if id indicates it is aliased
    !visit each node in the surface element
    !if the node has yet to be added to the list (mapped(node)==1) then
    !     set mapped(node) to -1
    !     add node to the local_mapping_list(1,:), and 
    !     increment count
    count = 1
    do i = 1, surface_element_count(model)
       id = surface_element_id(model,i)
       face_nodes = face_global_nodes(model,i)
       if(any(aliased_boundary_ids==id)) then
          do nod = 1, size(face_nodes)
             if(mapped(face_nodes(nod))==1) then
                mapped(face_nodes(nod))=-1
                local_mapping_list(1,count) = face_nodes(nod)
                count = count + 1
             end if
          end  do
       end if
    end do

    !compute the coordinates of the nodes that aliased nodes are mapped to
    if (positions%dim==1) then
       call set_from_python_function(mapX, &
            periodic_mapping_python, x(local_mapping_list(1,:)),  &
            time=0.0)
    else if (positions%dim==2) then
       call set_from_python_function(mapX, &
            periodic_mapping_python, x(local_mapping_list(1,:)),  &
            y(local_mapping_list(1,:)), time=0.0)       
    else if (positions%dim==3) then
       call set_from_python_function(mapX, &
            periodic_mapping_python, x(local_mapping_list(1,:)),  &
            y(local_mapping_list(1,:)), z(local_mapping_list(1,:)), 0.0)
    end if
           
    !compute list of aliased to nodes
    !loop over surface elements
    !check for mapped to ids
    !if surface is mapped to
    !loop over nodes in aliased list
    !if any of the aliased nodes are mapped to a point 
    !close to the current node
    !add that to the list
    do i = 1, surface_element_count(model)
       id = surface_element_id(model,i)
       if(any(physical_boundary_ids==id)) then
          face_nodes = face_global_nodes(model,i)
          do nod = 1, size(face_nodes)
             tmp_pos = node_val(positions, face_nodes(nod))
             found_node = .false.
             do nod1 = 1, size(mapX,2)
!                epsilon0 = &
!                     100*epsilon(0.0)*max( &
!                              maxval(abs(my_vec)),maxval(abs(mapX(:,nod1))))
                epsilon0 = 1.0e-5
                if(maxval(abs(tmp_pos-mapX(:,nod1)))<epsilon0) then
                   local_mapping_list(2,nod1) = face_nodes(nod)
                   found_node = .true.
                end if
             end do
             if(.not.found_node) then
                print '(2i8)', model%ndglno
                do nod1 = 1, size(mapX,2)
                   ewrite(0,*) mapX(:,nod1)
                end do
                ewrite(0,*) 'node position is', tmp_pos
                FLExit('When deriving a periodic mesh, could not find node')
             end if
          end do
       end if
    end do
      
    ! now create a new periodic positions:
    call allocate(positions_out, positions%dim, mesh, name=trim(mesh%name)//"Coordinate")
    
    !check that it worked
    if(any(local_mapping_list==0)) then
       do nod = 1, size(local_mapping_list,2)
          ewrite(-1,*) local_mapping_list(1,nod), local_mapping_list(2,nod)
          ewrite(-1,*) node_val(positions, local_mapping_list(1,nod))
          ewrite(-1,*) node_val(positions, local_mapping_list(2,nod))
       end do
       FLExit('Failed to perform periodic mapping, check your periodic mappings.')
    end if

    !construct new numbering in mapping_list, first all the 
    !aliased-to nodes
    mapping_list = 0
    do nod = 1, size(local_mapping_list,2)
       mapping_list(local_mapping_list(2,nod)) = nod
       mapping_list(local_mapping_list(1,nod)) = nod
       do k=1, positions_out%dim
         positions_out%val(k,nod)=node_val(positions, k, local_mapping_list(1,nod))
       end do
    end do
    !then the rest
    count = size(local_mapping_list,2)
    do nod = 1, size(mapping_list)
       if(mapping_list(nod)==0) then
          count = count + 1
          mapping_list(nod) = count
          do k=1, positions_out%dim
             positions_out%val(k,count)=node_val(positions, k, nod)
          end do
       end if
    end do

    !construct periodic ndglno
    mesh%ndglno = mapping_list(ndglno)

    !validate mesh
    if(maxval(mesh%ndglno) > mesh%nodes) then
       ewrite(-1,*) 'max(ndglno)=',maxval(mesh%ndglno), 'nodes',mesh%nodes
       FLAbort('Ndglno contains value greater than nonods')
    end if
!    ! This test is quadratic in mesh%nodes
!    do nod = 1, mesh%nodes
!       if(.not.any(nod==mesh%ndglno)) then
!          ewrite(-1,*) 'node',nod,'not present in ndglno'
!          FLAbort('periodic mesh error!')
!       end if
!    end do

    if (has_faces(model) .and. present(periodic_face_map)) then

       map_index=0
       face_loop_1: do i=1,surface_element_count(model)
          if(any(physical_boundary_ids==surface_element_id(model,i))) then          
             face_nodes = mapping_list(face_global_nodes(model,i))
             map_index=map_index+1

             do j=1,surface_element_count(model)
                if(any(aliased_boundary_ids==surface_element_id(model,j)))&
                     & then          
                   face_nodes2 = mapping_list(face_global_nodes(model,j))
                   
                   if (SetContains(face_nodes, face_nodes2)) then
                      call insert( periodic_face_map, i, j)

                      cycle face_loop_1
                   end if
                   
                end if
             end do
             ! If we get here then we have an unmatched face.
             FLExit("Unmatched face in periodic mesh creation.  Check faces on periodic boundaries conform.")
          end if
       end do face_loop_1

    end if
    
    ! lose our reference
    call deallocate(mesh)

  end function make_mesh_periodic

  function make_submesh (model, name) &
       result (mesh)
    !!< Produce a mesh based on an old mesh but divided into piecewise linear.
    !!< FIXME: only works for quadratic simplex elements and doesn't do faces!
    type(mesh_type) :: mesh

    type(mesh_type), intent(in) :: model
    character(len=*), intent(in), optional :: name
    
    type(element_type) :: shape
    integer :: vertices, model_ele, sub_ele, l_ele
    integer, dimension(:,:), allocatable :: permutation
    integer, dimension(:), pointer :: model_nodes
    logical :: regions

    ewrite(1,*) 'entering make_submesh'

    if (present(name)) then
      mesh%name=name
    else
      mesh%name=empty_name
    end if
    
    allocate(mesh%adj_lists)
    mesh%continuity=model%continuity

    mesh%nodes = model%nodes

    vertices = model%shape%quadrature%vertices

    select case(model%shape%numbering%family)
    case(FAMILY_SIMPLEX)

      select case(model%shape%degree)
      case(2)

        select case(vertices)
        case(3) ! triangle

          mesh%elements=4*model%elements

          allocate(permutation(4,3))
          ! here we assume that the one true node ordering is used
          permutation = reshape((/1, 2, 2, 4, &
                                  2, 3, 4, 5, &
                                  4, 5, 5, 6/), (/4,3/))
        case(4) ! tet

          mesh%elements=8*model%elements

          allocate(permutation(8,4))
          ! here we assume that the one true node ordering is used
          ! also we arbitrarily select a diagonal (between 5 and 7) through the central octahedron
          permutation = reshape((/1, 2, 4,  7, 2, 2, 4, 5, &
                                  2, 3, 5,  8, 4, 5, 5, 7, &
                                  4, 5, 6,  9, 5, 7, 7, 8, &
                                  7, 8, 9, 10, 7, 8, 9, 9/), (/8,4/))
        case default
          ewrite(-1,*) "Submesh only supported for simplex elements."
          FLExit("Unsupported vertex count for the submesh.")
        end select
      case(1)
        !nothing to be done really

        mesh%elements=model%elements

        select case(vertices)
        case(3) ! triangle


          allocate(permutation(1,3))
          permutation = reshape((/1, 2, 3/), (/1,3/))
        case(4) ! tet

          allocate(permutation(1,4))
          permutation = reshape((/1, 2, 3, 4/), (/1,4/))
        case default
          ewrite(-1,*) "Submesh only supported for simplex elements."
          FLExit("Unsupported vertex count for the submesh.")
        end select

      case default
        FLExit("Submesh only supported for quadratic or lower elements")
      end select

    case default
      FLExit("Submesh only supported for simplex elements")
    end select

    shape = make_element_shape(vertices = vertices, dim = mesh_dim(model), &
                               degree = 1, quad = model%shape%quadrature)

    mesh%shape=shape
    call incref(mesh%shape)

    regions = .false.
    if (associated(model%region_ids)) then
      allocate(mesh%region_ids(mesh%elements))
      regions = .true.
    end if

    allocate(mesh%ndglno(mesh%shape%ndof*mesh%elements))
#ifdef HAVE_MEMORY_STATS
    call register_allocation("mesh_type", "integer", size(mesh%ndglno), &
      name=mesh%name)
#endif

    sub_ele = 0
    do model_ele = 1, element_count(model)
      model_nodes=>ele_nodes(model, model_ele)

      if(regions) mesh%region_ids(sub_ele+1:sub_ele+size(permutation,1)) = model%region_ids(model_ele)

      do l_ele = 1, size(permutation,1)
        sub_ele = sub_ele+1
        mesh%ndglno(mesh%shape%ndof*(sub_ele-1)+1:mesh%shape%ndof*sub_ele) = model_nodes(permutation(l_ele,:))
      end do

    end do

    mesh%wrapped=.false.
    mesh%periodic=model%periodic
    nullify(mesh%refcount) ! Hack for gfortran component initialisation
    !                         bug.
    call addref(mesh)
    call deallocate(shape)

  end function make_submesh

  function extract_elements(positions, elements) result(subpos)
  !! Given a mesh and a list of elements,
  !! return a mesh containing just those elements.
  type(vector_field), intent(in), target :: positions
  integer, dimension(:), intent(in) :: elements
  type(vector_field) :: subpos

  type(mesh_type), pointer :: mesh
  type(mesh_type) :: submesh

  integer :: ele, nodes, i, j, k, loc

  mesh => positions%mesh
  loc = ele_loc(mesh, 1)

  nodes = size(elements) * loc
  call allocate(submesh, nodes, size(elements), ele_shape(mesh, 1), "SubMesh")
  call allocate(subpos, positions%dim, submesh, "SubCoordinate")
  call deallocate(submesh)

  do j=1,nodes
    submesh%ndglno(j) = j
  end do

  j = 1
  do i=1,size(elements)
    ele = elements(i)
    do k=1,positions%dim
      subpos%val(k,ele_nodes(subpos, j)) = ele_val(positions, k, ele)
    end do
    j = j + 1
  end do
  end function extract_elements
  
  subroutine add_lists_mesh(mesh, nnlist, nelist, eelist)
    !!< Add requested adjacency lists to the adjacency cache for the supplied mesh
    
    type(mesh_type), intent(in) :: mesh
    logical, optional, intent(in) :: nnlist, nelist, eelist
        
    type(csr_sparsity), pointer :: lnnlist, lnelist, leelist
    
    logical :: ladd_nnlist, ladd_nelist, ladd_eelist
    
    assert(associated(mesh%adj_lists))
    ladd_nnlist = present_and_true(nnlist) .and. .not. associated(mesh%adj_lists%nnlist)
    ladd_eelist = present_and_true(eelist) .and. .not. associated(mesh%adj_lists%eelist)
    ladd_nelist = (present_and_true(nelist) .or. ladd_eelist) .and. .not. associated(mesh%adj_lists%nelist)

    if(ladd_nnlist .and. ladd_nelist .and. ladd_eelist) then
      ewrite(2, *) "Adding node-node list to mesh " // trim(mesh%name)    
      ewrite(2, *) "Adding node-element list to mesh " // trim(mesh%name)    
      ewrite(2, *) "Adding element-element list to mesh " // trim(mesh%name) 
      allocate(mesh%adj_lists%nnlist)
      allocate(mesh%adj_lists%nelist)
      allocate(mesh%adj_lists%eelist)
      ! Use these pointers to work around compilers that insist on having mesh
      ! intent(inout) - it really only needs to be intent(in)
      lnnlist => mesh%adj_lists%nnlist
      lnelist => mesh%adj_lists%nelist
      leelist => mesh%adj_lists%eelist
      call makelists(mesh, &
        & nnlist = lnnlist, &
        & nelist = lnelist, &
        & eelist = leelist)
    else if(ladd_nnlist .and. ladd_nelist) then
      ewrite(2, *) "Adding node-node list to mesh " // trim(mesh%name)    
      ewrite(2, *) "Adding node-element list to mesh " // trim(mesh%name)    
      allocate(mesh%adj_lists%nnlist)
      allocate(mesh%adj_lists%nelist)
      ! Use these pointers to work around compilers that insist on having mesh
      ! intent(inout) - it really only needs to be intent(in)
      lnnlist => mesh%adj_lists%nnlist
      lnelist => mesh%adj_lists%nelist
      call makelists(mesh, &
        & nnlist = lnnlist, &
        & nelist = lnelist)
    else if(ladd_eelist) then
      if(ladd_nnlist) then
        call add_nnlist(mesh)
      end if
      call add_eelist(mesh)  ! The eelist generates the nelist. If we need all
                             ! three then we enter the branch above.
    else if(ladd_nnlist) then
      call add_nnlist(mesh)
    else if(ladd_nelist) then
      call add_nelist(mesh)
!    else
!      ! We already have the requested lists (or no lists were requested)
    end if
    
  end subroutine add_lists_mesh
  
  subroutine add_lists_scalar(field, nnlist, nelist, eelist)
    !!< Add requested adjacency lists to the adjacency cache for the supplied field
    
    type(scalar_field), intent(in) :: field
    logical, optional, intent(in) :: nnlist, nelist, eelist
    
    call add_lists(field%mesh, nnlist = nnlist, nelist = nelist, eelist = eelist)
    
  end subroutine add_lists_scalar
  
  subroutine add_lists_vector(field, nnlist, nelist, eelist)
    !!< Add requested adjacency lists to the adjacency cache for the supplied field
    
    type(vector_field), intent(in) :: field
    logical, optional, intent(in) :: nnlist, nelist, eelist
    
    call add_lists(field%mesh, nnlist = nnlist, nelist = nelist, eelist = eelist)
    
  end subroutine add_lists_vector
  
  subroutine add_lists_tensor(field, nnlist, nelist, eelist)
    !!< Add requested adjacency lists to the adjacency cache for the supplied field
    
    type(tensor_field), intent(in) :: field
    logical, optional, intent(in) :: nnlist, nelist, eelist
    
    call add_lists(field%mesh, nnlist = nnlist, nelist = nelist, eelist = eelist)
    
  end subroutine add_lists_tensor
  
  subroutine extract_lists_mesh(mesh, nnlist, nelist, eelist)
    !!< Extract adjacancy lists (generating if necessary) from the
    !!< adjacency cache for the supplied mesh
    
    type(mesh_type), intent(in) :: mesh
    type(csr_sparsity), optional, intent(out) :: nnlist
    type(csr_sparsity), optional, intent(out) :: nelist
    type(csr_sparsity), optional, intent(out) :: eelist
    
    call add_lists(mesh, nnlist = present(nnlist), nelist = present(nelist), eelist = present(eelist))
    assert(associated(mesh%adj_lists))
    if(present(nnlist)) then
      assert(associated(mesh%adj_lists%nnlist))
      nnlist = mesh%adj_lists%nnlist
      assert(has_references(nnlist))
    end if
    if(present(nelist)) then
      assert(associated(mesh%adj_lists%nelist))
      nelist = mesh%adj_lists%nelist
      assert(has_references(nelist))
    end if
    if(present(eelist)) then
      assert(associated(mesh%adj_lists%eelist))
      eelist = mesh%adj_lists%eelist
      assert(has_references(eelist))
    end if
    
  end subroutine extract_lists_mesh
  
  subroutine extract_lists_scalar(field, nnlist, nelist, eelist)
    !!< Extract adjacancy lists (generating if necessary) from the
    !!< adjacency cache for the supplied field
    
    type(scalar_field), intent(in) :: field
    type(csr_sparsity), optional, intent(out) :: nnlist
    type(csr_sparsity), optional, intent(out) :: nelist
    type(csr_sparsity), optional, intent(out) :: eelist
    
    call extract_lists(field%mesh, nnlist = nnlist, nelist = nelist, eelist = eelist)
  
  end subroutine extract_lists_scalar
  
  subroutine extract_lists_vector(field, nnlist, nelist, eelist)
    !!< Extract adjacancy lists (generating if necessary) from the
    !!< adjacency cache for the supplied field
    
    type(vector_field), intent(in) :: field
    type(csr_sparsity), optional, intent(out) :: nnlist
    type(csr_sparsity), optional, intent(out) :: nelist
    type(csr_sparsity), optional, intent(out) :: eelist
    
    call extract_lists(field%mesh, nnlist = nnlist, nelist = nelist, eelist = eelist)
  
  end subroutine extract_lists_vector
  
  subroutine extract_lists_tensor(field, nnlist, nelist, eelist)
    !!< Extract adjacancy lists (generating if necessary) from the
    !!< adjacency cache for the supplied field
    
    type(tensor_field), intent(in) :: field
    type(csr_sparsity), optional, intent(out) :: nnlist
    type(csr_sparsity), optional, intent(out) :: nelist
    type(csr_sparsity), optional, intent(out) :: eelist
    
    call extract_lists(field%mesh, nnlist = nnlist, nelist = nelist, eelist = eelist)
  
  end subroutine extract_lists_tensor
  
  subroutine add_nnlist_mesh(mesh)
    !!< Add the node-node list to the adjacency cache for the supplied mesh
  
    type(mesh_type), intent(in) :: mesh
    
    type(csr_sparsity), pointer :: nnlist
    
    assert(associated(mesh%adj_lists))
    if(.not. associated(mesh%adj_lists%nnlist)) then    
      ewrite(2, *) "Adding node-node list to mesh " // trim(mesh%name)
      allocate(mesh%adj_lists%nnlist)
      ! Use this pointer to work around compilers that insist on having mesh
      ! intent(inout) - it really only needs to be intent(in)
      nnlist => mesh%adj_lists%nnlist
      call makelists(mesh, nnlist = nnlist)
#ifdef DDEBUG
    else
      assert(has_references(mesh%adj_lists%nnlist))
#endif
    end if
    
  end subroutine add_nnlist_mesh
  
  subroutine add_nnlist_scalar(field)
    !!< Add the node-node list to the adjacency cache for the supplied field
    
    type(scalar_field), intent(in) :: field
    
    call add_nnlist(field%mesh)
  
  end subroutine add_nnlist_scalar
  
  subroutine add_nnlist_vector(field)
    !!< Add the node-node list to the adjacency cache for the supplied field
    
    type(vector_field), intent(in) :: field
    
    call add_nnlist(field%mesh)
  
  end subroutine add_nnlist_vector
  
  subroutine add_nnlist_tensor(field)
    !!< Add the node-node list to the adjacency cache for the supplied field
    
    type(tensor_field), intent(in) :: field
    
    call add_nnlist(field%mesh)
  
  end subroutine add_nnlist_tensor
  
  function extract_nnlist_mesh(mesh) result(nnlist)
    !!< Extract the node-node list (generating if necessary) from the
    !!< adjacency cache for the supplied mesh
  
    type(mesh_type), intent(in) :: mesh
    
    type(csr_sparsity), pointer :: nnlist
    
    call add_nnlist(mesh)
    nnlist => mesh%adj_lists%nnlist
    assert(has_references(nnlist))
    
  end function extract_nnlist_mesh
  
  function extract_nnlist_scalar(field) result(nnlist)
    !!< Extract the node-node list (generating if necessary) from the
    !!< adjacency cache for the supplied field
    
    type(scalar_field), intent(in) :: field
    
    type(csr_sparsity), pointer :: nnlist
    
    nnlist => extract_nnlist(field%mesh)
    
  end function extract_nnlist_scalar
  
  function extract_nnlist_vector(field) result(nnlist)
    !!< Extract the node-node list (generating if necessary) from the
    !!< adjacency cache for the supplied field
    
    type(vector_field), intent(in) :: field
    
    type(csr_sparsity), pointer :: nnlist
    
    nnlist => extract_nnlist(field%mesh)
    
  end function extract_nnlist_vector
  
  function extract_nnlist_tensor(field) result(nnlist)
    !!< Extract the node-node list (generating if necessary) from the
    !!< adjacency cache for the supplied field
    
    type(tensor_field), intent(in) :: field
    
    type(csr_sparsity), pointer :: nnlist
    
    nnlist => extract_nnlist(field%mesh)
    
  end function extract_nnlist_tensor
  
  subroutine add_nelist_mesh(mesh)
    !!< Add the node-element list to the adjacency cache for the supplied mesh
  
    type(mesh_type), intent(in) :: mesh
    
    type(csr_sparsity), pointer :: nelist
    
    assert(associated(mesh%adj_lists))
    if(.not. associated(mesh%adj_lists%nelist)) then
      ewrite(2, *) "Adding node-element list to mesh " // trim(mesh%name)
      allocate(mesh%adj_lists%nelist)
      ! Use this pointer to work around compilers that insist on having mesh
      ! intent(inout) - it really only needs to be intent(in)
      nelist => mesh%adj_lists%nelist
      call makelists(mesh, nelist = nelist)
#ifdef DDEBUG
    else
      assert(has_references(mesh%adj_lists%nelist))
#endif
    end if
    
  end subroutine add_nelist_mesh
  
  subroutine add_nelist_scalar(field)
    !!< Add the node-element list to the adjacency cache for the supplied field
    
    type(scalar_field), intent(in) :: field
    
    call add_nelist(field%mesh)
  
  end subroutine add_nelist_scalar
  
  subroutine add_nelist_vector(field)
    !!< Add the node-element list to the adjacency cache for the supplied field
    
    type(vector_field), intent(in) :: field
    
    call add_nelist(field%mesh)
  
  end subroutine add_nelist_vector
  
  subroutine add_nelist_tensor(field)
    !!< Add the node-element list to the adjacency cache for the supplied field
    
    type(tensor_field), intent(in) :: field
    
    call add_nelist(field%mesh)
  
  end subroutine add_nelist_tensor
  
  function extract_nelist_mesh(mesh) result(nelist)
    !!< Extract the node-element list (generating if necessary) from the
    !!< adjacency cache for the supplied mesh
  
    type(mesh_type), intent(in) :: mesh
    
    type(csr_sparsity), pointer :: nelist
    
    call add_nelist(mesh)
    nelist => mesh%adj_lists%nelist
    assert(has_references(nelist))
    
  end function extract_nelist_mesh
  
  function extract_nelist_scalar(field) result(nelist)
    !!< Extract the node-element list (generating if necessary) from the
    !!< adjacency cache for the supplied field
    
    type(scalar_field), intent(in) :: field
    
    type(csr_sparsity), pointer :: nelist
    
    nelist => extract_nelist(field%mesh)
    
  end function extract_nelist_scalar
  
  function extract_nelist_vector(field) result(nelist)
    !!< Extract the node-element list (generating if necessary) from the
    !!< adjacency cache for the supplied field
    
    type(vector_field), intent(in) :: field
    
    type(csr_sparsity), pointer :: nelist
    
    nelist => extract_nelist(field%mesh)
    
  end function extract_nelist_vector
  
  function extract_nelist_tensor(field) result(nelist)
    !!< Extract the node-element list (generating if necessary) from the
    !!< adjacency cache for the supplied field
    
    type(tensor_field), intent(in) :: field
    
    type(csr_sparsity), pointer :: nelist
    
    nelist => extract_nelist(field%mesh)
    
  end function extract_nelist_tensor

  subroutine add_eelist_mesh(mesh)
    !!< Add the element-element list to the adjacency cache for the supplied mesh
  
    type(mesh_type), intent(in) :: mesh
    
    type(csr_sparsity), pointer :: eelist, nelist
    
    assert(associated(mesh%adj_lists))
    if(.not. associated(mesh%adj_lists%eelist)) then    
      ewrite(2, *) "Adding element-element list to mesh " // trim(mesh%name)
      allocate(mesh%adj_lists%eelist)
      ! Use this pointer to work around compilers that insist on having mesh
      ! intent(inout) - it really only needs to be intent(in)
      eelist => mesh%adj_lists%eelist
      ! We need the nelist to generate the eelist, so extract it from the cache
      ! (generating if necessary)
      nelist => extract_nelist(mesh)
      ewrite(1, *) "Using the new makeeelist"
      call makeeelist(eelist, mesh, nelist)
#ifdef DDEBUG
    else
      assert(has_references(mesh%adj_lists%eelist))
#endif
    end if
    
  end subroutine add_eelist_mesh
  
  subroutine add_eelist_scalar(field)
    !!< Add the element-element list to the adjacency cache for the supplied field
    
    type(scalar_field), intent(in) :: field
    
    call add_eelist(field%mesh)
  
  end subroutine add_eelist_scalar
  
  subroutine add_eelist_vector(field)
    !!< Add the element-element list to the adjacency cache for the supplied field
    
    type(vector_field), intent(in) :: field
    
    call add_eelist(field%mesh)
  
  end subroutine add_eelist_vector
  
  subroutine add_eelist_tensor(field)
    !!< Add the element-element list to the adjacency cache for the supplied field
    
    type(tensor_field), intent(in) :: field
    
    call add_eelist(field%mesh)
  
  end subroutine add_eelist_tensor
  
  function extract_eelist_mesh(mesh) result(eelist)
    !!< Extract the element-element list (generating if necessary) from the
    !!< adjacency cache for the supplied mesh
  
    type(mesh_type), intent(in) :: mesh
    
    type(csr_sparsity), pointer :: eelist
    
    call add_eelist(mesh)
    eelist => mesh%adj_lists%eelist
    assert(has_references(eelist))
    
  end function extract_eelist_mesh
  
  function extract_eelist_scalar(field) result(eelist)
    !!< Extract the element-element list (generating if necessary) from the
    !!< adjacency cache for the supplied field
    
    type(scalar_field), intent(in) :: field
    
    type(csr_sparsity), pointer :: eelist
    
    eelist => extract_eelist(field%mesh)
    
  end function extract_eelist_scalar
  
  function extract_eelist_vector(field) result(eelist)
    !!< Extract the element-element list (generating if necessary) from the
    !!< adjacency cache for the supplied field
    
    type(vector_field), intent(in) :: field
    
    type(csr_sparsity), pointer :: eelist
    
    eelist => extract_eelist(field%mesh)
    
  end function extract_eelist_vector
  
  function extract_eelist_tensor(field) result(eelist)
    !!< Extract the element-element list (generating if necessary) from the
    !!< adjacency cache for the supplied field
    
    type(tensor_field), intent(in) :: field
    
    type(csr_sparsity), pointer :: eelist
    
    eelist => extract_eelist(field%mesh)
    
  end function extract_eelist_tensor  
  
  subroutine remove_lists_mesh(mesh)
    !!< Remove the adjecency lists from the adjacency cache for the supplied
    !!< mesh
  
    type(mesh_type), intent(inout) :: mesh
    
    call remove_nnlist(mesh)
    call remove_nelist(mesh)
    call remove_eelist(mesh)
  
  end subroutine remove_lists_mesh
  
  subroutine remove_nnlist_mesh(mesh)
    !!< Remove the node-node list from the adjacency cache for the supplied mesh
    
    type(mesh_type), intent(inout) :: mesh
    
    assert(associated(mesh%adj_lists))
    if(associated(mesh%adj_lists%nnlist)) then
      ewrite(2, *) "Removing node-node list from mesh " // trim(mesh%name)
      call deallocate(mesh%adj_lists%nnlist)
      deallocate(mesh%adj_lists%nnlist)
      nullify(mesh%adj_lists%nnlist)
    end if
    
  end subroutine remove_nnlist_mesh
  
  subroutine remove_nelist_mesh(mesh)
    !!< Remove the node-element list from the adjacency cache for the supplied mesh
    
    type(mesh_type), intent(inout) :: mesh
    
    assert(associated(mesh%adj_lists))
    if(associated(mesh%adj_lists%nelist)) then
      ewrite(2, *) "Removing node-element list from mesh " // trim(mesh%name)
      call deallocate(mesh%adj_lists%nelist)
      deallocate(mesh%adj_lists%nelist)
      nullify(mesh%adj_lists%nelist)
    end if
    
  end subroutine remove_nelist_mesh
  
  subroutine remove_eelist_mesh(mesh)
    !!< Remove the element-element list from the adjacency cache for the supplied mesh
    
    type(mesh_type), intent(inout) :: mesh
    
    assert(associated(mesh%adj_lists))
    if(associated(mesh%adj_lists%eelist)) then
      ewrite(2, *) "Removing element-element list from mesh " // trim(mesh%name)
      call deallocate(mesh%adj_lists%eelist)
      deallocate(mesh%adj_lists%eelist)
      nullify(mesh%adj_lists%eelist)
    end if
    
  end subroutine remove_eelist_mesh
    
#include "Reference_count_mesh_type.F90"
#include "Reference_count_scalar_field.F90"
#include "Reference_count_vector_field.F90"
#include "Reference_count_tensor_field.F90"

end module fields_allocates<|MERGE_RESOLUTION|>--- conflicted
+++ resolved
@@ -1032,24 +1032,6 @@
       call add_faces(mesh, model)
     end if
 
-<<<<<<< HEAD
-!!$    if (mesh%shape%numbering%type==ELEMENT_TRACE) then
-!!$       select case(mesh%shape%numbering%family)
-!!$       case(FAMILY_SIMPLEX)          
-!!$          n_faces = mesh%shape%dim + 1
-!!$       case default
-!!$          FLExit('Element family not supported for trace elements')
-!!$       end select
-!!$       allocate(mesh%ndglno(mesh%elements*n_faces*mesh%faces%shape%ndof))
-!!$       call make_global_numbering_trace(mesh)
-!!$       call create_surface_mesh(mesh%faces%surface_mesh, &
-!!$            mesh%faces%surface_node_list, mesh, name='Surface'//trim(mesh%name))
-!!$#ifdef HAVE_MEMORY_STATS
-!!$       call register_allocation("mesh_type", "integer", &
-!!$            size(mesh%faces%surface_node_list), name='Surface'//trim(mesh%name))
-!!$#endif
-!!$    end if
-=======
     if (mesh%shape%numbering%type==ELEMENT_TRACE) then
        select case(mesh%shape%numbering%family)
        case(FAMILY_SIMPLEX)          
@@ -1059,7 +1041,7 @@
        case default
           FLExit('Element family not supported for trace elements')
        end select
-       allocate(mesh%ndglno(mesh%elements*n_faces*mesh%faces%shape%loc))
+       allocate(mesh%ndglno(mesh%elements*n_faces*mesh%faces%shape%ndof))
        call make_global_numbering_trace(mesh)
        call create_surface_mesh(mesh%faces%surface_mesh, &
             mesh%faces%surface_node_list, mesh, name='Surface'//trim(mesh%name))
@@ -1069,7 +1051,6 @@
 #endif
     end if
     call addref(mesh)
->>>>>>> 05030637
 
   end function make_mesh
 
