--- conflicted
+++ resolved
@@ -80,147 +80,8 @@
   ! Read routines first
   ! --------------------------------------------------------------------------
 
-<<<<<<< HEAD
-  subroutine identify_mesh_file(filename, dim, loc, nodes, elements, &
-       node_attributes, selements, selement_boundaries, format)
-    ! Discover the dimension and size of the mesh. Filename is 
-    ! the base name of the mesh file.
-    ! In parallel, filename must *include* the process number.
-
-    character(len=*), intent(in) :: filename
-    character(len=*), optional, intent(in) :: format
-    !! Dimension of mesh elements.
-    integer, intent(out), optional :: dim
-    !! Number of vertices of elements.
-    integer, intent(out), optional :: loc
-    !! Node and element counts.
-    integer, intent(out), optional :: nodes, elements
-    integer, intent(out), optional :: node_attributes
-    ! Surface element meta data
-    integer, optional, intent(out) :: selements
-    integer, optional, intent(out) :: selement_boundaries
-
-    character(len=OPTION_PATH_LEN) :: meshFormat
-
-    if( .not. present(format) ) then
-       call guess_external_mesh_format(meshFormat)
-    else
-       meshFormat = format
-    end if
-
-    ! Call appropriate subroutine depending upon format
-    select case( trim(meshFormat) )
-    case("triangle")
-       call identify_triangle_file(filename, dim, loc, nodes,&
-            elements, node_attributes, selements, selement_boundaries)
-
-    case("gmsh")
-       call identify_gmsh_file(filename, dim, loc, nodes,&
-            elements, node_attributes, selements, selement_boundaries)
-
-       ! Additional mesh format subroutines go here
-
-    case default
-       FLExit("Identifying mesh type "//format//" not supported within Fluidity")
-    end select
-
-  end subroutine identify_mesh_file
-
-
-  ! --------------------------------------------------------------------------
-
-
-  function read_mesh_files_to_field(filename, format, shape, solid) result (field)
-    character(len=*), intent(in) :: filename
-    type(element_type), intent(in), target :: shape
-    integer, intent(inout), optional :: solid
-    type(vector_field)  :: field
-    character(len=OPTION_PATH_LEN) :: meshFormat
-    
-    logical :: issolid
-
-    character(len=*), optional, intent(in) :: format
-
-    if(.not. present(solid)) then
-       issolid = .false.
-    else
-       if (solid .eq. 1) then
-          issolid = .true.
-       end if
-    end if
-
-    if( .not. present(format) ) then
-       call guess_external_mesh_format(meshFormat)
-    else
-       meshFormat = format
-    end if
-
-    select case( trim(meshFormat) )
-    case("triangle")
-       field = read_triangle_files(filename, shape)
-
-    case("gmsh")
-       field = read_gmsh_file(filename, shape, solid=solid)
-
-       ! Additional mesh format subroutines go here
-
-    case default
-       FLExit("Reading mesh type "//format//" not supported within Fluidity")
-    end select
-  end function read_mesh_files_to_field
-
-
-  ! --------------------------------------------------------------------------
-
-  function read_mesh_files_to_state(filename, shape, shape_type, &
-       n_states, format) &
-       result (result_state)
-
-    ! Filename is the base name of the mesh file without .ele, .msh, etc.
-    ! In parallel the filename must *not* include the process number.
-
-    character(len=*), intent(in) :: filename
-    type(element_type), intent(in), target :: shape
-    logical , intent(in):: shape_type
-    integer, intent(in), optional :: n_states
-
-    type(state_type)  :: result_state
-
-    character(len=*), optional, intent(in) :: format
-    character(len=option_path_len) :: meshFormat
-
-    if( .not. present(format) ) then
-       call guess_external_mesh_format(meshFormat)
-    else
-       meshFormat = format
-    end if
-
-
-    select case( trim(meshFormat) )
-    case("triangle")
-       result_state = read_triangle_files(filename, shape,shape_type,n_states)
-
-    case("gmsh")
-       result_state = read_gmsh_file(filename, shape,shape_type,n_states)
-
-       ! Additional mesh format subroutines go here
-
-    case default
-       FLExit("Reading mesh type "//format//" not supported within Fluidity")
-    end select
-
-  end function read_mesh_files_to_state
-
-
-  ! --------------------------------------------------------------------------
-
-  function read_mesh_simple(filename, quad_degree, &
-       quad_ngi, no_faces, &
-       quad_family, mdim, format, solid ) &
-=======
   function read_mesh_simple(filename, format, quad_degree, &
-       quad_ngi, quad_family, mdim) &
->>>>>>> 59360843
+       quad_ngi, quad_family, mdim, solid) &
        result (field)
 
     ! A simpler mechanism for reading a mesh file into a field.
@@ -237,49 +98,20 @@
     integer, intent(in), optional :: mdim
     !! If it is a solid mesh, force it to be read in serial
     integer, intent(in), optional :: solid
-    
-!    logical :: issolid
 
     type(vector_field) :: field
 
-<<<<<<< HEAD
-    character(len=*), optional, intent(in) :: format
-    character(len=option_path_len) :: meshFormat
-
-!    if(.not. present(solid)) then
-!       issolid = .false.
-!    else
-!       if (solid .eq. 1) then
-!          issolid = .true.
-!       end if
-!    end if
-
-    if( .not. present(format) ) then
-       call guess_external_mesh_format(meshFormat)
-    else
-       meshFormat = format
-    end if
-
-
-    select case( trim(meshFormat) )
-=======
     select case( trim(format) )
->>>>>>> 59360843
     case("triangle")
        field = read_triangle_files(filename, quad_degree=quad_degree, quad_ngi=quad_ngi, &
             quad_family=quad_family, mdim=mdim)
 
     case("gmsh")
-<<<<<<< HEAD
-       field = read_gmsh_file(filename, quad_degree, quad_ngi, &
-            no_faces, quad_family, solid=solid)
-=======
        if (present(mdim)) then
          FLExit("Cannot specify dimension for gmsh format")
        end if
        field = read_gmsh_file(filename, quad_degree=quad_degree, quad_ngi=quad_ngi, &
-            quad_family=quad_family)
->>>>>>> 59360843
+            quad_family=quad_family, solid=solid)
 
        ! Additional mesh format subroutines go here
 
