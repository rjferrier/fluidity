!    Copyright (C) 2006 Imperial College London and others.
!    
!    Please see the AUTHORS file in the main source directory for a full list
!    of copyright holders.
!
!    Prof. C Pain
!    Applied Modelling and Computation Group
!    Department of Earth Science and Engineeringp
!    Imperial College London
!
!    amcgsoftware@imperial.ac.uk
!    
!    This library is free software; you can redistribute it and/or
!    modify it under the terms of the GNU Lesser General Public
!    License as published by the Free Software Foundation,
!    version 2.1 of the License.
!
!    This library is distributed in the hope that it will be useful,
!    but WITHOUT ANY WARRANTY; without even the implied warranty of
!    MERCHANTABILITY or FITNESS FOR A PARTICULAR PURPOSE.  See the GNU
!    Lesser General Public License for more details.
!
!    You should have received a copy of the GNU Lesser General Public
!    License along with this library; if not, write to the Free Software
!    Foundation, Inc., 59 Temple Place, Suite 330, Boston, MA  02111-1307
!    USA
#include "fdebug.h"

module vtk_interfaces
  ! This module exists purely to provide explicit interfaces to
  ! libvtkfortran. It provides generic interfaces which ensure that the
  ! calls work in both single and double precision.

  use elements
  use fields
  use state_module
  use sparse_tools
  use global_numbering
  use fetools, only: X_,Y_,Z_
  use global_parameters, only : FIELD_NAME_LEN
  use mpi_interfaces
  use parallel_tools
  use parallel_fields
  use spud
  use data_structures
  use vtkfortran
  
  implicit none

  private

  public :: vtk_write_state, vtk_write_fields, vtk_read_state, &
    vtk_write_surface_mesh, vtk_write_internal_face_mesh, &
    vtk_get_sizes, vtk_read_file
  
  interface 
       subroutine vtk_read_file(&
          filename, namelen, nnod, nelm, szenls,&
          nfield_components, nprop_components,&
          nfields, nproperties, &
          ndimensions, maxnamelen, &
          x, y, z, &
          field_components, prop_components, &
          fields, properties,&
          enlbas, enlist, field_names, prop_names)
       implicit none
       character*(*) filename
       integer namelen, nnod, nelm, szenls
       integer nfield_components, nprop_components, nfields, nproperties
       integer ndimensions, maxnamelen
       real x(nnod), y(nnod), z(nnod)
       integer field_components(nfields), prop_components(nproperties)
       real fields(nnod,nfields), &
            properties(nelm,nproperties) 
       integer enlbas(nelm+1), enlist(szenls)
       character(len=maxnamelen) field_names(nfields)
       character(len=maxnamelen) prop_names(nproperties)
     end subroutine vtk_read_file
  end interface

  interface
       subroutine vtk_get_sizes( filename, namelen, nnod, nelm, szenls, &
          nfield_components, nprop_components, &
          nfields, nproperties, ndimensions, maxnamelen )
       implicit none
       character*(*) filename
       integer namelen
       integer nnod, nelm, szenls
       integer nfield_components, nprop_components
       integer nfields, nproperties, ndimensions, maxnamelen
     end subroutine vtk_get_sizes
  end interface
  
  interface vtkwriteghostlevels
     subroutine vtkwriteghostlevels(ghost_levels)
       implicit none
       integer ghost_levels(*)
     end subroutine vtkwriteghostlevels
  end interface

contains
    
  subroutine vtk_write_state(filename, index, model, state, write_region_ids, write_columns, stat)
    !!< Write the state variables out to a vtu file. Two different elements
    !!< are supported along with fields corresponding to each of them.
    !!<
    !!< All the fields will be promoted/reduced to the degree of model and
    !!< all elements will be discontinuous (which is required for the
    !!< promotion/reduction to be general).
     implicit none
    character(len=*), intent(in) :: filename !! Base filename with no
    !!< trailing _number.vtu
    integer, intent(in), optional :: index !! Index number of dump for filename.
    character(len=*), intent(in), optional :: model
    type(state_type), dimension(:), intent(in) :: state
    logical, intent(in), optional :: write_region_ids
    logical, intent(in), optional :: write_columns
    integer, intent(out), optional :: stat
    type(mesh_type), pointer :: model_mesh

    ! It is necessary to make local copies of the fields lists because of
    ! the pointer storage mechanism in state
    type(scalar_field), dimension(:), allocatable :: lsfields
    type(vector_field), dimension(:), allocatable :: lvfields
    type(tensor_field), dimension(:), allocatable :: ltfields
    integer :: i, f, counter, size_lsfields, size_lvfields, size_ltfields
    character(len=FIELD_NAME_LEN) :: mesh_name

    if (present(model)) then
      model_mesh => extract_mesh(state(1), model)
    else if (have_option("/io/output_mesh")) then
      ! use the one specified by the options tree:
      call get_option("/io/output_mesh[0]/name", mesh_name)
      model_mesh => extract_mesh(state(1), trim(mesh_name))
    else if (mesh_count(state(1))==1) then
      ! if there's only one mesh, use that:
      model_mesh => extract_mesh(state(1), 1)
    else
      ewrite(-1,*) "In vtk_write_state:"
      FLExit("Don't know which mesh to use as model.")      
    end if

    size_lsfields = 0
    do i = 1, size(state)
      if (associated(state(i)%scalar_fields)) then
        size_lsfields = size_lsfields + size(state(i)%scalar_fields)
      end if
    end do
    
    allocate(lsfields(size_lsfields))
    counter = 0
    do i = 1, size(state)
      if (associated(state(i)%scalar_fields)) then
        do f = 1, size(state(i)%scalar_fields)
          counter = counter + 1
          lsfields(counter)=state(i)%scalar_fields(f)%ptr       
          if (size(state) > 1) then
            lsfields(counter)%name = trim(state(i)%name)//'::'//trim(lsfields(counter)%name)
          end if
        end do
      end if
    end do

    size_lvfields = 0
    do i = 1, size(state)
      if (associated(state(i)%vector_fields)) then
        size_lvfields = size_lvfields + size(state(i)%vector_fields)
      end if
    end do
    
    allocate(lvfields(size_lvfields))
    counter = 0
    do i = 1, size(state)
      if (associated(state(i)%vector_fields)) then
        do f = 1, size(state(i)%vector_fields)
          counter = counter + 1
          lvfields(counter) = state(i)%vector_fields(f)%ptr
          if (size(state) > 1) then
            lvfields(counter)%name = trim(state(i)%name)//'::'//trim(lvfields(counter)%name)
          end if
        end do
      end if
    end do

    size_ltfields = 0
    do i = 1, size(state)
      if (associated(state(i)%tensor_fields)) then
        size_ltfields = size_ltfields + size(state(i)%tensor_fields)
      end if
    end do
    
    allocate(ltfields(size_ltfields))
    counter = 0
    do i = 1, size(state)
      if (associated(state(i)%tensor_fields)) then
        do f = 1, size(state(i)%tensor_fields)
          counter = counter + 1
          ltfields(counter) = state(i)%tensor_fields(f)%ptr
          if (size(state) > 1) then
            ltfields(counter)%name = trim(state(i)%name)//'::'//trim(ltfields(counter)%name)
          end if
        end do
      end if
    end do

    call vtk_write_fields(filename, index, &
         extract_vector_field(state(1), "Coordinate"), &
         model_mesh,  &
         sfields=lsfields, &
         vfields=lvfields, &
         tfields=ltfields, &
         write_region_ids=write_region_ids, &
         write_columns=write_columns, &
         stat=stat)

  end subroutine vtk_write_state

  subroutine vtk_write_fields(filename, index, position, model, sfields,&
       & vfields, tfields, write_region_ids, write_columns, write_inactive_parts, stat)
    !!< Write the state variables out to a vtu file. Two different elements
    !!< are supported along with fields corresponding to each of them.
    !!<
    !!< All the fields will be promoted/reduced to the degree of model and
    !!< all elements will be discontinuous (which is required for the
    !!< promotion/reduction to be general).
     implicit none

    character(len=*), intent(in) :: filename ! Base filename with no
    ! trailing _number.vtu
    integer, intent(in), optional :: index ! Index number of dump for filename.
    type(vector_field), intent(in) :: position
    type(mesh_type), intent(in) :: model
    type(scalar_field), dimension(:), intent(in), optional :: sfields
    type(vector_field), dimension(:), intent(in), optional :: vfields
    type(tensor_field), dimension(:), intent(in), optional :: tfields
    logical, intent(in), optional :: write_region_ids
    logical, intent(in), optional :: write_columns
    !! If not provided and true, only the local vtu for processes with at least one element are written
    !! The zero element processes are supposed to be trailing in rank. If provided and true all
    !! vtus are written:
    logical, intent(in), optional :: write_inactive_parts
    integer, intent(out), optional :: stat
    
    integer :: NNod, sz_enlist, i, dim, j, k, nparts
    real, dimension(:,:,:), allocatable, target :: t_field_buffer, tensor_values
    real, dimension(:,:), allocatable, target :: v_field_buffer
    real, dimension(:), allocatable, target :: field_buffer
    integer, dimension(:), allocatable, target :: ndglno, ENList, ELsize, ELType
    character(len=FIELD_NAME_LEN) :: dumpnum
    type(mesh_type) :: model_mesh
    type(scalar_field) :: l_model
    type(vector_field) :: v_model(3)
    type(tensor_field) :: t_model
    real, dimension(position%dim) :: spatialextent
    logical :: dgify_fields ! should we DG-ify the fields -- make them discontinous?
    logical :: adhere_out_cty 
    integer, allocatable, dimension(:)::ghost_levels
    real, allocatable, dimension(:,:) :: tempval
    integer :: lstat
    
    if (present(stat)) stat = 0
<<<<<<< HEAD
    if (have_option("/io/adhere_to_output_mesh_continuity")) then
      adhere_out_cty = .true.
    else
      adhere_out_cty = .true.
    end if
=======
    adhere_out_cty = have_option('/io/adhere_to_output_mesh_continuity')
>>>>>>> 2d4baa3e

    dgify_fields = .false.
    if (.not. adhere_out_cty) then
      if (present(sfields)) then
        do i=1,size(sfields)
          if ( (sfields(i)%mesh%continuity .lt. 0 .and. sfields(i)%mesh%shape%degree /= 0) ) dgify_fields = .true.
        end do
      end if
      if (present(vfields)) then
        do i=1,size(vfields)
          if ( (vfields(i)%mesh%continuity .lt. 0 .and. vfields(i)%mesh%shape%degree /= 0) ) dgify_fields = .true.
        end do
      end if
      if (present(tfields)) then
        do i=1,size(tfields)
          if ( (tfields(i)%mesh%continuity .lt. 0 .and. tfields(i)%mesh%shape%degree /= 0) ) dgify_fields = .true.
        end do
      end if
    end if

    if (present_and_true(write_inactive_parts)) then
      nparts = getnprocs()
    else
      nparts = get_active_nparts(ele_count(model))
    end if

    if(model%shape%degree /= 0) then
  
      ! Note that the following fails for variable element types.
      sz_enlist = element_count(model)*ele_loc(model, 1)
  
      allocate(ndglno(sz_enlist),ENList(sz_enlist), ELsize(element_count(model)),ELtype(element_count(model)))
  
      if (dgify_fields.and.(continuity(model)>=0)) then
        
        ! Note that the following fails for variable element types.
        NNod=sz_enlist
        
        allocate(field_buffer(NNod), v_field_buffer(NNod, 3), t_field_buffer(NNod, 3, 3))
        v_field_buffer=0.0
        
        call make_global_numbering_DG(NNod, ndglno, element_count(model),&
          & ele_shape(model,1))
      
        ! Discontinuous version of model.
        model_mesh=wrap_mesh(ndglno, ele_shape(model,1), "DGIfiedModelMesh")
        ! Fix bug in gfortran
        model_mesh%shape=ele_shape(model,1)
        ! this mesh is discontinuous
        model_mesh%continuity = -1
        if (associated(model%region_ids)) then
          allocate(model_mesh%region_ids(ele_count(model_mesh)))
          model_mesh%region_ids = model%region_ids
        end if
      else
        
        NNod=node_count(model)
        allocate(field_buffer(NNod), v_field_buffer(NNod, 3), t_field_buffer(NNod, 3, 3))
        v_field_buffer=0.0

        model_mesh = model
        ! Grab an extra reference to make the deallocate at the end safe.
        call incref(model_mesh)
        ndglno = model%ndglno(1:sz_enlist)
      end if
    else
      ! if the model mesh is p/q0 then use the position mesh to output the mesh

      ! Note that the following fails for variable element types.
      sz_enlist = element_count(position%mesh)*ele_loc(position%mesh, 1)
  
      allocate(ndglno(sz_enlist),ENList(sz_enlist), ELsize(element_count(model)),ELtype(element_count(model)))
  
      if(dgify_fields) then
        
        ! Note that the following fails for variable element types.
        NNod=sz_enlist
        
        allocate(field_buffer(NNod), v_field_buffer(NNod, 3), t_field_buffer(NNod, 3, 3))
        v_field_buffer=0.0
        
        call make_global_numbering_DG(NNod, ndglno, element_count(position%mesh),&
          & ele_shape(position%mesh,1))
        ! Discontinuous version of position mesh.
        model_mesh=wrap_mesh(ndglno, ele_shape(position%mesh,1), "")
        ! Fix bug in gfortran
        model_mesh%shape=ele_shape(position%mesh,1)
        ! this mesh is discontinuous
        model_mesh%continuity = -1
        if (associated(model%region_ids)) then
          allocate(model_mesh%region_ids(ele_count(model_mesh)))
          model_mesh%region_ids = model%region_ids
        end if
      else
        
        NNod=node_count(position%mesh)
        allocate(field_buffer(NNod), v_field_buffer(NNod, 3), t_field_buffer(NNod, 3, 3))
        v_field_buffer=0.0
        
        model_mesh = position%mesh
        ! Grab an extra reference to make the deallocate at the end safe.
        call incref(model_mesh)
        ndglno = position%mesh%ndglno
      end if
    end if

    l_model= wrap_scalar_field(model_mesh, field_buffer, "TempVTKModel")
    
    ! vector fields may be of any dimension
    do i=1, 3
      call allocate(v_model(i), i, model_mesh, name="TempVTKModel")
    end do

    t_model=wrap_tensor_field(model_mesh,t_field_buffer, name="TempVTKModel")

    ! Size and type are currently uniform
    ELsize=ele_loc(model_mesh,1)
    ELtype=vtk_element_type(ele_shape(model_mesh,1))

    ENList=fluidity_mesh2vtk_numbering(ndglno, ele_shape(model_mesh,1))


    !----------------------------------------------------------------------
    ! Open the file
    !----------------------------------------------------------------------
    
    if (present(index)) then
       ! Write index number:
       if(nparts > 1) then
          write(dumpnum,"(a,i0,a)") "_",index,".pvtu"
       else
          write(dumpnum,"(a,i0,a)") "_",index,".vtu"
       end if
    else
       ! If no index is provided then assume the filename was complete.
       if(nparts > 1) then
          if (len_trim(filename)<=4) then
             dumpnum=".pvtu"
          else if ((filename(len_trim(filename)-4:len_trim(filename))==".pvtu")) then
             dumpnum=""
          else if (filename(len_trim(filename)-3:len_trim(filename))==".vtu") then
             FLAbort("Parallel vtk write - extension must be .pvtu")
          else
             dumpnum=".pvtu"
          end if
       else
          if (len_trim(filename)<=3) then
             dumpnum=".vtu"
          else if (filename(len_trim(filename)-3:)==".vtu") then
             dumpnum=""
          else
             dumpnum=".vtu"
          end if
       end if
    end if

    if(getprocno() > nparts) then
       return
    end if

    call vtkopen(trim(filename)//trim(dumpnum),trim(filename))

    !----------------------------------------------------------------------
    ! Output the mesh
    !----------------------------------------------------------------------

    ! Remap the position coordinates.
    call remap_field(from_field=position, to_field=v_model(position%dim), stat=lstat)
    ! if this is being called from something other than the main output routines
    ! then these tests can be disabled by passing in the optional stat argument
    ! to vtk_write_fields
    if((lstat==REMAP_ERR_DISCONTINUOUS_CONTINUOUS) .and. (.not. adhere_out_cty)) then
      if(present(stat)) then
        stat = lstat
      else
        FLAbort("Just remapped from a discontinuous to a continuous field!")
      end if
    else if(lstat==REMAP_ERR_UNPERIODIC_PERIODIC) then
      if(present(stat)) then
        stat = lstat
      else
        ewrite(-1,*) 'While outputting to vtu the coordinates were remapped from'
        ewrite(-1,*) 'a continuous non-periodic to a continuous periodic mesh.'
        ewrite(-1,*) 'This suggests that the output_mesh requested is periodic,'
        ewrite(-1,*) 'which generally produces strange vtus.'
        ewrite(-1,*) "Please switch to a non-periodic output_mesh."
        FLExit("Just remapped from an unperiodic to a periodic continuous field!")
      end if
    end if
    ! we've just allowed remapping from a higher order to a lower order continuous field

    ! Write the mesh coordinates.
    do i=1, position%dim
      v_field_buffer(:,i)=v_model(position%dim)%val(i,:)
    end do

    ! Regularise the domain so all spatial extents are of the same length
    ! (the smallest of the spatial extents)
    ! i.e. scale so the domain has an aspect ratio of 1:1, or 1:1:1
    if (have_option("/io/regularise_spatial_aspect")) then
      spatialextent = 1.0
      do i=1, position%dim
        spatialextent(i) = abs(  maxval( v_model(position%dim)%val(i,:) ) - minval( v_model(position%dim)%val(i,:) ) )
        ewrite(3,*) "Spatial: ", minval( v_model(position%dim)%val(i,:) ),  maxval( v_model(position%dim)%val(i,:) )
      end do
      ewrite(3,*) "Regularised spatial aspect, spatial extents: ", spatialextent
      spatialextent(:) = minval(spatialextent(:)) / spatialextent(:)
      ewrite(3,*) "Regularised spatial aspect, spatial scalings: ", spatialextent
      do i=1, position%dim
        v_field_buffer(:,i)= spatialextent(i) * v_field_buffer(:,i)
      end do
    end if

    do i=position%dim+1, 3
      v_field_buffer(:,i)=0.0
    end do
    call VTKWRITEMESH(node_count(model_mesh), element_count(model_mesh), &
           v_field_buffer(:,X_), v_field_buffer(:,Y_), v_field_buffer(:,Z_)&
           &, ENLIST, ELtype, ELsize)

    !----------------------------------------------------------------------
    ! Output scalar fields
    !----------------------------------------------------------------------    
    
    if (present(sfields)) then
       do i=1,size(sfields)
          if(mesh_dim(sfields(i))/=mesh_dim(l_model)) cycle
          
          if (sfields(i)%mesh%shape%degree /= 0) then

            call remap_field(from_field=sfields(i), to_field=l_model, stat=lstat)
            ! if this is being called from something other than the main output routines
            ! then these tests can be disabled by passing in the optional stat argument
            ! to vtk_write_fields
            if((lstat==REMAP_ERR_DISCONTINUOUS_CONTINUOUS) .and. (.not. adhere_out_cty)) then
              if(present(stat)) then
                stat = lstat
              else
                FLAbort("Just remapped from a discontinuous to a continuous field!")
              end if
            else if(lstat==REMAP_ERR_UNPERIODIC_PERIODIC) then
              if(present(stat)) then
                stat = lstat
              else
                FLAbort("Just remapped from an unperiodic to a periodic continuous field!")
              end if
            end if
            ! we've just allowed remapping from a higher order to a lower order continuous field
            
            call vtkwritesn(l_model%val, trim(sfields(i)%name))

          else

            if(sfields(i)%field_type==FIELD_TYPE_CONSTANT) then
              allocate(tempval(element_count(l_model),1))

              tempval = sfields(i)%val(1)
              call vtkwritesc(tempval(:,1), trim(sfields(i)%name))

              deallocate(tempval)
            else
              call vtkwritesc(sfields(i)%val, trim(sfields(i)%name))
            end if

          end if
          
       end do
       
      ! set first field to be active:
      if (size(sfields)>0) call vtksetactivescalars( sfields(1)%name )
    end if


     !----------------------------------------------------------------------
     ! Output the region ids
     !----------------------------------------------------------------------

     ! You could possibly check for preserving the mesh regions here.
     if (present_and_true(write_region_ids)) then
       if (associated(model_mesh%region_ids)) then
         call vtkwritesc(model_mesh%region_ids, "RegionIds")
       end if
     end if

     !----------------------------------------------------------------------
     ! Output the columns
     !----------------------------------------------------------------------

     if (present_and_true(write_columns)) then
       if (associated(model_mesh%columns)) then
         call vtkwritesn(model_mesh%columns, "Columns")
       end if
     end if

    !----------------------------------------------------------------------
    ! Output ghost levels
    !----------------------------------------------------------------------
    if(element_halo_count(model_mesh) > 0) then
       allocate(ghost_levels(element_count(model_mesh)))
       ghost_levels = 0
       do i=1, element_count(model_mesh)
         if(.not. element_owned(model, i)) ghost_levels(i) = 1
       end do
       
       call vtkWriteGhostLevels(ghost_levels)
    end if

    
    !----------------------------------------------------------------------
    ! Output vector fields
    !----------------------------------------------------------------------    
    
    if (present(vfields)) then
       do i=1,size(vfields)
          if(trim(vfields(i)%name)=="Coordinate") then
             cycle
          end if
          if(mesh_dim(vfields(i))/=mesh_dim(v_model(vfields(i)%dim))) cycle

          if(vfields(i)%mesh%shape%degree /= 0) then

            call remap_field(from_field=vfields(i), to_field=v_model(vfields(i)%dim), stat=lstat)
            ! if this is being called from something other than the main output routines
            ! then these tests can be disabled by passing in the optional stat argument
            ! to vtk_write_fields
            if((lstat==REMAP_ERR_DISCONTINUOUS_CONTINUOUS) .and. (.not. adhere_out_cty)) then
              if(present(stat)) then
                stat = lstat
              else
                FLAbort("Just remapped from a discontinuous to a continuous field!")
              end if
            else if(lstat==REMAP_ERR_UNPERIODIC_PERIODIC) then
              if(present(stat)) then
                stat = lstat
              else
                FLAbort("Just remapped from an unperiodic to a periodic continuous field!")
              end if
            end if
            ! we've just allowed remapping from a higher order to a lower order continuous field
          
            do k=1, vfields(i)%dim
              v_field_buffer(:,k)=v_model(vfields(i)%dim)%val(k,:)
            end do
            do k=vfields(i)%dim+1, 3
              v_field_buffer(:,k)=0.0
            end do
            call vtkwritevn(&
                v_field_buffer(:,X_), v_field_buffer(:,Y_), &
                v_field_buffer(:,Z_), &
                trim(vfields(i)%name))

          else

            allocate(tempval(element_count(model_mesh),3))

            tempval = 0.0
            if(vfields(i)%field_type==FIELD_TYPE_CONSTANT) then
              do j = 1, vfields(i)%dim
                tempval(:,j) = vfields(i)%val(j,1)
              end do
            else
              do j = 1, vfields(i)%dim
                tempval(:,j) = vfields(i)%val(j,:)
              end do
            end if

            call vtkwritevc(&
                tempval(:,X_), tempval(:,Y_), &
                tempval(:,Z_), trim(vfields(i)%name))

            deallocate(tempval)

          end if

       end do

      ! set first field to be active:
      do i=1,size(vfields)
         if(trim(vfields(i)%name)=="Coordinate") then
             cycle
         end if
         call vtksetactivevectors( vfields(i)%name )
         exit
      end do
    end if


    !----------------------------------------------------------------------
    ! Output tensor fields
    !----------------------------------------------------------------------    
    
    if (present(tfields)) then

       do i=1,size(tfields)
          dim = tfields(i)%dim(1)
          ! Can't output non-square tensors.
          if(tfields(i)%dim(1)/=tfields(i)%dim(2)) cycle
          
          if(tfields(i)%dim(1)/=t_model%dim(1)) cycle
          
          if(tfields(i)%mesh%shape%degree /= 0) then

            call remap_field(from_field=tfields(i), to_field=t_model, stat=lstat)
            ! if this is being called from something other than the main output routines
            ! then these tests can be disabled by passing in the optional stat argument
            ! to vtk_write_fields
            if((lstat==REMAP_ERR_DISCONTINUOUS_CONTINUOUS) .and. (.not. adhere_out_cty)) then
              if(present(stat)) then
                stat = lstat
              else
                FLAbort("Just remapped from a discontinuous to a continuous field!")
              end if
            else if(lstat==REMAP_ERR_UNPERIODIC_PERIODIC) then
              if(present(stat)) then
                stat = lstat
              else
                FLAbort("Just remapped from an unperiodic to a periodic continuous field!")
              end if
            end if
            ! we've just allowed remapping from a higher order to a lower order continuous field
            
            allocate(tensor_values(node_count(t_model), 3, 3))
            tensor_values=0.0
            do j=1,dim
              do k=1,dim
                tensor_values(:, j, k) = t_model%val(j, k, :)
              end do
            end do
  
            call vtkwritetn(tensor_values(:, 1, 1), &
                            tensor_values(:, 1, 2), &
                            tensor_values(:, 1, 3), &
                            tensor_values(:, 2, 1), &
                            tensor_values(:, 2, 2), &
                            tensor_values(:, 2, 3), &
                            tensor_values(:, 3, 1), &
                            tensor_values(:, 3, 2), &
                            tensor_values(:, 3, 3), &
                            trim(tfields(i)%name))
            deallocate(tensor_values)

        else

            allocate(tensor_values(element_count(t_model), 3, 3))
            tensor_values=0.0
            if(tfields(i)%field_type==FIELD_TYPE_CONSTANT) then
              do j=1,dim
                do k=1,dim
                  tensor_values(:, j, k) = tfields(i)%val(j, k, 1)
                end do
              end do
            else
              do j=1,dim
                do k=1,dim
                  tensor_values(:, j, k) = tfields(i)%val(j, k, :)
                end do
              end do
            end if

            call vtkwritetc(tensor_values(:, 1, 1), &
                            tensor_values(:, 1, 2), &
                            tensor_values(:, 1, 3), &
                            tensor_values(:, 2, 1), &
                            tensor_values(:, 2, 2), &
                            tensor_values(:, 2, 3), &
                            tensor_values(:, 3, 1), &
                            tensor_values(:, 3, 2), &
                            tensor_values(:, 3, 3), &
                            trim(tfields(i)%name))

            deallocate(tensor_values)

        end if

       end do
       
      ! set first field to be active:
      if (size(tfields)>0) call vtksetactivetensors( tfields(1)%name )
      
    end if


    !----------------------------------------------------------------------
    ! Close the file
    !----------------------------------------------------------------------
    call deallocate(l_model)
    do i=1, 3
      call deallocate(v_model(i))
    end do
    call deallocate(t_model)
    call deallocate(model_mesh)

    if(nparts > 1) then
       call vtkpclose(getrank(), nparts)
    else
       call vtkclose()
    end if
    
  end subroutine vtk_write_fields

  function fluidity_mesh2vtk_numbering(ndglno, element) result (renumber)
    type(element_type), intent(in) :: element
    integer, dimension(:), intent(in) :: ndglno
    integer, dimension(size(ndglno)) :: renumber

    integer, dimension(element%loc) :: ele_num
    integer :: i, nloc

    ele_num=vtk2fluidity_ordering(element)

    nloc=element%loc

    forall (i=1:size(ndglno)/nloc)
       renumber((i-1)*nloc+1:i*nloc)=ndglno((i-1)*nloc+ele_num)
    end forall

  end function fluidity_mesh2vtk_numbering

  function vtk_mesh2fluidity_numbering(vtk_ndglno, element) result (fl_ndglno)
    type(element_type), intent(in) :: element
    integer, dimension(:), intent(in) :: vtk_ndglno
    integer, dimension(size(vtk_ndglno)) :: fl_ndglno

    integer, dimension(element%loc) :: ele_num
    integer :: i, nloc

    ele_num=vtk2fluidity_ordering(element)

    nloc=element%loc

    forall (i=1:size(vtk_ndglno)/nloc)
       fl_ndglno((i-1)*nloc+ele_num)=vtk_ndglno((i-1)*nloc+1:i*nloc)
    end forall

  end function vtk_mesh2fluidity_numbering
  
  function vtk_element_type(element) result (type)
    ! Return the vtk element type corresponding to element.
    ! return 0 if no match is found.
    integer :: type
    type(element_type), intent(in) :: element

    type=0

    select case (element%dim)
    case (1)
       ! Interval elements.
       select case (element%numbering%degree)
       case (0)
          type=VTK_VERTEX
       case (1)
          type=VTK_LINE
       case(2)
          type=VTK_QUADRATIC_EDGE
       case default
          ewrite(0,*) "Polynomial degree: ", element%numbering%degree
          FLExit("Unsupported polynomial degree for vtk.")
       end select
    case(2)
       select case(element%numbering%vertices)
       case (3)
          select case (element%numbering%degree)
          case (0)
             type=VTK_VERTEX
          case(1)
             type=VTK_TRIANGLE
          case(2)
             type=VTK_QUADRATIC_TRIANGLE
          case default
             ewrite(0,*) "Polynomial degree: ", element%numbering%degree
             FLExit("Unsupported polynomial degree for vtk.")
          end select
       case (4)
          select case (element%numbering%degree)
          case (0)
             type=VTK_VERTEX
          case(1)
             type=VTK_QUAD
          case(2)
             type=VTK_QUADRATIC_QUAD
          case default
             ewrite(0,*) "Polynomial degree: ", element%numbering%degree
             FLExit("Unsupported polynomial degree for vtk.")
          end select
       case default
          ewrite(0,*) "Dimension: ", element%dim
          ewrite(0,*) "Vertices: ", element%numbering%vertices
          FLExit("Unsupported element type for vtk.")
       end select
    case(3)
       select case(element%numbering%vertices)
       case (4)
          select case (element%numbering%degree)
          case (0)
             type=VTK_VERTEX
          case(1)
             type=VTK_TETRA
          case(2)
             type=VTK_QUADRATIC_TETRA
          case default
             ewrite(0,*) "Polynomial degree: ", element%numbering%degree
             FLExit("Unsupported polynomial degree for vtk.")
          end select
       case (8)
          select case (element%numbering%degree)
          case (0)
             type=VTK_VERTEX
          case(1)
             type=VTK_HEXAHEDRON
          case(2)
             type=VTK_QUADRATIC_HEXAHEDRON
          case default
             ewrite(0,*) "Polynomial degree: ", element%numbering%degree
             FLExit("Unsupported polynomial degree for vtk.")
          end select
        case default
          ewrite(0,*) "Dimension: ", element%dim
          ewrite(0,*) "Vertices: ", element%numbering%vertices
          FLExit("Unsupported element type for vtk.")
       end select
    case default
       ewrite(0,*) "Dimension: ", element%dim
       FLExit("Unsupported dimension for vtk.")
    end select

  end function vtk_element_type

  function vtk2fluidity_ordering(element) result (order)
    ! Return the One True Element Numbering for element relative to the VTK ordering.
    !
    ! Note that the one true element numbering does not contain information
    ! on chirality so transformed elements may have the oposite chirality
    ! to that expected by VTK.
    type(element_type), intent(in) :: element
    integer, dimension(element%loc) :: order
    
    integer :: type

    type=vtk_element_type(element)

    order=0

    select case(type)
    case(VTK_VERTEX)
       order=(/1/)
    case(VTK_LINE)
       order=(/1,2/)
    case(VTK_QUADRATIC_EDGE)
       order=(/1,3,2/)
    case(VTK_TRIANGLE)
       order=(/1,2,3/)
    case(VTK_QUADRATIC_TRIANGLE)
       order=(/1,3,6,2,5,4/)
    case(VTK_QUAD)
       ! this is already reordered inside libvtkfortran :(
       order=(/1,2,3,4/)
    case(VTK_TETRA)
       order=(/1,2,3,4/)
    case(VTK_QUADRATIC_TETRA)
       order=(/1,3,6,10,2,5,4,7,8,9/)
    case(VTK_HEXAHEDRON)
       ! this is already reordered inside libvtkfortran :(
       order=(/1,2,3,4,5,6,7,8/)
    ! NOTE: quadratic quads and hexes are not supported as
    ! vtk quadratic quads/hexes are only quadratic along the edges
    ! i.e. there are no internal nodes.
    case default
       ewrite(0,*) "VTK element type: ", type
       FLExit("Unsupported element type")
    end select

  end function vtk2fluidity_ordering

  subroutine vtk_read_state(lfilename, state, quad_degree)
    !!<  This routine uses the vtkmeshio operations
    !!<  to extract mesh and field information from a VTU file.
    character(len=*), intent(in) :: lfilename
    type(state_type), intent(inout) :: state
    integer, intent(in), optional :: quad_degree

    type(quadrature_type) :: quad
    type(element_type) :: shape
    type(mesh_type) :: mesh, p0_mesh
    type(vector_field) :: position_field

    integer :: i

    integer :: nodes, elements, dim, sz_enlist
    integer :: nfields, nprops, nfield_components, nprop_components
    integer :: degree, maxnamelen
    real, allocatable :: X(:), Y(:), Z(:)
    real, dimension(:,:), allocatable :: fields, properties
    integer, dimension(:), allocatable :: field_components, prop_components
    integer, allocatable :: ENLBAS(:), NDGLNO(:)
    character(len=FIELD_NAME_LEN), allocatable :: field_names(:), prop_names(:)
    character(len=1024) :: filename

    integer :: nloc, quaddegree, nvertices, loc
    logical :: file_exists

    call nullify(state)

    filename = trim(lfilename)
    inquire(file = trim(filename), exist=file_exists)
    if(.not.file_exists .and. len_trim(lfilename)>4) then
       loc = scan(lfilename, "_", back=.true.)
       filename(loc:loc+len_trim(lfilename)+1) = "/"//trim(lfilename)
    end if

    ! needed for fgetvtksizes, to tell it to work out the dimension
    dim = 0
    
    call vtk_get_sizes(trim(filename), len_trim(filename), nodes, elements,&
         & sz_enlist, nfield_components, nprop_components, &
         & nfields, nprops, dim, maxnamelen)

    nloc = sz_enlist/elements
    ! set quadrature to max available
    select case(dim)
    case(3)
      select case (nloc)
      case (4, 10) ! tets
        quaddegree = 8
      case (8, 27) ! hexes
        quaddegree = 7
      case default
        FLAbort("Unknown element type!")
      end select
    case(2)
      select case (nloc)
      case (3, 6) ! triangles
        quaddegree = 8
      case (4, 9) ! quads
        quaddegree = 9
      case default
        FLAbort("Unknown element type!")
      end select
    case(1)
      select case(nloc)
        case(2, 3)
          quaddegree = 8  ! simplices
        case default
          FLAbort("Unknown element type!")
      end select
    case(0)
      ewrite(-1, *) "For vtu filename: " // trim(filename)
      FLExit("vtu not found")
    case default
      ewrite(-1, *) "For dimension: ", dim
      FLAbort("Invalid dimension")
    end select
    if (present(quad_degree)) then
       quaddegree=quad_degree
    end if
    
    allocate(X(nodes), Y(nodes), Z(nodes))
    allocate(FIELDS(nodes, nfield_components), PROPERTIES(elements, nprop_components))
    allocate(field_components(nfields), prop_components(nprops))
    allocate(ENLBAS(elements+1), NDGLNO(sz_enlist))
    allocate(field_names(nfields), prop_names(nprops))

    do i=1, nfields
      field_names(i) = ' '
    end do
    do i=1, nprops
      prop_names(i) = ' '
    end do

    call vtk_read_file(trim(filename), len_trim(filename), &
         & nodes, elements, sz_enlist, &
         & nfield_components, nprop_components, &
         & nfields, nprops, dim, FIELD_NAME_LEN, &
         & X, Y, Z, &
         & field_components, prop_components, &
         & FIELDS, PROPERTIES, &
         & ENLBAS, NDGLNO, &
         & field_names, prop_names)

    if (nloc == 10 .and. dim==3) then
       nvertices=4 ! quadratic tets
       degree=2
    else if (nloc == 6 .and. dim==2) then
       nvertices=3 ! quadratic triangles
       degree=2
    else if (nloc == 27 .and. dim==3) then
       nvertices=8 ! quadratic hexes
       degree=2
    else if (nloc == 9 .and. dim==2) then
       nvertices=4 ! quadratic quads
       degree=2
    else
       ! linear:
       nvertices=nloc
       degree=1
    end if
    
    quad = make_quadrature(vertices=nvertices, dim=dim, degree=quaddegree)
    shape = make_element_shape(vertices=nvertices, dim=dim, degree=degree, quad=quad)
    call allocate(mesh, nodes, elements, shape, name="Mesh")
    mesh%ndglno=vtk_mesh2fluidity_numbering(ndglno, shape)
    call deallocate(shape)
    ! heuristic check for discontinous meshes
    if (nloc*elements==nodes .and. elements > 1) then
      mesh%continuity=-1
    end if
    call insert(state, mesh, "Mesh")

    call allocate(position_field, dim, mesh, name="Coordinate")
    call set_all(position_field, 1, x)
    if (dim>1) then
      call set_all(position_field, 2, y)
    end if
    if (dim>2) then
      call set_all(position_field, 3, z)
    end if

    call insert(state, position_field, "Coordinate")
    
    if (nprops>0) then
      ! cell-wise data is stored in the arrays properties(:,1:nprops)
      ! this is returned as fields on a p0 mesh
      shape = make_element_shape(vertices=nvertices, dim=dim, degree=0, quad=quad)
      p0_mesh=make_mesh(mesh, shape=shape, continuity=-1, name="P0Mesh")
      call deallocate(shape)
      call insert(state, p0_mesh, name="P0Mesh")
    end if
    
    ! insert point-wise fields
    call vtk_insert_fields_in_state(state, &
      mesh, field_components, fields, field_names, dim)
      
    if (nprops>0) then
      ! insert cell-wise fields
      call vtk_insert_fields_in_state(state, &
        p0_mesh, prop_components, properties, prop_names, dim)
    end if

    deallocate(enlbas, ndglno, field_names, prop_names)
    deallocate(properties, fields)
    deallocate(field_components, prop_components)
    deallocate(x, y, z)
    call deallocate(quad)
    call deallocate(mesh)
    if (nprops>0) call deallocate(p0_mesh)
    call deallocate(position_field)

  end subroutine vtk_read_state
    
  subroutine vtk_insert_fields_in_state(state, &
    mesh, components, fields, names, ndim)
  ! insert the fields returned by vtk_read_file in state
    type(state_type), intent(inout):: state
    integer, dimension(:), intent(in):: components
    type(mesh_type), intent(inout):: mesh
    real, dimension(:,:):: fields
    character(len=*), dimension(:), intent(in):: names
    integer, intent(in):: ndim
    
    type(tensor_field):: tfield
    type(vector_field):: vfield
    type(scalar_field):: sfield
    integer:: i, j, k, component, ndim2
    
    component = 1
    do i=1, size(names)
      
      if (components(i)==9 .or. components(i)==4) then
        
        if (components(i)==9) then
          ndim2=3
        else
          ndim2=2
        end if
        ! Let's make a tensor field, see?
        call allocate(tfield, mesh, names(i))
        call zero(tfield)
        do j=1, ndim2
          do k=1, ndim2
            if (j<=ndim .and. k<=ndim) then
              call set_all(tfield, dim1=j, dim2=k, &
                   val=fields(:, component))
            end if
            component = component+1
          end do
        end do
        call insert(state, tfield, names(i))
        call deallocate(tfield)
        
      else if (components(i)==2 .or. components(i)==3) then
        ! Let's make a vector field.
        call allocate(vfield, ndim, mesh, NAMES(i))
        call zero(vfield)
        do j=1, components(i)
          if (j<=ndim) then
            call set_all(vfield, dim=j, val=fields(:, component))
          end if
          component = component+1
        end do
        call insert(state, vfield, NAMES(i))
        call deallocate(vfield)
        
      else if (components(i)==1) then
        ! a scalar field
        call allocate(sfield, mesh, names(i))
        call set_all(sfield, fields(:, component))
        call insert(state, sfield, names(i))
        component = component+1
        call deallocate(sfield)
        
      else
      
        ewrite(-1,*) "In vtk_read_state ***"
        ewrite(-1,*) "Field ", trim(names(i)), " has ", components(i), " components."
        FLAbort("Don't know what to do with that number of components")
        
      end if
      
    end do
    
  end subroutine vtk_insert_fields_in_state
    
  subroutine vtk_write_surface_mesh(filename, index, position)
    character(len=*), intent(in):: filename
    integer, intent(in), optional:: index
    type(vector_field), intent(in), target:: position
      
    type(vector_field):: surface_position
    type(scalar_field), dimension(:), allocatable:: sfields
    type(mesh_type), pointer:: mesh
    type(mesh_type):: pwc_mesh
    integer, dimension(:), allocatable:: surface_element_list
    integer:: i
    
    if (position%dim==1) return

    mesh => position%mesh    
    
    assert( has_faces(mesh) )
    pwc_mesh = piecewise_constant_mesh(mesh%faces%surface_mesh, "PWCSurfaceMesh")
    if (associated(mesh%faces%coplanar_ids)) then
      allocate( sfields(1:2) )
    else
      allocate( sfields(1) )
    end if
    
    call allocate( sfields(1), pwc_mesh, name="BoundaryIDs")
    call set(sfields(1), (/ ( i, i=1,node_count(pwc_mesh)) /), &
      float(mesh%faces%boundary_ids))
    
    if (associated(mesh%faces%coplanar_ids)) then
      call allocate( sfields(2), pwc_mesh, name="CoplanarIDs")
      call set(sfields(2), (/ ( i, i=1,node_count(pwc_mesh)) /), &
        float(mesh%faces%coplanar_ids))
    end if
    call deallocate(pwc_mesh)
    
    allocate(surface_element_list(1:surface_element_count(position)))
    call allocate(surface_position, position%dim, mesh%faces%surface_mesh, "SurfacePositions")
    do i=1, surface_element_count(position)
      surface_element_list(i)=i
    end do
    call remap_field_to_surface(position, surface_position, surface_element_list)
        
    ! some domains may have no surface elements, so we need write_inactive_parts=.true.
    call vtk_write_fields(filename, index=index, position=surface_position, &
      model=mesh%faces%surface_mesh, sfields=sfields, write_inactive_parts=.true.)
      
    call deallocate(sfields(1))
    if (associated(mesh%faces%coplanar_ids)) then
      call deallocate(sfields(2))
    end if
    call deallocate(surface_position)
    
    deallocate(sfields, surface_element_list)    
    
  end subroutine vtk_write_surface_mesh
    
  subroutine vtk_write_internal_face_mesh(filename, index, position, face_sets)
    character(len=*), intent(in):: filename
    integer, intent(in), optional:: index
    type(vector_field), intent(in), target:: position
    type(integer_set), dimension(:), intent(in), optional :: face_sets
    
    type(vector_field):: face_position
    type(mesh_type):: face_mesh, pwc_mesh
    integer:: i, j, faces, nloc
    type(scalar_field), dimension(:), allocatable :: sfields
    integer :: face, opp_face
    
    if (position%dim==1) return

    ! this isn't really exposed through the interface
    faces=size(position%mesh%faces%face_element_list)
    
    nloc=face_loc(position,1)
    
    call allocate( face_mesh, node_count(position), faces, &
      position%mesh%faces%shape, name="InternalFaceMesh")
      
    do i=1, faces
      face_mesh%ndglno( (i-1)*nloc+1:i*nloc ) = face_global_nodes(position, i)
    end do
      
    call allocate( face_position, position%dim, face_mesh, name="InternalFaceMeshCoordinate")
    
    ! the node number is the same, so we can just copy, even though the mesh is entirely different
    do i=1, position%dim
      face_position%val(i,:)=position%val(i,:)
    end do

    if (present(face_sets)) then
      pwc_mesh = piecewise_constant_mesh(face_position%mesh, "PWCMesh")

      allocate(sfields(size(face_sets)))
      do i=1,size(face_sets)
        call allocate(sfields(i), pwc_mesh, "FaceSet" // int2str(i))
        call zero(sfields(i))
        do j=1,key_count(face_sets(i))
          face = fetch(face_sets(i), j)
          call set(sfields(i), face, 1.0)
          opp_face = face_opposite(position, face)
          if (opp_face > 0) then
            call set(sfields(i), opp_face, 1.0)
          end if
        end do
      end do

      call vtk_write_fields(filename, index=index, position=face_position, &
        model=face_mesh, sfields=sfields)

      do i=1,size(face_sets)
        call deallocate(sfields(i))
      end do
      
      deallocate(sfields)
      call deallocate(pwc_mesh)
    else
      call vtk_write_fields(filename, index=index, position=face_position, &
        model=face_mesh)
    end if
    
    call deallocate(face_position)
    call deallocate(face_mesh)
    
  end subroutine vtk_write_internal_face_mesh

end module vtk_interfaces<|MERGE_RESOLUTION|>--- conflicted
+++ resolved
@@ -259,15 +259,7 @@
     integer :: lstat
     
     if (present(stat)) stat = 0
-<<<<<<< HEAD
-    if (have_option("/io/adhere_to_output_mesh_continuity")) then
-      adhere_out_cty = .true.
-    else
-      adhere_out_cty = .true.
-    end if
-=======
     adhere_out_cty = have_option('/io/adhere_to_output_mesh_continuity')
->>>>>>> 2d4baa3e
 
     dgify_fields = .false.
     if (.not. adhere_out_cty) then
