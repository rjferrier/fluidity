--- conflicted
+++ resolved
@@ -109,25 +109,6 @@
       integer(c_int), intent(out) :: stat
     end subroutine python_run_detector_val
 
-<<<<<<< HEAD
-    !! Evaluate the detector val function for a set of detectors
-    !! Interface: val(ele, local_coords, dt), where
-    !!   ele: elelement number, integer, 
-    !!   local_coords: vector of size dim
-    !!   dt: timestep of the subcycle; val function needs to scale by this
-    subroutine python_evaluate_detector_func(str, strlen, num_det, dim, elements, &
-           local_coords, dt, result, stat) bind(c, name='python_evaluate_detector_func_c')
-      use :: iso_c_binding
-      implicit none
-      integer(c_int), intent(in), value :: strlen, num_det, dim
-      character(kind=c_char), dimension(strlen), intent(in) :: str
-      real(c_double), value, intent(in) :: dt
-      integer(c_int), dimension(num_det), intent(in) :: elements
-      type(c_ptr), value :: local_coords
-      type(c_ptr), value :: result
-      integer(c_int), intent(out) :: stat
-    end subroutine python_evaluate_detector_func
-
     !! Evaluate the detector val() function for agent-based biology
     subroutine python_run_agent_biology(ele, dim, lcoords, dt, dict, &
            dictlen, key, keylen, biovars, n_biovars, env_values, &
@@ -145,8 +126,6 @@
       integer(c_int), intent(out) :: stat
     end subroutine python_run_agent_biology
 
-=======
->>>>>>> a0e21a2e
   end interface
 
   interface python_shell
@@ -751,7 +730,6 @@
     end if
     
   end subroutine python_run_detector_val_function
-<<<<<<< HEAD
 
   subroutine python_calc_agent_biology(agent, agent_list, xfield, state, dt, dict, key, stat)
     !!< Wrapper function for python_run_agent_biology_c
@@ -790,77 +768,5 @@
     end if
     
   end subroutine python_calc_agent_biology
-  
-  subroutine python_run_file(s, stat)
-    !!< Wrapper for function for python_run_filec
-    
-    character(len = *), intent(in) :: s
-    integer, optional, intent(out) :: stat
-    
-    integer :: lstat
-
-    if(present(stat)) stat = 0
-
-    call python_run_filec(s, len_trim(s), lstat)
-    if(lstat /= 0) then
-      if(present(stat)) then
-        stat = lstat
-      else
-        ewrite(-1, *) "Python error, Python file was:"
-        ewrite(-1, *) trim(s)
-        FLExit("Dying")
-      end if
-    end if
-    
-  end subroutine python_run_file
-
-  function python_fetch_real(name) result(output)
-    character(len=*), intent(in) :: name
-    real :: output
-
-    call python_fetch_real_c(name, len(name), output)
-  end function python_fetch_real
-
-  subroutine python_evaluate_random_walk(detector_list, xfield, dt, result, stat)
-    !!< Evaluate the Random Walk python function for all detectors in the list
-    type(detector_linked_list), intent(inout) :: detector_list
-    type(vector_field), pointer, intent(inout) :: xfield
-    real, intent(in) :: dt
-    real, dimension(xfield%dim,detector_list%length), target, intent(out) :: result
-    integer, optional, intent(out) :: stat
-
-    integer :: lstat, i
-    type(detector_type), pointer :: detector
-    type(rk_gs_parameters), pointer :: parameters
-    integer, dimension(detector_list%length) :: elements
-    real, dimension(xfield%dim+1,detector_list%length), target :: lcoords
-        
-    if(present(stat)) stat = 0
-    parameters => detector_list%move_parameters
-
-    detector => detector_list%first
-    do i=1, detector_list%length
-       elements(i)=detector%element
-       lcoords(:,i)=local_coords(xfield,detector%element,detector%update_vector)
-
-       detector => detector%next
-    end do
-
-    call python_evaluate_detector_func(parameters%rw_pycode, len_trim(parameters%rw_pycode), &
-           detector_list%length, xfield%dim, elements, c_loc(lcoords), dt, c_loc(result), lstat) 
-
-    if(lstat /= 0) then
-      if(present(stat)) then
-        stat = -1
-      else
-        ewrite(-1, *) "Python error, Python string was:"
-        ewrite(-1, *) trim(parameters%rw_pycode)
-        FLExit("Dying")
-      end if
-    end if
-
-  end subroutine python_evaluate_random_walk
-=======
->>>>>>> a0e21a2e
 
 end module python_state