!! This module provides the functionality to call Python code
!! from Fortran:
!!  python_run_string(string::s)
!!  python_run_file(string::filename)

!! Most importantly states can be added to the dictionary via:
!!  python_add_state(State::S)
!! The last added state will be available as 'state', while all states added 
!! are accessible via the 'states' dictionary.
!! Adding a state twice will result in overwriting the information. All states 
!! are uniquely identified by their name attribute. 

!! These should be called once (either from C or Fortran) before and after anything else of this module is used:
!! python_init() initializes the Python interpreter; 
!! python_end() finalizes 

!! Files belonging to this module:
!! python_state.F90
!! python_statec.c
!! python_state_types.py

#include "fdebug.h"

module python_state
  use fldebug
  use quadrature
  use elements
  use fields
  use global_parameters, only:FIELD_NAME_LEN, current_debug_level, OPTION_PATH_LEN, PYTHON_FUNC_LEN
  use state_module 
  use iso_c_binding
  use detector_data_types
   
  implicit none
  
  private
  
  public :: python_init, python_reset
  public :: python_add_array, python_add_field
  public :: python_add_state, python_add_states, python_add_states_time
  public :: python_run_string, python_run_file
<<<<<<< HEAD
  public :: python_run_detector_string, python_run_detector_val_function
  public :: python_calc_agent_biology
=======
  public :: python_evaluate_random_walk
  public :: python_run_detector_string, python_run_detector_val_function
>>>>>>> eb9c9fbd
  public :: python_shell
  public :: python_fetch_real

  interface
    !! Python init and end
    subroutine python_init()
    end subroutine python_init
    subroutine python_reset()
    end subroutine python_reset
    subroutine python_end()
    end subroutine python_end

    !! Add a state_type object into the Python interpreter
    subroutine python_add_statec(name,nlen)
      implicit none
      integer :: nlen
      character(len=nlen) :: name
    end subroutine python_add_statec

    !! Run a python string and file
    subroutine python_run_stringc(s, slen, stat)
      implicit none
      integer, intent(in) :: slen
      character(len = slen), intent(in) :: s
      integer, intent(out) :: stat
    end subroutine python_run_stringc
    
    subroutine python_run_filec(s, slen, stat)
      implicit none
      integer, intent(in) :: slen
      character(len = slen), intent(in) :: s
      integer, intent(out) :: stat
    end subroutine python_run_filec

    !! Run a python string and keep its local context in a global dictionary, 
    !! under a given key. Using the same dict name and key we can then evaluate 
    !! the specified val() function at a later stage.
    !! Wrapped by python_run_detector_string
<<<<<<< HEAD
    subroutine python_run_string_keep_locals_c(str, strlen, dict, dictlen, &
           key, keylen, stat) bind(c)
=======
    subroutine python_run_string_store_locals(str, strlen, dict, dictlen, &
           key, keylen, stat) bind(c, name='python_run_string_store_locals_c')
>>>>>>> eb9c9fbd
      use :: iso_c_binding
      implicit none
      integer(c_int), intent(in), value :: strlen, dictlen, keylen
      character(kind=c_char), dimension(strlen), intent(in) :: str
      character(kind=c_char), dimension(dictlen), intent(in) :: dict
      character(kind=c_char), dimension(keylen), intent(in) :: key
      integer(c_int), intent(out) :: stat
<<<<<<< HEAD
    end subroutine python_run_string_keep_locals_c

    !! Evaluate the detector val() function from a local namespace in the global dictionary
    !! Interface: val(ele, local_coords, dt), where
    !! ele: elelement number, integer, 
    !! local_coords: vector of size dim
    !! dt: timestep of the subcycle; val function needs to scale by this
    !! Not wrapped, since this will be called a lot
=======
    end subroutine python_run_string_store_locals

    !! Evaluate the detector val() function from a local namespace given by dict and key
    !! Interface: val(ele, local_coords, dt), where
    !!   ele: elelement number, integer, 
    !!   local_coords: vector of size dim
    !!   dt: timestep of the subcycle; val function needs to scale by this
>>>>>>> eb9c9fbd
    subroutine python_run_detector_val(ele, dim, lcoords, dt, dict, dictlen, key, keylen, &
           value, stat) bind(c, name='python_run_detector_val_from_locals_c')
      use :: iso_c_binding
      implicit none
      integer(c_int), intent(in), value :: ele, dim
      real(c_double), dimension(dim+1), intent(in) :: lcoords
      real(c_double), intent(in) :: dt
      integer(c_int), intent(in), value :: dictlen, keylen
      character(kind=c_char), dimension(dictlen), intent(in) :: dict
      character(kind=c_char), dimension(keylen), intent(in) :: key
      real(c_double), dimension(dim), intent(out) :: value
      integer(c_int), intent(out) :: stat
    end subroutine python_run_detector_val

<<<<<<< HEAD
    !! Evaluate the detector val() function for agent-based biology
    subroutine python_run_agent_biology(ele, dim, lcoords, dt, dict, &
           dictlen, key, keylen, biovars, n_biovars, stat) bind(c, name='python_run_agent_biology_c')
      use :: iso_c_binding
      implicit none
      integer(c_int), intent(in), value :: ele, dim, n_biovars
      real(c_double), dimension(dim+1), intent(in) :: lcoords
      real(c_double), intent(in) :: dt
      integer(c_int), intent(in), value :: dictlen, keylen
      character(kind=c_char), dimension(dictlen), intent(in) :: dict
      character(kind=c_char), dimension(keylen), intent(in) :: key
      real(c_double), dimension(n_biovars), intent(inout) :: biovars
      integer(c_int), intent(out) :: stat
    end subroutine python_run_agent_biology
=======
    !! Evaluate the detector val function for a set of detectors
    !! Interface: val(ele, local_coords, dt), where
    !!   ele: elelement number, integer, 
    !!   local_coords: vector of size dim
    !!   dt: timestep of the subcycle; val function needs to scale by this
    subroutine python_evaluate_detector_func(str, strlen, num_det, dim, elements, &
           local_coords, dt, result, stat) bind(c, name='python_evaluate_detector_func_c')
      use :: iso_c_binding
      implicit none
      integer(c_int), intent(in), value :: strlen, num_det, dim
      character(kind=c_char), dimension(strlen), intent(in) :: str
      real(c_double), value, intent(in) :: dt
      integer(c_int), dimension(num_det), intent(in) :: elements
      type(c_ptr), value :: local_coords
      type(c_ptr), value :: result
      integer(c_int), intent(out) :: stat
    end subroutine python_evaluate_detector_func
>>>>>>> eb9c9fbd

  end interface

  interface python_shell
     module procedure python_shell_state, python_shell_states
  end interface

  interface python_add_array
    subroutine python_add_array_double_1d(arr,sizex,name,name_len)
      implicit none
      integer :: name_len,sizex
      character(len=name_len) :: name
      real,dimension(sizex) :: arr
    end subroutine python_add_array_double_1d
    subroutine python_add_array_double_2d(arr,sizex,sizey,name,name_len)
      implicit none
      integer :: name_len,sizex,sizey
      character(len=name_len) :: name
      real,dimension(sizex,sizey) :: arr
    end subroutine python_add_array_double_2d
    subroutine python_add_array_double_3d(arr,sizex,sizey,sizez,name,name_len)
      implicit none
      integer :: name_len,sizex,sizey,sizez
      character(len=name_len) :: name
      real,dimension(sizex,sizey,sizez) :: arr
    end subroutine python_add_array_double_3d

    subroutine python_add_array_integer_1d(arr,sizex,name,name_len)
      implicit none
      integer :: name_len,sizex
      character(len=name_len) :: name
      integer,dimension(sizex) :: arr
    end subroutine python_add_array_integer_1d
    subroutine python_add_array_integer_2d(arr,sizex,sizey,name,name_len)
      implicit none
      integer :: name_len,sizex,sizey
      character(len=name_len) :: name
      integer,dimension(sizex,sizey) :: arr
    end subroutine python_add_array_integer_2d
    subroutine python_add_array_integer_3d(arr,sizex,sizey,sizez,name,name_len)
      implicit none
      integer :: name_len,sizex,sizey,sizez
      character(len=name_len) :: name
      integer,dimension(sizex,sizey,sizez) :: arr
    end subroutine python_add_array_integer_3d

    module procedure python_add_array_d_1d_directly
    module procedure python_add_array_d_2d_directly
    module procedure python_add_array_d_3d_directly

    module procedure python_add_array_i_1d_directly
    module procedure python_add_array_i_2d_directly
    module procedure python_add_array_i_3d_directly
  end interface python_add_array


  !! Add a field to a State (these are for the C-interface, python_add_field_directly() is what you want probably)
  interface python_add_field
    subroutine python_add_scalar(sx,x,name,nlen,field_type,option_path,oplen,state_name,snlen,&
      &mesh_name,mesh_name_len)
      implicit none
      integer :: sx,nlen,field_type,oplen,snlen,mesh_name_len
      real, dimension(sx) :: x
      character(len=nlen) :: name
      character(len=snlen) :: state_name
      character(len=oplen) :: option_path
      character(len=mesh_name_len) :: mesh_name
    end subroutine python_add_scalar
    
    subroutine python_add_csr_matrix(valuesSize, values, col_indSize, col_ind, row_ptrSize, &
      row_ptr, name, namelen, state_name,snlen, numCols)
      implicit none
      integer :: valuesSize,col_indSize,row_ptrSize,namelen,snlen,numCols
      real, dimension(valuesSize) :: values
      integer, dimension(col_indSize) :: col_ind
      integer, dimension(row_ptrSize) :: row_ptr
      character(len=namelen) :: name
      character(len=snlen) :: state_name
    end subroutine python_add_csr_matrix
    
    subroutine python_add_vector(numdim,sx,x,&
      &name,nlen,field_type,option_path,oplen,state_name,snlen,&
      &mesh_name,mesh_name_len)
      implicit none
      integer :: sx,numdim,nlen,field_type,oplen,snlen,mesh_name_len
      real, dimension(sx) :: x
      character(len=nlen) :: name
      character(len=snlen) :: state_name
      character(len=oplen) :: option_path
      character(len=mesh_name_len) :: mesh_name
    end subroutine python_add_vector
    subroutine python_add_tensor(sx,sy,sz,x,numdim,name,nlen,field_type,option_path,oplen,state_name,snlen,&
      &mesh_name,mesh_name_len)
      implicit none
      integer :: sx,sy,sz,nlen,field_type,oplen,snlen,mesh_name_len
      integer, dimension(2) :: numdim
      real, dimension(sx,sy,sz) :: x
      character(len=nlen) :: name
      character(len=snlen) :: state_name
      character(len=oplen) :: option_path
      character(len=mesh_name_len) :: mesh_name
    end subroutine python_add_tensor

    subroutine python_add_mesh(ndglno,sndglno,elements,nodes,name,nlen,option_path,oplen,&
      &continuity,region_ids,sregion_ids,state_name,state_name_len)
      !! Add a mesh to the state called state_name
      implicit none
      integer, dimension(*) :: ndglno,region_ids    !! might cause a problem
      integer :: sndglno, elements, nodes, nlen, oplen, continuity, sregion_ids, state_name_len
      character(len=nlen) :: name
      character(len=oplen) :: option_path
      character(len=state_name_len) :: state_name
    end subroutine python_add_mesh

    subroutine python_add_element(dim,loc,ngi,degree,stname,slen,mname,mlen,n,nx,ny,dn,dnx,dny,dnz,&
      &size_spoly_x,size_spoly_y,size_dspoly_x,size_dspoly_y, family_name, family_name_len, &
      & type_name, type_name_len, &
      & coords, size_coords_x, size_coords_y)
      !! Add an element to the state with stname and mesh with mname
      implicit none
      integer :: dim,loc,ngi,degree,slen,mlen,nx,ny,dnx,dny,dnz, family_name_len, type_name_len
      integer :: size_spoly_x,size_spoly_y,size_dspoly_x,size_dspoly_y, size_coords_x, size_coords_y
      real,dimension(nx,ny) :: n
      real,dimension(dnx,dny,dnz) :: dn
      character(len=slen) :: stname
      character(len=mlen) :: mname
      character(len=family_name_len) :: family_name
      character(len=type_name_len) :: type_name
      real, dimension(size_coords_x,size_coords_y) :: coords
    end subroutine python_add_element

    subroutine python_add_quadrature(dim,loc,ngi,degree,weight,weight_size,locations,loc_size,surfacequad)
      !! Add a quadrature to the last added element
      implicit none
      integer :: weight_size, loc_size, dim,loc,ngi,degree
      integer :: surfacequad  !! Specifies whether this quadrature is the normal quadr. or surface_quadr.
      real, dimension(weight_size) :: weight
      real, dimension(loc_size) :: locations
    end subroutine python_add_quadrature

    subroutine python_add_polynomial(coefs, scoefs, degree, x,y, is_spoly)
      !! Add a polynomial to the last added element at position x,y
      !! is_spoly==1 <-> will be added to spoly, 0 to dspoly
      implicit none
      integer :: scoefs, degree, x,y,is_spoly
      real, dimension(scoefs) :: coefs
    end subroutine python_add_polynomial

    subroutine python_fetch_real_c(name, len, output)
      character(len=*), intent(in) :: name
      integer, intent(in) :: len
      real, intent(out) :: output
    end subroutine python_fetch_real_c

    module procedure python_add_scalar_directly
    module procedure python_add_vector_directly
    module procedure python_add_tensor_directly
    module procedure python_add_csr_matrix_directly
  end interface






  !! The function versions called in Fortran, mainly simplified arguments, then 
  !! unwrapped and called to the interface to C
 contains

  subroutine python_add_scalar_directly(S,st)
    type(scalar_field) :: S
    type(state_type) :: st
    integer :: snlen,slen,oplen,mesh_name_len
    slen = len(trim(S%name))
    snlen = len(trim(st%name))
    oplen = len(trim(S%option_path))
    mesh_name_len = len(trim(S%mesh%name))
    call python_add_scalar(size(S%val,1),S%val,&
      trim(S%name),slen, S%field_type,S%option_path,oplen,trim(st%name),snlen,S%mesh%name,mesh_name_len)
  end subroutine python_add_scalar_directly
  
  subroutine python_add_csr_matrix_directly(csrMatrix,st)
    type(csr_matrix) :: csrMatrix
    type(state_type) :: st
    integer :: valSize, col_indSize, row_ptrSize, nameLen, statenameLen,numCols
    type(csr_sparsity) :: csrSparsity
    real, dimension(:), pointer :: values
    integer, dimension(:), pointer :: col_ind
    integer, dimension(:), pointer :: row_ptr
    
    csrSparsity = csrMatrix%sparsity 
    values => csrMatrix%val
    valSize = size(csrMatrix%val,1)
    col_ind => csrSparsity%colm
    col_indSize = valSize
    row_ptr => csrSparsity%findrm
    row_ptrSize = size(csrSparsity%findrm,1)
    nameLen = len(trim(csrMatrix%name))
    statenameLen = len(trim(st%name))
    numCols = csrSparsity%columns
    call python_add_csr_matrix(valSize, values, col_indSize, col_ind, row_ptrSize, row_ptr, &
      trim(csrMatrix%name), nameLen, trim(st%name),statenameLen,numCols)
  end subroutine python_add_csr_matrix_directly

  subroutine python_add_vector_directly(V,st)
    type(vector_field) :: V
    type(state_type) :: st
    integer :: snlen,slen,oplen,mesh_name_len
    real, dimension(0), target :: zero
    
    slen = len(trim(V%name))
    snlen = len(trim(st%name))
    oplen = len(trim(V%option_path))
    mesh_name_len = len(trim(V%mesh%name))
    
    assert(v%dim==size(v%val,1))
    call python_add_vector(V%dim, size(V%val,2), V%val, &
      trim(V%name), slen, V%field_type, V%option_path, oplen,trim(st%name),snlen,V%mesh%name,mesh_name_len)
    
  end subroutine python_add_vector_directly

  subroutine python_add_tensor_directly(T,st)
    type(tensor_field) :: T
    type(state_type) :: st
    integer :: snlen,slen,oplen,mesh_name_len
    slen = len(trim(T%name))
    snlen = len(trim(st%name))
    oplen = len(trim(T%option_path))
    mesh_name_len = len(trim(T%mesh%name))
    call python_add_tensor(size(T%val,1),size(T%val,2),size(T%val,3),T%val, T%dim,&
      trim(T%name),slen, T%field_type,T%option_path,oplen,trim(st%name),snlen,T%mesh%name,mesh_name_len)
  end subroutine python_add_tensor_directly

  subroutine python_add_mesh_directly(M,st)
    type(mesh_type) :: M
    type(state_type) :: st
    integer :: snlen,slen,oplen
    integer, dimension(:), allocatable :: temp_region_ids

    slen = len(trim(M%name))
    snlen = len(trim(st%name))
    oplen = len(trim(M%option_path))
    
    if(associated(M%region_ids)) then
      call python_add_mesh(M%ndglno,size(M%ndglno,1),M%elements,M%nodes,&
        trim(M%name),slen,M%option_path,oplen,&
        M%continuity, M%region_ids, size(M%region_ids),&
        trim(st%name),snlen)
    else
      allocate(temp_region_ids(0))
      call python_add_mesh(M%ndglno,size(M%ndglno,1),M%elements,M%nodes,&
        trim(M%name),slen,M%option_path,oplen,&
        M%continuity, temp_region_ids, size(temp_region_ids),&
        trim(st%name),snlen)
      deallocate(temp_region_ids)
    end if
  end subroutine python_add_mesh_directly

  subroutine python_add_element_directly(E,M,st)
    !! Add an element to the mesh M, by adding first the element and then its 
    !! attributes one by one the element's
    !! 1) basic attributes
    !! 2) quadrature
    !! 3) spoly
    !! 4) dspoly
    type(element_type) :: E
    type(mesh_type) :: M
    type(state_type) :: st
    real, dimension(E%loc, size(E%numbering%number2count, 1)) :: coords
    integer :: snlen,mlen
    integer :: i, j
    character(len=20) :: family_name, type_name
    integer :: l

    snlen = len(trim(st%name))
    mlen = len(trim(M%name))

    family_name = "unknown"
    if (E%numbering%family == FAMILY_SIMPLEX) then
      family_name = "simplex"
    else if (E%numbering%family == FAMILY_CUBE) then
      family_name = "cube"
    end if

    type_name = "unknown"
    if (E%numbering%type == ELEMENT_LAGRANGIAN) then
      type_name = "lagrangian"
    else if (E%numbering%type == ELEMENT_BUBBLE) then
      type_name = "bubble"
    else if (E%numbering%type == ELEMENT_NONCONFORMING) then
      type_name = "nonconforming"
    end if

    do l=1,E%loc
      coords(l,:) = local_coords(l, E)
    end do

    call python_add_element(E%dim, E%loc, E%ngi, E%degree,&   
      &trim(st%name),snlen,trim(M%name),mlen,&
      &E%n,size(E%n,1), size(E%n,2),E%dn, size(E%dn,1), size(E%dn,2), size(E%dn,3),&
      &size(E%spoly,1),size(E%spoly,2),size(E%dspoly,1),size(E%dspoly,2), family_name, len_trim(family_name), &
      &type_name, len_trim(type_name), &
      &coords, size(coords,1), size(coords,2))

    !! Add quadrature and surface_quadrature to this element
    call python_add_quadrature(E%quadrature%dim, E%quadrature%degree, E%quadrature%vertices,E%quadrature%ngi,&
      &E%quadrature%weight, size(E%quadrature%weight), &
      &E%quadrature%l, size(E%quadrature%l),0)
    if (associated(E%surface_quadrature)) then
      call python_add_quadrature(E%surface_quadrature%dim, E%surface_quadrature%degree, E%surface_quadrature%vertices,E%surface_quadrature%ngi,&
       &E%surface_quadrature%weight, size(E%surface_quadrature%weight), &
       &E%surface_quadrature%l, size(E%surface_quadrature%l),1)
    end if

    !! Since these are in an array, the polynomials must be added one by one, passing their indices
    if (associated(E%spoly)) then
      do i=1,size(E%spoly,1)
        do j=1,size(E%spoly,2)
          if(associated(E%spoly(i,j)%coefs)) then
            call python_add_polynomial(E%spoly(i,j)%coefs,size(E%spoly(i,j)%coefs),E%spoly(i,j)%degree,i,j,1)
          end if
        end do
      end do
    endif
    !! Do the same for dspoly
    if (associated(E%dspoly)) then
      do i=1,size(E%dspoly,1)
        do j=1,size(E%dspoly,2)
          if(associated(E%dspoly(i,j)%coefs)) then
            call python_add_polynomial(E%dspoly(i,j)%coefs,size(E%dspoly(i,j)%coefs),E%dspoly(i,j)%degree,i,j,0)
          end if
        end do
      end do
    endif
  end subroutine python_add_element_directly

  !! Insert a complete state into the python interpreter
  subroutine python_add_state(S)
    type(state_type) :: S
    integer :: i,nlen
    nlen = len(trim(S%name))
    call python_add_statec(trim(S%name),nlen)

    if ( associated(S%meshes) )  then
      do i=1,(size(S%meshes))
        call python_add_mesh_directly(S%meshes(i)%ptr,S)
        call python_add_element_directly(S%meshes(i)%ptr%shape,S%meshes(i)%ptr,S)
      end do
    end if
    if ( associated(S%scalar_fields) )  then
      do i=1,(size(S%scalar_fields)) 
        call python_add_field(S%scalar_fields(i)%ptr,S)
      end do
    end if
    if ( associated(S%vector_fields) )  then
      do i=1,(size(S%vector_fields))
        call python_add_field(S%vector_fields(i)%ptr,S)
      end do
    end if
    if ( associated(S%tensor_fields) )  then
      do i=1,(size(S%tensor_fields))
        call python_add_field(S%tensor_fields(i)%ptr,S)
      end do
    end if
    if ( associated(S%csr_matrices) )  then
      do i=1,(size(S%csr_matrices))
        call python_add_field(S%csr_matrices(i)%ptr,S)
      end do
    end if
    
    
  end subroutine python_add_state

  subroutine python_add_states(S)
    type(state_type), dimension(:) :: S
    integer :: i

    do i = 1, size(S)
       call python_add_state(S(i))
    end do
    
  end subroutine python_add_states

  subroutine python_add_states_time(S)
    type(state_type), dimension(:,:), intent(in), pointer :: S ! material_phases (1:n) x timesteps (p:q)
    integer :: min_timestep
    integer :: max_timestep
    integer :: i

    min_timestep = lbound(S, 2)
    max_timestep = ubound(S, 2)

    call python_run_string("megastates = [0] * " // int2str(max_timestep+1))
    do i=min_timestep,max_timestep
      call python_add_states(S(:, i))
      ! So right now, state = to the i'th state to be considered.
      ! Let's pack it into states[i-1]
      call python_run_string("megastates[" // int2str(i) // "] = states; states = {}")
    end do

    call python_run_string("states = megastates; del megastates; del state")

  end subroutine python_add_states_time

  subroutine python_shell_state(state)
    !!< Wrapper to allow python_shell to be called with a single state as
    !!< an argument.
    type(state_type), target, intent(inout) :: state

    type(state_type), dimension(1) :: states    
 
    states(1)=state

    call python_shell_states(states)

  end subroutine python_shell_state

  subroutine python_shell_states(states)
    !!< Launch a python shell with access to the current state(s) provided. This is mostly
    !!< useful for debugging.
  
    type(state_type), dimension(:), target, intent(inout) :: states

#ifdef HAVE_NUMPY    
    

    ! Clean up to make sure that nothing else interferes
    call python_reset()
    
    call python_add_states(states)
      
    call python_run_string("import fluidity_tools")  

    call python_run_string("fluidity_tools.shell()()")

    ! Cleanup
    call python_reset()
#else
    FLExit("Python shell requires NumPy, which cannot be located.")
#endif

  end subroutine python_shell_states


  !! Wrapper procedures to add arrays to the Python interpreter

  subroutine python_add_array_d_1d_directly(arr,var_name)
    real,dimension(:) :: arr
    character(len=*) :: var_name
    integer :: name_len, sizex
    sizex = size(arr)
    name_len = len(var_name)
    call python_add_array_double_1d(arr,sizex,var_name,name_len)
  end subroutine python_add_array_d_1d_directly
  subroutine python_add_array_d_2d_directly(arr,var_name)
    real,dimension(:,:) :: arr
    character(len=*) :: var_name
    integer :: name_len, sizex, sizey
    sizex = size(arr,1)
    sizey = size(arr,2)
    name_len = len(var_name)
    call python_add_array_double_2d(arr,sizex,sizey,var_name,name_len)
  end subroutine python_add_array_d_2d_directly
  subroutine python_add_array_d_3d_directly(arr,var_name)
    real,dimension(:,:,:) :: arr
    character(len=*) :: var_name
    integer :: name_len, sizex, sizey, sizez
    sizex = size(arr,1)
    sizey = size(arr,2)
    sizez = size(arr,3)
    name_len = len(var_name)
    call python_add_array_double_3d(arr,sizex,sizey,sizez,var_name,name_len)
  end subroutine python_add_array_d_3d_directly

  subroutine python_add_array_i_1d_directly(arr,var_name)
    integer,dimension(:) :: arr
    character(len=*) :: var_name
    integer :: name_len, sizex
    sizex = size(arr)
    name_len = len(var_name)
    call python_add_array_integer_1d(arr,sizex,var_name,name_len)
  end subroutine python_add_array_i_1d_directly
  subroutine python_add_array_i_2d_directly(arr,var_name)
    integer,dimension(:,:) :: arr
    character(len=*) :: var_name
    integer :: name_len, sizex, sizey
    sizex = size(arr,1)
    sizey = size(arr,2)
    name_len = len(var_name)
    call python_add_array_integer_2d(arr,sizex,sizey,var_name,name_len)
  end subroutine python_add_array_i_2d_directly
  subroutine python_add_array_i_3d_directly(arr,var_name)
    integer,dimension(:,:,:) :: arr
    character(len=*) :: var_name
    integer :: name_len, sizex, sizey, sizez
    sizex = size(arr,1)
    sizey = size(arr,2)
    sizez = size(arr,3)
    name_len = len(var_name)
    call python_add_array_integer_3d(arr,sizex,sizey,sizez,var_name,name_len)
  end subroutine python_add_array_i_3d_directly

  subroutine python_run_string(s, stat)
    !!< Wrapper for function for python_run_stringc
    
    character(len = *), intent(in) :: s
    integer, optional, intent(out) :: stat
    
    integer :: lstat
        
    if(present(stat)) stat = 0
        
    call python_run_stringc(s, len_trim(s), lstat)
    if(lstat /= 0) then
      if(present(stat)) then
        stat = lstat
      else
        ewrite(-1, *) "Python error, Python string was:"
        ewrite(-1, *) trim(s)
        FLExit("Dying")
      end if
    end if
    
  end subroutine python_run_string

  subroutine python_run_detector_string(str, dict, key, stat)
    !!< Wrapper function for python_run_string_keep_locals_c
    character(len = *), intent(in) :: str, dict, key
    integer, optional, intent(out) :: stat
    
    integer :: lstat
        
    if(present(stat)) stat = 0
<<<<<<< HEAD
    call python_run_string_keep_locals_c(str, len_trim(str), dict, len_trim(dict), key,len_trim(key), lstat) 
=======
    call python_run_string_store_locals(str, len_trim(str), dict, len_trim(dict), key,len_trim(key), lstat) 
>>>>>>> eb9c9fbd

    if(lstat /= 0) then
      if(present(stat)) then
        stat = -1
      else
        ewrite(-1, *) "Python error, Python string was:"
        ewrite(-1, *) trim(str)
        FLExit("Dying")
      end if
    end if
    
  end subroutine python_run_detector_string

  subroutine python_run_detector_val_function(detector, xfield, dt, dict, key, value, stat)
    !!< Wrapper function for python_run_string_keep_locals_c
    type(detector_type), pointer, intent(in) :: detector
    type(vector_field), pointer, intent(in) :: xfield
    real, intent(in) :: dt
    character(len = *), intent(in) :: dict, key
    real, dimension(size(detector%position)), intent(out) :: value
    integer, optional, intent(out) :: stat
    
    integer :: lstat
    real, dimension(size(detector%local_coords)) :: stage_local_coords

    if(present(stat)) stat = 0

    stage_local_coords=local_coords(xfield,detector%element,detector%update_vector)
    call python_run_detector_val(detector%element, size(detector%position), &
            stage_local_coords, dt, dict, len_trim(dict), key,len_trim(key), value, lstat) 

    if(lstat /= 0) then
      if(present(stat)) then
        stat = -1
      else
        ewrite(-1, *) "Python error in inner val function of agent array"
        FLExit("Dying")
      end if
    end if
    
  end subroutine python_run_detector_val_function
<<<<<<< HEAD

  subroutine python_calc_agent_biology(agent, xfield, dt, dict, key, stat)
    !!< Wrapper function for python_run_agent_biology_c
    type(detector_type), pointer, intent(in) :: agent
    type(vector_field), pointer, intent(in) :: xfield
    real, intent(in) :: dt
    character(len = *), intent(in) :: dict, key
    integer, optional, intent(out) :: stat
    
    integer :: lstat
    real, dimension(size(agent%local_coords)) :: stage_local_coords

    if(present(stat)) stat = 0

    stage_local_coords=local_coords(xfield,agent%element,agent%position)
    call python_run_agent_biology(agent%element, size(agent%position), stage_local_coords, &
           dt, dict, len_trim(dict), key,len_trim(key), agent%biology, size(agent%biology), lstat) 

    if(lstat /= 0) then
      if(present(stat)) then
        stat = -1
      else
        ewrite(-1, *) "Python error in biology update function of agent array"
        FLExit("Dying")
      end if
    end if
    
  end subroutine python_calc_agent_biology
=======
>>>>>>> eb9c9fbd
  
  subroutine python_run_file(s, stat)
    !!< Wrapper for function for python_run_filec
    
    character(len = *), intent(in) :: s
    integer, optional, intent(out) :: stat
    
    integer :: lstat

    if(present(stat)) stat = 0

    call python_run_filec(s, len_trim(s), lstat)
    if(lstat /= 0) then
      if(present(stat)) then
        stat = lstat
      else
        ewrite(-1, *) "Python error, Python file was:"
        ewrite(-1, *) trim(s)
        FLExit("Dying")
      end if
    end if
    
  end subroutine python_run_file

  function python_fetch_real(name) result(output)
    character(len=*), intent(in) :: name
    real :: output

    call python_fetch_real_c(name, len(name), output)
  end function python_fetch_real

  subroutine python_evaluate_random_walk(detector_list, xfield, dt, result, stat)
    !!< Evaluate the Random Walk python function for all detectors in the list
    type(detector_linked_list), intent(inout) :: detector_list
    type(vector_field), pointer, intent(inout) :: xfield
    real, intent(in) :: dt
    real, dimension(xfield%dim,detector_list%length), target, intent(out) :: result
    integer, optional, intent(out) :: stat

    integer :: lstat, i
    type(detector_type), pointer :: detector
    type(rk_gs_parameters), pointer :: parameters
    integer, dimension(detector_list%length) :: elements
    real, dimension(xfield%dim+1,detector_list%length), target :: lcoords
        
    if(present(stat)) stat = 0
    parameters => detector_list%move_parameters

    detector => detector_list%first
    do i=1, detector_list%length
       elements(i)=detector%element
       lcoords(:,i)=local_coords(xfield,detector%element,detector%update_vector)

       detector => detector%next
    end do

    call python_evaluate_detector_func(parameters%rw_pycode, len_trim(parameters%rw_pycode), &
           detector_list%length, xfield%dim, elements, c_loc(lcoords), dt, c_loc(result), lstat) 

    if(lstat /= 0) then
      if(present(stat)) then
        stat = -1
      else
        ewrite(-1, *) "Python error, Python string was:"
        ewrite(-1, *) trim(parameters%rw_pycode)
        FLExit("Dying")
      end if
    end if

  end subroutine python_evaluate_random_walk

end module python_state<|MERGE_RESOLUTION|>--- conflicted
+++ resolved
@@ -39,13 +39,9 @@
   public :: python_add_array, python_add_field
   public :: python_add_state, python_add_states, python_add_states_time
   public :: python_run_string, python_run_file
-<<<<<<< HEAD
+  public :: python_evaluate_random_walk
   public :: python_run_detector_string, python_run_detector_val_function
   public :: python_calc_agent_biology
-=======
-  public :: python_evaluate_random_walk
-  public :: python_run_detector_string, python_run_detector_val_function
->>>>>>> eb9c9fbd
   public :: python_shell
   public :: python_fetch_real
 
@@ -84,13 +80,8 @@
     !! under a given key. Using the same dict name and key we can then evaluate 
     !! the specified val() function at a later stage.
     !! Wrapped by python_run_detector_string
-<<<<<<< HEAD
-    subroutine python_run_string_keep_locals_c(str, strlen, dict, dictlen, &
-           key, keylen, stat) bind(c)
-=======
     subroutine python_run_string_store_locals(str, strlen, dict, dictlen, &
            key, keylen, stat) bind(c, name='python_run_string_store_locals_c')
->>>>>>> eb9c9fbd
       use :: iso_c_binding
       implicit none
       integer(c_int), intent(in), value :: strlen, dictlen, keylen
@@ -98,16 +89,6 @@
       character(kind=c_char), dimension(dictlen), intent(in) :: dict
       character(kind=c_char), dimension(keylen), intent(in) :: key
       integer(c_int), intent(out) :: stat
-<<<<<<< HEAD
-    end subroutine python_run_string_keep_locals_c
-
-    !! Evaluate the detector val() function from a local namespace in the global dictionary
-    !! Interface: val(ele, local_coords, dt), where
-    !! ele: elelement number, integer, 
-    !! local_coords: vector of size dim
-    !! dt: timestep of the subcycle; val function needs to scale by this
-    !! Not wrapped, since this will be called a lot
-=======
     end subroutine python_run_string_store_locals
 
     !! Evaluate the detector val() function from a local namespace given by dict and key
@@ -115,7 +96,6 @@
     !!   ele: elelement number, integer, 
     !!   local_coords: vector of size dim
     !!   dt: timestep of the subcycle; val function needs to scale by this
->>>>>>> eb9c9fbd
     subroutine python_run_detector_val(ele, dim, lcoords, dt, dict, dictlen, key, keylen, &
            value, stat) bind(c, name='python_run_detector_val_from_locals_c')
       use :: iso_c_binding
@@ -130,7 +110,24 @@
       integer(c_int), intent(out) :: stat
     end subroutine python_run_detector_val
 
-<<<<<<< HEAD
+    !! Evaluate the detector val function for a set of detectors
+    !! Interface: val(ele, local_coords, dt), where
+    !!   ele: elelement number, integer, 
+    !!   local_coords: vector of size dim
+    !!   dt: timestep of the subcycle; val function needs to scale by this
+    subroutine python_evaluate_detector_func(str, strlen, num_det, dim, elements, &
+           local_coords, dt, result, stat) bind(c, name='python_evaluate_detector_func_c')
+      use :: iso_c_binding
+      implicit none
+      integer(c_int), intent(in), value :: strlen, num_det, dim
+      character(kind=c_char), dimension(strlen), intent(in) :: str
+      real(c_double), value, intent(in) :: dt
+      integer(c_int), dimension(num_det), intent(in) :: elements
+      type(c_ptr), value :: local_coords
+      type(c_ptr), value :: result
+      integer(c_int), intent(out) :: stat
+    end subroutine python_evaluate_detector_func
+
     !! Evaluate the detector val() function for agent-based biology
     subroutine python_run_agent_biology(ele, dim, lcoords, dt, dict, &
            dictlen, key, keylen, biovars, n_biovars, stat) bind(c, name='python_run_agent_biology_c')
@@ -145,25 +142,6 @@
       real(c_double), dimension(n_biovars), intent(inout) :: biovars
       integer(c_int), intent(out) :: stat
     end subroutine python_run_agent_biology
-=======
-    !! Evaluate the detector val function for a set of detectors
-    !! Interface: val(ele, local_coords, dt), where
-    !!   ele: elelement number, integer, 
-    !!   local_coords: vector of size dim
-    !!   dt: timestep of the subcycle; val function needs to scale by this
-    subroutine python_evaluate_detector_func(str, strlen, num_det, dim, elements, &
-           local_coords, dt, result, stat) bind(c, name='python_evaluate_detector_func_c')
-      use :: iso_c_binding
-      implicit none
-      integer(c_int), intent(in), value :: strlen, num_det, dim
-      character(kind=c_char), dimension(strlen), intent(in) :: str
-      real(c_double), value, intent(in) :: dt
-      integer(c_int), dimension(num_det), intent(in) :: elements
-      type(c_ptr), value :: local_coords
-      type(c_ptr), value :: result
-      integer(c_int), intent(out) :: stat
-    end subroutine python_evaluate_detector_func
->>>>>>> eb9c9fbd
 
   end interface
 
@@ -697,11 +675,7 @@
     integer :: lstat
         
     if(present(stat)) stat = 0
-<<<<<<< HEAD
-    call python_run_string_keep_locals_c(str, len_trim(str), dict, len_trim(dict), key,len_trim(key), lstat) 
-=======
     call python_run_string_store_locals(str, len_trim(str), dict, len_trim(dict), key,len_trim(key), lstat) 
->>>>>>> eb9c9fbd
 
     if(lstat /= 0) then
       if(present(stat)) then
@@ -743,7 +717,6 @@
     end if
     
   end subroutine python_run_detector_val_function
-<<<<<<< HEAD
 
   subroutine python_calc_agent_biology(agent, xfield, dt, dict, key, stat)
     !!< Wrapper function for python_run_agent_biology_c
@@ -772,8 +745,6 @@
     end if
     
   end subroutine python_calc_agent_biology
-=======
->>>>>>> eb9c9fbd
   
   subroutine python_run_file(s, stat)
     !!< Wrapper for function for python_run_filec
