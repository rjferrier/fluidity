!    Copyright (C) 2006 Imperial College London and others.   
!    Please see the AUTHORS file in the main source directory for a full list
!    of copyright holders.
!
!    Prof. C Pain
!    Applied Modelling and Computation Group
!    Department of Earth Science and Engineering
!    Imperial College London
!
!    amcgsoftware@imperial.ac.uk
!    
!    This library is free software; you can redistribute it and/or
!    modify it under the terms of the GNU Lesser General Public
!    License as published by the Free Software Foundation,
!    version 2.1 of the License.
!
!    This library is distributed in the hope that it will be useful,
!    but WITHOUT ANY WARRANTY; without even the implied warranty of
!    MERCHANTABILITY or FITNESS FOR A PARTICULAR PURPOSE.  See the GNU
!    Lesser General Public License for more details.
!
!    You should have received a copy of the GNU Lesser General Public
!    License along with this library; if not, write to the Free Software
!    Foundation, Inc., 59 Temple Place, Suite 330, Boston, MA  02111-1307
!    USA

#include "fdebug.h"

module diagnostic_variables
  !!< A module to calculate and output diagnostics. This replaces the .s file.
  use quadrature
  use elements
  use global_parameters, only:FIELD_NAME_LEN,OPTION_PATH_LEN, &
    & PYTHON_FUNC_LEN, int_16, integer_size, real_size
  use fields
  use fields_base
  use field_derivatives
  use field_options
  use state_module
  use futils
  use fetools
  use fefields
  use MeshDiagnostics
  use spud
  use parallel_tools
  use Profiler
  use sparsity_patterns
  use solvers
  use write_state_module, only: vtk_write_state_new_options
  use surface_integrals
  use vtk_interfaces
  use embed_python
  use eventcounter
  use pickers
  use sparse_tools
  use mixing_statistics
  use c_interfaces
!  use checkpoint
  use memory_diagnostics
  use data_structures
  use unittest_tools
  use integer_hash_table_module
  use halo_data_types
  use halos_allocates
  use halos_base
  use halos_debug
  use halos_numbering
  use halos_ownership
  use halos_derivation
  use halos_communications
  use halos_registration
  use mpi_interfaces
  use parallel_tools
  use fields_manipulation
  use detector_data_types
  use ieee_arithmetic, only: cget_nan
  use state_fields_module, only: get_cv_mass
  use diagnostic_tools
  
  implicit none

  private

  public :: initialise_diagnostics, initialise_convergence, &
       & initialise_steady_state, field_tag, write_diagnostics, &
       & test_and_write_convergence, &
       & test_and_write_steady_state, steady_state_field, convergence_field, &
       & close_diagnostic_files, run_diagnostics, &
       & diagnostic_variables_check_options, &
       & initialise_walltime, &
       & uninitialise_diagnostics, register_diagnostic, destroy_registered_diagnostics, set_diagnostic, &
       & get_diagnostic, initialise_constant_diagnostics

  public :: default_stat
  public :: stat_type

  interface stat_field
    module procedure stat_field_scalar, stat_field_vector, stat_field_tensor
  end interface stat_field

  interface convergence_field
    module procedure convergence_field_scalar, convergence_field_vector
  end interface convergence_field

  interface steady_state_field
    module procedure steady_state_field_scalar, steady_state_field_vector
  end interface steady_state_field

  ! List of registered diagnostic
  type registered_diagnostic_item
     integer :: dim
     character(len=FIELD_NAME_LEN) :: name
     character(len=FIELD_NAME_LEN) :: statistic
     character(len=FIELD_NAME_LEN) :: material_phase
     logical :: have_material_phase
     real, dimension(:), allocatable :: value
     type(registered_diagnostic_item), pointer :: next => null()
  end type registered_diagnostic_item

  type :: stat_type
    ! Idempotency variable
    logical :: initialised=.false.
    logical :: detectors_initialised = .false.
    logical :: convergence_initialised = .false.
    logical :: steady_state_initialised = .false.

    !! Output unit for diagnostics file.
    !! (assumed non-opened as long these are 0)
    integer :: diag_unit=0, conv_unit=0, &
      & detector_checkpoint_unit=0, detector_file_unit=0 

    !! Are we writing to a convergence file?
    logical :: write_convergence_file=.false.

    !! Output unit for .steady_state file (assumed non-opened as long as == 0)
    integer :: steady_state_unit = 0
    !! Are we writing to a steady state file?
    logical :: write_steady_state_file = .false.
    logical :: binary_steady_state_output = .false.

   !! Are we continuing from a detector checkpoint file?
    logical :: from_checkpoint = .false.

    !The following variable will switch to true if call to zoltan_drive for the re-load balance occur.
    logical :: zoltan_drive_call = .false.

    character(len = FIELD_NAME_LEN), dimension(:), allocatable :: mesh_list
    !! List of scalar fields to output. This is stored to ensure that
    !! additional fields inserted into state during running do not bugger up
    !! the output.
    type(stringlist), dimension(:), allocatable :: sfield_list
    type(stringlist), dimension(:), allocatable :: vfield_list
    type(stringlist), dimension(:), allocatable :: tfield_list

    ! Names of detector groups used for checkpointing; names are held in read order
    character(len = FIELD_NAME_LEN), dimension(:), allocatable :: detector_group_names
    integer, dimension(:), allocatable :: number_det_in_each_group

    type(detector_linked_list) :: detector_list

    type(registered_diagnostic_item), pointer :: registered_diagnostic_first => NULL()
    
    !! Recording wall time since the system start
    integer :: current_count, count_rate, count_max
    integer(kind = int_16) :: elapsed_count
  end type stat_type

  type(stat_type), save, target :: default_stat

contains

  function stat_mesh(mesh)
    !!< Return whether the supplied mesh should be included in the .stat file

    type(mesh_type), intent(in) :: mesh

    logical :: stat_mesh
    integer :: stat
    character(len = OPTION_PATH_LEN) :: stat_test_path

    stat_mesh = .false.
    stat_test_path=trim(complete_mesh_path(mesh%option_path,stat))
    if(stat==0) then
       stat_mesh = have_option(trim(stat_test_path) // "/stat/include_in_stat") &
            &.and..not.have_option(trim(stat_test_path) // "/stat/exclude_from_stat")
    end if

  end function stat_mesh

  function stat_field_scalar(sfield, state)
    !!< Return whether the supplied field should be included in the .stat file

    type(scalar_field), target, intent(in) :: sfield
    type(state_type), intent(in) :: state

    logical :: stat_field_scalar

    character(len = OPTION_PATH_LEN) :: stat_test_path
    logical :: include_test
    type(scalar_field), pointer :: parent_sfield

    if(sfield%name(:3) == "Old") then
      parent_sfield => extract_scalar_field(state, trim(sfield%name(4:)))
      stat_test_path = "/include_previous_time_step"
      include_test = .true.
    else if(sfield%name(:9) == "Nonlinear") then
      parent_sfield => extract_scalar_field(state, trim(sfield%name(10:)))
      stat_test_path = "/include_nonlinear_field"
      include_test = .true.
    else if(sfield%name(:8) == "Iterated") then
      parent_sfield => extract_scalar_field(state, trim(sfield%name(9:)))
      stat_test_path = "/include_nonlinear_field"
      include_test = .true.
    else
      parent_sfield => sfield
      stat_test_path = "/exclude_from_stat"
      include_test = .false.
    end if

    if((len_trim(parent_sfield%option_path) == 0).or.aliased(parent_sfield)) then
      stat_field_scalar = .false.
      return
    end if

    if(.not. have_option(trim(complete_field_path(parent_sfield%option_path)) // "/stat")) then
      stat_field_scalar = .false.
    else
      stat_field_scalar = have_option(trim(complete_field_path(parent_sfield%option_path)) // "/stat" // trim(stat_test_path))
      if(.not. include_test) then
        stat_field_scalar = (.not. stat_field_scalar)
      end if
    end if

  end function stat_field_scalar

  function stat_field_vector(vfield, state, test_for_components)
    !!< Return whether the supplied field should be included in the .stat file.

    type(vector_field), target, intent(in) :: vfield
    type(state_type), intent(in) :: state
    logical, optional, intent(in) :: test_for_components

    logical :: stat_field_vector

    character(len = OPTION_PATH_LEN) :: stat_test_path
    type(vector_field), pointer :: parent_vfield => null()

    if(vfield%name(:3) == "Old") then
      parent_vfield => extract_vector_field(state, trim(vfield%name(4:)))
      stat_test_path = "/stat/previous_time_step"
    else if(vfield%name(:9) == "Nonlinear") then
      parent_vfield => extract_vector_field(state, trim(vfield%name(10:)))
      stat_test_path = "/stat/nonlinear_field"
    else if(vfield%name(:8) == "Iterated") then
      parent_vfield => extract_vector_field(state, trim(vfield%name(9:)))
      stat_test_path = "/stat/nonlinear_field"
    else
      parent_vfield => vfield
      stat_test_path =  "/stat"
    end if

    if((len_trim(parent_vfield%option_path) == 0).or.aliased(parent_vfield)) then
      stat_field_vector = .false.
    else if(.not. have_option(trim(complete_field_path(parent_vfield%option_path)) // trim(stat_test_path))) then
      stat_field_vector = .false.
    else if(present_and_true(test_for_components)) then
      stat_field_vector = (.not. have_option(trim(complete_field_path(parent_vfield%option_path)) &
        & // trim(stat_test_path) // "/exclude_components_from_stat") &
        & .and. .not. have_option(trim(complete_field_path(parent_vfield%option_path)) &
        & // trim(stat_test_path) // "/exclude_from_stat"))
    else
      stat_field_vector = (.not. have_option(trim(complete_field_path(parent_vfield%option_path)) &
        & // trim(stat_test_path) // "/exclude_from_stat"))
    end if

  end function stat_field_vector

  function stat_field_tensor(tfield, state, test_for_components)
    !!< Return whether the supplied field should be included in the .stat file.

    type(tensor_field), target, intent(in) :: tfield
    type(state_type), intent(in) :: state
    logical, optional, intent(in) :: test_for_components

    logical :: stat_field_tensor

    character(len = OPTION_PATH_LEN) :: stat_test_path
    type(tensor_field), pointer :: parent_tfield => null()

    if(tfield%name(:3) == "Old") then
      parent_tfield => extract_tensor_field(state, trim(tfield%name(4:)))
      stat_test_path = "/stat/previous_time_step"
    else if(tfield%name(:9) == "Nonlinear") then
      parent_tfield => extract_tensor_field(state, trim(tfield%name(10:)))
      stat_test_path = "/stat/nonlinear_field"
    else if(tfield%name(:8) == "Iterated") then
      parent_tfield => extract_tensor_field(state, trim(tfield%name(9:)))
      stat_test_path = "/stat/nonlinear_field"
    else
      parent_tfield => tfield
      stat_test_path =  "/stat"
    end if

    if((len_trim(parent_tfield%option_path) == 0).or.aliased(parent_tfield)) then
      stat_field_tensor = .false.
    else if(.not. have_option(trim(complete_field_path(parent_tfield%option_path)) // trim(stat_test_path))) then
      stat_field_tensor = .false.
    else if(present_and_true(test_for_components)) then
      stat_field_tensor = (.not. have_option(trim(complete_field_path(parent_tfield%option_path)) &
        & // trim(stat_test_path) // "/exclude_components_from_stat") &
        & .and. .not. have_option(trim(complete_field_path(parent_tfield%option_path)) &
        & // trim(stat_test_path) // "/exclude_from_stat"))
    else
      stat_field_tensor = (.not. have_option(trim(complete_field_path(parent_tfield%option_path)) &
        & // trim(stat_test_path) // "/exclude_from_stat"))
    end if

  end function stat_field_tensor

  function convergence_field_scalar(sfield)
    !!< Return whether the supplied field should be included in the .convergence file

    type(scalar_field), target, intent(in) :: sfield

    logical :: convergence_field_scalar

    if(len_trim(sfield%option_path) == 0) then
      convergence_field_scalar = .false.
      return
    end if

    if (aliased(sfield)) then
       convergence_field_scalar=.false.
       return
    end if

    convergence_field_scalar=have_option(trim(complete_field_path(sfield%option_path)) // &
                            "/convergence/include_in_convergence")

  end function convergence_field_scalar

  function convergence_field_vector(vfield, test_for_components)
    !!< Return whether the supplied field should be included in the .convergence file.

    type(vector_field), target, intent(in) :: vfield
    logical, optional, intent(in) :: test_for_components

    logical :: convergence_field_vector

    if(len_trim(vfield%option_path) == 0) then
      convergence_field_vector = .false.
      return
    end if

    if (aliased(vfield)) then
       convergence_field_vector=.false.
       return
    end if

    if(present_and_true(test_for_components)) then
      convergence_field_vector = have_option(trim(complete_field_path(vfield%option_path)) // &
                            "/convergence/include_in_convergence")
    else
      convergence_field_vector=(have_option(trim(complete_field_path(vfield%option_path)) // &
                            "/convergence/include_in_convergence").or.&
                                have_option(trim(complete_field_path(vfield%option_path)) // &
                            "/convergence/exclude_components_from_convergence"))
    end if

  end function convergence_field_vector

  function steady_state_field_scalar(sfield)
    !!< Return whether the supplied field should be checked for a steady state

    type(scalar_field), target, intent(in) :: sfield

    logical :: steady_state_field_scalar

    if(len_trim(sfield%option_path) == 0) then
      steady_state_field_scalar = .false.
      return
    end if

    if (aliased(sfield)) then
       steady_state_field_scalar=.false.
       return
    end if

    steady_state_field_scalar=have_option(trim(complete_field_path(sfield%option_path)) // &
                            "/steady_state/include_in_steady_state")

  end function steady_state_field_scalar

  function steady_state_field_vector(vfield, test_for_components)
    !!< Return whether the supplied field should be checked for a steady state

    type(vector_field), target, intent(in) :: vfield
    logical, optional, intent(in) :: test_for_components

    logical :: steady_state_field_vector

    if(len_trim(vfield%option_path) == 0) then
      steady_state_field_vector = .false.
      return
    end if

    if (aliased(vfield)) then
       steady_state_field_vector=.false.
       return
    end if

    if(present_and_true(test_for_components)) then
      steady_state_field_vector = have_option(trim(complete_field_path(vfield%option_path)) // &
                            "/steady_state/include_in_steady_state")
    else
      steady_state_field_vector=(have_option(trim(complete_field_path(vfield%option_path)) // &
                            "/steady_state/include_in_steady_state").or.&
                                have_option(trim(complete_field_path(vfield%option_path)) // &
                            "/steady_state/exclude_components_from_steady_state"))
    end if

  end function steady_state_field_vector

  subroutine initialise_walltime
    !!< Record the initial walltime, clock_rate and maximum clock count

    call system_clock(default_stat%current_count, default_stat%count_rate, default_stat%count_max)
    default_stat%elapsed_count=0

  end subroutine initialise_walltime

  function elapsed_walltime()
    !!< Return the number of walltime seconds since the beginning of the
    !!< simulation.
    real :: elapsed_walltime
    
    integer :: new_count

    call system_clock(new_count)

    ! Deal with clock rollover. If one timestep takes more than a whole
    ! clock rollover, we have more problems than we can deal with!
    if (new_count<default_stat%current_count) then
       default_stat%elapsed_count=default_stat%elapsed_count+(new_count-default_stat%current_count)+default_stat%count_max
    else
       default_stat%elapsed_count=default_stat%elapsed_count+(new_count-default_stat%current_count)
    end if
    default_stat%current_count=new_count

    elapsed_walltime=real(default_stat%elapsed_count)/real(default_stat%count_rate)

  end function elapsed_walltime

  subroutine initialise_diagnostics(filename, state)
    !!< Set up the diagnostic file headers.

    character(len=*) :: filename
    type(state_type), dimension(:), intent(in) :: state

    integer :: column, i, j, k, s, phase, stat
    integer, dimension(2) :: shape_option
    integer :: no_mixing_bins, n_stat_fields
    real, dimension(:), pointer :: mixing_bin_bounds
    real :: current_time
    character(len = 254) :: buffer, material_phase_name, prefix
    character(len = FIELD_NAME_LEN) :: surface_integral_name, mixing_stats_name
    character(len = OPTION_PATH_LEN) :: func
    type(scalar_field) :: vfield_comp, tfield_comp
    type(mesh_type), pointer :: mesh
    type(scalar_field), pointer :: sfield
    type(vector_field), pointer :: vfield
    type(tensor_field), pointer :: tfield
    ! Iterator for the registered diagnostics
    type(registered_diagnostic_item), pointer :: iterator => NULL()

    ewrite(1, *) "In initialise_diagnostics"

    ! Idempotency check
    if(default_stat%initialised) then
      ewrite(2, *) "Diagnostics already initialised"
      ewrite(1, *) "Exiting initialise_diagnostics"
      return
    end if
    default_stat%initialised=.true.
    
    ! All processes must assemble the mesh and field lists
    ! Mesh field list
    allocate(default_stat%mesh_list(size(state(1)%mesh_names)))
    default_stat%mesh_list = state(1)%mesh_names
    ! Scalar field list
    allocate (default_stat%sfield_list(size(state)))
    do phase=1, size(state)
       if (associated(state(phase)%scalar_names)) then
          n_stat_fields = 0
          do i=1, size(state(phase)%scalar_names)
             if (stat_field(state(phase)%scalar_fields(i)%ptr, state(phase))) then
                n_stat_fields = n_stat_fields + 1
             end if
          end do
          allocate(default_stat%sfield_list(phase)%ptr(n_stat_fields))
          n_stat_fields = 0
          do i=1, size(state(phase)%scalar_names)
             if (stat_field(state(phase)%scalar_fields(i)%ptr, state(phase))) then
                n_stat_fields = n_stat_fields + 1
                default_stat%sfield_list(phase)%ptr(n_stat_fields) = state(phase)%scalar_names(i)
             end if
          end do
       else
          allocate(default_stat%sfield_list(phase)%ptr(0))
       end if
    end do

    ! Vector field list
    allocate (default_stat%vfield_list(size(state)))
    do phase = 1, size(state)
       if (associated(state(phase)%vector_names)) then
          allocate(default_stat%vfield_list(phase)%ptr(size(state(phase)%vector_names)))
          default_stat%vfield_list(phase)%ptr = state(phase)%vector_names
       else
          allocate(default_stat%vfield_list(phase)%ptr(0))
       end if
    end do
    ! Tensor field list
    allocate (default_stat%tfield_list(size(state)))
    do phase = 1, size(state)
       if (associated(state(phase)%tensor_names)) then
          allocate(default_stat%tfield_list(phase)%ptr(size(state(phase)%tensor_names)))
          default_stat%tfield_list(phase)%ptr = state(phase)%tensor_names
       else
          allocate(default_stat%tfield_list(phase)%ptr(0))
       end if
    end do

    ! Only the first process should write statistics information (and hence
    ! write the headers)    
    if(getprocno() == 1) then
      default_stat%diag_unit=free_unit()
      open(unit=default_stat%diag_unit, file=trim(filename)//'.stat', action="write")

      write(default_stat%diag_unit, '(a)') "<header>"

      call initialise_constant_diagnostics(default_stat%diag_unit)

      column=0

      ! Initial columns are elapsed time and dt.
      column=column+1
      buffer=field_tag(name="ElapsedTime", column=column, statistic="value")
      write(default_stat%diag_unit, '(a)') trim(buffer)
      column=column+1
      buffer=field_tag(name="dt", column=column, statistic="value")
      write(default_stat%diag_unit, '(a)') trim(buffer)
      column=column+1
      buffer=field_tag(name="ElapsedWallTime", column=column, statistic="value")
      write(default_stat%diag_unit, '(a)') trim(buffer)

      do i = 1, size(default_stat%mesh_list)
        ! Headers for output statistics for each mesh
        mesh => extract_mesh(state(1), default_stat%mesh_list(i))

        
        if(stat_mesh(mesh)) then
          column = column + 1
          buffer = field_tag(name = mesh%name, column = column, statistic = "nodes")
          write(default_stat%diag_unit, "(a)"), trim(buffer)
          column = column + 1
          buffer = field_tag(name = mesh%name, column = column, statistic = "elements")
          write(default_stat%diag_unit, "(a)"), trim(buffer)
          column = column + 1
          buffer = field_tag(name = mesh%name, column = column, statistic = "surface_elements")
          write(default_stat%diag_unit, "(a)"), trim(buffer)
        end if
      end do

#ifdef HAVE_MEMORY_STATS
      ! Memory statistics
      do i=0, MEMORY_TYPES
          column = column + 1
          buffer = field_tag(name = memory_type_names(i), column = column,&
               & statistic = "current", material_phase_name="Memory")
          write(default_stat%diag_unit, "(a)"), trim(buffer)         
          column = column + 1
          buffer = field_tag(name = memory_type_names(i), column = column,&
               & statistic = "min", material_phase_name="Memory")
          write(default_stat%diag_unit, "(a)"), trim(buffer)         
          column = column + 1
          buffer = field_tag(name = memory_type_names(i), column = column,&
               & statistic = "max", material_phase_name="Memory")
          write(default_stat%diag_unit, "(a)"), trim(buffer)         
      end do
#endif
      
      phaseloop: do phase=1,size(state)

         material_phase_name=trim(state(phase)%name)

         do i=1, size(default_stat%sfield_list(phase)%ptr)
            ! Headers for output statistics for each scalar field
            sfield => extract_scalar_field(state(phase), default_stat%sfield_list(phase)%ptr(i))

            ! Standard scalar field stats
            column=column+1
            buffer=field_tag(name=sfield%name, column=column, statistic="min", material_phase_name=material_phase_name)
            write(default_stat%diag_unit, '(a)') trim(buffer)
            column=column+1
            buffer=field_tag(name=sfield%name, column=column, statistic="max", material_phase_name=material_phase_name)
            write(default_stat%diag_unit, '(a)') trim(buffer)
            column=column+1
            buffer=field_tag(name=sfield%name, column=column, statistic="l2norm", material_phase_name=material_phase_name)
            write(default_stat%diag_unit, '(a)') trim(buffer)
            column=column+1
            buffer=field_tag(name=sfield%name, column=column, statistic="integral", material_phase_name=material_phase_name)
            write(default_stat%diag_unit, '(a)') trim(buffer)
            
            ! Control volume stats
            if(have_option(trim(complete_field_path(sfield%option_path, stat=stat)) // "/stat/include_cv_stats")) then
              column=column+1
              buffer=field_tag(name=sfield%name, column=column, statistic="cv_l2norm", material_phase_name=material_phase_name)
              write(default_stat%diag_unit, '(a)') trim(buffer)
              column=column+1
              buffer=field_tag(name=sfield%name, column=column, statistic="cv_integral", material_phase_name=material_phase_name)
              write(default_stat%diag_unit, '(a)') trim(buffer)
            end if
            
            ! Mixing stats
            do j = 0, option_count(trim(complete_field_path(sfield%option_path, stat=stat)) // "/stat/include_mixing_stats") - 1
              call get_option(trim(complete_field_path(sfield%option_path)) &
              & // "/stat/include_mixing_stats["// int2str(j) // "]/name", mixing_stats_name)
              shape_option=option_shape(trim(complete_field_path(sfield%option_path)) // &
                   & "/stat/include_mixing_stats["// int2str(j) // "]/mixing_bin_bounds")   

              if(have_option(trim(complete_field_path(sfield%option_path)) // &
                  & "/stat/include_mixing_stats["// int2str(j) // "]/mixing_bin_bounds/constant")) then
                  shape_option=option_shape(trim(complete_field_path(sfield%option_path)) // &
                      & "/stat/include_mixing_stats["// int2str(j) // "]/mixing_bin_bounds/constant")
                  no_mixing_bins = shape_option(1)
              else if(have_option(trim(complete_field_path(sfield%option_path)) // &
                  & "/stat/include_mixing_stats["// int2str(j) // "]/mixing_bin_bounds/python")) then
                  call get_option(trim(complete_field_path(sfield%option_path)) // &
                      & "/stat/include_mixing_stats["// int2str(j) // "]/mixing_bin_bounds/python", func)
                  call get_option("/timestepping/current_time", current_time)
                  call real_vector_from_python(func, current_time, mixing_bin_bounds)
                  no_mixing_bins = size(mixing_bin_bounds)
                  deallocate(mixing_bin_bounds)
              else
                  FLExit("Unable to determine mixing bin bounds type. Check options under include_mixing_stats")                  
              end if
          
              buffer = field_tag(name=sfield%name, column=column+1, statistic="mixing_bins%" // trim(mixing_stats_name),&
                   & material_phase_name=material_phase_name, components=(no_mixing_bins))

              write(default_stat%diag_unit, '(a)') trim(buffer)
              column = column + (no_mixing_bins)

            end do
            
            ! Surface integrals
            do j = 0, option_count(trim(complete_field_path(sfield%option_path, stat = stat)) // "/stat/surface_integral") - 1
              call get_option(trim(complete_field_path(sfield%option_path)) &
              // "/stat/surface_integral[" // int2str(j) // "]/name", surface_integral_name)
              column = column + 1
              buffer = field_tag(sfield%name, column, "surface_integral%" // trim(surface_integral_name), material_phase_name)
              write(default_stat%diag_unit, "(a)") trim(buffer)
           end do
           
         end do

         do i = 1, size(default_stat%vfield_list(phase)%ptr)
           ! Headers for output statistics for each vector field
           vfield => extract_vector_field(state(phase), &
             & default_stat%vfield_list(phase)%ptr(i))

           ! Standard scalar field stats for vector field magnitude
           if(stat_field(vfield, state(phase))) then
             column = column + 1
             buffer = field_tag(name=trim(vfield%name) // "%magnitude", column=column, &
               & statistic="min", material_phase_name=material_phase_name)
             write(default_stat%diag_unit, '(a)') trim(buffer)

             column = column + 1
             buffer = field_tag(name=trim(vfield%name) // "%magnitude", column=column, &
               & statistic="max",material_phase_name= material_phase_name)
             write(default_stat%diag_unit, '(a)') trim(buffer)

             column = column + 1
             buffer = field_tag(name=trim(vfield%name) // "%magnitude", column=column, &
               & statistic="l2norm", material_phase_name=material_phase_name)
             write(default_stat%diag_unit, '(a)') trim(buffer)
           end if

           ! Standard scalar field stats for vector field components
           if(stat_field(vfield, state(phase), test_for_components = .true.)) then
             do j = 1, vfield%dim
                vfield_comp = extract_scalar_field(vfield, j)

               column = column + 1
               buffer=field_tag(name=vfield_comp%name, column=column, statistic="min", &
                 & material_phase_name=material_phase_name)
               write(default_stat%diag_unit, '(a)') trim(buffer)

               column = column + 1
               buffer=field_tag(name=vfield_comp%name, column=column, statistic="max", &
                 & material_phase_name=material_phase_name)
               write(default_stat%diag_unit, '(a)') trim(buffer)

               column = column + 1
               buffer=field_tag(name=vfield_comp%name, column=column, statistic="l2norm", &
                 & material_phase_name=material_phase_name)
               write(default_stat%diag_unit, '(a)') trim(buffer)

               column = column + 1
               buffer=field_tag(name=vfield_comp%name, column=column, statistic="integral", &
                 & material_phase_name=material_phase_name)
               write(default_stat%diag_unit, '(a)') trim(buffer)
             end do
           end if

           ! Surface integrals
           do j = 0, option_count(trim(complete_field_path(vfield%option_path, stat = stat)) // "/stat/surface_integral") - 1
             call get_option(trim(complete_field_path(vfield%option_path)) &
             // "/stat/surface_integral[" // int2str(j) // "]/name", surface_integral_name)
             column = column + 1
             buffer = field_tag(vfield%name, column, "surface_integral%" // trim(surface_integral_name), material_phase_name)
             write(default_stat%diag_unit, "(a)") trim(buffer)
           end do

           ! drag calculation
           if(have_option(trim(complete_field_path(vfield%option_path, stat=stat)) // "/stat/compute_body_forces_on_surfaces")) then
             do s = 0, option_count(trim(complete_field_path(vfield%option_path, stat = stat)) // "/stat/compute_body_forces_on_surfaces") - 1
               call get_option(trim(complete_field_path(vfield%option_path))//"/stat/compute_body_forces_on_surfaces[" // int2str(s) // "]/name", surface_integral_name)
               do j = 1, mesh_dim(vfield%mesh)
                 column = column + 1
                 buffer = field_tag(name=trim(vfield%name), column=column, statistic="force_"//trim(surface_integral_name)//"%" &
                 // int2str(j), material_phase_name=material_phase_name)
                 write(default_stat%diag_unit, '(a)') trim(buffer)
               end do
               if(have_option(trim(complete_field_path(vfield%option_path, stat=stat)) // "/stat/compute_body_forces_on_surfaces[" // int2str(s) // "]/output_terms")) then
                 do j = 1, mesh_dim(vfield%mesh)
                   column = column + 1
                   buffer = field_tag(name=trim(vfield%name), column=column, statistic="pressure_force_"//trim(surface_integral_name)//"%" &
                   // int2str(j), material_phase_name=material_phase_name)
                   write(default_stat%diag_unit, '(a)') trim(buffer)
                 end do
                 do j = 1, mesh_dim(vfield%mesh)
                   column = column + 1
                   buffer = field_tag(name=trim(vfield%name), column=column, statistic="viscous_force_"//trim(surface_integral_name)//"%" &
                   // int2str(j), material_phase_name=material_phase_name)
                   write(default_stat%diag_unit, '(a)') trim(buffer)
                 end do
               end if
             end do
           end if

           if(have_option(trim(complete_field_path(vfield%option_path, stat=stat)) // "/stat/divergence_stats")) then
              column=column+1
              buffer=field_tag(name=vfield%name, column=column, statistic="divergence%min", material_phase_name=material_phase_name)
              write(default_stat%diag_unit, '(a)') trim(buffer)
              column=column+1
              buffer=field_tag(name=vfield%name, column=column, statistic="divergence%max", material_phase_name=material_phase_name)
              write(default_stat%diag_unit, '(a)') trim(buffer)
              column=column+1
              buffer=field_tag(name=vfield%name, column=column, statistic="divergence%l2norm", material_phase_name=material_phase_name)
              write(default_stat%diag_unit, '(a)') trim(buffer)
              column=column+1
              buffer=field_tag(name=vfield%name, column=column, statistic="divergence%integral", material_phase_name=material_phase_name)
              write(default_stat%diag_unit, '(a)') trim(buffer)
           end if

           ! momentum conservation error calculation
           if(have_option(trim(complete_field_path(vfield%option_path, stat=stat)) // "/stat/calculate_momentum_conservation_error")) then
             do j = 1, mesh_dim(vfield%mesh)
               column = column + 1
               buffer = field_tag(name=trim(vfield%name), column=column, statistic="momentum_conservation%" &
               // int2str(j), material_phase_name=material_phase_name)
               write(default_stat%diag_unit, '(a)') trim(buffer)
             end do
           end if

         end do

         do i = 1, size(default_stat%tfield_list(phase)%ptr)
           ! Headers for output statistics for each tensor field
           tfield => extract_tensor_field(state(phase), &
             & default_stat%tfield_list(phase)%ptr(i))

           ! Standard scalar field stats for tensor field magnitude
           if(stat_field(tfield, state(phase))) then
             column = column + 1
             buffer = field_tag(name=trim(tfield%name) // "%magnitude", column=column, &
               & statistic="min", material_phase_name=material_phase_name)
             write(default_stat%diag_unit, '(a)') trim(buffer)

             column = column + 1
             buffer = field_tag(name=trim(tfield%name) // "%magnitude", column=column, &
               & statistic="max",material_phase_name= material_phase_name)
             write(default_stat%diag_unit, '(a)') trim(buffer)

             column = column + 1
             buffer = field_tag(name=trim(tfield%name) // "%magnitude", column=column, &
               & statistic="l2norm", material_phase_name=material_phase_name)
             write(default_stat%diag_unit, '(a)') trim(buffer)
           end if

           ! Standard scalar field stats for tensor field components
           if(stat_field(tfield, state(phase), test_for_components = .true.)) then
             do j = 1, tfield%dim(1)
               do k = 1, tfield%dim(2)
                 tfield_comp = extract_scalar_field(tfield, j, k)

                 column = column + 1
                 buffer=field_tag(name=tfield_comp%name, column=column, statistic="min", &
                   & material_phase_name=material_phase_name)
                 write(default_stat%diag_unit, '(a)') trim(buffer)

                 column = column + 1
                 buffer=field_tag(name=tfield_comp%name, column=column, statistic="max", &
                   & material_phase_name=material_phase_name)
                 write(default_stat%diag_unit, '(a)') trim(buffer)

                 column = column + 1
                 buffer=field_tag(name=tfield_comp%name, column=column, statistic="l2norm", &
                   & material_phase_name=material_phase_name)
                 write(default_stat%diag_unit, '(a)') trim(buffer)

                 column = column + 1
                 buffer=field_tag(name=tfield_comp%name, column=column, statistic="integral", &
                   & material_phase_name=material_phase_name)
                 write(default_stat%diag_unit, '(a)') trim(buffer)
               end do
             end do
           end if
         end do

      end do phaseloop
      
      ! Now add the registered diagnostics
      call register_diagnostics
      call print_registered_diagnostics

      iterator => default_stat%registered_diagnostic_first
      do while (associated(iterator)) 
        do i = 1, iterator%dim
          column = column + 1
          if (iterator%dim==1) then
            prefix=""
          else
            prefix=int2str(i)
          end if
          if (iterator%have_material_phase) then
             buffer = field_tag(name=trim(iterator%name)//trim(prefix), column=column, &
                 & statistic=iterator%statistic, material_phase_name=iterator%material_phase)
          else
             buffer = field_tag(name=trim(iterator%name)//trim(prefix), column=column, &
                 & statistic=iterator%statistic)
          end if
          write(default_stat%diag_unit, '(a)') trim(buffer)
        end do  
        iterator => iterator%next
      end do

      write(default_stat%diag_unit, '(a)') "</header>"
      flush(default_stat%diag_unit)
    end if

    ewrite(1, *) "Exiting initialise_diagnostics"

  end subroutine initialise_diagnostics

  subroutine set_diagnostic(name, statistic, material_phase, value)
    character(len=*), intent(in) :: name, statistic 
    character(len=*), intent(in), optional ::  material_phase
    real, dimension(:), intent(in) :: value
    integer :: i
    
    type(registered_diagnostic_item), pointer :: iterator => NULL()
    
    if(getprocno() == 1) then
      iterator => default_stat%registered_diagnostic_first 

      do while (.true.) 
        if (.not. associated(iterator)) then
          ewrite(0, *) "The diagnostic with name=" // trim(name) //  " statistic=" // trim(statistic)  //  &
               & "material_phase=" //  trim(material_phase) // " does not exist."
          FLAbort("Error in set_diagnostic.")
        end if
        ! Check if name and statistic match
        if (iterator%name == name .and. iterator%statistic == statistic) then
          ! Check if name of material_phase match if supplied
          if ((present(material_phase) .and. iterator%have_material_phase .and. iterator%material_phase == material_phase) &
             & .or. .not. iterator%have_material_phase) then
            ! Check that the value arrays have the same dimension
            if (size(iterator%value) /= size(value)) then
              ewrite(0, *) "The registered diagnostic with name=" // trim(name) // " statistic=" // &
                       & trim(statistic) //  "material_phase=" // trim(material_phase) //  " has dimension " // &
                       & int2str(iterator%dim) // " but a value of dimension " // int2str(size(value))  // & 
                       & " was supplied in set_diagnostic."
              FLAbort("Error in set_diagnostic.")
            end if
            ! set value
            do i = 1, iterator%dim
              iterator%value(i) = value(i)
            end do
            return
          end if
        end if
        iterator => iterator%next
      end do
    end if

  end subroutine set_diagnostic

  function get_diagnostic(name, statistic, material_phase) result(value)
    character(len=*), intent(in) :: name, statistic 
    character(len=*), intent(in), optional ::  material_phase
    real, dimension(:), pointer :: value
    integer :: i
    
    type(registered_diagnostic_item), pointer :: iterator

    iterator => null()
    value => null()
    
    if(getprocno() == 1) then
      iterator => default_stat%registered_diagnostic_first 

      do while (.true.) 
        if (.not. associated(iterator)) then
          ewrite(0, *) "The diagnostic with name=" // trim(name) //  " statistic=" // trim(statistic)  //  &
               & "material_phase=" //  trim(material_phase) // " does not exist."
          FLAbort("Error in set_diagnostic.")
        end if
        ! Check if name and statistic match
        if (iterator%name == name .and. iterator%statistic == statistic) then
          ! Check if name of material_phase match if supplied
          if ((present(material_phase) .and. iterator%have_material_phase .and. iterator%material_phase == material_phase) &
             & .or. .not. iterator%have_material_phase) then
            value => iterator%value
            return
          end if
        end if
        iterator => iterator%next
      end do
    end if
  end function get_diagnostic

  subroutine print_registered_diagnostics
  type(registered_diagnostic_item), pointer :: iterator => NULL()

  iterator => default_stat%registered_diagnostic_first

  ewrite(1, *) "Registered diagnostics:"
  do while(associated(iterator)) 
    if (iterator%have_material_phase) then
      ewrite(1, *) "Name: ", trim(iterator%name),           ", ", &
                 & "Statistic: ", trim(iterator%statistic), ", ", &             
                 & "Dimension: ", int2str(iterator%dim),    ", ", &
                 & "Material phase: ", trim(iterator%material_phase)
    else
      ewrite(1, *) "Name: ", trim(iterator%name),           ", ", &
                 & "Statistic: ", trim(iterator%statistic), ", ", &
                 & "Dimension: ", int2str(iterator%dim)
    end if
    iterator => iterator%next
  end do

  end subroutine print_registered_diagnostics

  subroutine register_diagnostic(dim, name, statistic, material_phase)
    integer, intent(in) :: dim
    character(len=*), intent(in) :: name, statistic 
    character(len=*), intent(in), optional ::  material_phase
    type(registered_diagnostic_item), pointer :: diagnostic_item, iterator => NULL()

    if(getprocno() == 1) then
      ! Allocate the new registered_diagnostic_item and fill it.
      allocate(diagnostic_item)
      diagnostic_item%dim = dim
      diagnostic_item%name = name
      diagnostic_item%statistic = statistic
      if (present(material_phase)) then
        diagnostic_item%material_phase = material_phase
        diagnostic_item%have_material_phase = .true.
      else
        diagnostic_item%have_material_phase = .false.
      end if
      allocate(diagnostic_item%value(dim))
      diagnostic_item%value = INFINITY
      nullify(diagnostic_item%next)

     ! Check if the diagnostic has not been registered yet
      if (associated(default_stat%registered_diagnostic_first)) then
        iterator => default_stat%registered_diagnostic_first
        do while (associated(iterator))
          if (iterator%dim == diagnostic_item%dim .and. iterator%name == diagnostic_item%name .and. &
            & iterator%statistic == diagnostic_item%statistic) then
            if ( (present(material_phase) .and. iterator%have_material_phase) .or. &
               & (.not. present(material_phase) .and. .not. iterator%have_material_phase) ) then
              if (present(material_phase)) then
                if (iterator%material_phase == diagnostic_item%material_phase) then
                  ewrite(0, *) "The diagnostic with name = " // trim(name) // ", statistic = " // &
                      & trim(statistic) //  ", material_phase = " // trim(material_phase) //  ", and dimension = " // &
                      & int2str(iterator%dim) // " has already been registered."
                end if
              else
                ewrite(0, *) "The diagnostic with name = " // trim(name) // ", statistic = " // trim(statistic) &
                     & //  ", and dimension = " // int2str(iterator%dim) // " has already been registered."
              end if
              FLExit("Error in register_diagnostic.")
            end if
          end if
        iterator => iterator%next
        end do
      end if

      ! Now append it to the list of registered diagnostics
      if (.not. associated(default_stat%registered_diagnostic_first)) then
        default_stat%registered_diagnostic_first => diagnostic_item
      else
        iterator => default_stat%registered_diagnostic_first
        do while(associated(iterator%next)) 
          iterator => iterator%next
        end do
        iterator%next => diagnostic_item
      end if
    end if

  end subroutine register_diagnostic

  ! Clean up the list of registered diagnostics
  subroutine destroy_registered_diagnostics
    type(registered_diagnostic_item), pointer :: next, iterator
    
    if(getprocno() == 1) then
      iterator => default_stat%registered_diagnostic_first

      do while (associated(iterator)) 
        next => iterator%next
        deallocate(iterator%value)
        deallocate(iterator)
        iterator => next
      end do
  
      ! the first registered diagnostic needs to be nullified because
      ! when adjointing, all the diagnostics are initialised/registered again
      nullify(default_stat%registered_diagnostic_first)
    end if

  end subroutine destroy_registered_diagnostics

  subroutine uninitialise_diagnostics
  ! Undo all of the initialise_diagnostics business.
  ! Necessary for adjoints, for a start ...
  ! Make sure to call close_diagnostic_files before re-initialising
    type(stat_type) :: new_default_stat

    default_stat%initialised = .false.
    deallocate(default_stat%mesh_list)
    deallocate(default_stat%sfield_list)
    deallocate(default_stat%vfield_list)

    ! The diagnostics are registered under initialise_diagnostics so they need to be destroyed here.
    call destroy_registered_diagnostics

    default_stat = new_default_stat ! new default_stat has been initialised with all the default values, na ja?
  end subroutine uninitialise_diagnostics

  subroutine initialise_convergence(filename, state)
    !!< Set up the convergence file headers.

    character(len=*) :: filename
    type(state_type), dimension(:), intent(in) :: state

    integer :: column, i, j, phase
    character(len = 254) :: buffer, material_phase_name
    type(scalar_field) :: vfield_comp
    type(scalar_field), pointer :: sfield
    type(vector_field), pointer :: vfield

    ! Idempotency check
    if (default_stat%convergence_initialised) return
    default_stat%convergence_initialised=.true.

    if(have_option("/io/convergence/convergence_file")) then
       default_stat%write_convergence_file = .true.
    else
       default_stat%write_convergence_file = .false.
       return
    end if

    ! Only the first process should write convergence information
    if(getprocno() == 1) then
      default_stat%conv_unit=free_unit()
      open(unit=default_stat%conv_unit, file=trim(filename)//'.convergence', action="write")
    else
      return
    end if

    write(default_stat%conv_unit, '(a)') "<header>"

    column=0

    ! Initial columns are elapsed time, dt and global iteration
    column=column+1
    buffer=field_tag(name="ElapsedTime", column=column, statistic="value")
    write(default_stat%conv_unit, '(a)') trim(buffer)
    column=column+1
    buffer=field_tag(name="dt", column=column, statistic="value")
    write(default_stat%conv_unit, '(a)') trim(buffer)
    column=column+1! Vector field magnitude
    buffer=field_tag(name="Iteration", column=column, statistic="value")
    write(default_stat%conv_unit, '(a)') trim(buffer)

    phaseloop: do phase=1,size(state)

       material_phase_name=trim(state(phase)%name)

       do i=1, size(default_stat%sfield_list(phase)%ptr)
          ! Output convergence information for each scalar field.
          sfield => extract_scalar_field(state(phase), default_stat%sfield_list(phase)%ptr(i))

          if(.not. convergence_field(sfield)) then
            cycle
          end if

          column=column+1
          buffer=field_tag(name=sfield%name, column=column, statistic="error", material_phase_name=material_phase_name)
          write(default_stat%conv_unit, '(a)') trim(buffer)

       end do

         do i = 1, size(default_stat%vfield_list(phase)%ptr)
           ! Headers for output convergence information for each vector field

           vfield => extract_vector_field(state(phase), &
             & default_stat%vfield_list(phase)%ptr(i))

           if(.not. convergence_field(vfield)) then
             cycle
           end if

           column = column + 1
           buffer = field_tag(name=trim(vfield%name) // "%magnitude", column=column, &
             & statistic="error", material_phase_name=material_phase_name)
           write(default_stat%conv_unit, '(a)') trim(buffer)

           if(.not. convergence_field(vfield, test_for_components = .true.)) then
             cycle
           end if

           do j = 1, mesh_dim(vfield%mesh)
             vfield_comp = extract_scalar_field(vfield, j)

             column = column + 1
             buffer=field_tag(name=vfield_comp%name, column=column, statistic="error", &
               & material_phase_name=material_phase_name)
             write(default_stat%conv_unit, '(a)') trim(buffer)

           end do

         end do

    end do phaseloop

    write(default_stat%conv_unit, '(a)') "</header>"

  end subroutine initialise_convergence
  
  subroutine initialise_steady_state(filename, state)
    !!< Set up the steady state file headers.

    character(len=*) :: filename
    type(state_type), dimension(:), intent(in) :: state

    integer :: column, i, j, phase
    character(len = 254) :: buffer, material_phase_name
    type(scalar_field) :: vfield_comp
    type(scalar_field), pointer :: sfield
    type(vector_field), pointer :: vfield

    ! Idempotency check
    if (default_stat%steady_state_initialised) return
    default_stat%steady_state_initialised=.true.

    default_stat%write_steady_state_file = have_option("/timestepping/steady_state/steady_state_file")
    if(.not. default_stat%write_steady_state_file) return
    if(have_option("/timestepping/steady_state/steady_state_file/binary_output")) then
      default_stat%binary_steady_state_output = .true.
    else if(have_option("/timestepping/steady_state/steady_state_file/plain_text_output")) then
      default_stat%binary_steady_state_output = .false.
    else
      FLExit("Unable to determine steady state output format. Check options under /timestepping/steady_state/steady_state_file")
    end if
    
    ! Only the first process should write steady state information
    if(getprocno() /= 1) return
    
    default_stat%steady_state_unit=free_unit()
    open(unit=default_stat%steady_state_unit, file=trim(filename)//'.steady_state', action="write")

    write(default_stat%steady_state_unit, '(a)') "<header>"

    call initialise_constant_diagnostics(default_stat%steady_state_unit, binary_format = default_stat%binary_steady_state_output)

    ! Initial columns are elapsed time, dt and global iteration
    column=1
    buffer=field_tag(name="ElapsedTime", column=column, statistic="value")
    write(default_stat%steady_state_unit, '(a)') trim(buffer)
    column=column+1
    buffer=field_tag(name="dt", column=column, statistic="value")
    write(default_stat%steady_state_unit, '(a)') trim(buffer)

    phaseloop: do phase=1,size(state)
       material_phase_name = state(phase)%name

       do i = 1, scalar_field_count(state(phase))
          sfield => extract_scalar_field(state(phase), i)
          if(.not. steady_state_field(sfield)) cycle
          ! Scalar fields

          column=column+1
          buffer=field_tag(name=sfield%name, column=column, statistic="error", material_phase_name=material_phase_name)
          write(default_stat%steady_state_unit, '(a)') trim(buffer)
       end do

       do i = 1, vector_field_count(state(phase))
         vfield => extract_vector_field(state(phase), i)
         if(.not. steady_state_field(vfield)) cycle         
         ! Vector fields
         
         column = column + 1
         buffer = field_tag(name=trim(vfield%name) // "%magnitude", column=column, &
           & statistic="error", material_phase_name=material_phase_name)
         write(default_stat%steady_state_unit, '(a)') trim(buffer)

         if(.not. steady_state_field(vfield, test_for_components = .true.)) cycle         
         ! Vector field components
         
         do j = 1, mesh_dim(vfield%mesh)
           vfield_comp = extract_scalar_field(vfield, j)

           column = column + 1
           buffer=field_tag(name=vfield_comp%name, column=column, statistic="error", &
             & material_phase_name=material_phase_name)
           write(default_stat%steady_state_unit, '(a)') trim(buffer)
         end do
       end do

    end do phaseloop

    column = column + 1
    buffer = field_tag(name = "MaxChange", column=column, statistic="value")
    write(default_stat%steady_state_unit, '(a)') trim(buffer)

    write(default_stat%steady_state_unit, '(a)') "</header>"
    flush(default_stat%steady_state_unit)
    
    if(default_stat%binary_steady_state_output) then
        close(default_stat%steady_state_unit)

#ifdef STREAM_IO
      open(unit = default_stat%steady_state_unit, file = trim(filename) // '.steady_state.dat', &
        & action = "write", access = "stream", form = "unformatted", status = "replace")
#else
      FLAbort("No stream I/O support")
#endif
    end if

  end subroutine initialise_steady_state
<<<<<<< HEAD
=======

  subroutine create_single_detector(detector_list,xfield,position,id,type,name)
    ! Allocate a single detector, populate and insert it into the given list
    ! In parallel, first check if the detector would be local and only allocate if it is
    type(detector_linked_list), intent(inout) :: detector_list
    type(vector_field), pointer :: xfield
    real, dimension(xfield%dim), intent(in) :: position
    integer, intent(in) :: id, type
    character(len=*), intent(in) :: name

    type(detector_type), pointer :: detector
    type(element_type), pointer :: shape
    real, dimension(xfield%dim+1) :: lcoords
    integer :: element

    shape=>ele_shape(xfield,1)
    assert(xfield%dim+1==local_coord_count(shape))

    ! Determine element and local_coords from position
    ! In parallel, global=.false. can often work because there will be
    ! a halo of non-owned elements in your process and so you can work out
    ! ownership without communication.  But in general it won't work.
    call picker_inquire(xfield,position,element,local_coord=lcoords,global=.true.)

    ! If we're in parallel and don't own the element, skip this detector
    if (isparallel()) then
       if (element<0) return
       if (.not.element_owned(xfield,element)) return
    else
       ! In serial make sure the detector is in the domain
       ! unless we have the write_nan_outside override
       if (element<0 .and. .not.detector_list%write_nan_outside) then
          ewrite(-1,*) "Dealing with detector ", id, " named: ", trim(name)
          FLExit("Trying to initialise detector outside of computational domain")
       end if
    end if
         
    ! Otherwise, allocate and insert detector
    allocate(detector)
    allocate(detector%position(xfield%dim))
    allocate(detector%local_coords(local_coord_count(shape)))
    call insert(detector,default_stat%detector_list)

    ! Populate detector
    detector%name=name
    detector%position=position
    detector%element=element
    detector%local_coords=lcoords
    detector%type=type
    detector%id_number=id

  end subroutine create_single_detector
  
  subroutine initialise_detectors(filename, state)
    !!< Set up the detector file headers. This has the same syntax as the
    !!< .stat file
    character(len = *), intent(in) :: filename
    type(state_type), dimension(:), intent(in) :: state

    character(len=FIELD_NAME_LEN) ::funcnam, temp_name, detector_name
    character(len=PYTHON_FUNC_LEN) :: func

    integer :: column, i, j, k, phase, m, IERROR, field_count, totaldet_global
    integer :: static_dete, python_functions_or_files, total_dete, total_dete_groups, lagrangian_dete
    integer :: python_dete, ndete, dim, str_size, type_det
    integer, dimension(2) :: shape_option
    character(len = 254) :: buffer, material_phase_name, fmt
    type(scalar_field), pointer :: sfield
    type(vector_field), pointer :: vfield, xfield
    real, allocatable, dimension(:,:) :: coords
    real, allocatable, dimension(:) :: detector_location
    real:: current_time
    character(len = OPTION_PATH_LEN) :: detectors_cp_filename, detector_file_filename

    type(detector_type), pointer :: detector
    type(element_type), pointer :: shape

    ! Idempotency check
    if (default_stat%detectors_initialised) return
    default_stat%detectors_initialised=.true.

    ewrite(2,*) "In initialise_detectors"

    ! Check whether there are actually any detectors.
    static_dete = option_count("/io/detectors/static_detector")
    lagrangian_dete = option_count("/io/detectors/lagrangian_detector")
    python_functions_or_files = option_count("/io/detectors/detector_array")
    python_dete = 0
 
    do i=1,python_functions_or_files
       write(buffer, "(a,i0,a)") "/io/detectors/detector_array[",i-1,"]"
       call get_option(trim(buffer)//"/number_of_detectors", j)
       python_dete=python_dete+j
    end do
   
    total_dete=static_dete+lagrangian_dete+python_dete
    default_stat%detector_list%total_num_det=total_dete

    total_dete_groups=static_dete+lagrangian_dete+python_functions_or_files

    allocate(default_stat%detector_group_names(total_dete_groups))
    allocate(default_stat%number_det_in_each_group(total_dete_groups))
    allocate(default_stat%detector_list%detector_names(total_dete))
    
    if (total_dete==0) return

    ! Register this I/O detector list with a global list of detector lists
    call register_detector_list(default_stat%detector_list)

    xfield=>extract_vector_field(state(1), "Coordinate")
    shape=>ele_shape(xfield,1)
    call get_option("/geometry/dimension",dim)
    call get_option("/timestepping/current_time", current_time)
    allocate(detector_location(dim))

    ! Enable detectors to drift with the mesh
    if (have_option("/io/detectors/move_with_mesh")) then
       default_stat%detector_list%move_with_mesh=.true.
    end if

    ! Set flag for NaN detector output
    if (have_option("/io/detectors/write_nan_outside_domain")) then
       default_stat%detector_list%write_nan_outside=.true.
    end if
    
    ! Retrieve the position of each detector. If the option
    ! "from_checkpoint_file" exists, it means we are continuing the simulation
    ! after checkpointing and the reading of the detector positions must be
    ! done from a file
    if (have_option("/io/detectors/static_detector/from_checkpoint_file").or. & 
& have_option("/io/detectors/lagrangian_detector/from_checkpoint_file").or. &
& have_option("/io/detectors/detector_array/from_checkpoint_file")) then
       default_stat%from_checkpoint=.true.
    else
       default_stat%from_checkpoint=.false.
    end if

    ! Read detectors from options
    if (.not.default_stat%from_checkpoint) then
       ewrite(2,*) "Reading detectors from options"

       ! Read all single static detector from options
       do i=1,static_dete
          write(buffer, "(a,i0,a)") "/io/detectors/static_detector[",i-1,"]"

          shape_option=option_shape(trim(buffer)//"/location")
          assert(xfield%dim==shape_option(1))
          call get_option(trim(buffer)//"/location", detector_location)

          ! The arrays below contain information about the order in which detector
          ! groups are read and how many detectors there are in each group. This is
          ! used when checkpointing detectors. In particular, when continuing a
          ! simulation from a checkpoint, with these arrays we make sure we read
          ! back the detectors from the file in the same order than at the beginning
          ! of the simulation for consistency. All the .detectors files with
          ! detector data (position, value of variables at those positions, etc.) 
          ! will have the information in the same order.
          call get_option(trim(buffer)//"/name", detector_name)
          default_stat%detector_group_names(i)=detector_name
          default_stat%number_det_in_each_group(i)=1.0
          default_stat%detector_list%detector_names(i)=detector_name

          call create_single_detector(default_stat%detector_list, xfield, &
                detector_location, i, STATIC_DETECTOR, trim(detector_name))
       end do

       ! Read all single lagrangian detector from options
       do i=1,lagrangian_dete
          write(buffer, "(a,i0,a)") "/io/detectors/lagrangian_detector[",i-1,"]"

          shape_option=option_shape(trim(buffer)//"/location")
          assert(xfield%dim==shape_option(1))
          call get_option(trim(buffer)//"/location", detector_location)

          call get_option(trim(buffer)//"/name", detector_name)
          default_stat%detector_group_names(static_dete+i)=detector_name
          default_stat%number_det_in_each_group(static_dete+i)=1.0
          default_stat%detector_list%detector_names(static_dete+i)=detector_name

          call create_single_detector(default_stat%detector_list, xfield, &
                detector_location, static_dete+i, LAGRANGIAN_DETECTOR, trim(detector_name))
       end do

       k=static_dete+lagrangian_dete+1

       do i=1,python_functions_or_files
          write(buffer, "(a,i0,a)") "/io/detectors/detector_array[",i-1,"]"

          call get_option(trim(buffer)//"/name", funcnam)
          call get_option(trim(buffer)//"/number_of_detectors", ndete)
          str_size=len_trim(int2str(ndete))
          fmt="(a,I"//int2str(str_size)//"."//int2str(str_size)//")"

          if (have_option(trim(buffer)//"/lagrangian")) then
             type_det=LAGRANGIAN_DETECTOR
          else
             type_det=STATIC_DETECTOR
          end if

          default_stat%detector_group_names(i+static_dete+lagrangian_dete)=trim(funcnam)
          default_stat%number_det_in_each_group(i+static_dete+lagrangian_dete)=ndete

          if (.not.have_option(trim(buffer)//"/from_file")) then

             ! Reading detectors from a python function
             call get_option(trim(buffer)//"/python", func)
             allocate(coords(dim,ndete))
             call set_detector_coords_from_python(coords, ndete, func, current_time)
          
             do j=1,ndete
                write(detector_name, fmt) trim(funcnam)//"_", j
                default_stat%detector_list%detector_names(k)=trim(detector_name)

                call create_single_detector(default_stat%detector_list, xfield, &
                       coords(:,j), k, type_det, trim(detector_name))
                k=k+1           
             end do
             deallocate(coords)

          else

             ! Reading from a binary file where the user has placed the detector positions
             default_stat%detector_file_unit=free_unit()
             call get_option("/io/detectors/detector_array/from_file/file_name",detector_file_filename)

#ifdef STREAM_IO
             open(unit = default_stat%detector_file_unit, file = trim(detector_file_filename), &
                  & action = "read", access = "stream", form = "unformatted")
#else
             FLAbort("No stream I/O support")
#endif
   
             do j=1,ndete
                write(detector_name, fmt) trim(funcnam)//"_", j
                default_stat%detector_list%detector_names(k)=trim(detector_name)
                read(default_stat%detector_file_unit) detector_location
                call create_single_detector(default_stat%detector_list, xfield, &
                      detector_location, k, type_det, trim(detector_name))
                k=k+1          
             end do
          end if
       end do      
    else 
       ewrite(2,*) "Reading detectors from checkpoint"

       ! If reading from checkpoint file:
       ! Detector checkpoint file names end in _det, with.groups appended for the header file
       ! and .positions.dat appended for the binary data file that holds the positions

       default_stat%detector_checkpoint_unit=free_unit()
       if (have_option("/io/detectors/static_detector")) then
          call get_option("/io/detectors/static_detector/from_checkpoint_file/file_name",detectors_cp_filename)  
       elseif (have_option("/io/detectors/lagrangian_detector")) then 
          call get_option("/io/detectors/lagrangian_detector/from_checkpoint_file/file_name",detectors_cp_filename)  
       else 
          call get_option("/io/detectors/detector_array/from_checkpoint_file/file_name",detectors_cp_filename)  
       end if 

       open(unit=default_stat%detector_checkpoint_unit, file=trim(detectors_cp_filename) // '.groups', action="read") 

       ! First we read the header of checkpoint_file to get the order in which the detectors were read initialliy
       do i=1, total_dete_groups 
          read(default_stat%detector_checkpoint_unit,'(a,i10)') default_stat%detector_group_names(i), default_stat%number_det_in_each_group(i)
       end do

       close(default_stat%detector_checkpoint_unit)

#ifdef STREAM_IO
       open(unit = default_stat%detector_checkpoint_unit, file = trim(detectors_cp_filename) // '.positions.dat', &
             & action = "read", access = "stream", form = "unformatted")
#else
       FLAbort("No stream I/O support")
#endif
 
       ! Read in order the last positions of the detectors from the binary file.

       do j=1,size(default_stat%detector_group_names)
          do i=1,static_dete
             write(buffer, "(a,i0,a)") "/io/detectors/static_detector[",i-1,"]"
             call get_option(trim(buffer)//"/name", temp_name)
       
             if (default_stat%detector_group_names(j)==temp_name) then
                read(default_stat%detector_checkpoint_unit) detector_location
                call create_single_detector(default_stat%detector_list, xfield, &
                      detector_location, i, STATIC_DETECTOR, trim(temp_name))                  
             else
                cycle
             end if
          end do
       end do

       do j=1,size(default_stat%detector_group_names)
          do i=1,lagrangian_dete
             write(buffer, "(a,i0,a)") "/io/detectors/lagrangian_detector[",i-1,"]"
             call get_option(trim(buffer)//"/name", temp_name)

             if (default_stat%detector_group_names(j)==temp_name) then
                read(default_stat%detector_checkpoint_unit) detector_location
                call create_single_detector(default_stat%detector_list, xfield, &
                      detector_location, i+static_dete, LAGRANGIAN_DETECTOR, trim(temp_name)) 
             else
                cycle
             end if
          end do
       end do

       k=static_dete+lagrangian_dete+1

       do j=1,size(default_stat%detector_group_names) 
          do i=1,python_functions_or_files
             write(buffer, "(a,i0,a)") "/io/detectors/detector_array[",i-1,"]"      
             call get_option(trim(buffer)//"/name", temp_name)

             if (default_stat%detector_group_names(j)==temp_name) then
                call get_option(trim(buffer)//"/number_of_detectors", ndete)
                str_size=len_trim(int2str(ndete))
                fmt="(a,I"//int2str(str_size)//"."//int2str(str_size)//")"

                if (have_option(trim(buffer)//"/lagrangian")) then
                   type_det=LAGRANGIAN_DETECTOR
                else
                   type_det=STATIC_DETECTOR
                end if

                do m=1,default_stat%number_det_in_each_group(j)
                   write(detector_name, fmt) trim(temp_name)//"_", m
                   read(default_stat%detector_checkpoint_unit) detector_location
                   call create_single_detector(default_stat%detector_list, xfield, &
                          detector_location, k, type_det, trim(detector_name)) 
                   default_stat%detector_list%detector_names(k)=trim(detector_name)
                   k=k+1           
                end do
             else                     
                cycle                   
             end if             
          end do
       end do

    end if  ! from_checkpoint


    default_stat%detector_list%binary_output = have_option("/io/detectors/binary_output")
    if (isparallel()) then
       default_stat%detector_list%binary_output=.true.
    end if

    ! Only the first process should write the header file
    if (getprocno() == 1) then
       default_stat%detector_list%output_unit=free_unit()
       open(unit=default_stat%detector_list%output_unit, file=trim(filename)//'.detectors', action="write")

       write(default_stat%detector_list%output_unit, '(a)') "<header>"
       call initialise_constant_diagnostics(default_stat%detector_list%output_unit, &
                binary_format = default_stat%detector_list%binary_output)

       ! Initial columns are elapsed time and dt.
       buffer=field_tag(name="ElapsedTime", column=1, statistic="value")
       write(default_stat%detector_list%output_unit, '(a)') trim(buffer)
       buffer=field_tag(name="dt", column=2, statistic="value")
       write(default_stat%detector_list%output_unit, '(a)') trim(buffer)

       ! Next columns contain the positions of all the detectors.
       column=2
       positionloop: do i=1, default_stat%detector_list%total_num_det
          buffer=field_tag(name=default_stat%detector_list%detector_names(i), column=column+1,&
              statistic="position", components=xfield%dim)
          write(default_stat%detector_list%output_unit, '(a)') trim(buffer)
          column=column+xfield%dim   ! xfield%dim == size(detector%position)
       end do positionloop
     end if

     ! Loop over all fields in state and record the ones we want to output
     allocate (default_stat%detector_list%sfield_list(size(state)))
     allocate (default_stat%detector_list%vfield_list(size(state)))
     phaseloop: do phase=1,size(state)
        material_phase_name=trim(state(phase)%name)

        ! Count the scalar fields to include in detectors
        field_count = 0
        do i = 1, size(state(phase)%scalar_names)
           sfield => extract_scalar_field(state(phase),state(phase)%scalar_names(i))   
           if (detector_field(sfield)) field_count = field_count + 1
        end do 
        allocate(default_stat%detector_list%sfield_list(phase)%ptr(field_count))
        default_stat%detector_list%num_sfields=default_stat%detector_list%num_sfields + field_count

        ! Loop over scalar fields again to store names and create header lines
        field_count = 1
        do i=1, size(state(phase)%scalar_names)

           sfield => extract_scalar_field(state(phase),state(phase)%scalar_names(i))
           if(.not. detector_field(sfield)) then
              cycle
           end if

           ! Create header for included scalar field (first proc only)
           if (getprocno() == 1) then
             do j=1, default_stat%detector_list%total_num_det
                column=column+1
                buffer=field_tag(name=sfield%name, column=column, &
                    statistic=default_stat%detector_list%detector_names(j), &
                    material_phase_name=material_phase_name)
                write(default_stat%detector_list%output_unit, '(a)') trim(buffer)
             end do
           end if

           ! Store name of included scalar field
           default_stat%detector_list%sfield_list(phase)%ptr(field_count)=state(phase)%scalar_names(i)
           field_count = field_count + 1
        end do

        ! Count the vector fields to include in detectors
        field_count = 0
        do i = 1, size(state(phase)%vector_names)
           vfield => extract_vector_field(state(phase),state(phase)%vector_names(i))   
           if (detector_field(vfield)) field_count = field_count + 1
        end do 
        allocate(default_stat%detector_list%vfield_list(phase)%ptr(field_count))
        default_stat%detector_list%num_vfields=default_stat%detector_list%num_vfields + field_count

        ! Loop over vector fields again to store names and create header lines
        field_count = 1
        do i=1, size(state(phase)%vector_names)

           vfield => extract_vector_field(state(phase),state(phase)%vector_names(i))
           if(.not. detector_field(vfield)) then
              cycle
           end if

           ! Create header for included vector field (first proc only)
           if (getprocno() == 1) then
             do j=1, default_stat%detector_list%total_num_det
                buffer=field_tag(name=vfield%name, column=column+1, &
                    statistic=default_stat%detector_list%detector_names(j), &
                    material_phase_name=material_phase_name, &
                    components=vfield%dim)
                write(default_stat%detector_list%output_unit, '(a)') trim(buffer)
                column=column+vfield%dim
             end do
           end if

           ! Store name of included vector field
           default_stat%detector_list%vfield_list(phase)%ptr(field_count)=state(phase)%vector_names(i)
           field_count = field_count + 1
        end do

     end do phaseloop

     if (getprocno() == 1) then
       write(default_stat%detector_list%output_unit, '(a)') "</header>"
       flush(default_stat%detector_list%output_unit)

       ! when using mpi_subroutines to write into the detectors file we need to close the file since 
       ! filename.detectors.dat needs to be open now with MPI_OPEN
       if ((.not.isparallel()).and.(.not. default_stat%detector_list%binary_output)) then

       else    
          close(default_stat%detector_list%output_unit)
       end if
    end if  

    if ((isparallel()).or.((.not.isparallel()).and.(default_stat%detector_list%binary_output))) then

    ! bit of hack to delete any existing .detectors.dat file
    ! if we don't delete the existing .detectors.dat would simply be opened for random access and 
    ! gradually overwritten, mixing detector output from the current with that of a previous run
    call MPI_FILE_OPEN(MPI_COMM_FEMTOOLS, trim(filename) // '.detectors.dat', MPI_MODE_CREATE + MPI_MODE_RDWR + MPI_MODE_DELETE_ON_CLOSE, MPI_INFO_NULL, default_stat%detector_list%mpi_fh, IERROR)
    call MPI_FILE_CLOSE(default_stat%detector_list%mpi_fh, IERROR)
    
    call MPI_FILE_OPEN(MPI_COMM_FEMTOOLS, trim(filename) // '.detectors.dat', MPI_MODE_CREATE + MPI_MODE_RDWR, MPI_INFO_NULL, default_stat%detector_list%mpi_fh, IERROR)
    assert(ierror == MPI_SUCCESS)

    end if 

    !Get options for lagrangian detector movement
    if (check_any_lagrangian(default_stat%detector_list)) then
       call read_detector_move_options(default_stat%detector_list, "/io/detectors")
    end if

    ! And finally some sanity checks
    totaldet_global=default_stat%detector_list%length
    call allsum(totaldet_global)
    ewrite(2,*) "Found", default_stat%detector_list%length, "local and ", totaldet_global, "global detectors"

    assert(totaldet_global==default_stat%detector_list%total_num_det)

  end subroutine initialise_detectors

  function field_tag(name, column, statistic, material_phase_name, components)
    !!< Create a field tag for the given entries.
    character(len=*), intent(in) :: name
    integer, intent(in) :: column
    character(len=*), intent(in) :: statistic
    character(len=*), intent(in), optional :: material_phase_name 
    integer, intent(in), optional :: components
    character(len=254) :: field_tag

    character(len=254) :: front_buffer, material_buffer, components_buffer, end_buffer

    write(front_buffer,'(a,i0,a)') '<field column="',column,'" name="'&
            &//trim(name)//'" statistic="'//trim(statistic)//'"'

    if (present(material_phase_name)) then
        write(material_buffer,'(a)') ' material_phase="'//&
            trim(material_phase_name)//'"'
    else
        material_buffer = ''
    end if

    if (present(components)) then
        write(components_buffer,'(a,i0,a)') ' components="', components, '"' 
    else
        components_buffer = ''
    end if

    end_buffer = '/>'

    field_tag = trim(front_buffer)//trim(material_buffer)//trim(components_buffer)//trim(end_buffer)

  end function field_tag

  function constant_tag(name, type, value)
    !!< Create a field tag for the given entries.
    character(len=*), intent(in) :: name, type, value
    
    character(len=254) :: constant_tag
    
    constant_tag='<constant name="'//trim(name)&
         &//'" type="'//trim(type)//'" value="'//trim(value)//'" />'

  end function constant_tag
>>>>>>> 75914e85
  
  subroutine write_diagnostics(state, time, dt, timestep)
    !!< Write the diagnostics to the previously opened diagnostics file.
    type(state_type), dimension(:), intent(inout) :: state
    real, intent(in) :: time, dt
    integer, intent(in) :: timestep

    character(len = 2 + real_format_len(padding = 1) + 1) :: format, format2, format3, format4
    character(len = OPTION_PATH_LEN) :: func
    integer :: i, j, k, phase, stat
    integer, dimension(2) :: shape_option
    integer :: nodes, elements, surface_elements
    integer :: no_mixing_bins
    real :: fmin, fmax, fnorm2, fintegral, fnorm2_cv, fintegral_cv, surface_integral
    real, dimension(:), allocatable :: f_mix_fraction
    real, dimension(:), pointer :: mixing_bin_bounds
    real :: current_time
    type(mesh_type), pointer :: mesh
    type(scalar_field) :: vfield_comp, tfield_comp
    type(scalar_field), pointer :: sfield
    type(vector_field), pointer :: vfield
    type(tensor_field), pointer :: tfield
    type(vector_field) :: xfield
    type(scalar_field), pointer :: cv_mass => null()
    type(registered_diagnostic_item), pointer :: iterator => NULL()

    ewrite(1,*) 'In write_diagnostics'
    call profiler_tic("I/O")

    format="(" // real_format(padding = 1) // ")"
    format2="(2" // real_format(padding = 1) // ")"
    format3="(3" // real_format(padding = 1) // ")"
    format4="(4" // real_format(padding = 1) // ")"

    ! Only the first process should write statistics information (but all must
    ! be involved in calculating them)
    if(getprocno() == 1) then
      write(default_stat%diag_unit, trim(format), advance="no") time
      write(default_stat%diag_unit, trim(format), advance="no") dt
      write(default_stat%diag_unit, trim(format), advance="no") elapsed_walltime()
    end if

    do i = 1, size(default_stat%mesh_list)
      ! Output statistics for each mesh
      mesh => extract_mesh(state(1), default_stat%mesh_list(i))

      if(stat_mesh(mesh)) then
        call mesh_stats(mesh, nodes, elements, surface_elements)
        if(getprocno() == 1) then
          write(default_stat%diag_unit, "(a,i0,a,i0,a,i0)", advance = "no") " ", nodes, " ", elements, " ", surface_elements
        end if
      end if
    end do

#ifdef HAVE_MEMORY_STATS
    ! Memory statistics.
    call write_memory_stats(default_stat%diag_unit, format)
    call reset_memory_logs
#endif

    phaseloop: do phase=1,size(state)

       scalar_field_loop: do i=1, size(default_stat%sfield_list(phase)%ptr)
          ! Output statistics for each scalar field
          sfield=>extract_scalar_field(state(phase), default_stat%sfield_list(phase)%ptr(i))

          xfield=get_diagnostic_coordinate_field(state(phase), sfield%mesh)

          ! Standard scalar field stats          
          call field_stats(sfield, Xfield, fmin, fmax, fnorm2, fintegral)
          if(getprocno() == 1) then
            write(default_stat%diag_unit, trim(format4), advance="no") fmin, fmax, fnorm2,&
                 & fintegral
          end if

          ! Control volume stats
          if(have_option(trim(complete_field_path(sfield%option_path,stat=stat)) //&
               & "/stat/include_cv_stats")) then
            
            ! Get the CV mass matrix 
            cv_mass => get_cv_mass(state(phase), sfield%mesh)

            call field_cv_stats(sfield, cv_mass, fnorm2_cv, fintegral_cv)

            ! Only the first process should write statistics information
            if(getprocno() == 1) then
              write(default_stat%diag_unit, trim(format2), advance="no") fnorm2_cv, fintegral_cv
            end if

          end if

          ! Mixing stats
          do j = 0, option_count(trim(complete_field_path(sfield%option_path, stat=stat)) // "/stat/include_mixing_stats") - 1
            if(have_option(trim(complete_field_path(sfield%option_path)) // &
                  & "/stat/include_mixing_stats["// int2str(j) // "]/mixing_bin_bounds/constant")) then
                  shape_option=option_shape(trim(complete_field_path(sfield%option_path)) // &
                      & "/stat/include_mixing_stats["// int2str(j) // "]/mixing_bin_bounds/constant")
                  ewrite(1,*) 'shape_option = ', shape_option
                  no_mixing_bins = shape_option(1)
                
            else if(have_option(trim(complete_field_path(sfield%option_path)) // &
                & "/stat/include_mixing_stats["// int2str(j) // "]/mixing_bin_bounds/python")) then
                call get_option(trim(complete_field_path(sfield%option_path)) // &
                    & "/stat/include_mixing_stats["// int2str(j) // "]/mixing_bin_bounds/python", func)
                call get_option("/timestepping/current_time", current_time)
                call real_vector_from_python(func, current_time, mixing_bin_bounds)
                no_mixing_bins = size(mixing_bin_bounds)
                deallocate(mixing_bin_bounds)
            else
                FLExit("Unable to determine mixing bin bounds type. Check options under include_mixing_stats")                  
            end if
                    
            allocate(f_mix_fraction(1:no_mixing_bins))
            f_mix_fraction = 0.0
            
            call mixing_stats(f_mix_fraction, sfield, Xfield, mixing_stats_count = j)          
         
            if(getprocno() == 1) then
               do k=1, (size(f_mix_fraction))
                  write(default_stat%diag_unit, trim(format), advance="no") f_mix_fraction(k)
               end do
            end if

            deallocate(f_mix_fraction)

          end do
         
         ! Surface integrals
         do j = 0, option_count(trim(complete_field_path(sfield%option_path, stat = stat)) // "/stat/surface_integral") - 1
           surface_integral = calculate_surface_integral(sfield, xfield, j)
           ! Only the first process should write statistics information
           if(getprocno() == 1) then
             write(default_stat%diag_unit, trim(format), advance = "no") surface_integral
           end if
         end do

         call deallocate(xfield)

       end do scalar_field_loop

       vector_field_loop: do i = 1, size(default_stat%vfield_list(phase)%ptr)
         ! Output statistics for each vector field
         vfield => extract_vector_field(state(phase), &
           & default_stat%vfield_list(phase)%ptr(i))
          
         xfield=get_diagnostic_coordinate_field(state(phase), vfield%mesh)

         ! Standard scalar field stats for vector field magnitude
         if(stat_field(vfield,state(phase))) then
           call field_stats(vfield, Xfield, fmin, fmax, fnorm2)
           ! Only the first process should write statistics information
           if(getprocno() == 1) then
             write(default_stat%diag_unit, trim(format3), advance = "no") fmin, fmax, fnorm2
           end if
         end if

         ! Standard scalar field stats for vector field components
         if(stat_field(vfield, state(phase), test_for_components = .true.)) then
           do j = 1, vfield%dim
             vfield_comp = extract_scalar_field(vfield, j)

             call field_stats(vfield_comp, Xfield, fmin, fmax, fnorm2, &
               & fintegral)
             ! Only the first process should write statistics information
             if(getprocno() == 1) then
               write(default_stat%diag_unit, trim(format4), advance = "no") fmin, fmax, fnorm2, &
                 & fintegral
             end if
           end do
         end if
         
         ! Surface integrals
         do j = 0, option_count(trim(complete_field_path(vfield%option_path, stat = stat)) // "/stat/surface_integral") - 1
           surface_integral = calculate_surface_integral(vfield, xfield, j)
           ! Only the first process should write statistics information
           if(getprocno() == 1) then
             write(default_stat%diag_unit, trim(format), advance = "no") surface_integral
           end if
         end do

         ! drag calculation
         if(have_option(trim(complete_field_path(vfield%option_path, stat=stat)) // "/stat/compute_body_forces_on_surfaces")) then
           call write_body_forces(state(phase), vfield)  
         end if

         if(have_option(trim(complete_field_path(vfield%option_path, stat=stat)) // "/stat/divergence_stats")) then
           call divergence_field_stats(vfield, Xfield, fmin, fmax, fnorm2, fintegral)
           if(getprocno() == 1) then
             write(default_stat%diag_unit, trim(format4), advance="no") fmin, fmax, fnorm2,&
                   & fintegral
           end if            
         end if

         ! momentum conservation error calculation
         if(have_option(trim(complete_field_path(vfield%option_path, stat=stat)) // "/stat/calculate_momentum_conservation_error")) then
           call write_momentum_conservation_error(state(phase), vfield)
         end if
         
         call deallocate(xfield)
         
       end do vector_field_loop

       tensor_field_loop: do i = 1, size(default_stat%tfield_list(phase)%ptr)
         ! Output statistics for each tensor field
         tfield => extract_tensor_field(state(phase), &
           & default_stat%tfield_list(phase)%ptr(i))
          
         xfield=get_diagnostic_coordinate_field(state(phase), tfield%mesh)

         ! Standard scalar field stats for tensor field magnitude
         if(stat_field(tfield,state(phase))) then
           call field_stats(tfield, Xfield, fmin, fmax, fnorm2)
           ! Only the first process should write statistics information
           if(getprocno() == 1) then
             write(default_stat%diag_unit, trim(format3), advance = "no") fmin, fmax, fnorm2
           end if
         end if

         ! Standard scalar field stats for tensor field components
         if(stat_field(tfield, state(phase), test_for_components = .true.)) then
           do j = 1, tfield%dim(1)
             do k = 1, tfield%dim(2)
               tfield_comp = extract_scalar_field(tfield, j, k)

               call field_stats(tfield_comp, Xfield, fmin, fmax, fnorm2, &
                 & fintegral)
               ! Only the first process should write statistics information
               if(getprocno() == 1) then
                 write(default_stat%diag_unit, trim(format4), advance = "no") fmin, fmax, fnorm2, &
                   & fintegral
               end if
             end do
           end do
         end if
         
         call deallocate(xfield)
         
       end do tensor_field_loop

    end do phaseloop

    ! Registered diagnostics
    call print_registered_diagnostics
    iterator => default_stat%registered_diagnostic_first
    do while (associated(iterator)) 
      ! Only the first process should write statistics information
      if(getprocno() == 1) then   
        do k=1, iterator%dim
          write(default_stat%diag_unit, trim(format), advance = "no") iterator%value(k)
        end do    
      end if
      iterator => iterator%next
    end do

    ! Output end of line
    ! Only the first process should write statistics information
    if(getprocno() == 1) then
      write(default_stat%diag_unit,'(a)') ""
      flush(default_stat%diag_unit)
    end if

    call profiler_toc("I/O")
  
  contains
  
    subroutine write_body_forces(state, vfield)
      type(state_type), intent(in) :: state
      type(vector_field), intent(in) :: vfield
      type(tensor_field), pointer :: viscosity

      logical :: have_viscosity      
      integer :: i, s
      real :: force(vfield%dim), pressure_force(vfield%dim), viscous_force(vfield%dim)
      character(len = FIELD_NAME_LEN) :: surface_integral_name
    
      viscosity=>extract_tensor_field(state, "Viscosity", stat)
      have_viscosity = stat == 0

      do s = 0, option_count(trim(complete_field_path(vfield%option_path, stat = stat)) // "/stat/compute_body_forces_on_surfaces") - 1
        call get_option(trim(complete_field_path(vfield%option_path))//"/stat/compute_body_forces_on_surfaces[" // int2str(s) // "]/name", surface_integral_name)

        if(have_option(trim(complete_field_path(vfield%option_path, stat=stat)) // "/stat/compute_body_forces_on_surfaces[" // int2str(s) // "]/output_terms")) then
          if(have_viscosity) then
            ! calculate the forces on the surface
            call diagnostic_body_drag(state, force, surface_integral_name, pressure_force = pressure_force, viscous_force = viscous_force)
          else
            call diagnostic_body_drag(state, force, surface_integral_name, pressure_force = pressure_force)   
          end if
          if(getprocno() == 1) then
            do i=1, mesh_dim(vfield%mesh)
              write(default_stat%diag_unit, trim(format), advance="no") force(i)
            end do
            do i=1, mesh_dim(vfield%mesh)
              write(default_stat%diag_unit, trim(format), advance="no") pressure_force(i)
            end do
            if(have_viscosity) then
              do i=1, mesh_dim(vfield%mesh)
               write(default_stat%diag_unit, trim(format), advance="no") viscous_force(i)
              end do
            end if
          end if
        else
            ! calculate the forces on the surface
            call diagnostic_body_drag(state, force, surface_integral_name) 
            if(getprocno() == 1) then
             do i=1, mesh_dim(vfield%mesh)
                write(default_stat%diag_unit, trim(format), advance="no") force(i)
             end do
            end if     
        end if
      end do
      
    end subroutine write_body_forces

    subroutine write_momentum_conservation_error(state, v_field)
      type(state_type), intent(in) :: state
      type(vector_field), intent(inout) :: v_field
      
      type(vector_field), pointer :: velocity, old_velocity
      type(vector_field), pointer :: new_positions, nl_positions, old_positions
      type(scalar_field), pointer :: old_pressure, new_pressure
      type(scalar_field) :: nl_pressure, vel_comp
      real :: theta, dt
      integer :: sele, dim
      
      real, dimension(v_field%dim) :: momentum_cons, velocity_int, old_velocity_int, pressure_surface_int
      
      velocity => extract_vector_field(state, "Velocity")
      old_velocity => extract_vector_field(state, "OldVelocity")
      
      new_positions => extract_vector_field(state, "IteratedCoordinate")
      nl_positions => extract_vector_field(state, "Coordinate")
      old_positions => extract_vector_field(state, "OldCoordinate")
      
      new_pressure => extract_scalar_field(state, "Pressure")
      old_pressure => extract_scalar_field(state, "OldPressure")
      
      call get_option("/timestepping/timestep", dt)
      call get_option(trim(velocity%option_path)//"/prognostic/temporal_discretisation/theta", theta)
      
      call allocate(nl_pressure, new_pressure%mesh, "NonlinearPressure")
      call set(nl_pressure, new_pressure, old_pressure, theta)
      
      do dim = 1, velocity%dim
        vel_comp = extract_scalar_field(velocity, dim)
        call field_stats(vel_comp, new_positions, velocity_int(dim))

        vel_comp = extract_scalar_field(old_velocity, dim)
        call field_stats(vel_comp, old_positions, old_velocity_int(dim))
      end do
      
      ! pressure surface integral
      pressure_surface_int = 0.0
      do sele = 1, surface_element_count(v_field)
      
        pressure_surface_int = pressure_surface_int + pressure_surface_integral_face(sele, nl_pressure, nl_positions)
        
      end do
      
      ewrite(2,*) 'velocity_int = ', velocity_int
      ewrite(2,*) 'old_velocity_int = ', old_velocity_int
      ewrite(2,*) '(velocity_int-old_velocity_int)/dt = ', (velocity_int-old_velocity_int)/dt
      ewrite(2,*) 'pressure_surface_int = ', pressure_surface_int
      
      momentum_cons = (velocity_int-old_velocity_int)/dt - pressure_surface_int
      
      if(getprocno() == 1) then
        do dim=1, velocity%dim
          write(default_stat%diag_unit, trim(format), advance="no") momentum_cons(dim)
        end do
      end if

      call deallocate(nl_pressure)
     
    end subroutine write_momentum_conservation_error

    function pressure_surface_integral_face(sele, nl_pressure, nl_positions) result(pn)
    
      integer :: sele
      type(scalar_field) :: nl_pressure
      type(vector_field) :: nl_positions
      real, dimension(mesh_dim(nl_pressure)) :: pn
      
      real, dimension(mesh_dim(nl_pressure), face_ngi(nl_pressure, sele)) :: normal
      real, dimension(face_ngi(nl_pressure, sele)) :: detwei
      
      integer :: dim
    
      call transform_facet_to_physical( &
        nl_positions, sele, detwei_f = detwei, normal = normal)
        
      do dim = 1, size(normal, 1)
      
        pn(dim) = dot_product(face_val_at_quad(nl_pressure, sele), detwei*normal(dim, :))

      end do
      
    end function pressure_surface_integral_face

  end subroutine write_diagnostics

  subroutine test_and_write_convergence(state, time, dt, it, maxerror)
    !!< Test and write the diagnostics to the previously opened convergence file.

    type(state_type), dimension(:), intent(inout) :: state
    real, intent(in) :: time, dt
    integer, intent(in) :: it
    real, intent(out) :: maxerror

    character(len=10) :: format, iformat
    integer :: i, j, phase
    real :: error
    type(scalar_field) :: vfield_comp, nlvfield_comp
    type(scalar_field), pointer :: sfield, nlsfield
    type(vector_field), pointer :: vfield, nlvfield
    
    type(vector_field), pointer :: coordinates
    integer :: convergence_norm

    maxerror = 0.0

    format='(e15.6e3)'
    iformat='(i4)'

    if(default_stat%write_convergence_file) then
      ! Only the first process should write convergence information
      if(getprocno() == 1) then
         write(default_stat%conv_unit, format, advance="no") time
         write(default_stat%conv_unit, format, advance="no") dt
         write(default_stat%conv_unit, iformat, advance="no") it
      end if
    end if
    
    coordinates => extract_vector_field(state(1), "Coordinate")
    convergence_norm = convergence_norm_integer("/timestepping/nonlinear_iterations/tolerance")

    phaseloop: do phase=1,size(state)

       do i=1, size(default_stat%sfield_list(phase)%ptr)
          ! Output convergence information for each scalar field.
          sfield=>extract_scalar_field(state(phase), &
               &                       default_stat%sfield_list(phase)%ptr(i))

          if(.not. convergence_field(sfield)) then
            cycle
          end if

          nlsfield=>extract_scalar_field(state(phase), &
                                       "Iterated"//trim(default_stat%sfield_list(phase)%ptr(i)))

          call field_con_stats(sfield, nlsfield, error, &
                               convergence_norm, coordinates)
          maxerror = max(maxerror, error)

          if(default_stat%write_convergence_file) then
            ! Only the first process should write convergence information
            if(getprocno() == 1) then
               write(default_stat%conv_unit, format, advance="no") error
            end if
          end if

       end do

       do i = 1, size(default_stat%vfield_list(phase)%ptr)
         ! Output convergence information for each vector field

         vfield => extract_vector_field(state(phase), &
           & default_stat%vfield_list(phase)%ptr(i))

         if(.not. convergence_field(vfield)) then
           cycle
         end if

         nlvfield => extract_vector_field(state(phase), &
           & "Iterated"//default_stat%vfield_list(phase)%ptr(i))

         call field_con_stats(vfield, nlvfield, error, &
                              convergence_norm, coordinates)
         maxerror = max(maxerror, error)

         if(default_stat%write_convergence_file) then
            ! Only the first process should write convergence information
            if(getprocno() == 1) then
            write(default_stat%conv_unit, format, advance = "no") error
            end if
         end if

         if(.not. convergence_field(vfield, test_for_components = .true.)) then
           cycle
         end if

         do j = 1, vfield%dim
           vfield_comp = extract_scalar_field(vfield, j)
           nlvfield_comp = extract_scalar_field(nlvfield, j)

           call field_con_stats(vfield_comp, nlvfield_comp, error, &
                                convergence_norm, coordinates)
           maxerror = max(maxerror, error)

           if(default_stat%write_convergence_file) then
               ! Only the first process should write convergence information
               if(getprocno() == 1) then
                  write(default_stat%conv_unit, format, advance = "no") error
               end if
           end if
         end do
       end do

    end do phaseloop

    if(default_stat%write_convergence_file) then
      ! Output end of line
      ! Only the first process should write convergence information
      if(getprocno() == 1) then
         write(default_stat%conv_unit,'(a)') ""
      end if
    end if

    if(have_option("/io/convergence/convergence_vtus")) then
      call vtk_write_state_new_options(filename="convergence_test", index=it, state=state)
    end if

  end subroutine test_and_write_convergence

  subroutine test_and_write_steady_state(state, maxchange)
    !!< Test whether a steady state has been reached.

    type(state_type), dimension(:), intent(in) :: state
    real, intent(out) :: maxchange

    integer :: i, j, phase
    real :: change, dt
    type(scalar_field) :: vfield_comp, oldvfield_comp
    type(scalar_field), pointer :: sfield, oldsfield
    type(vector_field), pointer :: vfield, oldvfield

    logical :: acceleration
    
    type(vector_field), pointer :: coordinates
    integer :: convergence_norm

    character(len = *), parameter :: format = "(e15.6e3)"
    integer :: procno
    real :: elapsed_time

    ewrite(1, *) "Entering test_and_write_steady_state"

    maxchange = 0.0

    acceleration = have_option("/timestepping/steady_state/acceleration_form")
    call get_option("/timestepping/timestep", dt)

    coordinates => extract_vector_field(state(1), "Coordinate")
    convergence_norm = convergence_norm_integer("/timestepping/steady_state/tolerance")

    procno = getprocno()
    if(default_stat%write_steady_state_file .and. procno == 1) then    
      call get_option("/timestepping/current_time", elapsed_time)
      if(default_stat%binary_steady_state_output) then
        write(default_stat%steady_state_unit) elapsed_time
        write(default_stat%steady_state_unit) dt
      else
        write(default_stat%steady_state_unit, format, advance="no") elapsed_time
        write(default_stat%steady_state_unit, format, advance="no") dt
      end if
    end if

    phaseloop: do phase=1,size(state)

       do i=1, size(default_stat%sfield_list(phase)%ptr)
          ! Test steady state information for each scalar field.

          sfield=>extract_scalar_field(state(phase), i)
          if(.not. steady_state_field(sfield)) cycle
          ! Scalar fields

          oldsfield=>extract_scalar_field(state(phase), &
                                       "Old"//trim(default_stat%sfield_list(phase)%ptr(i)))

          call field_con_stats(sfield, oldsfield, change, &
                               convergence_norm, coordinates)
          if(acceleration) change = change/dt
          ewrite(2, *) trim(state(phase)%name)//"::"//trim(sfield%name), change
          maxchange = max(maxchange, change)

          if(default_stat%write_steady_state_file .and. procno == 1) then
            if(default_stat%binary_steady_state_output) then
              write(default_stat%steady_state_unit) change
            else
              write(default_stat%steady_state_unit, format, advance = "no") change
            end if
          end if

       end do

       do i = 1, vector_field_count(state(phase))
         vfield => extract_vector_field(state(phase), i)
         if(.not. steady_state_field(vfield)) cycle
         ! Vector fields


         oldvfield => extract_vector_field(state(phase), &
           & "Old"//default_stat%vfield_list(phase)%ptr(i))

         call field_con_stats(vfield, oldvfield, change, &
                              convergence_norm, coordinates)
         if(acceleration) change = change/dt
         ewrite(2, *) trim(state(phase)%name)//"::"//trim(vfield%name), change
         maxchange = max(maxchange, change)

         if(default_stat%write_steady_state_file .and. procno == 1) then
            if(default_stat%binary_steady_state_output) then
              write(default_stat%steady_state_unit) change
            else
              write(default_stat%steady_state_unit, format, advance = "no") change
            end if
         end if

         if(.not. steady_state_field(vfield, test_for_components = .true.)) cycle
         ! Vector field components

         do j = 1, vfield%dim
           vfield_comp = extract_scalar_field(vfield, j)
           oldvfield_comp = extract_scalar_field(oldvfield, j)

           call field_con_stats(vfield_comp, oldvfield_comp, change, &
                                convergence_norm, coordinates)
           if(acceleration) change = change/dt
           ewrite(2, *) trim(state(phase)%name)//"::"//trim(vfield%name), j,  change
           maxchange = max(maxchange, change)

           if(default_stat%write_steady_state_file .and. procno == 1) then
             if(default_stat%binary_steady_state_output) then
               write(default_stat%steady_state_unit) change
             else
               write(default_stat%steady_state_unit, format, advance = "no") change
             end if
           end if
         end do

       end do

    end do phaseloop

    ewrite(1, *) "maxchange = ", maxchange
    
    if(default_stat%write_steady_state_file .and. procno == 1) then
      if(default_stat%binary_steady_state_output) then
        write(default_stat%steady_state_unit) maxchange
      else
        write(default_stat%steady_state_unit, format, advance = "no") maxchange      
        ! Output end of line
        write(default_stat%steady_state_unit,'(a)') ""
      end if
      
      flush(default_stat%steady_state_unit)
    end if

    ewrite(1, *) "Exiting test_and_write_steady_state"

  end subroutine test_and_write_steady_state
    
  subroutine close_diagnostic_files()
    !! Closes .stat, .convergence and .detector file (if openened)
    !! Gives a warning for iostat/=0, no point to flabort though.

    integer:: stat, IERROR

    if (default_stat%diag_unit/=0) then
       close(default_stat%diag_unit, iostat=stat)
       if (stat/=0) then
          ewrite(0,*) "Warning: failed to close .stat file"
       end if
    end if

    if (default_stat%conv_unit/=0) then
       close(default_stat%conv_unit, iostat=stat)
       if (stat/=0) then
          ewrite(0,*) "Warning: failed to close .convergence file"
       end if
    end if

    if(default_stat%steady_state_unit /= 0) then
      close(default_stat%steady_state_unit, iostat = stat)
      if(stat /= 0) then
        ewrite(0, *) "Warning: failed to close .steady_state file"
      end if
    end if

    if (default_stat%detector_list%output_unit/=0) then
       if (default_stat%detector_list%binary_output) then
          call MPI_FILE_CLOSE(default_stat%detector_list%output_unit, IERROR) 
          if (IERROR /= MPI_SUCCESS) then
             ewrite(0,*) "Warning: failed to close .detector file open with mpi_file_open"
          end if
       else
          close(default_stat%detector_list%output_unit, iostat=stat)
          if (stat/=0) then
             ewrite(0,*) "Warning: failed to close .detector file"
          end if
       end if
    end if

  end subroutine close_diagnostic_files

  SUBROUTINE RUN_DIAGNOSTICS(state)
    !!< Initial diagnostic output.
    type(state_type), dimension(:), intent(in) :: state

    REAL ::DT,LTIME

    REAL :: VOL,MAXVOL,MINVOL
    INTEGER :: ELE, I, minvol_ele, maxvol_ele
    
    real, dimension(:), allocatable :: detwei
    type(vector_field) :: coordinate

    ! Only do this at all if there will be output.
    if (debug_level()<1) return 
    
    call get_option("/timestepping/timestep", dt)
    call get_option("/timestepping/finish_time", ltime)

    ewrite(1,*)'%%%%%%%%%%%%%%%%%%%%%%%%%%%%%%%%%%%%%%%%%%%%%%%%%%%%%%%%%%%%%%%%%%%%%%%'
    ewrite(1,*)'% Some quantities associated with the initial set-up of this problem. %'
    ewrite(1,*)'%%%%%%%%%%%%%%%%%%%%%%%%%%%%%%%%%%%%%%%%%%%%%%%%%%%%%%%%%%%%%%%%%%%%%%%'
    ewrite(1,*)'-'
    ewrite(1,*)'The time step (DT) is:                                 ',DT
    ewrite(1,*)'The end time (LTIME) is set to:                        ',LTIME
    ewrite(1,*)'This corresponds to this many time steps in simulation:',LTIME/DT 
    ewrite(1,*)'-'

    coordinate=extract_vector_field(state(1), "Coordinate")

    ! Edge lengths are suspended until someone generalises them
    !~~~~~~~~~~~~~~~~~~~~~~~~~~~~~~~~~~~~~~~~~~~~~~~~~~~~~~~~~~~~
    !                    ELEMENT VOLUMES      
    !~~~~~~~~~~~~~~~~~~~~~~~~~~~~~~~~~~~~~~~~~~~~~~~~~~~~~~~~~~~~
    MAXVOL = -huge(1.0)
    MINVOL =  huge(1.0)

    allocate(detwei(ele_ngi(coordinate,1)))

    do ele = 1, element_count(coordinate)
       
       call transform_to_physical(coordinate, ele, detwei)
       vol=sum(detwei)

       if (vol>maxvol) then
          maxvol=vol
          maxvol_ele=ele
       end if
       if (vol<minvol) then
          minvol=vol
          minvol_ele=ele
       end if
       
    end do
    
    call allmax(maxvol)
    call allmin(minvol)
    ewrite(1,*)'The maximum volume of element in the mesh is:',maxvol
    ewrite(1,*)'The minimum volume of element in the mesh is:',minvol
    ewrite(1,*)'The ratio of max to min volumes is:          ',maxvol/minvol
            
    !~~~~~~~~~~~~~~~~~~~~~~~~~~~~~~~~~~~~~~~~~~~~~~~~~~~~~~~~~~~~
    !                    Fields you've given     
    !~~~~~~~~~~~~~~~~~~~~~~~~~~~~~~~~~~~~~~~~~~~~~~~~~~~~~~~~~~~~
    ewrite(1,*)'The following material phases and their ', &
      'contents are in existence'
    do i = 1, size(state)
       call print_state(state(i), unit=debug_unit(1))
    end do

  END SUBROUTINE RUN_DIAGNOSTICS
  
  subroutine diagnostic_variables_check_options
  
#ifndef STREAM_IO
    if(have_option("/io/detectors/binary_output")) then
      FLExit("Cannot use binary detector output format - no stream I/O support")
    end if
    
    if(have_option("/timestepping/steady_state/steady_state_file/binary_output")) then
      FLExit("Cannot use binary steady state output format - no stream I/O support")
    end if
#endif

  end subroutine diagnostic_variables_check_options

end module diagnostic_variables<|MERGE_RESOLUTION|>--- conflicted
+++ resolved
@@ -1266,543 +1266,9 @@
     end if
 
   end subroutine initialise_steady_state
-<<<<<<< HEAD
-=======
-
-  subroutine create_single_detector(detector_list,xfield,position,id,type,name)
-    ! Allocate a single detector, populate and insert it into the given list
-    ! In parallel, first check if the detector would be local and only allocate if it is
-    type(detector_linked_list), intent(inout) :: detector_list
-    type(vector_field), pointer :: xfield
-    real, dimension(xfield%dim), intent(in) :: position
-    integer, intent(in) :: id, type
-    character(len=*), intent(in) :: name
-
-    type(detector_type), pointer :: detector
-    type(element_type), pointer :: shape
-    real, dimension(xfield%dim+1) :: lcoords
-    integer :: element
-
-    shape=>ele_shape(xfield,1)
-    assert(xfield%dim+1==local_coord_count(shape))
-
-    ! Determine element and local_coords from position
-    ! In parallel, global=.false. can often work because there will be
-    ! a halo of non-owned elements in your process and so you can work out
-    ! ownership without communication.  But in general it won't work.
-    call picker_inquire(xfield,position,element,local_coord=lcoords,global=.true.)
-
-    ! If we're in parallel and don't own the element, skip this detector
-    if (isparallel()) then
-       if (element<0) return
-       if (.not.element_owned(xfield,element)) return
-    else
-       ! In serial make sure the detector is in the domain
-       ! unless we have the write_nan_outside override
-       if (element<0 .and. .not.detector_list%write_nan_outside) then
-          ewrite(-1,*) "Dealing with detector ", id, " named: ", trim(name)
-          FLExit("Trying to initialise detector outside of computational domain")
-       end if
-    end if
-         
-    ! Otherwise, allocate and insert detector
-    allocate(detector)
-    allocate(detector%position(xfield%dim))
-    allocate(detector%local_coords(local_coord_count(shape)))
-    call insert(detector,default_stat%detector_list)
-
-    ! Populate detector
-    detector%name=name
-    detector%position=position
-    detector%element=element
-    detector%local_coords=lcoords
-    detector%type=type
-    detector%id_number=id
-
-  end subroutine create_single_detector
-  
-  subroutine initialise_detectors(filename, state)
-    !!< Set up the detector file headers. This has the same syntax as the
-    !!< .stat file
-    character(len = *), intent(in) :: filename
-    type(state_type), dimension(:), intent(in) :: state
-
-    character(len=FIELD_NAME_LEN) ::funcnam, temp_name, detector_name
-    character(len=PYTHON_FUNC_LEN) :: func
-
-    integer :: column, i, j, k, phase, m, IERROR, field_count, totaldet_global
-    integer :: static_dete, python_functions_or_files, total_dete, total_dete_groups, lagrangian_dete
-    integer :: python_dete, ndete, dim, str_size, type_det
-    integer, dimension(2) :: shape_option
-    character(len = 254) :: buffer, material_phase_name, fmt
-    type(scalar_field), pointer :: sfield
-    type(vector_field), pointer :: vfield, xfield
-    real, allocatable, dimension(:,:) :: coords
-    real, allocatable, dimension(:) :: detector_location
-    real:: current_time
-    character(len = OPTION_PATH_LEN) :: detectors_cp_filename, detector_file_filename
-
-    type(detector_type), pointer :: detector
-    type(element_type), pointer :: shape
-
-    ! Idempotency check
-    if (default_stat%detectors_initialised) return
-    default_stat%detectors_initialised=.true.
-
-    ewrite(2,*) "In initialise_detectors"
-
-    ! Check whether there are actually any detectors.
-    static_dete = option_count("/io/detectors/static_detector")
-    lagrangian_dete = option_count("/io/detectors/lagrangian_detector")
-    python_functions_or_files = option_count("/io/detectors/detector_array")
-    python_dete = 0
- 
-    do i=1,python_functions_or_files
-       write(buffer, "(a,i0,a)") "/io/detectors/detector_array[",i-1,"]"
-       call get_option(trim(buffer)//"/number_of_detectors", j)
-       python_dete=python_dete+j
-    end do
-   
-    total_dete=static_dete+lagrangian_dete+python_dete
-    default_stat%detector_list%total_num_det=total_dete
-
-    total_dete_groups=static_dete+lagrangian_dete+python_functions_or_files
-
-    allocate(default_stat%detector_group_names(total_dete_groups))
-    allocate(default_stat%number_det_in_each_group(total_dete_groups))
-    allocate(default_stat%detector_list%detector_names(total_dete))
-    
-    if (total_dete==0) return
-
-    ! Register this I/O detector list with a global list of detector lists
-    call register_detector_list(default_stat%detector_list)
-
-    xfield=>extract_vector_field(state(1), "Coordinate")
-    shape=>ele_shape(xfield,1)
-    call get_option("/geometry/dimension",dim)
-    call get_option("/timestepping/current_time", current_time)
-    allocate(detector_location(dim))
-
-    ! Enable detectors to drift with the mesh
-    if (have_option("/io/detectors/move_with_mesh")) then
-       default_stat%detector_list%move_with_mesh=.true.
-    end if
-
-    ! Set flag for NaN detector output
-    if (have_option("/io/detectors/write_nan_outside_domain")) then
-       default_stat%detector_list%write_nan_outside=.true.
-    end if
-    
-    ! Retrieve the position of each detector. If the option
-    ! "from_checkpoint_file" exists, it means we are continuing the simulation
-    ! after checkpointing and the reading of the detector positions must be
-    ! done from a file
-    if (have_option("/io/detectors/static_detector/from_checkpoint_file").or. & 
-& have_option("/io/detectors/lagrangian_detector/from_checkpoint_file").or. &
-& have_option("/io/detectors/detector_array/from_checkpoint_file")) then
-       default_stat%from_checkpoint=.true.
-    else
-       default_stat%from_checkpoint=.false.
-    end if
-
-    ! Read detectors from options
-    if (.not.default_stat%from_checkpoint) then
-       ewrite(2,*) "Reading detectors from options"
-
-       ! Read all single static detector from options
-       do i=1,static_dete
-          write(buffer, "(a,i0,a)") "/io/detectors/static_detector[",i-1,"]"
-
-          shape_option=option_shape(trim(buffer)//"/location")
-          assert(xfield%dim==shape_option(1))
-          call get_option(trim(buffer)//"/location", detector_location)
-
-          ! The arrays below contain information about the order in which detector
-          ! groups are read and how many detectors there are in each group. This is
-          ! used when checkpointing detectors. In particular, when continuing a
-          ! simulation from a checkpoint, with these arrays we make sure we read
-          ! back the detectors from the file in the same order than at the beginning
-          ! of the simulation for consistency. All the .detectors files with
-          ! detector data (position, value of variables at those positions, etc.) 
-          ! will have the information in the same order.
-          call get_option(trim(buffer)//"/name", detector_name)
-          default_stat%detector_group_names(i)=detector_name
-          default_stat%number_det_in_each_group(i)=1.0
-          default_stat%detector_list%detector_names(i)=detector_name
-
-          call create_single_detector(default_stat%detector_list, xfield, &
-                detector_location, i, STATIC_DETECTOR, trim(detector_name))
-       end do
-
-       ! Read all single lagrangian detector from options
-       do i=1,lagrangian_dete
-          write(buffer, "(a,i0,a)") "/io/detectors/lagrangian_detector[",i-1,"]"
-
-          shape_option=option_shape(trim(buffer)//"/location")
-          assert(xfield%dim==shape_option(1))
-          call get_option(trim(buffer)//"/location", detector_location)
-
-          call get_option(trim(buffer)//"/name", detector_name)
-          default_stat%detector_group_names(static_dete+i)=detector_name
-          default_stat%number_det_in_each_group(static_dete+i)=1.0
-          default_stat%detector_list%detector_names(static_dete+i)=detector_name
-
-          call create_single_detector(default_stat%detector_list, xfield, &
-                detector_location, static_dete+i, LAGRANGIAN_DETECTOR, trim(detector_name))
-       end do
-
-       k=static_dete+lagrangian_dete+1
-
-       do i=1,python_functions_or_files
-          write(buffer, "(a,i0,a)") "/io/detectors/detector_array[",i-1,"]"
-
-          call get_option(trim(buffer)//"/name", funcnam)
-          call get_option(trim(buffer)//"/number_of_detectors", ndete)
-          str_size=len_trim(int2str(ndete))
-          fmt="(a,I"//int2str(str_size)//"."//int2str(str_size)//")"
-
-          if (have_option(trim(buffer)//"/lagrangian")) then
-             type_det=LAGRANGIAN_DETECTOR
-          else
-             type_det=STATIC_DETECTOR
-          end if
-
-          default_stat%detector_group_names(i+static_dete+lagrangian_dete)=trim(funcnam)
-          default_stat%number_det_in_each_group(i+static_dete+lagrangian_dete)=ndete
-
-          if (.not.have_option(trim(buffer)//"/from_file")) then
-
-             ! Reading detectors from a python function
-             call get_option(trim(buffer)//"/python", func)
-             allocate(coords(dim,ndete))
-             call set_detector_coords_from_python(coords, ndete, func, current_time)
-          
-             do j=1,ndete
-                write(detector_name, fmt) trim(funcnam)//"_", j
-                default_stat%detector_list%detector_names(k)=trim(detector_name)
-
-                call create_single_detector(default_stat%detector_list, xfield, &
-                       coords(:,j), k, type_det, trim(detector_name))
-                k=k+1           
-             end do
-             deallocate(coords)
-
-          else
-
-             ! Reading from a binary file where the user has placed the detector positions
-             default_stat%detector_file_unit=free_unit()
-             call get_option("/io/detectors/detector_array/from_file/file_name",detector_file_filename)
-
-#ifdef STREAM_IO
-             open(unit = default_stat%detector_file_unit, file = trim(detector_file_filename), &
-                  & action = "read", access = "stream", form = "unformatted")
-#else
-             FLAbort("No stream I/O support")
-#endif
-   
-             do j=1,ndete
-                write(detector_name, fmt) trim(funcnam)//"_", j
-                default_stat%detector_list%detector_names(k)=trim(detector_name)
-                read(default_stat%detector_file_unit) detector_location
-                call create_single_detector(default_stat%detector_list, xfield, &
-                      detector_location, k, type_det, trim(detector_name))
-                k=k+1          
-             end do
-          end if
-       end do      
-    else 
-       ewrite(2,*) "Reading detectors from checkpoint"
-
-       ! If reading from checkpoint file:
-       ! Detector checkpoint file names end in _det, with.groups appended for the header file
-       ! and .positions.dat appended for the binary data file that holds the positions
-
-       default_stat%detector_checkpoint_unit=free_unit()
-       if (have_option("/io/detectors/static_detector")) then
-          call get_option("/io/detectors/static_detector/from_checkpoint_file/file_name",detectors_cp_filename)  
-       elseif (have_option("/io/detectors/lagrangian_detector")) then 
-          call get_option("/io/detectors/lagrangian_detector/from_checkpoint_file/file_name",detectors_cp_filename)  
-       else 
-          call get_option("/io/detectors/detector_array/from_checkpoint_file/file_name",detectors_cp_filename)  
-       end if 
-
-       open(unit=default_stat%detector_checkpoint_unit, file=trim(detectors_cp_filename) // '.groups', action="read") 
-
-       ! First we read the header of checkpoint_file to get the order in which the detectors were read initialliy
-       do i=1, total_dete_groups 
-          read(default_stat%detector_checkpoint_unit,'(a,i10)') default_stat%detector_group_names(i), default_stat%number_det_in_each_group(i)
-       end do
-
-       close(default_stat%detector_checkpoint_unit)
-
-#ifdef STREAM_IO
-       open(unit = default_stat%detector_checkpoint_unit, file = trim(detectors_cp_filename) // '.positions.dat', &
-             & action = "read", access = "stream", form = "unformatted")
-#else
-       FLAbort("No stream I/O support")
-#endif
- 
-       ! Read in order the last positions of the detectors from the binary file.
-
-       do j=1,size(default_stat%detector_group_names)
-          do i=1,static_dete
-             write(buffer, "(a,i0,a)") "/io/detectors/static_detector[",i-1,"]"
-             call get_option(trim(buffer)//"/name", temp_name)
-       
-             if (default_stat%detector_group_names(j)==temp_name) then
-                read(default_stat%detector_checkpoint_unit) detector_location
-                call create_single_detector(default_stat%detector_list, xfield, &
-                      detector_location, i, STATIC_DETECTOR, trim(temp_name))                  
-             else
-                cycle
-             end if
-          end do
-       end do
-
-       do j=1,size(default_stat%detector_group_names)
-          do i=1,lagrangian_dete
-             write(buffer, "(a,i0,a)") "/io/detectors/lagrangian_detector[",i-1,"]"
-             call get_option(trim(buffer)//"/name", temp_name)
-
-             if (default_stat%detector_group_names(j)==temp_name) then
-                read(default_stat%detector_checkpoint_unit) detector_location
-                call create_single_detector(default_stat%detector_list, xfield, &
-                      detector_location, i+static_dete, LAGRANGIAN_DETECTOR, trim(temp_name)) 
-             else
-                cycle
-             end if
-          end do
-       end do
-
-       k=static_dete+lagrangian_dete+1
-
-       do j=1,size(default_stat%detector_group_names) 
-          do i=1,python_functions_or_files
-             write(buffer, "(a,i0,a)") "/io/detectors/detector_array[",i-1,"]"      
-             call get_option(trim(buffer)//"/name", temp_name)
-
-             if (default_stat%detector_group_names(j)==temp_name) then
-                call get_option(trim(buffer)//"/number_of_detectors", ndete)
-                str_size=len_trim(int2str(ndete))
-                fmt="(a,I"//int2str(str_size)//"."//int2str(str_size)//")"
-
-                if (have_option(trim(buffer)//"/lagrangian")) then
-                   type_det=LAGRANGIAN_DETECTOR
-                else
-                   type_det=STATIC_DETECTOR
-                end if
-
-                do m=1,default_stat%number_det_in_each_group(j)
-                   write(detector_name, fmt) trim(temp_name)//"_", m
-                   read(default_stat%detector_checkpoint_unit) detector_location
-                   call create_single_detector(default_stat%detector_list, xfield, &
-                          detector_location, k, type_det, trim(detector_name)) 
-                   default_stat%detector_list%detector_names(k)=trim(detector_name)
-                   k=k+1           
-                end do
-             else                     
-                cycle                   
-             end if             
-          end do
-       end do
-
-    end if  ! from_checkpoint
-
-
-    default_stat%detector_list%binary_output = have_option("/io/detectors/binary_output")
-    if (isparallel()) then
-       default_stat%detector_list%binary_output=.true.
-    end if
-
-    ! Only the first process should write the header file
-    if (getprocno() == 1) then
-       default_stat%detector_list%output_unit=free_unit()
-       open(unit=default_stat%detector_list%output_unit, file=trim(filename)//'.detectors', action="write")
-
-       write(default_stat%detector_list%output_unit, '(a)') "<header>"
-       call initialise_constant_diagnostics(default_stat%detector_list%output_unit, &
-                binary_format = default_stat%detector_list%binary_output)
-
-       ! Initial columns are elapsed time and dt.
-       buffer=field_tag(name="ElapsedTime", column=1, statistic="value")
-       write(default_stat%detector_list%output_unit, '(a)') trim(buffer)
-       buffer=field_tag(name="dt", column=2, statistic="value")
-       write(default_stat%detector_list%output_unit, '(a)') trim(buffer)
-
-       ! Next columns contain the positions of all the detectors.
-       column=2
-       positionloop: do i=1, default_stat%detector_list%total_num_det
-          buffer=field_tag(name=default_stat%detector_list%detector_names(i), column=column+1,&
-              statistic="position", components=xfield%dim)
-          write(default_stat%detector_list%output_unit, '(a)') trim(buffer)
-          column=column+xfield%dim   ! xfield%dim == size(detector%position)
-       end do positionloop
-     end if
-
-     ! Loop over all fields in state and record the ones we want to output
-     allocate (default_stat%detector_list%sfield_list(size(state)))
-     allocate (default_stat%detector_list%vfield_list(size(state)))
-     phaseloop: do phase=1,size(state)
-        material_phase_name=trim(state(phase)%name)
-
-        ! Count the scalar fields to include in detectors
-        field_count = 0
-        do i = 1, size(state(phase)%scalar_names)
-           sfield => extract_scalar_field(state(phase),state(phase)%scalar_names(i))   
-           if (detector_field(sfield)) field_count = field_count + 1
-        end do 
-        allocate(default_stat%detector_list%sfield_list(phase)%ptr(field_count))
-        default_stat%detector_list%num_sfields=default_stat%detector_list%num_sfields + field_count
-
-        ! Loop over scalar fields again to store names and create header lines
-        field_count = 1
-        do i=1, size(state(phase)%scalar_names)
-
-           sfield => extract_scalar_field(state(phase),state(phase)%scalar_names(i))
-           if(.not. detector_field(sfield)) then
-              cycle
-           end if
-
-           ! Create header for included scalar field (first proc only)
-           if (getprocno() == 1) then
-             do j=1, default_stat%detector_list%total_num_det
-                column=column+1
-                buffer=field_tag(name=sfield%name, column=column, &
-                    statistic=default_stat%detector_list%detector_names(j), &
-                    material_phase_name=material_phase_name)
-                write(default_stat%detector_list%output_unit, '(a)') trim(buffer)
-             end do
-           end if
-
-           ! Store name of included scalar field
-           default_stat%detector_list%sfield_list(phase)%ptr(field_count)=state(phase)%scalar_names(i)
-           field_count = field_count + 1
-        end do
-
-        ! Count the vector fields to include in detectors
-        field_count = 0
-        do i = 1, size(state(phase)%vector_names)
-           vfield => extract_vector_field(state(phase),state(phase)%vector_names(i))   
-           if (detector_field(vfield)) field_count = field_count + 1
-        end do 
-        allocate(default_stat%detector_list%vfield_list(phase)%ptr(field_count))
-        default_stat%detector_list%num_vfields=default_stat%detector_list%num_vfields + field_count
-
-        ! Loop over vector fields again to store names and create header lines
-        field_count = 1
-        do i=1, size(state(phase)%vector_names)
-
-           vfield => extract_vector_field(state(phase),state(phase)%vector_names(i))
-           if(.not. detector_field(vfield)) then
-              cycle
-           end if
-
-           ! Create header for included vector field (first proc only)
-           if (getprocno() == 1) then
-             do j=1, default_stat%detector_list%total_num_det
-                buffer=field_tag(name=vfield%name, column=column+1, &
-                    statistic=default_stat%detector_list%detector_names(j), &
-                    material_phase_name=material_phase_name, &
-                    components=vfield%dim)
-                write(default_stat%detector_list%output_unit, '(a)') trim(buffer)
-                column=column+vfield%dim
-             end do
-           end if
-
-           ! Store name of included vector field
-           default_stat%detector_list%vfield_list(phase)%ptr(field_count)=state(phase)%vector_names(i)
-           field_count = field_count + 1
-        end do
-
-     end do phaseloop
-
-     if (getprocno() == 1) then
-       write(default_stat%detector_list%output_unit, '(a)') "</header>"
-       flush(default_stat%detector_list%output_unit)
-
-       ! when using mpi_subroutines to write into the detectors file we need to close the file since 
-       ! filename.detectors.dat needs to be open now with MPI_OPEN
-       if ((.not.isparallel()).and.(.not. default_stat%detector_list%binary_output)) then
-
-       else    
-          close(default_stat%detector_list%output_unit)
-       end if
-    end if  
-
-    if ((isparallel()).or.((.not.isparallel()).and.(default_stat%detector_list%binary_output))) then
-
-    ! bit of hack to delete any existing .detectors.dat file
-    ! if we don't delete the existing .detectors.dat would simply be opened for random access and 
-    ! gradually overwritten, mixing detector output from the current with that of a previous run
-    call MPI_FILE_OPEN(MPI_COMM_FEMTOOLS, trim(filename) // '.detectors.dat', MPI_MODE_CREATE + MPI_MODE_RDWR + MPI_MODE_DELETE_ON_CLOSE, MPI_INFO_NULL, default_stat%detector_list%mpi_fh, IERROR)
-    call MPI_FILE_CLOSE(default_stat%detector_list%mpi_fh, IERROR)
-    
-    call MPI_FILE_OPEN(MPI_COMM_FEMTOOLS, trim(filename) // '.detectors.dat', MPI_MODE_CREATE + MPI_MODE_RDWR, MPI_INFO_NULL, default_stat%detector_list%mpi_fh, IERROR)
-    assert(ierror == MPI_SUCCESS)
-
-    end if 
-
-    !Get options for lagrangian detector movement
-    if (check_any_lagrangian(default_stat%detector_list)) then
-       call read_detector_move_options(default_stat%detector_list, "/io/detectors")
-    end if
-
-    ! And finally some sanity checks
-    totaldet_global=default_stat%detector_list%length
-    call allsum(totaldet_global)
-    ewrite(2,*) "Found", default_stat%detector_list%length, "local and ", totaldet_global, "global detectors"
-
-    assert(totaldet_global==default_stat%detector_list%total_num_det)
-
-  end subroutine initialise_detectors
-
-  function field_tag(name, column, statistic, material_phase_name, components)
-    !!< Create a field tag for the given entries.
-    character(len=*), intent(in) :: name
-    integer, intent(in) :: column
-    character(len=*), intent(in) :: statistic
-    character(len=*), intent(in), optional :: material_phase_name 
-    integer, intent(in), optional :: components
-    character(len=254) :: field_tag
-
-    character(len=254) :: front_buffer, material_buffer, components_buffer, end_buffer
-
-    write(front_buffer,'(a,i0,a)') '<field column="',column,'" name="'&
-            &//trim(name)//'" statistic="'//trim(statistic)//'"'
-
-    if (present(material_phase_name)) then
-        write(material_buffer,'(a)') ' material_phase="'//&
-            trim(material_phase_name)//'"'
-    else
-        material_buffer = ''
-    end if
-
-    if (present(components)) then
-        write(components_buffer,'(a,i0,a)') ' components="', components, '"' 
-    else
-        components_buffer = ''
-    end if
-
-    end_buffer = '/>'
-
-    field_tag = trim(front_buffer)//trim(material_buffer)//trim(components_buffer)//trim(end_buffer)
-
-  end function field_tag
-
-  function constant_tag(name, type, value)
-    !!< Create a field tag for the given entries.
-    character(len=*), intent(in) :: name, type, value
-    
-    character(len=254) :: constant_tag
-    
-    constant_tag='<constant name="'//trim(name)&
-         &//'" type="'//trim(type)//'" value="'//trim(value)//'" />'
-
-  end function constant_tag
->>>>>>> 75914e85
   
   subroutine write_diagnostics(state, time, dt, timestep)
-    !!< Write the diagnostics to the previously opened diagnostics file.
+      !!< Write the diagnostics to the previously opened diagnostics file.
     type(state_type), dimension(:), intent(inout) :: state
     real, intent(in) :: time, dt
     integer, intent(in) :: timestep
