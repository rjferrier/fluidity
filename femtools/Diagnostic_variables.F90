--- conflicted
+++ resolved
@@ -195,18 +195,6 @@
 
     type(mesh_type), intent(in) :: mesh
 
-<<<<<<< HEAD
-    logical :: stat_mesh
-    integer :: stat
-    character(len = OPTION_PATH_LEN) :: stat_test_path
-
-    stat_mesh = .false.
-    stat_test_path=trim(complete_mesh_path(mesh%option_path,stat))
-    if(stat==0) then
-       stat_mesh = have_option(stat_test_path // "/stat/include_in_stat") &
-            &.and..not.have_option(stat_test_path // "/stat/exclude_from_stat")
-    end if
-=======
     logical :: stat_mesh, stat_mesh2
     integer :: stat
     character(len = OPTION_PATH_LEN) :: stat_test_path
@@ -217,7 +205,6 @@
             &.and..not.have_option(trim(stat_test_path) // "/stat/exclude_from_stat")
     end if
 
->>>>>>> d049aa38
   end function stat_mesh
 
   function stat_field_scalar(sfield, state)
