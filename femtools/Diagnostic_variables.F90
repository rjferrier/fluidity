!    Copyright (C) 2006 Imperial College London and others.   
!    Please see the AUTHORS file in the main source directory for a full list
!    of copyright holders.
!
!    Prof. C Pain
!    Applied Modelling and Computation Group
!    Department of Earth Science and Engineering
!    Imperial College London
!
!    amcgsoftware@imperial.ac.uk
!    
!    This library is free software; you can redistribute it and/or
!    modify it under the terms of the GNU Lesser General Public
!    License as published by the Free Software Foundation,
!    version 2.1 of the License.
!
!    This library is distributed in the hope that it will be useful,
!    but WITHOUT ANY WARRANTY; without even the implied warranty of
!    MERCHANTABILITY or FITNESS FOR A PARTICULAR PURPOSE.  See the GNU
!    Lesser General Public License for more details.
!
!    You should have received a copy of the GNU Lesser General Public
!    License along with this library; if not, write to the Free Software
!    Foundation, Inc., 59 Temple Place, Suite 330, Boston, MA  02111-1307
!    USA

#include "fdebug.h"

module diagnostic_variables
  !!< A module to calculate and output diagnostics. This replaces the .s file.
  use quadrature
  use elements
  use global_parameters, only:FIELD_NAME_LEN,OPTION_PATH_LEN, &
    & PYTHON_FUNC_LEN, int_16, integer_size, real_size
  use fields
  use fields_base
  use field_derivatives
  use field_options
  use state_module
  use futils
  use fetools
  use fefields
  use MeshDiagnostics
  use spud
  use parallel_tools
  use Profiler
  use sparsity_patterns
  use solvers
  use write_state_module, only: vtk_write_state_new_options
  use surface_integrals
  use vtk_interfaces
  use embed_python
  use eventcounter
  use pickers
  use sparse_tools
  use mixing_statistics
  use c_interfaces
!  use checkpoint
  use memory_diagnostics
  use data_structures
  use unittest_tools
  use integer_hash_table_module
  use halo_data_types
  use halos_allocates
  use halos_base
  use halos_debug
  use halos_numbering
  use halos_ownership
  use halos_derivation
  use halos_communications
  use halos_registration
  use mpi_interfaces
  use parallel_tools
  use fields_manipulation
  use detector_data_types
  use detector_tools
  use detector_parallel
  use detector_move_lagrangian

  implicit none

  private

  public :: initialise_diagnostics, initialise_convergence, &
       & initialise_steady_state, field_tag, write_diagnostics, &
       & test_and_write_convergence, initialise_detectors, write_detectors, &
       & test_and_write_steady_state, steady_state_field, convergence_field, &
       & close_diagnostic_files, run_diagnostics, &
       & diagnostic_variables_check_options, list_det_into_csr_sparsity, &
       & initialise_walltime, &
       & uninitialise_diagnostics, register_diagnostic, destroy_registered_diagnostics, set_diagnostic, &
       & get_diagnostic, initialise_constant_diagnostics, create_single_detector

  public :: default_stat
  public :: stat_type

  interface stat_field
    module procedure stat_field_scalar, stat_field_vector, stat_field_tensor
  end interface stat_field

  interface convergence_field
    module procedure convergence_field_scalar, convergence_field_vector
  end interface convergence_field

  interface steady_state_field
    module procedure steady_state_field_scalar, steady_state_field_vector
  end interface steady_state_field

  interface detector_field
     module procedure detector_field_scalar, detector_field_vector
  end interface

  ! List of registered diagnostic
  type registered_diagnostic_item
     integer :: dim
     character(len=FIELD_NAME_LEN) :: name
     character(len=FIELD_NAME_LEN) :: statistic
     character(len=FIELD_NAME_LEN) :: material_phase
     logical :: have_material_phase
     real, dimension(:), allocatable :: value
     type(registered_diagnostic_item), pointer :: next => null()
  end type registered_diagnostic_item

  type :: stat_type
    ! Idempotency variable
    logical :: initialised=.false.
    logical :: detectors_initialised = .false.
    logical :: convergence_initialised = .false.
    logical :: steady_state_initialised = .false.

    !! Output unit for diagnostics file.
    !! (assumed non-opened as long these are 0)
    integer :: diag_unit=0, conv_unit=0, &
      & detector_checkpoint_unit=0, detector_file_unit=0 

    !! Are we writing to a convergence file?
    logical :: write_convergence_file=.false.

    !! Output unit for .steady_state file (assumed non-opened as long as == 0)
    integer :: steady_state_unit = 0
    !! Are we writing to a steady state file?
    logical :: write_steady_state_file = .false.
    logical :: binary_steady_state_output = .false.

   !! Are we continuing from a detector checkpoint file?
    logical :: from_checkpoint = .false.

    !The following variable will switch to true if call to zoltan_drive for the re-load balance occur.
    logical :: zoltan_drive_call = .false.

    character(len = FIELD_NAME_LEN), dimension(:), allocatable :: mesh_list
    !! List of scalar fields to output. This is stored to ensure that
    !! additional fields inserted into state during running do not bugger up
    !! the output.
    type(stringlist), dimension(:), allocatable :: sfield_list
    type(stringlist), dimension(:), allocatable :: vfield_list
    type(stringlist), dimension(:), allocatable :: tfield_list

    ! Names of detector groups used for checkpointing; names are held in read order
    character(len = FIELD_NAME_LEN), dimension(:), allocatable :: detector_group_names
    integer, dimension(:), allocatable :: number_det_in_each_group

    type(detector_linked_list) :: detector_list

    type(registered_diagnostic_item), pointer :: registered_diagnostic_first => NULL()
    
    !! Recording wall time since the system start
    integer :: current_count, count_rate, count_max
    integer(kind = int_16) :: elapsed_count
  end type stat_type

  type(stat_type), save, target :: default_stat

contains

  function stat_mesh(mesh)
    !!< Return whether the supplied mesh should be included in the .stat file

    type(mesh_type), intent(in) :: mesh

    logical :: stat_mesh

    stat_mesh = have_option(trim(complete_mesh_path(mesh%option_path)) // "/stat/include_in_stat") &
      & .and. .not. have_option(trim(complete_mesh_path(mesh%option_path)) // "/stat/exclude_from_stat")

  end function stat_mesh

  function stat_field_scalar(sfield, state)
    !!< Return whether the supplied field should be included in the .stat file

    type(scalar_field), target, intent(in) :: sfield
    type(state_type), intent(in) :: state

    logical :: stat_field_scalar

    character(len = OPTION_PATH_LEN) :: stat_test_path
    logical :: include_test
    type(scalar_field), pointer :: parent_sfield

    if(sfield%name(:3) == "Old") then
      parent_sfield => extract_scalar_field(state, trim(sfield%name(4:)))
      stat_test_path = "/include_previous_time_step"
      include_test = .true.
    else if(sfield%name(:9) == "Nonlinear") then
      parent_sfield => extract_scalar_field(state, trim(sfield%name(10:)))
      stat_test_path = "/include_nonlinear_field"
      include_test = .true.
    else if(sfield%name(:8) == "Iterated") then
      parent_sfield => extract_scalar_field(state, trim(sfield%name(9:)))
      stat_test_path = "/include_nonlinear_field"
      include_test = .true.
    else
      parent_sfield => sfield
      stat_test_path = "/exclude_from_stat"
      include_test = .false.
    end if

    if((len_trim(parent_sfield%option_path) == 0).or.aliased(parent_sfield)) then
      stat_field_scalar = .false.
      return
    end if

    if(.not. have_option(trim(complete_field_path(parent_sfield%option_path)) // "/stat")) then
      stat_field_scalar = .false.
    else
      stat_field_scalar = have_option(trim(complete_field_path(parent_sfield%option_path)) // "/stat" // trim(stat_test_path))
      if(.not. include_test) then
        stat_field_scalar = (.not. stat_field_scalar)
      end if
    end if

  end function stat_field_scalar

  function stat_field_vector(vfield, state, test_for_components)
    !!< Return whether the supplied field should be included in the .stat file.

    type(vector_field), target, intent(in) :: vfield
    type(state_type), intent(in) :: state
    logical, optional, intent(in) :: test_for_components

    logical :: stat_field_vector

    character(len = OPTION_PATH_LEN) :: stat_test_path
    type(vector_field), pointer :: parent_vfield => null()

    if(vfield%name(:3) == "Old") then
      parent_vfield => extract_vector_field(state, trim(vfield%name(4:)))
      stat_test_path = "/stat/previous_time_step"
    else if(vfield%name(:9) == "Nonlinear") then
      parent_vfield => extract_vector_field(state, trim(vfield%name(10:)))
      stat_test_path = "/stat/nonlinear_field"
    else if(vfield%name(:8) == "Iterated") then
      parent_vfield => extract_vector_field(state, trim(vfield%name(9:)))
      stat_test_path = "/stat/nonlinear_field"
    else
      parent_vfield => vfield
      stat_test_path =  "/stat"
    end if

    if((len_trim(parent_vfield%option_path) == 0).or.aliased(parent_vfield)) then
      stat_field_vector = .false.
    else if(.not. have_option(trim(complete_field_path(parent_vfield%option_path)) // trim(stat_test_path))) then
      stat_field_vector = .false.
    else if(present_and_true(test_for_components)) then
      stat_field_vector = (.not. have_option(trim(complete_field_path(parent_vfield%option_path)) &
        & // trim(stat_test_path) // "/exclude_components_from_stat") &
        & .and. .not. have_option(trim(complete_field_path(parent_vfield%option_path)) &
        & // trim(stat_test_path) // "/exclude_from_stat"))
    else
      stat_field_vector = (.not. have_option(trim(complete_field_path(parent_vfield%option_path)) &
        & // trim(stat_test_path) // "/exclude_from_stat"))
    end if

  end function stat_field_vector

  function stat_field_tensor(tfield, state, test_for_components)
    !!< Return whether the supplied field should be included in the .stat file.

    type(tensor_field), target, intent(in) :: tfield
    type(state_type), intent(in) :: state
    logical, optional, intent(in) :: test_for_components

    logical :: stat_field_tensor

    character(len = OPTION_PATH_LEN) :: stat_test_path
    type(tensor_field), pointer :: parent_tfield => null()

    if(tfield%name(:3) == "Old") then
      parent_tfield => extract_tensor_field(state, trim(tfield%name(4:)))
      stat_test_path = "/stat/previous_time_step"
    else if(tfield%name(:9) == "Nonlinear") then
      parent_tfield => extract_tensor_field(state, trim(tfield%name(10:)))
      stat_test_path = "/stat/nonlinear_field"
    else if(tfield%name(:8) == "Iterated") then
      parent_tfield => extract_tensor_field(state, trim(tfield%name(9:)))
      stat_test_path = "/stat/nonlinear_field"
    else
      parent_tfield => tfield
      stat_test_path =  "/stat"
    end if

    if((len_trim(parent_tfield%option_path) == 0).or.aliased(parent_tfield)) then
      stat_field_tensor = .false.
    else if(.not. have_option(trim(complete_field_path(parent_tfield%option_path)) // trim(stat_test_path))) then
      stat_field_tensor = .false.
    else if(present_and_true(test_for_components)) then
      stat_field_tensor = (.not. have_option(trim(complete_field_path(parent_tfield%option_path)) &
        & // trim(stat_test_path) // "/exclude_components_from_stat") &
        & .and. .not. have_option(trim(complete_field_path(parent_tfield%option_path)) &
        & // trim(stat_test_path) // "/exclude_from_stat"))
    else
      stat_field_tensor = (.not. have_option(trim(complete_field_path(parent_tfield%option_path)) &
        & // trim(stat_test_path) // "/exclude_from_stat"))
    end if

  end function stat_field_tensor

  function convergence_field_scalar(sfield)
    !!< Return whether the supplied field should be included in the .convergence file

    type(scalar_field), target, intent(in) :: sfield

    logical :: convergence_field_scalar

    if(len_trim(sfield%option_path) == 0) then
      convergence_field_scalar = .false.
      return
    end if

    if (aliased(sfield)) then
       convergence_field_scalar=.false.
       return
    end if

    convergence_field_scalar=have_option(trim(complete_field_path(sfield%option_path)) // &
                            "/convergence/include_in_convergence")

  end function convergence_field_scalar

  function convergence_field_vector(vfield, test_for_components)
    !!< Return whether the supplied field should be included in the .convergence file.

    type(vector_field), target, intent(in) :: vfield
    logical, optional, intent(in) :: test_for_components

    logical :: convergence_field_vector

    if(len_trim(vfield%option_path) == 0) then
      convergence_field_vector = .false.
      return
    end if

    if (aliased(vfield)) then
       convergence_field_vector=.false.
       return
    end if

    if(present_and_true(test_for_components)) then
      convergence_field_vector = have_option(trim(complete_field_path(vfield%option_path)) // &
                            "/convergence/include_in_convergence")
    else
      convergence_field_vector=(have_option(trim(complete_field_path(vfield%option_path)) // &
                            "/convergence/include_in_convergence").or.&
                                have_option(trim(complete_field_path(vfield%option_path)) // &
                            "/convergence/exclude_components_from_convergence"))
    end if

  end function convergence_field_vector

  function steady_state_field_scalar(sfield)
    !!< Return whether the supplied field should be checked for a steady state

    type(scalar_field), target, intent(in) :: sfield

    logical :: steady_state_field_scalar

    if(len_trim(sfield%option_path) == 0) then
      steady_state_field_scalar = .false.
      return
    end if

    if (aliased(sfield)) then
       steady_state_field_scalar=.false.
       return
    end if

    steady_state_field_scalar=have_option(trim(complete_field_path(sfield%option_path)) // &
                            "/steady_state/include_in_steady_state")

  end function steady_state_field_scalar

  function steady_state_field_vector(vfield, test_for_components)
    !!< Return whether the supplied field should be checked for a steady state

    type(vector_field), target, intent(in) :: vfield
    logical, optional, intent(in) :: test_for_components

    logical :: steady_state_field_vector

    if(len_trim(vfield%option_path) == 0) then
      steady_state_field_vector = .false.
      return
    end if

    if (aliased(vfield)) then
       steady_state_field_vector=.false.
       return
    end if

    if(present_and_true(test_for_components)) then
      steady_state_field_vector = have_option(trim(complete_field_path(vfield%option_path)) // &
                            "/steady_state/include_in_steady_state")
    else
      steady_state_field_vector=(have_option(trim(complete_field_path(vfield%option_path)) // &
                            "/steady_state/include_in_steady_state").or.&
                                have_option(trim(complete_field_path(vfield%option_path)) // &
                            "/steady_state/exclude_components_from_steady_state"))
    end if

  end function steady_state_field_vector

  function detector_field_scalar(sfield)
    !!< Return whether the supplied field should be included in the .detector file
    logical :: detector_field_scalar
    type(scalar_field), target, intent(in) :: sfield
    
    if (sfield%option_path=="".or.aliased(sfield)) then
       detector_field_scalar=.false.
    else
       detector_field_scalar = have_option(&
            trim(complete_field_path(sfield%option_path)) // &
            "/detectors/include_in_detectors")
    end if

  end function detector_field_scalar

  function detector_field_vector(vfield)
    !!< Return whether the supplied field should be included in the .detector file
    logical :: detector_field_vector
    type(vector_field), target, intent(in) :: vfield

    if (vfield%option_path=="".or.aliased(vfield)) then
       detector_field_vector=.false.
    else
       detector_field_vector = have_option(&
            trim(complete_field_path(vfield%option_path)) // &
            "/detectors/include_in_detectors")
    end if

  end function detector_field_vector

  subroutine initialise_walltime
    !!< Record the initial walltime, clock_rate and maximum clock count

    call system_clock(default_stat%current_count, default_stat%count_rate, default_stat%count_max)
    default_stat%elapsed_count=0

  end subroutine initialise_walltime

  function elapsed_walltime()
    !!< Return the number of walltime seconds since the beginning of the
    !!< simulation.
    real :: elapsed_walltime
    
    integer :: new_count

    call system_clock(new_count)

    ! Deal with clock rollover. If one timestep takes more than a whole
    ! clock rollover, we have more problems than we can deal with!
    if (new_count<default_stat%current_count) then
       default_stat%elapsed_count=default_stat%elapsed_count+(new_count-default_stat%current_count)+default_stat%count_max
    else
       default_stat%elapsed_count=default_stat%elapsed_count+(new_count-default_stat%current_count)
    end if
    default_stat%current_count=new_count

    elapsed_walltime=real(default_stat%elapsed_count)/real(default_stat%count_rate)

  end function elapsed_walltime

  subroutine initialise_diagnostics(filename, state)
    !!< Set up the diagnostic file headers.

    character(len=*) :: filename
    type(state_type), dimension(:), intent(in) :: state

    integer :: column, i, j, k, phase, stat
    integer, dimension(2) :: shape_option
    integer :: no_mixing_bins
    real, dimension(:), pointer :: mixing_bin_bounds
    real :: current_time
    character(len = 254) :: buffer, material_phase_name, prefix
    character(len = FIELD_NAME_LEN) :: surface_integral_name, mixing_stats_name
    character(len = OPTION_PATH_LEN) :: func
    type(scalar_field) :: vfield_comp, tfield_comp
    type(mesh_type), pointer :: mesh
    type(scalar_field), pointer :: sfield
    type(vector_field), pointer :: vfield
    type(tensor_field), pointer :: tfield
    ! Iterator for the registered diagnostics
    type(registered_diagnostic_item), pointer :: iterator => NULL()

    ewrite(1, *) "In initialise_diagnostics"

    ! Idempotency check
    if(default_stat%initialised) then
      ewrite(2, *) "Diagnostics already initialised"
      ewrite(1, *) "Exiting initialise_diagnostics"
      return
    end if
    default_stat%initialised=.true.
    
    ! All processes must assemble the mesh and field lists
    ! Mesh field list
    allocate(default_stat%mesh_list(size(state(1)%mesh_names)))
    default_stat%mesh_list = state(1)%mesh_names
    ! Scalar field list
    allocate (default_stat%sfield_list(size(state)))
    do phase=1, size(state)
       if (associated(state(phase)%scalar_names)) then
          allocate(default_stat%sfield_list(phase)%ptr(size(state(phase)%scalar_names)))
          default_stat%sfield_list(phase)%ptr=state(phase)%scalar_names
       else
          allocate(default_stat%sfield_list(phase)%ptr(0))
       end if
    end do
    ! Vector field list
    allocate (default_stat%vfield_list(size(state)))
    do phase = 1, size(state)
       if (associated(state(phase)%vector_names)) then
          allocate(default_stat%vfield_list(phase)%ptr(size(state(phase)%vector_names)))
          default_stat%vfield_list(phase)%ptr = state(phase)%vector_names
       else
          allocate(default_stat%vfield_list(phase)%ptr(0))
       end if
    end do
    ! Tensor field list
    allocate (default_stat%tfield_list(size(state)))
    do phase = 1, size(state)
       if (associated(state(phase)%tensor_names)) then
          allocate(default_stat%tfield_list(phase)%ptr(size(state(phase)%tensor_names)))
          default_stat%tfield_list(phase)%ptr = state(phase)%tensor_names
       else
          allocate(default_stat%tfield_list(phase)%ptr(0))
       end if
    end do

    ! Only the first process should write statistics information (and hence
    ! write the headers)    
    if(getprocno() == 1) then
      default_stat%diag_unit=free_unit()
      open(unit=default_stat%diag_unit, file=trim(filename)//'.stat', action="write")

      write(default_stat%diag_unit, '(a)') "<header>"

      call initialise_constant_diagnostics(default_stat%diag_unit)

      column=0

      ! Initial columns are elapsed time and dt.
      column=column+1
      buffer=field_tag(name="ElapsedTime", column=column, statistic="value")
      write(default_stat%diag_unit, '(a)') trim(buffer)
      column=column+1
      buffer=field_tag(name="dt", column=column, statistic="value")
      write(default_stat%diag_unit, '(a)') trim(buffer)
      column=column+1
      buffer=field_tag(name="ElapsedWallTime", column=column, statistic="value")
      write(default_stat%diag_unit, '(a)') trim(buffer)

      do i = 1, size(default_stat%mesh_list)
        ! Headers for output statistics for each mesh
        mesh => extract_mesh(state(1), default_stat%mesh_list(i))

        if(stat_mesh(mesh)) then
          column = column + 1
          buffer = field_tag(name = mesh%name, column = column, statistic = "nodes")
          write(default_stat%diag_unit, "(a)"), trim(buffer)
          column = column + 1
          buffer = field_tag(name = mesh%name, column = column, statistic = "elements")
          write(default_stat%diag_unit, "(a)"), trim(buffer)
          column = column + 1
          buffer = field_tag(name = mesh%name, column = column, statistic = "surface_elements")
          write(default_stat%diag_unit, "(a)"), trim(buffer)
        end if
      end do

#ifdef HAVE_MEMORY_STATS
      ! Memory statistics
      do i=0, MEMORY_TYPES
          column = column + 1
          buffer = field_tag(name = memory_type_names(i), column = column,&
               & statistic = "current", material_phase_name="Memory")
          write(default_stat%diag_unit, "(a)"), trim(buffer)         
          column = column + 1
          buffer = field_tag(name = memory_type_names(i), column = column,&
               & statistic = "min", material_phase_name="Memory")
          write(default_stat%diag_unit, "(a)"), trim(buffer)         
          column = column + 1
          buffer = field_tag(name = memory_type_names(i), column = column,&
               & statistic = "max", material_phase_name="Memory")
          write(default_stat%diag_unit, "(a)"), trim(buffer)         
      end do
#endif
      
      phaseloop: do phase=1,size(state)

         material_phase_name=trim(state(phase)%name)

         do i=1, size(default_stat%sfield_list(phase)%ptr)
            ! Headers for output statistics for each scalar field
            sfield => extract_scalar_field(state(phase), default_stat%sfield_list(phase)%ptr(i))

            ! Standard scalar field stats
            if(stat_field(sfield, state(phase))) then
              column=column+1
              buffer=field_tag(name=sfield%name, column=column, statistic="min", material_phase_name=material_phase_name)
              write(default_stat%diag_unit, '(a)') trim(buffer)
              column=column+1
              buffer=field_tag(name=sfield%name, column=column, statistic="max", material_phase_name=material_phase_name)
              write(default_stat%diag_unit, '(a)') trim(buffer)
              column=column+1
              buffer=field_tag(name=sfield%name, column=column, statistic="l2norm", material_phase_name=material_phase_name)
              write(default_stat%diag_unit, '(a)') trim(buffer)
              column=column+1
              buffer=field_tag(name=sfield%name, column=column, statistic="integral", material_phase_name=material_phase_name)
              write(default_stat%diag_unit, '(a)') trim(buffer)
            end if
            
            ! Control volume stats
            if(have_option(trim(complete_field_path(sfield%option_path, stat=stat)) // "/stat/include_cv_stats")) then
              column=column+1
              buffer=field_tag(name=sfield%name, column=column, statistic="cv_l2norm", material_phase_name=material_phase_name)
              write(default_stat%diag_unit, '(a)') trim(buffer)
              column=column+1
              buffer=field_tag(name=sfield%name, column=column, statistic="cv_integral", material_phase_name=material_phase_name)
              write(default_stat%diag_unit, '(a)') trim(buffer)
            end if
            
            ! Mixing stats
            do j = 0, option_count(trim(complete_field_path(sfield%option_path, stat=stat)) // "/stat/include_mixing_stats") - 1
              call get_option(trim(complete_field_path(sfield%option_path)) &
              & // "/stat/include_mixing_stats["// int2str(j) // "]/name", mixing_stats_name)
              shape_option=option_shape(trim(complete_field_path(sfield%option_path)) // &
                   & "/stat/include_mixing_stats["// int2str(j) // "]/mixing_bin_bounds")   

              if(have_option(trim(complete_field_path(sfield%option_path)) // &
                  & "/stat/include_mixing_stats["// int2str(j) // "]/mixing_bin_bounds/constant")) then
                  shape_option=option_shape(trim(complete_field_path(sfield%option_path)) // &
                      & "/stat/include_mixing_stats["// int2str(j) // "]/mixing_bin_bounds/constant")
                  no_mixing_bins = shape_option(1)
              else if(have_option(trim(complete_field_path(sfield%option_path)) // &
                  & "/stat/include_mixing_stats["// int2str(j) // "]/mixing_bin_bounds/python")) then
                  call get_option(trim(complete_field_path(sfield%option_path)) // &
                      & "/stat/include_mixing_stats["// int2str(j) // "]/mixing_bin_bounds/python", func)
                  call get_option("/timestepping/current_time", current_time)
                  call real_vector_from_python(func, current_time, mixing_bin_bounds)
                  no_mixing_bins = size(mixing_bin_bounds)
                  deallocate(mixing_bin_bounds)
              else
                  FLExit("Unable to determine mixing bin bounds type. Check options under include_mixing_stats")                  
              end if
          
              buffer = field_tag(name=sfield%name, column=column+1, statistic="mixing_bins%" // trim(mixing_stats_name),&
                   & material_phase_name=material_phase_name, components=(no_mixing_bins))

              write(default_stat%diag_unit, '(a)') trim(buffer)
              column = column + (no_mixing_bins)

            end do
            
            ! Surface integrals
            do j = 0, option_count(trim(complete_field_path(sfield%option_path, stat = stat)) // "/stat/surface_integral") - 1
              call get_option(trim(complete_field_path(sfield%option_path)) &
              // "/stat/surface_integral[" // int2str(j) // "]/name", surface_integral_name)
              column = column + 1
              buffer = field_tag(sfield%name, column, "surface_integral%" // trim(surface_integral_name), material_phase_name)
              write(default_stat%diag_unit, "(a)") trim(buffer)
           end do
           
         end do

         do i = 1, size(default_stat%vfield_list(phase)%ptr)
           ! Headers for output statistics for each vector field
           vfield => extract_vector_field(state(phase), &
             & default_stat%vfield_list(phase)%ptr(i))

           ! Standard scalar field stats for vector field magnitude
           if(stat_field(vfield, state(phase))) then
             column = column + 1
             buffer = field_tag(name=trim(vfield%name) // "%magnitude", column=column, &
               & statistic="min", material_phase_name=material_phase_name)
             write(default_stat%diag_unit, '(a)') trim(buffer)

             column = column + 1
             buffer = field_tag(name=trim(vfield%name) // "%magnitude", column=column, &
               & statistic="max",material_phase_name= material_phase_name)
             write(default_stat%diag_unit, '(a)') trim(buffer)

             column = column + 1
             buffer = field_tag(name=trim(vfield%name) // "%magnitude", column=column, &
               & statistic="l2norm", material_phase_name=material_phase_name)
             write(default_stat%diag_unit, '(a)') trim(buffer)
           end if

           ! Standard scalar field stats for vector field components
           if(stat_field(vfield, state(phase), test_for_components = .true.)) then
             do j = 1, vfield%dim
                vfield_comp = extract_scalar_field(vfield, j)

               column = column + 1
               buffer=field_tag(name=vfield_comp%name, column=column, statistic="min", &
                 & material_phase_name=material_phase_name)
               write(default_stat%diag_unit, '(a)') trim(buffer)

               column = column + 1
               buffer=field_tag(name=vfield_comp%name, column=column, statistic="max", &
                 & material_phase_name=material_phase_name)
               write(default_stat%diag_unit, '(a)') trim(buffer)

               column = column + 1
               buffer=field_tag(name=vfield_comp%name, column=column, statistic="l2norm", &
                 & material_phase_name=material_phase_name)
               write(default_stat%diag_unit, '(a)') trim(buffer)

               column = column + 1
               buffer=field_tag(name=vfield_comp%name, column=column, statistic="integral", &
                 & material_phase_name=material_phase_name)
               write(default_stat%diag_unit, '(a)') trim(buffer)
             end do
           end if

           ! Surface integrals
           do j = 0, option_count(trim(complete_field_path(vfield%option_path, stat = stat)) // "/stat/surface_integral") - 1
             call get_option(trim(complete_field_path(vfield%option_path)) &
             // "/stat/surface_integral[" // int2str(j) // "]/name", surface_integral_name)
             column = column + 1
             buffer = field_tag(vfield%name, column, "surface_integral%" // trim(surface_integral_name), material_phase_name)
             write(default_stat%diag_unit, "(a)") trim(buffer)
           end do

           ! drag calculation
           if(have_option(trim(complete_field_path(vfield%option_path, stat=stat)) // "/stat/compute_body_forces_on_surfaces")) then
             do j = 1, mesh_dim(vfield%mesh)
               column = column + 1
               buffer = field_tag(name=trim(vfield%name), column=column, statistic="force%" &
               // int2str(j), material_phase_name=material_phase_name)
               write(default_stat%diag_unit, '(a)') trim(buffer)
             end do
             if(have_option(trim(complete_field_path(vfield%option_path, stat=stat)) // "/stat/compute_body_forces_on_surfaces/output_terms")) then
               do j = 1, mesh_dim(vfield%mesh)
                 column = column + 1
                 buffer = field_tag(name=trim(vfield%name), column=column, statistic="pressure_force%" &
                 // int2str(j), material_phase_name=material_phase_name)
                 write(default_stat%diag_unit, '(a)') trim(buffer)
               end do
               do j = 1, mesh_dim(vfield%mesh)
                 column = column + 1
                 buffer = field_tag(name=trim(vfield%name), column=column, statistic="viscous_force%" &
                 // int2str(j), material_phase_name=material_phase_name)
                 write(default_stat%diag_unit, '(a)') trim(buffer)
               end do
             end if
           end if

           if(have_option(trim(complete_field_path(vfield%option_path, stat=stat)) // "/stat/divergence_stats")) then
              column=column+1
              buffer=field_tag(name=vfield%name, column=column, statistic="divergence%min", material_phase_name=material_phase_name)
              write(default_stat%diag_unit, '(a)') trim(buffer)
              column=column+1
              buffer=field_tag(name=vfield%name, column=column, statistic="divergence%max", material_phase_name=material_phase_name)
              write(default_stat%diag_unit, '(a)') trim(buffer)
              column=column+1
              buffer=field_tag(name=vfield%name, column=column, statistic="divergence%l2norm", material_phase_name=material_phase_name)
              write(default_stat%diag_unit, '(a)') trim(buffer)
              column=column+1
              buffer=field_tag(name=vfield%name, column=column, statistic="divergence%integral", material_phase_name=material_phase_name)
              write(default_stat%diag_unit, '(a)') trim(buffer)
           end if

           ! momentum conservation error calculation
           if(have_option(trim(complete_field_path(vfield%option_path, stat=stat)) // "/stat/calculate_momentum_conservation_error")) then
             do j = 1, mesh_dim(vfield%mesh)
               column = column + 1
               buffer = field_tag(name=trim(vfield%name), column=column, statistic="momentum_conservation%" &
               // int2str(j), material_phase_name=material_phase_name)
               write(default_stat%diag_unit, '(a)') trim(buffer)
             end do
           end if

         end do

         do i = 1, size(default_stat%tfield_list(phase)%ptr)
           ! Headers for output statistics for each tensor field
           tfield => extract_tensor_field(state(phase), &
             & default_stat%tfield_list(phase)%ptr(i))

           ! Standard scalar field stats for tensor field magnitude
           if(stat_field(tfield, state(phase))) then
             column = column + 1
             buffer = field_tag(name=trim(tfield%name) // "%magnitude", column=column, &
               & statistic="min", material_phase_name=material_phase_name)
             write(default_stat%diag_unit, '(a)') trim(buffer)

             column = column + 1
             buffer = field_tag(name=trim(tfield%name) // "%magnitude", column=column, &
               & statistic="max",material_phase_name= material_phase_name)
             write(default_stat%diag_unit, '(a)') trim(buffer)

             column = column + 1
             buffer = field_tag(name=trim(tfield%name) // "%magnitude", column=column, &
               & statistic="l2norm", material_phase_name=material_phase_name)
             write(default_stat%diag_unit, '(a)') trim(buffer)
           end if

           ! Standard scalar field stats for tensor field components
           if(stat_field(tfield, state(phase), test_for_components = .true.)) then
             do j = 1, tfield%dim(1)
               do k = 1, tfield%dim(2)
                 tfield_comp = extract_scalar_field(tfield, j, k)

                 column = column + 1
                 buffer=field_tag(name=tfield_comp%name, column=column, statistic="min", &
                   & material_phase_name=material_phase_name)
                 write(default_stat%diag_unit, '(a)') trim(buffer)

                 column = column + 1
                 buffer=field_tag(name=tfield_comp%name, column=column, statistic="max", &
                   & material_phase_name=material_phase_name)
                 write(default_stat%diag_unit, '(a)') trim(buffer)

                 column = column + 1
                 buffer=field_tag(name=tfield_comp%name, column=column, statistic="l2norm", &
                   & material_phase_name=material_phase_name)
                 write(default_stat%diag_unit, '(a)') trim(buffer)

                 column = column + 1
                 buffer=field_tag(name=tfield_comp%name, column=column, statistic="integral", &
                   & material_phase_name=material_phase_name)
                 write(default_stat%diag_unit, '(a)') trim(buffer)
               end do
             end do
           end if
         end do

      end do phaseloop
      
      ! Now add the registered diagnostics
      call register_diagnostics
      call print_registered_diagnostics

      iterator => default_stat%registered_diagnostic_first
      do while (associated(iterator)) 
        do i = 1, iterator%dim
          column = column + 1
          if (iterator%dim==1) then
            prefix=""
          else
            prefix=int2str(i)
          end if
          if (iterator%have_material_phase) then
             buffer = field_tag(name=trim(iterator%name)//trim(prefix), column=column, &
                 & statistic=iterator%statistic, material_phase_name=iterator%material_phase)
          else
             buffer = field_tag(name=trim(iterator%name)//trim(prefix), column=column, &
                 & statistic=iterator%statistic)
          end if
          write(default_stat%diag_unit, '(a)') trim(buffer)
        end do  
        iterator => iterator%next
      end do

      write(default_stat%diag_unit, '(a)') "</header>"
      flush(default_stat%diag_unit)
    end if

    call initialise_detectors(filename, state)

    ewrite(1, *) "Exiting initialise_diagnostics"

  end subroutine initialise_diagnostics


  subroutine set_diagnostic(name, statistic, material_phase, value)
    character(len=*), intent(in) :: name, statistic 
    character(len=*), intent(in), optional ::  material_phase
    real, dimension(:), intent(in) :: value
    integer :: i
    
    type(registered_diagnostic_item), pointer :: iterator => NULL()
    
    if(getprocno() == 1) then
      iterator => default_stat%registered_diagnostic_first 

      do while (.true.) 
        if (.not. associated(iterator)) then
          ewrite(0, *) "The diagnostic with name=" // trim(name) //  " statistic=" // trim(statistic)  //  &
               & "material_phase=" //  trim(material_phase) // " does not exist."
          FLAbort("Error in set_diagnostic.")
        end if
        ! Check if name and statistic match
        if (iterator%name == name .and. iterator%statistic == statistic) then
          ! Check if name of material_phase match if supplied
          if ((present(material_phase) .and. iterator%have_material_phase .and. iterator%material_phase == material_phase) &
             & .or. .not. iterator%have_material_phase) then
            ! Check that the value arrays have the same dimension
            if (size(iterator%value) /= size(value)) then
              ewrite(0, *) "The registered diagnostic with name=" // trim(name) // " statistic=" // &
                       & trim(statistic) //  "material_phase=" // trim(material_phase) //  " has dimension " // &
                       & int2str(iterator%dim) // " but a value of dimension " // int2str(size(value))  // & 
                       & " was supplied in set_diagnostic."
              FLAbort("Error in set_diagnostic.")
            end if
            ! set value
            do i = 1, iterator%dim
              iterator%value(i) = value(i)
            end do
            return
          end if
        end if
        iterator => iterator%next
      end do
    end if

  end subroutine set_diagnostic

  function get_diagnostic(name, statistic, material_phase) result(value)
    character(len=*), intent(in) :: name, statistic 
    character(len=*), intent(in), optional ::  material_phase
    real, dimension(:), pointer :: value
    integer :: i
    
    type(registered_diagnostic_item), pointer :: iterator

    iterator => null()
    value => null()
    
    if(getprocno() == 1) then
      iterator => default_stat%registered_diagnostic_first 

      do while (.true.) 
        if (.not. associated(iterator)) then
          ewrite(0, *) "The diagnostic with name=" // trim(name) //  " statistic=" // trim(statistic)  //  &
               & "material_phase=" //  trim(material_phase) // " does not exist."
          FLAbort("Error in set_diagnostic.")
        end if
        ! Check if name and statistic match
        if (iterator%name == name .and. iterator%statistic == statistic) then
          ! Check if name of material_phase match if supplied
          if ((present(material_phase) .and. iterator%have_material_phase .and. iterator%material_phase == material_phase) &
             & .or. .not. iterator%have_material_phase) then
            value => iterator%value
            return
          end if
        end if
        iterator => iterator%next
      end do
    end if
  end function get_diagnostic

  subroutine print_registered_diagnostics
  type(registered_diagnostic_item), pointer :: iterator => NULL()

  iterator => default_stat%registered_diagnostic_first

  ewrite(1, *) "Registered diagnostics:"
  do while(associated(iterator)) 
    if (iterator%have_material_phase) then
      ewrite(1, *) "Name: ", trim(iterator%name),           ", ", &
                 & "Statistic: ", trim(iterator%statistic), ", ", &             
                 & "Dimension: ", int2str(iterator%dim),    ", ", &
                 & "Material phase: ", trim(iterator%material_phase)
    else
      ewrite(1, *) "Name: ", trim(iterator%name),           ", ", &
                 & "Statistic: ", trim(iterator%statistic), ", ", &
                 & "Dimension: ", int2str(iterator%dim)
    end if
    iterator => iterator%next
  end do

  end subroutine print_registered_diagnostics

  subroutine register_diagnostic(dim, name, statistic, material_phase)
    integer, intent(in) :: dim
    character(len=*), intent(in) :: name, statistic 
    character(len=*), intent(in), optional ::  material_phase
    type(registered_diagnostic_item), pointer :: diagnostic_item, iterator => NULL()

    if(getprocno() == 1) then
      ! Allocate the new registered_diagnostic_item and fill it.
      allocate(diagnostic_item)
      diagnostic_item%dim = dim
      diagnostic_item%name = name
      diagnostic_item%statistic = statistic
      if (present(material_phase)) then
        diagnostic_item%material_phase = material_phase
        diagnostic_item%have_material_phase = .true.
      else
        diagnostic_item%have_material_phase = .false.
      end if
      allocate(diagnostic_item%value(dim))
      diagnostic_item%value = INFINITY
      nullify(diagnostic_item%next)

     ! Check if the diagnostic has not been registered yet
      if (associated(default_stat%registered_diagnostic_first)) then
        iterator => default_stat%registered_diagnostic_first
        do while (associated(iterator))
          if (iterator%dim == diagnostic_item%dim .and. iterator%name == diagnostic_item%name .and. &
            & iterator%statistic == diagnostic_item%statistic) then
            if ( (present(material_phase) .and. iterator%have_material_phase) .or. &
               & (.not. present(material_phase) .and. .not. iterator%have_material_phase) ) then
              if (present(material_phase)) then
                if (iterator%material_phase == diagnostic_item%material_phase) then
                  ewrite(0, *) "The diagnostic with name = " // trim(name) // ", statistic = " // &
                      & trim(statistic) //  ", material_phase = " // trim(material_phase) //  ", and dimension = " // &
                      & int2str(iterator%dim) // " has already been registered."
                end if
              else
                ewrite(0, *) "The diagnostic with name = " // trim(name) // ", statistic = " // trim(statistic) &
                     & //  ", and dimension = " // int2str(iterator%dim) // " has already been registered."
              end if
              FLExit("Error in register_diagnostic.")
            end if
          end if
        iterator => iterator%next
        end do
      end if

      ! Now append it to the list of registered diagnostics
      if (.not. associated(default_stat%registered_diagnostic_first)) then
        default_stat%registered_diagnostic_first => diagnostic_item
      else
        iterator => default_stat%registered_diagnostic_first
        do while(associated(iterator%next)) 
          iterator => iterator%next
        end do
        iterator%next => diagnostic_item
      end if
    end if

  end subroutine register_diagnostic

  ! Clean up the list of registered diagnostics
  subroutine destroy_registered_diagnostics
    type(registered_diagnostic_item), pointer :: next, iterator
    
    if(getprocno() == 1) then
      iterator => default_stat%registered_diagnostic_first

      do while (associated(iterator)) 
        next => iterator%next
        deallocate(iterator%value)
        deallocate(iterator)
        iterator => next
      end do
  
      ! the first registered diagnostic needs to be nullified because
      ! when adjointing, all the diagnostics are initialised/registered again
      nullify(default_stat%registered_diagnostic_first)
    end if

  end subroutine destroy_registered_diagnostics

  subroutine uninitialise_diagnostics
  ! Undo all of the initialise_diagnostics business.
  ! Necessary for adjoints, for a start ...
  ! Make sure to call close_diagnostic_files before re-initialising
    type(stat_type) :: new_default_stat

    default_stat%initialised = .false.
    deallocate(default_stat%mesh_list)
    deallocate(default_stat%sfield_list)
    deallocate(default_stat%vfield_list)

    ! The diagnostics are registered under initialise_diagnostics so they need to be destroyed here.
    call destroy_registered_diagnostics

    default_stat = new_default_stat ! new default_stat has been initialised with all the default values, na ja?
  end subroutine uninitialise_diagnostics

  subroutine initialise_constant_diagnostics(unit, binary_format)
    !!< Output constant values in the header of the stat file.
    integer, intent(in) :: unit
    !! If present and .true., indicates binary output format
    logical, optional, intent(in) :: binary_format
    
    character(len=254) :: buffer, value_buffer

#ifdef __FLUIDITY_VERSION__
    value_buffer = __FLUIDITY_VERSION__
#else
    value_buffer="Unknown"
#endif
    buffer=constant_tag(name="FluidityVersion", type="string", value=trim(value_buffer))
    write(unit, '(a)') trim(buffer)
    
    value_buffer = __DATE__ // " " // __TIME__
    buffer=constant_tag(name="CompileTime", type="string", value=trim(value_buffer))
    write(unit, '(a)') trim(buffer)

    value_buffer=date_and_time_string()
    buffer=constant_tag(name="StartTime", type="string", value=trim(value_buffer))
    write(unit, '(a)') trim(buffer)
    
    call get_environment_variable("HOSTNAME", value_buffer, default = "Unknown")
    buffer=constant_tag(name="HostName", type="string", value=trim(value_buffer))
    write(unit, '(a)') trim(buffer)
    
    ! Constant values
    if(present_and_true(binary_format)) then
      buffer = constant_tag(name = "format", type = "string", value = "binary")
      write(unit, '(a)') trim(buffer)
      buffer = constant_tag(name = "real_size", type = "integer", value = int2str(real_size))
      write(unit, '(a)') trim(buffer)
      buffer = constant_tag(name = "integer_size", type = "integer", value = int2str(integer_size))
      write(unit, '(a)') trim(buffer)
    else
      buffer = constant_tag(name = "format", type = "string", value = "plain_text")
      write(unit, '(a)') trim(buffer)
    end if
    
  contains 
    
    function date_and_time_string() 
      character(len=254) :: date_and_time_string

      character(len=8) :: date
      character(len=10) :: time
      character(len=5) :: zone

      call date_and_time(date, time, zone)
      
      date_and_time_string=date//" "//time//zone

    end function date_and_time_string

  end subroutine initialise_constant_diagnostics

  subroutine initialise_convergence(filename, state)
    !!< Set up the convergence file headers.

    character(len=*) :: filename
    type(state_type), dimension(:), intent(in) :: state

    integer :: column, i, j, phase
    character(len = 254) :: buffer, material_phase_name
    type(scalar_field) :: vfield_comp
    type(scalar_field), pointer :: sfield
    type(vector_field), pointer :: vfield

    ! Idempotency check
    if (default_stat%convergence_initialised) return
    default_stat%convergence_initialised=.true.

    if(have_option("/io/convergence/convergence_file")) then
       default_stat%write_convergence_file = .true.
    else
       default_stat%write_convergence_file = .false.
       return
    end if

    ! Only the first process should write convergence information
    if(getprocno() == 1) then
      default_stat%conv_unit=free_unit()
      open(unit=default_stat%conv_unit, file=trim(filename)//'.convergence', action="write")
    else
      return
    end if

    write(default_stat%conv_unit, '(a)') "<header>"

    column=0

    ! Initial columns are elapsed time, dt and global iteration
    column=column+1
    buffer=field_tag(name="ElapsedTime", column=column, statistic="value")
    write(default_stat%conv_unit, '(a)') trim(buffer)
    column=column+1
    buffer=field_tag(name="dt", column=column, statistic="value")
    write(default_stat%conv_unit, '(a)') trim(buffer)
    column=column+1! Vector field magnitude
    buffer=field_tag(name="Iteration", column=column, statistic="value")
    write(default_stat%conv_unit, '(a)') trim(buffer)

    phaseloop: do phase=1,size(state)

       material_phase_name=trim(state(phase)%name)

       do i=1, size(default_stat%sfield_list(phase)%ptr)
          ! Output convergence information for each scalar field.
          sfield => extract_scalar_field(state(phase), default_stat%sfield_list(phase)%ptr(i))

          if(.not. convergence_field(sfield)) then
            cycle
          end if

          column=column+1
          buffer=field_tag(name=sfield%name, column=column, statistic="error", material_phase_name=material_phase_name)
          write(default_stat%conv_unit, '(a)') trim(buffer)

       end do

         do i = 1, size(default_stat%vfield_list(phase)%ptr)
           ! Headers for output convergence information for each vector field

           vfield => extract_vector_field(state(phase), &
             & default_stat%vfield_list(phase)%ptr(i))

           if(.not. convergence_field(vfield)) then
             cycle
           end if

           column = column + 1
           buffer = field_tag(name=trim(vfield%name) // "%magnitude", column=column, &
             & statistic="error", material_phase_name=material_phase_name)
           write(default_stat%conv_unit, '(a)') trim(buffer)

           if(.not. convergence_field(vfield, test_for_components = .true.)) then
             cycle
           end if

           do j = 1, mesh_dim(vfield%mesh)
             vfield_comp = extract_scalar_field(vfield, j)

             column = column + 1
             buffer=field_tag(name=vfield_comp%name, column=column, statistic="error", &
               & material_phase_name=material_phase_name)
             write(default_stat%conv_unit, '(a)') trim(buffer)

           end do

         end do

    end do phaseloop

    write(default_stat%conv_unit, '(a)') "</header>"

  end subroutine initialise_convergence
  
  subroutine initialise_steady_state(filename, state)
    !!< Set up the steady state file headers.

    character(len=*) :: filename
    type(state_type), dimension(:), intent(in) :: state

    integer :: column, i, j, phase
    character(len = 254) :: buffer, material_phase_name
    type(scalar_field) :: vfield_comp
    type(scalar_field), pointer :: sfield
    type(vector_field), pointer :: vfield

    ! Idempotency check
    if (default_stat%steady_state_initialised) return
    default_stat%steady_state_initialised=.true.

    default_stat%write_steady_state_file = have_option("/timestepping/steady_state/steady_state_file")
    if(.not. default_stat%write_steady_state_file) return
    if(have_option("/timestepping/steady_state/steady_state_file/binary_output")) then
      default_stat%binary_steady_state_output = .true.
    else if(have_option("/timestepping/steady_state/steady_state_file/plain_text_output")) then
      default_stat%binary_steady_state_output = .false.
    else
      FLExit("Unable to determine steady state output format. Check options under /timestepping/steady_state/steady_state_file")
    end if
    
    ! Only the first process should write steady state information
    if(getprocno() /= 1) return
    
    default_stat%steady_state_unit=free_unit()
    open(unit=default_stat%steady_state_unit, file=trim(filename)//'.steady_state', action="write")

    write(default_stat%steady_state_unit, '(a)') "<header>"

    call initialise_constant_diagnostics(default_stat%steady_state_unit, binary_format = default_stat%binary_steady_state_output)

    ! Initial columns are elapsed time, dt and global iteration
    column=1
    buffer=field_tag(name="ElapsedTime", column=column, statistic="value")
    write(default_stat%steady_state_unit, '(a)') trim(buffer)
    column=column+1
    buffer=field_tag(name="dt", column=column, statistic="value")
    write(default_stat%steady_state_unit, '(a)') trim(buffer)

    phaseloop: do phase=1,size(state)
       material_phase_name = state(phase)%name

       do i = 1, scalar_field_count(state(phase))
          sfield => extract_scalar_field(state(phase), i)
          if(.not. steady_state_field(sfield)) cycle
          ! Scalar fields

          column=column+1
          buffer=field_tag(name=sfield%name, column=column, statistic="error", material_phase_name=material_phase_name)
          write(default_stat%steady_state_unit, '(a)') trim(buffer)
       end do

       do i = 1, vector_field_count(state(phase))
         vfield => extract_vector_field(state(phase), i)
         if(.not. steady_state_field(vfield)) cycle         
         ! Vector fields
         
         column = column + 1
         buffer = field_tag(name=trim(vfield%name) // "%magnitude", column=column, &
           & statistic="error", material_phase_name=material_phase_name)
         write(default_stat%steady_state_unit, '(a)') trim(buffer)

         if(.not. steady_state_field(vfield, test_for_components = .true.)) cycle         
         ! Vector field components
         
         do j = 1, mesh_dim(vfield%mesh)
           vfield_comp = extract_scalar_field(vfield, j)

           column = column + 1
           buffer=field_tag(name=vfield_comp%name, column=column, statistic="error", &
             & material_phase_name=material_phase_name)
           write(default_stat%steady_state_unit, '(a)') trim(buffer)
         end do
       end do

    end do phaseloop

    column = column + 1
    buffer = field_tag(name = "MaxChange", column=column, statistic="value")
    write(default_stat%steady_state_unit, '(a)') trim(buffer)

    write(default_stat%steady_state_unit, '(a)') "</header>"
    flush(default_stat%steady_state_unit)
    
    if(default_stat%binary_steady_state_output) then
        close(default_stat%steady_state_unit)

#ifdef STREAM_IO
      open(unit = default_stat%steady_state_unit, file = trim(filename) // '.steady_state.dat', &
        & action = "write", access = "stream", form = "unformatted", status = "replace")
#else
      FLAbort("No stream I/O support")
#endif
    end if

  end subroutine initialise_steady_state

  subroutine create_single_detector(detector_list,xfield,position,id,type,name)
    ! Allocate a single detector, populate and insert it into the given list
    ! In parallel, first check if the detector would be local and only allocate if it is
    type(detector_linked_list), intent(inout) :: detector_list
    type(vector_field), pointer, intent(in) :: xfield
    real, dimension(xfield%dim), intent(in) :: position
    integer, intent(in) :: id, type
    character(len=*), intent(in) :: name

    type(detector_type), pointer :: detector
    type(element_type), pointer :: shape
    real, dimension(xfield%dim+1) :: lcoords
    integer :: element

    shape=>ele_shape(xfield,1)
    assert(xfield%dim+1==local_coord_count(shape))

    ! Determine element and local_coords from position
    call picker_inquire(xfield,position,element,local_coord=lcoords,global=.false.)

    ! If we're in parallel and don't own the element, skip this detector
    if (isparallel()) then
       if (element<0) return
       if (.not.element_owned(xfield,element)) return
<<<<<<< HEAD
=======
    else
       ! In serial make sure the detector is in the domain
       if (element<0) then
          FLExit("Trying to initialise detector outside of computational domain")
       end if
>>>>>>> 1a3484e0
    end if
         
    ! Otherwise, allocate and insert detector
    allocate(detector)
    allocate(detector%position(xfield%dim))
    allocate(detector%local_coords(local_coord_count(shape)))
<<<<<<< HEAD
    call insert(detector_list,detector)
=======
    call insert(detector,default_stat%detector_list)
>>>>>>> 1a3484e0

    ! Populate detector
    detector%name=name
    detector%position=position
    detector%element=element
    detector%local_coords=lcoords
    detector%type=type
    detector%id_number=id

  end subroutine create_single_detector
  
  subroutine initialise_detectors(filename, state)
    !!< Set up the detector file headers. This has the same syntax as the
    !!< .stat file
    character(len = *), intent(in) :: filename
    type(state_type), dimension(:), intent(in) :: state

    character(len=FIELD_NAME_LEN) ::funcnam, temp_name, detector_name
    character(len=PYTHON_FUNC_LEN) :: func

    integer :: column, i, j, k, phase, m, IERROR, field_count, totaldet_global
    integer :: static_dete, python_functions_or_files, total_dete, total_dete_groups, lagrangian_dete
    integer :: python_dete, ndete, dim, str_size, type_det
    integer, dimension(2) :: shape_option
    character(len = 254) :: buffer, material_phase_name, fmt
    type(scalar_field), pointer :: sfield
    type(vector_field), pointer :: vfield, xfield
    real, allocatable, dimension(:,:) :: coords
    real, allocatable, dimension(:) :: detector_location
    real:: current_time
    character(len = OPTION_PATH_LEN) :: detectors_cp_filename, detector_file_filename

    type(detector_type), pointer :: detector
    type(element_type), pointer :: shape

    ! Idempotency check
    if (default_stat%detectors_initialised) return
    default_stat%detectors_initialised=.true.

    ewrite(2,*) "In initialise_detectors"

    ! Check whether there are actually any detectors.
    static_dete = option_count("/io/detectors/static_detector")
    lagrangian_dete = option_count("/io/detectors/lagrangian_detector")
    python_functions_or_files = option_count("/io/detectors/detector_array")
    python_dete = 0
 
    do i=1,python_functions_or_files
       write(buffer, "(a,i0,a)") "/io/detectors/detector_array[",i-1,"]"
       call get_option(trim(buffer)//"/number_of_detectors", j)
       python_dete=python_dete+j
    end do
   
    total_dete=static_dete+lagrangian_dete+python_dete
    default_stat%detector_list%total_num_det=total_dete

    total_dete_groups=static_dete+lagrangian_dete+python_functions_or_files
<<<<<<< HEAD
 
    ! Register this I/O detector list with a global list of detector lists
    call register_detector_list(default_stat%detector_list)
    default_stat%detector_list%name = trim("I/O")
=======
>>>>>>> 1a3484e0

    allocate(default_stat%detector_group_names(total_dete_groups))
    allocate(default_stat%number_det_in_each_group(total_dete_groups))
    allocate(default_stat%detector_list%detector_names(total_dete))
    
    if (total_dete==0) return

<<<<<<< HEAD
=======
    ! Register this I/O detector list with a global list of detector lists
    call register_detector_list(default_stat%detector_list)

>>>>>>> 1a3484e0
    xfield=>extract_vector_field(state(1), "Coordinate")
    shape=>ele_shape(xfield,1)
    call get_option("/geometry/dimension",dim)
    call get_option("/timestepping/current_time", current_time)
    allocate(detector_location(dim))
    
    ! Retrieve the position of each detector. If the option
    ! "from_checkpoint_file" exists, it means we are continuing the simulation
    ! after checkpointing and the reading of the detector positions must be
    ! done from a file
    if (have_option("/io/detectors/static_detector/from_checkpoint_file").or. & 
& have_option("/io/detectors/lagrangian_detector/from_checkpoint_file").or. &
& have_option("/io/detectors/detector_array/from_checkpoint_file")) then
       default_stat%from_checkpoint=.true.
    else
       default_stat%from_checkpoint=.false.
    end if

    ! Read detectors from options
    if (.not.default_stat%from_checkpoint) then
       ewrite(2,*) "Reading detectors from options"

       ! Read all single static detector from options
       do i=1,static_dete
          write(buffer, "(a,i0,a)") "/io/detectors/static_detector[",i-1,"]"

          shape_option=option_shape(trim(buffer)//"/location")
          assert(xfield%dim==shape_option(1))
          call get_option(trim(buffer)//"/location", detector_location)

          ! The arrays below contain information about the order in which detector
          ! groups are read and how many detectors there are in each group. This is
          ! used when checkpointing detectors. In particular, when continuing a
          ! simulation from a checkpoint, with these arrays we make sure we read
          ! back the detectors from the file in the same order than at the beginning
          ! of the simulation for consistency. All the .detectors files with
          ! detector data (position, value of variables at those positions, etc.) 
          ! will have the information in the same order.
          call get_option(trim(buffer)//"/name", detector_name)
          default_stat%detector_group_names(i)=detector_name
          default_stat%number_det_in_each_group(i)=1.0
          default_stat%detector_list%detector_names(i)=detector_name

          call create_single_detector(default_stat%detector_list, xfield, &
                detector_location, i, STATIC_DETECTOR, trim(detector_name))
       end do

       ! Read all single lagrangian detector from options
       do i=1,lagrangian_dete
          write(buffer, "(a,i0,a)") "/io/detectors/lagrangian_detector[",i-1,"]"

          shape_option=option_shape(trim(buffer)//"/location")
          assert(xfield%dim==shape_option(1))
          call get_option(trim(buffer)//"/location", detector_location)

          call get_option(trim(buffer)//"/name", detector_name)
          default_stat%detector_group_names(static_dete+i)=detector_name
          default_stat%number_det_in_each_group(static_dete+i)=1.0
          default_stat%detector_list%detector_names(static_dete+i)=detector_name

          call create_single_detector(default_stat%detector_list, xfield, &
                detector_location, static_dete+1, LAGRANGIAN_DETECTOR, trim(detector_name))
       end do

       k=static_dete+lagrangian_dete+1

       do i=1,python_functions_or_files
          write(buffer, "(a,i0,a)") "/io/detectors/detector_array[",i-1,"]"

          call get_option(trim(buffer)//"/name", funcnam)
          call get_option(trim(buffer)//"/number_of_detectors", ndete)
          str_size=len_trim(int2str(ndete))
          fmt="(a,I"//int2str(str_size)//"."//int2str(str_size)//")"

          if (have_option(trim(buffer)//"/lagrangian")) then
             type_det=LAGRANGIAN_DETECTOR
          else
             type_det=STATIC_DETECTOR
          end if

          default_stat%detector_group_names(i+static_dete+lagrangian_dete)=trim(funcnam)
          default_stat%number_det_in_each_group(i+static_dete+lagrangian_dete)=ndete

          if (.not.have_option(trim(buffer)//"/from_file")) then

             ! Reading detectors from a python function
             call get_option(trim(buffer)//"/python", func)
             allocate(coords(dim,ndete))
             call set_detector_coords_from_python(coords, ndete, func, current_time)
          
             do j=1,ndete
                write(detector_name, fmt) trim(funcnam)//"_", j
                default_stat%detector_list%detector_names(k)=trim(detector_name)

                call create_single_detector(default_stat%detector_list, xfield, &
                       coords(:,j), k, type_det, trim(detector_name))
                k=k+1           
             end do
             deallocate(coords)

          else

             ! Reading from a binary file where the user has placed the detector positions
             if (getprocno() == 1) then
                 default_stat%detector_file_unit=free_unit()
                 call get_option("/io/detectors/detector_array/from_file/file_name",detector_file_filename)

#ifdef STREAM_IO
                 open(unit = default_stat%detector_file_unit, file = trim(detector_file_filename), &
                      & action = "read", access = "stream", form = "unformatted")
#else
                 FLAbort("No stream I/O support")
#endif
       
                 do j=1,ndete
                    write(detector_name, fmt) trim(funcnam)//"_", j
                    default_stat%detector_list%detector_names(k)=trim(detector_name)
                    read(default_stat%detector_file_unit) detector_location
                    call create_single_detector(default_stat%detector_list, xfield, &
                          detector_location, k, type_det, trim(detector_name))
                    k=k+1          
                 end do
              end if                
          end if
       end do      
    else 
       ewrite(2,*) "Reading detectors from checkpoint"

       ! If reading from checkpoint file:
       ! Detector checkpoint file names end in _det, with.groups appended for the header file
       ! and .positions.dat appended for the binary data file that holds the positions

       default_stat%detector_checkpoint_unit=free_unit()
       if (have_option("/io/detectors/static_detector")) then
          call get_option("/io/detectors/static_detector/from_checkpoint_file/file_name",detectors_cp_filename)  
       elseif (have_option("/io/detectors/lagrangian_detector")) then 
          call get_option("/io/detectors/lagrangian_detector/from_checkpoint_file/file_name",detectors_cp_filename)  
       else 
          call get_option("/io/detectors/detector_array/from_checkpoint_file/file_name",detectors_cp_filename)  
       end if 

       open(unit=default_stat%detector_checkpoint_unit, file=trim(detectors_cp_filename) // '.groups', action="read") 

       ! First we read the header of checkpoint_file to get the order in which the detectors were read initialliy
       do i=1, total_dete_groups 
          read(default_stat%detector_checkpoint_unit,'(a,i10)') default_stat%detector_group_names(i), default_stat%number_det_in_each_group(i)
       end do

       close(default_stat%detector_checkpoint_unit)

#ifdef STREAM_IO
       open(unit = default_stat%detector_checkpoint_unit, file = trim(detectors_cp_filename) // '.positions.dat', &
             & action = "read", access = "stream", form = "unformatted")
#else
       FLAbort("No stream I/O support")
#endif
 
       ! Read in order the last positions of the detectors from the binary file.

       do j=1,size(default_stat%detector_group_names)
          do i=1,static_dete
             write(buffer, "(a,i0,a)") "/io/detectors/static_detector[",i-1,"]"
             call get_option(trim(buffer)//"/name", temp_name)
       
             if (default_stat%detector_group_names(j)==temp_name) then
                read(default_stat%detector_checkpoint_unit) detector_location
                call create_single_detector(default_stat%detector_list, xfield, &
                      detector_location, i, STATIC_DETECTOR, trim(temp_name))                  
             else
                cycle
             end if
          end do
       end do

       do j=1,size(default_stat%detector_group_names)
          do i=1,lagrangian_dete
             write(buffer, "(a,i0,a)") "/io/detectors/lagrangian_detector[",i-1,"]"
             call get_option(trim(buffer)//"/name", temp_name)

             if (default_stat%detector_group_names(j)==temp_name) then
                read(default_stat%detector_checkpoint_unit) detector_location
                call create_single_detector(default_stat%detector_list, xfield, &
                      detector_location, i+static_dete, LAGRANGIAN_DETECTOR, trim(temp_name)) 
             else
                cycle
             end if
          end do
       end do

       k=static_dete+lagrangian_dete+1

       do j=1,size(default_stat%detector_group_names) 
          do i=1,python_functions_or_files
             write(buffer, "(a,i0,a)") "/io/detectors/detector_array[",i-1,"]"      
             call get_option(trim(buffer)//"/name", temp_name)

             if (default_stat%detector_group_names(j)==temp_name) then
                call get_option(trim(buffer)//"/number_of_detectors", ndete)
                str_size=len_trim(int2str(ndete))
                fmt="(a,I"//int2str(str_size)//"."//int2str(str_size)//")"

                if (have_option(trim(buffer)//"/lagrangian")) then
                   type_det=LAGRANGIAN_DETECTOR
                else
                   type_det=STATIC_DETECTOR
                end if

                do m=1,default_stat%number_det_in_each_group(j)
                   write(detector_name, fmt) trim(temp_name)//"_", m
                   read(default_stat%detector_checkpoint_unit) detector_location
                   call create_single_detector(default_stat%detector_list, xfield, &
                          detector_location, k, type_det, trim(detector_name)) 
                   k=k+1           
                end do
             else                     
                cycle                   
             end if             
          end do
       end do

    end if  ! from_checkpoint


    default_stat%detector_list%binary_output = have_option("/io/detectors/binary_output")
    if (isparallel()) then
       default_stat%detector_list%binary_output=.true.
    end if

    ! Only the first process should write the header file
<<<<<<< HEAD
    if (getprocno() == 1) then    
=======
    if (getprocno() == 1) then
>>>>>>> 1a3484e0
       default_stat%detector_list%output_unit=free_unit()
       open(unit=default_stat%detector_list%output_unit, file=trim(filename)//'.detectors', action="write")

       write(default_stat%detector_list%output_unit, '(a)') "<header>"
       call initialise_constant_diagnostics(default_stat%detector_list%output_unit, &
                binary_format = default_stat%detector_list%binary_output)
<<<<<<< HEAD

       ! Initial columns are elapsed time and dt.
       buffer=field_tag(name="ElapsedTime", column=1, statistic="value")
       write(default_stat%detector_list%output_unit, '(a)') trim(buffer)
       buffer=field_tag(name="dt", column=2, statistic="value")
       write(default_stat%detector_list%output_unit, '(a)') trim(buffer)

       ! Next columns contain the positions of all the detectors.
       column=2
       positionloop: do i=1, default_stat%detector_list%total_num_det
          buffer=field_tag(name=default_stat%detector_list%detector_names(i), column=column+1,&
              statistic="position", components=xfield%dim)
          write(default_stat%detector_list%output_unit, '(a)') trim(buffer)
          column=column+xfield%dim   ! xfield%dim == size(detector%position)
       end do positionloop

       ! Loop over all fields in state and record the ones we want to output
       allocate (default_stat%detector_list%sfield_list(size(state)))
       allocate (default_stat%detector_list%vfield_list(size(state)))
       phaseloop: do phase=1,size(state)
          material_phase_name=trim(state(phase)%name)

          ! Count the scalar fields to include in detectors
          field_count = 0
          do i = 1, size(state(phase)%scalar_names)
             sfield => extract_scalar_field(state(phase),state(phase)%scalar_names(i))   
             if (detector_field(sfield)) field_count = field_count + 1
          end do 
          allocate(default_stat%detector_list%sfield_list(phase)%ptr(field_count))
          default_stat%detector_list%num_sfields = &
              default_stat%detector_list%num_sfields + field_count

          ! Loop over scalar fields again to store names and create header lines
          field_count = 1
          do i=1, size(state(phase)%scalar_names)

             sfield => extract_scalar_field(state(phase),state(phase)%scalar_names(i))
             if(.not. detector_field(sfield)) then
                cycle
             end if

             ! Create header for included scalar field
             do j=1, default_stat%detector_list%total_num_det
                column=column+1
                buffer=field_tag(name=sfield%name, column=column, &
                    statistic=default_stat%detector_list%detector_names(j), &
                    material_phase_name=material_phase_name)
                write(default_stat%detector_list%output_unit, '(a)') trim(buffer)
             end do

             ! Store name of included scalar field
             default_stat%detector_list%sfield_list(phase)%ptr(field_count)=state(phase)%scalar_names(i)
             field_count = field_count + 1
          end do

          ! Count the vector fields to include in detectors
          field_count = 0
          do i = 1, size(state(phase)%vector_names)
             vfield => extract_vector_field(state(phase),state(phase)%vector_names(i))   
             if (detector_field(vfield)) field_count = field_count + 1
          end do 
          allocate(default_stat%detector_list%vfield_list(phase)%ptr(field_count))
          default_stat%detector_list%num_vfields = &
              default_stat%detector_list%num_vfields + field_count

          ! Loop over vector fields again to store names and create header lines
          field_count = 1
          do i=1, size(state(phase)%vector_names)

             vfield => extract_vector_field(state(phase),state(phase)%vector_names(i))
             if(.not. detector_field(vfield)) then
                cycle
             end if

             ! Create header for included vector field
=======

       ! Initial columns are elapsed time and dt.
       buffer=field_tag(name="ElapsedTime", column=1, statistic="value")
       write(default_stat%detector_list%output_unit, '(a)') trim(buffer)
       buffer=field_tag(name="dt", column=2, statistic="value")
       write(default_stat%detector_list%output_unit, '(a)') trim(buffer)

       ! Next columns contain the positions of all the detectors.
       column=2
       positionloop: do i=1, default_stat%detector_list%total_num_det
          buffer=field_tag(name=default_stat%detector_list%detector_names(i), column=column+1,&
              statistic="position", components=xfield%dim)
          write(default_stat%detector_list%output_unit, '(a)') trim(buffer)
          column=column+xfield%dim   ! xfield%dim == size(detector%position)
       end do positionloop
     end if

     ! Loop over all fields in state and record the ones we want to output
     allocate (default_stat%detector_list%sfield_list(size(state)))
     allocate (default_stat%detector_list%vfield_list(size(state)))
     phaseloop: do phase=1,size(state)
        material_phase_name=trim(state(phase)%name)

        ! Count the scalar fields to include in detectors
        field_count = 0
        do i = 1, size(state(phase)%scalar_names)
           sfield => extract_scalar_field(state(phase),state(phase)%scalar_names(i))   
           if (detector_field(sfield)) field_count = field_count + 1
        end do 
        allocate(default_stat%detector_list%sfield_list(phase)%ptr(field_count))
        default_stat%detector_list%num_sfields=default_stat%detector_list%num_sfields + field_count

        ! Loop over scalar fields again to store names and create header lines
        field_count = 1
        do i=1, size(state(phase)%scalar_names)

           sfield => extract_scalar_field(state(phase),state(phase)%scalar_names(i))
           if(.not. detector_field(sfield)) then
              cycle
           end if

           ! Create header for included scalar field (first proc only)
           if (getprocno() == 1) then
             do j=1, default_stat%detector_list%total_num_det
                column=column+1
                buffer=field_tag(name=sfield%name, column=column, &
                    statistic=default_stat%detector_list%detector_names(j), &
                    material_phase_name=material_phase_name)
                write(default_stat%detector_list%output_unit, '(a)') trim(buffer)
             end do
           end if

           ! Store name of included scalar field
           default_stat%detector_list%sfield_list(phase)%ptr(field_count)=state(phase)%scalar_names(i)
           field_count = field_count + 1
        end do

        ! Count the vector fields to include in detectors
        field_count = 0
        do i = 1, size(state(phase)%vector_names)
           vfield => extract_vector_field(state(phase),state(phase)%vector_names(i))   
           if (detector_field(vfield)) field_count = field_count + 1
        end do 
        allocate(default_stat%detector_list%vfield_list(phase)%ptr(field_count))
        default_stat%detector_list%num_vfields=default_stat%detector_list%num_vfields + field_count

        ! Loop over vector fields again to store names and create header lines
        field_count = 1
        do i=1, size(state(phase)%vector_names)

           vfield => extract_vector_field(state(phase),state(phase)%vector_names(i))
           if(.not. detector_field(vfield)) then
              cycle
           end if

           ! Create header for included vector field (first proc only)
           if (getprocno() == 1) then
>>>>>>> 1a3484e0
             do j=1, default_stat%detector_list%total_num_det
                buffer=field_tag(name=vfield%name, column=column+1, &
                    statistic=default_stat%detector_list%detector_names(j), &
                    material_phase_name=material_phase_name, &
                    components=vfield%dim)
                write(default_stat%detector_list%output_unit, '(a)') trim(buffer)
                column=column+vfield%dim
             end do
<<<<<<< HEAD

             ! Store name of included vector field
             default_stat%detector_list%vfield_list(phase)%ptr(field_count)=state(phase)%vector_names(i)
             field_count = field_count + 1
          end do

       end do phaseloop

       write(default_stat%detector_list%output_unit, '(a)') "</header>"
       flush(default_stat%detector_list%output_unit)

       ! when using mpi_subroutines to write into the detectors file we need to close the file since 
       ! filename.detectors.dat needs to be open now with MPI_OPEN
       if ((.not.isparallel()).and.(.not. default_stat%detector_list%binary_output)) then

       else    
          close(default_stat%detector_list%output_unit)
       end if

    end if  !getprocno() == 1
=======
           end if

           ! Store name of included vector field
           default_stat%detector_list%vfield_list(phase)%ptr(field_count)=state(phase)%vector_names(i)
           field_count = field_count + 1
        end do

     end do phaseloop

     if (getprocno() == 1) then
       write(default_stat%detector_list%output_unit, '(a)') "</header>"
       flush(default_stat%detector_list%output_unit)

       ! when using mpi_subroutines to write into the detectors file we need to close the file since 
       ! filename.detectors.dat needs to be open now with MPI_OPEN
       if ((.not.isparallel()).and.(.not. default_stat%detector_list%binary_output)) then

       else    
          close(default_stat%detector_list%output_unit)
       end if
    end if  
>>>>>>> 1a3484e0

    if ((isparallel()).or.((.not.isparallel()).and.(default_stat%detector_list%binary_output))) then

    ! bit of hack to delete any existing .detectors.dat file
    ! if we don't delete the existing .detectors.dat would simply be opened for random access and 
    ! gradually overwritten, mixing detector output from the current with that of a previous run
    call MPI_FILE_OPEN(MPI_COMM_FEMTOOLS, trim(filename) // '.detectors.dat', MPI_MODE_CREATE + MPI_MODE_RDWR + MPI_MODE_DELETE_ON_CLOSE, MPI_INFO_NULL, default_stat%detector_list%mpi_fh, IERROR)
    call MPI_FILE_CLOSE(default_stat%detector_list%mpi_fh, IERROR)
    
    call MPI_FILE_OPEN(MPI_COMM_FEMTOOLS, trim(filename) // '.detectors.dat', MPI_MODE_CREATE + MPI_MODE_RDWR, MPI_INFO_NULL, default_stat%detector_list%mpi_fh, IERROR)
    assert(ierror == MPI_SUCCESS)

    end if 

    !Get options for lagrangian detector movement
    if (check_any_lagrangian(default_stat%detector_list)) then
       call read_detector_move_options(default_stat%detector_list, "/io/detectors")
    end if

    ! And finally some sanity checks
    totaldet_global=default_stat%detector_list%length
    call allsum(totaldet_global)
    ewrite(2,*) "Found", default_stat%detector_list%length, "local and ", totaldet_global, "global detectors"

    assert(totaldet_global==default_stat%detector_list%total_num_det)

  end subroutine initialise_detectors

  function field_tag(name, column, statistic, material_phase_name, components)
    !!< Create a field tag for the given entries.
    character(len=*), intent(in) :: name
    integer, intent(in) :: column
    character(len=*), intent(in) :: statistic
    character(len=*), intent(in), optional :: material_phase_name 
    integer, intent(in), optional :: components
    character(len=254) :: field_tag

    character(len=254) :: front_buffer, material_buffer, components_buffer, end_buffer

    write(front_buffer,'(a,i0,a)') '<field column="',column,'" name="'&
            &//trim(name)//'" statistic="'//trim(statistic)//'"'

    if (present(material_phase_name)) then
        write(material_buffer,'(a)') ' material_phase="'//&
            trim(material_phase_name)//'"'
    else
        material_buffer = ''
    end if

    if (present(components)) then
        write(components_buffer,'(a,i0,a)') ' components="', components, '"' 
    else
        components_buffer = ''
    end if

    end_buffer = '/>'

    field_tag = trim(front_buffer)//trim(material_buffer)//trim(components_buffer)//trim(end_buffer)

  end function field_tag

  function constant_tag(name, type, value)
    !!< Create a field tag for the given entries.
    character(len=*), intent(in) :: name, type, value
    
    character(len=254) :: constant_tag
    
    constant_tag='<constant name="'//trim(name)&
         &//'" type="'//trim(type)//'" value="'//trim(value)//'" />'

  end function constant_tag
  
  subroutine write_diagnostics(state, time, dt, timestep, not_to_move_det_yet)
    !!< Write the diagnostics to the previously opened diagnostics file.
    type(state_type), dimension(:), intent(in) :: state
    real, intent(in) :: time, dt
    integer, intent(in) :: timestep
    logical, intent(in), optional :: not_to_move_det_yet 

    character(len = 2 + real_format_len(padding = 1) + 1) :: format, format2, format3, format4
    character(len = OPTION_PATH_LEN) :: func
    integer :: i, j, k, phase, stat
    integer, dimension(2) :: shape_option
    integer :: nodes, elements, surface_elements
    integer :: no_mixing_bins
    real :: fmin, fmax, fnorm2, fintegral, fnorm2_cv, fintegral_cv, surface_integral
    real, dimension(:), allocatable :: f_mix_fraction
    real, dimension(:), pointer :: mixing_bin_bounds
    real :: current_time
    type(mesh_type), pointer :: mesh
    type(scalar_field) :: vfield_comp, tfield_comp
    type(scalar_field), pointer :: sfield
    type(vector_field), pointer :: vfield
    type(tensor_field), pointer :: tfield
    type(vector_field) :: xfield
    type(registered_diagnostic_item), pointer :: iterator => NULL()
    logical :: l_move_detectors

    ewrite(1,*) 'In write_diagnostics'
    call profiler_tic("I/O")

    if(present_and_true(not_to_move_det_yet)) then
       l_move_detectors=.false.
    else
       l_move_detectors=.true.
    end if

    format="(" // real_format(padding = 1) // ")"
    format2="(2" // real_format(padding = 1) // ")"
    format3="(3" // real_format(padding = 1) // ")"
    format4="(4" // real_format(padding = 1) // ")"

    ! Only the first process should write statistics information (but all must
    ! be involved in calculating them)
    if(getprocno() == 1) then
      write(default_stat%diag_unit, trim(format), advance="no") time
      write(default_stat%diag_unit, trim(format), advance="no") dt
      write(default_stat%diag_unit, trim(format), advance="no") elapsed_walltime()
    end if

    do i = 1, size(default_stat%mesh_list)
      ! Output statistics for each mesh
      mesh => extract_mesh(state(1), default_stat%mesh_list(i))

      if(stat_mesh(mesh)) then
        call mesh_stats(mesh, nodes, elements, surface_elements)
        if(getprocno() == 1) then
          write(default_stat%diag_unit, "(a,i0,a,i0,a,i0)", advance = "no") " ", nodes, " ", elements, " ", surface_elements
        end if
      end if
    end do

#ifdef HAVE_MEMORY_STATS
    ! Memory statistics.
    call write_memory_stats(default_stat%diag_unit, format)
    call reset_memory_logs
#endif

    phaseloop: do phase=1,size(state)

       scalar_field_loop: do i=1, size(default_stat%sfield_list(phase)%ptr)
          ! Output statistics for each scalar field
          sfield=>extract_scalar_field(state(phase), default_stat%sfield_list(phase)%ptr(i))

          xfield=get_diagnostic_coordinate_field(state(phase), sfield%mesh)

          ! Standard scalar field stats
          if(stat_field(sfield, state(phase))) then
          
            call field_stats(sfield, Xfield, fmin, fmax, fnorm2, fintegral)
            if(getprocno() == 1) then
              write(default_stat%diag_unit, trim(format4), advance="no") fmin, fmax, fnorm2,&
                   & fintegral
            end if
            
          end if

          ! Control volume stats
          if(have_option(trim(complete_field_path(sfield%option_path,stat=stat)) //&
               & "/stat/include_cv_stats")) then

            call field_cv_stats(sfield, Xfield, fnorm2_cv, fintegral_cv)

            ! Only the first process should write statistics information
            if(getprocno() == 1) then
              write(default_stat%diag_unit, trim(format2), advance="no") fnorm2_cv, fintegral_cv
            end if

          end if

          ! Mixing stats
          do j = 0, option_count(trim(complete_field_path(sfield%option_path, stat=stat)) // "/stat/include_mixing_stats") - 1
            if(have_option(trim(complete_field_path(sfield%option_path)) // &
                  & "/stat/include_mixing_stats["// int2str(j) // "]/mixing_bin_bounds/constant")) then
                  shape_option=option_shape(trim(complete_field_path(sfield%option_path)) // &
                      & "/stat/include_mixing_stats["// int2str(j) // "]/mixing_bin_bounds/constant")
                  ewrite(1,*) 'shape_option = ', shape_option
                  no_mixing_bins = shape_option(1)
                
            else if(have_option(trim(complete_field_path(sfield%option_path)) // &
                & "/stat/include_mixing_stats["// int2str(j) // "]/mixing_bin_bounds/python")) then
                call get_option(trim(complete_field_path(sfield%option_path)) // &
                    & "/stat/include_mixing_stats["// int2str(j) // "]/mixing_bin_bounds/python", func)
                call get_option("/timestepping/current_time", current_time)
                call real_vector_from_python(func, current_time, mixing_bin_bounds)
                no_mixing_bins = size(mixing_bin_bounds)
                deallocate(mixing_bin_bounds)
            else
                FLExit("Unable to determine mixing bin bounds type. Check options under include_mixing_stats")                  
            end if
                    
            allocate(f_mix_fraction(1:no_mixing_bins))
            f_mix_fraction = 0.0
            
            call mixing_stats(f_mix_fraction, sfield, Xfield, mixing_stats_count = j)          
         
            if(getprocno() == 1) then
               do k=1, (size(f_mix_fraction))
                  write(default_stat%diag_unit, trim(format), advance="no") f_mix_fraction(k)
               end do
            end if

            deallocate(f_mix_fraction)

          end do
         
         ! Surface integrals
         do j = 0, option_count(trim(complete_field_path(sfield%option_path, stat = stat)) // "/stat/surface_integral") - 1
           surface_integral = calculate_surface_integral(sfield, xfield, j)
           ! Only the first process should write statistics information
           if(getprocno() == 1) then
             write(default_stat%diag_unit, trim(format), advance = "no") surface_integral
           end if
         end do

         call deallocate(xfield)

       end do scalar_field_loop

       vector_field_loop: do i = 1, size(default_stat%vfield_list(phase)%ptr)
         ! Output statistics for each vector field
         vfield => extract_vector_field(state(phase), &
           & default_stat%vfield_list(phase)%ptr(i))
          
         xfield=get_diagnostic_coordinate_field(state(phase), vfield%mesh)

         ! Standard scalar field stats for vector field magnitude
         if(stat_field(vfield,state(phase))) then
           call field_stats(vfield, Xfield, fmin, fmax, fnorm2)
           ! Only the first process should write statistics information
           if(getprocno() == 1) then
             write(default_stat%diag_unit, trim(format3), advance = "no") fmin, fmax, fnorm2
           end if
         end if

         ! Standard scalar field stats for vector field components
         if(stat_field(vfield, state(phase), test_for_components = .true.)) then
           do j = 1, vfield%dim
             vfield_comp = extract_scalar_field(vfield, j)

             call field_stats(vfield_comp, Xfield, fmin, fmax, fnorm2, &
               & fintegral)
             ! Only the first process should write statistics information
             if(getprocno() == 1) then
               write(default_stat%diag_unit, trim(format4), advance = "no") fmin, fmax, fnorm2, &
                 & fintegral
             end if
           end do
         end if
         
         ! Surface integrals
         do j = 0, option_count(trim(complete_field_path(vfield%option_path, stat = stat)) // "/stat/surface_integral") - 1
           surface_integral = calculate_surface_integral(vfield, xfield, j)
           ! Only the first process should write statistics information
           if(getprocno() == 1) then
             write(default_stat%diag_unit, trim(format), advance = "no") surface_integral
           end if
         end do

         ! drag calculation
         if(have_option(trim(complete_field_path(vfield%option_path, stat=stat)) // "/stat/compute_body_forces_on_surfaces")) then
           call write_body_forces(state(phase), vfield)  
         end if

         if(have_option(trim(complete_field_path(vfield%option_path, stat=stat)) // "/stat/divergence_stats")) then
           call divergence_field_stats(vfield, Xfield, fmin, fmax, fnorm2, fintegral)
           if(getprocno() == 1) then
             write(default_stat%diag_unit, trim(format4), advance="no") fmin, fmax, fnorm2,&
                   & fintegral
           end if            
         end if

         ! momentum conservation error calculation
         if(have_option(trim(complete_field_path(vfield%option_path, stat=stat)) // "/stat/calculate_momentum_conservation_error")) then
           call write_momentum_conservation_error(state(phase), vfield)
         end if
         
         call deallocate(xfield)
         
       end do vector_field_loop

       tensor_field_loop: do i = 1, size(default_stat%tfield_list(phase)%ptr)
         ! Output statistics for each tensor field
         tfield => extract_tensor_field(state(phase), &
           & default_stat%tfield_list(phase)%ptr(i))
          
         xfield=get_diagnostic_coordinate_field(state(phase), tfield%mesh)

         ! Standard scalar field stats for tensor field magnitude
         if(stat_field(tfield,state(phase))) then
           call field_stats(tfield, Xfield, fmin, fmax, fnorm2)
           ! Only the first process should write statistics information
           if(getprocno() == 1) then
             write(default_stat%diag_unit, trim(format3), advance = "no") fmin, fmax, fnorm2
           end if
         end if

         ! Standard scalar field stats for tensor field components
         if(stat_field(tfield, state(phase), test_for_components = .true.)) then
           do j = 1, tfield%dim(1)
             do k = 1, tfield%dim(2)
               tfield_comp = extract_scalar_field(tfield, j, k)

               call field_stats(tfield_comp, Xfield, fmin, fmax, fnorm2, &
                 & fintegral)
               ! Only the first process should write statistics information
               if(getprocno() == 1) then
                 write(default_stat%diag_unit, trim(format4), advance = "no") fmin, fmax, fnorm2, &
                   & fintegral
               end if
             end do
           end do
         end if
         
         call deallocate(xfield)
         
       end do tensor_field_loop

    end do phaseloop

    ! Registered diagnostics
    call print_registered_diagnostics
    iterator => default_stat%registered_diagnostic_first
    do while (associated(iterator)) 
      ! Only the first process should write statistics information
      if(getprocno() == 1) then   
        do k=1, iterator%dim
          write(default_stat%diag_unit, trim(format), advance = "no") iterator%value(k)
        end do    
      end if
      iterator => iterator%next
    end do

    ! Output end of line
    ! Only the first process should write statistics information
    if(getprocno() == 1) then
      write(default_stat%diag_unit,'(a)') ""
      flush(default_stat%diag_unit)
    end if

    ! Move lagrangian detectors
    if ((timestep/=0).and.l_move_detectors.and.check_any_lagrangian(default_stat%detector_list)) then
       call move_lagrangian_detectors(state, default_stat%detector_list, dt, timestep)
    end if

    ! Now output any detectors.    
    call write_detectors(state, default_stat%detector_list, time, dt)

    call profiler_toc("I/O")
  
  contains
  
    subroutine write_body_forces(state, vfield)
      type(state_type), intent(in) :: state
      type(vector_field), intent(in) :: vfield
      
      integer :: i
      real :: force(vfield%dim), pressure_force(vfield%dim), viscous_force(vfield%dim)
    
      if(have_option(trim(complete_field_path(vfield%option_path, stat=stat)) // "/stat/compute_body_forces_on_surfaces/output_terms")) then
        ! calculate the forces on the surface
        call diagnostic_body_drag(state, force, pressure_force = pressure_force, viscous_force = viscous_force)   
        if(getprocno() == 1) then
           do i=1, mesh_dim(vfield%mesh)
              write(default_stat%diag_unit, trim(format), advance="no") force(i)
           end do
           do i=1, mesh_dim(vfield%mesh)
              write(default_stat%diag_unit, trim(format), advance="no") pressure_force(i)
           end do
           do i=1, mesh_dim(vfield%mesh)
              write(default_stat%diag_unit, trim(format), advance="no") viscous_force(i)
           end do
        end if
      else
        ! calculate the forces on the surface
        call diagnostic_body_drag(state, force) 
        if(getprocno() == 1) then
           do i=1, mesh_dim(vfield%mesh)
              write(default_stat%diag_unit, trim(format), advance="no") force(i)
           end do
        end if     
      end if 
      
    end subroutine write_body_forces

    subroutine write_momentum_conservation_error(state, v_field)
      type(state_type), intent(in) :: state
      type(vector_field), intent(inout) :: v_field
      
      type(vector_field), pointer :: velocity, old_velocity
      type(vector_field), pointer :: new_positions, nl_positions, old_positions
      type(scalar_field), pointer :: old_pressure, new_pressure
      type(scalar_field) :: nl_pressure, vel_comp
      real :: theta, dt
      integer :: sele, dim
      
      real, dimension(v_field%dim) :: momentum_cons, velocity_int, old_velocity_int, pressure_surface_int
      
      velocity => extract_vector_field(state, "Velocity")
      old_velocity => extract_vector_field(state, "OldVelocity")
      
      new_positions => extract_vector_field(state, "IteratedCoordinate")
      nl_positions => extract_vector_field(state, "Coordinate")
      old_positions => extract_vector_field(state, "OldCoordinate")
      
      new_pressure => extract_scalar_field(state, "Pressure")
      old_pressure => extract_scalar_field(state, "OldPressure")
      
      call get_option("/timestepping/timestep", dt)
      call get_option(trim(velocity%option_path)//"/prognostic/temporal_discretisation/theta", theta)
      
      call allocate(nl_pressure, new_pressure%mesh, "NonlinearPressure")
      call set(nl_pressure, new_pressure, old_pressure, theta)
      
      do dim = 1, velocity%dim
        vel_comp = extract_scalar_field(velocity, dim)
        call field_stats(vel_comp, new_positions, velocity_int(dim))

        vel_comp = extract_scalar_field(old_velocity, dim)
        call field_stats(vel_comp, old_positions, old_velocity_int(dim))
      end do
      
      ! pressure surface integral
      pressure_surface_int = 0.0
      do sele = 1, surface_element_count(v_field)
      
        pressure_surface_int = pressure_surface_int + pressure_surface_integral_face(sele, nl_pressure, nl_positions)
        
      end do
      
      ewrite(2,*) 'velocity_int = ', velocity_int
      ewrite(2,*) 'old_velocity_int = ', old_velocity_int
      ewrite(2,*) '(velocity_int-old_velocity_int)/dt = ', (velocity_int-old_velocity_int)/dt
      ewrite(2,*) 'pressure_surface_int = ', pressure_surface_int
      
      momentum_cons = (velocity_int-old_velocity_int)/dt - pressure_surface_int
      
      if(getprocno() == 1) then
        do dim=1, velocity%dim
          write(default_stat%diag_unit, trim(format), advance="no") momentum_cons(dim)
        end do
      end if

      call deallocate(nl_pressure)
     
    end subroutine write_momentum_conservation_error

    function pressure_surface_integral_face(sele, nl_pressure, nl_positions) result(pn)
    
      integer :: sele
      type(scalar_field) :: nl_pressure
      type(vector_field) :: nl_positions
      real, dimension(mesh_dim(nl_pressure)) :: pn
      
      real, dimension(mesh_dim(nl_pressure), face_ngi(nl_pressure, sele)) :: normal
      real, dimension(face_ngi(nl_pressure, sele)) :: detwei
      
      integer :: dim
    
      call transform_facet_to_physical( &
        nl_positions, sele, detwei_f = detwei, normal = normal)
        
      do dim = 1, size(normal, 1)
      
        pn(dim) = dot_product(face_val_at_quad(nl_pressure, sele), detwei*normal(dim, :))

      end do
      
    end function pressure_surface_integral_face

  end subroutine write_diagnostics

  subroutine test_and_write_convergence(state, time, dt, it, maxerror)
    !!< Test and write the diagnostics to the previously opened convergence file.

    type(state_type), dimension(:), intent(inout) :: state
    real, intent(in) :: time, dt
    integer, intent(in) :: it
    real, intent(out) :: maxerror

    character(len=10) :: format, iformat
    integer :: i, j, phase
    real :: error
    type(scalar_field) :: vfield_comp, nlvfield_comp
    type(scalar_field), pointer :: sfield, nlsfield
    type(vector_field), pointer :: vfield, nlvfield
    
    type(vector_field), pointer :: coordinates
    integer :: convergence_norm

    maxerror = 0.0

    format='(e15.6e3)'
    iformat='(i4)'

    if(default_stat%write_convergence_file) then
      ! Only the first process should write convergence information
      if(getprocno() == 1) then
         write(default_stat%conv_unit, format, advance="no") time
         write(default_stat%conv_unit, format, advance="no") dt
         write(default_stat%conv_unit, iformat, advance="no") it
      end if
    end if
    
    coordinates => extract_vector_field(state(1), "Coordinate")
    convergence_norm = convergence_norm_integer("/timestepping/nonlinear_iterations/tolerance")

    phaseloop: do phase=1,size(state)

       do i=1, size(default_stat%sfield_list(phase)%ptr)
          ! Output convergence information for each scalar field.
          sfield=>extract_scalar_field(state(phase), &
               &                       default_stat%sfield_list(phase)%ptr(i))

          if(.not. convergence_field(sfield)) then
            cycle
          end if

          nlsfield=>extract_scalar_field(state(phase), &
                                       "Iterated"//trim(default_stat%sfield_list(phase)%ptr(i)))

          call field_con_stats(sfield, nlsfield, error, &
                               convergence_norm, coordinates)
          maxerror = max(maxerror, error)

          if(default_stat%write_convergence_file) then
            ! Only the first process should write convergence information
            if(getprocno() == 1) then
               write(default_stat%conv_unit, format, advance="no") error
            end if
          end if

       end do

       do i = 1, size(default_stat%vfield_list(phase)%ptr)
         ! Output convergence information for each vector field

         vfield => extract_vector_field(state(phase), &
           & default_stat%vfield_list(phase)%ptr(i))

         if(.not. convergence_field(vfield)) then
           cycle
         end if

         nlvfield => extract_vector_field(state(phase), &
           & "Iterated"//default_stat%vfield_list(phase)%ptr(i))

         call field_con_stats(vfield, nlvfield, error, &
                              convergence_norm, coordinates)
         maxerror = max(maxerror, error)

         if(default_stat%write_convergence_file) then
            ! Only the first process should write convergence information
            if(getprocno() == 1) then
            write(default_stat%conv_unit, format, advance = "no") error
            end if
         end if

         if(.not. convergence_field(vfield, test_for_components = .true.)) then
           cycle
         end if

         do j = 1, vfield%dim
           vfield_comp = extract_scalar_field(vfield, j)
           nlvfield_comp = extract_scalar_field(nlvfield, j)

           call field_con_stats(vfield_comp, nlvfield_comp, error, &
                                convergence_norm, coordinates)
           maxerror = max(maxerror, error)

           if(default_stat%write_convergence_file) then
               ! Only the first process should write convergence information
               if(getprocno() == 1) then
                  write(default_stat%conv_unit, format, advance = "no") error
               end if
           end if
         end do
       end do

    end do phaseloop

    if(default_stat%write_convergence_file) then
      ! Output end of line
      ! Only the first process should write convergence information
      if(getprocno() == 1) then
         write(default_stat%conv_unit,'(a)') ""
      end if
    end if

    if(have_option("/io/convergence/convergence_vtus")) then
      call vtk_write_state_new_options(filename="convergence_test", index=it, state=state)
    end if

  end subroutine test_and_write_convergence

  subroutine test_and_write_steady_state(state, maxchange)
    !!< Test whether a steady state has been reached.

    type(state_type), dimension(:), intent(in) :: state
    real, intent(out) :: maxchange

    integer :: i, j, phase
    real :: change, dt
    type(scalar_field) :: vfield_comp, oldvfield_comp
    type(scalar_field), pointer :: sfield, oldsfield
    type(vector_field), pointer :: vfield, oldvfield

    logical :: acceleration
    
    type(vector_field), pointer :: coordinates
    integer :: convergence_norm

    character(len = *), parameter :: format = "(e15.6e3)"
    integer :: procno
    real :: elapsed_time

    ewrite(1, *) "Entering test_and_write_steady_state"

    maxchange = 0.0

    acceleration = have_option("/timestepping/steady_state/acceleration_form")
    call get_option("/timestepping/timestep", dt)

    coordinates => extract_vector_field(state(1), "Coordinate")
    convergence_norm = convergence_norm_integer("/timestepping/steady_state/tolerance")

    procno = getprocno()
    if(default_stat%write_steady_state_file .and. procno == 1) then    
      call get_option("/timestepping/current_time", elapsed_time)
      if(default_stat%binary_steady_state_output) then
        write(default_stat%steady_state_unit) elapsed_time
        write(default_stat%steady_state_unit) dt
      else
        write(default_stat%steady_state_unit, format, advance="no") elapsed_time
        write(default_stat%steady_state_unit, format, advance="no") dt
      end if
    end if

    phaseloop: do phase=1,size(state)

       do i=1, size(default_stat%sfield_list(phase)%ptr)
          ! Test steady state information for each scalar field.

          sfield=>extract_scalar_field(state(phase), i)
          if(.not. steady_state_field(sfield)) cycle
          ! Scalar fields

          oldsfield=>extract_scalar_field(state(phase), &
                                       "Old"//trim(default_stat%sfield_list(phase)%ptr(i)))

          call field_con_stats(sfield, oldsfield, change, &
                               convergence_norm, coordinates)
          if(acceleration) change = change/dt
          ewrite(2, *) trim(sfield%name), change
          maxchange = max(maxchange, change)

          if(default_stat%write_steady_state_file .and. procno == 1) then
            if(default_stat%binary_steady_state_output) then
              write(default_stat%steady_state_unit) change
            else
              write(default_stat%steady_state_unit, format, advance = "no") change
            end if
          end if

       end do

       do i = 1, vector_field_count(state(phase))
         vfield => extract_vector_field(state(phase), i)
         if(.not. steady_state_field(vfield)) cycle
         ! Vector fields


         oldvfield => extract_vector_field(state(phase), &
           & "Old"//default_stat%vfield_list(phase)%ptr(i))

         call field_con_stats(vfield, oldvfield, change, &
                              convergence_norm, coordinates)
         if(acceleration) change = change/dt
         ewrite(2, *) trim(vfield%name), change
         maxchange = max(maxchange, change)

         if(default_stat%write_steady_state_file .and. procno == 1) then
            if(default_stat%binary_steady_state_output) then
              write(default_stat%steady_state_unit) change
            else
              write(default_stat%steady_state_unit, format, advance = "no") change
            end if
         end if

         if(.not. steady_state_field(vfield, test_for_components = .true.)) cycle
         ! Vector field components

         do j = 1, vfield%dim
           vfield_comp = extract_scalar_field(vfield, j)
           oldvfield_comp = extract_scalar_field(oldvfield, j)

           call field_con_stats(vfield_comp, oldvfield_comp, change, &
                                convergence_norm, coordinates)
           if(acceleration) change = change/dt
           ewrite(2, *) trim(vfield%name), j, change
           maxchange = max(maxchange, change)

           if(default_stat%write_steady_state_file .and. procno == 1) then
             if(default_stat%binary_steady_state_output) then
               write(default_stat%steady_state_unit) change
             else
               write(default_stat%steady_state_unit, format, advance = "no") change
             end if
           end if
         end do

       end do

    end do phaseloop

    ewrite(1, *) "maxchange = ", maxchange
    
    if(default_stat%write_steady_state_file .and. procno == 1) then
      if(default_stat%binary_steady_state_output) then
        write(default_stat%steady_state_unit) maxchange
      else
        write(default_stat%steady_state_unit, format, advance = "no") maxchange      
        ! Output end of line
        write(default_stat%steady_state_unit,'(a)') ""
      end if
      
      flush(default_stat%steady_state_unit)
    end if

    ewrite(1, *) "Exiting test_and_write_steady_state"

  end subroutine test_and_write_steady_state

  subroutine write_detectors(state, detector_list, time, dt)
    !!< Write the field values at detectors to the previously opened detectors file.
    type(state_type), dimension(:), intent(in) :: state
    type(detector_linked_list), intent(inout) :: detector_list
    real, intent(in) :: time, dt

    character(len=10) :: format_buffer
    integer :: i, j, k, phase, ele, check_no_det, totaldet_global
    real :: value
    real, dimension(:), allocatable :: vvalue
    type(scalar_field), pointer :: sfield
    type(vector_field), pointer :: vfield
    type(detector_type), pointer :: detector

    ewrite(1,*) "In write_detectors"

    !Computing the global number of detectors. This is to prevent hanging
    !when there are no detectors on any processor
    check_no_det=1
    if (detector_list%length==0) then
       check_no_det=0
    end if
    call allmax(check_no_det)
    if (check_no_det==0) then
       return
    end if

    ! This is only for single processor with non-binary output
    if ((.not.isparallel()).and.(.not. detector_list%binary_output)) then
<<<<<<< HEAD

       if(getprocno() == 1) then
          if(detector_list%binary_output) then
             write(detector_list%output_unit) time
             write(detector_list%output_unit) dt
          else
             format_buffer=reals_format(1)
             write(detector_list%output_unit, format_buffer, advance="no") time
             write(detector_list%output_unit, format_buffer, advance="no") dt
          end if
       end if

       ! Next columns contain the positions of all the detectors.
       detector => detector_list%firstnode
       positionloop: do i=1, detector_list%length
          if(detector_list%binary_output) then
             write(detector_list%output_unit) detector%position
          else
             format_buffer=reals_format(size(detector%position))
             write(detector_list%output_unit, format_buffer, advance="no") &
                  detector%position
          end if

          detector => detector%next
       end do positionloop

       phaseloop: do phase=1,size(state)
          if (size(detector_list%sfield_list(phase)%ptr)>0) then
             do i=1, size(detector_list%sfield_list(phase)%ptr)
                ! Output statistics for each scalar field.
                sfield=>extract_scalar_field(state(phase), detector_list%sfield_list(phase)%ptr(i))

                detector => detector_list%firstnode
                do j=1, detector_list%length
                   value =  detector_value(sfield, detector)
                   if(detector_list%binary_output) then
                      write(detector_list%output_unit) value
                   else
                      format_buffer=reals_format(1)
                      write(detector_list%output_unit, format_buffer, advance="no") value
                   end if
                   detector => detector%next
                end do
             end do
          end if

          if (size(detector_list%vfield_list(phase)%ptr)>0) then
             do i = 1, size(detector_list%vfield_list(phase)%ptr)
                ! Output statistics for each vector field
                vfield => extract_vector_field(state(phase), &
                  & detector_list%vfield_list(phase)%ptr(i))
                allocate(vvalue(vfield%dim))

                detector => detector_list%firstnode
                do j=1, detector_list%length
                   vvalue =  detector_value(vfield, detector)

=======

       if(getprocno() == 1) then
          if(detector_list%binary_output) then
             write(detector_list%output_unit) time
             write(detector_list%output_unit) dt
          else
             format_buffer=reals_format(1)
             write(detector_list%output_unit, format_buffer, advance="no") time
             write(detector_list%output_unit, format_buffer, advance="no") dt
          end if
       end if

       ! Next columns contain the positions of all the detectors.
       detector => detector_list%first
       positionloop: do i=1, detector_list%length
          if(detector_list%binary_output) then
             write(detector_list%output_unit) detector%position
          else
             format_buffer=reals_format(size(detector%position))
             write(detector_list%output_unit, format_buffer, advance="no") &
                  detector%position
          end if

          detector => detector%next
       end do positionloop

       phaseloop: do phase=1,size(state)
          if (size(detector_list%sfield_list(phase)%ptr)>0) then
             do i=1, size(detector_list%sfield_list(phase)%ptr)
                ! Output statistics for each scalar field.
                sfield=>extract_scalar_field(state(phase), detector_list%sfield_list(phase)%ptr(i))

                detector => detector_list%first
                do j=1, detector_list%length
                   value =  detector_value(sfield, detector)
                   if(detector_list%binary_output) then
                      write(detector_list%output_unit) value
                   else
                      format_buffer=reals_format(1)
                      write(detector_list%output_unit, format_buffer, advance="no") value
                   end if
                   detector => detector%next
                end do
             end do
          end if

          if (size(detector_list%vfield_list(phase)%ptr)>0) then
             do i = 1, size(detector_list%vfield_list(phase)%ptr)
                ! Output statistics for each vector field
                vfield => extract_vector_field(state(phase), &
                  & detector_list%vfield_list(phase)%ptr(i))
                allocate(vvalue(vfield%dim))

                detector => detector_list%first
                do j=1, detector_list%length
                   vvalue =  detector_value(vfield, detector)

>>>>>>> 1a3484e0
                   if(detector_list%binary_output) then
                      write(detector_list%output_unit) vvalue
                   else
                      format_buffer=reals_format(vfield%dim)
                      write(detector_list%output_unit, format_buffer, advance="no") vvalue
                   end if
                   detector => detector%next
                end do
                deallocate(vvalue)
             end do
          end if

       end do phaseloop

       ! Output end of line
       if (.not. detector_list%binary_output) then
          ! Output end of line
          write(detector_list%output_unit,'(a)') ""
       end if
       flush(detector_list%output_unit)

    ! If isparallel() or binary output us this
    else
       call write_mpi_out(state,detector_list,time,dt)
    end if

    totaldet_global=detector_list%length
    call allsum(totaldet_global)
<<<<<<< HEAD
    ewrite(2,*) "Global number of detectors at the end of write_detectors subroutine", totaldet_global
=======
    ewrite(2,*) "Found", detector_list%length, "local and", totaldet_global, "global detectors"
>>>>>>> 1a3484e0

    if (totaldet_global/=detector_list%total_num_det) then
       ewrite(2,*) "We have either duplication or have lost some det"
       ewrite(2,*) "totaldet_global", totaldet_global
       ewrite(2,*) "total_num_det", detector_list%total_num_det
    end if

    ewrite(1,*) "Exiting write_detectors"

  contains

    function reals_format(reals)
      character(len=10) :: reals_format
      integer :: reals

      write(reals_format, '(a,i0,a)') '(',reals,'e15.6e3)'

    end function reals_format

  end subroutine write_detectors

  subroutine write_mpi_out(state,detector_list,time,dt)
    !!< Writes detector information (position, value of scalar and vector fields at that position, etc.) into detectors file using MPI output 
    ! commands so that when running in parallel all processors can write at the same time information into the file at the right location.       

    type(state_type), dimension(:), intent(in) :: state
    type(detector_linked_list), intent(inout) :: detector_list
    real, intent(in) :: time, dt

    integer :: i, j, phase, ierror, number_of_scalar_det_fields, realsize, dim, procno
    integer(KIND = MPI_OFFSET_KIND) :: location_to_write, offset
    integer :: number_of_vector_det_fields, number_total_columns

    real :: value
    real, dimension(:), allocatable :: vvalue
    type(scalar_field), pointer :: sfield
    type(vector_field), pointer :: vfield
    type(detector_type), pointer :: node

    ewrite(2, *) "In write_mpi_out"

    detector_list%mpi_write_count = detector_list%mpi_write_count + 1
    ewrite(2, *) "Writing detector output ", detector_list%mpi_write_count
    
    procno = getprocno()

    ewrite(2, *) "Number of detector scalar fields = ", detector_list%num_sfields
<<<<<<< HEAD

=======
>>>>>>> 1a3484e0
    ewrite(2, *) "Number of detector vector fields = ", detector_list%num_vfields

    call mpi_type_extent(getpreal(), realsize, ierror)
    assert(ierror == MPI_SUCCESS)

    vfield => extract_vector_field(state, "Coordinate")
    dim = vfield%dim
                           ! Time data
    number_total_columns = 2 + &
                           ! Detector coordinates
                         & detector_list%total_num_det * dim + &
                           ! Scalar detector data
                         & detector_list%total_num_det * detector_list%num_sfields + &
                           ! Vector detector data
                         & detector_list%total_num_det * detector_list%num_vfields * dim

    location_to_write = (detector_list%mpi_write_count - 1) * number_total_columns * realsize

    if(procno == 1) then
      ! Output time data
      call mpi_file_write_at(detector_list%mpi_fh, location_to_write, time, 1, getpreal(), MPI_STATUS_IGNORE, ierror)
      assert(ierror == MPI_SUCCESS)
        
      call mpi_file_write_at(detector_list%mpi_fh, location_to_write + realsize, dt, 1, getpreal(), MPI_STATUS_IGNORE, ierror)
      assert(ierror == MPI_SUCCESS)
    end if
    location_to_write = location_to_write + 2 * realsize

<<<<<<< HEAD
    node => detector_list%firstnode
=======
    node => detector_list%first
>>>>>>> 1a3484e0
    position_loop: do i = 1, detector_list%length
      ! Output detector coordinates
      assert(size(node%position) == dim)  
    
      offset = location_to_write + (node%id_number - 1) * dim * realsize

      call mpi_file_write_at(detector_list%mpi_fh, offset, node%position, dim, getpreal(), MPI_STATUS_IGNORE, ierror)
      assert(ierror == MPI_SUCCESS)
      node => node%next
    end do position_loop
    assert(.not. associated(node))
    location_to_write = location_to_write + detector_list%total_num_det * dim * realsize

    allocate(vvalue(dim))
    state_loop: do phase = 1, size(state)

      if (allocated(detector_list%sfield_list)) then
        if (size(detector_list%sfield_list(phase)%ptr)>0) then
        scalar_loop: do i = 1, size(detector_list%sfield_list(phase)%ptr)
          ! Output statistics for each scalar field        
          sfield => extract_scalar_field(state(phase), detector_list%sfield_list(phase)%ptr(i))

<<<<<<< HEAD
          node => detector_list%firstnode
=======
          node => detector_list%first
>>>>>>> 1a3484e0
          scalar_node_loop: do j = 1, detector_list%length
            value =  detector_value(sfield, node)

            offset = location_to_write + (detector_list%total_num_det * (i - 1) + (node%id_number - 1)) * realsize

            call mpi_file_write_at(detector_list%mpi_fh, offset, value, 1, getpreal(), MPI_STATUS_IGNORE, ierror)
            assert(ierror == MPI_SUCCESS)
            node => node%next
          end do scalar_node_loop
          assert(.not. associated(node))
        end do scalar_loop
        end if
      end if
      location_to_write = location_to_write + detector_list%total_num_det *detector_list%num_sfields * realsize
      
      if (allocated(detector_list%vfield_list)) then
        if (size(detector_list%vfield_list(phase)%ptr)>0) then
        vector_loop: do i = 1, size(detector_list%vfield_list(phase)%ptr)
          ! Output statistics for each vector field     
          vfield => extract_vector_field(state(phase), detector_list%vfield_list(phase)%ptr(i))

          ! We currently don't have enough information for mixed dimension
          ! vector fields (see below)
          assert(vfield%dim == dim)

<<<<<<< HEAD
          node => detector_list%firstnode
=======
          node => detector_list%first
>>>>>>> 1a3484e0
          vector_node_loop: do j = 1, detector_list%length
            vvalue =  detector_value(vfield, node)

            ! Currently have to assume single dimension vector fields in
            ! order to compute the offset
            offset = location_to_write + (detector_list%total_num_det * (i - 1) + (node%id_number - 1)) * dim * realsize

            call mpi_file_write_at(detector_list%mpi_fh, offset, vvalue, dim, getpreal(), MPI_STATUS_IGNORE, ierror)
            assert(ierror == MPI_SUCCESS)
            node => node%next
          end do vector_node_loop
          assert(.not. associated(node))        
        end do vector_loop
        end if
      end if
      location_to_write = location_to_write + detector_list%total_num_det * detector_list%num_vfields * dim * realsize
        
    end do state_loop
    deallocate(vvalue)

    call mpi_file_sync(detector_list%mpi_fh, ierror)
    assert(ierror == MPI_SUCCESS)

!    ! The following was used when debugging to check some of the data written
!    ! into the file
!    ! Left here in case someone would like to use the mpi_file_read_at for
!    ! debugging or checking
!   
!    number_total_columns = 2 + total_num_det * dim
!    allocate(buffer(number_total_columns))
!
!    call mpi_file_read_at(fh, 0, buffer, size(buffer), getpreal(), status, ierror)
!    call mpi_get_count(status, getpreal(), count,  ierror)
!    assert(ierror == MPI_SUCCESS)
!
!    call mpi_barrier(MPI_COMM_FEMTOOLS, ierror)
!    assert(ierror == MPI_SUCCESS)
!    
!    deallocate(buffer)
!    ewrite(2, "(a,i0,a)") "Read ", count, " reals"

    ewrite(2, *) "Exiting write_mpi_out"
   
  end subroutine write_mpi_out

  subroutine list_det_into_csr_sparsity(detector_list,ihash_sparsity,list_into_array,element_detector_list,count)
!! This subroutine creates a hash table called ihash_sparsity and a csr_sparsity matrix called element_detector_list that we use to find out 
!! how many detectors a given element has and we also obtain the location (row index) of those detectors in an array called list_into_array. 
!! This array contains the information of detector_list but in an array format, each row of the array contains the information of a detector. 
!! By accessing the array at that/those row indexes we can extract the information (position, id_number, type, etc.) of each detector present 
!! in the element (each row index corresponds to a detector)

    type(detector_linked_list), intent(inout) :: detector_list
    type(integer_hash_table), intent(inout) :: ihash_sparsity
    type(csr_sparsity), intent(inout) :: element_detector_list
    real, dimension(:,:), allocatable, intent(inout) :: list_into_array
    integer, intent(in) :: count
    
    integer, dimension(:), allocatable:: detector_count ! detectors per element
    integer, dimension(:), pointer:: detectors
    type(detector_type), pointer :: node
    type(vector_field), pointer :: vfield, xfield
    integer :: dim, i, ele, no_rows, entries, row, pos

    if (detector_list%length/=0) then
   
       node => detector_list%first

       dim=size(node%position)

       do i=1, detector_list%length

             list_into_array(i,1:dim)=node%position
             list_into_array(i,dim+1)=node%element
             list_into_array(i,dim+2)=node%id_number
             list_into_array(i,dim+3)=node%type
             list_into_array(i,dim+4)=0.0

             node => node%next
    
       end do

       ! create map between element and rows, where each row corresponds to an element 
       ! with one or more detectors
    
       ! loop over detectors: 
       ! detector is in element ele

       no_rows=count

      ! count number of detectors per row
      allocate(detector_count(1:no_rows))
      detector_count=0
      ! loop over detectors:
      node => detector_list%first

      do i=1, detector_list%length

         ele=node%element
         if  (has_key(ihash_sparsity, ele)) then
            row=fetch(ihash_sparsity, ele)
            detector_count(row)=detector_count(row)+1
         end if
         node => node%next

      end do 

      ! set up %findrm, the beginning of each row in memory
      pos=1 ! position in colm
      do row=1, no_rows
         element_detector_list%findrm(row)=pos
         pos=pos+detector_count(row)
      end do
      element_detector_list%findrm(row)=pos

      ! fill up the rows with the rom_number of the detectors in the list_into_array
      detector_count=0
      ! loop over detectors:

      do i=1, detector_list%length
      
         ele=list_into_array(i,dim+1)  
         if (has_key(ihash_sparsity, ele)) then
            row=fetch(ihash_sparsity, ele)
            detectors => row_m_ptr(element_detector_list, row)
            detector_count(row)=detector_count(row)+1
            detectors(detector_count(row))=i
         end if

      end do

      deallocate(detector_count)

    end if

  end subroutine list_det_into_csr_sparsity
    
  subroutine close_diagnostic_files()
    !! Closes .stat, .convergence and .detector file (if openened)
    !! Gives a warning for iostat/=0, no point to flabort though.

    integer:: stat, IERROR

    if (default_stat%diag_unit/=0) then
       close(default_stat%diag_unit, iostat=stat)
       if (stat/=0) then
          ewrite(0,*) "Warning: failed to close .stat file"
       end if
    end if

    if (default_stat%conv_unit/=0) then
       close(default_stat%conv_unit, iostat=stat)
       if (stat/=0) then
          ewrite(0,*) "Warning: failed to close .convergence file"
       end if
    end if

    if(default_stat%steady_state_unit /= 0) then
      close(default_stat%steady_state_unit, iostat = stat)
      if(stat /= 0) then
        ewrite(0, *) "Warning: failed to close .steady_state file"
      end if
    end if

    if (default_stat%detector_list%output_unit/=0) then
       close(default_stat%detector_list%output_unit, iostat=stat)
       if (stat/=0) then
          ewrite(0,*) "Warning: failed to close .detector file"
       end if
    end if

    if (default_stat%detector_list%mpi_fh/=0) then
       call MPI_FILE_CLOSE(default_stat%detector_list%mpi_fh, IERROR) 
       if(IERROR /= MPI_SUCCESS) then
          ewrite(0,*) "Warning: failed to close .detector file open with mpi_file_open"
       end if
    end if

  end subroutine close_diagnostic_files

  SUBROUTINE RUN_DIAGNOSTICS(state)
    !!< Initial diagnostic output.
    type(state_type), dimension(:), intent(in) :: state

    REAL ::DT,LTIME

    REAL :: VOL,MAXVOL,MINVOL
    INTEGER :: ELE, I, minvol_ele, maxvol_ele
    
    real, dimension(:), allocatable :: detwei
    type(vector_field) :: coordinate

    ! Only do this at all if there will be output.
    if (debug_level()<1) return 
    
    call get_option("/timestepping/timestep", dt)
    call get_option("/timestepping/finish_time", ltime)

    ewrite(1,*)'%%%%%%%%%%%%%%%%%%%%%%%%%%%%%%%%%%%%%%%%%%%%%%%%%%%%%%%%%%%%%%%%%%%%%%%'
    ewrite(1,*)'% Some quantities associated with the initial set-up of this problem. %'
    ewrite(1,*)'%%%%%%%%%%%%%%%%%%%%%%%%%%%%%%%%%%%%%%%%%%%%%%%%%%%%%%%%%%%%%%%%%%%%%%%'
    ewrite(1,*)'-'
    ewrite(1,*)'The time step (DT) is:                                 ',DT
    ewrite(1,*)'The end time (LTIME) is set to:                        ',LTIME
    ewrite(1,*)'This corresponds to this many time steps in simulation:',LTIME/DT 
    ewrite(1,*)'-'

    coordinate=extract_vector_field(state(1), "Coordinate")

    ! Edge lengths are suspended until someone generalises them
    !~~~~~~~~~~~~~~~~~~~~~~~~~~~~~~~~~~~~~~~~~~~~~~~~~~~~~~~~~~~~
    !                    ELEMENT VOLUMES      
    !~~~~~~~~~~~~~~~~~~~~~~~~~~~~~~~~~~~~~~~~~~~~~~~~~~~~~~~~~~~~
    MAXVOL = -huge(1.0)
    MINVOL =  huge(1.0)

    allocate(detwei(ele_ngi(coordinate,1)))

    do ele = 1, element_count(coordinate)
       
       call transform_to_physical(coordinate, ele, detwei)
       vol=sum(detwei)

       if (vol>maxvol) then
          maxvol=vol
          maxvol_ele=ele
       end if
       if (vol<minvol) then
          minvol=vol
          minvol_ele=ele
       end if
       
    end do
    
    call allmax(maxvol)
    call allmin(minvol)
    ewrite(1,*)'The maximum volume of element in the mesh is:',maxvol
    ewrite(1,*)'The minimum volume of element in the mesh is:',minvol
    ewrite(1,*)'The ratio of max to min volumes is:          ',maxvol/minvol
            
    !~~~~~~~~~~~~~~~~~~~~~~~~~~~~~~~~~~~~~~~~~~~~~~~~~~~~~~~~~~~~
    !                    Fields you've given     
    !~~~~~~~~~~~~~~~~~~~~~~~~~~~~~~~~~~~~~~~~~~~~~~~~~~~~~~~~~~~~
    ewrite(1,*)'The following material phases and their ', &
      'contents are in existence'
    do i = 1, size(state)
       call print_state(state(i), unit=debug_unit(1))
    end do

  END SUBROUTINE RUN_DIAGNOSTICS
  
  subroutine diagnostic_variables_check_options
  
#ifndef STREAM_IO
    if(have_option("/io/detectors/binary_output")) then
      FLExit("Cannot use binary detector output format - no stream I/O support")
    end if
    
    if(have_option("/timestepping/steady_state/steady_state_file/binary_output")) then
      FLExit("Cannot use binary steady state output format - no stream I/O support")
    end if
#endif

  end subroutine diagnostic_variables_check_options

end module diagnostic_variables<|MERGE_RESOLUTION|>--- conflicted
+++ resolved
@@ -1365,25 +1365,18 @@
     if (isparallel()) then
        if (element<0) return
        if (.not.element_owned(xfield,element)) return
-<<<<<<< HEAD
-=======
     else
        ! In serial make sure the detector is in the domain
        if (element<0) then
           FLExit("Trying to initialise detector outside of computational domain")
        end if
->>>>>>> 1a3484e0
     end if
          
     ! Otherwise, allocate and insert detector
     allocate(detector)
     allocate(detector%position(xfield%dim))
     allocate(detector%local_coords(local_coord_count(shape)))
-<<<<<<< HEAD
-    call insert(detector_list,detector)
-=======
-    call insert(detector,default_stat%detector_list)
->>>>>>> 1a3484e0
+    call insert(detector,detector_list)
 
     ! Populate detector
     detector%name=name
@@ -1441,13 +1434,10 @@
     default_stat%detector_list%total_num_det=total_dete
 
     total_dete_groups=static_dete+lagrangian_dete+python_functions_or_files
-<<<<<<< HEAD
  
     ! Register this I/O detector list with a global list of detector lists
     call register_detector_list(default_stat%detector_list)
     default_stat%detector_list%name = trim("I/O")
-=======
->>>>>>> 1a3484e0
 
     allocate(default_stat%detector_group_names(total_dete_groups))
     allocate(default_stat%number_det_in_each_group(total_dete_groups))
@@ -1455,12 +1445,6 @@
     
     if (total_dete==0) return
 
-<<<<<<< HEAD
-=======
-    ! Register this I/O detector list with a global list of detector lists
-    call register_detector_list(default_stat%detector_list)
-
->>>>>>> 1a3484e0
     xfield=>extract_vector_field(state(1), "Coordinate")
     shape=>ele_shape(xfield,1)
     call get_option("/geometry/dimension",dim)
@@ -1690,94 +1674,13 @@
     end if
 
     ! Only the first process should write the header file
-<<<<<<< HEAD
-    if (getprocno() == 1) then    
-=======
     if (getprocno() == 1) then
->>>>>>> 1a3484e0
        default_stat%detector_list%output_unit=free_unit()
        open(unit=default_stat%detector_list%output_unit, file=trim(filename)//'.detectors', action="write")
 
        write(default_stat%detector_list%output_unit, '(a)') "<header>"
        call initialise_constant_diagnostics(default_stat%detector_list%output_unit, &
                 binary_format = default_stat%detector_list%binary_output)
-<<<<<<< HEAD
-
-       ! Initial columns are elapsed time and dt.
-       buffer=field_tag(name="ElapsedTime", column=1, statistic="value")
-       write(default_stat%detector_list%output_unit, '(a)') trim(buffer)
-       buffer=field_tag(name="dt", column=2, statistic="value")
-       write(default_stat%detector_list%output_unit, '(a)') trim(buffer)
-
-       ! Next columns contain the positions of all the detectors.
-       column=2
-       positionloop: do i=1, default_stat%detector_list%total_num_det
-          buffer=field_tag(name=default_stat%detector_list%detector_names(i), column=column+1,&
-              statistic="position", components=xfield%dim)
-          write(default_stat%detector_list%output_unit, '(a)') trim(buffer)
-          column=column+xfield%dim   ! xfield%dim == size(detector%position)
-       end do positionloop
-
-       ! Loop over all fields in state and record the ones we want to output
-       allocate (default_stat%detector_list%sfield_list(size(state)))
-       allocate (default_stat%detector_list%vfield_list(size(state)))
-       phaseloop: do phase=1,size(state)
-          material_phase_name=trim(state(phase)%name)
-
-          ! Count the scalar fields to include in detectors
-          field_count = 0
-          do i = 1, size(state(phase)%scalar_names)
-             sfield => extract_scalar_field(state(phase),state(phase)%scalar_names(i))   
-             if (detector_field(sfield)) field_count = field_count + 1
-          end do 
-          allocate(default_stat%detector_list%sfield_list(phase)%ptr(field_count))
-          default_stat%detector_list%num_sfields = &
-              default_stat%detector_list%num_sfields + field_count
-
-          ! Loop over scalar fields again to store names and create header lines
-          field_count = 1
-          do i=1, size(state(phase)%scalar_names)
-
-             sfield => extract_scalar_field(state(phase),state(phase)%scalar_names(i))
-             if(.not. detector_field(sfield)) then
-                cycle
-             end if
-
-             ! Create header for included scalar field
-             do j=1, default_stat%detector_list%total_num_det
-                column=column+1
-                buffer=field_tag(name=sfield%name, column=column, &
-                    statistic=default_stat%detector_list%detector_names(j), &
-                    material_phase_name=material_phase_name)
-                write(default_stat%detector_list%output_unit, '(a)') trim(buffer)
-             end do
-
-             ! Store name of included scalar field
-             default_stat%detector_list%sfield_list(phase)%ptr(field_count)=state(phase)%scalar_names(i)
-             field_count = field_count + 1
-          end do
-
-          ! Count the vector fields to include in detectors
-          field_count = 0
-          do i = 1, size(state(phase)%vector_names)
-             vfield => extract_vector_field(state(phase),state(phase)%vector_names(i))   
-             if (detector_field(vfield)) field_count = field_count + 1
-          end do 
-          allocate(default_stat%detector_list%vfield_list(phase)%ptr(field_count))
-          default_stat%detector_list%num_vfields = &
-              default_stat%detector_list%num_vfields + field_count
-
-          ! Loop over vector fields again to store names and create header lines
-          field_count = 1
-          do i=1, size(state(phase)%vector_names)
-
-             vfield => extract_vector_field(state(phase),state(phase)%vector_names(i))
-             if(.not. detector_field(vfield)) then
-                cycle
-             end if
-
-             ! Create header for included vector field
-=======
 
        ! Initial columns are elapsed time and dt.
        buffer=field_tag(name="ElapsedTime", column=1, statistic="value")
@@ -1855,7 +1758,6 @@
 
            ! Create header for included vector field (first proc only)
            if (getprocno() == 1) then
->>>>>>> 1a3484e0
              do j=1, default_stat%detector_list%total_num_det
                 buffer=field_tag(name=vfield%name, column=column+1, &
                     statistic=default_stat%detector_list%detector_names(j), &
@@ -1864,28 +1766,6 @@
                 write(default_stat%detector_list%output_unit, '(a)') trim(buffer)
                 column=column+vfield%dim
              end do
-<<<<<<< HEAD
-
-             ! Store name of included vector field
-             default_stat%detector_list%vfield_list(phase)%ptr(field_count)=state(phase)%vector_names(i)
-             field_count = field_count + 1
-          end do
-
-       end do phaseloop
-
-       write(default_stat%detector_list%output_unit, '(a)') "</header>"
-       flush(default_stat%detector_list%output_unit)
-
-       ! when using mpi_subroutines to write into the detectors file we need to close the file since 
-       ! filename.detectors.dat needs to be open now with MPI_OPEN
-       if ((.not.isparallel()).and.(.not. default_stat%detector_list%binary_output)) then
-
-       else    
-          close(default_stat%detector_list%output_unit)
-       end if
-
-    end if  !getprocno() == 1
-=======
            end if
 
            ! Store name of included vector field
@@ -1907,7 +1787,6 @@
           close(default_stat%detector_list%output_unit)
        end if
     end if  
->>>>>>> 1a3484e0
 
     if ((isparallel()).or.((.not.isparallel()).and.(default_stat%detector_list%binary_output))) then
 
@@ -2670,65 +2549,6 @@
 
     ! This is only for single processor with non-binary output
     if ((.not.isparallel()).and.(.not. detector_list%binary_output)) then
-<<<<<<< HEAD
-
-       if(getprocno() == 1) then
-          if(detector_list%binary_output) then
-             write(detector_list%output_unit) time
-             write(detector_list%output_unit) dt
-          else
-             format_buffer=reals_format(1)
-             write(detector_list%output_unit, format_buffer, advance="no") time
-             write(detector_list%output_unit, format_buffer, advance="no") dt
-          end if
-       end if
-
-       ! Next columns contain the positions of all the detectors.
-       detector => detector_list%firstnode
-       positionloop: do i=1, detector_list%length
-          if(detector_list%binary_output) then
-             write(detector_list%output_unit) detector%position
-          else
-             format_buffer=reals_format(size(detector%position))
-             write(detector_list%output_unit, format_buffer, advance="no") &
-                  detector%position
-          end if
-
-          detector => detector%next
-       end do positionloop
-
-       phaseloop: do phase=1,size(state)
-          if (size(detector_list%sfield_list(phase)%ptr)>0) then
-             do i=1, size(detector_list%sfield_list(phase)%ptr)
-                ! Output statistics for each scalar field.
-                sfield=>extract_scalar_field(state(phase), detector_list%sfield_list(phase)%ptr(i))
-
-                detector => detector_list%firstnode
-                do j=1, detector_list%length
-                   value =  detector_value(sfield, detector)
-                   if(detector_list%binary_output) then
-                      write(detector_list%output_unit) value
-                   else
-                      format_buffer=reals_format(1)
-                      write(detector_list%output_unit, format_buffer, advance="no") value
-                   end if
-                   detector => detector%next
-                end do
-             end do
-          end if
-
-          if (size(detector_list%vfield_list(phase)%ptr)>0) then
-             do i = 1, size(detector_list%vfield_list(phase)%ptr)
-                ! Output statistics for each vector field
-                vfield => extract_vector_field(state(phase), &
-                  & detector_list%vfield_list(phase)%ptr(i))
-                allocate(vvalue(vfield%dim))
-
-                detector => detector_list%firstnode
-                do j=1, detector_list%length
-                   vvalue =  detector_value(vfield, detector)
-
-=======
 
        if(getprocno() == 1) then
           if(detector_list%binary_output) then
@@ -2786,7 +2606,6 @@
                 do j=1, detector_list%length
                    vvalue =  detector_value(vfield, detector)
 
->>>>>>> 1a3484e0
                    if(detector_list%binary_output) then
                       write(detector_list%output_unit) vvalue
                    else
@@ -2815,11 +2634,7 @@
 
     totaldet_global=detector_list%length
     call allsum(totaldet_global)
-<<<<<<< HEAD
-    ewrite(2,*) "Global number of detectors at the end of write_detectors subroutine", totaldet_global
-=======
     ewrite(2,*) "Found", detector_list%length, "local and", totaldet_global, "global detectors"
->>>>>>> 1a3484e0
 
     if (totaldet_global/=detector_list%total_num_det) then
        ewrite(2,*) "We have either duplication or have lost some det"
@@ -2867,10 +2682,6 @@
     procno = getprocno()
 
     ewrite(2, *) "Number of detector scalar fields = ", detector_list%num_sfields
-<<<<<<< HEAD
-
-=======
->>>>>>> 1a3484e0
     ewrite(2, *) "Number of detector vector fields = ", detector_list%num_vfields
 
     call mpi_type_extent(getpreal(), realsize, ierror)
@@ -2899,11 +2710,7 @@
     end if
     location_to_write = location_to_write + 2 * realsize
 
-<<<<<<< HEAD
-    node => detector_list%firstnode
-=======
     node => detector_list%first
->>>>>>> 1a3484e0
     position_loop: do i = 1, detector_list%length
       ! Output detector coordinates
       assert(size(node%position) == dim)  
@@ -2926,11 +2733,7 @@
           ! Output statistics for each scalar field        
           sfield => extract_scalar_field(state(phase), detector_list%sfield_list(phase)%ptr(i))
 
-<<<<<<< HEAD
-          node => detector_list%firstnode
-=======
           node => detector_list%first
->>>>>>> 1a3484e0
           scalar_node_loop: do j = 1, detector_list%length
             value =  detector_value(sfield, node)
 
@@ -2956,11 +2759,7 @@
           ! vector fields (see below)
           assert(vfield%dim == dim)
 
-<<<<<<< HEAD
-          node => detector_list%firstnode
-=======
           node => detector_list%first
->>>>>>> 1a3484e0
           vector_node_loop: do j = 1, detector_list%length
             vvalue =  detector_value(vfield, node)
 
