--- conflicted
+++ resolved
@@ -2873,38 +2873,21 @@
 
           node => detector_list%firstnode
           scalar_node_loop: do j = 1, detector_list%length
-<<<<<<< HEAD
-          if(node%initial_owner /= -1 .or. procno == 1) then
-=======
->>>>>>> 06ef7b36
             value =  detector_value(sfield, node)
 
             offset = location_to_write + (detector_list%total_num_det * (number_of_scalar_det_fields - 1) + (node%id_number - 1)) * realsize
 
             call mpi_file_write_at(detector_list%mpi_fh, offset, value, 1, getpreal(), MPI_STATUS_IGNORE, ierror)
             assert(ierror == MPI_SUCCESS)
-<<<<<<< HEAD
-          end if
-
-          node => node%next
-        end do scalar_node_loop
-        assert(.not. associated(node))
-
-=======
             node => node%next
           end do scalar_node_loop
           assert(.not. associated(node))
->>>>>>> 06ef7b36
         end do scalar_loop
       end if
       location_to_write = location_to_write + detector_list%total_num_det * number_of_scalar_det_fields * realsize
       
       number_of_vector_det_fields = 0
-<<<<<<< HEAD
-      if (allocated(detector_list%sfield_list)) then
-=======
       if (allocated(detector_list%vfield_list)) then
->>>>>>> 06ef7b36
         vector_loop: do i = 1, size(detector_list%vfield_list(phase)%ptr)
           ! Output statistics for each vector field
      
@@ -2912,30 +2895,6 @@
      
           if(.not. detector_field(vfield)) cycle vector_loop
           number_of_vector_det_fields = number_of_vector_det_fields + 1
-<<<<<<< HEAD
-
-          ! We currently don't have enough information for mixed dimension
-          ! vector fields (see below)
-          assert(vfield%dim == dim)
-
-          node => detector_list%firstnode
-          vector_node_loop: do j = 1, detector_list%length
-            if(node%initial_owner /= -1 .or. procno == 1) then
-              vvalue =  detector_value(vfield, node)
-
-              ! Currently have to assume single dimension vector fields in
-              ! order to compute the offset
-              offset = location_to_write + (detector_list%total_num_det * (number_of_vector_det_fields - 1) + (node%id_number - 1)) * dim * realsize
-
-              call mpi_file_write_at(detector_list%mpi_fh, offset, vvalue, dim, getpreal(), MPI_STATUS_IGNORE, ierror)
-              assert(ierror == MPI_SUCCESS)
-            end if  
-
-            node => node%next
-          end do vector_node_loop
-          assert(.not. associated(node))
-        
-=======
 
           ! We currently don't have enough information for mixed dimension
           ! vector fields (see below)
@@ -2954,7 +2913,6 @@
             node => node%next
           end do vector_node_loop
           assert(.not. associated(node))        
->>>>>>> 06ef7b36
         end do vector_loop
       end if
       location_to_write = location_to_write + detector_list%total_num_det * number_of_vector_det_fields * dim * realsize
