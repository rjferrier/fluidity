--- conflicted
+++ resolved
@@ -1791,11 +1791,7 @@
     integer, dimension(ele_num%nodes_per(1)) :: edge_local_num
 
     integer, dimension(4) :: l
-<<<<<<< HEAD
-    integer :: cnt, i, j, k, inc, inc_l, deg
-=======
     integer :: cnt, i, j, k, inc, inc_l
->>>>>>> 8c1a4559
     ! Local edge vertices for trace elements. 
     integer, dimension(2) :: ln
     ! array for locating face in quad
@@ -1831,63 +1827,6 @@
             edge_local_num = 1
             return
           end if
-<<<<<<< HEAD
-         
-         ! Get local node numbers of vertices
-         vertices=local_vertices(ele_num)
-         deg=ele_num%degree
-
-          l=0
-          k=1 ! bit mask
-          j=0
-          if(deg>1) then
-             vertices=vertices/(deg+1)
-             do i=ele_num%dimension, 1, -1
-                ! compute ith 'count' coordinate
-                l(i) = mod(vertices(nodes(1))/deg**(k-1),deg)
-                ! increment to go from node 1 to node 2: 0, -1 or +1
-                inc_l = mod(vertices(nodes(2))/deg**(k-1),deg) - l(i)
-                ! remember the coordinate in which node 1 and 2 differ:
-                if (inc_l/=0)  then
-                   j = i
-                   inc = inc_l
-                end if
-                k=k*2
-             end do
-          else
-             do i=ele_num%dimension, 1, -1
-                ! compute ith 'count' coordinate
-                l(i) = iand(vertices(nodes(1))-1, k)/k
-                ! increment to go from node 1 to node 2: 0, -1 or +1
-                inc_l = iand(vertices(nodes(2))-1, k)/k-l(i)
-                ! remember the coordinate in which node 1 and 2 differ:
-                if (inc_l/=0)  then
-                   j = i
-                   inc = inc_l
-                end if
-                k=k*2
-             end do
-          end if
-
-          if (j==0) then
-            FLAbort("The same node appears more than once in edge_local_num.")
-          end if
-            
-          ! instead of between 0 and 1, between 0 and degree
-          l=l*ele_num%degree
-          if (interior) then
-             ! leave out boundary nodes
-             do i=1, ele_num%degree-1
-               l(j)=l(j)+inc
-               edge_local_num(i)=ele_num%count2number(l(1), l(2), l(3))
-             end do
-          else
-             do i=0, ele_num%degree
-               edge_local_num(i+1)=ele_num%count2number(l(1), l(2), l(3))
-               l(j)=l(j)+inc
-             end do
-          end if
-=======
          ! Get local node numbers of vertices
          vertices=local_vertices(ele_num)
           l=0
@@ -1906,7 +1845,6 @@
              end if
              k=k*2
           end do
->>>>>>> 8c1a4559
           
       case default
           FLAbort("Unknown element family.")
@@ -2455,32 +2393,14 @@
   ! Local coordinate calculations.
   !------------------------------------------------------------------------
 
-  pure function local_coords_len(ele_num)
-    type(ele_numbering_type), intent(in) :: ele_num
-    integer :: local_coords_len
-    !
-    if(ele_num%type==ELEMENT_TRACE) then
-       if((ele_num%family==FAMILY_CUBE)) then
-          local_coords_len = ele_num%dimension
-       else
-          local_coords_len = size(ele_num%number2count, 1)
-       end if
-    else
-       local_coords_len = size(ele_num%number2count, 1)
-    end if
-  end function local_coords_len
-
   function ele_num_local_coords(n, ele_num) result (coords)
     ! Work out the local coordinates of node n in ele_num.
     integer, intent(in) :: n
     type(ele_numbering_type), intent(in) :: ele_num    
-    real, dimension(local_coords_len(ele_num)) :: coords
+    real, dimension(size(ele_num%number2count, 1)) :: coords
     
     integer, dimension(size(ele_num%number2count, 1)) :: count_coords
     integer :: i
-    integer, allocatable, dimension(:) :: boundary2element,&
-         &boundary2count_component
-    real, allocatable, dimension(:) :: boundary2local_coordinate
 
     select case(ele_num%type)
     case (ELEMENT_LAGRANGIAN)
@@ -2541,26 +2461,11 @@
 
           count_coords=ele_num%number2count(:,n)
 
-          !for trace elements, the first count coordinate is the 
-          !boundary number.
-          !The other coordinates are the count coordinates on the 
-          !boundary.
-          !the mapping from boundary count coordinates to 
-          !element count coordinates is done in ascending component
-          !order
-
-          !e.g. for triangles, the first boundary count coordinate for
-          !boundary 2 is element count coordinate 1, and the second
-          !boundary count coordinate is element count coordinate 3
-
           if (ele_num%degree>0) then
-             !loop over boundaries
              do i=1,ele_num%dimension+1
                 if (i<count_coords(1)) then
                    coords(i)=count_coords(i+1)/real(ele_num%degree)
                 else if (i==count_coords(1)) then
-                   !we are on boundary corresponding to ith local coordinate 
-                   !being zero
                    coords(i)=0.0
                 else
                    coords(i)=count_coords(i)/real(ele_num%degree)
@@ -2573,67 +2478,8 @@
              coords(n) = 0.0
           end if
        case (FAMILY_CUBE)
-
-          !for trace elements, the first count coordinate is the 
-          !boundary number.
-          !The other coordinates are the count coordinates on the 
-          !boundary.
-
-          if(ele_num%dimension==2) then
-             !special case for quads because the boundary element 
-             !type is simplex, not cubes
-
-             !the mapping from boundary count coordinates to 
-             !element count
-             !coordinates is done in ascending component order
-             coords = 0.
-             count_coords=ele_num%number2count(:,n)
-
-             !numbering is
-             !       4
-             !   3      4
-             !  1        2
-             !   1      2
-             !       3
-             
-             !local coordinates are
-             !  0,1 -- 1,1
-             !   |      |
-             !  0,0 -- 1,0
-
-             allocate(boundary2element(4),boundary2count_component(4),&
-                  &boundary2local_coordinate(4))
-             !boundary2element(i) is the element count coordinate
-             !component corresponding to boundary element component i
-             boundary2element = (/2,2,1,1/)
-             !boundary2count_component is the component of the 
-             !element local coordinates that is held constant on 
-             !this boundary
-             boundary2count_component = (/1,1,2,2/)
-             !boundary2local_coordinate is the value of the 
-             !local coordinate on that boundary
-             boundary2local_coordinate = (/-1.,1.,-1.,1./)
-             
-             i = boundary2element(count_coords(1))
-             if(ele_num%degree>0) then
-                !count_coords(3) increases with increasing element count
-                !coordinate component boundar2element(count_coords(1))
-                coords(i)=&
-                     &2.*count_coords(3)/real(ele_num%degree)-1.
-             else
-                !special case for degree 0 trace space,
-                !a single node in the middle of the face
-                coords(i)=0.
-             end if
-             i = boundary2count_component(count_coords(1))
-             coords(i)=&
-                  &boundary2local_coordinate(count_coords(1))
-
-             deallocate(boundary2element,boundary2count_component,&
-                  &boundary2local_coordinate)
-          else 
-             FLAbort('Haven''t implemented the dimension yet.')
-          end if
+          FLAbort('I *thought* this wasn''t needed.')
+
        case default
           
           FLAbort('Unknown element family.')
