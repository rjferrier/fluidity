!    Copyright (C) 2006 Imperial College London and others.
!    
!    Please see the AUTHORS file in the main source directory for a full list
!    of copyright holders.
!
!    Prof. C Pain
!    Applied Modelling and Computation Group
!    Department of Earth Science and Engineering
!    Imperial College London
!
!    amcgsoftware@imperial.ac.uk
!    
!    This library is free software; you can redistribute it and/or
!    modify it under the terms of the GNU Lesser General Public
!    License as published by the Free Software Foundation,
!    version 2.1 of the License.
!
!    This library is distributed in the hope that it will be useful,
!    but WITHOUT ANY WARRANTY; without even the implied warranty of
!    MERCHANTABILITY or FITNESS FOR A PARTICULAR PURPOSE.  See the GNU
!    Lesser General Public License for more details.
!
!    You should have received a copy of the GNU Lesser General Public
!    License along with this library; if not, write to the Free Software
!    Foundation, Inc., 59 Temple Place, Suite 330, Boston, MA  02111-1307
!    USA

#include "fdebug.h"
module element_numbering
  !!< Module containing local element numbering for the One True Numbering
  !!< Order. 
  !!<
  !!< This is currently very tet-centric but is written to be
  !!< generalised. 
  !!<
  !!< Conventions:
  !!< 
  !!< The One True Numbering Order is the recursive Pascal's triangle order
  !!< as documented in the wiki.
  !!< 
  !!< The bdys of a Tet have the same indices as the opposite vertex.
  !!<
  !!< This module currently implements tets of polynomial order 0 to 5.
  !!<
  !!< Nodes are subdivided into four disjoint sets: vertex nodes, those lying
  !!< on edges, those lying on faces and those interior to elements. 
  use futils
  use FLDebug
  implicit none

  integer, parameter :: ELEMENT_LAGRANGIAN=1, ELEMENT_NONCONFORMING=2, ELEMENT_BUBBLE=3, &
                        ELEMENT_CONTROLVOLUMEBDY_SURFACE=4, ELEMENT_CONTROLVOLUME_SURFACE=5, &
                        ELEMENT_CONTROLVOLUME_SURFACE_BODYDERIVATIVES=6, &
                        ELEMENT_DISCONTINUOUS_LAGRANGIAN=7, ELEMENT_TRACE=8

  integer, parameter :: FAMILY_SIMPLEX=1, FAMILY_CUBE=2

  type ele_numbering_type
     ! Type to record element numbering details.
     ! Number of each sort of topological entity.
     integer :: faces, vertices, edges, facets
     ! How many nodes are there on each topological entity. The index in this
     ! array is the dimension of the object. 
     integer, dimension(0:3) :: nodes_per
     integer :: degree ! Degree of polynomials.
     integer :: dimension ! 2D or 3D
     integer :: nodes
     integer :: type=ELEMENT_LAGRANGIAN
     integer :: family
     ! Map local count coordinates to local number.
     integer, dimension(:,:,:), pointer :: count2number
     ! Map local number to local count coordinates.
     integer, dimension(:,:), pointer :: number2count
     ! Count coordinate which is held constant for each element facet.
     integer, dimension(:), pointer :: facet_coord
     ! Value of that count coordinate on the element facet.
     integer, dimension(:), pointer :: facet_val
  end type ele_numbering_type
  
  integer, parameter :: TET_MAX_DEGREE=9, TET_BUBBLE_MAX_DEGREE=3
  integer, parameter :: TRI_MAX_DEGREE=32
  integer, parameter :: TRI_BUBBLE_MAX_DEGREE=2
  integer, parameter :: INTERVAL_MAX_DEGREE=32
  integer, parameter :: HEX_MAX_DEGREE=9, QUAD_MAX_DEGREE=9
  ! bubbles are restricted to prevent co-located nodes

  type(ele_numbering_type), dimension(0:TET_MAX_DEGREE), target, save ::&
       & tet_numbering
  type(ele_numbering_type), dimension(1:TET_BUBBLE_MAX_DEGREE), target, save ::&
       & tet_numbering_bubble
  type(ele_numbering_type), dimension(0:TRI_MAX_DEGREE), target, save ::&
       & tri_numbering
  type(ele_numbering_type), dimension(0:TRI_MAX_DEGREE), target, save ::&
       & tri_numbering_trace
  type(ele_numbering_type), dimension(0:TRI_MAX_DEGREE), target, save ::&
       & quad_numbering_trace
  type(ele_numbering_type), dimension(1:TRI_BUBBLE_MAX_DEGREE), target, save ::&
       & tri_numbering_bubble
  type(ele_numbering_type), target, save :: tri_numbering_nc
  type(ele_numbering_type), dimension(0:INTERVAL_MAX_DEGREE), target, &
       save :: interval_numbering
  type(ele_numbering_type), target, save :: interval_numbering_bubble
  type(ele_numbering_type), dimension(0:HEX_MAX_DEGREE), target, save ::&
       & hex_numbering
  type(ele_numbering_type), dimension(0:QUAD_MAX_DEGREE), target, save ::&
       & quad_numbering
  type(ele_numbering_type), dimension(0:0), target, save :: point_numbering

  ! Map from local node numbers to local edge numbers
  integer, dimension(4,4) :: LOCAL_EDGE_NUM=reshape(&
       (/0,1,2,4,&
       1,0,3,5,&
       2,3,0,6,&
       4,5,6,0/), (/4,4/))
       
  ! map from pair of local linear tet node numbers to local number of
  ! inbetween quadratic node
  integer, parameter, dimension(4,4) :: ilink2=reshape(&
      (/ 1, 2, 4, 7, &
         2, 3, 5, 8, &
         4, 5, 6, 9, &
         7, 8, 9, 10 /), (/ 4, 4 /) )
         
  ! map from pair of local linear tet node numbers to local number of
  ! for surface triangle 
  ! ! THIS IS NOT IN THE ONE TRUE ORDERING - THIS SHOULD CHANGE ! !
  integer, parameter, dimension(3,3) :: silink2=reshape(&
      (/ 1, 4, 6, &
         4, 2, 5, &
         6, 5, 3 /), (/ 3, 3 /) )
  
  logical, private, save :: initialised=.false.

  interface local_coords
     module procedure ele_num_local_coords
  end interface

  interface local_vertices
     module procedure ele_num_local_vertices
  end interface

  interface vertex_num
     module procedure svertex_num, vvertex_num
  end interface

  interface facet_numbering
     module procedure numbering_facet_numbering
  end interface

!!$  interface edge_num
!!$     module procedure edge_num_int, edge_num_no_int
!!$  end interface

!!$  interface face_num
!!$     module procedure face_num_int, face_num_no_int
!!$  end interface

!!$  interface facet_local_num
!!$     module procedure facet_local_num_int, facet_local_num_no_int
!!$  end interface

  interface face_local_num
     module procedure face_local_num_int, face_local_num_no_int
  end interface
  
  interface operator(==)
     module procedure element_num_equal
  end interface

contains

  function find_element_numbering(vertices, dimension, degree, type) result (ele_num)
    ! Return the element numbering type for an element in dimension
    ! dimensions with vertices vertices and degree polynomial bases.
    !
    ! If no suitable numbering is available, return a null pointer.
    type(ele_numbering_type), pointer :: ele_num
    integer, intent(in) :: vertices, dimension, degree
    integer, intent(in), optional :: type

    integer :: ltype

    if (.not.initialised) call number_elements

    if (present(type)) then
       ltype=type
    else
       ltype=ELEMENT_LAGRANGIAN
    end if

    ! For element numbering, DG and CG Lagrangian are the same. The
    !  difference occurs in the element_type.
    if (ltype==ELEMENT_DISCONTINUOUS_LAGRANGIAN) then
       ltype=ELEMENT_LAGRANGIAN 
    end if

    select case(ltype)
    case (ELEMENT_LAGRANGIAN)
       select case(dimension)
       case (0)
          select case(vertices)
          case(1)
             ! The point element always has degree 0
             ele_num=>point_numbering(0)
             return
          case default
             ele_num=>null()
             return
          end select

       case (1)
          select case(vertices)
          case(2) 
             ! Intervals - the only possibility.
             if (degree>INTERVAL_MAX_DEGREE) then
                ele_num=>null()
                return
             else
                ele_num=>interval_numbering(degree)
                return
             end if
          
          case default
             ele_num=>null()
             return
          end select

       case(2)
          
          select case(vertices)
          case(3)
             !Triangles.
             
             if (degree>TRI_MAX_DEGREE) then
                ele_num=>null()
                return
             else
                ele_num=>tri_numbering(degree)
                return
             end if
             
          case (4)
             ! Quads
             
             if (degree>QUAD_MAX_DEGREE) then
                ele_num=>null()
                return
             else
                ele_num=>quad_numbering(degree)
                return
             end if
             
          case default
             ele_num=>null()
             return
          end select
          
       case(3)
          
          select case (vertices)
          case (4)
             !Tets
             
             if (degree>TET_MAX_DEGREE) then
                ele_num=>null()
                return
             else
                ele_num=>tet_numbering(degree)
                return
             end if
             
          case (8)
             ! Hexes
             
             if (degree>HEX_MAX_DEGREE) then
                ele_num=>null()
                return
             else
                ele_num=>hex_numbering(degree)
                return
             end if
             
          case default
             ele_num=>null()
             return
          end select
          
       case default
          ele_num=>null()
          return
       end select
       
    case (ELEMENT_NONCONFORMING)

       assert(vertices==3)
       assert(dimension==2)
       assert(degree==1)
       ele_num=>tri_numbering_nc

!    case (ELEMENT_NONCONFORMING_FACE)

!       assert(vertices==3)
!       assert(dimension==2)
!       assert(degree==1)
!       ele_num=>tri_numbering_nc
       
    case (ELEMENT_TRACE)

       if(dimension /= 2) then
          FLAbort('Trace elements only currently coded for 2D')
       end if
       select case (vertices)
       case (3)
          ele_num=>tri_numbering_trace(degree)
       case (4)
          ele_num=>quad_numbering_trace(degree)
       case default
          FLAbort('Vertex count not supported for trace elements')
       end select
    case (ELEMENT_BUBBLE)

       select case(dimension)
       case(1)
         
          select case(vertices)
          case(2) 
             ! Intervals - the only possibility.
             if (degree/=1) then
                ele_num=>null()
                return
             else
                ele_num=>interval_numbering_bubble
                return
             end if
          
          case default
             ele_num=>null()
             return
          end select
          
       case(2)
          
          select case(vertices)
          case(3)
             !Triangles.
             
             if ((degree==0).or.(degree>TRI_BUBBLE_MAX_DEGREE)) then
                ele_num=>null()
                return
             else
                ele_num=>tri_numbering_bubble(degree)
                return
             end if
             
          case default
             ele_num=>null()
             return
          end select

       case(3)
          
          select case(vertices)
          case(4)
             !Tets.
             
             if ((degree==0).or.(degree>TET_BUBBLE_MAX_DEGREE)) then
                ele_num=>null()
                return
             else
                ele_num=>tet_numbering_bubble(degree)
                return
             end if
             
          case default
             ele_num=>null()
             return
          end select

       case default
          ele_num=>null()
          return
       end select

    case default
       
       FLAbort('Attempt to select an illegal element type.')

    end select
       
  end function find_element_numbering

  subroutine number_elements
    ! Fill the values in in element_numbering.

    ! make sure this is idempotent.
    if (initialised) return
    initialised=.true.

    call number_tets_lagrange
    call number_tets_bubble
    call number_triangles_lagrange
    call number_triangles_bubble
    call number_triangles_trace
    call number_triangles_nc
    call number_intervals_lagrange
    call number_intervals_bubble
    call number_point_lagrange
    call number_hexes_lagrange
    call number_quads_lagrange
    call number_quads_trace
    
  end subroutine number_elements

  subroutine number_tets_lagrange
    ! Fill the values in in element_numbering.
    integer :: i,j, cnt
    integer, dimension(4) :: l
    type(ele_numbering_type), pointer :: ele

    ! Currently only tets are supported.
    tet_numbering%faces=4
    tet_numbering%vertices=4
    tet_numbering%edges=6
    tet_numbering%dimension=3
    tet_numbering%facets=4
    tet_numbering%family=FAMILY_SIMPLEX
    tet_numbering%type=ELEMENT_LAGRANGIAN
    
    degree_loop: do i=0,TET_MAX_DEGREE
       ele=>tet_numbering(i)
       ele%degree=i

       if (i>0) then
          ele%nodes_per(0)=1          
          ele%nodes_per(1)=i-1
          ele%nodes_per(2)=tr(i-2)
          ele%nodes_per(3)=te(i-3)
       else
          ele%nodes_per(0:2)=0
          ele%nodes_per(3)=1
       end if

       ! Allocate mappings:
       allocate(ele%count2number(0:i,0:i,0:i))
       allocate(ele%number2count(ele%dimension+1,te(i+1)))
       allocate(ele%facet_coord(ele%faces))
       allocate(ele%facet_val(ele%faces))

       ele%nodes=te(i+1)

       ele%count2number=0
       ele%number2count=0

       l=0
       l(1)=i
       
       cnt=0

       number_loop: do
          
          cnt=cnt+1
          
          ele%count2number(l(1), l(2), l(3))=cnt
          ele%number2count(:,cnt)=l

          ! If the last index has reached the current degree then we are
          ! done.          
          if (l(4)==i) exit number_loop

          ! Increment the index counter.
          l(2)=l(2)+1
          
          do j=2,3
             ! This comparison implements the decreasing dimension lengths
             ! as you move up the pyramid.
             if (l(j)>i-sum(l(j+1:))) then
                l(j)=0
                l(j+1)=l(j+1)+1
             end if
          end do

          l(1)=i-sum(l(2:))


       end do number_loop
       
       ! Sanity test
       if (te(i+1)/=cnt) then
          ewrite(3,*) 'Counting error', i, te(i+1), cnt
          stop
       end if
       
       ! Number faces.
       forall(j=1:ele%faces)
          ele%facet_coord(j)=j
       end forall
       ! In a tet all faces occur on planes of zero value for one local coord.
       ele%facet_val=0

    end do degree_loop

    
  end subroutine number_tets_lagrange

  subroutine number_tets_bubble
    ! Fill the values in in element_numbering.
    integer :: i,j, cnt
    integer, dimension(4) :: l
    type(ele_numbering_type), pointer :: ele

    ! Currently only tets are supported.
    tet_numbering_bubble%faces=4
    tet_numbering_bubble%vertices=4
    tet_numbering_bubble%edges=6
    tet_numbering_bubble%dimension=3
    tet_numbering_bubble%facets=4
    tet_numbering_bubble%family=FAMILY_SIMPLEX
    tet_numbering_bubble%type=ELEMENT_BUBBLE

    degree_loop: do i=1,TET_BUBBLE_MAX_DEGREE
       ele=>tet_numbering_bubble(i)
       ele%degree=i

       ele%nodes_per(0)=1
       ele%nodes_per(1)=i-1
       ele%nodes_per(2)=tr(i-2)
       ele%nodes_per(3)=te(i-3)+1

       ! Allocate mappings:
       allocate(ele%count2number(0:i*(ele%dimension+1),0:i*(ele%dimension+1),0:i*(ele%dimension+1)))
       allocate(ele%number2count(ele%dimension+1,te(i+1)+1))
       allocate(ele%facet_coord(ele%faces))
       allocate(ele%facet_val(ele%faces))

       ele%nodes=te(i+1)+1
       ele%count2number=0
       ele%number2count=0

       l=0
       l(1)=i*(ele%dimension+1)
       
       cnt=0

       number_loop: do
          
          cnt=cnt+1
          
          ele%count2number(l(1), l(2), l(3))=cnt
          ele%number2count(:,cnt)=l

          ! If the last index has reached the current degree then we are
          ! done.          
          if (l(4)==i*(ele%dimension+1)) exit number_loop

          ! Increment the index counter.
          l(2)=l(2)+ele%dimension+1
          
          do j=2,3
             ! This comparison implements the decreasing dimension lengths
             ! as you move up the pyramid.
             if (l(j)>i*(ele%dimension+1)-sum(l(j+1:))) then
                l(j)=0
                l(j+1)=l(j+1)+ele%dimension+1
             end if
          end do

          l(1)=i*(ele%dimension+1)-sum(l(2:))


       end do number_loop

       ! add in the bubble node
       l(1) = i
       l(2) = i
       l(3) = i
       l(4) = i
       cnt=cnt+1
       ele%count2number(l(1), l(2), l(3))=cnt
       ele%number2count(:,cnt)=l

       ! Sanity test
       if (te(i+1)+1/=cnt) then
          ewrite(-1,*) 'degree, nodes, cnt = ', i, te(i+1)+1, cnt
          FLAbort("Counting error")
       end if
       
       ! Number faces.
       forall(j=1:ele%faces)
          ele%facet_coord(j)=j
       end forall
       ! In a tet all faces occur on planes of zero value for one local coord.
       ele%facet_val=0

    end do degree_loop

    
  end subroutine number_tets_bubble

  subroutine number_triangles_lagrange
    ! Fill the values in in element_numbering.
    integer :: i,j, cnt
    integer, dimension(3) :: l
    type(ele_numbering_type), pointer :: ele

    tri_numbering%faces=1
    tri_numbering%vertices=3
    tri_numbering%edges=3
    tri_numbering%dimension=2
    tri_numbering%facets=3
    tri_numbering%family=FAMILY_SIMPLEX
    tri_numbering%type=ELEMENT_LAGRANGIAN

    ! Degree 0 elements are a special case.
    ele=>tri_numbering(0)
    ele%degree=0
    
    degree_loop: do i=0,TRI_MAX_DEGREE
       ele=>tri_numbering(i)
       ele%degree=i 
       
       if (i>0) then
          ele%nodes_per(0)=1
          ele%nodes_per(1)=i-1
          ele%nodes_per(2)=tr(i-2)
       else
          ele%nodes_per(0:1)=0
          ele%nodes_per(2)=1
       end if
       ele%nodes_per(3)=0

       ! Allocate mappings:
       allocate(ele%count2number(0:i,0:i,0:i))
       allocate(ele%number2count(ele%dimension+1,tr(i+1)))
       allocate(ele%facet_coord(ele%vertices))
       allocate(ele%facet_val(ele%vertices))

       ele%nodes=tr(i+1)
       ele%count2number=0
       ele%number2count=0

       l=0
       l(1)=i
       
       cnt=0

       number_loop: do
          
          cnt=cnt+1
          
          ele%count2number(l(1), l(2), l(3))=cnt
          ele%number2count(:,cnt)=l

          ! If the last index has reached the current degree then we are
          ! done.          
          if (l(3)==i) exit number_loop

          ! Increment the index counter.
          l(2)=l(2)+1
          
          do j=2,2
             ! This comparison implements the decreasing dimension lengths
             ! as you move up the triangle.
             if (l(j)>i-sum(l(j+1:))) then
                l(j)=0
                l(j+1)=l(j+1)+1
             end if
          end do

          l(1)=i-sum(l(2:))


       end do number_loop
       
       ! Sanity test
       if (tr(i+1)/=cnt) then
          ewrite(3,*) 'Counting error', i, tr(i+1), cnt
          stop
       end if
       
       ! Number edges.
       forall(j=1:ele%vertices)
          ele%facet_coord(j)=j
       end forall
       ! In a triangle all faces occur on planes of zero value for one local coord.
       ele%facet_val=0
    end do degree_loop
    
  end subroutine number_triangles_lagrange

  subroutine number_triangles_bubble
    ! Fill the values in in element_numbering.
    integer :: i,j, cnt
    integer, dimension(3) :: l
    type(ele_numbering_type), pointer :: ele

    tri_numbering_bubble%faces=1
    tri_numbering_bubble%vertices=3
    tri_numbering_bubble%edges=3
    tri_numbering_bubble%dimension=2
    tri_numbering_bubble%facets=3
    tri_numbering_bubble%family=FAMILY_SIMPLEX
    tri_numbering_bubble%type=ELEMENT_BUBBLE

    degree_loop: do i=1,TRI_BUBBLE_MAX_DEGREE
       ele=>tri_numbering_bubble(i)
       ele%degree=i

       ele%nodes_per(0)=1
       ele%nodes_per(1)=i-1
       ele%nodes_per(2)=tr(i-2)+1
       ele%nodes_per(3)=0

       ! Allocate mappings:
       allocate(ele%count2number(0:i*(ele%dimension+1),0:i*(ele%dimension+1),0:i*(ele%dimension+1)))
       allocate(ele%number2count(ele%dimension+1,tr(i+1)+1))
       allocate(ele%facet_coord(ele%vertices))
       allocate(ele%facet_val(ele%vertices))

       ele%nodes=tr(i+1)+1
       ele%count2number=0
       ele%number2count=0

       l=0
       l(1)=i*(ele%dimension+1)
       
       cnt=0

       number_loop: do
          
          cnt=cnt+1
          
          ele%count2number(l(1), l(2), l(3))=cnt
          ele%number2count(:,cnt)=l

          ! If the last index has reached the current degree then we are
          ! done.          
          if (l(3)==i*(ele%dimension+1)) exit number_loop

          ! Increment the index counter.
          l(2)=l(2)+ele%dimension+1
          
          do j=2,2
             ! This comparison implements the decreasing dimension lengths
             ! as you move up the triangle.
             if (l(j)>i*(ele%dimension+1)-sum(l(j+1:))) then
                l(j)=0
                l(j+1)=l(j+1)+ele%dimension+1
             end if
          end do

          l(1)=i*(ele%dimension+1)-sum(l(2:))


       end do number_loop
      
      ! add in the bubble node
      l(1) = i
      l(2) = i
      l(3) = i
      cnt=cnt+1
      ele%count2number(l(1), l(2), l(3))=cnt
      ele%number2count(:,cnt)=l
       
       ! Sanity test
       if (tr(i+1)+1/=cnt) then
          ewrite(-1,*) 'degree, nodes, cnt = ', i, tr(i+1)+1, cnt
          FLAbort("Counting error")
       end if
       
       ! Number edges.
       forall(j=1:ele%vertices)
          ele%facet_coord(j)=j
       end forall
       ! In a triangle all faces occur on planes of zero value for one local coord.
       ele%facet_val=0
    end do degree_loop
    
  end subroutine number_triangles_bubble

  subroutine number_triangles_nc
    ! Fill the values in in element_numbering.
    integer :: j
    type(ele_numbering_type), pointer :: ele

    tri_numbering_nc%faces=1
    tri_numbering_nc%vertices=3
    tri_numbering_nc%edges=3
    tri_numbering_nc%dimension=2
    tri_numbering_nc%type=ELEMENT_NONCONFORMING
    tri_numbering_nc%facets=3
    tri_numbering_nc%family=FAMILY_SIMPLEX
    tri_numbering_nc%type=ELEMENT_NONCONFORMING

    ele=>tri_numbering_nc
    ele%degree=1
    
    ele%nodes_per(0)=0
    ele%nodes_per(1)=1
    ele%nodes_per(2)=0
    ele%nodes_per(3)=0

    ! Allocate mappings: 
    allocate(ele%count2number(0:ele%degree,0:ele%degree,0:ele%degree))
    allocate(ele%number2count(ele%dimension+1,tr(ele%degree+1)))
    allocate(ele%facet_coord(ele%vertices))
    allocate(ele%facet_val(ele%vertices))

    ele%nodes=tr(ele%degree+1)
    ele%count2number=0
    ele%number2count=0

    ! NOTE THAT THE FOLLOWING MAPPING IS NOT 1:1 !!!!!
    ! These are the mappings for the shape function locations.

    ! This is the relationship between shape function and vertex numbers.
    ! (Only for this element type)
    !          3
    !         / \
    !        2   1
    !       /     \
    !      1---3---2
    ele%count2number(0,1,1)=1
    ele%count2number(1,0,1)=2
    ele%count2number(1,1,0)=3
    ! These are the mappings for the vertices.
    ele%count2number(1,0,0)=1
    ele%count2number(0,1,0)=2
    ele%count2number(0,0,1)=3
    
    ! NOTE THAT INVERSE MAPPINGS ARE ONLY DEFINED FOR SHAPE FUNCTIONS.
    ele%number2count(:,1)=(/0,1,1/)
    ele%number2count(:,2)=(/1,0,1/)
    ele%number2count(:,3)=(/1,1,0/)

    ! Number edges.
    forall(j=1:ele%vertices)
       ele%facet_coord(j)=j
    end forall
    ! In a triange all faces occur on planes of zero value for one local coord.
    ele%facet_val=0
    
  end subroutine number_triangles_nc

  subroutine number_triangles_trace
    ! Fill the values in in element_numbering.
    integer :: i,j, cnt, ll
    integer, dimension(3) :: l
    type(ele_numbering_type), pointer :: ele

    tri_numbering_trace%faces=1
    tri_numbering_trace%vertices=0 ! This is set to zero because no DOFs
    ! located on vertices.
    tri_numbering_trace%edges=3
    tri_numbering_trace%dimension=2
    tri_numbering_trace%facets=3
    tri_numbering_trace%family=FAMILY_SIMPLEX
    tri_numbering_trace%type=ELEMENT_TRACE

    ! Degree 0 elements are a special case.
    ele=>tri_numbering_trace(0)
    ele%degree=0
    
    degree_loop: do i=0,TRI_MAX_DEGREE
       ele=>tri_numbering_trace(i)
       ele%degree=i 

       ! Allocate mappings:

       ele%nodes=(ele%dimension+1)*(ele%degree+1) !faces x floc
       
       ! For trace elements, the first index is the facet number.
       allocate(ele%count2number(1:ele%dimension+1,0:i,0:i))
       allocate(ele%number2count(ele%dimension+1,ele%nodes))
       allocate(ele%facet_coord(3))
       allocate(ele%facet_val(3))

       ele%count2number=0
       ele%number2count=0

       l=0
       l(1)=ele%degree
       
       cnt=0
       
       facet_loop: do ll=1,ele%dimension+1
          
          l=0
          l(1)=ll
          number_loop: do j=0,ele%degree
             
             cnt=cnt+1
             l(2:3)=(/ele%degree-j,j/)
             
             ele%count2number(l(1), l(2), l(3))=cnt
             ele%number2count(:,cnt)=l
             
          end do number_loop
       end do facet_loop

       ! Sanity test
       if (ele%nodes/=cnt) then
          ewrite(3,*) 'Counting error', i, ele%nodes, cnt
          stop
       end if

       ! For trace elements, the first local_coordinate is the face number.
       ele%facet_coord=1
       forall(j=1:ele%vertices)
          ! The first local coordinate labels the face.
          ele%facet_val(j)=j
       end forall
    end do degree_loop
    
  end subroutine number_triangles_trace

  subroutine number_quads_trace
    ! Fill the values in in element_numbering.
    integer :: i,j, cnt, ll
    integer, dimension(3) :: l
    type(ele_numbering_type), pointer :: ele

    quad_numbering_trace%faces=1
    quad_numbering_trace%vertices=4
    quad_numbering_trace%edges=4
    quad_numbering_trace%dimension=2
    quad_numbering_trace%facets=4
    quad_numbering_trace%family=FAMILY_CUBE
    quad_numbering_trace%type=ELEMENT_TRACE

    ! Degree 0 elements are a special case.
    ele=>quad_numbering_trace(0)
    ele%degree=0
    
    degree_loop: do i=0,QUAD_MAX_DEGREE
       ele=>quad_numbering_trace(i)
       ele%degree=i 

       ! Allocate mappings:

       ele%nodes= 2**ele%dimension * (ele%degree + 1) ! faces x floc
       
       ! For trace elements, the first index is the facet number.
       allocate(ele%count2number(1:2*ele%dimension,0:i,0:i))
       allocate(ele%number2count(ele%dimension+1,ele%nodes))
       allocate(ele%facet_coord(ele%facets))
       allocate(ele%facet_val(ele%facets))

       ele%count2number=0
       ele%number2count=0

       l=0
       l(1)=ele%degree
       
       cnt=0
       
       facet_loop: do ll=1,2*ele%dimension
          
          l=0

          l(1)=ll
          number_loop: do j=0,ele%degree
             
             cnt=cnt+1
             l(2:3)=(/ele%degree-j,j/)
             
             ele%count2number(l(1), l(2), l(3))=cnt
             ele%number2count(:,cnt)=l
             
          end do number_loop
       end do facet_loop

       ! Sanity test
       if (ele%nodes/=cnt) then
          ewrite(0,*) 'Counting error', i, ele%nodes, cnt
          stop
       end if

       ! For trace elements, the first local_coordinate is the face number.
       ele%facet_coord=1
       forall(j=1:ele%vertices)
          ! The first local coordinate labels the face.
          ele%facet_val(j)=j
       end forall
    end do degree_loop
    
  end subroutine number_quads_trace

  subroutine number_intervals_lagrange
    ! Fill the values in in element_numbering.
    integer :: i, j, cnt
    integer, dimension(2) :: l
    type(ele_numbering_type), pointer :: ele

    interval_numbering%faces=0
    interval_numbering%vertices=2
    interval_numbering%edges=1
    interval_numbering%dimension=1
    interval_numbering%facets=2
    interval_numbering%family=FAMILY_SIMPLEX
    interval_numbering%type=ELEMENT_LAGRANGIAN

    ! Degree 0 elements are a special case.
    ele=>interval_numbering(0)
    ele%degree=0
    
    degree_loop: do i=0,INTERVAL_MAX_DEGREE
       ele=>interval_numbering(i)
       ele%degree=i 

       if (i>0) then
          ele%nodes_per(0)=1
          ele%nodes_per(1)=i-1
       else 
          ele%nodes_per(0)=0
          ele%nodes_per(1)=1          
       end if
       ele%nodes_per(2)=0
       ele%nodes_per(3)=0

       ! Allocate mappings:
       allocate(ele%count2number(0:i,0:i,0:0))
       allocate(ele%number2count(ele%dimension+1,i+1))
       allocate(ele%facet_coord(ele%vertices))
       allocate(ele%facet_val(ele%vertices))

       ele%nodes=i+1
       ele%count2number=0
       ele%number2count=0

       l=0
       l(1)=i
       
       cnt=0

       number_loop: do
          
          cnt=cnt+1
          
          ele%count2number(l(1), l(2), 0)=cnt
          ele%number2count(:,cnt)=l

          ! If the last index has reached the current degree then we are
          ! done.          
          if (l(2)==i) exit number_loop

          ! Increment the index counter.
          l(2)=l(2)+1
          
          l(1)=i-l(2)

       end do number_loop
       
       ! Sanity test
       if (i+1/=cnt) then
          ewrite(3,*) 'Counting error', i, i+1, cnt
          stop
       end if
       
       ! Number edges.
       forall(j=1:ele%vertices)
          ele%facet_coord(j)=j
       end forall
       ! In an interval all faces occur on planes of zero value for one local coord.
       ele%facet_val=0

    end do degree_loop
    
  end subroutine number_intervals_lagrange

  subroutine number_intervals_bubble
    ! Fill the values in in element_numbering.
    integer :: j, cnt
    integer, dimension(2) :: l
    type(ele_numbering_type), pointer :: ele

    interval_numbering_bubble%faces=0
    interval_numbering_bubble%vertices=2
    interval_numbering_bubble%edges=1
    interval_numbering_bubble%dimension=1
    interval_numbering_bubble%facets=2
    interval_numbering_bubble%family=FAMILY_SIMPLEX
    interval_numbering_bubble%type=ELEMENT_BUBBLE

    ! we cannot exceed the bubble max degree of 1 because
    ! the count2number map becomes nonunique when two nodes
    ! are co-located
     ele=>interval_numbering_bubble
     ele%degree=1

     ele%nodes_per(0)=1
     ele%nodes_per(1)=1
     ele%nodes_per(2)=0
     ele%nodes_per(3)=0

     ! Allocate mappings:
     ! we need a lot of blank spaces here to make this
     ! mapping bijective!
     allocate(ele%count2number(0:(ele%dimension+1),0:(ele%dimension+1),0:0))
     allocate(ele%number2count(ele%dimension+1,3))
     allocate(ele%facet_coord(ele%vertices))
     allocate(ele%facet_val(ele%vertices))

     ele%nodes=3
     ele%count2number=0
     ele%number2count=0

     l=0
     l(1)=ele%dimension+1
     
     cnt=0

     number_loop: do
        ! this loop just takes care of the standard lagrangian element
        ! nodes (i.e. it intentionally excludes the bubble node)
        
        cnt=cnt+1
        
        ele%count2number(l(1), l(2), 0)=cnt
        ele%number2count(:,cnt)=l

        ! If the last index has reached the current degree then we are
        ! done.          
        if (l(2)==(ele%dimension+1)) exit number_loop

        ! Increment the index counter.
        l(2)=l(2)+ele%dimension+1
        
        l(1)=ele%dimension+1-l(2)

     end do number_loop
    
     ! add in the bubble node
     l(1) = 1
     l(2) = 1
     cnt = cnt +1 
     ele%count2number(l(1), l(2), 0)=cnt
     ele%number2count(:,cnt)=l
     
     ! Sanity test
     if (cnt/=3) then
        ewrite(-1,*) 'Counting error', 1, 3, cnt
        FLAbort("Counting error.")
     end if
     
     ! Number edges.
     forall(j=1:ele%vertices)
        ele%facet_coord(j)=j
     end forall
     ! In an interval all faces occur on planes of zero value for one local coord.
     ele%facet_val=0
    
  end subroutine number_intervals_bubble

  subroutine number_point_lagrange
    !!< The highly complex 1 point 0D element.
    type(ele_numbering_type), pointer :: ele
    
    point_numbering%faces=0
    point_numbering%vertices=1
    point_numbering%edges=0
    point_numbering%dimension=0
    point_numbering%facets=0
    point_numbering%family=FAMILY_SIMPLEX
    point_numbering%type=ELEMENT_LAGRANGIAN

    ! Degree 0 elements are a special case.
    ele=>point_numbering(0)
    ele%degree=0

    ele%nodes_per(0)=1
    ele%nodes_per(1)=0
    ele%nodes_per(2)=0
    ele%nodes_per(3)=0

    ! Allocate mappings:
    allocate(ele%count2number(0:0,0:0,0:0))
    allocate(ele%number2count(ele%dimension+1,1))
    allocate(ele%facet_coord(0))
    allocate(ele%facet_val(0))

    ele%nodes=1
    ele%count2number=1
    ele%number2count=0
    
  end subroutine number_point_lagrange
   
  subroutine number_hexes_lagrange
    ! Fill the values in in element_numbering.
    integer :: i,j, cnt, l1, l2, l3
    type(ele_numbering_type), pointer :: ele

    ! Currently only hexes are supported.
    hex_numbering%faces=6
    hex_numbering%vertices=8
    hex_numbering%edges=12
    hex_numbering%dimension=3
    hex_numbering%facets=6
    hex_numbering%family=FAMILY_CUBE
    hex_numbering%type=ELEMENT_LAGRANGIAN

    ! Degree 0 elements are a special case.
    ele=>hex_numbering(0)
    ele%degree=0
    
    degree_loop: do i=0,HEX_MAX_DEGREE
       ele=>hex_numbering(i)
       ele%degree=i

       if (i>0) then
          ele%nodes_per(0)=1
          ele%nodes_per(1)=i-1
          ele%nodes_per(2)=ele%nodes_per(1)**2
          ele%nodes_per(3)=ele%nodes_per(1)**3
       else
          ele%nodes_per(0:2)=0
          ele%nodes_per(3)=1
       end if
          
       ! Allocate mappings:
       allocate(ele%count2number(0:i,0:i,0:i))
       allocate(ele%number2count(ele%dimension,(i+1)**3))
       allocate(ele%facet_coord(ele%faces))
       allocate(ele%facet_val(ele%faces))

       ele%nodes=(i+1)**3

       ele%count2number=0
       ele%number2count=0
       
       cnt=0

       do l1=0, ele%degree
          
          do l2=0, ele%degree
             
             do l3=0, ele%degree

                cnt=cnt+1
          
                ele%count2number(l1, l2, l3)=cnt
                ele%number2count(:,cnt)=(/l1, l2, l3/)
                
             end do

          end do

       end do
              
       ! Number faces.
       ele%facet_coord((/1,6/))=3
       ele%facet_coord((/2,5/))=2
       ele%facet_coord((/3,4/))=1
       ! In a hex all faces occur on planes of value -1/+1 for one local
       ! coord, that is resp. 0 and degree in count coordinates
       ele%facet_val((/4,5,6/))=0
       ele%facet_val((/1,2,3/))=ele%degree

    end do degree_loop
    
  end subroutine number_hexes_lagrange

  subroutine number_quads_lagrange
    ! Fill the values in in element_numbering.
    integer :: i,j, cnt, l1, l2
    type(ele_numbering_type), pointer :: ele

    ! Currently only quads are supported.
    quad_numbering%faces=1
    quad_numbering%vertices=4
    quad_numbering%edges=4
    quad_numbering%dimension=2
    quad_numbering%facets=4
    quad_numbering%family=FAMILY_CUBE
    quad_numbering%type=ELEMENT_LAGRANGIAN

    ! Degree 0 elements are a special case.
    ele=>quad_numbering(0)
    ele%degree=0
    
    degree_loop: do i=0,QUAD_MAX_DEGREE
       ele=>quad_numbering(i)
       ele%degree=i

       if (i>0) then
          ele%nodes_per(0)=1
          ele%nodes_per(1)=i-1
          ele%nodes_per(2)=ele%nodes_per(1)**2
       else
          ele%nodes_per(0:1)=0
          ele%nodes_per(2)=1
       end if
       ele%nodes_per(3)=0


       ! Allocate mappings:
       allocate(ele%count2number(0:i,0:i,0:0))
       allocate(ele%number2count(ele%dimension,(i+1)**2))
       allocate(ele%facet_coord(ele%vertices))
       allocate(ele%facet_val(ele%vertices))

       ele%nodes=(i+1)**2

       ele%count2number=0
       ele%number2count=0
       
       cnt=0

       do l2=0, ele%degree
          
          do l1=0, ele%degree
             
                cnt=cnt+1
          
                ele%count2number(l1, l2, 0)=cnt
                ele%number2count(:,cnt)=(/l1, l2/)
                
          end do

       end do

       ! Number faces.
       ele%facet_coord((/2,3/))=1
       ele%facet_coord((/1,4/))=2
       ! In a quad all faces occur on planes of value 1 or 0 for one local
       ! coord. That is resp. 0 and ele%degree in 'count' coordinates
       ele%facet_val((/3,4/))=0
       ele%facet_val((/1,2/))=ele%degree

    end do degree_loop
    
  end subroutine number_quads_lagrange

  pure function tr(n)
    ! Return the nth triangular number
    integer :: tr
    integer, intent(in) :: n
    
    tr=max(n,0)*(n+1)/2
    
  end function tr

  pure function te(n)
    ! Return the nth tetrahedral number
    integer :: te
    integer, intent(in) :: n
    
    te=max(n,0)*(n+1)*(n+2)/6
    
  end function te

  pure function inv_tr(m) result (n)
    ! Return n where m=tr(n). If m is not a triangular number, return -1
    integer :: n
    integer, intent(in) :: m
    
    integer :: i, tri

    i=0
    
    do
       i=i+1
       
       tri=tr(i)

       if (tri==m) then
          n=i
          return
       else if (tri>m) then
          ! m is not a triangular number.
          n=-1
          return
       end if

    end do

  end function inv_tr

  pure function inv_te(m) result (n)
    ! Return n where m=te(n). If m is not a tetrahedral number, return -1
    integer :: n
    integer, intent(in) :: m
    
    integer :: i, tei

    i=0
    
    do
       i=i+1
       
       tei=te(i)

       if (tei==m) then
          n=i
          return
       else if (tei>m) then
          ! m is not a tetrahedral number.
          n=-1
          return
       end if

    end do

  end function inv_te

  pure function element_num_equal(element_num1,element_num2)
    ! Return true if the two element_nums are equivalent.
    logical :: element_num_equal
    type(ele_numbering_type), intent(in) :: element_num1, element_num2

    element_num_equal = element_num1%faces==element_num2%faces &
         .and. element_num1%vertices==element_num2%vertices &
         .and. element_num1%edges==element_num2%edges &
         .and. element_num1%dimension==element_num2%dimension &
         .and. element_num1%nodes==element_num2%nodes &
         .and. element_num1%degree==element_num2%degree &
         .and. element_num1%facets==element_num2%facets

  end function element_num_equal

  function svertex_num(node, element, ele_num, stat)
    ! Given a global vertex node number and a vector of node numbers
    ! defining a tet or triangle, return the local node number of that vertex.
    !
    ! If the element numbering ele_num is present then the node number in
    ! that element is returned. Otherwise the node number for a linear element
    ! is returned.
    !
    ! If stat is present then it returns 1 if node is not in the
    ! element and 0 otherwise.
    integer :: svertex_num
    integer, intent(in) :: node
    integer, dimension(:), intent(in) :: element
    type(ele_numbering_type), intent(in), optional :: ele_num
    integer, intent(out), optional :: stat

    integer, dimension(4) :: l

    if (present(stat)) then
       stat=0
    end if
    
    ! Find the vertex number on the tet.
    svertex_num=minloc(array=element, dim=1, mask=(node==element))

    if (svertex_num==0) then
       if (present(stat)) then
          stat=1
          return
       else
          FLAbort("Node is not part of an element in vertex_num.")
       end if
    end if

    if (present(ele_num)) then
       ! Special case: 0 order elements have no vertices.
       if (ele_num%degree==0) then
          svertex_num=0
          return
       end if

       ! Calculate the local count coordinate.
       select case(ele_num%type)
       case(ELEMENT_LAGRANGIAN)
         l=0
         l(svertex_num)=ele_num%degree
       case(ELEMENT_BUBBLE)
         l=0
         l(svertex_num)=ele_num%degree*(ele_num%dimension+1)
       case(ELEMENT_TRACE)
         FLAbort("Trace elements do not have well defined vertices")
       case default
         FLAbort("Unknown element type")
       end select

       ! Look up the node number of the vertex.
       svertex_num=ele_num%count2number(l(1), l(2), l(3))
    end if

  end function svertex_num

  function vvertex_num(nodes, element, ele_num, stat)
    ! Given a vector of global vertex node numbers and a vector of node
    ! numbers defining a tet or triangle, return the local node number of those
    ! vertices. 
    !
    ! If the element numbering ele_num is present then the node numbers in
    ! that element are returned. Otherwise the node numbers for a linear element
    ! are returned.
    !
    ! If stat is present then it returns 1 if node is not in the
    ! element and 0 otherwise.
    integer, dimension(:), intent(in) :: nodes
    integer, dimension(:), intent(in) :: element
    type(ele_numbering_type), intent(in), optional :: ele_num
    integer, intent(out), optional :: stat
    integer, dimension(size(nodes)) :: vvertex_num

    integer :: i

    if (present(stat)) then
       stat=0
    end if
    
    do i=1,size(nodes)
       vvertex_num(i)=vertex_num(nodes(i), element, ele_num, stat)
    end do
    
  end function vvertex_num

  function ele_num_local_vertices(ele_num)
    ! Given an element numbering, return the local node numbers of its
    ! vertices. 
    type(ele_numbering_type), intent(in) :: ele_num
    integer, dimension(ele_num%vertices) :: ele_num_local_vertices

    integer, dimension(4) :: l
    integer :: i, c

    select case (ele_num%type)
    case (ELEMENT_LAGRANGIAN)
      select case (ele_num%family)
      case (FAMILY_SIMPLEX)

         ! Simplices
         do i=1,ele_num%vertices
           l=0
           l(i)=ele_num%degree

           ele_num_local_vertices(i)=ele_num%count2number(l(1),l(2),l(3))
            
         end do
         
      case (FAMILY_CUBE)
      
         ! Degree zero element only has one node which is non-zero on all vertices.
         if(ele_num%degree == 0) then
            ele_num_local_vertices = 1
            return
         end if
        
         l=0
         c=1 ! coordinate counter
         do i=1, ele_num%vertices
           ele_num_local_vertices( i )=ele_num%count2number(l(1), l(2), l(3))
           do c=1, ele_num%vertices
             if (l(c)==0) then
               l(c)=ele_num%degree
               exit
             else
               ! switch back to 0, continue with next binary digit
               l(c)=0
             end if
           end do
         end do
         assert(c==ele_num%dimension+1)
        
      case default

         FLAbort('Unknown element shape.')

      end select

    case (ELEMENT_BUBBLE)
      select case (ele_num%family)
      case (FAMILY_SIMPLEX)

         ! Simplices
         do i=1,ele_num%vertices
           l=0
           l(i)=ele_num%degree*(ele_num%dimension+1)

           ele_num_local_vertices(i)=ele_num%count2number(l(1),l(2),l(3))
            
         end do
         
      case default

         FLAbort('Unknown element shape.')

      end select

    case (ELEMENT_TRACE)
       continue ! Trace elements have no vertex DOFs.
       
    case default
      FLAbort("Unknown element type")
    end select
    
  end function ele_num_local_vertices

  !------------------------------------------------------------------------
  ! Extract element boundaries
  !------------------------------------------------------------------------

  pure function facet_num_length(ele_num,interior)
    !!< Determine the length of the vector returned by facet_num.
    type(ele_numbering_type), intent(in) :: ele_num
    logical, intent(in) :: interior
    integer :: facet_num_length

    select case (ele_num%dimension)
    case(1)
       if (interior) then
          facet_num_length=0
       else
          facet_num_length=1
       end if       
    case (2)
       if (interior) then
          facet_num_length=ele_num%degree-1
       else
          facet_num_length=ele_num%degree+1
       end if
    case (3)
       facet_num_length=face_num_length(ele_num, interior)
    end select
    
  end function facet_num_length

  pure function face_num_length(ele_num, interior)
    ! Determine the length of the vector returned by face_num.
    integer :: face_num_length
    type(ele_numbering_type), intent(in) :: ele_num
    logical, intent(in) :: interior

    select case (ele_num%family)
    case (FAMILY_SIMPLEX)
       if (interior.and.ele_num%type/=ELEMENT_TRACE) then
          face_num_length=tr(ele_num%degree-2)
       else
          face_num_length=tr(ele_num%degree+1)
       end if
    case (FAMILY_CUBE)
       if (interior.and.ele_num%type/=ELEMENT_TRACE) then
          face_num_length=(ele_num%degree-1)**2
       else
          face_num_length=(ele_num%degree+1)**2
       end if
    case default
    ! can't flabort in a pure function, sorry
    !   FLAbort("Unknown element family.")
       face_num_length=-666
    end select

  end function face_num_length

  function numbering_facet_numbering(ele_num, facet) result (numbering)
    !!< Give the local nodes associated with face face in ele_num.
    !!<
    !!< This is totally generic to all element shapes. Cute huh?
    !!<
    !!< The underlying principles are that nodes on one element facet
    !!< share one fixed local coordinate and that nodes on a facet are
    !!< ordered in the same order as those nodes occur in the element.
    integer, intent(in) :: facet
    type(ele_numbering_type), intent(in) :: ele_num
    integer, dimension(facet_num_length(ele_num, .false.)) ::&
         & numbering 
    
    integer :: i, k, l

    k=0

    do i=1,ele_num%nodes
       
       if (ele_num%number2count(ele_num%facet_coord(facet),i)==&
            & ele_num%facet_val(facet)) then
          ! We are on the face.
          k=k+1
          numbering(k)=i
       end if

    end do

    ASSERT(k==size(numbering))
    
!!$    select case (ele_num%family)
!!$    case (FAMILY_SIMPLEX)
!!$      
!!$       if (mod(facet,2)==0) then
!!$          ! reverse ordering for even faces, so that orientation is
!!$          ! always positive with respect to the element:
!!$          if (ele_num%dimension==2) then
!!$             numbering=numbering(size(numbering):1:-1)
!!$          else if (ele_num%dimension==3) then
!!$             l=1
!!$             i=size(numbering)
!!$             do
!!$               numbering(i:i+l-1)=numbering(i+l-1:i:-1)
!!$                l=l+1
!!$                i=i-l
!!$                if (i<1) exit
!!$             end do
!!$          end if
!!$          
!!$       end if
!!$          
!!$    case (FAMILY_CUBE)
!!$      
!!$       if (facet==1 .or. facet==4 .or. facet==6) then
!!$          ! reverse ordering so that orientation is
!!$          ! always positive with respect to the element:
!!$          numbering=numbering(size(numbering):1:-1)
!!$       end if
!!$       
!!$    case default
!!$       FLAbort("Unknown element family.")
!!$    end select
    
  end function numbering_facet_numbering

  !------------------------------------------------------------------------
  ! Edge numbering routines.
  !------------------------------------------------------------------------

!!$  function edge_num_no_int(nodes, element, ele_num,  stat)
!!$    ! This function exists only to make interior in effect an optional
!!$    ! argument. 
!!$    integer, dimension(2), intent(in) :: nodes
!!$    integer, dimension(:), intent(in) :: element
!!$    type(ele_numbering_type), intent(in) :: ele_num
!!$    integer, intent(out), optional :: stat
!!$
!!$    integer, dimension(edge_num_length(ele_num, interior=.false.)) ::&
!!$         & edge_num_no_int 
!!$    
!!$    edge_num_no_int = edge_num_int(nodes, element, ele_num, .false., stat)
!!$
!!$  end function edge_num_no_int
!!$
!!$  function edge_num_int(nodes, element, ele_num, interior, stat)
!!$    ! Given a pair of vertex node numbers and a vector of node numbers
!!$    ! defining a tet, hex, quad, or triangle, return the node numbers 
!!$    ! of the edge elements along the edge from nodes(1) to nodes(2).
!!$    !
!!$    ! The numbers returned are those for the element numbering ele_num and
!!$    ! they are in order from nodes(1) to nodes(2).
!!$    !
!!$    ! If interior is present and true it indicates that vertices are to be
!!$    ! disregarded.
!!$    !
!!$    ! If stat is present then it returns 1 if either node is not in the
!!$    ! element and 0 otherwise.
!!$    integer, dimension(2), intent(in) :: nodes
!!$    integer, dimension(:), intent(in) :: element
!!$    type(ele_numbering_type), intent(in) :: ele_num
!!$    logical, intent(in) :: interior
!!$    integer, intent(out), optional :: stat
!!$
!!$    integer, dimension(edge_num_length(ele_num, interior)) :: edge_num_int
!!$
!!$    integer, dimension(2) :: lnodes
!!$
!!$    if (present(stat)) stat=0
!!$    
!!$    ! Special case: degree 0 elements to not have edge nodes and elements
!!$    ! with degree <2 do not have interior edge nodes.
!!$    if (ele_num%type/=ELEMENT_TRACE .and.(ele_num%degree==0 .or. &
!!$         present_and_true(interior).and.ele_num%degree<2)) return 
!!$
!!$    ! Find the vertex numbers on the tet.
!!$    lnodes(1)=minloc(array=element, dim=1, mask=(nodes(1)==element))
!!$    lnodes(2)=minloc(array=element, dim=1, mask=(nodes(2)==element))
!!$
!!$    if (any(nodes==0)) then
!!$       edge_num_int=0
!!$       if (present(stat)) then
!!$          stat=1
!!$          return
!!$       else
!!$          FLAbort("Nodes are not part of element in edge_num_int.")
!!$       end if
!!$    end if
!!$    
!!$    edge_num_int=edge_local_num(lnodes, ele_num, interior)
!!$
!!$  end function edge_num_int

  function edge_local_num(nodes, ele_num)
    ! Given a pair of local vertex node numbers (ie in the range 1..4)
    ! return the local node numbers of the edge elements along
    ! the edge from nodes(1) to nodes(2) in order from nodes(1) to nodes(2).
    !
    ! The vertex nodes are disregarded.
    !
    ! If stat is present then it returns 1 if either node is not in the
    ! element and 0 otherwise.
    integer, dimension(2), intent(in) :: nodes
    type(ele_numbering_type), intent(in) :: ele_num
    
    integer, dimension(ele_num%nodes_per(1)) :: edge_local_num

<<<<<<< HEAD
    integer, dimension(4) :: l, dl
    integer :: cnt, i, j, k, inc
=======
    integer, dimension(4) :: l
    integer :: cnt, i, j, k, inc, inc_l
>>>>>>> 49503ab2
    ! Local edge vertices for trace elements. 
    integer, dimension(2) :: ln
    ! array for locating face in quad
    integer, dimension(7) :: sum2face
<<<<<<< HEAD
    ! vertex numbers
    integer, dimension(2**ele_num%dimension) :: cube_vertices
=======
    integer, dimension(1:ele_num%vertices) :: vertices
>>>>>>> 49503ab2
    
    select case (ele_num%type)
    case (ELEMENT_LAGRANGIAN)
      select case (ele_num%family)
      case (FAMILY_SIMPLEX)
          l=0
          l(nodes(1))=ele_num%degree
          cnt=0
          number_loop: do
             ! Skip end dofs.
             if (all(l(nodes)/=0 .and. l(nodes)/=ele_num%degree)) then
                cnt=cnt+1
                
                edge_local_num(cnt)=ele_num%count2number(l(1), l(2), l(3))
             end if

             ! Advance the index:
             l(nodes)=l(nodes)+(/-1,1/)
             
             ! Check for completion
             if (any(l<0)) exit number_loop

          end do number_loop
      case (FAMILY_CUBE)
<<<<<<< HEAD
         
         if (ele_num%degree==0) then
            ! In 
            edge_local_num=1
         end if

         cube_vertices=local_vertices(ele_num)
         
         l=0
         l(:size(ele_num%number2count,1))&
              =ele_num%number2count(:,cube_vertices(nodes(1)))
         dl=0
         dl(:size(ele_num%number2count,1))&
              =ele_num%number2count(:,cube_vertices(nodes(2)))
         dl=(dl-l)/ele_num%degree
                     
          if (all(dl==0)) then
=======
      
          ! If a quad element has degree zero then the local 
          if(ele_num%degree == 0) then
            edge_local_num = 1
            return
          end if
         
         ! Get local node numbers of vertices
         vertices=local_vertices(ele_num)

          l=0
          k=1 ! bit mask
          j=0
          do i=ele_num%dimension, 1, -1
             ! compute ith 'count' coordinate
             l(i) = iand(vertices(nodes(1))-1, k)/k
             
             ! increment to go from node 1 to node 2: 0, -1 or +1
             inc_l = iand(vertices(nodes(2))-1, k)/k-l(i)
             ! remember the coordinate in which node 1 and 2 differ:
             if (inc_l/=0)  then
                j = i
                inc = inc_l
             end if
             k=k*2
          end do
            
          if (j==0) then
>>>>>>> 49503ab2
            FLAbort("The same node appears more than once in edge_local_num.")
          end if
            
          ! leave out boundary nodes
          do i=1, ele_num%degree-1
             l=l+dl
             edge_local_num(i)=ele_num%count2number(l(1), l(2), l(3))
          end do
          
      case default
          FLAbort("Unknown element family.")
      end select

    case (ELEMENT_BUBBLE)
      select case (ele_num%family)
      case (FAMILY_SIMPLEX)
          l=0
          l(nodes(1))=ele_num%degree*(ele_num%dimension+1)
          cnt=0
          number_loop_b: do
             ! Skip spurious boundary cases.
             if (all(l(nodes)/=0 .and. l(nodes)/=(ele_num%degree*(ele_num%dimension+1)))) then
                cnt=cnt+1
                  
                edge_local_num(cnt)=ele_num%count2number(l(1), l(2), l(3))
             end if

             ! Advance the index:
             l(nodes)=l(nodes)+(/-(ele_num%dimension+1),ele_num%dimension+1/)
               
             ! Check for completion
             if (any(l<0)) exit number_loop_b

          end do number_loop_b
          
      case default
          FLAbort("Unknown element family.")
      end select

   case (ELEMENT_TRACE)
      select case (ele_num%family)
      case (FAMILY_SIMPLEX)
         l=0

         do i=1,3
            if(.not.any(nodes==i)) l(1)=i
         end do
         assert(l(1)/=0)

         if (nodes(2)>nodes(1)) then
            ! Counting forward
            ln = (/2,3/)
         else
            ! Counting backwards
            ln = (/3,2/)
         end if

         l(ln(1))=ele_num%degree
         cnt=0         
         trace_number_loop: do
            cnt=cnt+1
                
            edge_local_num(cnt)=ele_num%count2number(l(1), l(2), l(3))

            ! Advance the index:
            l(ln)=l(ln)+(/-1,1/)
            
            ! Check for completion
            if (any(l<0)) exit trace_number_loop

         end do trace_number_loop
         assert(cnt==size(edge_local_num))
         
      case (FAMILY_CUBE)
         l = 0
         !facet_coord = (0,0,1,1)
         !facet_val = (0,1,0,1)
         !numbering is
         !       4
         !   3      4
         !  1        2
         !   1      2
         !       3
         sum2face = (/0,0,3,1,0,2,4/)
         if(sum(nodes)>7) then
            FLAbort('bad vertex numbers')
         end if
         !first local coordinate is face number
         l(1) = sum2face(sum(nodes))
         if(l(1)==0) then
            FLAbort('bad vertex numbers')
         end if

         if (nodes(2)>nodes(1)) then
            ! Counting forward
            ln = (/2,3/)
         else
            ! Counting backwards
            ln = (/3,2/)
         end if

         l(ln(1))=ele_num%degree
         cnt=0         
         trace_number_loop1: do
            cnt=cnt+1
                
            edge_local_num(cnt)=ele_num%count2number(l(1), l(2), l(3))

            ! Advance the index:
            l(ln)=l(ln)+(/-1,1/)
            
            ! Check for completion
            if (any(l<0)) exit trace_number_loop1

         end do trace_number_loop1
         assert(cnt==size(edge_local_num))
      case default
         FLAbort("Unknown element family.")
      end select
      
   case default
      FLAbort("Unknown element type")
   end select

  end function edge_local_num

  !------------------------------------------------------------------------
  ! Face numbering routines.
  !------------------------------------------------------------------------

!!$  function face_num_no_int(nodes, element, ele_num,  stat)
!!$    ! This function exists only to make interior in effect an optional
!!$    ! argument. 
!!$    integer, dimension(3), intent(in) :: nodes
!!$    integer, dimension(:), intent(in) :: element
!!$    type(ele_numbering_type), intent(in) :: ele_num
!!$    integer, intent(out), optional :: stat
!!$
!!$    integer, dimension(face_num_length(ele_num, interior=.false.)) ::&
!!$         & face_num_no_int 
!!$    
!!$    face_num_no_int = face_num_int(nodes, element, ele_num, .false., stat)
!!$
!!$  end function face_num_no_int
!!$
!!$  function face_num_int(nodes, element, ele_num, interior, stat)
!!$    ! Given a triple of vertex node numbers and a 4-vector (or 8-vector
!!$    ! in case of hexes) of node numbers defining an element, 
!!$    ! return the node numbers of the face elements on the
!!$    ! face defined by nodes.
!!$    !
!!$    ! The numbers returned are those for the element numbering ele_num and
!!$    ! they are in the order given by the order in nodes.
!!$    !
!!$    ! If stat is present then it returns 1 if any node is not in the
!!$    ! element and 0 otherwise.
!!$    integer, dimension(:), intent(in) :: nodes
!!$    integer, dimension(:), intent(in) :: element
!!$    type(ele_numbering_type), intent(in) :: ele_num
!!$    logical, intent(in) :: interior
!!$    integer, intent(out), optional :: stat
!!$
!!$    integer, dimension(face_num_length(ele_num,interior)) :: face_num_int
!!$
!!$    integer :: i
!!$    integer, dimension(size(nodes)) :: lnodes
!!$
!!$    if (present(stat)) stat=0
!!$
!!$    ! Special case: degree 0 elements to not have face nodes 
!!$    if (ele_num%degree==0.and.ele_num%type/=ELEMENT_TRACE) return
!!$
!!$    do i=1, 3
!!$       lnodes(i)=minloc(array=element, dim=1, mask=(element==nodes(i)))
!!$    end do
!!$      
!!$    ! Minloc returns 0 if all elements of mask are false.
!!$    if (any(lnodes==0)) then
!!$       if (present(stat)) then
!!$          stat=1
!!$          return
!!$       else
!!$          FLAbort("Nodes are not part of an element in face_num_int.")
!!$       end if
!!$    end if
!!$
!!$    face_num_int=face_local_num_int(lnodes, ele_num, interior)
!!$    
!!$  end function face_num_int

  function face_local_num_no_int(nodes, ele_num)
    ! This function exists only to make interior in effect an optional
    ! argument. 
    integer, dimension(:), intent(in) :: nodes
    type(ele_numbering_type), intent(in) :: ele_num
    !output variable
    integer, dimension(face_num_length(ele_num, interior=.false.)) ::&
         & face_local_num_no_int 

    face_local_num_no_int = face_local_num_int(nodes, ele_num, .false.)
 
  end function face_local_num_no_int

  function face_local_num_int(nodes, ele_num, interior)
    ! Given a triple of local vertex node numbers (ie in the range 1-4, 
    ! or in the range 1-8 in the case of hexes)
    ! return the node numbers of the face elements on the
    ! face defined by those nodes.
    !
    ! The numbers returned are those for the element numbering ele_num and
    ! they are in the order given by the order in nodes.
    integer, dimension(:), intent(in) :: nodes
    type(ele_numbering_type), intent(in) :: ele_num
    logical, intent(in) :: interior

    integer, dimension(face_num_length(ele_num,interior)) :: face_local_num_int

    integer, dimension(4) :: l
    integer :: i, j, k, cnt, j12, j13, inc12, inc13, tmp
    
    select case (ele_num%type)
    case (ELEMENT_LAGRANGIAN)
      select case (ele_num%family)
      case (FAMILY_SIMPLEX)
          l=0
          l(nodes(1))=ele_num%degree
          cnt=0

          number_loop: do
             ! Skip spurious facet cases.
             if ((.not.interior) .or. all(&
                  l(nodes)/=0 .and. l(nodes)/=ele_num%degree)) then
                cnt=cnt+1
                
                ! Do the actual numbering.
                face_local_num_int(cnt)=ele_num%count2number(l(1), l(2), l(3))
             end if

             ! Advance the index:
             l(nodes(2))=l(nodes(2))+1
             
             if (l(nodes(2))>ele_num%degree-sum(l(nodes(3:)))) then
                l(nodes(2))=0
                l(nodes(3))=l(nodes(3))+1
             end if

             l(nodes(1))=ele_num%degree-sum(l(nodes(2:)))

             ! Check for completion
             if (l(nodes(3))>ele_num%degree) exit number_loop

          end do number_loop    

          ! Sanity test.
      !    assert(cnt==size(face_local_num_int))
      case (FAMILY_CUBE)
          
          ! this first loop works out the count coordinates
          ! of the first given node N, using the following formula:
          !   l(i)=iand( N-1, 2**(3-i) ) / 2**(3-i)
          ! also it finds out in which count coordinate node1 and node2
          ! differ and the increment in this coordinate needed to walk 
          ! from node1 to node2, stored in j12 and inc12 resp.
          ! same for node1 and node3, stored in j13 and inc13
          
          l=0
          k=1 ! bit mask
          j12=0
          j13=0
          do i=ele_num%dimension, 1, -1
             ! compute ith 'count' coordinate
             l(i)=iand(nodes(1)-1, k)/k
             
             ! increment to go from node 1 to node 2: 0, -1 or +1
             tmp=iand(nodes(2)-1, k)/k-l(i)
             ! remember the coordinate in which node 1 and 2 differ:
             if (tmp /= 0) then
               j12=i
               inc12 = tmp
             end if

             ! increment to go from node 1 to node 3: 0, -1 or +1
             tmp=iand(nodes(3)-1, k)/k-l(i)
             ! remember the coordinate in which node 1 and 3 differ:
             if (tmp/=0) then
               j13=i
               inc13 = tmp
             end if
             k=k*2
          end do
            
          if (j12==0 .or. j13==0) then
            FLAbort("The same node appears more than once in edge_local_num.")
          end if
            
          ! Now find the nodes on the face by walking through the count
          ! numbers, starting at node1 and walking from node1 to node2
          ! in the inner loop, and from node1 to node3 in the outer loop
          
          ! instead of between 0 and 1, between 0 and degree
          l=l*ele_num%degree
          cnt=0
          if (interior) then
             ! leave out facet nodes
             do i=1, ele_num%degree-1
                l(j13)=l(j13)+inc13
                k=l(j12) ! save original value of node1
                do j=1, ele_num%degree-1
                   l(j12)=l(j12)+inc12
                   cnt=cnt+1
                   face_local_num_int(cnt)=ele_num%count2number(l(1), l(2), l(3))
                end do
                l(j12)=k
             end do
          else
             do i=0, ele_num%degree
                k=l(j12) ! save original value of node1
                do j=0, ele_num%degree
                   cnt=cnt+1
                   face_local_num_int(cnt)=ele_num%count2number(l(1), l(2), l(3))
                   l(j12)=l(j12)+inc12
                end do
                l(j12)=k
                l(j13)=l(j13)+inc13
             end do
          end if
          
      case default
        
          FLAbort("Unknown element family.")
          
      end select
    case (ELEMENT_BUBBLE)
      select case (ele_num%family)
      case (FAMILY_SIMPLEX)
          l=0
          l(nodes(1))=ele_num%degree*(ele_num%dimension+1)
          cnt=0

          number_loop_b: do
             ! Skip spurious facet cases.
             if ((.not.interior) .or. all(&
                  l(nodes)/=0 .and. l(nodes)/=(ele_num%degree*(ele_num%dimension+1)))) then
                cnt=cnt+1
                
                ! Do the actual numbering.
                face_local_num_int(cnt)=ele_num%count2number(l(1), l(2), l(3))
             end if

             ! Advance the index:
             l(nodes(2))=l(nodes(2))+ele_num%dimension+1
             
             if (l(nodes(2))>ele_num%degree*(ele_num%dimension+1)-sum(l(nodes(3:)))) then
                l(nodes(2))=0
                l(nodes(3))=l(nodes(3))+ele_num%dimension+1
             end if

             l(nodes(1))=ele_num%degree*(ele_num%dimension+1)-sum(l(nodes(2:)))

             ! Check for completion
             if (l(nodes(3))>(ele_num%degree*(ele_num%dimension+1))) exit number_loop_b

          end do number_loop_b    

      case default
        
          FLAbort("Unknown element family.")
          
      end select
    case default
      FLAbort("Unknown element type.")
    end select
      
  end function face_local_num_int
    
  !-------------------------------------------------
  !facet numbering wrapper
  !=================================================

  function facet_local_dofs(vertices, ele_num) result (dofs)
    ! Return the dofs whose basis functions are not uniformly zero on the
    !  facet whose vertices are given. 
    integer, dimension(:), intent(in) :: vertices
    type(ele_numbering_type), intent(in) :: ele_num
    integer, dimension((facet_num_length(ele_num, &
         interior = .false.))) :: dofs
    
    ! Directions to traverse the facet in.
    integer, dimension(ele_num%dimension-1, 4) :: delta
    ! Start point for traversal.
    integer, dimension(4) :: start
    ! Current point in traversal.
    integer, dimension(4) :: current
    
    ! Dofs associated with the vertices of this element.
    integer, dimension(ele_num%vertices) :: vertex_dofs

    integer :: i, j, k

    if (ele_num%degree==0) then
       ! In the special case of degree 0 elements, we are done.
       dofs=1 
       return
    end if

    vertex_dofs=local_vertices(ele_num)
    
    ! In the special case of dimension 1 elements, the dof must be the
    ! vertex dof provided.
    if (ele_num%dimension==1) then
       dofs=vertex_dofs(vertices(1))
       return
    end if

    ! Start from first vertex provided
    start=ele_num%number2count(vertex_dofs(vertices(1)),:)
    
    ! Facets have codimension 1
    do i=1, ele_num%dimension-1
       delta(i,:)=ele_num%number2count(vertex_dofs(vertices(i+1)),:)&
            -start
    end do

    current=start
    k=0
    do j=1, ele_num%degree
       do i=1, ele_num%degree
          ! For simplex elements, only count coordinates summing to the
          !  element degree count.
          if (ele_num%family==FAMILY_SIMPLEX.and.sum(current)/=ele_num&
               &%degree) then
             cycle
          end if

          k=k+1
          dofs(k)=ele_num%count2number(current(1), current(2), current(3))
          current=current+delta(1,:)
       end do
       if (ele_num%dimension<2) exit
       current=start+j*delta(2,:)
    end do
     
    assert(k==size(dofs))

  end function facet_local_dofs
    

!!$  function facet_local_num_no_int(nodes, ele_num) &
!!$       result (facet_local_num)
!!$    integer, dimension(:), intent(in) :: nodes
!!$    type(ele_numbering_type), intent(in) :: ele_num
!!$    integer, dimension((facet_num_length(ele_num, &
!!$         interior = .false.))) :: facet_local_num
!!$
!!$     select case (ele_num%dimension)
!!$        case(1)
!!$           if (nodes(1)==1) then
!!$              facet_local_num=1
!!$           else if (nodes(1)==2) then
!!$              facet_local_num=ele_num%nodes
!!$           else
!!$              write(0,*) 'Error in facet_local_num_no_int'
!!$              stop
!!$           end if
!!$        case (2)
!!$           facet_local_num = &
!!$                edge_local_num(nodes, ele_num, interior = .false.)
!!$        case (3)
!!$           facet_local_num = &
!!$                face_local_num_no_int(nodes, ele_num)
!!$        case default
!!$           write(0,*) 'Error in facet_local_num_no_int'
!!$           stop
!!$     end select
!!$
!!$  end function facet_local_num_no_int
!!$
!!$  function facet_local_num_int(nodes, ele_num, interior) &
!!$       result (facet_local_num)
!!$    integer, dimension(:), intent(in) :: nodes
!!$    type(ele_numbering_type), intent(in) :: ele_num
!!$    logical, intent(in) :: interior
!!$    integer, dimension((facet_num_length(ele_num,interior))) &
!!$         :: facet_local_num
!!$
!!$     select case (ele_num%dimension)
!!$     case (1)
!!$        if (.not. interior) then
!!$           if (nodes(1)==1) then
!!$              facet_local_num=1
!!$           else if (nodes(1)==2) then
!!$              facet_local_num=ele_num%nodes
!!$           else
!!$              write(0,*) 'Error in facet_local_num_no_int'
!!$              stop
!!$           end if
!!$        end if
!!$        ! If interior then there is no facet.
!!$     case (2)
!!$        facet_local_num = &
!!$             edge_local_num(nodes, ele_num, interior)
!!$     case (3)
!!$        facet_local_num = &
!!$             face_local_num(nodes, ele_num, interior)
!!$     case default
!!$        write(0,*) 'Error in facet_local_num'
!!$        stop
!!$     end select
!!$
!!$  end function facet_local_num_int

  !------------------------------------------------------------------------
  ! Return all local nodes in the order determined by specified local vertices
  !------------------------------------------------------------------------
  
  function ele_local_num(nodes, ele_num)
    !!< Given the local vertex numbers (1-4 for tets) in a certain order,
    !!< return all local node numbers of ele_num in the corresponding order
    !! nodes are the specified vertices
    integer, dimension(:), intent(in) :: nodes
    type(ele_numbering_type), intent(in) :: ele_num
    integer, dimension(1:ele_num%nodes) :: ele_local_num
    
    ! count coordinate
    integer, dimension(3) :: cc
    integer :: i, j
    
    cc=(/ 0, 0, 0 /)
    
    if (ele_num%family/=FAMILY_SIMPLEX) then
      FLAbort("ele_local_num currently only works for simplices")
    end if
    
    if (ele_num%type==ELEMENT_TRACE) then
       FLAbort("ele_local_num doesn't know about trace elements yet")
    end if

    do i=1, ele_num%nodes
      
      do j=1, size(ele_num%number2count,1)
        if (nodes(j)<=3) then
          cc(nodes(j)) = ele_num%number2count(j, i)
        end if
      end do
      
      if (size(ele_num%number2count,1)<3) cc(3)=0
      ele_local_num(i) = ele_num%count2number(cc(1), cc(2), cc(3))
      
    end do
  
  end function ele_local_num
  
  !------------------------------------------------------------------------
  ! Local coordinate calculations.
  !------------------------------------------------------------------------

  function ele_num_local_coords(n, ele_num) result (coords)
    ! Work out the local coordinates of node n in ele_num.
    integer, intent(in) :: n
    type(ele_numbering_type), intent(in) :: ele_num    
    real, dimension(size(ele_num%number2count, 1)) :: coords
    
    integer, dimension(size(ele_num%number2count, 1)) :: count_coords
    integer :: i

    select case(ele_num%type)
    case (ELEMENT_LAGRANGIAN)

       select case (ele_num%family)
       case (FAMILY_SIMPLEX)

          if (ele_num%degree>0) then
             coords=real(ele_num%number2count(:,n))/real(ele_num%degree)
          else
             ! Degree 0 elements have a single node in the centre of the
             ! element. 
             coords=1.0/ele_num%vertices
          end if

       case (FAMILY_CUBE)
          
          if (ele_num%degree>0) then
             coords=real(ele_num%number2count(:,n))&
                  &                                /real(ele_num%degree)
          else
             ! Degree 0 elements have a single node in the centre of the
             ! element. 
             coords=0.5
          end if
          
       case default
          
          FLAbort('Unknown element family.')

       end select
       
    case (ELEMENT_BUBBLE)
      
       select case (ele_num%family)
       case (FAMILY_SIMPLEX)

          if (ele_num%degree>0) then
             coords=real(ele_num%number2count(:,n))/real(ele_num%degree*(ele_num%dimension+1))
          else
             FLAbort('Illegal element degree')
          end if

       case default
          
          FLAbort('Unknown element family.')

       end select

    case (ELEMENT_NONCONFORMING)
       
       coords=real(ele_num%number2count(:,n))/2.0

    case (ELEMENT_TRACE)

       select case (ele_num%family)
       case (FAMILY_SIMPLEX)

          count_coords=ele_num%number2count(:,n)

          if (ele_num%degree>0) then
             do i=1,ele_num%dimension+1
                if (i<count_coords(1)) then
                   coords(i)=count_coords(i+1)/real(ele_num%degree)
                else if (i==count_coords(1)) then
                   coords(i)=0.0
                else
                   coords(i)=count_coords(i)/real(ele_num%degree)
                end if
             end do
          else
             ! Degree 0 elements have a single node in the centre of the
             ! face. 
             coords=0.5
             coords(n) = 0.0
          end if
       case (FAMILY_CUBE)
          FLAbort('I *thought* this wasn''t needed.')

       case default
          
          FLAbort('Unknown element family.')

       end select

    case default

       FLAbort('Illegal element type.')

    end select

  end function ele_num_local_coords

end module element_numbering<|MERGE_RESOLUTION|>--- conflicted
+++ resolved
@@ -1790,23 +1790,13 @@
     
     integer, dimension(ele_num%nodes_per(1)) :: edge_local_num
 
-<<<<<<< HEAD
-    integer, dimension(4) :: l, dl
-    integer :: cnt, i, j, k, inc
-=======
     integer, dimension(4) :: l
     integer :: cnt, i, j, k, inc, inc_l
->>>>>>> 49503ab2
     ! Local edge vertices for trace elements. 
     integer, dimension(2) :: ln
     ! array for locating face in quad
     integer, dimension(7) :: sum2face
-<<<<<<< HEAD
-    ! vertex numbers
-    integer, dimension(2**ele_num%dimension) :: cube_vertices
-=======
     integer, dimension(1:ele_num%vertices) :: vertices
->>>>>>> 49503ab2
     
     select case (ele_num%type)
     case (ELEMENT_LAGRANGIAN)
@@ -1831,35 +1821,14 @@
 
           end do number_loop
       case (FAMILY_CUBE)
-<<<<<<< HEAD
-         
-         if (ele_num%degree==0) then
-            ! In 
-            edge_local_num=1
-         end if
-
-         cube_vertices=local_vertices(ele_num)
-         
-         l=0
-         l(:size(ele_num%number2count,1))&
-              =ele_num%number2count(:,cube_vertices(nodes(1)))
-         dl=0
-         dl(:size(ele_num%number2count,1))&
-              =ele_num%number2count(:,cube_vertices(nodes(2)))
-         dl=(dl-l)/ele_num%degree
-                     
-          if (all(dl==0)) then
-=======
       
           ! If a quad element has degree zero then the local 
           if(ele_num%degree == 0) then
             edge_local_num = 1
             return
           end if
-         
          ! Get local node numbers of vertices
          vertices=local_vertices(ele_num)
-
           l=0
           k=1 ! bit mask
           j=0
@@ -1875,17 +1844,6 @@
                 inc = inc_l
              end if
              k=k*2
-          end do
-            
-          if (j==0) then
->>>>>>> 49503ab2
-            FLAbort("The same node appears more than once in edge_local_num.")
-          end if
-            
-          ! leave out boundary nodes
-          do i=1, ele_num%degree-1
-             l=l+dl
-             edge_local_num(i)=ele_num%count2number(l(1), l(2), l(3))
           end do
           
       case default
