--- conflicted
+++ resolved
@@ -50,12 +50,8 @@
 
   integer, parameter :: ELEMENT_LAGRANGIAN=1, ELEMENT_NONCONFORMING=2, ELEMENT_BUBBLE=3, &
                         ELEMENT_CONTROLVOLUMEBDY_SURFACE=4, ELEMENT_CONTROLVOLUME_SURFACE=5, &
-<<<<<<< HEAD
-                        ELEMENT_CONTROLVOLUME_SURFACE_BODYDERIVATIVES=6, ELEMENT_OVERLAPPING=7
-=======
                         ELEMENT_CONTROLVOLUME_SURFACE_BODYDERIVATIVES=6, &
-                        ELEMENT_TRACE=7
->>>>>>> a2e81553
+                        ELEMENT_TRACE=7, ELEMENT_OVERLAPPING=8
 
   integer, parameter :: FAMILY_SIMPLEX=1, FAMILY_CUBE=2
 
@@ -90,13 +86,9 @@
   type(ele_numbering_type), dimension(1:TET_BUBBLE_MAX_DEGREE), target, save ::&
        & tet_numbering_bubble
   type(ele_numbering_type), dimension(0:TRI_MAX_DEGREE), target, save ::&
-<<<<<<< HEAD
        & tri_numbering, tri_numbering_overlapping
-=======
-       & tri_numbering
   type(ele_numbering_type), dimension(0:TRI_MAX_DEGREE), target, save ::&
        & tri_numbering_trace
->>>>>>> a2e81553
   type(ele_numbering_type), dimension(1:TRI_BUBBLE_MAX_DEGREE), target, save ::&
        & tri_numbering_bubble
   type(ele_numbering_type), target, save :: tri_numbering_nc
@@ -216,6 +208,10 @@
                 ele_num=>interval_numbering(degree)
                 return
              end if
+             
+          case default
+             ele_num=>null()
+             return
           end select
           
        case(2)
@@ -242,6 +238,10 @@
                 ele_num=>quad_numbering(degree)
                 return
              end if
+
+          case default
+             ele_num=>null()
+             return
           end select
              
        case(3)
@@ -372,7 +372,7 @@
     ! Need to work this out I think before anything will work
        select case(dimension)
        case (0)
-          select case(loc)
+          select case(vertices)
           case(1)
              ! The point element always has degree 0
              ele_num=>point_numbering(0)
@@ -383,7 +383,7 @@
           end select
 
        case (1)
-          select case(loc)
+          select case(vertices)
           case(2) ! Linear pressure, constant velocity
              ! Intervals - the only possibility.
              if (degree>INTERVAL_MAX_DEGREE) then
@@ -411,7 +411,7 @@
 
        case(2)
           
-          select case(loc)
+          select case(vertices)
           case(3)
              !Triangles. Linear pressure, constant velocity
              
@@ -442,7 +442,7 @@
           
        case(3)
           
-          select case (loc)
+          select case (vertices)
           case (4)
              !Tets, linear pressure, constant velocity
              
