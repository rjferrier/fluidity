--- conflicted
+++ resolved
@@ -90,15 +90,9 @@
   Halos_Communications.o Halos_Debug.o Halos_Derivation.o Halos_IO.o \
   Halos_Numbering.o Halos_Ownership.o Halos_Registration.o Halos_Repair.o \
   qsortd.o Element_Intersection.o Intersection_finder.o tri_predicate.o \
-<<<<<<< HEAD
-  tet_predicate.o Lagrangian_Remap.o Weak_BCs.o \
+  tet_predicate.o Lagrangian_Remap.o\
   Detectors.o Detector_Data_Types.o Detector_Tools.o \
   Detector_Parallel.o detector_parallelc.o \
-=======
-  tet_predicate.o Lagrangian_Remap.o \
-  Detector_Data_Types.o Detector_Tools.o \
-  Detector_Parallel.o Detector_Move_Lagrangian.o \
->>>>>>> 75914e85
   Picker_Data_Types.o Pickers.o Pickers_Allocates.o \
   Pickers_Base.o Pickers_Deallocates.o Pickers_Inquire.o Smoothing_module.o \
   vtk_read_files.o State_Fields.o Unify_meshes.o Adaptive_interpolation.o \
