--- conflicted
+++ resolved
@@ -104,13 +104,9 @@
   CGAL_Tools_C.o CGAL_Tools.o \
   Rotated_Boundary_Conditions.o MPI_Interfaces.o Parallel_Tools.o \
   Fields_Halos.o Profiler.o Profiler_Fortran.o Streamfunction.o \
-<<<<<<< HEAD
   GMSH_Common.o Read_GMSH.o Write_GMSH.o \
   Exodusii_C_Interface.o Exodusii_F_Interface.o Exodusii_Common.o Read_Exodusii.o \
-  Mesh_Files.o
-=======
-  GMSH_Common.o Read_GMSH.o Write_GMSH.o Mesh_Files.o Vertical_Extrapolation.o
->>>>>>> 1c95ddbe
+  Mesh_Files.o Vertical_Extrapolation.o
 
 
 # objects to be included in libfemtools:
