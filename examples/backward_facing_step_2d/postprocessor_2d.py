--- conflicted
+++ resolved
@@ -6,7 +6,6 @@
 import vtktools
 import numpy
 import re
-from matplotlib import rc
 
 def get_filelist(sample, start):
 
@@ -101,7 +100,7 @@
     pts = numpy.array(pts)
 
     ##### Get x-velocity on bottom boundary
-    uvw = datafile.ProbeData(pts, "AverageVelocity")
+    uvw = datafile.ProbeData(pts, "Velocity")
     u = []
     u = uvw[:,0]
     points = 0.0
@@ -113,14 +112,10 @@
         ##### interpolate between nodes. Correct for origin not at step.
         p = pts[i][0] + (pts[i+1][0]-pts[i][0]) * (0.0-u[i]) / (u[i+1]-u[i]) -5.0
         ##### Ignore spurious corner points
-<<<<<<< HEAD
-        if(p>2):
-=======
         if(p>0.5):
->>>>>>> 51948d25
           points = p
-          ##### We have our first point on this plane so...
-          break
+        ##### We have our first point on this plane so...
+        break
     print "reattachment point found at: ", points
 
     ##### Append actual reattachment point and time:
@@ -150,14 +145,6 @@
   profiles=numpy.zeros([len(filelist), x.size, y.size], float)
   time = numpy.zeros([len(filelist)], float)
 
-<<<<<<< HEAD
-  ##### Get x-velocity
-  uvw = datafile.ProbeData(pts, "AverageVelocity")
-  umax = 2.3
-  u = uvw[:,0]/umax
-  u=u.reshape([x.size,y.size])
-  profiles[:,:] = u
-=======
   filecount = 0
   for file in filelist:
       datafile = vtktools.vtu(file)
@@ -173,38 +160,9 @@
       u=u.reshape([x.size,y.size])
       profiles[filecount,:,:] = u
       filecount += 1
->>>>>>> 51948d25
 
   print "\n...Finished writing data files.\n"
   return profiles, time
-
-#########################################################################
-
-# TKE profiles:
-def tke(file,x,y):
-
-  print "\nRunning TKE profile script on files at times...\n"
-
-  ##### create array of points. Correct for origin not at step.
-  pts=[]
-  for i in range(len(x)):
-    for j in range(len(y)):
-      pts.append([x[i]+5.0, y[j], 0.0])
-
-  pts=numpy.array(pts)
-  profiles=numpy.zeros([x.size, y.size], float)
-
-  datafile = vtktools.vtu(file)
-
-  ##### Get x-velocity
-  k = datafile.ProbeData(pts, "TurbulentKineticEnergy")
-  kmax = max(k)
-  k = k/kmax
-  k=k.reshape([x.size,y.size])
-  profiles[:,:] = k
-
-  print "\n...Finished writing data files.\n"
-  return profiles
 
 #########################################################################
 
@@ -232,11 +190,8 @@
 def plot_meanvelo(type,profiles,xarray,yarray,time):
   import pylab
   ##### Plot evolution of velocity profiles at different points behind step
-<<<<<<< HEAD
-=======
   plot1 = pylab.figure(figsize = (20.0, 8.5))
   pylab.suptitle("Evolution of U-velocity: Re=132000, "+str(type), fontsize=20)
->>>>>>> 51948d25
 
   # get profiles from Ilinca's experimental/numerical data
   datafile = open('../Ilinca-data/Ilinca-U-expt-1.33.dat', 'r')
@@ -304,37 +259,21 @@
     Un16.append(float(line.split()[0]))
     yn16.append(float(line.split()[1]))
 
-  plot1 = pylab.figure(figsize = (20, 8))
-  pylab.suptitle("U-velocity profile: Re=132000, "+str(type), fontsize=20)
-
   size = 15
   ax = pylab.subplot(151)
   leg_end = []
 
-<<<<<<< HEAD
-  ax.plot(profiles[0,:],yarray, linestyle="solid",color='blue', marker = 'o', markerfacecolor='white', markersize=8, markeredgecolor='black')
-  ax.plot(U1,y1, linestyle='none',color='black', marker = 'x', markerfacecolor='black', markersize=8)
-  ax.plot(Un1,yn1, linestyle="solid",color="red")
-
-  leg_end.append("Fluidity")
-=======
   for i in range(len(time)):
     if(i==len(time)-1):
       ax.plot(profiles[i,0,:]/max(profiles[i,0,:]),yarray, linestyle="solid",color='blue', marker = 'o', markerfacecolor='white', markersize=6, markeredgecolor='black', )
     else:
       ax.plot(profiles[i,0,:]/max(profiles[i,0,:]),yarray, linestyle="dashed")
     leg_end.append("%.1f secs"%time[i])
->>>>>>> 51948d25
   leg_end.append("Kim expt.")
   leg_end.append("Ilinca sim.")
-  pylab.legend((leg_end), loc="lower right")
-  leg = pylab.gca().get_legend()
-  ltext = leg.get_texts()
-  pylab.setp(ltext, fontsize = 18, color = 'black')
-  frame=leg.get_frame()
-  frame.set_fill(False)
-  frame.set_visible(False)
-
+  ax.plot(U1,y1, linestyle="solid",color="black")
+  ax.plot(Un1,yn1, linestyle="solid",color="red")
+  pylab.legend((leg_end), loc="upper left")
   ax.set_title('(a) x/h='+str(xarray[0]), fontsize=16)
   for tick in ax.xaxis.get_major_ticks():
     tick.label1.set_fontsize(size)
@@ -342,17 +281,12 @@
     tick.label1.set_fontsize(size)
 
   bx = pylab.subplot(152, sharex=ax, sharey=ax)
-<<<<<<< HEAD
-  bx.plot(profiles[1,:],yarray, linestyle="solid",color='blue', marker = 'o', markerfacecolor='white', markersize=8, markeredgecolor='black')
-  bx.plot(U3,y3, linestyle='none',color='black', marker = 'x', markerfacecolor='black', markersize=8)
-=======
   for i in range(len(time)):
     if(i==len(time)-1):
       bx.plot(profiles[i,1,:]/max(profiles[i,1,:]),yarray, linestyle="solid",color='blue', marker = 'o', markerfacecolor='white', markersize=6, markeredgecolor='black', )
     else:
       bx.plot(profiles[i,1,:]/max(profiles[i,1,:]),yarray, linestyle="dashed")
   bx.plot(U3,y3, linestyle="solid",color='black')
->>>>>>> 51948d25
   bx.plot(Un3,yn3, linestyle="solid",color='red')
   bx.set_title('(b) x/h='+str(xarray[1]), fontsize=16)
   for tick in bx.xaxis.get_major_ticks():
@@ -360,10 +294,6 @@
   pylab.setp(bx.get_yticklabels(), visible=False)
 
   cx = pylab.subplot(153, sharex=ax, sharey=ax)
-<<<<<<< HEAD
-  cx.plot(profiles[2,:],yarray, linestyle="solid",color='blue', marker = 'o', markerfacecolor='white', markersize=8, markeredgecolor='black')
-  cx.plot(U5,y5, linestyle='none',color='black', marker = 'x', markerfacecolor='black', markersize=8)
-=======
   shift=0.0
   for i in range(len(time)):
     if(i==len(time)-1):
@@ -371,7 +301,6 @@
     else:
       cx.plot(profiles[i,2,:]/max(profiles[i,2,:]),yarray, linestyle="dashed")
   cx.plot(U5,y5, linestyle="solid",color='black')
->>>>>>> 51948d25
   cx.plot(Un5,yn5, linestyle="solid",color='red')
   cx.set_title('(c) x/h='+str(xarray[2]), fontsize=16)
   for tick in cx.xaxis.get_major_ticks():
@@ -379,10 +308,6 @@
   pylab.setp(cx.get_yticklabels(), visible=False)
 
   dx = pylab.subplot(154, sharex=ax, sharey=ax)
-<<<<<<< HEAD
-  dx.plot(profiles[3,:],yarray, linestyle="solid",color='blue', marker = 'o', markerfacecolor='white', markersize=8, markeredgecolor='black')
-  dx.plot(U8,y8, linestyle='none',color='black', marker = 'x', markerfacecolor='black', markersize=8)
-=======
   shift=0.0
   for i in range(len(time)):
     if(i==len(time)-1):
@@ -390,7 +315,6 @@
     else:
       dx.plot(profiles[i,3,:]/max(profiles[i,3,:]),yarray, linestyle="dashed")
   dx.plot(U8,y8, linestyle="solid",color='black')
->>>>>>> 51948d25
   dx.plot(Un8,yn8, linestyle="solid",color='red')
   dx.set_title('(d) x/h='+str(xarray[3]), fontsize=16)
   for tick in dx.xaxis.get_major_ticks():
@@ -398,10 +322,6 @@
   pylab.setp(dx.get_yticklabels(), visible=False)
 
   ex = pylab.subplot(155, sharex=ax, sharey=ax)
-<<<<<<< HEAD
-  ex.plot(profiles[4,:],yarray, linestyle="solid",color='blue', marker = 'o', markerfacecolor='white', markersize=8, markeredgecolor='black')
-  ex.plot(U16,y16, linestyle='none',color='black', marker = 'x', markerfacecolor='black', markersize=8)
-=======
   shift=0.0
   for i in range(len(time)):
     if(i==len(time)-1):
@@ -409,77 +329,17 @@
     else:
       ex.plot(profiles[i,4,:]/max(profiles[i,4,:]),yarray, linestyle="dashed")
   ex.plot(U16,y16, linestyle="solid",color='black')
->>>>>>> 51948d25
   ex.plot(Un16,yn16, linestyle="solid",color='red')
   ex.set_title('(e) x/h='+str(xarray[4]), fontsize=16)
   for tick in ex.xaxis.get_major_ticks():
     tick.label1.set_fontsize(size)
   pylab.setp(ex.get_yticklabels(), visible=False)
 
-  pylab.axis([-0.25, 1.15, 0., 3.])
-  cx.set_xlabel('Normalised U-velocity (U/Umax)', fontsize=24)
-  ax.set_ylabel('y', fontsize=24)
+  pylab.axis([-0.5, 1.1, 0., 3.])
+  bx.set_xlabel('Normalised U-velocity (U/Umax)', fontsize=24)
+  ax.set_ylabel('z/h', fontsize=24)
 
   pylab.savefig("../velocity_profiles_kim_"+str(type)+".pdf")
-  return
-
-#########################################################################
-
-def plot_tke(type, profiles, xarray, yarray):
-  plot1 = pylab.figure(figsize = (8, 16))
-  pylab.suptitle("TKE profile: Re=132000, "+str(type), fontsize=20)
-
-  size = 15
-  ax = pylab.subplot(411)
-  leg_end = []
-
-  ax.plot(yarray,profiles[0,:], linestyle="solid",color='blue', marker = 'o', markerfacecolor='white', markersize=8, markeredgecolor='black')
-
-  leg_end.append("Fluidity")
-  pylab.legend((leg_end), loc="best")
-  leg = pylab.gca().get_legend()
-  ltext = leg.get_texts()
-  pylab.setp(ltext, fontsize = 18, color = 'black')
-  frame=leg.get_frame()
-  frame.set_fill(False)
-  frame.set_visible(False)
-  pylab.setp(ax.get_xticklabels(), visible=False)
-  ax.set_title('(a) x/h='+str(xarray[0]), fontsize=16)
-  ax.set_ylabel(r'$k/k_{\max}$', fontsize=24)
-
-  bx = pylab.subplot(412, sharex=ax, sharey=ax)
-  bx.plot(yarray,profiles[1,:], linestyle="solid",color='blue', marker = 'o', markerfacecolor='white', markersize=8, markeredgecolor='black')
-  bx.set_title('(b) x/h='+str(xarray[1]), fontsize=16)
-  for tick in bx.xaxis.get_major_ticks():
-    tick.label1.set_fontsize(size)
-  pylab.setp(bx.get_xticklabels(), visible=False)
-  bx.set_ylabel(r'$k/k_{\max}$', fontsize=24)
-
-  cx = pylab.subplot(413, sharex=ax, sharey=ax)
-  cx.plot(yarray,profiles[2,:], linestyle="solid",color='blue', marker = 'o', markerfacecolor='white', markersize=8, markeredgecolor='black')
-  cx.set_title('(c) x/h='+str(xarray[2]), fontsize=16)
-  for tick in cx.xaxis.get_major_ticks():
-    tick.label1.set_fontsize(size)
-  pylab.setp(cx.get_xticklabels(), visible=False)
-  cx.set_ylabel(r'$k/k_{\max}$', fontsize=24)
-
-  dx = pylab.subplot(414, sharex=ax, sharey=ax)
-  dx.plot(yarray,profiles[3,:], linestyle="solid",color='blue', marker = 'o', markerfacecolor='white', markersize=8, markeredgecolor='black')
-  dx.set_title('(d) x/h='+str(xarray[3]), fontsize=16)
-  for tick in dx.xaxis.get_major_ticks():
-    tick.label1.set_fontsize(size)
-
-  #pylab.axis([-0.25, 1.05, 0., 3.])
-  dx.set_ylabel(r'$k/k_{\max}$', fontsize=24)
-  dx.set_xlabel('y', fontsize=24)
-
-  for tick in dx.xaxis.get_major_ticks():
-    tick.label1.set_fontsize(size)
-  for tick in dx.yaxis.get_major_ticks():
-    tick.label1.set_fontsize(size)
-
-  pylab.savefig("../tke_profiles_kim_"+str(type)+".pdf")
-
   return
 
 #########################################################################
@@ -507,18 +367,7 @@
     ##### Call meanvelo function
     profiles, time = meanvelo(filelist, xarray, yarray)
     numpy.save("velocity_profiles_kim_"+str(type), profiles)
-<<<<<<< HEAD
-    plot_meanvelo(type,profiles,xarray,yarray)
-
-    xarray = numpy.array([1.,2.3,7.6,10.3])
-
-    profiles = tke(filelist[-1], xarray, yarray)
-    numpy.save("tke_profiles_kim_"+str(type), profiles)
-    plot_tke(type,profiles,xarray,yarray)
-
-=======
     plot_meanvelo(type,profiles,xarray,yarray,time)
->>>>>>> 51948d25
     pylab.show()
 
     print "\nAll done.\n"
