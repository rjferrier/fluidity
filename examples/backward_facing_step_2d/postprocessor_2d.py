--- conflicted
+++ resolved
@@ -104,7 +104,7 @@
     uvw = datafile.ProbeData(pts, "Velocity")
     u = []
     u = uvw[:,0]
-    points1 = 0.0
+    points = 0.0
 
     for i in range(len(u)-1):
       ##### Hack to ignore division by zero entries in u.
@@ -114,38 +114,14 @@
         p = pts[i][0] + (pts[i+1][0]-pts[i][0]) * (0.0-u[i]) / (u[i+1]-u[i]) -5.0
         print 'p ', p
         ##### Ignore spurious corner points
-<<<<<<< HEAD
-        if(p>1.):
-          points1 = p
-          print "reattachment point found at: ", p
+        if(p>1.0):
+          points = p
         ##### We have our first point on this plane so...
         break
-
-    ##### Get x-velocity on bottom boundary
-    uvw = datafile.ProbeData(pts, "AverageVelocity")
-    u = []
-    u = uvw[:,0]
-    points2 = 0.0
-
-    for i in range(len(u)-1):
-      ##### Hack to ignore division by zero entries in u.
-      ##### All u should be nonzero away from boundary!
-      if((u[i] / u[i+1]) < 0. and u[i+1] > 0. and not numpy.isinf(u[i] / u[i+1])):
-        ##### interpolate between nodes. Correct for origin not at step.
-        p = pts[i][0] + (pts[i+1][0]-pts[i][0]) * (0.0-u[i]) / (u[i+1]-u[i]) -5.0
-        ##### Ignore spurious corner points
-        if(p>1.):
-          points2 = p
-          print "reattachment point found at: ", p
-=======
-        if(p>1.0):
-          points = p
->>>>>>> d5130160
-        ##### We have our first point on this plane so...
-        break
+    print "reattachment point found at: ", points
 
     ##### Append actual reattachment point and time:
-    results.append([points1,points2,t])
+    results.append([points,t])
 
   return results
 
@@ -165,24 +141,6 @@
   pts=numpy.array(pts)
   profiles=numpy.zeros([x.size, y.size], float)
 
-<<<<<<< HEAD
-  filecount = 0
-  for file in filelist:
-      datafile = vtktools.vtu(file)
-      # Get time
-      t = min(datafile.GetScalarField("Time"))
-      print file, ', elapsed time = ', t
-      time[filecount] = t
-
-      ##### Get x-velocity
-      uvw = datafile.ProbeData(pts, "Velocity")
-      #umax = max(abs(datafile.GetVectorField("Velocity")[:,0]))
-      umax = 2.3
-      u = uvw[:,0]
-      u=u.reshape([x.size,y.size])
-      profiles[filecount,:,:] = u
-      filecount += 1
-=======
   datafile = vtktools.vtu(file)
 
   ##### Get x-velocity
@@ -191,14 +149,13 @@
   u = uvw[:,0]/umax
   u=u.reshape([x.size,y.size])
   profiles[:,:] = u
->>>>>>> d5130160
 
   print "\n...Finished writing data files.\n"
   return profiles
 
 #########################################################################
 
-def plot_length(type,mesh,reattachment_length):
+def plot_length(type,reattachment_length):
   ##### Plot time series of reattachment length using pylab(matplotlib)
   ##### Kim's (1978) experimental result, Re=132000
   kim = numpy.zeros([len(reattachment_length[:,1])])
@@ -208,36 +165,24 @@
   ilinca[:]=6.21
 
   plot1 = pylab.figure()
-  pylab.title("Time series of reattachment length: "+str(type))
+  pylab.title("Time series of reattachment length: Re=132000, "+str(type))
   pylab.xlabel('Time (s)')
   pylab.ylabel('Reattachment Length (L/h)')
-  pylab.plot(reattachment_length[:,-1], reattachment_length[:,0], marker = 'o', markerfacecolor='white', markersize=6, markeredgecolor='black', linestyle="solid",color='blue')
-  pylab.plot(reattachment_length[:,-1], kim, linestyle="solid",color='black')
-  pylab.plot(reattachment_length[:,-1], ilinca, linestyle="solid",color='red')
-  pylab.axis([0,reattachment_length[-1,-1],4.5,7.75])
+  pylab.plot(reattachment_length[:,1], reattachment_length[:,0], marker = 'o', markerfacecolor='white', markersize=6, markeredgecolor='black', linestyle="solid",color='blue')
+  pylab.plot(reattachment_length[:,1], kim, linestyle="solid",color='black')
+  pylab.plot(reattachment_length[:,1], ilinca, linestyle="solid",color='red')
   pylab.legend(("Fluidity","Kim expt.","Ilinca sim."), loc="best")
-<<<<<<< HEAD
-  pylab.savefig("../reattachment_length-"+str(type)+'-'+str(mesh)+".pdf")
-=======
   rlmax = max(reattachment_length[:,0])
   pylab.axis([0, reattachment_length[-1,1], 0, max(kim[-1],rlmax)+0.1])
   pylab.savefig("../reattachment_length_kim_"+str(type)+".pdf")
->>>>>>> d5130160
   return
 
 #########################################################################
 
-<<<<<<< HEAD
-def plot_meanvelo(type,mesh,profiles,xarray,yarray,time):
-  ##### Plot evolution of velocity profiles at different points behind step
-  plot1 = pylab.figure(figsize = (20.0, 8.5))
-  pylab.suptitle("Evolution of U-velocity: "+str(type), fontsize=20)
-=======
 def plot_meanvelo(type,profiles,xarray,yarray):
   ##### Plot evolution of velocity profiles at different points behind step
   plot1 = pylab.figure(figsize = (20.0, 8.5))
   pylab.suptitle("U-velocity profile: Re=132000, "+str(type), fontsize=20)
->>>>>>> d5130160
 
   # get profiles from Ilinca's experimental/numerical data
   datafile = open('../Ilinca-data/Ilinca-U-expt-1.33.dat', 'r')
@@ -362,7 +307,7 @@
   bx.set_xlabel('Normalised U-velocity (U/Umax)', fontsize=24)
   ax.set_ylabel('z/h', fontsize=24)
 
-  pylab.savefig("../velocity_profiles-"+str(type)+'-'+str(mesh)+".pdf")
+  pylab.savefig("../velocity_profiles_kim_"+str(type)+".pdf")
   return
 
 #########################################################################
@@ -370,39 +315,18 @@
 def main():
     ##### Which run is being processed?
     type = sys.argv[1]
-    mesh = sys.argv[2]
-
-<<<<<<< HEAD
-    ##### Only process every nth file by taking integer multiples of n:
-    filelist = get_filelist(sample=10, start=0)
-=======
+
     ##### Only process every nth file:
     filelist = get_filelist(sample=5, start=0)
->>>>>>> d5130160
 
     ##### Call reattachment_length function
     reatt_length = numpy.array(reattachment_length(filelist))
     av_length = sum(reatt_length[:,0]) / len(reatt_length[:,0])
-
-    print 'time av length', av_length
-    print 'final length from AverageVelocity', reatt_length[-1,1]
-    numpy.save("reattachment_length_kim_"+str(type)+str(mesh), reatt_length)
-    plot_length(type,mesh,reatt_length)
+    numpy.save("reattachment_length_kim_"+str(type), reatt_length)
+    plot_length(type,reatt_length)
 
     ##### Points to generate profiles:
     xarray = numpy.array([1.33,2.66,5.33,8.0,16.0])
-<<<<<<< HEAD
-    yarray = numpy.array([0.01,0.02,0.03,0.04,0.05,0.1,0.2,0.3,0.4,0.5,0.6,0.7,0.8,0.9,1.0,1.1,1.2,1.3,1.4,1.5,1.6,1.7,1.8,1.9,2.0,2.1,2.2,2.3,2.4,2.5,2.6,2.7,2.8,2.9,2.95,2.96,2.97,2.98,2.99,3.0])
-
-    ##### Only process every nth file by taking integer multiples of n:
-    filelist = get_filelist(sample=50, start=0)
-
-    ##### Call meanvelo function
-    profiles, time = meanvelo(filelist, xarray, yarray)
-    numpy.save("velocity_profiles_kim_"+str(type)+str(mesh), profiles)
-    plot_meanvelo(type,mesh,profiles,xarray,yarray,time)
-    #pylab.show()
-=======
     yarray = numpy.array([0.01,0.02,0.03,0.04,0.05,0.1,0.2,0.3,0.4,0.5,0.6,0.7,0.8,0.9,
 1.0,1.1,1.2,1.3,1.4,1.5,1.6,1.7,1.8,1.9,2.0,2.1,2.2,2.3,2.4,
 2.5,2.6,2.7,2.8,2.9,2.95,2.96,2.97,2.98,2.99,3.0])
@@ -412,7 +336,6 @@
     numpy.save("velocity_profiles_kim_"+str(type), profiles)
     plot_meanvelo(type,profiles,xarray,yarray)
     pylab.show()
->>>>>>> d5130160
 
     print "\nAll done.\n"
 
