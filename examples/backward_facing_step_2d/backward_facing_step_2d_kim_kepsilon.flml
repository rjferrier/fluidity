--- conflicted
+++ resolved
@@ -60,7 +60,7 @@
       <real_value rank="0">0.01</real_value>
     </timestep>
     <finish_time>
-      <real_value rank="0">100</real_value>
+      <real_value rank="0">300.0</real_value>
     </finish_time>
     <nonlinear_iterations>
       <integer_value rank="0">2</integer_value>
@@ -130,7 +130,7 @@
             </solver>
             <initial_condition name="WholeMesh">
               <constant>
-                <real_value rank="0">0.</real_value>
+                <real_value rank="0">1.e-4</real_value>
               </constant>
             </initial_condition>
             <boundary_conditions name="inflow">
@@ -139,7 +139,7 @@
               </surface_ids>
               <type name="dirichlet">
                 <constant>
-                  <real_value rank="0">0.</real_value>
+                  <real_value rank="0">1.e-4</real_value>
                 </constant>
               </type>
             </boundary_conditions>
@@ -246,11 +246,7 @@
             </solver>
             <initial_condition name="WholeMesh">
               <constant>
-<<<<<<< HEAD
-                <real_value rank="0">0.</real_value>
-=======
                 <real_value rank="0">1.e-5</real_value>
->>>>>>> d5130160
               </constant>
             </initial_condition>
             <boundary_conditions name="inflow">
@@ -259,11 +255,7 @@
               </surface_ids>
               <type name="dirichlet">
                 <constant>
-<<<<<<< HEAD
-                  <real_value rank="0">0.</real_value>
-=======
                   <real_value rank="0">1.e-5</real_value>
->>>>>>> d5130160
                 </constant>
               </type>
             </boundary_conditions>
@@ -375,11 +367,7 @@
             </steady_state>
           </diagnostic>
         </scalar_field>
-<<<<<<< HEAD
-        <scalar_field name="Filter" rank="0">
-=======
         <scalar_field name="f_1" rank="0">
->>>>>>> d5130160
           <diagnostic>
             <algorithm name="Internal" material_phase_support="multiple"/>
             <mesh name="VelocityMesh"/>
@@ -396,14 +384,6 @@
             </steady_state>
           </diagnostic>
         </scalar_field>
-<<<<<<< HEAD
-        <source_absorption>
-          <string_value>explicit</string_value>
-        </source_absorption>
-        <lengthscale_limit>
-          <real_value rank="0">1000</real_value>
-        </lengthscale_limit>
-=======
         <scalar_field name="f_2" rank="0">
           <diagnostic>
             <algorithm name="Internal" material_phase_support="multiple"/>
@@ -441,7 +421,6 @@
         <max_damping_value>
           <real_value rank="0">10.0</real_value>
         </max_damping_value>
->>>>>>> d5130160
         <C_mu>
           <real_value rank="0">.09</real_value>
         </C_mu>
