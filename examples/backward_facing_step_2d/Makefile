--- conflicted
+++ resolved
@@ -15,11 +15,7 @@
 run: envcheck
 	@if [ "x" == "x${TYPE}" ]; then echo "**********ERROR: Commandline should be make run TYPE=type, where type is reference or kepsilon"; false; fi;
 	@echo **********Running the $(TYPE) simulation:
-<<<<<<< HEAD
-	cd $(TYPE) &&  $(BIN)/fluidity -v2 -l backward_facing_step_2d-$(TYPE).flml &&  cd ..
-=======
 	cd $(TYPE) &&  ${BINPREFIX}fluidity -v2 -l backward_facing_step_2d_kim_$(TYPE).flml &&  cd ..
->>>>>>> 51948d25
 
 postprocess: envcheck
 	@if [ "x" == "x${TYPE}" ]; then echo "**********ERROR: Commandline should be make postprocess TYPE=type, where type is reference or kepsilon"; false; fi;
@@ -35,15 +31,4 @@
 
 clean:
 	@echo **********Cleaning the output from previous fluidity runs
-<<<<<<< HEAD
-	rm -r kepsilon reference *.pdf
-
-space:
-	@$(foreach N,1 2 3 4 5 6 7 8 9, \
-		rm $(TYPE)/*_*$(N).*vtu; \
-		rm -r $(TYPE)/*_*$(N); \
-		rm $(TYPE)/fluidity.*; \
-	)
-=======
 	rm -rf kepsilon reference *.pdf *flredecomp*
->>>>>>> 51948d25
