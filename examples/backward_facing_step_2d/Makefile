BIN=../../../bin
<<<<<<< HEAD
SCRIPTS=../../../scripts
preprocess:
	@if [ "x" == "x${TYPE}" ]; then echo "**********ERROR: Commandline should be make preprocess TYPE=type, where type is reference or kepsilon"; false; fi;
	echo **********Installing directory for $(TYPE) run:
	install -d $(TYPE); \
	cd $(TYPE); \
	ln -s ../backward_facing_step_2d_kim_$(TYPE).flml .; \
	echo **********Generating mesh for $(TYPE) simulation.; \
	gmsh -2 -o step2d-kim-med.msh ../src/step2d-kim-med.geo; \
	$(SCRIPTS)/gmsh2triangle -2 step2d-kim-med.msh; \
	cd ..

run:
	@if [ "x" == "x${TYPE}" ]; then echo "**********ERROR: Commandline should be make run TYPE=type, where type is reference or kepsilon"; false; fi;
	@echo **********Running the $(TYPE) simulation:
	cd $(TYPE) &&  $(BIN)/fluidity -v2 -l backward_facing_step_2d_kim_$(TYPE).flml &&  cd ..
=======
RE=4700
JOB=high
ROOT=$(PWD)

preprocess: 
	@echo **********Generating a 2D mesh:
	@$(foreach NN,coarse med fine, \
		echo **********Installing directory for $(NN) simulation.; \
		install -d $(RE)-$(JOB)-$(NN); \
		if [ -d "$(RE)-$(JOB)-$(NN)" ]; then \
			cd $(RE)-$(JOB)-$(NN); \
			ln -sf ../backward_facing_step_2d-$(RE)-$(JOB)-$(NN).flml .; \
			echo **********Generating mesh for $(NN) simulation.; \
			gmsh -2 -optimize -o step2d-$(NN).msh ../src/step2d-$(NN).geo; \
			$(BIN)/gmsh2triangle -2 step2d-$(NN).msh ; \
			cd $(ROOT); \
		fi; \
	)

run:
	@echo **********Running the test on different meshes:
	@$(foreach NN,coarse med fine, \
		if [ -d "$(RE)-$(JOB)-$(NN)" ]; then \
			cd $(RE)-$(JOB)-$(NN); \
			echo **********Running simulation for $(NN) mesh.; \
			$(BIN)/fluidity -v2 -l backward_facing_step_2d-$(RE)-$(JOB)-$(NN).flml; \
			cd $(ROOT); \
		fi; \
	)
>>>>>>> fd1be3b0

postprocess:
	@if [ "x" == "x${TYPE}" ]; then echo "**********ERROR: Commandline should be make postprocess TYPE=type, where type is reference or kepsilon"; false; fi;
	@echo **********Calling the velocity data extraction and reattachment length calculation python script:
<<<<<<< HEAD
	cd $(TYPE); \
	ln -s ../postprocessor_2d.py .; \
	./postprocessor_2d.py $(TYPE); \
	cd ..
=======
	@$(foreach NN,coarse med fine, \
		if [ -d "$(RE)-$(JOB)-$(NN)" ]; then \
			cd $(RE)-$(JOB)-$(NN); \
			ln -s ../postprocessor_2d.py .; \
			./postprocessor_2d.py $(RE) $(JOB) $(NN); \
			cd $(ROOT); \
		fi; \
	)
>>>>>>> fd1be3b0

input: clean preprocess

clean:
	@echo **********Cleaning the output from previous fluidity runs
<<<<<<< HEAD
	rm -r kepsilon reference adaptive *.pdf
=======
	@$(foreach NN,coarse med fine, \
		if [ -d "$(RE)-$(JOB)-$(NN)" ]; then \
			echo **********Cleaning folder $(RE)-$(JOB)-$(NN); \
			rm -r $(RE)-$(JOB)-$(NN); fi; \
	)
>>>>>>> fd1be3b0
<|MERGE_RESOLUTION|>--- conflicted
+++ resolved
@@ -1,6 +1,4 @@
-BIN=../../../bin
-<<<<<<< HEAD
-SCRIPTS=../../../scripts
+BIN=../../bin
 preprocess:
 	@if [ "x" == "x${TYPE}" ]; then echo "**********ERROR: Commandline should be make preprocess TYPE=type, where type is reference or kepsilon"; false; fi;
 	echo **********Installing directory for $(TYPE) run:
@@ -9,74 +7,24 @@
 	ln -s ../backward_facing_step_2d_kim_$(TYPE).flml .; \
 	echo **********Generating mesh for $(TYPE) simulation.; \
 	gmsh -2 -o step2d-kim-med.msh ../src/step2d-kim-med.geo; \
-	$(SCRIPTS)/gmsh2triangle -2 step2d-kim-med.msh; \
+	$(BIN)/gmsh2triangle -2 step2d-kim-med.msh; \
 	cd ..
 
 run:
 	@if [ "x" == "x${TYPE}" ]; then echo "**********ERROR: Commandline should be make run TYPE=type, where type is reference or kepsilon"; false; fi;
 	@echo **********Running the $(TYPE) simulation:
 	cd $(TYPE) &&  $(BIN)/fluidity -v2 -l backward_facing_step_2d_kim_$(TYPE).flml &&  cd ..
-=======
-RE=4700
-JOB=high
-ROOT=$(PWD)
-
-preprocess: 
-	@echo **********Generating a 2D mesh:
-	@$(foreach NN,coarse med fine, \
-		echo **********Installing directory for $(NN) simulation.; \
-		install -d $(RE)-$(JOB)-$(NN); \
-		if [ -d "$(RE)-$(JOB)-$(NN)" ]; then \
-			cd $(RE)-$(JOB)-$(NN); \
-			ln -sf ../backward_facing_step_2d-$(RE)-$(JOB)-$(NN).flml .; \
-			echo **********Generating mesh for $(NN) simulation.; \
-			gmsh -2 -optimize -o step2d-$(NN).msh ../src/step2d-$(NN).geo; \
-			$(BIN)/gmsh2triangle -2 step2d-$(NN).msh ; \
-			cd $(ROOT); \
-		fi; \
-	)
-
-run:
-	@echo **********Running the test on different meshes:
-	@$(foreach NN,coarse med fine, \
-		if [ -d "$(RE)-$(JOB)-$(NN)" ]; then \
-			cd $(RE)-$(JOB)-$(NN); \
-			echo **********Running simulation for $(NN) mesh.; \
-			$(BIN)/fluidity -v2 -l backward_facing_step_2d-$(RE)-$(JOB)-$(NN).flml; \
-			cd $(ROOT); \
-		fi; \
-	)
->>>>>>> fd1be3b0
 
 postprocess:
 	@if [ "x" == "x${TYPE}" ]; then echo "**********ERROR: Commandline should be make postprocess TYPE=type, where type is reference or kepsilon"; false; fi;
 	@echo **********Calling the velocity data extraction and reattachment length calculation python script:
-<<<<<<< HEAD
 	cd $(TYPE); \
 	ln -s ../postprocessor_2d.py .; \
 	./postprocessor_2d.py $(TYPE); \
 	cd ..
-=======
-	@$(foreach NN,coarse med fine, \
-		if [ -d "$(RE)-$(JOB)-$(NN)" ]; then \
-			cd $(RE)-$(JOB)-$(NN); \
-			ln -s ../postprocessor_2d.py .; \
-			./postprocessor_2d.py $(RE) $(JOB) $(NN); \
-			cd $(ROOT); \
-		fi; \
-	)
->>>>>>> fd1be3b0
 
 input: clean preprocess
 
 clean:
 	@echo **********Cleaning the output from previous fluidity runs
-<<<<<<< HEAD
 	rm -r kepsilon reference adaptive *.pdf
-=======
-	@$(foreach NN,coarse med fine, \
-		if [ -d "$(RE)-$(JOB)-$(NN)" ]; then \
-			echo **********Cleaning folder $(RE)-$(JOB)-$(NN); \
-			rm -r $(RE)-$(JOB)-$(NN); fi; \
-	)
->>>>>>> fd1be3b0
