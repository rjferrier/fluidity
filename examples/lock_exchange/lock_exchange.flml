--- conflicted
+++ resolved
@@ -1,21 +1,5 @@
-<?xml version="1.0" encoding="utf-8" ?>
+<?xml version='1.0' encoding='utf-8'?>
 <fluidity_options>
-<<<<<<< HEAD
-    <simulation_name>
-        <string_value lines="1">lock_exchange</string_value>
-        <comment>2D lock exchange</comment>
-    </simulation_name>
-    <problem_type>
-        <string_value lines="1">oceans</string_value>
-    </problem_type>
-    <geometry>
-        <dimension>
-            <integer_value rank="0">2</integer_value>
-        </dimension>
-        <mesh name="CoordinateMesh">
-            <from_file file_name="channel_2d">
-                <format name="triangle"></format>
-=======
   <simulation_name>
     <string_value lines="1">lock_exchange</string_value>
     <comment>2D lock exchange</comment>
@@ -352,398 +336,12 @@
                   </constant>
                 </value>
                 <output/>
->>>>>>> b1a1e4e6
                 <stat>
-                    <include_in_stat></include_in_stat>
+                  <include_in_stat/>
                 </stat>
-            </from_file>
-        </mesh>
-        <mesh name="VelocityMesh">
-            <from_mesh>
-                <mesh name="CoordinateMesh"></mesh>
-                <stat>
-                    <exclude_from_stat></exclude_from_stat>
-                </stat>
-            </from_mesh>
-        </mesh>
-        <mesh name="PressureMesh">
-            <from_mesh>
-                <mesh name="CoordinateMesh"></mesh>
-                <stat>
-                    <exclude_from_stat></exclude_from_stat>
-                </stat>
-            </from_mesh>
-        </mesh>
-        <quadrature>
-            <degree>
-                <integer_value rank="0">3</integer_value>
-            </degree>
-            <surface_degree>
-                <integer_value rank="0">3</integer_value>
-            </surface_degree>
-        </quadrature>
-    </geometry>
-    <io>
-        <dump_format>
-            <string_value>vtk</string_value>
-        </dump_format>
-        <dump_period>
-            <python>
-                <string_value lines="20" type="python">def val(t):&#x0A;  if t&lt;40.0: return 0.25&#x0A;  else: return 1.25</string_value>
-            </python>
-        </dump_period>
-        <output_mesh name="VelocityMesh"></output_mesh>
-        <checkpointing>
-            <checkpoint_period_in_dumps>
-                <integer_value rank="0">10000000</integer_value>
-            </checkpoint_period_in_dumps>
-            <checkpoint_at_end></checkpoint_at_end>
-        </checkpointing>
-        <stat></stat>
-    </io>
-    <timestepping>
-        <current_time>
-            <real_value rank="0">0</real_value>
-        </current_time>
-        <timestep>
-            <real_value rank="0">0.025</real_value>
-        </timestep>
-        <finish_time>
-            <real_value rank="0">30</real_value>
-        </finish_time>
-        <nonlinear_iterations>
-            <integer_value rank="0">2</integer_value>
-        </nonlinear_iterations>
-    </timestepping>
-    <physical_parameters>
-        <gravity>
-            <magnitude>
-                <real_value rank="0">10</real_value>
-            </magnitude>
-            <vector_field name="GravityDirection" rank="1">
-                <prescribed>
-                    <mesh name="CoordinateMesh"></mesh>
-                    <value name="WholeMesh">
-                        <constant>
-                            <real_value rank="1" shape="2" dim1="dim">0 -1</real_value>
-                        </constant>
-                    </value>
-                    <output></output>
-                    <stat>
-                        <include_in_stat></include_in_stat>
-                    </stat>
-                    <detectors>
-                        <exclude_from_detectors></exclude_from_detectors>
-                    </detectors>
-                </prescribed>
-            </vector_field>
-        </gravity>
-    </physical_parameters>
-    <material_phase name="fluid">
-        <equation_of_state>
-            <fluids>
-                <linear>
-                    <reference_density>
-                        <real_value rank="0">1</real_value>
-                    </reference_density>
-                    <temperature_dependency>
-                        <reference_temperature>
-                            <real_value rank="0">0</real_value>
-                        </reference_temperature>
-                        <thermal_expansion_coefficient>
-                            <real_value rank="0">0.001</real_value>
-                        </thermal_expansion_coefficient>
-                    </temperature_dependency>
-                    <subtract_out_hydrostatic_level></subtract_out_hydrostatic_level>
-                </linear>
-            </fluids>
-        </equation_of_state>
-        <scalar_field name="Pressure" rank="0">
-            <prognostic>
-                <mesh name="PressureMesh"></mesh>
-                <spatial_discretisation>
-                    <continuous_galerkin></continuous_galerkin>
-                </spatial_discretisation>
-                <reference_node>
-                    <integer_value rank="0">10</integer_value>
-                </reference_node>
-                <scheme>
-                    <poisson_pressure_solution>
-                        <string_value lines="1">only first timestep</string_value>
-                    </poisson_pressure_solution>
-                    <use_projection_method></use_projection_method>
-                </scheme>
-                <solver>
-                    <iterative_method name="cg"></iterative_method>
-                    <preconditioner name="eisenstat"></preconditioner>
-                    <relative_error>
-                        <real_value rank="0">1e-06</real_value>
-                    </relative_error>
-                    <max_iterations>
-                        <integer_value rank="0">3000</integer_value>
-                    </max_iterations>
-                    <never_ignore_solver_failures></never_ignore_solver_failures>
-                    <diagnostics>
-                        <monitors></monitors>
-                    </diagnostics>
-                </solver>
-                <output></output>
-                <stat>
-                    <exclude_from_stat></exclude_from_stat>
-                </stat>
-                <convergence>
-                    <include_in_convergence></include_in_convergence>
-                </convergence>
                 <detectors>
-                    <exclude_from_detectors></exclude_from_detectors>
+                  <exclude_from_detectors/>
                 </detectors>
-<<<<<<< HEAD
-                <steady_state>
-                    <include_in_steady_state></include_in_steady_state>
-                </steady_state>
-                <no_interpolation></no_interpolation>
-            </prognostic>
-        </scalar_field>
-        <vector_field name="Velocity" rank="1">
-            <prognostic>
-                <mesh name="VelocityMesh"></mesh>
-                <equation name="Boussinesq"></equation>
-                <spatial_discretisation>
-                    <continuous_galerkin>
-                        <stabilisation>
-                            <no_stabilisation></no_stabilisation>
-                        </stabilisation>
-                        <mass_terms>
-                            <lump_mass_matrix></lump_mass_matrix>
-                        </mass_terms>
-                        <advection_terms></advection_terms>
-                        <stress_terms>
-                            <tensor_form></tensor_form>
-                        </stress_terms>
-                    </continuous_galerkin>
-                    <conservative_advection>
-                        <real_value rank="0">0</real_value>
-                    </conservative_advection>
-                </spatial_discretisation>
-                <temporal_discretisation>
-                    <theta>
-                        <real_value rank="0">0.5</real_value>
-                    </theta>
-                    <relaxation>
-                        <real_value rank="0">0.5</real_value>
-                    </relaxation>
-                </temporal_discretisation>
-                <solver>
-                    <iterative_method name="gmres">
-                        <restart>
-                            <integer_value rank="0">30</integer_value>
-                        </restart>
-                    </iterative_method>
-                    <preconditioner name="eisenstat"></preconditioner>
-                    <relative_error>
-                        <real_value rank="0">1e-06</real_value>
-                    </relative_error>
-                    <max_iterations>
-                        <integer_value rank="0">3000</integer_value>
-                    </max_iterations>
-                    <never_ignore_solver_failures></never_ignore_solver_failures>
-                    <diagnostics>
-                        <monitors></monitors>
-                    </diagnostics>
-                </solver>
-                <initial_condition name="WholeMesh">
-                    <constant>
-                        <real_value rank="1" shape="2" dim1="dim">0 0</real_value>
-                    </constant>
-                </initial_condition>
-                <boundary_conditions name="top">
-                    <surface_ids>
-                        <integer_value rank="1" shape="1">6</integer_value>
-                    </surface_ids>
-                    <type name="dirichlet">
-                        <align_bc_with_cartesian>
-                            <y_component>
-                                <constant>
-                                    <real_value rank="0">0</real_value>
-                                </constant>
-                            </y_component>
-                        </align_bc_with_cartesian>
-                    </type>
-                </boundary_conditions>
-                <boundary_conditions name="bottom">
-                    <surface_ids>
-                        <integer_value rank="1" shape="1">7</integer_value>
-                    </surface_ids>
-                    <type name="dirichlet">
-                        <align_bc_with_cartesian>
-                            <x_component>
-                                <constant>
-                                    <real_value rank="0">0</real_value>
-                                </constant>
-                            </x_component>
-                            <y_component>
-                                <constant>
-                                    <real_value rank="0">0</real_value>
-                                </constant>
-                            </y_component>
-                        </align_bc_with_cartesian>
-                    </type>
-                </boundary_conditions>
-                <boundary_conditions name="ends">
-                    <surface_ids>
-                        <integer_value rank="1" shape="1">8</integer_value>
-                    </surface_ids>
-                    <type name="dirichlet">
-                        <align_bc_with_cartesian>
-                            <x_component>
-                                <constant>
-                                    <real_value rank="0">0</real_value>
-                                </constant>
-                            </x_component>
-                        </align_bc_with_cartesian>
-                    </type>
-                </boundary_conditions>
-                <tensor_field name="Viscosity" rank="2">
-                    <prescribed>
-                        <value name="WholeMesh">
-                            <isotropic>
-                                <constant>
-                                    <real_value rank="0">1e-06</real_value>
-                                </constant>
-                            </isotropic>
-                        </value>
-                        <output></output>
-                    </prescribed>
-                </tensor_field>
-                <output></output>
-                <stat>
-                    <exclude_from_stat></exclude_from_stat>
-                    <previous_time_step>
-                        <exclude_from_stat></exclude_from_stat>
-                    </previous_time_step>
-                    <nonlinear_field>
-                        <exclude_from_stat></exclude_from_stat>
-                    </nonlinear_field>
-                </stat>
-                <convergence>
-                    <include_in_convergence></include_in_convergence>
-                </convergence>
-                <detectors>
-                    <include_in_detectors></include_in_detectors>
-                </detectors>
-                <steady_state>
-                    <include_in_steady_state></include_in_steady_state>
-                </steady_state>
-                <adaptivity_options>
-                    <absolute_measure>
-                        <vector_field name="InterpolationErrorBound" rank="1">
-                            <prescribed>
-                                <value name="WholeMesh">
-                                    <constant>
-                                        <real_value rank="1" shape="2" dim1="dim">0.001 0.001</real_value>
-                                        <comment>Python to get a spatially varying interpolation error bound for horizontal velocity&#x0A;def val(X, t):&#x0A;&#x0A;# exponential function of form p = Ae^(aq) + B, &#x0A;# with q = q_1, p=p_1 and q = q_2, p=p_2&#x0A;# giving p = p_1 + Aexp{aq_1}(exp{a(q-q_1)} -1)&#x0A;# with A = (p_2-p_1)/(exp{aq_1}(exp{a(q_2-q_1)} -1))&#x0A;# so p = p_1 + (p_2-p_1)*(exp{a(q-q_1)} -1) /(exp{a(q_2-q_1)} -1)&#x0A;# let C = (p_2-p_1)/(exp{a(q_2-q_1)} -1)&#x0A; &#x0A;  import math&#x0A;  a = 100.0&#x0A;  q_1 = 0.0 &#x0A;  p_1 = 0.00001&#x0A;  q_2 = 0.05&#x0A;  p_2 = 0.001  &#x0A;&#x0A;  if(X[1]&amp;lt;=0.05):&#x0A;    C = (p_2 - p_1)/((math.exp(a*(q_2 - q_1)))-1)&#x0A;    q = X[1]&#x0A;    p = p_1 + C*((math.exp(a*(q - q_1)))-1)&#x0A;    u_val = p&#x0A;  else:&#x0A;    C = (p_2 - p_1)/((math.exp(a*(q_2 - q_1)))-1)&#x0A;    q = 0.1-X[1]&#x0A;    p = p_1 + C*((math.exp(a*(q - q_1)))-1)&#x0A;    u_val = p&#x0A;&#x0A;  return [u_val,0.001]</comment>
-                                    </constant>
-                                </value>
-                                <output></output>
-                                <stat>
-                                    <include_in_stat></include_in_stat>
-                                </stat>
-                                <detectors>
-                                    <exclude_from_detectors></exclude_from_detectors>
-                                </detectors>
-                            </prescribed>
-                        </vector_field>
-                    </absolute_measure>
-                </adaptivity_options>
-                <consistent_interpolation></consistent_interpolation>
-            </prognostic>
-        </vector_field>
-        <scalar_field name="Temperature" rank="0">
-            <prognostic>
-                <mesh name="VelocityMesh"></mesh>
-                <equation name="AdvectionDiffusion"></equation>
-                <spatial_discretisation>
-                    <control_volumes>
-                        <face_value name="FiniteElement">
-                            <limit_face_value>
-                                <limiter name="Sweby">
-                                    <project_upwind_value_from_point>
-                                        <store_upwind_elements>
-                                            <store_upwind_quadrature></store_upwind_quadrature>
-                                        </store_upwind_elements>
-                                    </project_upwind_value_from_point>
-                                </limiter>
-                            </limit_face_value>
-                        </face_value>
-                        <diffusion_scheme name="ElementGradient"></diffusion_scheme>
-                    </control_volumes>
-                    <conservative_advection>
-                        <real_value rank="0">0</real_value>
-                    </conservative_advection>
-                </spatial_discretisation>
-                <temporal_discretisation>
-                    <theta>
-                        <real_value rank="0">0.5</real_value>
-                    </theta>
-                    <control_volumes>
-                        <number_advection_iterations>
-                            <integer_value rank="0">3</integer_value>
-                        </number_advection_iterations>
-                        <limit_theta></limit_theta>
-                    </control_volumes>
-                </temporal_discretisation>
-                <solver>
-                    <iterative_method name="gmres">
-                        <restart>
-                            <integer_value rank="0">30</integer_value>
-                        </restart>
-                    </iterative_method>
-                    <preconditioner name="eisenstat"></preconditioner>
-                    <relative_error>
-                        <real_value rank="0">1e-06</real_value>
-                    </relative_error>
-                    <max_iterations>
-                        <integer_value rank="0">3000</integer_value>
-                    </max_iterations>
-                    <never_ignore_solver_failures></never_ignore_solver_failures>
-                    <diagnostics>
-                        <monitors></monitors>
-                    </diagnostics>
-                </solver>
-                <initial_condition name="WholeMesh">
-                    <python>
-                        <string_value lines="20" type="python">def val(X,t):&#x0A;&#x09;if(X[0]&lt;0.4):&#x0A;&#x09;&#x09;return -0.5&#x0A;&#x09;else:&#x0A;&#x09;&#x09;return 0.5</string_value>
-                    </python>
-                </initial_condition>
-                <tensor_field name="Diffusivity" rank="2">
-                    <prescribed>
-                        <value name="WholeMesh">
-                            <isotropic>
-                                <constant>
-                                    <real_value rank="0">0</real_value>
-                                </constant>
-                            </isotropic>
-                        </value>
-                        <output></output>
-                    </prescribed>
-                </tensor_field>
-                <output></output>
-                <stat>
-                    <include_mixing_stats name="cv_normalised">
-                        <control_volumes>
-                            <normalise></normalise>
-                        </control_volumes>
-                        <mixing_bin_bounds>
-                            <constant>
-                                <real_value rank="1" shape="3">-10000000000 -0.4 0.4</real_value>
-                            </constant>
-                        </mixing_bin_bounds>
-                    </include_mixing_stats>
-                </stat>
-                <convergence>
-                    <include_in_convergence></include_in_convergence>
-                </convergence>
-=======
               </prescribed>
             </vector_field>
           </absolute_measure>
@@ -849,67 +447,49 @@
                 </value>
                 <output/>
                 <stat/>
->>>>>>> b1a1e4e6
                 <detectors>
-                    <include_in_detectors></include_in_detectors>
+                  <exclude_from_detectors/>
                 </detectors>
-                <steady_state>
-                    <include_in_steady_state></include_in_steady_state>
-                </steady_state>
-                <adaptivity_options>
-                    <absolute_measure>
-                        <scalar_field name="InterpolationErrorBound" rank="0">
-                            <prescribed>
-                                <value name="WholeMesh">
-                                    <constant>
-                                        <real_value rank="0">0.025</real_value>
-                                    </constant>
-                                </value>
-                                <output></output>
-                                <stat></stat>
-                                <detectors>
-                                    <exclude_from_detectors></exclude_from_detectors>
-                                </detectors>
-                            </prescribed>
-                        </scalar_field>
-                    </absolute_measure>
-                </adaptivity_options>
-                <consistent_interpolation></consistent_interpolation>
-            </prognostic>
-        </scalar_field>
-    </material_phase>
-    <mesh_adaptivity>
-        <hr_adaptivity>
-            <period_in_timesteps>
-                <integer_value rank="0">10</integer_value>
-            </period_in_timesteps>
-            <maximum_number_of_nodes>
-                <integer_value rank="0">200000</integer_value>
-            </maximum_number_of_nodes>
-            <enable_gradation>
-                <gradation_parameter>
-                    <real_value rank="0">2</real_value>
-                </gradation_parameter>
-            </enable_gradation>
-            <tensor_field name="MinimumEdgeLengths">
-                <anisotropic_symmetric>
-                    <constant>
-                        <real_value rank="2" shape="2 2" symmetric="true" dim2="dim" dim1="dim">0.0001 0 0 0.0001</real_value>
-                    </constant>
-                </anisotropic_symmetric>
-            </tensor_field>
-            <tensor_field name="MaximumEdgeLengths">
-                <anisotropic_symmetric>
-                    <constant>
-                        <real_value rank="2" shape="2 2" symmetric="true" dim2="dim" dim1="dim">0.5 0 0 0.5</real_value>
-                    </constant>
-                </anisotropic_symmetric>
-            </tensor_field>
-            <adapt_at_first_timestep>
-                <number_of_adapts>
-                    <integer_value rank="0">6</integer_value>
-                </number_of_adapts>
-            </adapt_at_first_timestep>
-        </hr_adaptivity>
-    </mesh_adaptivity>
+              </prescribed>
+            </scalar_field>
+          </absolute_measure>
+        </adaptivity_options>
+        <consistent_interpolation/>
+      </prognostic>
+    </scalar_field>
+  </material_phase>
+  <mesh_adaptivity>
+    <hr_adaptivity>
+      <period_in_timesteps>
+        <integer_value rank="0">10</integer_value>
+      </period_in_timesteps>
+      <maximum_number_of_nodes>
+        <integer_value rank="0">200000</integer_value>
+      </maximum_number_of_nodes>
+      <enable_gradation>
+        <gradation_parameter>
+          <real_value rank="0">2.0</real_value>
+        </gradation_parameter>
+      </enable_gradation>
+      <tensor_field name="MinimumEdgeLengths">
+        <anisotropic_symmetric>
+          <constant>
+            <real_value symmetric="true" dim2="dim" shape="2 2" dim1="dim" rank="2">0.0001 0.0 0.0 0.0001</real_value>
+          </constant>
+        </anisotropic_symmetric>
+      </tensor_field>
+      <tensor_field name="MaximumEdgeLengths">
+        <anisotropic_symmetric>
+          <constant>
+            <real_value symmetric="true" dim2="dim" shape="2 2" dim1="dim" rank="2">0.5 0.0 0.0 0.5</real_value>
+          </constant>
+        </anisotropic_symmetric>
+      </tensor_field>
+      <adapt_at_first_timestep>
+        <number_of_adapts>
+          <integer_value rank="0">6</integer_value>
+        </number_of_adapts>
+      </adapt_at_first_timestep>
+    </hr_adaptivity>
+  </mesh_adaptivity>
 </fluidity_options>