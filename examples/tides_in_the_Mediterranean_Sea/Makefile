include envcheck.mk

<<<<<<< HEAD
preprocess:
=======
preprocess: envcheck
ifeq ("x","x${NPROCS}")
	@echo "**********ERROR: Please define NPROCS to set the number of processors to use"
	@exit 1
endif
>>>>>>> e4efc2fa
	@echo **********Converting the gmsh mesh to triangle format:
	${BINPREFIX}gmsh2triangle med.msh
	@echo **********Modifying mesh nodal file using sed:
	sed '1s/3/2/2' < med.node > med2.node
	@echo **********Replacing mesh with modified version:
	mv med2.node med.node
<<<<<<< HEAD

run:
=======
ifneq ($(NPROCS),64)
	@echo **********WARNING: This simulation is best run on 64 processors
endif
ifeq ($(NPROCS),1)
	@echo **********Serial run: not decomposing mesh
	@echo **********WARNING: This is a large simulation and will take a very long time in serial. Find a handy supercomputer.
else 
	@echo **********Decomposing the mesh into $(NPROCS) parts for parallel run:
	${BINPREFIX}fldecomp -n $(NPROCS) -s med 
endif

run: envcheck
>>>>>>> e4efc2fa
ifndef ($(NPROCS))
	@echo **********ERROR: Please define NPROCS to set the number of processors to use
	@exit 1
endif
ifneq ($(NPROCS),64)
	@echo **********WARNING: This simulation is best run on 64 processors
endif
ifeq ($(NPROCS),1)
	@echo **********WARNING: This is a large simulation and will take a very long time in serial. Find a handy supercomputer.
	@echo **********Calling fluidity in serial with verbose log output enabled:
	${BINPREFIX}fluidity -v2 -l med.flml
else
	@echo **********Calling flredecomp in parallel with verbose log output enabled:
	mpiexec -n $(NPROCS) $(BIN)flredecomp -i 1 -o $(NPROCS) -v -l med med_flredecomp
	@echo **********Calling fluidity in parallel with verbose log output enabled:
<<<<<<< HEAD
	mpiexec -n $(NPROCS) $(BIN)fluidity -v2 -l med_flredecomp.flml
=======
	mpiexec -n $(NPROCS) ${BINPREFIX}fluidity -v2 -l med.flml
>>>>>>> e4efc2fa
endif

postprocess: envcheck
	@echo **********Reprojecting final output to long-lat and extracting RMS differences:
	PYTHONPATH=${PWD}/../../python:$$PYTHONPATH python ./reproject-to-loglat.py
	PYTHONPATH=${PWD}/../../python:$$PYTHONPATH python ./Med-tides-probe.py


clean:
	@echo **********Cleaning the output from previous fluidity runs:
<<<<<<< HEAD
	rm -rf  *gmt* *.ele *.node *.edge Med-GEBCO-5m-gauges-fes2004-O1-102 *med_* *.halo *.pvtu *.vtu *.stat *.log-* *.err-* *check* *Check* *matrixdump*
	rm -rf *flredecomp*
=======
	rm -rf  *gmt* *.ele *.node *.edge Med-GEBCO-5m-gauges-fes2004-O1-102 *med_* *.halo *.pvtu *.vtu *.stat *.log-* *.err-* *checkp* *Check* *matrixdump*
>>>>>>> e4efc2fa

input: clean
	$(MAKE) preprocess
<|MERGE_RESOLUTION|>--- conflicted
+++ resolved
@@ -1,37 +1,14 @@
 include envcheck.mk
 
-<<<<<<< HEAD
-preprocess:
-=======
 preprocess: envcheck
-ifeq ("x","x${NPROCS}")
-	@echo "**********ERROR: Please define NPROCS to set the number of processors to use"
-	@exit 1
-endif
->>>>>>> e4efc2fa
 	@echo **********Converting the gmsh mesh to triangle format:
 	${BINPREFIX}gmsh2triangle med.msh
 	@echo **********Modifying mesh nodal file using sed:
 	sed '1s/3/2/2' < med.node > med2.node
 	@echo **********Replacing mesh with modified version:
 	mv med2.node med.node
-<<<<<<< HEAD
-
-run:
-=======
-ifneq ($(NPROCS),64)
-	@echo **********WARNING: This simulation is best run on 64 processors
-endif
-ifeq ($(NPROCS),1)
-	@echo **********Serial run: not decomposing mesh
-	@echo **********WARNING: This is a large simulation and will take a very long time in serial. Find a handy supercomputer.
-else 
-	@echo **********Decomposing the mesh into $(NPROCS) parts for parallel run:
-	${BINPREFIX}fldecomp -n $(NPROCS) -s med 
-endif
 
 run: envcheck
->>>>>>> e4efc2fa
 ifndef ($(NPROCS))
 	@echo **********ERROR: Please define NPROCS to set the number of processors to use
 	@exit 1
@@ -45,13 +22,9 @@
 	${BINPREFIX}fluidity -v2 -l med.flml
 else
 	@echo **********Calling flredecomp in parallel with verbose log output enabled:
-	mpiexec -n $(NPROCS) $(BIN)flredecomp -i 1 -o $(NPROCS) -v -l med med_flredecomp
+	mpiexec -n $(NPROCS) ${BINPREFIX}flredecomp -i 1 -o $(NPROCS) -v -l med med_flredecomp
 	@echo **********Calling fluidity in parallel with verbose log output enabled:
-<<<<<<< HEAD
-	mpiexec -n $(NPROCS) $(BIN)fluidity -v2 -l med_flredecomp.flml
-=======
-	mpiexec -n $(NPROCS) ${BINPREFIX}fluidity -v2 -l med.flml
->>>>>>> e4efc2fa
+	mpiexec -n $(NPROCS) ${BINPREFIX}fluidity -v2 -l med_flredecomp.flml
 endif
 
 postprocess: envcheck
@@ -62,12 +35,8 @@
 
 clean:
 	@echo **********Cleaning the output from previous fluidity runs:
-<<<<<<< HEAD
-	rm -rf  *gmt* *.ele *.node *.edge Med-GEBCO-5m-gauges-fes2004-O1-102 *med_* *.halo *.pvtu *.vtu *.stat *.log-* *.err-* *check* *Check* *matrixdump*
+	rm -rf  *gmt* *.ele *.node *.edge Med-GEBCO-5m-gauges-fes2004-O1-102 *med_* *.halo *.pvtu *.vtu *.stat *.log-* *.err-* *checkp* *Check* *matrixdump*
 	rm -rf *flredecomp*
-=======
-	rm -rf  *gmt* *.ele *.node *.edge Med-GEBCO-5m-gauges-fes2004-O1-102 *med_* *.halo *.pvtu *.vtu *.stat *.log-* *.err-* *checkp* *Check* *matrixdump*
->>>>>>> e4efc2fa
 
 input: clean
 	$(MAKE) preprocess
