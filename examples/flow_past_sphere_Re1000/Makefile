include envcheck.mk

<<<<<<< HEAD
preprocess:
	@echo **********Converting the gmsh mesh to triangle format:
	$(SCRIPTS)gmsh2triangle unit_sphere.msh
=======
preprocess: envcheck
ifeq ("x","x${NPROCS}")
	@echo "**********ERROR: Please define NPROCS to set the number of processors with"
	@echo "make preprocess NPROCS=N, where N is the number of processors."
	@echo "Similarly use make run NPROCS=N."
	@echo "This is a large simulation and will take a very long time in serial."
	@echo "It is best run in parallel on 8 processors."
	@exit 1
endif
	@echo **********Converting the gmsh mesh to triangle format:
	${BINPREFIX}gmsh2triangle unit_sphere.msh
ifneq ($(NPROCS),8)
	@echo **********WARNING: This simulation is best run on 8 processors
endif
ifeq ($(NPROCS),1)
	@echo **********Serial run: not decomposing mesh
	@echo **********WARNING: This is a large simulation and will take a very long time in serial. Find a handy supercomputer.
else
	@echo **********Decomposing the mesh into $(NPROCS) parts for parallel run:
	${BINPREFIX}fldecomp -n $(NPROCS) -f unit_sphere
endif

>>>>>>> e4efc2fa

run: envcheck
ifneq ($(NPROCS),8)
	@echo **********WARNING: This simulation is best run on 8 processors
endif
ifeq ($(NPROCS),1)
	@echo **********WARNING: This is a large simulation and will take a very long time in serial. Find a handy supercomputer.
	@echo **********Calling fluidity in serial with verbose log output enabled:
	${BINPREFIX}fluidity -v2 -l flow_past_sphere_Re1000.flml
else
	@echo **********Calling flredecomp in parallel with verbose log output enabled:
	mpiexec -n $(NPROCS) $(BIN)flredecomp -i 1 -o $(NPROCS) -v -l flow_past_sphere_Re1000 flow_past_sphere_Re1000_flredecomp
	@echo **********Calling fluidity in parallel with verbose log output enabled:
<<<<<<< HEAD
	mpiexec -n $(NPROCS) $(BIN)fluidity -v2 -l flow_past_sphere_Re1000_flredecomp.flml
=======
	mpiexec -n $(NPROCS) ${BINPREFIX}fluidity -v2 -l flow_past_sphere_Re1000.flml
>>>>>>> e4efc2fa
endif

postprocess:
	@echo **********Calling the data extraction and plotting script
	python ./plot_data.py

input: clean
	$(MAKE) preprocess

clean:
	@echo **********Cleaning the output from previous fluidity runs:
	rm -f *.ele *.edge *.face *.node *.halo *.poly *vtu *.stat *.log-* *.err-* matrixdump* 
	rm -rf flow_past_sphere_Re1000_? flow_past_sphere_Re1000_?? 
	rm -rf first_timestep_adapted_mesh*
	rm -f Sphere_drag.pdf
	rm -rf *flredecomp*<|MERGE_RESOLUTION|>--- conflicted
+++ resolved
@@ -1,33 +1,8 @@
 include envcheck.mk
 
-<<<<<<< HEAD
-preprocess:
-	@echo **********Converting the gmsh mesh to triangle format:
-	$(SCRIPTS)gmsh2triangle unit_sphere.msh
-=======
 preprocess: envcheck
-ifeq ("x","x${NPROCS}")
-	@echo "**********ERROR: Please define NPROCS to set the number of processors with"
-	@echo "make preprocess NPROCS=N, where N is the number of processors."
-	@echo "Similarly use make run NPROCS=N."
-	@echo "This is a large simulation and will take a very long time in serial."
-	@echo "It is best run in parallel on 8 processors."
-	@exit 1
-endif
 	@echo **********Converting the gmsh mesh to triangle format:
 	${BINPREFIX}gmsh2triangle unit_sphere.msh
-ifneq ($(NPROCS),8)
-	@echo **********WARNING: This simulation is best run on 8 processors
-endif
-ifeq ($(NPROCS),1)
-	@echo **********Serial run: not decomposing mesh
-	@echo **********WARNING: This is a large simulation and will take a very long time in serial. Find a handy supercomputer.
-else
-	@echo **********Decomposing the mesh into $(NPROCS) parts for parallel run:
-	${BINPREFIX}fldecomp -n $(NPROCS) -f unit_sphere
-endif
-
->>>>>>> e4efc2fa
 
 run: envcheck
 ifneq ($(NPROCS),8)
@@ -39,13 +14,9 @@
 	${BINPREFIX}fluidity -v2 -l flow_past_sphere_Re1000.flml
 else
 	@echo **********Calling flredecomp in parallel with verbose log output enabled:
-	mpiexec -n $(NPROCS) $(BIN)flredecomp -i 1 -o $(NPROCS) -v -l flow_past_sphere_Re1000 flow_past_sphere_Re1000_flredecomp
+	mpiexec -n $(NPROCS) ${BINPREFIX}flredecomp -i 1 -o $(NPROCS) -v -l flow_past_sphere_Re1000 flow_past_sphere_Re1000_flredecomp
 	@echo **********Calling fluidity in parallel with verbose log output enabled:
-<<<<<<< HEAD
-	mpiexec -n $(NPROCS) $(BIN)fluidity -v2 -l flow_past_sphere_Re1000_flredecomp.flml
-=======
-	mpiexec -n $(NPROCS) ${BINPREFIX}fluidity -v2 -l flow_past_sphere_Re1000.flml
->>>>>>> e4efc2fa
+	mpiexec -n $(NPROCS) ${BINPREFIX}fluidity -v2 -l flow_past_sphere_Re1000_flredecomp.flml
 endif
 
 postprocess:
