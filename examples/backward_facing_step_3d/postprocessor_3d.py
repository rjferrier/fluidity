#!/usr/bin/env python

import glob
import sys
import os
import vtktools
import numpy
import pylab
import re
from math import log

def get_filelist(sample, start):

    def key(s):
        return int(s.split('_')[-1].split('.')[0])
   
    list = glob.glob("*vtu")
    list = [l for l in list if 'check' not in l]
    vtu_nos = [float(s.split('_')[-1].split('.')[0]) for s in list]
    vals = zip(vtu_nos, list)
    vals.sort()
    unzip = lambda l:tuple(apply(zip,l))
    vtu_nos, list = unzip(vals)
    shortlist = []

    for file in list:
      try:
        os.stat(file)
      except:
        f_log.write("No such file: %s" % files)
        sys.exit(1)

      ##### Start at the (start+1)th file.
      ##### Add every nth file by taking integer multiples of n; limit at 10 vtus max.
      vtu_no = float(file.split('_')[-1].split('.')[0])
      #if ((max(vtu_nos)-start)/sample > 10):
      #  sample=int((max(vtu_nos)-start)/10)
      
      if vtu_no > start:
        if (vtu_no%sample==0):
          shortlist.append(file)
        ##### Append final file if a large number of files remain.
        elif vtu_no==len(vtu_nos)-1 and (max(vtu_nos)-sample/4.0)>vtu_no:
          shortlist.append(file)

    return shortlist

#### taken from http://www.codinghorror.com/blog/archives/001018.html  #######
def tryint(s):
    try:
        return int(s)
    except:
        return s
    
def alphanum_key(s):
    """ Turn a string into a list of string and number chunks.
        "z23a" -> ["z", 23, "a"]
    """
    return [ tryint(c) for c in re.split('([0-9]+)', s) ]

def sort_nicely(l):
    """ Sort the given list in the way that humans expect.
    """
    l.sort(key=alphanum_key)
##############################################################################
# There are shorter and more elegant version of the above, but this works
# on CX1, where this test might be run...

###################################################################

# Reattachment length:
def reatt_length(filelist, zarray):

  print "Calculating reattachment point locations using change of x-velocity sign\n"

  nums=[]; results=[]; files = []
  ##### check for no files
  if (len(filelist) == 0):
    print "No files!"
    sys.exit(1)
  for file in filelist:
    try:
      os.stat(file)
    except:
      print "No such file: %s" % file
      sys.exit(1)
    files.append(file)
  sort_nicely(files)

  for file in files:
    ##### Read in data from vtu
    datafile = vtktools.vtu(file)
    ##### Get time for plot:
    t = min(datafile.GetScalarField("Time"))
    print file, ', elapsed time = ', t

    ##### points near bottom surface, 0 < x < 25
    x2array=[]; pts=[]; no_pts = 52; offset = 0.01
    x = 0.0
    for i in range(1, no_pts):
      x2array.append(x)
      for j in range(len(zarray)):
        pts.append((x, zarray[j], offset))
      x += 0.5

    x2array = numpy.array(x2array)
    pts = numpy.array(pts)

    ##### Get x-velocity on bottom boundary
    uvw = datafile.ProbeData(pts, "Velocity")
    u = uvw[:,0]
    u = u.reshape([x2array.size,zarray.size])

    ##### Find all potential reattachment points:
    points = []
    for j in range(len(u[0,:])):
      for i in range(len(u[:,0])-1):
        ##### Hack to ignore division by zero entries in u.
        ##### All u should be nonzero away from boundary!
        if((u[i,j] / u[i+1,j]) < 0. and u[i+1,j] > 0. and not numpy.isinf(u[i,j] / u[i+1,j])):
          ##### interpolate between nodes
          p = x2array[i] + (x2array[i+1]-x2array[i]) * (0.0-u[i,j]) / (u[i+1,j]-u[i,j])
          ##### Ignore spurious corner points
          if(p>0.1):
            points.append(p)
          ##### We have our first point on this plane so...
          break

    ##### This is the spanwise-averaged reattachment point:
    if (len(points)>0):
      avpt = sum(points) / len(points)
    else:
      avpt = 0.0
<<<<<<< HEAD
    print 'spanwise averaged reattachment point: ', avpt
=======
    print "spanwise-averaged reattachment point: ", avpt

>>>>>>> 63c6e6fc
    ##### Get time for plot:
    t = min(datafile.GetScalarField("Time"))
    results.append([avpt,t])

  return results

#########################################################################

# Velocity profiles:
def velo(filelist,xarray,zarray,yarray):

  print "\nRunning velocity profile script on files at times...\n"
  ##### check for no files
  if (len(filelist) < 0):
    print "No files!"
    sys.exit(1)

  ##### create array of points
  pts=[]
  for i in range(len(xarray)):
    for j in range(len(zarray)):
      for k in range(len(yarray)):
        pts.append([xarray[i], zarray[j], yarray[k]])
  pts=numpy.array(pts)

  ##### Create output array of correct shape
  profiles=numpy.zeros([xarray.size, yarray.size], float)

  file = filelist[-1]
  #for file in filelist:
  datafile = vtktools.vtu(file)
  # Get time
  t = min(datafile.GetScalarField("Time"))
  print file, ', elapsed time = ', t

  ##### Get x-velocity
  uvw = datafile.ProbeData(pts, "Velocity")
  umax = 1.55
  u = uvw[:,0]/umax
  u = u.reshape([xarray.size,zarray.size,yarray.size])

  ##### Spanwise averaging
  usum = numpy.zeros([xarray.size,yarray.size],float)
  usum = numpy.array(usum)
  for i in range(len(zarray)):
    uav = u[:,i,:]
    uav = numpy.array(uav)
    usum += uav
  usum = usum / len(zarray)
  profiles[:,:] = usum

  print "\n...Finished extracting data.\n"
  return profiles

#########################################################################

def plot_length(reattachment_length):
  ##### Plot time series of reattachment length using pylab(matplotlib)

  Lemoinkim = numpy.zeros([len(reattachment_length[:,1])])
  Lemoinkim[:]=6.28

  plot1 = pylab.figure()
  pylab.title("Time series of reattachment length")
  pylab.xlabel('Time (s)')
  pylab.ylabel('Reattachment Length (L/h)')
  pylab.plot(reattachment_length[:,1], reattachment_length[:,0], marker = 'o', markerfacecolor='white', markersize=6, markeredgecolor='black', linestyle="solid")
  pylab.plot(reattachment_length[:,1], Lemoinkim, linestyle="dashed")
  pylab.legend(("length (step heights)","Le-Moin-Kim DNS"), loc="lower right")
  pylab.savefig("reatt_len_3d.pdf")
  return

#########################################################################

def plot_velo(vprofiles,xarray,yarray):

  # get profiles from ERCOFTAC data
  datafile = open('Ercoftac-test31-BFS/BFS-SEM-ERCOFTAC360-table.dat', 'r')
  print "reading in data from file: BFS-SEM-ERCOFTAC360-table.dat"
  # ignore header line
  for line in range(1):
    datafile.readline()
  
  y4=[];U4=[]
  for line in datafile:
    y4.append(float(line.split()[0]))
    U4.append(float(line.split()[1]))

  datafile = open('Ercoftac-test31-BFS/BFS-SEM-ERCOFTAC411-table.dat', 'r')
  print "reading in data from file: BFS-SEM-ERCOFTAC411-table.dat"
  # ignore header line
  for line in range(1):
    datafile.readline()
  
  y6=[];U6=[]
  for line in datafile:
    y6.append(float(line.split()[0]))
    U6.append(float(line.split()[1]))

  datafile = open('Ercoftac-test31-BFS/BFS-SEM-ERCOFTAC513-table.dat', 'r')
  print "reading in data from file: BFS-SEM-ERCOFTAC513-table.dat"
  # ignore header line
  for line in range(1):
    datafile.readline()
  
  y10=[];U10=[]
  for line in datafile:
    y10.append(float(line.split()[0]))
    U10.append(float(line.split()[1]))

  datafile = open('Ercoftac-test31-BFS/BFS-SEM-ERCOFTAC744-table.dat', 'r')
  print "reading in data from file: BFS-SEM-ERCOFTAC744-table.dat"
  # ignore header line
  for line in range(1):
    datafile.readline()
  
  y19=[];U19=[]
  for line in datafile:
    y19.append(float(line.split()[0]))
    U19.append(float(line.split()[1]))

  # get profiles from Le&Moin U graph. x=4
  Le = open('Le-profiles/Le-profile1-U-x4.dat', 'r').readlines()
  Le_u4 = [float(line.split()[0]) for line in Le]
  Le_y4 = [float(line.split()[1]) for line in Le]
  jd = open('Le-profiles/JD-profile1-U-x4.dat', 'r').readlines()
  jd_u4 = [float(line.split()[0]) for line in jd]
  jd_y4 = [float(line.split()[1]) for line in jd]

  # get profiles from Le&Moin U graph. x=6
  Le = open('Le-profiles/Le-profile1-U-x6.dat', 'r').readlines()
  Le_u6 = [float(line.split()[0]) for line in Le]
  Le_y6 = [float(line.split()[1]) for line in Le]
  jd = open('Le-profiles/JD-profile1-U-x6.dat', 'r').readlines()
  jd_u6 = [float(line.split()[0]) for line in jd]
  jd_y6 = [float(line.split()[1]) for line in jd]

  # get profiles from Le&Moin U graph. x=10
  Le = open('Le-profiles/Le-profile1-U-x10.dat', 'r').readlines()
  Le_u10 = [float(line.split()[0]) for line in Le]
  Le_y10 = [float(line.split()[1]) for line in Le]
  jd = open('Le-profiles/JD-profile1-U-x10.dat', 'r').readlines()
  jd_u10 = [float(line.split()[0]) for line in jd]
  jd_y10 = [float(line.split()[1]) for line in jd]

  # get profiles from Le&Moin U graph. x=19
  Le = open('Le-profiles/Le-profile1-U-x19.dat', 'r').readlines()
  Le_u19 = [float(line.split()[0]) for line in Le]
  Le_y19 = [float(line.split()[1]) for line in Le]
  jd = open('Le-profiles/JD-profile1-U-x19.dat', 'r').readlines()
  jd_u19 = [float(line.split()[0]) for line in jd]
  jd_y19 = [float(line.split()[1]) for line in jd]

  ##### Plot velocity profiles at different points behind step using pylab(matplotlib)
  plot1 = pylab.figure(figsize = (16.5, 8.5))
  pylab.suptitle("Evolution of U-velocity", fontsize=20)

  size = 15

  ax = pylab.subplot(141)
  ax.plot(vprofiles[0,:],yarray, linestyle="solid")
  ax.plot(U4,y4, linestyle="dashed")
  ax.plot(jd_u4,jd_y4, linestyle="none",marker='o',color='black')
  ax.set_title('(a) x/h='+str(xarray[0]), fontsize=16)
  pylab.legend(('Fluidity',"Le&Moin DNS","Jovic&Driver expt"),loc="upper left")
  for tick in ax.xaxis.get_major_ticks():
    tick.label1.set_fontsize(size)
  for tick in ax.yaxis.get_major_ticks():
    tick.label1.set_fontsize(size)

  bx = pylab.subplot(142, sharex=ax, sharey=ax)
  bx.plot(vprofiles[1,:],yarray, linestyle="solid")
  bx.plot(U6,y6, linestyle="dashed")
  bx.plot(jd_u6,jd_y6, linestyle="none",marker='o',color='black')
  bx.set_title('(a) x/h='+str(xarray[1]), fontsize=16)
  for tick in bx.xaxis.get_major_ticks():
    tick.label1.set_fontsize(size)
  pylab.setp(bx.get_yticklabels(), visible=False)

  cx = pylab.subplot(143, sharex=ax, sharey=ax)
  cx.plot(vprofiles[2,:],yarray, linestyle="solid")
  cx.plot(U10,y10, linestyle="dashed")
  cx.plot(jd_u10,jd_y10, linestyle="none",marker='o',color='black')
  cx.set_title('(a) x/h='+str(xarray[2]), fontsize=16)
  for tick in cx.xaxis.get_major_ticks():
    tick.label1.set_fontsize(size)
  pylab.setp(cx.get_yticklabels(), visible=False)

  dx = pylab.subplot(144, sharex=ax, sharey=ax)
  dx.plot(vprofiles[3,:],yarray, linestyle="solid")
  dx.plot(U19,y19, linestyle="dashed")
  dx.plot(jd_u19,jd_y19, linestyle="none",marker='o',color='black')
  dx.set_title('(a) x/h='+str(xarray[3]), fontsize=16)
  for tick in dx.xaxis.get_major_ticks():
    tick.label1.set_fontsize(size)
  pylab.setp(dx.get_yticklabels(), visible=False)

  pylab.axis([-0.25, 1., 0., 3.])
  bx.set_xlabel('Normalised mean U-velocity (U/Umax)', fontsize=24)
  ax.set_ylabel('y/h', fontsize=24)

  pylab.savefig("velo_profiles_3d.pdf")
  return

#########################################################################

def main():
    ##### Only process every nth file by taking integer multiples of n:
    filelist = get_filelist(sample=1, start=0)

    ##### Points to generate profiles:
    xarray = numpy.array([4.0, 6.0, 10.0, 19.0])
    zarray = numpy.array([0.1, 0.5, 1.0, 1.5, 2.0, 2.5, 3.0, 3.5, 3.9])
    yarray = numpy.array([0.01,0.02,0.03,0.04,0.05,0.06,0.07,0.08,0.09,0.1,0.11,0.12,0.13,0.14,0.15,0.16,0.17,0.18,0.19,0.2,0.21,0.22,0.23,0.24,0.25, 0.3, 0.4, 0.5, 0.6, 0.7, 0.8, 0.9, 1.0, 1.1, 1.2, 1.3, 1.4, 1.5, 1.6, 1.7, 1.8, 1.9, 2.0, 2.1, 2.2, 2.3, 2.4, 2.5, 2.6, 2.7, 2.8, 2.9, 3.0,3.1,3.2,3.3,3.4,3.5,3.6,3.7,3.8,3.9,4.0,4.1,4.2,4.3,4.4,4.5,4.6,4.7,4.8,4.9,5.0])

    ##### Call reattachment_length function
    reattachment_length = numpy.array(reatt_length(filelist, zarray))
    numpy.save("numpy_data/reatt_length", reattachment_length)
    plot_length(reattachment_length)

    ##### Call velo function
    zarray = numpy.array([2.0])
    vprofiles = velo(filelist, xarray, zarray, yarray)
    numpy.save("numpy_data/velo_profiles", vprofiles)
    print "Showing plot of velocity profiles."
<<<<<<< HEAD
    plot_velo(Re,type,mesh,vprofiles,xarray,yarray)
=======
    plot_velo(vprofiles,xarray,yarray)
>>>>>>> 63c6e6fc
    pylab.show()

    print "\nAll done.\n"

if __name__ == "__main__":
    sys.exit(main())
<|MERGE_RESOLUTION|>--- conflicted
+++ resolved
@@ -131,12 +131,7 @@
       avpt = sum(points) / len(points)
     else:
       avpt = 0.0
-<<<<<<< HEAD
     print 'spanwise averaged reattachment point: ', avpt
-=======
-    print "spanwise-averaged reattachment point: ", avpt
-
->>>>>>> 63c6e6fc
     ##### Get time for plot:
     t = min(datafile.GetScalarField("Time"))
     results.append([avpt,t])
@@ -174,6 +169,10 @@
 
   ##### Get x-velocity
   uvw = datafile.ProbeData(pts, "Velocity")
+  #umax = max(abs(datafile.GetVectorField("AverageVelocity")[:,0]))
+
+  # WARNING!!! UMAX IS NOT SAFE IN PARALLEL PERIODIC!
+
   umax = 1.55
   u = uvw[:,0]/umax
   u = u.reshape([xarray.size,zarray.size,yarray.size])
@@ -193,28 +192,32 @@
 
 #########################################################################
 
-def plot_length(reattachment_length):
+def plot_length(Re,type,mesh,reattachment_length):
   ##### Plot time series of reattachment length using pylab(matplotlib)
 
+  #av_length = sum(reattachment_length[:,0]) / len(reattachment_length[:,0])
+  #avg = numpy.zeros([len(reattachment_length[:,1])])
+  #avg[:] = av_length
   Lemoinkim = numpy.zeros([len(reattachment_length[:,1])])
   Lemoinkim[:]=6.28
 
   plot1 = pylab.figure()
-  pylab.title("Time series of reattachment length")
+  pylab.title("Time series of reattachment length: Re="+str(Re)+", "+str(type)+", "+str(mesh)+" mesh")
   pylab.xlabel('Time (s)')
   pylab.ylabel('Reattachment Length (L/h)')
   pylab.plot(reattachment_length[:,1], reattachment_length[:,0], marker = 'o', markerfacecolor='white', markersize=6, markeredgecolor='black', linestyle="solid")
+  #pylab.plot(reattachment_length[:,1], avg, linestyle="dashed")
   pylab.plot(reattachment_length[:,1], Lemoinkim, linestyle="dashed")
   pylab.legend(("length (step heights)","Le-Moin-Kim DNS"), loc="lower right")
-  pylab.savefig("reatt_len_3d.pdf")
+  pylab.savefig("../reatt_len_3D_"+str(Re)+"_"+str(type)+"_"+str(mesh)+".pdf")
   return
 
 #########################################################################
 
-def plot_velo(vprofiles,xarray,yarray):
+def plot_velo(Re,type,mesh,vprofiles,xarray,yarray):
 
   # get profiles from ERCOFTAC data
-  datafile = open('Ercoftac-test31-BFS/BFS-SEM-ERCOFTAC360-table.dat', 'r')
+  datafile = open('../Ercoftac-test31-BFS/BFS-SEM-ERCOFTAC360-table.dat', 'r')
   print "reading in data from file: BFS-SEM-ERCOFTAC360-table.dat"
   # ignore header line
   for line in range(1):
@@ -225,7 +228,7 @@
     y4.append(float(line.split()[0]))
     U4.append(float(line.split()[1]))
 
-  datafile = open('Ercoftac-test31-BFS/BFS-SEM-ERCOFTAC411-table.dat', 'r')
+  datafile = open('../Ercoftac-test31-BFS/BFS-SEM-ERCOFTAC411-table.dat', 'r')
   print "reading in data from file: BFS-SEM-ERCOFTAC411-table.dat"
   # ignore header line
   for line in range(1):
@@ -236,7 +239,7 @@
     y6.append(float(line.split()[0]))
     U6.append(float(line.split()[1]))
 
-  datafile = open('Ercoftac-test31-BFS/BFS-SEM-ERCOFTAC513-table.dat', 'r')
+  datafile = open('../Ercoftac-test31-BFS/BFS-SEM-ERCOFTAC513-table.dat', 'r')
   print "reading in data from file: BFS-SEM-ERCOFTAC513-table.dat"
   # ignore header line
   for line in range(1):
@@ -247,7 +250,7 @@
     y10.append(float(line.split()[0]))
     U10.append(float(line.split()[1]))
 
-  datafile = open('Ercoftac-test31-BFS/BFS-SEM-ERCOFTAC744-table.dat', 'r')
+  datafile = open('../Ercoftac-test31-BFS/BFS-SEM-ERCOFTAC744-table.dat', 'r')
   print "reading in data from file: BFS-SEM-ERCOFTAC744-table.dat"
   # ignore header line
   for line in range(1):
@@ -259,40 +262,40 @@
     U19.append(float(line.split()[1]))
 
   # get profiles from Le&Moin U graph. x=4
-  Le = open('Le-profiles/Le-profile1-U-x4.dat', 'r').readlines()
+  Le = open('../Le-profiles/Le-profile1-U-x4.dat', 'r').readlines()
   Le_u4 = [float(line.split()[0]) for line in Le]
   Le_y4 = [float(line.split()[1]) for line in Le]
-  jd = open('Le-profiles/JD-profile1-U-x4.dat', 'r').readlines()
+  jd = open('../Le-profiles/JD-profile1-U-x4.dat', 'r').readlines()
   jd_u4 = [float(line.split()[0]) for line in jd]
   jd_y4 = [float(line.split()[1]) for line in jd]
 
   # get profiles from Le&Moin U graph. x=6
-  Le = open('Le-profiles/Le-profile1-U-x6.dat', 'r').readlines()
+  Le = open('../Le-profiles/Le-profile1-U-x6.dat', 'r').readlines()
   Le_u6 = [float(line.split()[0]) for line in Le]
   Le_y6 = [float(line.split()[1]) for line in Le]
-  jd = open('Le-profiles/JD-profile1-U-x6.dat', 'r').readlines()
+  jd = open('../Le-profiles/JD-profile1-U-x6.dat', 'r').readlines()
   jd_u6 = [float(line.split()[0]) for line in jd]
   jd_y6 = [float(line.split()[1]) for line in jd]
 
   # get profiles from Le&Moin U graph. x=10
-  Le = open('Le-profiles/Le-profile1-U-x10.dat', 'r').readlines()
+  Le = open('../Le-profiles/Le-profile1-U-x10.dat', 'r').readlines()
   Le_u10 = [float(line.split()[0]) for line in Le]
   Le_y10 = [float(line.split()[1]) for line in Le]
-  jd = open('Le-profiles/JD-profile1-U-x10.dat', 'r').readlines()
+  jd = open('../Le-profiles/JD-profile1-U-x10.dat', 'r').readlines()
   jd_u10 = [float(line.split()[0]) for line in jd]
   jd_y10 = [float(line.split()[1]) for line in jd]
 
   # get profiles from Le&Moin U graph. x=19
-  Le = open('Le-profiles/Le-profile1-U-x19.dat', 'r').readlines()
+  Le = open('../Le-profiles/Le-profile1-U-x19.dat', 'r').readlines()
   Le_u19 = [float(line.split()[0]) for line in Le]
   Le_y19 = [float(line.split()[1]) for line in Le]
-  jd = open('Le-profiles/JD-profile1-U-x19.dat', 'r').readlines()
+  jd = open('../Le-profiles/JD-profile1-U-x19.dat', 'r').readlines()
   jd_u19 = [float(line.split()[0]) for line in jd]
   jd_y19 = [float(line.split()[1]) for line in jd]
 
   ##### Plot velocity profiles at different points behind step using pylab(matplotlib)
   plot1 = pylab.figure(figsize = (16.5, 8.5))
-  pylab.suptitle("Evolution of U-velocity", fontsize=20)
+  pylab.suptitle("Evolution of U-velocity: Re="+str(Re)+", "+str(type)+", "+str(mesh)+" mesh", fontsize=20)
 
   size = 15
 
@@ -302,6 +305,7 @@
   ax.plot(jd_u4,jd_y4, linestyle="none",marker='o',color='black')
   ax.set_title('(a) x/h='+str(xarray[0]), fontsize=16)
   pylab.legend(('Fluidity',"Le&Moin DNS","Jovic&Driver expt"),loc="upper left")
+  #ax.grid("True")
   for tick in ax.xaxis.get_major_ticks():
     tick.label1.set_fontsize(size)
   for tick in ax.yaxis.get_major_ticks():
@@ -312,6 +316,7 @@
   bx.plot(U6,y6, linestyle="dashed")
   bx.plot(jd_u6,jd_y6, linestyle="none",marker='o',color='black')
   bx.set_title('(a) x/h='+str(xarray[1]), fontsize=16)
+  #bx.grid("True")
   for tick in bx.xaxis.get_major_ticks():
     tick.label1.set_fontsize(size)
   pylab.setp(bx.get_yticklabels(), visible=False)
@@ -321,6 +326,7 @@
   cx.plot(U10,y10, linestyle="dashed")
   cx.plot(jd_u10,jd_y10, linestyle="none",marker='o',color='black')
   cx.set_title('(a) x/h='+str(xarray[2]), fontsize=16)
+  #bx.grid("True")
   for tick in cx.xaxis.get_major_ticks():
     tick.label1.set_fontsize(size)
   pylab.setp(cx.get_yticklabels(), visible=False)
@@ -330,6 +336,7 @@
   dx.plot(U19,y19, linestyle="dashed")
   dx.plot(jd_u19,jd_y19, linestyle="none",marker='o',color='black')
   dx.set_title('(a) x/h='+str(xarray[3]), fontsize=16)
+  #bx.grid("True")
   for tick in dx.xaxis.get_major_ticks():
     tick.label1.set_fontsize(size)
   pylab.setp(dx.get_yticklabels(), visible=False)
@@ -338,12 +345,18 @@
   bx.set_xlabel('Normalised mean U-velocity (U/Umax)', fontsize=24)
   ax.set_ylabel('y/h', fontsize=24)
 
-  pylab.savefig("velo_profiles_3d.pdf")
+  pylab.savefig("../velo_profiles_3d"+str(Re)+"_"+str(type)+"_"+str(mesh)+".pdf")
   return
 
 #########################################################################
 
 def main():
+    ##### Which run is being processed?
+    Re = sys.argv[1]
+    type = sys.argv[2]
+    mesh = sys.argv[3]
+    print "Re, bc type, mesh: ", Re, type, mesh
+
     ##### Only process every nth file by taking integer multiples of n:
     filelist = get_filelist(sample=1, start=0)
 
@@ -354,19 +367,15 @@
 
     ##### Call reattachment_length function
     reattachment_length = numpy.array(reatt_length(filelist, zarray))
-    numpy.save("numpy_data/reatt_length", reattachment_length)
-    plot_length(reattachment_length)
+    numpy.save("../numpy_data/reatt_len_"+str(Re)+"_"+str(type)+"_"+str(mesh), reattachment_length)
+    plot_length(Re,type,mesh,reattachment_length)
 
     ##### Call velo function
     zarray = numpy.array([2.0])
     vprofiles = velo(filelist, xarray, zarray, yarray)
-    numpy.save("numpy_data/velo_profiles", vprofiles)
+    numpy.save("../numpy_data/velo_"+str(Re)+"_"+str(type)+"_"+str(mesh), vprofiles)
     print "Showing plot of velocity profiles."
-<<<<<<< HEAD
     plot_velo(Re,type,mesh,vprofiles,xarray,yarray)
-=======
-    plot_velo(vprofiles,xarray,yarray)
->>>>>>> 63c6e6fc
     pylab.show()
 
     print "\nAll done.\n"
