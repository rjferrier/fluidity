# directory locations:
BIN=../../bin/
SCRIPTS=../../bin/

preprocess:
	@echo **********Copying circle.geo to the current directory:
	cp src/circle.geo .
	@echo **********Generating the mesh using gmsh in 2d:
	gmsh -2 circle.geo 
	@echo **********Converting the gmsh mesh to triangle format:
	$(SCRIPTS)gmsh2triangle --2d circle.msh; 

run:
ifneq ($(NPROCS),32)
	@echo **********WARNING: This simulation is best run on 32 processors
endif
ifeq ($(NPROCS),1)
	@echo **********WARNING: This is a large simulation and will take a very long time in serial. Find a handy supercomputer.
	@echo **********Calling fluidity in serial with verbose log output enabled:
	$(BIN)fluidity -v2 -l restratification_after_oodc.flml
else
	@echo **********Calling flredecomp in parallel with verbose log output enabled:
	mpiexec -n $(NPROCS) $(BIN)flredecomp -i 1 -o $(NPROCS) -v -l restratification_after_oodc restratification_after_oodc_flredecomp
	@echo **********Calling fluidity in parallel with verbose log output enabled:
	mpiexec -n $(NPROCS) $(BIN)fluidity -v2 -l restratification_after_oodc_flredecomp.flml
endif

postprocess:
	@echo **********No postprocessing needed

input: clean
<<<<<<< HEAD
	$(MAKE) preprocess
=======
	$(MAKE) preprocess NPROCS=32
>>>>>>> c23820b0

clean:
	@echo **********Cleaning the output from previous fluidity runs:
	rm -f *.geo *.msh *.ele *.edge *.face *.node *.halo *.poly *.vtu *.pvtu *.stat *.log-* *.err-* */matrixdump*
	rm -rf restratification_after_oodc_? restratification_after_oodc_??
	rm -rf *flredecomp*<|MERGE_RESOLUTION|>--- conflicted
+++ resolved
@@ -29,11 +29,7 @@
 	@echo **********No postprocessing needed
 
 input: clean
-<<<<<<< HEAD
-	$(MAKE) preprocess
-=======
 	$(MAKE) preprocess NPROCS=32
->>>>>>> c23820b0
 
 clean:
 	@echo **********Cleaning the output from previous fluidity runs:
