<<<<<<< HEAD
include envcheck.mk

preprocess: envcheck
ifeq ("x","x${NPROCS}")
	@echo "**********ERROR: Please define NPROCS to set the number of processors to use"
	@exit 1
endif
=======
# directory locations:
BIN=../../bin/
SCRIPTS=../../bin/
NPROCS?=1

preprocess:
>>>>>>> 55eea551
	@echo **********Copying circle.geo to the current directory:
	cp src/circle.geo .
	@echo **********Generating the mesh using gmsh in 2d:
	gmsh -2 circle.geo 
	@echo **********Converting the gmsh mesh to triangle format:
	${BINPREFIX}gmsh2triangle --2d circle.msh; 
ifneq ($(NPROCS),64)
	@echo **********WARNING: This simulation is best run on 64 processors
endif
ifeq ($(NPROCS),1)
	@echo **********Serial run: not decomposing mesh
	@echo **********WARNING: This is a large simulation and will take a very long time in serial. Find a handy supercomputer.
else
	@echo **********Decomposing the mesh into $(NPROCS) parts for parallel run:
	${BINPREFIX}fldecomp -n $(NPROCS) -f circle
endif

run: envcheck
ifneq ($(NPROCS),64)
	@echo **********WARNING: This simulation is best run on 64 processors
endif
ifeq ($(NPROCS),1)
	@echo **********WARNING: This is a large simulation and will take a very long time in serial. Find a handy supercomputer.
	@echo **********Calling fluidity in serial with verbose log output enabled:
	${BINPREFIX}fluidity -v2 -l restratification_after_oodc.flml
else
	@echo **********Calling fluidity in parallel with verbose log output enabled:
	mpiexec -n $(NPROCS) ${BINPREFIX}fluidity -v2 -l restratification_after_oodc.flml
endif
        
postprocess:
	@echo **********No postprocessing needed

input: clean
	$(MAKE) preprocess NPROCS=64

clean:
	@echo **********Cleaning the output from previous fluidity runs:
	rm -f *.ele *.edge *.face *.node *.halo *.poly *.vtu *.pvtu *.stat *.log-0 *.err-0 */matrixdump*
	rm -rf restratification_after_oodc_? restratification_after_oodc_??

realclean: clean
	@echo **********Cleaning the output and checkpoints from previous fluidity runs:
	rm -rf *checkpoint*<|MERGE_RESOLUTION|>--- conflicted
+++ resolved
@@ -1,19 +1,8 @@
-<<<<<<< HEAD
 include envcheck.mk
 
-preprocess: envcheck
-ifeq ("x","x${NPROCS}")
-	@echo "**********ERROR: Please define NPROCS to set the number of processors to use"
-	@exit 1
-endif
-=======
-# directory locations:
-BIN=../../bin/
-SCRIPTS=../../bin/
 NPROCS?=1
 
-preprocess:
->>>>>>> 55eea551
+preprocess: envcheck
 	@echo **********Copying circle.geo to the current directory:
 	cp src/circle.geo .
 	@echo **********Generating the mesh using gmsh in 2d:
