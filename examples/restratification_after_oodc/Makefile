--- conflicted
+++ resolved
@@ -1,32 +1,14 @@
 include envcheck.mk
 
-<<<<<<< HEAD
-preprocess:
-=======
 NPROCS?=1
 
 preprocess: envcheck
->>>>>>> e4efc2fa
 	@echo **********Copying circle.geo to the current directory:
 	cp src/circle.geo .
 	@echo **********Generating the mesh using gmsh in 2d:
 	gmsh -2 circle.geo 
 	@echo **********Converting the gmsh mesh to triangle format:
-<<<<<<< HEAD
-	$(SCRIPTS)gmsh2triangle --2d circle.msh; 
-=======
 	${BINPREFIX}gmsh2triangle --2d circle.msh; 
-ifneq ($(NPROCS),64)
-	@echo **********WARNING: This simulation is best run on 64 processors
-endif
-ifeq ($(NPROCS),1)
-	@echo **********Serial run: not decomposing mesh
-	@echo **********WARNING: This is a large simulation and will take a very long time in serial. Find a handy supercomputer.
-else
-	@echo **********Decomposing the mesh into $(NPROCS) parts for parallel run:
-	${BINPREFIX}fldecomp -n $(NPROCS) -f circle
-endif
->>>>>>> e4efc2fa
 
 run: envcheck
 ifneq ($(NPROCS),64)
@@ -38,13 +20,9 @@
 	${BINPREFIX}fluidity -v2 -l restratification_after_oodc.flml
 else
 	@echo **********Calling flredecomp in parallel with verbose log output enabled:
-	mpiexec -n $(NPROCS) $(BIN)flredecomp -i 1 -o $(NPROCS) -v -l restratification_after_oodc restratification_after_oodc_flredecomp
+	mpiexec -n $(NPROCS) ${BINPREFIX}flredecomp -i 1 -o $(NPROCS) -v -l restratification_after_oodc restratification_after_oodc_flredecomp
 	@echo **********Calling fluidity in parallel with verbose log output enabled:
-<<<<<<< HEAD
-	mpiexec -n $(NPROCS) $(BIN)fluidity -v2 -l restratification_after_oodc_flredecomp.flml
-=======
-	mpiexec -n $(NPROCS) ${BINPREFIX}fluidity -v2 -l restratification_after_oodc.flml
->>>>>>> e4efc2fa
+	mpiexec -n $(NPROCS) ${BINPREFIX}fluidity -v2 -l restratification_after_oodc_flredecomp.flml
 endif
 
 postprocess:
@@ -55,15 +33,10 @@
 
 clean:
 	@echo **********Cleaning the output from previous fluidity runs:
-<<<<<<< HEAD
 	rm -f *.geo *.msh *.ele *.edge *.face *.node *.halo *.poly *.vtu *.pvtu *.stat *.log-* *.err-* */matrixdump*
 	rm -rf restratification_after_oodc_? restratification_after_oodc_??
 	rm -rf *flredecomp*
-=======
-	rm -f *.ele *.edge *.face *.node *.halo *.poly *.vtu *.pvtu *.stat *.log-0 *.err-0 */matrixdump*
-	rm -rf restratification_after_oodc_? restratification_after_oodc_??
 
 realclean: clean
 	@echo **********Cleaning the output and checkpoints from previous fluidity runs:
-	rm -rf *checkpoint*
->>>>>>> e4efc2fa
+	rm -rf *checkpoint*