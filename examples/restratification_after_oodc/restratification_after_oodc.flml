--- conflicted
+++ resolved
@@ -1,506 +1,293 @@
-<?xml version="1.0" encoding="utf-8" ?>
+<?xml version='1.0' encoding='utf-8'?>
 <fluidity_options>
-    <simulation_name>
-        <string_value lines="1">restratification_after_oodc</string_value>
-    </simulation_name>
-    <problem_type>
-        <string_value lines="1">large_scale_ocean_options</string_value>
-    </problem_type>
-    <geometry>
-        <dimension>
-            <integer_value rank="0">3</integer_value>
-        </dimension>
-        <mesh name="CoordinateMesh">
-            <from_mesh>
-                <mesh name="2dmesh"></mesh>
-                <extrude>
-                    <regions name="WholeMesh">
-                        <bottom_depth>
-                            <constant>
-                                <real_value rank="0">1000</real_value>
-                            </constant>
-                        </bottom_depth>
-                        <sizing_function>
-                            <constant>
-                                <real_value rank="0">83.333</real_value>
-                            </constant>
-                        </sizing_function>
-                        <top_surface_id>
-                            <integer_value rank="0">82</integer_value>
-                        </top_surface_id>
-                        <bottom_surface_id>
-                            <integer_value rank="0">83</integer_value>
-                        </bottom_surface_id>
-                    </regions>
-                </extrude>
-                <stat>
-                    <exclude_from_stat></exclude_from_stat>
-                </stat>
-            </from_mesh>
-        </mesh>
-        <mesh name="VelocityMesh">
-            <from_mesh>
-                <mesh name="CoordinateMesh"></mesh>
-                <mesh_shape>
-                    <polynomial_degree>
-                        <integer_value rank="0">1</integer_value>
-                    </polynomial_degree>
-                    <element_type>
-                        <string_value>discontinuous lagrangian</string_value>
-                    </element_type>
-                </mesh_shape>
-                <stat>
-                    <exclude_from_stat></exclude_from_stat>
-                </stat>
-            </from_mesh>
-        </mesh>
-        <mesh name="PressureMesh">
-            <from_mesh>
-                <mesh name="CoordinateMesh"></mesh>
-                <mesh_shape>
-                    <polynomial_degree>
-                        <integer_value rank="0">2</integer_value>
-                    </polynomial_degree>
-                </mesh_shape>
-                <stat>
-                    <exclude_from_stat></exclude_from_stat>
-                </stat>
-            </from_mesh>
-        </mesh>
-        <mesh name="2dmesh">
-            <from_file file_name="circle">
-                <format name="triangle"></format>
-                <stat>
-                    <include_in_stat></include_in_stat>
-                </stat>
-            </from_file>
-        </mesh>
-        <quadrature>
-            <degree>
-                <integer_value rank="0">4</integer_value>
-            </degree>
-        </quadrature>
-        <ocean_boundaries>
-            <top_surface_ids>
-                <integer_value rank="1" shape="1">82</integer_value>
-            </top_surface_ids>
-            <bottom_surface_ids>
-                <integer_value rank="1" shape="1">83</integer_value>
-            </bottom_surface_ids>
-            <scalar_field name="DistanceToTop" rank="0">
-                <diagnostic>
-                    <algorithm name="Internal" material_phase_support="multiple"></algorithm>
-                    <mesh name="CoordinateMesh"></mesh>
-                    <output></output>
-                    <stat></stat>
-                    <convergence>
-                        <include_in_convergence></include_in_convergence>
-                    </convergence>
-                    <detectors>
-                        <include_in_detectors></include_in_detectors>
-                    </detectors>
-                    <steady_state>
-                        <include_in_steady_state></include_in_steady_state>
-                    </steady_state>
-                </diagnostic>
-            </scalar_field>
-            <scalar_field name="DistanceToBottom" rank="0">
-                <diagnostic>
-                    <algorithm name="Internal" material_phase_support="multiple"></algorithm>
-                    <mesh name="CoordinateMesh"></mesh>
-                    <output></output>
-                    <stat></stat>
-                    <convergence>
-                        <include_in_convergence></include_in_convergence>
-                    </convergence>
-                    <detectors>
-                        <include_in_detectors></include_in_detectors>
-                    </detectors>
-                    <steady_state>
-                        <include_in_steady_state></include_in_steady_state>
-                    </steady_state>
-                </diagnostic>
-            </scalar_field>
-        </ocean_boundaries>
-    </geometry>
-    <io>
-        <dump_format>
-            <string_value>vtk</string_value>
-        </dump_format>
-        <dump_period>
+  <simulation_name>
+    <string_value lines="1">restratification_after_oodc</string_value>
+  </simulation_name>
+  <problem_type>
+    <string_value lines="1">large_scale_ocean_options</string_value>
+  </problem_type>
+  <geometry>
+    <dimension>
+      <integer_value rank="0">3</integer_value>
+    </dimension>
+    <mesh name="CoordinateMesh">
+      <from_mesh>
+        <mesh name="2dmesh"/>
+        <extrude>
+          <regions name="WholeMesh">
+            <bottom_depth>
+              <constant>
+                <real_value rank="0">1000</real_value>
+              </constant>
+            </bottom_depth>
+            <sizing_function>
+              <constant>
+                <real_value rank="0">83.333</real_value>
+              </constant>
+            </sizing_function>
+            <top_surface_id>
+              <integer_value rank="0">82</integer_value>
+            </top_surface_id>
+            <bottom_surface_id>
+              <integer_value rank="0">83</integer_value>
+            </bottom_surface_id>
+          </regions>
+        </extrude>
+        <stat>
+          <exclude_from_stat/>
+        </stat>
+      </from_mesh>
+    </mesh>
+    <mesh name="VelocityMesh">
+      <from_mesh>
+        <mesh name="CoordinateMesh"/>
+        <mesh_shape>
+          <polynomial_degree>
+            <integer_value rank="0">1</integer_value>
+          </polynomial_degree>
+        </mesh_shape>
+        <mesh_continuity>
+          <string_value>discontinuous</string_value>
+        </mesh_continuity>
+        <stat>
+          <exclude_from_stat/>
+        </stat>
+      </from_mesh>
+    </mesh>
+    <mesh name="PressureMesh">
+      <from_mesh>
+        <mesh name="CoordinateMesh"/>
+        <mesh_shape>
+          <polynomial_degree>
+            <integer_value rank="0">2</integer_value>
+          </polynomial_degree>
+        </mesh_shape>
+        <stat>
+          <exclude_from_stat/>
+        </stat>
+      </from_mesh>
+    </mesh>
+    <mesh name="2dmesh">
+      <from_file file_name="circle">
+        <format name="triangle"/>
+        <stat>
+          <include_in_stat/>
+        </stat>
+      </from_file>
+    </mesh>
+    <quadrature>
+      <degree>
+        <integer_value rank="0">4</integer_value>
+      </degree>
+    </quadrature>
+    <ocean_boundaries>
+      <top_surface_ids>
+        <integer_value shape="1" rank="1">82</integer_value>
+      </top_surface_ids>
+      <bottom_surface_ids>
+        <integer_value shape="1" rank="1">83</integer_value>
+      </bottom_surface_ids>
+      <scalar_field name="DistanceToTop" rank="0">
+        <diagnostic>
+          <algorithm name="Internal" material_phase_support="multiple"/>
+          <mesh name="CoordinateMesh"/>
+          <output/>
+          <stat/>
+          <convergence>
+            <include_in_convergence/>
+          </convergence>
+          <detectors>
+            <include_in_detectors/>
+          </detectors>
+          <steady_state>
+            <include_in_steady_state/>
+          </steady_state>
+        </diagnostic>
+      </scalar_field>
+      <scalar_field name="DistanceToBottom" rank="0">
+        <diagnostic>
+          <algorithm name="Internal" material_phase_support="multiple"/>
+          <mesh name="CoordinateMesh"/>
+          <output/>
+          <stat/>
+          <convergence>
+            <include_in_convergence/>
+          </convergence>
+          <detectors>
+            <include_in_detectors/>
+          </detectors>
+          <steady_state>
+            <include_in_steady_state/>
+          </steady_state>
+        </diagnostic>
+      </scalar_field>
+    </ocean_boundaries>
+  </geometry>
+  <io>
+    <dump_format>
+      <string_value>vtk</string_value>
+    </dump_format>
+    <dump_period>
+      <constant>
+        <real_value rank="0">432000</real_value>
+      </constant>
+    </dump_period>
+    <output_mesh name="CoordinateMesh"/>
+    <checkpointing>
+      <checkpoint_period_in_dumps>
+        <integer_value rank="0">10</integer_value>
+      </checkpoint_period_in_dumps>
+      <checkpoint_at_end/>
+    </checkpointing>
+    <stat/>
+  </io>
+  <timestepping>
+    <current_time>
+      <real_value rank="0">0</real_value>
+    </current_time>
+    <timestep>
+      <real_value rank="0">7200</real_value>
+    </timestep>
+    <finish_time>
+      <real_value rank="0">8.64e6</real_value>
+    </finish_time>
+    <nonlinear_iterations>
+      <integer_value rank="0">2</integer_value>
+    </nonlinear_iterations>
+  </timestepping>
+  <physical_parameters>
+    <gravity>
+      <magnitude>
+        <real_value rank="0">9.81</real_value>
+      </magnitude>
+      <vector_field name="GravityDirection" rank="1">
+        <prescribed>
+          <mesh name="CoordinateMesh"/>
+          <value name="WholeMesh">
             <constant>
-                <real_value rank="0">432000</real_value>
+              <real_value shape="3" dim1="dim" rank="1">0 0 -1</real_value>
             </constant>
-        </dump_period>
-        <output_mesh name="CoordinateMesh"></output_mesh>
-        <checkpointing>
-            <checkpoint_period_in_dumps>
-                <integer_value rank="0">10</integer_value>
-            </checkpoint_period_in_dumps>
-            <checkpoint_at_end></checkpoint_at_end>
-        </checkpointing>
-        <stat></stat>
-    </io>
-    <timestepping>
-        <current_time>
+          </value>
+          <output/>
+          <stat>
+            <include_in_stat/>
+          </stat>
+          <detectors>
+            <exclude_from_detectors/>
+          </detectors>
+        </prescribed>
+      </vector_field>
+    </gravity>
+    <coriolis>
+      <f_plane>
+        <f>
+          <real_value rank="0">0.0001</real_value>
+        </f>
+      </f_plane>
+    </coriolis>
+  </physical_parameters>
+  <material_phase name="BoussinesqFluid">
+    <equation_of_state>
+      <fluids>
+        <linear>
+          <reference_density>
+            <real_value rank="0">1</real_value>
+          </reference_density>
+          <temperature_dependency>
+            <reference_temperature>
+              <real_value rank="0">0</real_value>
+            </reference_temperature>
+            <thermal_expansion_coefficient>
+              <real_value rank="0">0.000195</real_value>
+            </thermal_expansion_coefficient>
+          </temperature_dependency>
+          <subtract_out_hydrostatic_level/>
+        </linear>
+      </fluids>
+    </equation_of_state>
+    <scalar_field name="Pressure" rank="0">
+      <prognostic>
+        <mesh name="PressureMesh"/>
+        <spatial_discretisation>
+          <continuous_galerkin>
+            <remove_stabilisation_term/>
+            <integrate_continuity_by_parts/>
+          </continuous_galerkin>
+        </spatial_discretisation>
+        <scheme>
+          <poisson_pressure_solution>
+            <string_value lines="1">never</string_value>
+          </poisson_pressure_solution>
+          <use_projection_method/>
+        </scheme>
+        <solver>
+          <iterative_method name="cg"/>
+          <preconditioner name="mg">
+            <vertical_lumping/>
+          </preconditioner>
+          <relative_error>
+            <real_value rank="0">1e-07</real_value>
+          </relative_error>
+          <max_iterations>
+            <integer_value rank="0">3000</integer_value>
+          </max_iterations>
+          <never_ignore_solver_failures/>
+          <diagnostics>
+            <monitors/>
+          </diagnostics>
+        </solver>
+        <output/>
+        <stat/>
+        <convergence>
+          <include_in_convergence/>
+        </convergence>
+        <detectors>
+          <exclude_from_detectors/>
+        </detectors>
+        <steady_state>
+          <include_in_steady_state/>
+        </steady_state>
+        <consistent_interpolation/>
+      </prognostic>
+    </scalar_field>
+    <scalar_field name="Density" rank="0">
+      <diagnostic>
+        <algorithm name="Internal" material_phase_support="multiple"/>
+        <mesh name="VelocityMesh"/>
+        <output/>
+        <stat/>
+        <convergence>
+          <include_in_convergence/>
+        </convergence>
+        <detectors>
+          <include_in_detectors/>
+        </detectors>
+        <steady_state>
+          <exclude_from_steady_state/>
+        </steady_state>
+      </diagnostic>
+    </scalar_field>
+    <vector_field name="Velocity" rank="1">
+      <prognostic>
+        <mesh name="VelocityMesh"/>
+        <equation name="Boussinesq"/>
+        <spatial_discretisation>
+          <discontinuous_galerkin>
+            <viscosity_scheme>
+              <compact_discontinuous_galerkin/>
+            </viscosity_scheme>
+            <advection_scheme>
+              <upwind/>
+              <project_velocity_to_continuous>
+                <mesh name="CoordinateMesh"/>
+              </project_velocity_to_continuous>
+              <integrate_advection_by_parts>
+                <twice/>
+              </integrate_advection_by_parts>
+            </advection_scheme>
+          </discontinuous_galerkin>
+          <conservative_advection>
             <real_value rank="0">0</real_value>
-<<<<<<< HEAD
-        </current_time>
-        <timestep>
-            <real_value rank="0">7200</real_value>
-        </timestep>
-        <finish_time>
-            <real_value rank="0">8640000</real_value>
-        </finish_time>
-        <nonlinear_iterations>
-            <integer_value rank="0">2</integer_value>
-        </nonlinear_iterations>
-    </timestepping>
-    <physical_parameters>
-        <gravity>
-            <magnitude>
-                <real_value rank="0">9.81</real_value>
-            </magnitude>
-            <vector_field name="GravityDirection" rank="1">
-                <prescribed>
-                    <mesh name="CoordinateMesh"></mesh>
-                    <value name="WholeMesh">
-                        <constant>
-                            <real_value rank="1" shape="3" dim1="dim">0 0 -1</real_value>
-                        </constant>
-                    </value>
-                    <output></output>
-                    <stat>
-                        <include_in_stat></include_in_stat>
-                    </stat>
-                    <detectors>
-                        <exclude_from_detectors></exclude_from_detectors>
-                    </detectors>
-                </prescribed>
-            </vector_field>
-        </gravity>
-        <coriolis>
-            <f_plane>
-                <f>
-                    <real_value rank="0">0.0001</real_value>
-                </f>
-            </f_plane>
-        </coriolis>
-    </physical_parameters>
-    <material_phase name="BoussinesqFluid">
-        <equation_of_state>
-            <fluids>
-                <linear>
-                    <reference_density>
-                        <real_value rank="0">1</real_value>
-                    </reference_density>
-                    <temperature_dependency>
-                        <reference_temperature>
-                            <real_value rank="0">0</real_value>
-                        </reference_temperature>
-                        <thermal_expansion_coefficient>
-                            <real_value rank="0">0.000195</real_value>
-                        </thermal_expansion_coefficient>
-                    </temperature_dependency>
-                    <subtract_out_hydrostatic_level></subtract_out_hydrostatic_level>
-                </linear>
-            </fluids>
-        </equation_of_state>
-        <scalar_field name="Pressure" rank="0">
-            <prognostic>
-                <mesh name="PressureMesh"></mesh>
-                <spatial_discretisation>
-                    <continuous_galerkin>
-                        <remove_stabilisation_term></remove_stabilisation_term>
-                        <integrate_continuity_by_parts></integrate_continuity_by_parts>
-                    </continuous_galerkin>
-                </spatial_discretisation>
-                <scheme>
-                    <poisson_pressure_solution>
-                        <string_value lines="1">never</string_value>
-                    </poisson_pressure_solution>
-                    <use_projection_method></use_projection_method>
-                </scheme>
-                <solver>
-                    <iterative_method name="cg"></iterative_method>
-                    <preconditioner name="mg">
-                        <vertical_lumping></vertical_lumping>
-                    </preconditioner>
-                    <relative_error>
-                        <real_value rank="0">1e-07</real_value>
-                    </relative_error>
-                    <max_iterations>
-                        <integer_value rank="0">3000</integer_value>
-                    </max_iterations>
-                    <never_ignore_solver_failures></never_ignore_solver_failures>
-                    <diagnostics>
-                        <monitors></monitors>
-                    </diagnostics>
-                </solver>
-                <output></output>
-                <stat></stat>
-                <convergence>
-                    <include_in_convergence></include_in_convergence>
-                </convergence>
-                <detectors>
-                    <exclude_from_detectors></exclude_from_detectors>
-                </detectors>
-                <steady_state>
-                    <include_in_steady_state></include_in_steady_state>
-                </steady_state>
-                <consistent_interpolation></consistent_interpolation>
-            </prognostic>
-        </scalar_field>
-        <scalar_field name="Density" rank="0">
-            <diagnostic>
-                <algorithm name="Internal" material_phase_support="multiple"></algorithm>
-                <mesh name="VelocityMesh"></mesh>
-                <output></output>
-                <stat></stat>
-                <convergence>
-                    <include_in_convergence></include_in_convergence>
-                </convergence>
-                <detectors>
-                    <include_in_detectors></include_in_detectors>
-                </detectors>
-                <steady_state>
-                    <exclude_from_steady_state></exclude_from_steady_state>
-                </steady_state>
-            </diagnostic>
-        </scalar_field>
-        <vector_field name="Velocity" rank="1">
-            <prognostic>
-                <mesh name="VelocityMesh"></mesh>
-                <equation name="Boussinesq"></equation>
-                <spatial_discretisation>
-                    <discontinuous_galerkin>
-                        <viscosity_scheme>
-                            <compact_discontinuous_galerkin></compact_discontinuous_galerkin>
-                        </viscosity_scheme>
-                        <advection_scheme>
-                            <upwind></upwind>
-                            <project_velocity_to_continuous>
-                                <mesh name="CoordinateMesh"></mesh>
-                            </project_velocity_to_continuous>
-                            <integrate_advection_by_parts>
-                                <twice></twice>
-                            </integrate_advection_by_parts>
-                        </advection_scheme>
-                    </discontinuous_galerkin>
-                    <conservative_advection>
-                        <real_value rank="0">0</real_value>
-                    </conservative_advection>
-                </spatial_discretisation>
-                <temporal_discretisation>
-                    <theta>
-                        <real_value rank="0">1</real_value>
-                    </theta>
-                    <relaxation>
-                        <real_value rank="0">1</real_value>
-                    </relaxation>
-                    <discontinuous_galerkin>
-                        <maximum_courant_number_per_subcycle>
-                            <real_value rank="0">0.1</real_value>
-                        </maximum_courant_number_per_subcycle>
-                    </discontinuous_galerkin>
-                </temporal_discretisation>
-                <solver>
-                    <iterative_method name="gmres">
-                        <restart>
-                            <integer_value rank="0">30</integer_value>
-                        </restart>
-                    </iterative_method>
-                    <preconditioner name="sor"></preconditioner>
-                    <relative_error>
-                        <real_value rank="0">1e-07</real_value>
-                    </relative_error>
-                    <max_iterations>
-                        <integer_value rank="0">10000</integer_value>
-                    </max_iterations>
-                    <never_ignore_solver_failures></never_ignore_solver_failures>
-                    <diagnostics>
-                        <monitors></monitors>
-                    </diagnostics>
-                </solver>
-                <initial_condition name="WholeMesh">
-                    <constant>
-                        <real_value rank="1" shape="3" dim1="dim">0 0 0</real_value>
-                    </constant>
-                </initial_condition>
-                <boundary_conditions name="Top_and_Bottom">
-                    <surface_ids>
-                        <integer_value rank="1" shape="1">83</integer_value>
-                        <comment>top = 84, bottom = 85</comment>
-                    </surface_ids>
-                    <type name="dirichlet">
-                        <apply_weakly></apply_weakly>
-                        <align_bc_with_cartesian>
-                            <z_component>
-                                <constant>
-                                    <real_value rank="0">0</real_value>
-                                </constant>
-                            </z_component>
-                        </align_bc_with_cartesian>
-                    </type>
-                </boundary_conditions>
-                <boundary_conditions name="RightLeft">
-                    <surface_ids>
-                        <integer_value rank="1" shape="1">14</integer_value>
-                    </surface_ids>
-                    <type name="no_normal_flow"></type>
-                </boundary_conditions>
-                <boundary_conditions name="top">
-                    <surface_ids>
-                        <integer_value rank="1" shape="1">82</integer_value>
-                    </surface_ids>
-                    <type name="free_surface"></type>
-                </boundary_conditions>
-                <tensor_field name="Viscosity" rank="2">
-                    <prescribed>
-                        <value name="WholeMesh">
-                            <anisotropic_symmetric>
-                                <constant>
-                                    <real_value rank="2" shape="3 3" symmetric="true" dim2="dim" dim1="dim">7.5 0 0 0 7.5 0 0 0 1e-05</real_value>
-                                </constant>
-                            </anisotropic_symmetric>
-                        </value>
-                        <output></output>
-                    </prescribed>
-                </tensor_field>
-                <vector_field name="Absorption" rank="1">
-                    <prescribed>
-                        <value name="WholeMesh">
-                            <constant>
-                                <real_value rank="1" shape="3" dim1="dim">0 0 0.025</real_value>
-                                <comment>7200*1.0*9.81*0.000195*1.8/1000.</comment>
-                            </constant>
-                        </value>
-                        <output></output>
-                        <stat>
-                            <include_in_stat></include_in_stat>
-                        </stat>
-                        <detectors>
-                            <exclude_from_detectors></exclude_from_detectors>
-                        </detectors>
-                    </prescribed>
-                    <include_pressure_correction></include_pressure_correction>
-                </vector_field>
-                <output></output>
-                <stat>
-                    <include_in_stat></include_in_stat>
-                    <previous_time_step>
-                        <exclude_from_stat></exclude_from_stat>
-                    </previous_time_step>
-                    <nonlinear_field>
-                        <exclude_from_stat></exclude_from_stat>
-                    </nonlinear_field>
-                </stat>
-                <convergence>
-                    <include_in_convergence></include_in_convergence>
-                </convergence>
-                <detectors>
-                    <include_in_detectors></include_in_detectors>
-                </detectors>
-                <steady_state>
-                    <include_in_steady_state></include_in_steady_state>
-                </steady_state>
-                <consistent_interpolation></consistent_interpolation>
-            </prognostic>
-        </vector_field>
-        <scalar_field name="Temperature" rank="0">
-            <prognostic>
-                <mesh name="CoordinateMesh"></mesh>
-                <equation name="AdvectionDiffusion"></equation>
-                <spatial_discretisation>
-                    <continuous_galerkin>
-                        <stabilisation>
-                            <streamline_upwind>
-                                <nu_bar_optimal></nu_bar_optimal>
-                                <nu_scale name="0.5">
-                                    <real_value rank="0" shape="1">0.5</real_value>
-                                </nu_scale>
-                            </streamline_upwind>
-                        </stabilisation>
-                        <advection_terms></advection_terms>
-                        <mass_terms></mass_terms>
-                    </continuous_galerkin>
-                    <conservative_advection>
-                        <real_value rank="0">0</real_value>
-                    </conservative_advection>
-                </spatial_discretisation>
-                <temporal_discretisation>
-                    <theta>
-                        <real_value rank="0">1</real_value>
-                    </theta>
-                </temporal_discretisation>
-                <solver>
-                    <iterative_method name="gmres">
-                        <restart>
-                            <integer_value rank="0">30</integer_value>
-                        </restart>
-                    </iterative_method>
-                    <preconditioner name="sor"></preconditioner>
-                    <relative_error>
-                        <real_value rank="0">1.0000000116861e-07</real_value>
-                    </relative_error>
-                    <max_iterations>
-                        <integer_value rank="0">1000</integer_value>
-                    </max_iterations>
-                    <never_ignore_solver_failures></never_ignore_solver_failures>
-                    <diagnostics>
-                        <monitors></monitors>
-                    </diagnostics>
-                </solver>
-                <initial_condition name="WholeMesh">
-                    <python>
-                        <string_value lines="20" type="python">def val(x, t):&#x0A;&#x09;r=(x[0]**2+x[1]**2)**0.5&#x0A;&#x09;if x[2]&lt;-580:&#x0A;&#x09;&#x09;T=1.72e-3*(x[2]+1000)&#x0A;&#x09;elif x[2]&gt;=-580:&#x0A;&#x09;&#x09;if r&gt;100000:&#x0A;&#x09;&#x09;&#x09;T=1.72e-3*(x[2]+1000)&#x09;&#x09;&#x09;&#x0A;&#x09;&#x09;elif r&gt;70000 and r&lt;=100000:&#x0A;&#x09;&#x09;        T=0.78+(r-70000)/30000*(1.72e-3*(x[2]+1000)-0.78)&#x0A;&#x09;&#x09;elif r&lt;=70000:&#x0A;&#x09;&#x09;&#x09;T=0.78&#x0A;&#x09;return T</string_value>
-                    </python>
-                </initial_condition>
-                <tensor_field name="Diffusivity" rank="2">
-                    <prescribed>
-                        <value name="WholeMesh">
-                            <anisotropic_symmetric>
-                                <constant>
-                                    <real_value rank="2" shape="3 3" symmetric="true" dim2="dim" dim1="dim">7.5 0 0 0 7.5 0 0 0 1e-05</real_value>
-                                </constant>
-                            </anisotropic_symmetric>
-                        </value>
-                        <output></output>
-                    </prescribed>
-                </tensor_field>
-                <output></output>
-                <stat></stat>
-                <convergence>
-                    <include_in_convergence></include_in_convergence>
-                </convergence>
-                <detectors>
-                    <include_in_detectors></include_in_detectors>
-                </detectors>
-                <steady_state>
-                    <include_in_steady_state></include_in_steady_state>
-                </steady_state>
-                <consistent_interpolation></consistent_interpolation>
-            </prognostic>
-        </scalar_field>
-        <scalar_field name="DG_CourantNumber" rank="0">
-            <diagnostic>
-                <algorithm name="Internal" material_phase_support="multiple"></algorithm>
-                <mesh name="VelocityMesh"></mesh>
-                <output></output>
-                <stat></stat>
-                <convergence>
-                    <include_in_convergence></include_in_convergence>
-                </convergence>
-                <detectors>
-                    <include_in_detectors></include_in_detectors>
-                </detectors>
-                <steady_state>
-                    <include_in_steady_state></include_in_steady_state>
-                </steady_state>
-            </diagnostic>
-        </scalar_field>
-    </material_phase>
-=======
           </conservative_advection>
         </spatial_discretisation>
         <temporal_discretisation>
@@ -721,5 +508,4 @@
       </diagnostic>
     </scalar_field>
   </material_phase>
->>>>>>> b1a1e4e6
 </fluidity_options>