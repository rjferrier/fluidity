--- conflicted
+++ resolved
@@ -6,14 +6,9 @@
 </comment></name>
   <owner userid="fpm08"/>
   <tags>flml </tags>
-<<<<<<< HEAD
-    <problem_definition length="long" nprocs="32">
-    <command_line>mpiexec ../../bin/flredecomp -i 1 -o 32 -v -l restratification_after_oodc restratification_after_oodc_flredecomp &amp;&amp;
+    <problem_definition length="long" nprocs="64">
+    <command_line>mpiexec flredecomp -i 1 -o 64 -v -l restratification_after_oodc restratification_after_oodc_flredecomp &amp;&amp;
 mpiexec fluidity -v2 -l restratification_after_oodc_flredecomp.flml </command_line>
-=======
-    <problem_definition length="long" nprocs="64">
-    <command_line>mpiexec fluidity -v2 -l restratification_after_oodc.flml </command_line>
->>>>>>> e4efc2fa
   </problem_definition>  
    <variables>
     <variable name="final_time" language="python">
