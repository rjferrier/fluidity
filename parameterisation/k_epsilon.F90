--- conflicted
+++ resolved
@@ -104,14 +104,8 @@
     call get_option(trim(keps_path)//'/sigma_eps', sigma_eps, default = 1.3)
 
     ! Get dump period for debugging if enabled
-<<<<<<< HEAD
     call get_option(trim(keps_path)//'/debugging_mode/period', dump_period, &
          & default = 0.0)
-=======
-    call get_option(trim(state%option_path)//&
-        &"/subgridscale_parameterisations/k-epsilon/debugging_mode/period", &
-        & dump_period, default = 0.0)	
->>>>>>> 3334447a
 
     ! initialise lengthscale
     field => extract_scalar_field(state, "LengthScale")
@@ -140,20 +134,6 @@
 
     type(state_type), intent(inout)    :: state
     type(scalar_field), pointer        :: src_kk, abs_kk, kk, eps, EV, lumped_mass
-<<<<<<< HEAD
-    type(scalar_field_pointer), allocatable, dimension(:) :: scalar_fields
-    type(scalar_field)                 :: prescribed_src_kk, prescribed_abs_kk
-    type(vector_field), pointer        :: positions, nu, u, g
-    type(tensor_field), pointer        :: kk_diff
-    type(element_type), pointer        :: shape_kk, shape_s
-    integer                            :: i, ele, no_gravity, i_term
-    integer, pointer, dimension(:)     :: nodes_kk
-    real                               :: residual, g_magnitude
-    real, allocatable, dimension(:)    :: beta, delta_t, detwei, strain_ngi 
-    real, allocatable, dimension(:,:)  :: rhs_addto, invmass
-    real, allocatable, dimension(:,:,:):: dshape_kk, dshape_s 
-    logical                            :: prescribed_src, prescribed_abs
-=======
     type(scalar_field_pointer), allocatable, dimension(:) :: buoyant_fields
     type(scalar_field)                 :: prescribed_src_kk, prescribed_abs_kk
     type(vector_field), pointer        :: positions, nu, u, g
@@ -162,10 +142,6 @@
     integer                            :: i, ele, stat, i_term
     real                               :: residual, g_magnitude
     logical :: prescribed_src, prescribed_abs, gravity = .true., have_buoyant_fields = .false.
-
-    ! for vtu output of source terms
-    type(scalar_field), dimension(3)   :: src_abs_terms
->>>>>>> 3334447a
 
     ! for vtu output of source terms
     type(scalar_field), dimension(3)   :: src_abs_terms
@@ -181,11 +157,6 @@
     kk              => extract_scalar_field(state, "TurbulentKineticEnergy")
     eps             => extract_scalar_field(state, "TurbulentDissipation")
     EV              => extract_scalar_field(state, "ScalarEddyViscosity")
-<<<<<<< HEAD
-    g               => extract_vector_field(state, "GravityDirection", no_gravity)
-    call get_option('physical_parameters/gravity/magnitude', g_magnitude, no_gravity)   
-    call get_scalar_field_buoyancy_data(state, scalar_fields, beta, delta_t)
-=======
     g               => extract_vector_field(state, "GravityDirection", stat)
     call get_option('physical_parameters/gravity/magnitude', g_magnitude, stat)
     if (stat /= 0) then
@@ -195,7 +166,6 @@
     if (allocated(buoyant_fields)) then
        have_buoyant_fields = .true.
     end if
->>>>>>> 3334447a
 
     ! Set copy of old kk for eps solve
     call set(tke_old, kk)
@@ -209,47 +179,8 @@
     
     ! Assembly loop
     do ele = 1, ele_count(kk)
-<<<<<<< HEAD
-        shape_kk => ele_shape(kk, ele)
-        nodes_kk => ele_nodes(kk, ele)
-
-        allocate(dshape_kk (size(nodes_kk), ele_ngi(kk, ele), positions%dim))
-        allocate(detwei (ele_ngi(kk, ele)))
-        allocate(strain_ngi (ele_ngi(kk, ele)))
-        allocate(rhs_addto (3,ele_loc(kk, ele)))
-        allocate(invmass (ele_loc(kk, ele), ele_loc(kk, ele)))
-        call transform_to_physical( positions, ele, shape_kk, dshape=dshape_kk, detwei=detwei )
-
-        ! Calculate TKE production at ngi using strain rate (double_dot_product) function
-        strain_ngi = double_dot_product(dshape_kk, ele_val(u, ele) )
-
-        ! Source term:
-        rhs_addto(1,:) = shape_rhs(shape_kk, detwei*strain_ngi*ele_val_at_quad(EV, ele))
-
-        ! Absorption term:
-        rhs_addto(2,:) = shape_rhs(shape_kk, detwei*ele_val_at_quad(eps,ele)&
-             &/ele_val_at_quad(kk,ele))
-
-        ! Buoyancy term - As absorbtion:
-        call calculate_buoyancy_term_kk()
-
-        ! In the DG case we will apply the inverse mass locally.
-        if(continuity(kk)<0) then
-           invmass = inverse(shape_shape(shape_kk, shape_kk, detwei))
-           do i_term = 1, 3
-              rhs_addto(i_term,:) = matmul(rhs_addto(i_term,:), invmass)
-           end do
-        end if
-
-        do i_term = 1, 3
-           call addto(src_abs_terms(i_term), nodes_kk, rhs_addto(i_term,:))
-        end do
-
-        deallocate(dshape_kk, detwei, strain_ngi, rhs_addto, invmass)
-=======
        call assemble_keps_tke_ele(src_abs_terms, kk, eps, EV, u, buoyant_fields, &
             & have_buoyant_fields, beta, delta_t, g, g_magnitude, gravity, positions, ele)
->>>>>>> 3334447a
     end do
     
     ! For non-DG we apply inverse mass globally
@@ -340,11 +271,7 @@
        call deallocate(src_abs_terms(i_term))
     end do
 
-<<<<<<< HEAD
-    call deallocate_scalar_field_buoyancy_data(scalar_fields, beta, delta_t)
-=======
     call deallocate_scalar_field_buoyancy_data(buoyant_fields, beta, delta_t)
->>>>>>> 3334447a
 
     ! Set diffusivity for k equation.
     call zero(kk_diff)
@@ -358,67 +285,7 @@
     ewrite_minmax(src_kk)
     ewrite_minmax(tke_src_old)
     ewrite_minmax(abs_kk)
-<<<<<<< HEAD
-
-  contains 
     
-    !------------------------------------------------------------------------------!
-    ! calculate the buoyancy source term for each buoyant scalar field             !
-    !------------------------------------------------------------------------------!
-    subroutine calculate_buoyancy_term_kk()
-
-      integer                            :: i_gi, i_loc, i_field
-      real, allocatable, dimension(:,:)  :: vector
-      real, allocatable, dimension(:)    :: scalar 
-
-      ! zero addto array so that it can be added to in the field calculation loop
-      do i_loc = 1, ele_loc(kk, ele)
-         rhs_addto(3,i_loc) = 0.0
-      end do
-
-      ! exit if there are no buoyant scalar fields
-      if (.not.allocated(scalar_fields) .or. (no_gravity == 1)) then 
-         return
-      end if
-
-      ! loop through buoyant fields, calculate source term and add to addto array
-      do i_field = 1, size(scalar_fields, 1)
-
-         ! get dshape for scalar field so that we can obtain gradients 
-         shape_s => ele_shape(scalar_fields(i_field)%ptr, ele)
-         allocate(dshape_s (ele_loc(scalar_fields(i_field)%ptr, ele),&
-              & ele_ngi(scalar_fields(i_field)%ptr, ele), positions%dim))
-         call transform_to_physical( positions, ele, shape_s, dshape=dshape_s )        
-
-         ! calculate scalar and vector components of the source term
-         allocate(scalar(ele_ngi(u, ele)))
-         allocate(vector(u%dim, ele_ngi(u, ele)))
-         vector = ele_val_at_quad(g, ele)*ele_grad_at_quad(scalar_fields(i_field)%ptr,&
-              & ele, dshape_s)
-         scalar = 1/ele_val_at_quad(kk,ele)*beta(i_field)*g_magnitude*ele_val_at_quad(EV,&
-              & ele)/delta_t(i_field)
-
-         ! multiply vector component by scalar and sum across dimensions - note that the
-         ! vector part has been multiplied by the gravitational direction so the it is
-         ! zero everywhere apart from in this direction
-         do i_gi = 1, ele_ngi(u, ele)
-            scalar(i_gi) = sum(scalar(i_gi) * vector(:, i_gi))
-         end do
-       
-         ! multiply by determinate weights, integrate and add to rhs
-         rhs_addto(3,:) = rhs_addto(3,:) + shape_rhs(shape_kk, scalar * detwei)        
-         
-         deallocate(scalar)
-         deallocate(vector)
-         deallocate(dshape_s)
-
-      end do
-
-    end subroutine calculate_buoyancy_term_kk
-
-=======
-    
->>>>>>> 3334447a
 end subroutine keps_tke
     
 !------------------------------------------------------------------------------!
@@ -537,29 +404,18 @@
 
     type(state_type), intent(inout)    :: state
     type(scalar_field), pointer        :: src_eps, src_kk, abs_eps, eps, EV, lumped_mass
-<<<<<<< HEAD
-    type(scalar_field_pointer), allocatable, dimension(:) :: scalar_fields
-=======
     type(scalar_field_pointer), allocatable, dimension(:) :: buoyant_fields
->>>>>>> 3334447a
     type(scalar_field)                 :: prescribed_src_eps, prescribed_abs_eps 
     type(vector_field), pointer        :: positions, u, g
     type(tensor_field), pointer        :: eps_diff
     type(element_type), pointer        :: shape_eps, shape_s
-<<<<<<< HEAD
-    integer                            :: i, ele, no_gravity, i_term
-=======
     integer                            :: i, ele, i_term, stat
->>>>>>> 3334447a
     real                               :: residual, g_magnitude
     real, allocatable, dimension(:)    :: beta, delta_t, detwei
     real, allocatable, dimension(:,:)  :: rhs_addto, invmass
     real, allocatable, dimension(:,:,:):: dshape_s 
     integer, pointer, dimension(:)     :: nodes_eps
     logical :: prescribed_src, prescribed_abs, gravity = .true., have_buoyant_fields = .false.
-
-    ! for vtu output
-    type(scalar_field), dimension(3)   :: src_abs_terms
 
     ! for vtu output
     type(scalar_field), dimension(3)   :: src_abs_terms
@@ -572,12 +428,6 @@
     eps_diff        => extract_tensor_field(state, "TurbulentDissipationDiffusivity")
     EV              => extract_scalar_field(state, "ScalarEddyViscosity")
     positions       => extract_vector_field(state, "Coordinate")
-<<<<<<< HEAD
-    g               => extract_vector_field(state, "GravityDirection", no_gravity)
-    u               => extract_vector_field(state, "Velocity")
-    call get_option('physical_parameters/gravity/magnitude', g_magnitude, no_gravity)   
-    call get_scalar_field_buoyancy_data(state, scalar_fields, beta, delta_t)
-=======
     g               => extract_vector_field(state, "GravityDirection", stat)
     u               => extract_vector_field(state, "Velocity")
     call get_option('physical_parameters/gravity/magnitude', g_magnitude, stat)
@@ -588,7 +438,6 @@
     if (allocated(buoyant_fields)) then
        have_buoyant_fields = .true.
     end if
->>>>>>> 3334447a
 
     call allocate(src_abs_terms(1), eps%mesh, name="EPS_P_EV_SRC")
     call allocate(src_abs_terms(2), eps%mesh, name="EPS_EPS_ABS")
@@ -597,44 +446,9 @@
 
     ! Assembly loop
     do ele = 1, ele_count(eps)
-<<<<<<< HEAD
-        shape_eps => ele_shape(eps, ele)
-        nodes_eps => ele_nodes(eps, ele)
-
-        allocate(detwei (ele_ngi(eps, ele)))
-        allocate(rhs_addto(3,ele_loc(eps, ele)))
-        allocate(invmass (ele_loc(eps, ele), ele_loc(eps, ele)))
-        call transform_to_physical(positions, ele, detwei=detwei)
-
-        ! Source term:
-        rhs_addto(1,:) = shape_rhs(shape_eps, detwei*c_eps_1*ele_val_at_quad(eps,ele)/ &
-             ele_val_at_quad(tke_old,ele)*ele_val_at_quad(tke_src_old,ele))
-
-        ! Absorption term:
-        rhs_addto(2,:) = shape_rhs(shape_eps, detwei*c_eps_2*ele_val_at_quad(eps,ele)/ &
-                              ele_val_at_quad(tke_old,ele))
-
-        ! Buoyancy term - As absorbtion:
-        call calculate_buoyancy_term_eps()
-
-        ! In the DG case we will apply the inverse mass locally.
-        if(continuity(eps)<0) then
-           invmass = inverse(shape_shape(shape_eps, shape_eps, detwei))
-           do i_term = 1, 3
-              rhs_addto(i_term,:) = matmul(rhs_addto(i_term,:), invmass)
-           end do
-        end if
-
-        do i_term = 1, 3
-           call addto(src_abs_terms(i_term), nodes_eps, rhs_addto(i_term,:))
-        end do
-
-        deallocate(detwei, rhs_addto, invmass)
-=======
        call assemble_keps_eps_ele(src_abs_terms, tke_old, tke_src_old, eps, EV, u, & 
             & buoyant_fields, have_buoyant_fields, beta, delta_t, g, g_magnitude, &
             & gravity, positions, ele)
->>>>>>> 3334447a
     end do
     
     ! For non-DG we apply inverse mass globally
@@ -656,16 +470,6 @@
             & src_abs_terms)
        last_dump_time_eps = current_time
     end if
-<<<<<<< HEAD
-=======
-
-    ! produce debugging vtu's if required
-    if (have_option(trim(state%option_path)//&
-         &"/subgridscale_parameterisations/k-epsilon/debugging_mode")) then
-       call vtk_write_fields("EPS_src_abs_terms", timestep, positions, eps%mesh,&
-            & src_abs_terms)
-    end if
->>>>>>> 3334447a
 
     ! This allows user-specified source and absorption terms, so that an MMS test can be set up.
     prescribed_src = (have_option("/material_phase[0]/subgridscale_parameterisations/k-epsilon/&
@@ -731,11 +535,7 @@
        call deallocate(src_abs_terms(i_term))
     end do 
 
-<<<<<<< HEAD
-    call deallocate_scalar_field_buoyancy_data(scalar_fields, beta, delta_t)
-=======
     call deallocate_scalar_field_buoyancy_data(buoyant_fields, beta, delta_t)
->>>>>>> 3334447a
 
     ! Set diffusivity for Eps
     call zero(eps_diff)
@@ -748,84 +548,6 @@
     ewrite_minmax(eps)
     ewrite_minmax(src_eps)
     ewrite_minmax(abs_eps)
-
-  contains 
-    
-    !------------------------------------------------------------------------------!
-    ! calculate the buoyancy source term for each buoyant scalar field             !
-    !------------------------------------------------------------------------------!    
-    subroutine calculate_buoyancy_term_eps()
-
-      integer                            :: i_dim, i_gi, i_loc, i_field
-      real, allocatable, dimension(:,:)  :: u_z, u_xy, vector
-      real, allocatable, dimension(:)    :: c_eps_3, scalar 
-      real                               :: u_min = 1e-10
-      
-      ! zero addto array so that it can be added to in the field calculation loop
-      do i_loc = 1, ele_loc(eps, ele)
-         rhs_addto(3,i_loc) = 0.0
-      end do
-
-      ! exit if there are no buoyant scalar fields
-      if (.not.allocated(scalar_fields) .or. (no_gravity == 1)) then 
-         return
-      end if
-
-      allocate(u_z(u%dim, ele_ngi(u, ele)))
-      allocate(u_xy(u%dim, ele_ngi(u, ele)))    
-
-      ! get components of velocity in direction of gravity and in other directions
-      u_z = abs(ele_val_at_quad(g, ele)) * ele_val_at_quad(u, ele)
-      u_xy = ele_val_at_quad(u, ele) - u_z
-
-      ! calculate c_eps_3 = tanh(v/u)
-      allocate(c_eps_3(ele_ngi(u, ele)))
-      do i_gi = 1, ele_ngi(u, ele)
-         do i_dim = 1, u%dim
-            u_xy(i_dim, i_gi) = max(abs(u_xy(i_dim, i_gi)), u_min)
-         end do
-         c_eps_3(i_gi) = tanh(norm2(u_z(:, i_gi))/norm2(u_xy(:, i_gi))) 
-      end do
-
-      deallocate(u_z)
-      deallocate(u_xy)
-
-      ! loop through buoyant fields, calculate source term and add to addto array
-      do i_field = 1, size(scalar_fields, 1)
-
-         ! get dshape for scalar field so that we can obtain gradients 
-         shape_s => ele_shape(scalar_fields(i_field)%ptr, ele)
-         allocate(dshape_s (ele_loc(scalar_fields(i_field)%ptr, ele),&
-              & ele_ngi(scalar_fields(i_field)%ptr, ele), positions%dim))
-         call transform_to_physical( positions, ele, shape_s, dshape=dshape_s )       
-
-         ! calculate scalar and vector components of the source term
-         allocate(scalar(ele_ngi(u, ele)))
-         allocate(vector(u%dim, ele_ngi(u, ele)))
-         vector = ele_val_at_quad(g, ele)*ele_grad_at_quad(scalar_fields(i_field)%ptr,&
-              & ele, dshape_s)
-         scalar = c_eps_1*c_eps_3*1/ele_val_at_quad(tke_old,ele)&
-              &*beta(i_field)*g_magnitude*ele_val_at_quad(EV, ele)/delta_t(i_field)
-         
-         ! multiply vector component by scalar and sum across dimensions - note that the
-         ! vector part has been multiplied by the gravitational direction so the it is
-         ! zero everywhere apart from in this direction
-         do i_gi = 1, ele_ngi(u, ele)
-            scalar(i_gi) = sum(scalar(i_gi) * vector(:, i_gi))
-         end do
-       
-         ! multiply by determinate weights and integrate
-         rhs_addto(3,:) = rhs_addto(3,:) + shape_rhs(shape_eps, scalar * detwei)
-         
-         deallocate(scalar)
-         deallocate(vector)
-         deallocate(dshape_s)
-
-      end do
-      
-      deallocate(c_eps_3)
-
-    end subroutine calculate_buoyancy_term_eps
 
 end subroutine keps_eps
     
@@ -1457,21 +1179,12 @@
 ! Collect information required from scalar fields in order to calculate buoyancy source  !
 ! terms                                                                                  !
 !----------------------------------------------------------------------------------------!
-<<<<<<< HEAD
-subroutine get_scalar_field_buoyancy_data(state, scalar_fields, beta, delta_t)
-  
-  type(state_type), intent(in)                                      :: state
-  type(scalar_field_pointer), allocatable, dimension(:), intent(out):: scalar_fields
-  real, allocatable, dimension(:), intent(out)                      :: beta, delta_t
-  type(scalar_field_pointer), allocatable, dimension(:)             :: temp_scalar_fields
-=======
 subroutine get_scalar_field_buoyancy_data(state, buoyant_fields, beta, delta_t)
   
   type(state_type), intent(in)                                      :: state
   type(scalar_field_pointer), allocatable, dimension(:), intent(out):: buoyant_fields
   real, allocatable, dimension(:), intent(out)                      :: beta, delta_t
   type(scalar_field_pointer), allocatable, dimension(:)             :: temp_buoyant_fields
->>>>>>> 3334447a
   real, allocatable, dimension(:)                                   :: temp_beta, temp_delta_t
   type(scalar_field), pointer                                       :: field
   integer                                                           :: n_fields, i_field, stat
@@ -1489,31 +1202,6 @@
           &'/prognostic/subgridscale_parameterisation::k-epsilon/buoyancy_effects')) then
         
         ! determine allocation requirements, resize array and store required values
-<<<<<<< HEAD
-        if (allocated(scalar_fields)) then
-
-           allocate(temp_scalar_fields(size(scalar_fields, 1)))
-           allocate(temp_beta(size(beta, 1)))
-           allocate(temp_delta_t(size(delta_t, 1)))
-
-           temp_scalar_fields = scalar_fields
-           temp_beta = beta
-           temp_delta_t = delta_t
-
-           deallocate(scalar_fields)
-           deallocate(beta)
-           deallocate(delta_t)
-
-           allocate(scalar_fields(size(temp_scalar_fields, 1) + 1))
-           allocate(beta(size(temp_beta, 1) + 1))
-           allocate(delta_t(size(temp_delta_t, 1) + 1))
-           
-           scalar_fields(1:size(temp_scalar_fields,1)) = temp_scalar_fields
-           beta(1:size(temp_beta, 1)) = temp_beta
-           delta_t(1:size(temp_delta_t, 1)) = temp_delta_t
-
-           scalar_fields(ubound(scalar_fields,1))%ptr => extract_scalar_field(state, i_field)
-=======
         if (allocated(buoyant_fields)) then
 
            allocate(temp_buoyant_fields(size(buoyant_fields, 1)))
@@ -1537,7 +1225,6 @@
            delta_t(1:size(temp_delta_t, 1)) = temp_delta_t
 
            buoyant_fields(ubound(buoyant_fields,1))%ptr => extract_scalar_field(state, i_field)
->>>>>>> 3334447a
            call get_option(trim(field%option_path)//&
                 &'/prognostic/subgridscale_parameterisation::k-epsilon/buoyancy_effects/beta', &
                 & beta(ubound(beta,1))) 
@@ -1545,29 +1232,17 @@
                 &'/prognostic/subgridscale_parameterisation::k-epsilon/prandtl_schmidt_number', &
                 & delta_t(ubound(delta_t,1)), stat) 
 
-<<<<<<< HEAD
-           deallocate(temp_scalar_fields)
-=======
            deallocate(temp_buoyant_fields)
->>>>>>> 3334447a
            deallocate(temp_beta)
            deallocate(temp_delta_t)
 
         else
            
-<<<<<<< HEAD
-           allocate(scalar_fields(1))
-           allocate(beta(1))
-           allocate(delta_t(1))
-
-           scalar_fields(1)%ptr => extract_scalar_field(state, i_field)
-=======
            allocate(buoyant_fields(1))
            allocate(beta(1))
            allocate(delta_t(1))
 
            buoyant_fields(1)%ptr => extract_scalar_field(state, i_field)
->>>>>>> 3334447a
            call get_option(trim(field%option_path)//&
                 &'/prognostic/subgridscale_parameterisation::k-epsilon/buoyancy_effects/beta', &
                 & beta(1)) 
@@ -1586,16 +1261,6 @@
 !----------------------------------------------------------------------------------------! 
 ! Deallocates scalar buoyancy information                                                !
 !----------------------------------------------------------------------------------------!
-<<<<<<< HEAD
-subroutine deallocate_scalar_field_buoyancy_data(scalar_fields, beta, delta_t)
-  
-  type(scalar_field_pointer), allocatable, dimension(:), intent(inout):: scalar_fields
-  real, allocatable, dimension(:), intent(inout)                      :: beta, delta_t
-
-  ! deallocate buoyancy data
-  if (allocated(scalar_fields)) then
-     deallocate(scalar_fields)
-=======
 subroutine deallocate_scalar_field_buoyancy_data(buoyant_fields, beta, delta_t)
   
   type(scalar_field_pointer), allocatable, dimension(:), intent(inout):: buoyant_fields
@@ -1604,7 +1269,6 @@
   ! deallocate buoyancy data
   if (allocated(buoyant_fields)) then
      deallocate(buoyant_fields)
->>>>>>> 3334447a
      deallocate(beta)
      deallocate(delta_t)
   end if
