--- conflicted
+++ resolved
@@ -536,14 +536,9 @@
   logical, intent(in) :: advdif
 
   type(tensor_field), pointer      :: eddy_visc, viscosity, bg_visc
-<<<<<<< HEAD
-  type(vector_field), pointer      :: X, u
-  type(scalar_field), pointer      :: kk, eps, EV, ll, f_mu, density, dummydensity, filter
-=======
   type(vector_field), pointer      :: x, u
   type(scalar_field)               :: kk, eps
-  type(scalar_field), pointer      :: scalar_eddy_visc, ll, f_mu, density, dummydensity
->>>>>>> 51948d25
+  type(scalar_field), pointer      :: scalar_eddy_visc, ll, f_mu, density, dummydensity, filter
   type(scalar_field)               :: ev_rhs
   integer                          :: i, j, ele, stat
   
@@ -565,17 +560,10 @@
   call get_option(trim(option_path)//'/C_mu', c_mu, default = 0.09)
   
   ! Get field data
-<<<<<<< HEAD
-  kk         => extract_scalar_field(state, "TurbulentKineticEnergy")
-  eps        => extract_scalar_field(state, "TurbulentDissipation")
-  X          => extract_vector_field(state, "Coordinate")
-  u          => extract_vector_field(state, "Velocity")
-=======
   call time_averaged_value(state, kk, "TurbulentKineticEnergy", advdif, option_path)
   call time_averaged_value(state, eps, "TurbulentDissipation", advdif, option_path)
   x  => extract_vector_field(state, "Coordinate")
   u          => extract_vector_field(state, "NonlinearVelocity")
->>>>>>> 51948d25
   eddy_visc  => extract_tensor_field(state, "EddyViscosity")
   f_mu       => extract_scalar_field(state, "f_mu")
   bg_visc    => extract_tensor_field(state, "BackgroundViscosity")
@@ -643,17 +631,14 @@
   filter => extract_scalar_field(state, 'VLESFilter', stat)
   if (stat == 0) then
      call zero(filter)
-     call vles_filter(filter, EV, ll, eps, X)
-     call scale(EV, filter)
+     call vles_filter(filter, scalar_eddy_visc, ll, eps, X)
+     call scale(scalar_eddy_visc, filter)
   end if
 
   call deallocate(ev_rhs)
-<<<<<<< HEAD
-=======
   call deallocate(kk)
   call deallocate(eps)
   
->>>>>>> 51948d25
   call deallocate(dummydensity)
   deallocate(dummydensity)
 
@@ -681,10 +666,10 @@
   ewrite_minmax(ll)  
   
   contains
-
-   subroutine vles_filter(filter, EV, ll, eps, X)
-
-      type(scalar_field), intent(inout) :: EV, filter
+  
+   subroutine vles_filter(filter, scalar_eddy_visc, ll, eps, X)
+
+      type(scalar_field), intent(inout) :: scalar_eddy_visc, filter
       type(scalar_field), intent(in)    :: ll, eps
       type(vector_field), intent(in)    :: X
       type(scalar_field)                :: delta
@@ -696,14 +681,14 @@
       real                              :: beta=-0.002 ! coefficient calibrated by Speziale (1998)
       real                              :: n=2.0 ! exponent calibrated by Han (2012)
 
-      call allocate(delta, EV%mesh, name="FilterWidth")
+      call allocate(delta, scalar_eddy_visc%mesh, name="FilterWidth")
       call zero(delta)
 
-      do ele = 1, ele_count(EV)
-        nodes_ev => ele_nodes(EV, ele)
+      do ele = 1, ele_count(scalar_eddy_visc)
+        nodes_ev => ele_nodes(scalar_eddy_visc, ele)
         allocate(rhs_addto(size(nodes_ev)))
         do i=1, size(nodes_ev)
-          patch = get_patch_ele(EV%mesh, nodes_ev(i))
+          patch = get_patch_ele(scalar_eddy_visc%mesh, nodes_ev(i))
           rhs_addto(i) = sqrt(length_scale(X, ele))/patch%count
           deallocate(patch%elements)
         end do
@@ -711,11 +696,11 @@
         deallocate(rhs_addto)
       end do
 
-      do i = 1, node_count(EV)
+      do i = 1, node_count(scalar_eddy_visc)
         ! Nodal values of cutoff, integral and Kolmogorov lengthscales:
         lcut = node_val(delta, i)
         lint = node_val(ll, i)
-        lkol = node_val(EV, i)**0.75/node_val(eps, i)**0.25
+        lkol = node_val(scalar_eddy_visc, i)**0.75/node_val(eps, i)**0.25
         ! expression for filter in terms of lengthscales:
         f = min(1.0, (1.0 - exp(beta*lcut/lkol) )/(1.0 - exp(beta*lint/lkol) ) )**n
         call set(filter, i, f)
@@ -724,7 +709,7 @@
       call deallocate(delta)
 
    end subroutine vles_filter
-  
+
    subroutine keps_eddyvisc_ele(ele, X, kk, eps, scalar_eddy_visc, f_mu, density, ev_rhs)
    
       type(vector_field), intent(in)   :: x
@@ -734,16 +719,9 @@
       
       type(element_type), pointer      :: shape_ev
       integer, pointer, dimension(:)   :: nodes_ev
-<<<<<<< HEAD
-      integer                          :: i 
-      real, dimension(ele_ngi(EV, ele)) :: detwei
-      real, dimension(ele_loc(EV, ele)) :: rhs_addto
-      real, dimension(ele_loc(EV, ele), ele_loc(EV, ele)) :: invmass
-=======
       real, dimension(ele_ngi(scalar_eddy_visc, ele)) :: detwei
       real, dimension(ele_loc(scalar_eddy_visc, ele)) :: rhs_addto
       real, dimension(ele_loc(scalar_eddy_visc, ele), ele_loc(scalar_eddy_visc, ele)) :: invmass
->>>>>>> 51948d25
       real, dimension(ele_ngi(kk, ele)) :: kk_at_quad, eps_at_quad
       
    
