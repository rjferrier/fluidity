!    Copyright (C) 2006 Imperial College London and others.
!    
!    Please see the AUTHORS file in the main source directory for a full list
!    of copyright holders.
!
!    Prof. C Pain
!    Applied Modelling and Computation Group
!    Department of Earth Science and Engineering
!    Imperial College London
!
!    amcgsoftware@imperial.ac.uk
!    
!    This library is free software; you can redistribute it and/or
!    modify it under the terms of the GNU Lesser General Public
!    License as published by the Free Software Foundation,
!    version 2.1 of the License.
!
!    This library is distributed in the hope that it will be useful,
!    but WITHOUT ANY WARRANTY; without even the implied warranty of
!    MERCHANTABILITY or FITNESS FOR A PARTICULAR PURPOSE.  See the GNU
!    Lesser General Public License for more details.
!
!    You should have received a copy of the GNU Lesser General Public
!    License along with this library; if not, write to the Free Software
!    Foundation, Inc., 59 Temple Place, Suite 330, Boston, MA  02111-1307
!    USA
#include "fdebug.h"

module equation_of_state
  !!< This module contains functions used to evaluate the equation of state.
  use fldebug
  use fields
  use state_module
  use global_parameters, only: OPTION_PATH_LEN
  use sediment, only: get_n_sediment_fields, get_sediment_item
  use spud
  implicit none
  
  private
  public :: calculate_perturbation_density, mcD_J_W_F2002, &
            compressible_eos, compressible_material_eos

contains

  subroutine calculate_perturbation_density(state, density, reference_density)
    !!< Calculates the perturbation density (i.e. the reference density is already subtracted)
    !!< of a state with equation_of_state fluids/linear or 
    !!< fluids/ocean_pade_approximation.
    type(state_type), intent(in):: state
    type(scalar_field), intent(inout) :: density
    real, intent(out), optional :: reference_density
    
    type(vector_field), pointer:: u
    type(scalar_field), pointer:: T, S, oldT, oldS, topdis
    type(scalar_field) DeltaT, DeltaS, remapT, remapS, fluidconcentration,&
         & sedimentdensity
<<<<<<< HEAD
    character(len=OPTION_PATH_LEN) option_path, dep_option_path, sediment_field_name
=======
    character(len=OPTION_PATH_LEN) option_path, dep_option_path, class_name, sfield_name
>>>>>>> 2ec920fa
    logical, dimension(:), allocatable:: done
    logical include_depth_below
    real T0, S0, gamma, rho_0, salt, temp, dist, dens, theta
    integer, dimension(:), pointer:: density_nodes
<<<<<<< HEAD
    integer ele, i, node, n_sediment_fields
=======
    integer ele, i, node, nSediments, f
>>>>>>> 2ec920fa
    
    ewrite(1,*) 'In calculate_perturbation_density'
    
    u => extract_vector_field(state, "Velocity")
    
    call zero(density)
    
    option_path='/material_phase::'//trim(state%name)//'/equation_of_state/fluids'
    
    call get_option(trim(u%option_path)//'/prognostic/temporal_discretisation/relaxation', &
                    theta, default = 1.0)
    
    rho_0 = 0.0
    
    if (have_option(trim(option_path)//'/linear')) then
    
       option_path=trim(option_path)//'/linear'
       
       if (have_option(trim(option_path)//'/temperature_dependency')) then
          dep_option_path=trim(option_path)//'/temperature_dependency'
          call get_option(trim(dep_option_path)//'/reference_temperature', T0)
          call get_option(trim(dep_option_path)//'/thermal_expansion_coefficient', gamma)
          T => extract_scalar_field(state, "Temperature")
          oldT => extract_scalar_field(state, "OldTemperature")
          call allocate(deltaT, density%mesh, "DeltaT")
          call allocate(remapT, density%mesh, "RemapT")
          
          ! deltaT=theta*T+(1-theta)*oldT-T0
          call remap_field(T, remapT)
          call set(deltaT, remapT)
          call scale(deltaT, theta)
          
          call remap_field(oldT, remapT)
          call addto(deltaT, remapT, 1.0-theta)
          call addto(deltaT, -T0)
          ! density=density-gamma*deltaT
          call addto(density, deltaT, scale=-gamma)
          call deallocate(deltaT)
          call deallocate(remapT)
       end if
       
       if (have_option(trim(option_path)//'/salinity_dependency')) then
          dep_option_path=trim(option_path)//'/salinity_dependency'
          call get_option(trim(dep_option_path)//'/reference_salinity', S0)
          call get_option(trim(dep_option_path)//'/saline_contraction_coefficient', gamma)
          S => extract_scalar_field(state, "Salinity")
          oldS => extract_scalar_field(state, "OldSalinity")
          call allocate(deltaS, density%mesh, "DeltaS")
          call allocate(remapS, density%mesh, "RemapS")
          
          ! deltaS=theta*S+(1-theta)*oldS-S0
          call remap_field(S, remapS)
          call set(deltaS, remapS)
          call scale(deltaS, theta)
          
          call remap_field(oldS, remapS)
          call addto(deltaS, remapS, 1.0-theta)
          call addto(deltaS, -S0)
          ! density=density+gamma*deltaS
          call addto(density, deltaS, scale=gamma)
          call deallocate(deltaS)
          call deallocate(remapS)
       end if

       if (have_option(trim(option_path)//'/generic_scalar_field_dependency')) then
          do f = 1, option_count(trim(option_path)//'/generic_scalar_field_dependency')
             dep_option_path=trim(option_path)//'/generic_scalar_field_dependency['//int2str(f-1)//']'
             call get_option(trim(dep_option_path)//'/scalar_field_name', sfield_name)
             call get_option(trim(dep_option_path)//'/reference_value', T0)
             call get_option(trim(dep_option_path)//'/expansion_coefficient', gamma)
             T => extract_scalar_field(state, trim(sfield_name))
             oldT => extract_scalar_field(state, "Old"//trim(sfield_name))
             call allocate(deltaT, density%mesh, "DeltaT")
             call allocate(remapT, density%mesh, "RemapT")

             ! deltaT=theta*T+(1-theta)*oldT-T0
             call remap_field(T, remapT)
             call set(deltaT, remapT)
             call scale(deltaT, theta)

             call remap_field(oldT, remapT)
             call addto(deltaT, remapT, 1.0-theta)
             call addto(deltaT, -T0)
             ! density=density-gamma*deltaT
             call addto(density, deltaT, scale=-gamma)
             call deallocate(deltaT)
             call deallocate(remapT)
          end do
       end if
       
       call get_option(trim(option_path)//'/reference_density', rho_0)
       call scale(density, rho_0)
       
    elseif (have_option(trim(option_path)//'/ocean_pade_approximation')) then
      
       option_path=trim(option_path)//'/ocean_pade_approximation'
       
       include_depth_below=have_option(trim(option_path)//'/include_depth_below_surface')
       
       T => extract_scalar_field(state, "Temperature")
       oldT => extract_scalar_field(state, "OldTemperature")
       S => extract_scalar_field(state, "Salinity")
       oldS => extract_scalar_field(state, "OldSalinity")
       if (include_depth_below) then
          topdis => extract_scalar_field(state, "DistanceToTop")
       endif
      
       allocate( done(1:node_count(density)) )
       done=.false.
       
       do ele=1, element_count(density)

          density_nodes => ele_nodes(density, ele)

          do i=1,size(density_nodes)
             node=density_nodes(i)
             ! In the continuous case ensure we only do each calculation once.
             if (done(node)) cycle
             done(node)=.true.
            
             salt=theta*node_val(S, node)+(1-theta)*node_val(oldS, node)
             temp=node_val(T, node)+(1-theta)*node_val(oldT, node)
             if (include_depth_below) then
                dist=node_val(topdis, node)
             else
                dist=0.0
             end if            
               
             call mcD_J_W_F2002(dens,temp,salt,dist)
             call addto(density, node, dens)
          end do
           
       end do
         
       ! reference density is assumed 1 for the pade approximation
       rho_0=1.0

    end if
    
    if (have_option('/material_phase::'//trim(state%name)//'/sediment'))&
         & then 

       call allocate(deltaS, density%mesh, "DeltaS")
       call allocate(remapS, density%mesh, "RemapS")
       call allocate(sedimentdensity, density%mesh, "SedimentDensity")
       call zero(sedimentdensity)

       n_sediment_fields = get_n_sediment_fields()

       do i=1,n_sediment_fields
       
          call get_sediment_item(state, i, S)

          call get_sediment_item(state, i, 'submerged_specific_gravity', gamma)
          
          gamma = gamma * rho_0

          oldS => extract_scalar_field(state, &
               "Old"//trim(S%name))
          
          ! deltaS=theta*S+(1-theta)*oldS-S0
          call remap_field(S, remapS)
          call set(deltaS, remapS)
          call scale(deltaS, theta)
          
          call remap_field(oldS, remapS)
          call addto(deltaS, remapS, 1.0-theta)
          ! density=density+gamma*deltaS
          call addto(sedimentdensity, deltaS, scale=gamma)

       end do
       
       call addto(density,sedimentdensity)

       call deallocate(deltaS)
       call deallocate(remapS)
       call deallocate(sedimentdensity)
       
    end if

    if(present(reference_density)) then
      reference_density = rho_0
    end if
    
  end subroutine calculate_perturbation_density

  subroutine mcD_J_W_F2002(density,T,Salinity,distance_to_top)
    !!<  function to evaluate density from the 2002 McDougall, Jackett,
    !!< Wright and Feistel equation of state using Pade approximation.  
    real, intent(out) :: density
    real, intent(in) :: T,Salinity,distance_to_top
   
    real :: p,p1,p2,S

    ! Salinity can be negitive because it's numerically diffused,
    ! some regions may be initialised with zero salinity, and
    ! therefore undershoot may occur.
    S = max(Salinity, 0.0)

    ! calculate pressure in decibars from hydrostatic pressure
    ! using reference density 1000 kg m^-2

    p = 9.81*1000.0*distance_to_top*1.0e-4

    !     evaluate top and bottom of Pade approximant
      
    p1 = 9.99843699e2 &
         + 7.35212840*T - 5.45928211e-2*(T**2) + 3.98476704e-4*(T**3) &
         + 2.96938239*S - 7.23268813e-3*S*T + 2.12382341e-3*(S**2) &
         + 1.04004591e-2*p + 1.03970529e-7*p*(T**2) &
         + 5.18761880e-6*p*S - 3.24041825e-8*(p**2) &
         - 1.23869360e-11*(p**2)*(t**2)

    p2 = 1.0 &
         + 7.28606739e-3*T - 4.60835542e-5*(T**2) + 3.68390573e-7*(T**3) &
         + 1.80809186e-10*(T**4) &
         + 2.14691708e-3*S - 9.27062484e-6*S*T - 1.78343643e-10*S*(T**3) &
         + 4.76534122e-6*(S**1.5) + 1.63410736e-9*(S**1.5)*(T**2) &
         + 5.30848875e-6*p -3.03175128e-16*(p**2)*(t**3) &
         - 1.27934137e-17*(p**3)*T
    
    ! calculate the resulting density
    
    density = p1/p2
    
    ! the perturbation density
    
    density = (density-1000.0)/1000.0
    
  end subroutine mcD_J_W_F2002
  
  subroutine compressible_eos(state, density, pressure, drhodp)

    type(state_type), intent(inout) :: state
    type(scalar_field), intent(inout), optional :: density, pressure, drhodp

    character(len=OPTION_PATH_LEN) :: eos_path
    type(scalar_field) :: drhodp_local

    ewrite(1,*) 'Entering compressible_eos'

    if (present(drhodp)) then
      drhodp_local=drhodp
      if (present(density)) then
        assert(drhodp%mesh==density%mesh)
      end if
      if (present(pressure)) then
        assert(drhodp%mesh==pressure%mesh)
      end if
    else if (present(density)) then
      call allocate(drhodp_local, density%mesh, 'Localdrhop')
    else if (present(pressure)) then
      call allocate(drhodp_local, pressure%mesh, 'Localdrhop')
    else
      FLAbort("No point in being in here if you don't want anything out.")
    end if

    eos_path = trim(state%option_path)//'/equation_of_state'

    if(have_option(trim(eos_path)//'/compressible')) then
      
      ! each of the following compressible_eos_XXX() routines should always calculate drhodp
      ! (zero if density does not depend on pressure) and calculate density and
      ! pressure if present
      
      if(have_option(trim(eos_path)//'/compressible/stiffened_gas')) then
        
        ! standard stiffened gas eos
        
        call compressible_eos_stiffened_gas(state, eos_path, drhodp_local, &
            density=density, pressure=pressure)
      
      else if(have_option(trim(eos_path)//'/compressible/giraldo')) then
        
        ! Eq. of state commonly used in atmospheric applications. See
        ! Giraldo et. al., J. Comp. Phys., vol. 227 (2008), 3849-3877. 
        ! density= P_0/(R*T)*(P/P_0)^((R+c_v)/c_p)
        
        call compressible_eos_giraldo(state, eos_path, drhodp_local, &
            density=density, pressure=pressure)


      elseif(have_option(trim(eos_path)//'/compressible/foam')) then
        
        ! eos used in foam modelling
        
        call compressible_eos_foam(state, eos_path, drhodp_local, &
            density=density, pressure=pressure)

      end if
      
    else
    
      ! I presume we dont' actually want to be here
      FLAbort('Gone into compressible_eos without having equation_of_state/compressible')

    end if

    if(present(density)) then
      ewrite_minmax(density)
    end if

    if(present(pressure)) then
      ewrite_minmax(pressure)
    end if

    if(present(drhodp)) then      
      ewrite_minmax(drhodp)
    else
      call deallocate(drhodp_local)
    end if

  end subroutine compressible_eos
    
  subroutine compressible_eos_stiffened_gas(state, eos_path, drhodp, &
    density, pressure)
    ! Standard stiffened gas equation
    type(state_type), intent(inout) :: state
    character(len=*), intent(in):: eos_path
    type(scalar_field), intent(inout) :: drhodp
    type(scalar_field), intent(inout), optional :: density, pressure
    
    !locals
    integer :: stat, gstat, cstat
    type(scalar_field), pointer :: pressure_local, energy_local, density_local
    real :: reference_density, ratio_specific_heats
    real :: bulk_sound_speed_squared, atmospheric_pressure
    type(scalar_field) :: energy_remap, pressure_remap, density_remap
    logical :: incompressible
    
    call get_option(trim(eos_path)//'/compressible/stiffened_gas/reference_density', &
                        reference_density, default=0.0)
        
    call get_option(trim(eos_path)//'/compressible/stiffened_gas/ratio_specific_heats', &
                    ratio_specific_heats, stat=gstat)
    if(gstat/=0) then
      ratio_specific_heats=1.0
    end if
    
    call get_option(trim(eos_path)//'/compressible/stiffened_gas/bulk_sound_speed_squared', &
                    bulk_sound_speed_squared, stat=cstat)
    if(cstat/=0) then
      bulk_sound_speed_squared=0.0
    end if
    
    incompressible = ((gstat/=0).and.(cstat/=0))
    if(incompressible) then
      ewrite(0,*) "Selected compressible eos but not specified a bulk_sound_speed_squared or a ratio_specific_heats."
    end if
    
    call zero(drhodp)
    
    if(.not.incompressible) then
      energy_local=>extract_scalar_field(state,'InternalEnergy',stat=stat)
      ! drhodp = 1.0/( bulk_sound_speed_squared + (ratio_specific_heats - 1.0)*energy )
      if((stat==0).and.(gstat==0)) then   ! we have an internal energy field and we want to use it
        call allocate(energy_remap, drhodp%mesh, 'RemappedInternalEnergy')
        call remap_field(energy_local, energy_remap)
        
        call addto(drhodp, energy_remap, (ratio_specific_heats-1.0))
        
        call deallocate(energy_remap)
      end if
      call addto(drhodp, bulk_sound_speed_squared)
      call invert(drhodp)
    end if

    if(present(density)) then
      ! calculate the density
      ! density may equal density in state depending on how this
      ! subroutine is called
      if(incompressible) then
        ! density = reference_density
        call set(density, reference_density)
      else
        pressure_local=>extract_scalar_field(state,'Pressure',stat=stat)
        if (stat==0) then
          assert(density%mesh==drhodp%mesh)
        
          ! density = drhodp*(pressure_local + atmospheric_pressure
          !                  + bulk_sound_speed_squared*reference_density)
          call get_option(trim(pressure_local%option_path)//'/prognostic/atmospheric_pressure', &
                          atmospheric_pressure, default=0.0)
          
          call allocate(pressure_remap, drhodp%mesh, "RemappedPressure")
          call remap_field(pressure_local, pressure_remap)
          
          call set(density, reference_density*bulk_sound_speed_squared + atmospheric_pressure)
          call addto(density, pressure_remap)
          call scale(density, drhodp)
          
          call deallocate(pressure_remap)
        else
          FLExit('No Pressure in material_phase::'//trim(state%name))
        end if
      end if
    end if

    if(present(pressure)) then
      if(incompressible) then
        ! pressure is unrelated to density in this case
        call zero(pressure)
      else
        ! calculate the pressure using the eos and the calculated (probably prognostic)
        ! density
        density_local=>extract_scalar_field(state,'Density',stat=stat)
        if (stat==0) then
          assert(pressure%mesh==drhodp%mesh)
          
          ! pressure = density_local/drhodp &
          !          - bulk_sound_speed_squared*reference_density
          
          call allocate(density_remap, drhodp%mesh, "RemappedDensity")
          call remap_field(density_local, density_remap)
          
          call set(pressure, drhodp)
          call invert(pressure)
          call scale(pressure, density_remap)
          call addto(pressure, -bulk_sound_speed_squared*reference_density)
          
          call deallocate(density_remap)
        else
          FLExit('No Density in material_phase::'//trim(state%name))
        end if
      end if
    end if

  end subroutine compressible_eos_stiffened_gas
  
  subroutine compressible_eos_giraldo(state, eos_path, drhodp, &
    density, pressure)
    ! Eq. of state commonly used in atmospheric applications. See
    ! Giraldo et. al., J. Comp. Phys., vol. 227 (2008), 3849-3877. 
    ! density= P_0/(R*T)*(P/P_0)^((R+c_v)/c_p)
    type(state_type), intent(inout) :: state
    character(len=*), intent(in):: eos_path
    type(scalar_field), intent(inout) :: drhodp
    type(scalar_field), intent(inout), optional :: density, pressure
      
    ! locals
    integer :: stat, gstat, cstat, pstat, tstat
    type(scalar_field), pointer :: pressure_local, density_local, temperature_local
    real :: reference_density, p_0, c_p, c_v
    real :: drhodp_node, power
    real :: R
    type(scalar_field) :: pressure_remap, density_remap, temperature_remap
    logical :: incompressible
    integer :: node
    
    call get_option(trim(eos_path)//'/compressible/giraldo/reference_pressure', &
                    p_0, default=1.0e5)
    
    call get_option(trim(eos_path)//'/compressible/giraldo/C_P', &
                    c_p, stat=gstat)
    if(gstat/=0) then
      c_p=1.0
    end if
    
    call get_option(trim(eos_path)//'/compressible/giraldo/C_V', &
                    c_v, stat=cstat)
    if(cstat/=0) then
      c_v=1.0
    end if

    R=c_p-c_v
    
    incompressible = ((gstat/=0).or.(cstat/=0))
    if(incompressible) then
      ewrite(0,*) "Selected compressible eos but not specified either C_P or C_V."
    end if
    
    call zero(drhodp)
    
    if(.not.incompressible) then
      pressure_local=>extract_scalar_field(state,'Pressure',stat=pstat)
      temperature_local=>extract_scalar_field(state,'Temperature',stat=tstat)
      if ((pstat==0).and.(tstat==0)) then
        ! drhodp = ((R+c_v)/c_p)*1.0/( R*T) * (P/P_0)^((R+c_v-c_p)/c_p)
        call allocate(pressure_remap, drhodp%mesh, 'RemappedPressure')
        call remap_field(pressure_local, pressure_remap)
        call allocate(temperature_remap, drhodp%mesh, 'RemappedTemperature')
        call remap_field(temperature_local, temperature_remap)

        power=(R+c_v-c_p)/c_p
        do node=1,node_count(drhodp)
          drhodp_node=((c_v+R)/c_p)*1.0/(R*node_val(temperature_remap,node))*(node_val(pressure_remap,node)/p_0)**(power)
          call set(drhodp, node, drhodp_node)
        end do
        
        call deallocate(temperature_remap)
      else
        FLExit('No Pressure or temperature in material_phase::'//trim(state%name))
      endif
    end if

    if(present(density)) then
      ! calculate the density
      ! density may equal density in state depending on how this
      ! subroutine is called
      if(incompressible) then
        ! density = reference_density
        call set(density, reference_density)
      else
        assert(density%mesh==drhodp%mesh)
        call set(density, pressure_remap)
        call scale(density, drhodp)
        call scale(density, 1.0/(1.0+power))
          
        call deallocate(pressure_remap)
      end if
    end if

    if(present(pressure)) then
      if(incompressible) then
        ! pressure is unrelated to density in this case
        call zero(pressure)
      else
        ! calculate the pressure using the eos and the calculated (probably prognostic)
        ! density
        density_local=>extract_scalar_field(state,'Density',stat=stat)
        if (stat==0) then
          assert(pressure%mesh==drhodp%mesh)
          
          ! pressure = density_local/drhodp
          
          call allocate(density_remap, drhodp%mesh, "RemappedDensity")
          call remap_field(density_local, density_remap)
          
          call set(pressure, drhodp)
          call invert(pressure)
          call scale(pressure, density_remap)
          call scale(pressure, (1.0+power))
          
          call deallocate(density_remap)
        else
          FLExit('No Density in material_phase::'//trim(state%name))
        end if
      end if
    end if

  end subroutine compressible_eos_giraldo

  subroutine compressible_eos_foam(state, eos_path, drhodp, &
    density, pressure)
    ! Foam EoS Used with compressible simulations of liquid drainage in foams.
    ! It describes the liquid content in the foam as the product of the  Plateau 
    ! border cross sectional area and the local Plateau  border length per unit volume (lambda).
    type(state_type), intent(inout) :: state
    character(len=*), intent(in):: eos_path
    type(scalar_field), intent(inout) :: drhodp
    type(scalar_field), intent(inout), optional :: density, pressure

    ! locals
    integer :: pstat, dstat
    type(scalar_field), pointer :: pressure_local, density_local, drainagelambda_local
    real :: atmospheric_pressure
    type(scalar_field) :: pressure_remap, density_remap, drainagelambda_remap

    call zero(drhodp)

    pressure_local => extract_scalar_field(state,'Pressure', stat=pstat)

    drainagelambda_local => extract_scalar_field(state,'DrainageLambda')

    call allocate(drainagelambda_remap, drhodp%mesh, 'RemappedDrainageLambda')
    call remap_field(drainagelambda_local, drainagelambda_remap)

    call addto(drhodp, drainagelambda_remap)

    call deallocate(drainagelambda_remap)

    if(present(density)) then
      if (pstat==0) then
        assert(density%mesh==drhodp%mesh)

        call get_option(trim(pressure_local%option_path)//'/prognostic/atmospheric_pressure', &
                        atmospheric_pressure, default=0.0)

        call allocate(pressure_remap, drhodp%mesh, "RemappedPressure")
        call remap_field(pressure_local, pressure_remap)

        call set(density, atmospheric_pressure)
        call addto(density, pressure_remap)
        call scale(density, drhodp)

        call deallocate(pressure_remap)
      else
        FLExit('No Pressure in material_phase::'//trim(state%name))
      end if
    end if

    if(present(pressure)) then
      density_local=>extract_scalar_field(state,'Density',stat=dstat)
      if (dstat==0) then
        assert(pressure%mesh==drhodp%mesh)

        call get_option(trim(pressure_local%option_path)//'/prognostic/atmospheric_pressure', &
                        atmospheric_pressure, default=0.0)

        call allocate(density_remap, drhodp%mesh, "RemappedDensity")
        call remap_field(density_local, density_remap)

        call set(pressure, drhodp)
        call invert(pressure)
        call scale(pressure, density_remap)

        call deallocate(density_remap)
      else
        FLExit('No Density in material_phase::'//trim(state%name))
      end if
    end if
        
  end subroutine compressible_eos_foam
        
  subroutine compressible_material_eos(state,materialdensity,&
                                    materialpressure,materialdrhodp)

    type(state_type), intent(inout) :: state
    type(scalar_field), intent(inout), optional :: materialdensity, &
                                             materialpressure, materialdrhodp

    !locals
    integer :: stat, gstat, cstat
    type(scalar_field), pointer :: pressure, materialenergy, materialdensity_local
    character(len=4000) :: thismaterial_phase, eos_path
    real :: reference_density, ratio_specific_heats
    real :: bulk_sound_speed_squared, atmospheric_pressure
    type(scalar_field) :: drhodp

    ewrite(1,*) 'Entering compressible_material_eos'

    if (present(materialdensity)) then
      call allocate(drhodp, materialdensity%mesh, 'Gradient of density wrt pressure')
    else if (present(materialpressure)) then
      call allocate(drhodp, materialpressure%mesh, 'Gradient of density wrt pressure')
    else if (present(materialdrhodp)) then
      call allocate(drhodp, materialdrhodp%mesh, 'Gradient of density wrt pressure')
    else
      FLAbort("No point in being in here if you don't want anything out.")
    end if

    thismaterial_phase = '/material_phase::'//trim(state%name)
    eos_path = trim(thismaterial_phase)//'/equation_of_state'

    if(have_option(trim(eos_path)//'/compressible')) then

      if(have_option(trim(eos_path)//'/compressible/stiffened_gas')) then
        call get_option(trim(eos_path)//'/compressible/stiffened_gas/reference_density', &
                        reference_density, default=0.0)
        call get_option(trim(eos_path)//'/compressible/stiffened_gas/ratio_specific_heats', &
                        ratio_specific_heats, stat=gstat)
        if(gstat/=0) then
          ratio_specific_heats=1.0
        end if
        call get_option(trim(eos_path)//'/compressible/stiffened_gas/bulk_sound_speed_squared', &
                        bulk_sound_speed_squared, stat = cstat)
        if(cstat/=0) then
          bulk_sound_speed_squared=0.0
        end if
        if((gstat/=0).and.(cstat/=0)) then
          FLExit("Must set either a bulk_sound_speed_squared or a ratio_specific_heats.")
        end if
        materialenergy=>extract_scalar_field(state,'MaterialInternalEnergy',stat=stat)
        if(stat==0) then   ! we have an internal energy field
          drhodp%val = 1.0/( bulk_sound_speed_squared + (ratio_specific_heats - 1.0)*materialenergy%val )
        else               ! we don't have an internal energy field
          call set(drhodp, 1.0/bulk_sound_speed_squared)
        end if

        if(present(materialdensity)) then
          ! calculate the materialdensity
          ! materialdensity can equal materialdensity in state depending on how this
          ! subroutine is called
          pressure=>extract_scalar_field(state,'Pressure',stat=stat)
          if (stat==0) then
            call get_option(trim(pressure%option_path)//'/prognostic/atmospheric_pressure', &
                            atmospheric_pressure, default=0.0)
            materialdensity%val = drhodp%val*(pressure%val + atmospheric_pressure &
                                   + bulk_sound_speed_squared*reference_density)
          else
            FLExit('No Pressure in material_phase::'//trim(state%name))
          end if
        end if

        if(present(materialpressure)) then
          ! calculate the materialpressure using the eos and the calculated (probably prognostic)
          ! materialdensity
          ! materialpressure /= bulk pressure
          materialdensity_local=>extract_scalar_field(state,'MaterialDensity',stat=stat)
          if (stat==0) then
            materialpressure%val = materialdensity_local%val/drhodp%val &
                                  - bulk_sound_speed_squared*reference_density
          else
            FLExit('No MaterialDensity in material_phase::'//trim(state%name))
          end if
        end if

!       else
!       ! place other compressible material eos here

      end if

!     else
!     ! an incompressible option?

    end if      

    if(present(materialdensity)) then
      ewrite_minmax(materialdensity)
    end if

    if(present(materialpressure)) then
      ewrite_minmax(materialpressure)
    end if

    if(present(materialdrhodp)) then
      materialdrhodp%val=drhodp%val
      ewrite_minmax(materialdrhodp)
    end if

    call deallocate(drhodp)

  end subroutine compressible_material_eos
  
end module equation_of_state<|MERGE_RESOLUTION|>--- conflicted
+++ resolved
@@ -54,20 +54,12 @@
     type(scalar_field), pointer:: T, S, oldT, oldS, topdis
     type(scalar_field) DeltaT, DeltaS, remapT, remapS, fluidconcentration,&
          & sedimentdensity
-<<<<<<< HEAD
-    character(len=OPTION_PATH_LEN) option_path, dep_option_path, sediment_field_name
-=======
-    character(len=OPTION_PATH_LEN) option_path, dep_option_path, class_name, sfield_name
->>>>>>> 2ec920fa
+    character(len=OPTION_PATH_LEN) option_path, dep_option_path, sediment_field_name, class_name, sfield_name
     logical, dimension(:), allocatable:: done
     logical include_depth_below
     real T0, S0, gamma, rho_0, salt, temp, dist, dens, theta
     integer, dimension(:), pointer:: density_nodes
-<<<<<<< HEAD
-    integer ele, i, node, n_sediment_fields
-=======
-    integer ele, i, node, nSediments, f
->>>>>>> 2ec920fa
+    integer ele, i, node, n_sediment_fields, f
     
     ewrite(1,*) 'In calculate_perturbation_density'
     
