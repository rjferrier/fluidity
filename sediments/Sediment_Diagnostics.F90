!    Copyright (C) 2006-2009 Imperial College London and others.
!    
!    Please see the AUTHORS file in the main source directory for a full list
!    of copyright holders.
!
!    Prof. C Pain
!    Applied Modelling and Computation Group
!    Department of Earth Science and Engineering
!    Imperial College London
!
!    amcgsoftware@imperial.ac.uk
!    
!    This library is free software; you can redistribute it and/or
!    modify it under the terms of the GNU Lesser General Public
!    License as published by the Free Software Foundation,
!    version 2.1 of the License.
!
!    This library is distributed in the hope that it will be useful,
!    but WITHOUT ANY WARRANTY; without even the implied warranty of
!    MERCHANTABILITY or FITNESS FOR A PARTICULAR PURPOSE.  See the GNU
!    Lesser General Public License for more details.
!
!    You should have received a copy of the GNU Lesser General Public
!    License along with this library; if not, write to the Free Software
!    Foundation, Inc., 59 Temple Place, Suite 330, Boston, MA  02111-1307
!    USA

#include "fdebug.h"

module sediment_diagnostics 

  ! these 5 need to be on top and in this order, so as not to confuse silly old intel compiler
  use quadrature
  use elements
  use sparse_tools
  use fields
  use state_module

  use global_parameters, only:FIELD_NAME_LEN, OPTION_PATH_LEN, dt, timestep
  use spud
  use sediment
  use boundary_conditions

  implicit none
  
  private

  public calculate_sediment_flux, calculate_sediment_sinking_velocity,&
       & calculate_sediment_active_layer_d50, calculate_sediment_active_layer_sigma,&
       & calculate_sediment_active_layer_volume_fractions

contains
  
  subroutine calculate_sediment_flux(state)
    !!< Calculate the advected flux of the sediment through the surfaces of
    !!< the domain.
    !!< Since we don't actually know what the advection scheme was, this is
    !!< only an estimate based on the value at the end of the timestep.
    type(state_type), intent(inout)                        :: state
    type(mesh_type), dimension(:), allocatable             :: surface_mesh
    type surface_nodes_array
       integer, dimension(:), pointer                      :: nodes
    end type surface_nodes_array
    type(surface_nodes_array), dimension(:), allocatable   :: surface_nodes
    type(vector_field), pointer                            :: X, U, gravity
    type(scalar_field), dimension(:), allocatable          :: deposited_sediment, erosion
    type(scalar_field), pointer                            :: erosion_flux, bedload_field&
         &, sediment_field, sink_U, diagnostic_field
    type(scalar_field)                                     :: masslump
    integer                                                :: n_sediment_fields,&
         & i_field, i_bcs, i_node, ele, n_bcs, stat
    integer, dimension(2)                                  :: surface_id_count
    integer, dimension(:), allocatable                     :: surface_ids
    integer, dimension(:), pointer                         :: to_nodes, surface_element_list
    real, dimension(:), allocatable                        :: values
    character(len=FIELD_NAME_LEN)                          :: bc_name, bc_type
    character(len=OPTION_PATH_LEN)                         :: bc_path

    ! check if this is before the first timestep (no deposited sediment)
    if (timestep == 0) return

    ewrite(1,*) "In calculate_sediment_bedload"

    ! obtain some required model variables
    n_sediment_fields = get_n_sediment_fields()
    X => extract_vector_field(state, "Coordinate")
    U => extract_vector_field(state, "Velocity")
    gravity => extract_vector_field(state, "GravityDirection")
    
    ! allocate space for erosion and deposit field arrays
    allocate(erosion(n_sediment_fields))
    allocate(deposited_sediment(n_sediment_fields))
    allocate(surface_mesh(n_sediment_fields))
    allocate(surface_nodes(n_sediment_fields))

    ! first loop obtains eroded sediment quantities from reentrainment bc's (calculated
    ! in sediment::set_sediment_reentrainment)
    erosion_fields_loop: do i_field=1, n_sediment_fields 

       ! obtain scalar fields for this sediment class
       call get_sediment_item(state, i_field, sediment_field)
       call get_sediment_item(state, i_field, "Bedload", bedload_field)

       ! generate a surface mesh for this field
       call create_surface_mesh(surface_mesh(i_field), surface_nodes(i_field)%nodes, &
            & mesh=bedload_field%mesh, name='SurfaceMesh')        

       ! allocate a field that will hold the quantity of sediment eroded from the bed in
       ! this timestep
       call allocate(erosion(i_field), surface_mesh(i_field), "ErosionAmount")
       call zero(erosion(i_field))
       
       ! get boundary condition path and number of boundary conditions
       bc_path = trim(sediment_field%option_path)//'/prognostic/boundary_conditions'
       n_bcs = option_count(bc_path)

       ! Loop over boundary conditions for field
       do i_bcs=0, n_bcs-1

          ! Get name and type of boundary condition
          call get_option(trim(bc_path)//"["//int2str(i_bcs)//"]"//"/name", bc_name)
          call get_option(trim(bc_path)//"["//int2str(i_bcs)//"]"//"/type[0]/name", bc_type)

          ! find reentrainment boundary condition (if there is one)
          if ((trim(bc_type) .eq. "sediment_reentrainment")) then

             ! get boundary condition info
             call get_boundary_condition(sediment_field, name=bc_name, type=bc_type, &
               surface_element_list=surface_element_list)

             ! get erosion flux
             erosion_flux => extract_surface_field(sediment_field, bc_name=bc_name,&
                  & name="value")
             
             ! set erosion field values
             allocate(values(erosion(i_field)%mesh%shape%loc))             
             do ele=1,ele_count(erosion_flux)
                to_nodes => ele_nodes(erosion(i_field), surface_element_list(ele))
                values = ele_val(erosion_flux,ele)
                do i_node=1,size(to_nodes)
                   call set(erosion(i_field),to_nodes(i_node),values(i_node))
                end do
             end do

             call scale(erosion(i_field),dt)
             deallocate(values)
             
          end if

       end do

    end do erosion_fields_loop

    ! second loop calculates the amount of sediment that has been deposited during the
    ! timestep 
    deposit_fields_loop: do i_field=1, n_sediment_fields

       ! obtain scalar fields for this sediment class
       call get_sediment_item(state, i_field, sediment_field)
       call get_sediment_item(state, i_field, "Bedload", bedload_field)
       call get_sediment_item(state, i_field, "SinkingVelocity", sink_U) 
       
<<<<<<< HEAD
       call allocate(surface_field(i), surface_mesh, "SurfaceFlux")

       call zero(surface_field(i))

       ! extract the sediment_reentrainment BC which will contain the
       ! erosion flux out of the SurfaceFlux and store in erosion
       call allocate(erosion(i), surface_mesh, "ErosionAmount")
       id = get_sediment_bc_id(i)
       call zero(erosion(i))
       if (id .eq. -1) then
           ! there isn't one...move along
           cycle
       end if
       fluxUp => extract_surface_field(sediment_field(i)%ptr, id, "value")
       call get_boundary_condition(sediment_field(i)%ptr, id,surface_element_list=surface_element_list)
       do ele=1,ele_count(fluxUp)
           to_nodes => ele_nodes(erosion(i), surface_element_list(ele))
           allocate(values(ele_loc(fluxUp, ele)))
           values = ele_val(fluxUp,ele)
           do node=1,size(to_nodes)
               call set(erosion(i),to_nodes(node),values(node))
           end do
           deallocate(values)
       end do
       call scale(erosion(i),dt)
=======
       ! allocate surface field that will contain the calculated deposited sediment for
       ! this timestep
       call allocate(deposited_sediment(i_field), surface_mesh(i_field), "DepositedSediment")
       call zero(deposited_sediment(i_field))
>>>>>>> 49503ab2

       ! For continuous fields we need a global lumped mass. For dg we'll
       ! do the mass inversion on a per face basis inside the element loop.
       if(continuity(surface_mesh(i_field))>=0) then
          call allocate(masslump, surface_mesh(i_field), "SurfaceMassLump")
          call zero(masslump)
       end if
       
       ! obtain surface ids over which to record deposition
       if (have_option(trim(bedload_field%option_path)//"/diagnostic")) then
          surface_id_count=option_shape(trim(bedload_field%option_path)//&
               &"/diagnostic/surface_ids")
          allocate(surface_ids(surface_id_count(1)))
          call get_option(trim(bedload_field%option_path)//"/diagnostic/surface_ids", &
               & surface_ids)
       else
          surface_id_count=option_shape(trim(bedload_field%option_path)//&
               &"/prescribed/surface_ids")
          allocate(surface_ids(surface_id_count(1)))
          call get_option(trim(bedload_field%option_path)//"/prescribed/surface_ids", &
               & surface_ids)
       end if

       ! loop through elements in surface field
       elements: do ele=1,element_count(deposited_sediment(i_field))

          ! check if element is on bedload surface
          if (.not.any(surface_element_id(bedload_field, ele)&
               &==surface_ids)) then
             cycle elements
          end if

          ! assemble bedload element
          call assemble_sediment_flux_ele(ele, deposited_sediment,&
               & sediment_field, X, U, sink_U, gravity, masslump, i_field)

       end do elements

       deallocate(surface_ids)
       
       ! For continuous fields we divide by the inverse global lumped mass
       if(continuity(surface_mesh(i_field))>=0) then
          where (masslump%val/=0.0)
             masslump%val=1./masslump%val
          end where
          call scale(deposited_sediment(i_field), masslump)
          call deallocate(masslump)
       end if

    end do deposit_fields_loop
    
    ! third loop to calculate net flux of sediment for this timestep
    net_flux_loop: do i_field=1, n_sediment_fields
       
       ! obtain scalar fields for this sediment class
       call get_sediment_item(state, i_field, "Bedload", bedload_field)

       ! get erosion rate diagnostic field
       call get_sediment_item(state, i_field, "BedloadDepositRate", diagnostic_field, stat)
       if (stat == 0) then
          call zero(diagnostic_field)
          do i_node = 1, node_count(surface_mesh(i_field))
             call set(diagnostic_field, surface_nodes(i_field)%nodes(i_node), &
                  & node_val(deposited_sediment(i_field), i_node))
          end do
          call scale(diagnostic_field, 1./dt)
       end if

       ! get deposit rate diagnostic field
       call get_sediment_item(state, i_field, "BedloadErosionRate", diagnostic_field, stat)
       if (stat == 0) then
          call zero(diagnostic_field)
          do i_node = 1, node_count(surface_mesh(i_field))
             call set(diagnostic_field, surface_nodes(i_field)%nodes(i_node), &
                  & node_val(erosion(i_field), i_node))
          end do
          call scale(diagnostic_field, 1./dt)
       end if
       
       if (.not. have_option(trim(bedload_field%option_path)//'/prescribed')) then
          ! Add on sediment falling in and subtract sediment coming out
          do i_node = 1, node_count(surface_mesh(i_field))
             ! add deposited sediment
             call addto(bedload_field, surface_nodes(i_field)%nodes(i_node), &
                  & node_val(deposited_sediment(i_field), i_node))
             ! remove eroded sediment
             call addto(bedload_field, surface_nodes(i_field)%nodes(i_node), &
                  & -1.0 * node_val(erosion(i_field), i_node))
             
             ! make sure bedload is positive
             if (node_val(bedload_field, surface_nodes(i_field)%nodes(i_node)) < 0.0) then
                call set(bedload_field, surface_nodes(i_field)%nodes(i_node), 0.0)
             end if
          end do
       end if

       ewrite_minmax(deposited_sediment(i_field)) 
       ewrite_minmax(erosion(i_field)) 
       ewrite_minmax(bedload_field) 

       call deallocate(deposited_sediment(i_field))
       call deallocate(erosion(i_field))
       call deallocate(surface_mesh(i_field))

    end do net_flux_loop

    deallocate(deposited_sediment)
    deallocate(erosion)
    deallocate(surface_mesh)
    deallocate(surface_nodes)

  end subroutine calculate_sediment_flux

  subroutine assemble_sediment_flux_ele(ele, deposited_sediment, sediment_field,&
       & X, U, sink_U, gravity, masslump, i_field)

    integer, intent(in) :: ele, i_field
    type(scalar_field), dimension(:), intent(inout) :: deposited_sediment
    type(vector_field), pointer, intent(in) :: X, U, gravity
    type(scalar_field), pointer, intent(in) :: sink_U, sediment_field
    type(scalar_field), intent(inout) :: masslump

    integer, dimension(:), pointer :: s_ele
    real, dimension(ele_loc(deposited_sediment(i_field), ele), &
         & ele_loc(deposited_sediment(i_field), ele)) :: invmass
    real, dimension(ele_loc(deposited_sediment(i_field), ele)) :: flux
    real, dimension(ele_ngi(deposited_sediment(i_field), ele)) :: detwei,&
         & U_normal_detwei, G_normal_detwei, U_sink_detwei
    real, dimension(U%dim, ele_ngi(deposited_sediment(i_field), ele)) :: normal
    type(element_type), pointer :: s_shape

    s_ele=>ele_nodes(deposited_sediment(i_field), ele)
    s_shape=>ele_shape(deposited_sediment(i_field), ele)
    
    call transform_facet_to_physical(X, ele, detwei, normal)

    if(continuity(deposited_sediment(i_field))>=0) then
       call addto(masslump, s_ele, &
            sum(shape_shape(s_shape, s_shape, detwei), 1))
    else
       ! In the DG case we will apply the inverse mass locally.
       invmass=inverse(shape_shape(s_shape, s_shape, detwei))
    end if
    
    U_normal_detwei=sum(face_val_at_quad(U,ele)*normal,1)*detwei
    G_normal_detwei=sum(face_val_at_quad(gravity,ele)*normal,1)*detwei

    if(associated(sink_U)) then
       U_sink_detwei=G_normal_detwei&
            *face_val_at_quad(sink_U,ele)          
    else
       U_sink_detwei=0.0
    end if

    flux=dt*shape_rhs(s_shape, &
         face_val_at_quad(sediment_field, ele)*&
         (U_normal_detwei+U_sink_detwei))

    if(continuity(deposited_sediment(i_field))<0) then
       ! DG case.
       flux=matmul(invmass, flux)
    end if

    call addto(deposited_sediment(i_field), s_ele, flux)

  end subroutine assemble_sediment_flux_ele

  subroutine calculate_sediment_sinking_velocity(state)
    
    type(state_type), intent(inout) :: state

    type(scalar_field_pointer), dimension(:), allocatable     :: sediment_concs
    type(scalar_field), pointer                               :: unhindered_sink_u, sink_u  
    type(scalar_field)                                        :: rhs
    integer                                                   :: n_sediment_fields,&
         & i_field, i_node

    ewrite(1,*) 'In calculate sediment sinking velocities'

    n_sediment_fields = get_n_sediment_fields()
    
    allocate(sediment_concs(n_sediment_fields))

    ! allocate storage for rhs and set all to 1
    call get_sediment_item(state, 1, sediment_concs(1)%ptr)
    call allocate(rhs, sediment_concs(1)%ptr%mesh, name="Rhs")
    call set(rhs, 1.0)
       
    ! get sediment concentrations and remove from rhs
    do i_field=1, n_sediment_fields
       call get_sediment_item(state, i_field, sediment_concs(i_field)%ptr)
       call addto(rhs, sediment_concs(i_field)%ptr, scale=-1.0)
    end do
    
    ! raise rhs to power of 2.39
    do i_node = 1, node_count(rhs)
      call set(rhs, i_node, node_val(rhs, i_node)**2.39)
    end do 

    do i_field=1, n_sediment_fields
 
       ! check for diagnostic sinking velocity
       if (have_option(trim(sediment_concs(i_field)%ptr%option_path)// &
            &'/prognostic/scalar_field::SinkingVelocity/diagnostic')) then

          ewrite(2,*) 'Calculating diagnostic sink velocity for sediment field: ' //&
               & trim(sediment_concs(i_field)%ptr%name)
          
          ! check for presence of unhindered sinking velocity value
          if (.not. have_option(trim(sediment_concs(i_field)%ptr%option_path)// &
            &'/prognostic/scalar_field::UnhinderedSinkingVelocity')) then
             FLExit('You must specify an unhindered sinking velocity field to be able to calculate diagnostic sinking velocity field values for sediments')
          endif

          unhindered_sink_u => extract_scalar_field(state, &
               & trim(sediment_concs(i_field)%ptr%name)//'UnhinderedSinkingVelocity')
          ewrite_minmax(unhindered_sink_u)   

          sink_u => extract_scalar_field(state, &
               & trim(sediment_concs(i_field)%ptr%name)//'SinkingVelocity')
          
          ! calculate hindered sinking velocity
          call set(sink_u, unhindered_sink_u)
          call scale(sink_u, rhs)
          ewrite_minmax(sink_u)   

       endif

    end do

    call deallocate(rhs)
    deallocate(sediment_concs)

  end subroutine calculate_sediment_sinking_velocity

  subroutine calculate_sediment_active_layer_d50(state)

    type(state_type), intent(inout)             :: state
    type(scalar_field), pointer                 :: d50
    type(scalar_field)                          :: total_bedload
    type(scalar_field_pointer), dimension(:), allocatable :: sorted_bedload
    real, dimension(:), allocatable             :: sorted_diameter
    type(scalar_field_pointer)                  :: temp_bedload
    real                                        :: temp_diameter
    real                                        :: cumulative_bedload
    logical                                     :: sorted = .false.
    integer                                     :: i_field, n_fields, i_node, stat
    real                                        :: min_bedload = 1.0e-20

    ewrite(1,*) 'In calculate sediment_active_layer_d50'

    d50 => extract_scalar_field(state, 'SedimentBedActiveLayerD50', stat)
    if (stat /= 0) return

    n_fields = get_n_sediment_fields()

    allocate(sorted_bedload(n_fields))
    allocate(sorted_diameter(n_fields))

    do i_field = 1, n_fields
       call get_sediment_item(state, i_field, 'diameter', sorted_diameter(i_field), stat)
       if (stat /= 0) FLExit('All sediment fields must have a diameter to be able to calculate the SedimentBedActiveLayerD50')
       call get_sediment_item(state, i_field, 'Bedload', sorted_bedload(i_field)&
            &%ptr, stat)
    end do

    do while (.not. sorted)
       sorted = .true.
       do i_field = 2, n_fields
          if (sorted_diameter(i_field-1) > sorted_diameter(i_field)) then
             temp_diameter = sorted_diameter(i_field)
             sorted_diameter(i_field) = sorted_diameter(i_field-1)
             sorted_diameter(i_field-1) = temp_diameter
             temp_bedload = sorted_bedload(i_field)
             sorted_bedload(i_field) = sorted_bedload(i_field-1)
             sorted_bedload(i_field-1) = temp_bedload
             sorted = .false.
          end if
       end do
    end do

    call allocate(total_bedload, sorted_bedload(1)%ptr%mesh, 'TotalBedload')
    call zero(d50)
    call zero(total_bedload)

    do i_field = 1, n_fields
       call addto(total_bedload, sorted_bedload(i_field)%ptr)
    end do
 
    nodes: do i_node = 1, node_count(d50)

       if (node_val(total_bedload, i_node) > min_bedload) then 
          i_field = 0
          cumulative_bedload = 0.0
          do while (cumulative_bedload < 0.5*node_val(total_bedload, i_node))
             i_field = i_field + 1
             cumulative_bedload = cumulative_bedload + node_val(sorted_bedload(i_field)%ptr,&
                  & i_node)
          end do
          call set(d50, i_node, sorted_diameter(i_field))
       else 
          call set(d50, i_node, 0.0)
       end if

    end do nodes

    ewrite_minmax(d50)

    deallocate(sorted_diameter)
    deallocate(sorted_bedload)
    call deallocate(total_bedload)  

  end subroutine calculate_sediment_active_layer_d50

  subroutine calculate_sediment_active_layer_sigma(state)

    type(state_type), intent(inout)                       :: state
    type(scalar_field), pointer                           :: sigma
    type(mesh_type)                                       :: surface_mesh
    integer, dimension(:), pointer                        :: surface_node_list
    type(vector_field), pointer                           :: x
    type(scalar_field_pointer), dimension(:), allocatable :: bedload
    real, dimension(:), allocatable                       :: diameter
    type(scalar_field)                                    :: mean, &
         & masslump, sigma_surface
    integer                                               :: n_fields, i_field, i_ele,&
         & i_node, stat
    integer, dimension(2)                                 :: surface_id_count
    integer, dimension(:), allocatable                    :: surface_ids

    ewrite(1,*) 'In calculate_sediment_active_layer_sigma'
    
    sigma => extract_scalar_field(state, 'SedimentBedActiveLayerSigma', stat)
    if (stat /= 0) return
    x => extract_vector_field(state, 'Coordinate')

    n_fields = get_n_sediment_fields()
    allocate(bedload(n_fields))
    allocate(diameter(n_fields))    

    ! collect information required to calculate standard deviation
    data_collection_loop: do i_field = 1, n_fields
       call get_sediment_item(state, i_field, 'diameter', diameter(i_field), stat)
       if (stat /= 0) FLExit('All sediment fields must have a diameter to be able to calculate the SedimentBedActiveLayerSigma')
       call get_sediment_item(state, i_field, 'Bedload', bedload(i_field)%ptr)      
    end do data_collection_loop
       
    ! allocate surface field that will contain the calculated sigma values
    call create_surface_mesh(surface_mesh, surface_node_list, mesh=sigma%mesh, &
         &name='SurfaceMesh')
    call allocate(sigma_surface, surface_mesh, 'SigmaSurface')
    call zero(sigma_surface)

    ! For continuous fields we need a global lumped mass. For dg we'll
    ! do the mass inversion on a per face basis inside the element loop.
    if(continuity(sigma_surface)>=0) then
       call allocate(masslump, surface_mesh, 'SurfaceMassLump')
       call zero(masslump)
    end if

    ! obtain surface ids over which to calculate sigma
    surface_id_count=option_shape(trim(sigma%option_path)//'/diagnostic/surface_ids') 
    allocate(surface_ids(surface_id_count(1)))
    call get_option(trim(sigma%option_path)//'/diagnostic/surface_ids', surface_ids)

    ! loop through elements in surface field
    elements: do i_ele=1, element_count(sigma_surface)

       ! check if element is on prescribed surface
       if (.not.any(surface_element_id(sigma, i_ele) == surface_ids)) then
          cycle elements
       end if

       ! calculate sigma
       call calculate_sediment_active_layer_element_sigma(i_ele, sigma_surface, bedload,&
            & masslump, x, diameter, n_fields)

    end do elements

    ! For continuous fields we divide by the inverse global lumped mass
    if(continuity(surface_mesh)>=0) then
       where (masslump%val/=0.0)
          masslump%val=1./masslump%val
       end where
       call scale(sigma_surface, masslump)
       call deallocate(masslump)
    end if

    ! remap surface node values on to sigma field
    do i_node = 1, node_count(surface_mesh)
       call set(sigma, surface_node_list(i_node), node_val(sigma_surface, i_node))
    end do

    ewrite_minmax(sigma)

    deallocate(bedload)
    deallocate(diameter) 
    call deallocate(sigma_surface)
    call deallocate(surface_mesh)
    deallocate(surface_ids)
    
  end subroutine calculate_sediment_active_layer_sigma

  subroutine calculate_sediment_active_layer_element_sigma(i_ele, sigma_surface, bedload,&
       & masslump, x, diameter, n_fields)

    integer, intent(in)                                      :: i_ele
    type(scalar_field), intent(inout)                        :: sigma_surface
    type(scalar_field_pointer), dimension(:), intent(in)     :: bedload
    type(scalar_field), intent(inout)                        :: masslump
    type(vector_field), pointer, intent(in)                  :: x
    real, dimension(:), intent(in)                           :: diameter
    integer, intent(in)                                      :: n_fields
    integer, dimension(:), pointer                           :: ele
    type(element_type), pointer                              :: shape
    real, dimension(ele_loc(sigma_surface, i_ele), &
         & ele_loc(sigma_surface, i_ele))                    :: invmass
    real, dimension(ele_ngi(sigma_surface, i_ele))           :: detwei, total_bedload, &
         & mean_diameter, sigma_squared
    real, dimension(ele_loc(sigma_surface, i_ele))           :: sigma
    integer                                                  :: i_field, i_gi
    real                                                     :: min_bedload = 1.0e-20

    ele => ele_nodes(sigma_surface, i_ele)
    shape => ele_shape(sigma_surface, i_ele)

    call transform_facet_to_physical(x, i_ele, detwei)

    if(continuity(sigma_surface)>=0) then
       call addto(masslump, ele, &
            sum(shape_shape(shape, shape, detwei), 1))
    else
       ! In the DG case we will apply the inverse mass locally.
       invmass=inverse(shape_shape(shape, shape, detwei))
    end if

    do i_gi = 1, ele_ngi(sigma_surface, i_ele)
       total_bedload(i_gi) = 0.0
       mean_diameter(i_gi) = 0.0
       sigma_squared(i_gi) = 0.0
    end do
   
    mean_calculation_loop: do i_field = 1, n_fields
       total_bedload = total_bedload + face_val_at_quad(bedload(i_field)%ptr, i_ele)
       mean_diameter = mean_diameter + face_val_at_quad(bedload(i_field)%ptr, i_ele) &
            *diameter(i_field)
    end do mean_calculation_loop
    where ((total_bedload > min_bedload)) 
       mean_diameter = mean_diameter / total_bedload
    elsewhere
       mean_diameter = 0.0
    end where

    sigma_calculation_loop: do i_field = 1, n_fields
       sigma_squared = sigma_squared + face_val_at_quad(bedload(i_field)%ptr, i_ele) &
            *(diameter(i_field) - mean_diameter)**2.0       
    end do sigma_calculation_loop
    where ((total_bedload > min_bedload)) 
        sigma_squared = sigma_squared / total_bedload
    elsewhere
        sigma_squared = 0.0
    end where
    sigma = shape_rhs(shape, sigma_squared**0.5 * detwei)

    if(continuity(sigma_surface)<0) then
       ! DG case.
       sigma = matmul(invmass, sigma)
    end if

    call addto(sigma_surface, ele, sigma)
    
  end subroutine calculate_sediment_active_layer_element_sigma

  subroutine calculate_sediment_active_layer_volume_fractions(state)

    type(state_type), intent(inout)                       :: state
    type(scalar_field), pointer                           :: volume_fraction, bedload
    type(mesh_type)                                       :: surface_mesh
    integer, dimension(:), pointer                        :: surface_node_list
    type(vector_field), pointer                           :: x
    type(scalar_field)                                    :: total_bedload,&
         & volume_fraction_surface, masslump
    integer                                               :: n_fields, i_field, i_ele,&
         & i_node
    integer, dimension(2)                                 :: surface_id_count
    integer, dimension(:), allocatable                    :: surface_ids

    ewrite(1,*) 'In calculate_sediment_active_layer_volume_fractions'
    
    x => extract_vector_field(state, 'Coordinate')

    n_fields = get_n_sediment_fields()
    
    ! calculate combined bedload
    data_collection_loop: do i_field = 1, n_fields
       call get_sediment_item(state, i_field, 'Bedload', bedload) 
       if (i_field == 1) then
          call allocate(total_bedload, bedload%mesh, 'TotalBedload')
          call zero(total_bedload)
       end if
       call addto(total_bedload, bedload)
    end do data_collection_loop

    calculation_loop: do i_field = 1, n_fields

       ! get sediment bedload and volume fraction fields
       call get_sediment_item(state, i_field, 'Bedload', bedload) 
       call get_sediment_item(state, i_field, 'BedloadVolumeFraction', volume_fraction)  

       ! generate surface_mesh for calculation of volume fraction and create surface field
       call create_surface_mesh(surface_mesh, surface_node_list, & 
            & mesh=bedload%mesh, name='SurfaceMesh')
       call allocate(volume_fraction_surface, surface_mesh, 'VolumeFraction')
       call zero(volume_fraction_surface) 
       
       ! For continuous fields we need a global lumped mass. For dg we'll
       ! do the mass inversion on a per face basis inside the element loop.
       if(continuity(volume_fraction_surface)>=0) then
          call allocate(masslump, surface_mesh, 'SurfaceMassLump')
          call zero(masslump)
       end if

       ! obtain sediment bedload surface ids
       if (have_option(trim(bedload%option_path)//"/diagnostic")) then
          surface_id_count=option_shape(trim(bedload%option_path)//&
               &"/diagnostic/surface_ids")
          allocate(surface_ids(surface_id_count(1)))
          call get_option(trim(bedload%option_path)//"/diagnostic/surface_ids", &
               & surface_ids)
       else
          surface_id_count=option_shape(trim(bedload%option_path)//&
               &"/prescribed/surface_ids")
          allocate(surface_ids(surface_id_count(1)))
          call get_option(trim(bedload%option_path)//"/prescribed/surface_ids", &
               & surface_ids)
       end if
       
       ! loop through elements in surface field
       elements: do i_ele=1, element_count(volume_fraction_surface)

          ! check if element is on prescribed surface
          if (.not.any(surface_element_id(volume_fraction, i_ele) == surface_ids)) then
             cycle elements
          end if

          ! calculate volume_fraction
          call calculate_sediment_active_layer_element_volume_fractions(i_ele,&
               & volume_fraction_surface, bedload, total_bedload, masslump, x)

       end do elements

       ! For continuous fields we divide by the inverse global lumped mass
       if(continuity(volume_fraction_surface)>=0) then
          where (masslump%val/=0.0)
             masslump%val=1./masslump%val
          end where
          call scale(volume_fraction_surface, masslump)
          call deallocate(masslump)
       end if
       
       ! remap surface node values on to sigma field
       do i_node = 1, node_count(surface_mesh)
          call set(volume_fraction, surface_node_list(i_node),&
               & node_val(volume_fraction_surface, i_node))
       end do

       ewrite_minmax(volume_fraction)

       call deallocate(volume_fraction_surface)
       call deallocate(surface_mesh)
       deallocate(surface_ids)
       
    end do calculation_loop

    call deallocate(total_bedload)
    
  end subroutine calculate_sediment_active_layer_volume_fractions

  subroutine calculate_sediment_active_layer_element_volume_fractions(i_ele,&
       & volume_fraction_surface, bedload, total_bedload, masslump, x)

    integer, intent(in)                                      :: i_ele
    type(scalar_field), intent(inout)                        :: volume_fraction_surface
    type(scalar_field), intent(in)                           :: bedload, total_bedload
    type(scalar_field), intent(inout)                        :: masslump
    type(vector_field), pointer, intent(in)                  :: x
    integer, dimension(:), pointer                           :: ele
    type(element_type), pointer                              :: shape
    real, dimension(ele_loc(volume_fraction_surface, i_ele), &
         & ele_loc(volume_fraction_surface, i_ele))          :: invmass
    real, dimension(ele_ngi(volume_fraction_surface, i_ele)) :: detwei, &
         & volume_fraction_at_quad 
    real, dimension(ele_loc(volume_fraction_surface, i_ele)) :: volume_fraction
    real                                                     :: min_bedload = 1.0e-20

    ele => ele_nodes(volume_fraction_surface, i_ele)
    shape => ele_shape(volume_fraction_surface, i_ele)

    call transform_facet_to_physical(x, i_ele, detwei)

    if(continuity(volume_fraction_surface)>=0) then
       call addto(masslump, ele, &
            sum(shape_shape(shape, shape, detwei), 1))
    else
       ! In the DG case we will apply the inverse mass locally.
       invmass=inverse(shape_shape(shape, shape, detwei))
    end if

    where (face_val_at_quad(total_bedload, i_ele) > min_bedload) 
       volume_fraction_at_quad = face_val_at_quad(bedload, i_ele) / &
            & face_val_at_quad(total_bedload, i_ele) 
    elsewhere
       volume_fraction_at_quad = 0.0
    end where
    volume_fraction = shape_rhs(shape, volume_fraction_at_quad * detwei)

    if(continuity(volume_fraction_surface)<0) then
       ! DG case.
       volume_fraction = matmul(invmass, volume_fraction)
    end if

    call addto(volume_fraction_surface, ele, volume_fraction)
    
  end subroutine calculate_sediment_active_layer_element_volume_fractions

end module sediment_diagnostics<|MERGE_RESOLUTION|>--- conflicted
+++ resolved
@@ -160,38 +160,10 @@
        call get_sediment_item(state, i_field, "Bedload", bedload_field)
        call get_sediment_item(state, i_field, "SinkingVelocity", sink_U) 
        
-<<<<<<< HEAD
-       call allocate(surface_field(i), surface_mesh, "SurfaceFlux")
-
-       call zero(surface_field(i))
-
-       ! extract the sediment_reentrainment BC which will contain the
-       ! erosion flux out of the SurfaceFlux and store in erosion
-       call allocate(erosion(i), surface_mesh, "ErosionAmount")
-       id = get_sediment_bc_id(i)
-       call zero(erosion(i))
-       if (id .eq. -1) then
-           ! there isn't one...move along
-           cycle
-       end if
-       fluxUp => extract_surface_field(sediment_field(i)%ptr, id, "value")
-       call get_boundary_condition(sediment_field(i)%ptr, id,surface_element_list=surface_element_list)
-       do ele=1,ele_count(fluxUp)
-           to_nodes => ele_nodes(erosion(i), surface_element_list(ele))
-           allocate(values(ele_loc(fluxUp, ele)))
-           values = ele_val(fluxUp,ele)
-           do node=1,size(to_nodes)
-               call set(erosion(i),to_nodes(node),values(node))
-           end do
-           deallocate(values)
-       end do
-       call scale(erosion(i),dt)
-=======
        ! allocate surface field that will contain the calculated deposited sediment for
        ! this timestep
        call allocate(deposited_sediment(i_field), surface_mesh(i_field), "DepositedSediment")
        call zero(deposited_sediment(i_field))
->>>>>>> 49503ab2
 
        ! For continuous fields we need a global lumped mass. For dg we'll
        ! do the mass inversion on a per face basis inside the element loop.
