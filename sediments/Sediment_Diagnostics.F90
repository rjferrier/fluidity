!    Copyright (C) 2006-2009 Imperial College London and others.
!    
!    Please see the AUTHORS file in the main source directory for a full list
!    of copyright holders.
!
!    Prof. C Pain
!    Applied Modelling and Computation Group
!    Department of Earth Science and Engineering
!    Imperial College London
!
!    amcgsoftware@imperial.ac.uk
!    
!    This library is free software; you can redistribute it and/or
!    modify it under the terms of the GNU Lesser General Public
!    License as published by the Free Software Foundation,
!    version 2.1 of the License.
!
!    This library is distributed in the hope that it will be useful,
!    but WITHOUT ANY WARRANTY; without even the implied warranty of
!    MERCHANTABILITY or FITNESS FOR A PARTICULAR PURPOSE.  See the GNU
!    Lesser General Public License for more details.
!
!    You should have received a copy of the GNU Lesser General Public
!    License along with this library; if not, write to the Free Software
!    Foundation, Inc., 59 Temple Place, Suite 330, Boston, MA  02111-1307
!    USA

#include "fdebug.h"

module sediment_diagnostics
  use global_parameters, only:FIELD_NAME_LEN, OPTION_PATH_LEN, dt, timestep
  use state_module
  use fields
  use fields_base
  use vector_tools
  use spud
  use fetools
  use sediment
  use boundary_conditions

  implicit none
  
  private

<<<<<<< HEAD
  public calculate_sediment_flux, calculate_sinking_velocity
=======
  public calculate_sediment_flux, calculate_sediment_sinking_velocity,&
       & calculate_sediment_active_layer_d50, calculate_sediment_active_layer_sigma,&
       & calculate_sediment_active_layer_volume_fractions
>>>>>>> ec6d150e

contains
  
  subroutine calculate_sediment_flux(state)
    !!< Calculate the advected flux of the sediment through the surfaces of
    !!< the domain.
    !!< Since we don't actually know what the advection scheme was, this is
    !!< only an estimate based on the value at the end of the timestep.
    type(state_type), intent(inout)                        :: state
    type(mesh_type), pointer                               :: surface_mesh
    type(vector_field), pointer                            :: X, U, gravity
    type(scalar_field), dimension(:), allocatable          :: deposited_sediment, erosion
    type(scalar_field), pointer                            :: erosion_flux, bedload_field&
         &, sediment_field, sink_U
    type(scalar_field)                                     :: masslump
    integer                                                :: n_sediment_fields,&
         & i_field, i_bcs, node, ele, stat, n_bcs
    integer, dimension(2)                                  :: surface_id_count
    integer, dimension(:), allocatable                     :: surface_ids
    integer, dimension(:), pointer                         :: to_nodes, surface_element_list
    real                                                   :: current_time, start_time
    real, dimension(:), allocatable                        :: values
    character(len=FIELD_NAME_LEN)                          :: field_name, bc_name,&
         & bc_type
    character(len=OPTION_PATH_LEN)                         :: bc_path

    ! check if this is before the first timestep (no deposited sediment)
    if (timestep == 0) return

    ewrite(1,*) "In calculate_sediment_bedload"

    ! obtain some required model variables
    n_sediment_fields = get_n_sediment_fields()
    X => extract_vector_field(state, "Coordinate")
    U => extract_vector_field(state, "Velocity")
    gravity => extract_vector_field(state, "GravityDirection")
    
<<<<<<< HEAD
    allocate(sediment_field(sediment_classes))
    allocate(erosion(sediment_classes))
    allocate(surface_field(sediment_classes))
    allocate(flux_field(sediment_classes))
    allocate(sink_U(sediment_classes))

    X=>extract_vector_field(state, "Coordinate")
    !! Slightly unsure whether this should be velocity or nonlinearvelocity
    !! at this stage of the timestep.
    U=>extract_vector_field(state, "Velocity")
    gravity=>extract_vector_field(state, "GravityDirection")

    surface_id_count=option_shape("/material_phase::"//trim(state%name)//& 
         "/sediment/scalar_field::SedimentDepositionTemplate/diagnostic/surface_id&
         &s") 
    allocate(surface_ids(surface_id_count(1)))
    call get_option("/material_phase::"//trim(state%name)//& 
         "/sediment/scalar_field::SedimentDepositionTemplate/diagnostic/surface_id&
         &s", surface_ids) 

    do i=1, sediment_classes
       class_name=get_sediment_name(i)
 
       sediment_field(i)%ptr=>&
            extract_scalar_field(state,trim(class_name))

       flux_field(i)%ptr=>&
            extract_scalar_field(state,"SedimentDeposition"//trim(class_name))

       sink_U(i)%ptr=>&
            extract_scalar_field(state,trim(class_name)//"SinkingVelocity",&
            & stat=stat)
       if (stat/=0) then
          nullify(sink_U(i)%ptr)
       end if

       surface_mesh=>flux_field(i)%ptr%mesh%faces%surface_mesh
       
       call allocate(surface_field(i), surface_mesh, "SurfaceDeposition")

       call zero(surface_field(i))

       ! extract the sediment_reentrainment BC which will contain the
       ! erosion flux out of the SurfaceDeposition and store in erosion
       call allocate(erosion(i), surface_mesh, "ErosionAmount")
       id = get_sediment_bc_id(i)
       call zero(erosion(i))
       if (id .eq. -1) then
           ! there isn't one...move along
           cycle
       end if
       allocate(values(erosion(i)%mesh%shape%loc))
       fluxUp => extract_surface_field(sediment_field(i)%ptr, id, "value")
       call get_boundary_condition(sediment_field(i)%ptr, id,surface_element_list=surface_element_list)
       do ele=1,ele_count(fluxUp)
           to_nodes => ele_nodes(erosion(i), surface_element_list(ele))
           values = ele_val(fluxUp,ele)
           do node=1,size(to_nodes)
               call set(erosion(i),to_nodes(node),values(node))
           end do
=======
    ! allocate space for erosion and deposit field arrays
    allocate(erosion(n_sediment_fields))
    allocate(deposited_sediment(n_sediment_fields))

    ! first loop obtains eroded sediment quantities from reentrainment bc's (calculated
    ! in sediment::set_sediment_reentrainment)
    erosion_fields_loop: do i_field=1, n_sediment_fields 

       ! obtain scalar fields for this sediment class
       call get_sediment_item(state, i_field, sediment_field)
       call get_sediment_item(state, i_field, "Bedload", bedload_field)

       ! allocate a field that will hold the quantity of sediment eroded from the bed in
       ! this timestep
       surface_mesh => bedload_field%mesh%faces%surface_mesh
       call allocate(erosion(i_field), surface_mesh, "ErosionAmount")
       call zero(erosion(i_field))
       
       ! get boundary condition path and number of boundary conditions
       bc_path = trim(sediment_field%option_path)//'/prognostic/boundary_conditions'
       n_bcs = option_count(bc_path)

       ! Loop over boundary conditions for field
       do i_bcs=0, n_bcs-1

          ! Get name and type of boundary condition
          call get_option(trim(bc_path)//"["//int2str(i_bcs)//"]"//"/name", bc_name)
          call get_option(trim(bc_path)//"["//int2str(i_bcs)//"]"//"/type[0]/name", bc_type)

          ! find reentrainment boundary condition (if there is one)
          if ((trim(bc_type) .eq. "sediment_reentrainment")) then

             ! get boundary condition info
             call get_boundary_condition(sediment_field, name=bc_name, type=bc_type, &
               surface_element_list=surface_element_list)

             ! get erosion flux
             erosion_flux => extract_surface_field(sediment_field, bc_name=bc_name,&
                  & name="value")
             
             ! set erosion field values
             allocate(values(erosion(i_field)%mesh%shape%loc))             
             do ele=1,ele_count(erosion_flux)
                to_nodes => ele_nodes(erosion(i_field), surface_element_list(ele))
                values = ele_val(erosion_flux,ele)
                do node=1,size(to_nodes)
                   call set(erosion(i_field),to_nodes(node),values(node))
                end do
             end do
             call scale(erosion(i_field),dt)
             deallocate(values)
             
          end if

>>>>>>> ec6d150e
       end do

    end do erosion_fields_loop

    ! second loop calculates the amount of sediment that has been deposited during the
    ! timestep 
    deposit_fields_loop: do i_field=1, n_sediment_fields

       ! For continuous fields we need a global lumped mass. For dg we'll
       ! do the mass inversion on a per face basis inside the element loop.
       if(continuity(surface_mesh)>=0) then
          call allocate(masslump, surface_mesh, "SurfaceMassLump")
          call zero(masslump)
       end if

       ! obtain scalar fields for this sediment class
       call get_sediment_item(state, i_field, sediment_field)
       call get_sediment_item(state, i_field, "Bedload", bedload_field)
       call get_sediment_item(state, i_field, "SinkingVelocity", sink_U) 
       
       ! allocate surface field that will contain the calculated deposited sediment for
       ! this timestep
       surface_mesh => bedload_field%mesh%faces%surface_mesh
       call allocate(deposited_sediment(i_field), surface_mesh, "DepositedSediment")
       call zero(deposited_sediment(i_field))
       
       ! obtain surface ids over which to record deposition
       surface_id_count=option_shape(trim(bedload_field%option_path)//"/diagnos&
            &tic/surface_ids") 
       allocate(surface_ids(surface_id_count(1)))
       call get_option(trim(bedload_field%option_path)//"/diagnostic/surface_ids", &
            & surface_ids)

       ! loop through elements in surface field
       elements: do ele=1,element_count(deposited_sediment(i_field))

          ! check if element is on bedload surface
          if (.not.any(surface_element_id(bedload_field, ele)&
               &==surface_ids)) then
             cycle elements
          end if

          ! assemble bedload element
          call assemble_sediment_flux_ele(ele, deposited_sediment,&
               & sediment_field, X, U, sink_U, gravity, masslump, i_field,&
               & surface_element_list)

       end do elements

       deallocate(surface_ids)
       
       ! For continuous fields we divide by the inverse global lumped mass
       if(continuity(surface_mesh)>=0) then
          where (masslump%val/=0.0)
             masslump%val=1./masslump%val
          end where
          call scale(deposited_sediment(i_field), masslump)
          call deallocate(masslump)
       end if

    end do deposit_fields_loop
    
    ! thrid loop to calculate net flux of sediment for this timestep
    net_flux_loop: do i_field=1, n_sediment_fields
       
       ! obtain scalar fields for this sediment class
       call get_sediment_item(state, i_field, "Bedload", bedload_field)

       nodes: do node=1,node_count(deposited_sediment(i_field))
          
          ! Add on sediment falling in and subtract sediment coming out
          call addto(bedload_field, &
               & bedload_field%mesh%faces%surface_node_list(node), &
               & node_val(deposited_sediment(i_field), node) - node_val(erosion(i_field),&
               & node))
          
       end do nodes

       ewrite_minmax(deposited_sediment(i_field)) 
       ewrite_minmax(erosion(i_field)) 
       ewrite_minmax(bedload_field) 

       call deallocate(deposited_sediment(i_field))
       call deallocate(erosion(i_field))

    end do net_flux_loop

    deallocate(deposited_sediment)
    deallocate(erosion)

  end subroutine calculate_sediment_flux

  subroutine assemble_sediment_flux_ele(ele, deposited_sediment, sediment_field,&
       & X, U, sink_U, gravity, masslump, i_field, surface_element_list)

    integer, intent(in) :: ele, i_field
    type(scalar_field), dimension(:), intent(inout) :: deposited_sediment
    type(vector_field), pointer, intent(in) :: X, U, gravity
    type(scalar_field), pointer, intent(in) :: sink_U, sediment_field
    type(scalar_field), intent(inout) :: masslump

    integer, dimension(:), pointer :: s_ele
    real, dimension(ele_loc(deposited_sediment(i_field), ele), &
         & ele_loc(deposited_sediment(i_field), ele)) :: invmass
    real, dimension(ele_loc(deposited_sediment(i_field), ele)) :: flux
    real, dimension(ele_ngi(deposited_sediment(i_field), ele)) :: detwei,&
         & U_normal_detwei, G_normal_detwei, U_sink_detwei
    real, dimension(U%dim, ele_ngi(deposited_sediment(i_field), ele)) :: normal
    type(element_type), pointer :: s_shape
    integer, dimension(:), pointer :: surface_element_list

    s_ele=>ele_nodes(deposited_sediment(i_field), ele)
    s_shape=>ele_shape(deposited_sediment(i_field), ele)
    
    call transform_facet_to_physical(X, ele, detwei, normal)

    if(continuity(deposited_sediment(i_field))>=0) then
       call addto(masslump, s_ele, &
            sum(shape_shape(s_shape, s_shape, detwei), 1))
    else
       ! In the DG case we will apply the inverse mass locally.
       invmass=inverse(shape_shape(s_shape, s_shape, detwei))
    end if
    
    U_normal_detwei=sum(face_val_at_quad(U,ele)*normal,1)*detwei
    G_normal_detwei=sum(face_val_at_quad(gravity,ele)*normal,1)*detwei

    if(associated(sink_U)) then
       U_sink_detwei=G_normal_detwei&
            *face_val_at_quad(sink_U,ele)          
    else
       U_sink_detwei=0.0
    end if

    flux=dt*shape_rhs(s_shape, &
         face_val_at_quad(sediment_field, ele)*&
         (U_normal_detwei+U_sink_detwei))

    if(continuity(deposited_sediment(i_field))<0) then
       ! DG case.
       flux=matmul(invmass, flux)
    end if

    call addto(deposited_sediment(i_field), s_ele, flux)

  end subroutine assemble_sediment_flux_ele

  subroutine calculate_sediment_sinking_velocity(state)
    
    type(state_type), intent(inout) :: state

    type(scalar_field_pointer), dimension(:), allocatable     :: sediment_concs
    type(scalar_field), pointer                               :: unhindered_sink_u, sink_u  
    type(scalar_field)                                        :: rhs
    integer                                                   :: n_sediment_fields,&
         & i_field, i_node
    character(len = FIELD_NAME_LEN)                          :: field_name

    ewrite(1,*) 'In calculate sediment sinking velocities'

    n_sediment_fields = get_n_sediment_fields()
    
    allocate(sediment_concs(n_sediment_fields))

    ! allocate storage for rhs and set all to 1
    call get_sediment_item(state, 1, sediment_concs(1)%ptr)
    call allocate(rhs, sediment_concs(1)%ptr%mesh, name="Rhs")
    call set(rhs, 1.0)
       
    ! get sediment concentrations and remove from rhs
    do i_field=1, n_sediment_fields
       call get_sediment_item(state, i_field, sediment_concs(i_field)%ptr)
       call addto(rhs, sediment_concs(i_field)%ptr, scale=-1.0)
    end do
    
    ! raise rhs to power of 2.39
    do i_node = 1, node_count(rhs)
      call set(rhs, i_node, node_val(rhs, i_node)**2.39)
    end do 

    do i_field=1, n_sediment_fields
 
       ! check for diagnostic sinking velocity
       if (have_option(trim(sediment_concs(i_field)%ptr%option_path)// &
            &'/prognostic/scalar_field::SinkingVelocity/diagnostic')) then

          ewrite(2,*) 'Calculating diagnostic sink velocity for sediment field: '//&
               & trim(sediment_concs(i_field)%ptr%name)
          
          ! check for presence of unhindered sinking velocity value
          if (.not. have_option(trim(sediment_concs(i_field)%ptr%option_path)// &
            &'/prognostic/scalar_field::UnhinderedSinkingVelocity')) then
             FLExit("You must specify an unhindered sinking velocity field to be able &&
                && to calculate diagnostic sinking velocity field values for sediments")
          endif

          unhindered_sink_u => extract_scalar_field(state, &
               & trim(sediment_concs(i_field)%ptr%name)//'UnhinderedSinkingVelocity')
          ewrite_minmax(unhindered_sink_u)   

          sink_u => extract_scalar_field(state, &
               & trim(sediment_concs(i_field)%ptr%name)//'SinkingVelocity')
          
          ! calculate hindered sinking velocity
          call set(sink_u, unhindered_sink_u)
          call scale(sink_u, rhs)
          ewrite_minmax(sink_u)   

       endif

    end do

    call deallocate(rhs)
    deallocate(sediment_concs)

  end subroutine calculate_sediment_sinking_velocity

  subroutine calculate_sediment_active_layer_d50(state)

    type(state_type), intent(inout)             :: state
    type(scalar_field), pointer                 :: d50
    type(scalar_field)                          :: total_bedload
    type(scalar_field_pointer), dimension(:), allocatable :: sorted_bedload
    real, dimension(:), allocatable             :: sorted_diameter
    type(scalar_field_pointer)                  :: temp_bedload
    real                                        :: temp_diameter
    real                                        :: cumulative_bedload
    logical                                     :: sorted = .false.
    integer                                     :: i_field, n_fields, i_node, stat

    d50 => extract_scalar_field(state, "SedimentBedActiveLayerD50", stat)
    if (stat /= 0) return

    n_fields = get_n_sediment_fields()

    allocate(sorted_bedload(n_fields))
    allocate(sorted_diameter(n_fields))

    do i_field = 1, n_fields
       call get_sediment_item(state, i_field, 'diameter', sorted_diameter(i_field), stat)
       if (stat /= 0) FLExit("All sediment fields must have a diameter to be able to calcu&
            &late the SedimentBedActiveLayerD50")
       call get_sediment_item(state, i_field, 'Bedload', sorted_bedload(i_field)&
            &%ptr, stat)
    end do

    do while (.not. sorted)
       sorted = .true.
       do i_field = 2, n_fields
          if (sorted_diameter(i_field-1) > sorted_diameter(i_field)) then
             temp_diameter = sorted_diameter(i_field)
             sorted_diameter(i_field) = sorted_diameter(i_field-1)
             sorted_diameter(i_field-1) = temp_diameter
             temp_bedload = sorted_bedload(i_field)
             sorted_bedload(i_field) = sorted_bedload(i_field-1)
             sorted_bedload(i_field-1) = temp_bedload
             sorted = .false.
          end if
       end do
    end do

    call allocate(total_bedload, sorted_bedload(1)%ptr%mesh, "TotalBedload")
    call zero(d50)
    call zero(total_bedload)

    do i_field = 1, n_fields
       call addto(total_bedload, sorted_bedload(i_field)%ptr)
    end do
 
    nodes: do i_node = 1, node_count(d50)

       i_field = 0
       cumulative_bedload = 0.0
       do while (cumulative_bedload < 0.5*node_val(total_bedload, i_node))
          i_field = i_field + 1
          cumulative_bedload = cumulative_bedload + node_val(sorted_bedload(i_field)%ptr,&
               & i_node)
       end do

       if (i_field == 0) then
          call set(d50, i_node, INFINITY)
          cycle nodes
       end if

       call set(d50, i_node, sorted_diameter(i_field))

    end do nodes

    deallocate(sorted_diameter)
    deallocate(sorted_bedload)
    call deallocate(total_bedload)  

  end subroutine calculate_sediment_active_layer_d50

  subroutine calculate_sediment_active_layer_sigma(state)

    type(state_type), intent(inout)                       :: state
    type(scalar_field), pointer                           :: sigma
    type(mesh_type)                                       :: surface_mesh
    integer, dimension(:), pointer                        :: surface_node_list
    type(vector_field), pointer                           :: x
    type(scalar_field_pointer), dimension(:), allocatable :: bedload
    real, dimension(:), allocatable                       :: diameter
    type(scalar_field)                                    :: mean, total_bedload,&
         & masslump, sigma_surface, sigma_remap
    integer                                               :: n_fields, i_field, i_ele,&
         & i_node, stat
    integer, dimension(2)                                 :: surface_id_count
    integer, dimension(:), allocatable                    :: surface_ids
    
    sigma => extract_scalar_field(state, "SedimentBedActiveLayerSigma", stat)
    if (stat /= 0) return
    x => extract_vector_field(state, "Coordinate")

    n_fields = get_n_sediment_fields()
    allocate(bedload(n_fields))
    allocate(diameter(n_fields))    

    ! collect information required to calculate standard deviation
    data_collection_loop: do i_field = 1, n_fields
       call get_sediment_item(state, i_field, 'diameter', diameter(i_field), stat)
       if (stat /= 0) FLExit("All sediment fields must have a diameter to be able to calcu&
            &late the SedimentBedActiveLayerSigma")
       call get_sediment_item(state, i_field, 'Bedload', bedload(i_field)%ptr)      
    end do data_collection_loop
       
    ! allocate surface field that will contain the calculated sigma values
    call create_surface_mesh(surface_mesh, surface_node_list, mesh=sigma%mesh, name='Surfa&
         &ceMesh')
    call allocate(sigma_surface, surface_mesh, "SigmaSurface")
    call zero(sigma_surface)

    ! For continuous fields we need a global lumped mass. For dg we'll
    ! do the mass inversion on a per face basis inside the element loop.
    if(continuity(sigma_surface)>=0) then
       call allocate(masslump, surface_mesh, "SurfaceMassLump")
       call zero(masslump)
    end if

    ! obtain surface ids over which to calculate sigma
    surface_id_count=option_shape(trim(sigma%option_path)//"/diagnostic/surface_ids") 
    allocate(surface_ids(surface_id_count(1)))
    call get_option(trim(sigma%option_path)//"/diagnostic/surface_ids", surface_ids)

    ! loop through elements in surface field
    elements: do i_ele=1, element_count(sigma_surface)

       ! check if element is on prescribed surface
       if (.not.any(surface_element_id(sigma, i_ele) == surface_ids)) then
          cycle elements
       end if

       ! calculate sigma
       call calculate_sediment_active_layer_element_sigma(i_ele, sigma_surface, bedload,&
            & masslump, x, diameter, n_fields)

    end do elements

    ! For continuous fields we divide by the inverse global lumped mass
    if(continuity(surface_mesh)>=0) then
       where (masslump%val/=0.0)
          masslump%val=1./masslump%val
       end where
       call scale(sigma_surface, masslump)
       call deallocate(masslump)
    end if

    ! remap surface node values on to sigma field
    do i_node = 1, node_count(surface_mesh)
       call set(sigma, surface_node_list(i_node), node_val(sigma_surface, i_node))
    end do

    deallocate(bedload)
    deallocate(diameter) 
    call deallocate(sigma_surface)
    call deallocate(surface_mesh)
    deallocate(surface_ids)
    
  end subroutine calculate_sediment_active_layer_sigma

  subroutine calculate_sediment_active_layer_element_sigma(i_ele, sigma_surface, bedload,&
       & masslump, x, diameter, n_fields)

    integer, intent(in)                                      :: i_ele
    type(scalar_field), intent(inout)                        :: sigma_surface
    type(scalar_field_pointer), dimension(:), intent(in)     :: bedload
    type(scalar_field), intent(inout)                        :: masslump
    type(vector_field), pointer, intent(in)                  :: x
    real, dimension(:), intent(in)                           :: diameter
    integer, intent(in)                                      :: n_fields
    integer, dimension(:), pointer                           :: ele
    type(element_type), pointer                              :: shape
    real, dimension(ele_loc(sigma_surface, i_ele), &
         & ele_loc(sigma_surface, i_ele))                    :: invmass
    real, dimension(ele_ngi(sigma_surface, i_ele))           :: detwei, total_bedload, &
         & mean_diameter, sigma, diameter_temp
    integer                                                  :: i_field, i_gi

    ele => ele_nodes(sigma_surface, i_ele)
    shape => ele_shape(sigma_surface, i_ele)

    call transform_facet_to_physical(x, i_ele, detwei)

    if(continuity(sigma_surface)>=0) then
       call addto(masslump, ele, &
            sum(shape_shape(shape, shape, detwei), 1))
    else
       ! In the DG case we will apply the inverse mass locally.
       invmass=inverse(shape_shape(shape, shape, detwei))
    end if

    do i_gi = 1, ele_ngi(sigma_surface, i_ele)
       total_bedload(i_gi) = 0.0
       mean_diameter(i_gi) = 0.0
       sigma(i_gi) = 0.0
    end do

    mean_calculation_loop: do i_field = 1, n_fields
       total_bedload = total_bedload + face_val_at_quad(bedload(i_field)%ptr, i_ele)
       mean_diameter = mean_diameter + face_val_at_quad(bedload(i_field)%ptr, i_ele) *&
            & diameter(i_field)
    end do mean_calculation_loop
    mean_diameter = mean_diameter / total_bedload

    sigma_calculation_loop: do i_field = 1, n_fields
       do i_gi = 1, ele_ngi(sigma_surface, i_ele)
          diameter_temp(i_gi) = diameter(i_field)
       end do
       sigma = sigma + face_val_at_quad(bedload(i_field)%ptr, i_ele) * (diameter_temp -&
            & mean_diameter)**2.0
    end do sigma_calculation_loop
    sigma = shape_rhs(shape, (sigma / total_bedload)**0.5 * detwei)

    if(continuity(sigma_surface)<0) then
       ! DG case.
       sigma = matmul(invmass, sigma)
    end if

    call addto(sigma_surface, ele, sigma)
    
  end subroutine calculate_sediment_active_layer_element_sigma

  subroutine calculate_sediment_active_layer_volume_fractions(state)

    type(state_type), intent(inout)                       :: state
    type(scalar_field), pointer                           :: volume_fraction, bedload
    type(mesh_type)                                       :: surface_mesh
    integer, dimension(:), pointer                        :: surface_node_list
    type(vector_field), pointer                           :: x
    type(scalar_field)                                    :: total_bedload,&
         & volume_fraction_surface, masslump
    integer                                               :: n_fields, i_field, i_ele,&
         & i_node, stat
    integer, dimension(2)                                 :: surface_id_count
    integer, dimension(:), allocatable                    :: surface_ids
    
    x => extract_vector_field(state, "Coordinate")

    n_fields = get_n_sediment_fields()
    
    ! calculate combined bedload
    data_collection_loop: do i_field = 1, n_fields
       call get_sediment_item(state, i_field, 'Bedload', bedload) 
       if (i_field == 1) then
          call allocate(total_bedload, bedload%mesh, "TotalBedload")
          call zero(total_bedload)
       end if
       call addto(total_bedload, bedload)
    end do data_collection_loop

    calculation_loop: do i_field = 1, n_fields

       ! get sediment bedload and volume fraction fields
       call get_sediment_item(state, i_field, 'Bedload', bedload) 
       call get_sediment_item(state, i_field, 'BedloadVolumeFraction', volume_fraction)        
       
       ! generate surface_mesh for calculation of volume fraction and create surface field
       call create_surface_mesh(surface_mesh, surface_node_list, mesh=bedload%mesh,&
            & name='SurfaceMesh')
       call allocate(volume_fraction_surface, surface_mesh, "VolumeFraction")
       call zero(volume_fraction_surface) 
       
       ! For continuous fields we need a global lumped mass. For dg we'll
       ! do the mass inversion on a per face basis inside the element loop.
       if(continuity(volume_fraction_surface)>=0) then
          call allocate(masslump, surface_mesh, "SurfaceMassLump")
          call zero(masslump)
       end if

       ! obtain sediment bedload surface ids
       surface_id_count=option_shape(trim(bedload%option_path)//"/diagnostic/surface_ids") 
       allocate(surface_ids(surface_id_count(1)))
       call get_option(trim(bedload%option_path)//"/diagnostic/surface_ids", surface_ids)
       
       ! loop through elements in surface field
       elements: do i_ele=1, element_count(volume_fraction_surface)

          ! check if element is on prescribed surface
          if (.not.any(surface_element_id(volume_fraction, i_ele) == surface_ids)) then
             cycle elements
          end if

          ! calculate volume_fraction
          call calculate_sediment_active_layer_element_volume_fractions(i_ele,&
               & volume_fraction_surface, bedload, total_bedload, masslump, x)
       end do elements

       ! For continuous fields we divide by the inverse global lumped mass
       if(continuity(volume_fraction_surface)>=0) then
          where (masslump%val/=0.0)
             masslump%val=1./masslump%val
          end where
          call scale(volume_fraction_surface, masslump)
          call deallocate(masslump)
       end if
       
       ! remap surface node values on to sigma field
       do i_node = 1, node_count(surface_mesh)
          call set(volume_fraction, surface_node_list(i_node),&
               & node_val(volume_fraction_surface, i_node))
       end do

       call deallocate(volume_fraction_surface)
       call deallocate(surface_mesh)
       deallocate(surface_ids)
       
    end do calculation_loop

    call deallocate(total_bedload)
    
  end subroutine calculate_sediment_active_layer_volume_fractions

  subroutine calculate_sediment_active_layer_element_volume_fractions(i_ele,&
       & volume_fraction_surface, bedload, total_bedload, masslump, x)

    integer, intent(in)                                      :: i_ele
    type(scalar_field), intent(inout)                        :: volume_fraction_surface
    type(scalar_field), intent(in)                           :: bedload, total_bedload
    type(scalar_field), intent(inout)                        :: masslump
    type(vector_field), pointer, intent(in)                  :: x
    integer, dimension(:), pointer                           :: ele
    type(element_type), pointer                              :: shape
    real, dimension(ele_loc(volume_fraction_surface, i_ele), &
         & ele_loc(volume_fraction_surface, i_ele))          :: invmass
    real, dimension(ele_ngi(volume_fraction_surface, i_ele)) :: detwei, volume_fraction

    ele => ele_nodes(volume_fraction_surface, i_ele)
    shape => ele_shape(volume_fraction_surface, i_ele)

    call transform_facet_to_physical(x, i_ele, detwei)

    if(continuity(volume_fraction_surface)>=0) then
       call addto(masslump, ele, &
            sum(shape_shape(shape, shape, detwei), 1))
    else
       ! In the DG case we will apply the inverse mass locally.
       invmass=inverse(shape_shape(shape, shape, detwei))
    end if

    volume_fraction = shape_rhs(shape, face_val_at_quad(bedload, i_ele) /&
         & face_val_at_quad(total_bedload, i_ele) * detwei)

    if(continuity(volume_fraction_surface)<0) then
       ! DG case.
       volume_fraction = matmul(invmass, volume_fraction)
    end if

    call addto(volume_fraction_surface, ele, volume_fraction)
    
  end subroutine calculate_sediment_active_layer_element_volume_fractions

  subroutine calculate_sinking_velocity(state)
    
    type(state_type), intent(inout) :: state

    type(scalar_field_pointer), dimension(:), allocatable :: sediment_concs
    type(scalar_field), pointer :: unhindered_sinkU, sinkU  
    type(scalar_field) :: rhs
    integer :: sediment_classes, i

    character(len = OPTION_PATH_LEN) :: class_name

    ewrite(1,*) 'In calculate sediment sinking velocities'

    sediment_classes = get_nSediments()
    
    allocate(sediment_concs(sediment_classes))

    class_name=get_sediment_name(1)
    sediment_concs(1)%ptr => extract_scalar_field(state,trim(class_name))

    call allocate(rhs, sediment_concs(1)%ptr%mesh, name="Rhs")
    call set(rhs, 1.0)
       
    ! get sediment concentrations and remove from rhs
    do i=1, sediment_classes
       class_name=get_sediment_name(i)
       sediment_concs(i)%ptr => extract_scalar_field(state,trim(class_name))
       call addto(rhs, sediment_concs(i)%ptr, scale=-1.0)
    end do
    
    ! raise rhs to power of 2.39
    do i = 1, node_count(rhs)
      call set(rhs, i, node_val(rhs, i)**2.39)
    end do 

    do i=1, sediment_classes
       class_name=get_sediment_name(i)
 
       ! check for diagnostic sinking velocity
       if (have_option(trim(sediment_concs(i)%ptr%option_path)// &
            &'/prognostic/scalar_field::SinkingVelocity/diagnostic')) then

          ewrite(2,*) 'Calculating diagnostic sink velocity for sediment field: '//&
               & trim(class_name)
          
          ! check for presence of unhindered sinking velocity value
          if (.not. have_option(trim(sediment_concs(i)%ptr%option_path)// &
            &'/prognostic/scalar_field::UnhinderedSinkingVelocity')) then
             FLExit("You must specify an unhindered sinking velocity field to be able &&
                && to calculate diagnostic sinking velocity field values for sediments")
          endif

          unhindered_sinkU => extract_scalar_field(state, trim(class_name)// &
               &'UnhinderedSinkingVelocity')
          ewrite_minmax(unhindered_sinkU)   

          sinkU => extract_scalar_field(state, trim(class_name)// &
               &'SinkingVelocity')
          
          ! calculate hindered sinking velocity
          call set(sinkU, unhindered_sinkU)
          call scale(sinkU, rhs)
          ewrite_minmax(sinkU)   

       endif

    end do

    call deallocate(rhs)
    deallocate(sediment_concs)

  end subroutine calculate_sinking_velocity

end module sediment_diagnostics<|MERGE_RESOLUTION|>--- conflicted
+++ resolved
@@ -42,13 +42,9 @@
   
   private
 
-<<<<<<< HEAD
-  public calculate_sediment_flux, calculate_sinking_velocity
-=======
   public calculate_sediment_flux, calculate_sediment_sinking_velocity,&
        & calculate_sediment_active_layer_d50, calculate_sediment_active_layer_sigma,&
        & calculate_sediment_active_layer_volume_fractions
->>>>>>> ec6d150e
 
 contains
   
@@ -86,68 +82,6 @@
     U => extract_vector_field(state, "Velocity")
     gravity => extract_vector_field(state, "GravityDirection")
     
-<<<<<<< HEAD
-    allocate(sediment_field(sediment_classes))
-    allocate(erosion(sediment_classes))
-    allocate(surface_field(sediment_classes))
-    allocate(flux_field(sediment_classes))
-    allocate(sink_U(sediment_classes))
-
-    X=>extract_vector_field(state, "Coordinate")
-    !! Slightly unsure whether this should be velocity or nonlinearvelocity
-    !! at this stage of the timestep.
-    U=>extract_vector_field(state, "Velocity")
-    gravity=>extract_vector_field(state, "GravityDirection")
-
-    surface_id_count=option_shape("/material_phase::"//trim(state%name)//& 
-         "/sediment/scalar_field::SedimentDepositionTemplate/diagnostic/surface_id&
-         &s") 
-    allocate(surface_ids(surface_id_count(1)))
-    call get_option("/material_phase::"//trim(state%name)//& 
-         "/sediment/scalar_field::SedimentDepositionTemplate/diagnostic/surface_id&
-         &s", surface_ids) 
-
-    do i=1, sediment_classes
-       class_name=get_sediment_name(i)
- 
-       sediment_field(i)%ptr=>&
-            extract_scalar_field(state,trim(class_name))
-
-       flux_field(i)%ptr=>&
-            extract_scalar_field(state,"SedimentDeposition"//trim(class_name))
-
-       sink_U(i)%ptr=>&
-            extract_scalar_field(state,trim(class_name)//"SinkingVelocity",&
-            & stat=stat)
-       if (stat/=0) then
-          nullify(sink_U(i)%ptr)
-       end if
-
-       surface_mesh=>flux_field(i)%ptr%mesh%faces%surface_mesh
-       
-       call allocate(surface_field(i), surface_mesh, "SurfaceDeposition")
-
-       call zero(surface_field(i))
-
-       ! extract the sediment_reentrainment BC which will contain the
-       ! erosion flux out of the SurfaceDeposition and store in erosion
-       call allocate(erosion(i), surface_mesh, "ErosionAmount")
-       id = get_sediment_bc_id(i)
-       call zero(erosion(i))
-       if (id .eq. -1) then
-           ! there isn't one...move along
-           cycle
-       end if
-       allocate(values(erosion(i)%mesh%shape%loc))
-       fluxUp => extract_surface_field(sediment_field(i)%ptr, id, "value")
-       call get_boundary_condition(sediment_field(i)%ptr, id,surface_element_list=surface_element_list)
-       do ele=1,ele_count(fluxUp)
-           to_nodes => ele_nodes(erosion(i), surface_element_list(ele))
-           values = ele_val(fluxUp,ele)
-           do node=1,size(to_nodes)
-               call set(erosion(i),to_nodes(node),values(node))
-           end do
-=======
     ! allocate space for erosion and deposit field arrays
     allocate(erosion(n_sediment_fields))
     allocate(deposited_sediment(n_sediment_fields))
@@ -202,7 +136,6 @@
              
           end if
 
->>>>>>> ec6d150e
        end do
 
     end do erosion_fields_loop
@@ -774,77 +707,4 @@
     
   end subroutine calculate_sediment_active_layer_element_volume_fractions
 
-  subroutine calculate_sinking_velocity(state)
-    
-    type(state_type), intent(inout) :: state
-
-    type(scalar_field_pointer), dimension(:), allocatable :: sediment_concs
-    type(scalar_field), pointer :: unhindered_sinkU, sinkU  
-    type(scalar_field) :: rhs
-    integer :: sediment_classes, i
-
-    character(len = OPTION_PATH_LEN) :: class_name
-
-    ewrite(1,*) 'In calculate sediment sinking velocities'
-
-    sediment_classes = get_nSediments()
-    
-    allocate(sediment_concs(sediment_classes))
-
-    class_name=get_sediment_name(1)
-    sediment_concs(1)%ptr => extract_scalar_field(state,trim(class_name))
-
-    call allocate(rhs, sediment_concs(1)%ptr%mesh, name="Rhs")
-    call set(rhs, 1.0)
-       
-    ! get sediment concentrations and remove from rhs
-    do i=1, sediment_classes
-       class_name=get_sediment_name(i)
-       sediment_concs(i)%ptr => extract_scalar_field(state,trim(class_name))
-       call addto(rhs, sediment_concs(i)%ptr, scale=-1.0)
-    end do
-    
-    ! raise rhs to power of 2.39
-    do i = 1, node_count(rhs)
-      call set(rhs, i, node_val(rhs, i)**2.39)
-    end do 
-
-    do i=1, sediment_classes
-       class_name=get_sediment_name(i)
- 
-       ! check for diagnostic sinking velocity
-       if (have_option(trim(sediment_concs(i)%ptr%option_path)// &
-            &'/prognostic/scalar_field::SinkingVelocity/diagnostic')) then
-
-          ewrite(2,*) 'Calculating diagnostic sink velocity for sediment field: '//&
-               & trim(class_name)
-          
-          ! check for presence of unhindered sinking velocity value
-          if (.not. have_option(trim(sediment_concs(i)%ptr%option_path)// &
-            &'/prognostic/scalar_field::UnhinderedSinkingVelocity')) then
-             FLExit("You must specify an unhindered sinking velocity field to be able &&
-                && to calculate diagnostic sinking velocity field values for sediments")
-          endif
-
-          unhindered_sinkU => extract_scalar_field(state, trim(class_name)// &
-               &'UnhinderedSinkingVelocity')
-          ewrite_minmax(unhindered_sinkU)   
-
-          sinkU => extract_scalar_field(state, trim(class_name)// &
-               &'SinkingVelocity')
-          
-          ! calculate hindered sinking velocity
-          call set(sinkU, unhindered_sinkU)
-          call scale(sinkU, rhs)
-          ewrite_minmax(sinkU)   
-
-       endif
-
-    end do
-
-    call deallocate(rhs)
-    deallocate(sediment_concs)
-
-  end subroutine calculate_sinking_velocity
-
 end module sediment_diagnostics