!    Copyright (C) 2006 Imperial College London and others.
!    
!    Please see the AUTHORS file in the main source directory for a full list
!    of copyright holders.
!
!    Prof. C Pain
!    Applied Modelling and Computation Group
!    Department of Earth Science and Engineering
!    Imperial College London
!
!    amcgsoftware@imperial.ac.uk
!    
!    This library is free software; you can redistribute it and/or
!    modify it under the terms of the GNU Lesser General Public
!    License as published by the Free Software Foundation,
!    version 2.1 of the License.
!
!    This library is distributed in the hope that it will be useful,
!    but WITHOUT ANY WARRANTY; without even the implied arranty of
!    MERCHANTABILITY or FITNESS FOR A PARTICULAR PURPOSE.  See the GNU
!    Lesser General Public License for more details.
!
!    You should have received a copy of the GNU Lesser General Public
!    License along with this library; if not, write to the Free Software
!    Foundation, Inc., 59 Temple Place, Suite 330, Boston, MA  02111-1307
!    USA
  
#include "fdebug.h"
  
module sediment

  use quadrature
  use elements
  use field_derivatives
  use fields
  use sparse_matrices_fields
  use state_module
  use spud
  use global_parameters, only:   OPTION_PATH_LEN, dt
  use state_fields_module
  use boundary_conditions
  use FLDebug

  implicit none

  public set_sediment_reentrainment, sediment_check_options, get_n_sediment_fields, &
       & get_sediment_item

  private 

  interface get_sediment_item
     module procedure get_sediment_field, get_sediment_field_name,&
          & get_sediment_option_string, get_sediment_option_real,&
          & get_sediment_option_scalar_field
  end interface get_sediment_item

contains

  function get_n_sediment_fields() result (n_fields)

    ! Returns the number of sediment fields
    integer                      :: n_fields

    n_fields = option_count('/material_phase[0]/sediment/scalar_field')

    if (have_option('/material_phase[0]/sediment/scalar_field::SedimentBedActiveLayer&
         &D50')) n_fields = n_fields - 1
    if (have_option('/material_phase[0]/sediment/scalar_field::SedimentBedActiveLayer&
         &Sigma')) n_fields = n_fields - 1
    if (have_option('/material_phase[0]/sediment/scalar_field::ZeroSedimentConcentrat&
         &ionViscosity')) n_fields = n_fields - 1

  end function get_n_sediment_fields

  subroutine get_sediment_field(state, i_field, item, stat)

<<<<<<< HEAD
function get_nSediments()
    !!< Return the number of sediment classes
    
    integer :: get_nSediments

    get_nSediments = option_count('/material_phase[0]/sediment/class')

end function get_nSediments

subroutine sediment_init()

    integer                        :: ic, bc, i, stat, nSedimentClasses
    integer                        :: nBoundaryConditions, nInitialConditions, existingInitCond
    character(len=OPTION_PATH_LEN) :: option_path, temp_path
    character(len=FIELD_NAME_LEN)  :: class_name, bc_name, ic_name

    ! Set up some constants and allocate an array of sediment boundary condition
    ! IDs. 
    nSedimentClasses = option_count('/material_phase[0]/sediment/sediment_class')
    allocate(sediment_boundary_condition_ids(nSedimentClasses))
    sediment_boundary_condition_ids = -1

    ewrite(2,*) "In sediment_init"
    ewrite(2,*) "Found ",nSedimentClasses, "sediment classes"
    ! Check if we have SedimentTemplate on - if so, this is a fresh run, so 
    ! construct the sediment classes from the template.
    ! If it doesn't exist, it's a checkpoint run, so no need to do this.
    ! Note that we have to also check options more carefully, as we can't 
    ! carry out all possible checks in options_check (our fields haven't been
    ! constructed at that point).
    if (have_option('/material_phase[0]/sediment/scalar_field::SedimentTemplate')) then

        ewrite(2,*) "Initialising sediment classes from Template"

        ! For each sediment class
        sediment_classes: do i=1,nSedimentClasses
            ! copy the template into a temp option path
            temp_path = '/material_phase[0]/sediment/Sediment_'//int2str(i-1)//'_temp'
            call copy_option('/material_phase[0]/sediment/scalar_field::SedimentTemplate',&
                             trim(temp_path))

            ! now go over all the top level options and copy them into the 
            ! temp option tree
            option_path='/material_phase[0]/sediment/sediment_class['//int2str(i-1)//']'
            call get_option(trim(option_path)//'/name',class_name)
            option_path='/material_phase[0]/sediment/sediment_class::'//trim(class_name)
            call delete_option(trim(temp_path)//"/name")
            call copy_option(trim(option_path)//"/name",trim(temp_path)//"/name")

            ! loop over all boundary conditions
            nBoundaryConditions = option_count(trim(option_path)//'/boundary_conditions')
            bc_loop: do bc=1,nBoundaryConditions
                call get_option(trim(option_path)//'/boundary_conditions['//int2str(bc-1)//']/name',bc_name)
                call move_option(trim(option_path)//'/boundary_conditions::'//trim(bc_name),&
                                 trim(temp_path)//'/prognostic//boundary_conditions::'//trim(bc_name))
            end do bc_loop
                          
            ! loop over all initial conditions
            nInitialConditions = option_count(trim(option_path)//'/initial_condition')
            existingInitCond = option_count(trim(temp_path)//'/prognostic/initial_condition')
            if (nInitialConditions > 0) then
                do ic=1,existingInitCond
                    call delete_option(trim(temp_path)//'/prognostic/initial_condition[0]')
                end do
            end if
            ic_loop: do ic=1,nInitialConditions
                call get_option(trim(option_path)//'/initial_condition['//int2str(ic-1)//']/name',ic_name)
                call copy_option(trim(option_path)//'/initial_condition::'//trim(ic_name),&
                                 trim(temp_path)//'/prognostic/initial_condition::'//trim(ic_name))
            end do ic_loop

            ! now do the one off fields and options
            if (have_option(trim(option_path)//'/tensor_field::Diffusivity')) then
                if (have_option(trim(temp_path)//'/prognostic/tensor_field::Diffusivity')) then
                    call delete_option(trim(temp_path)//'/prognostic/tensor_field::Diffusivity')
                end if
                call move_option(trim(option_path)//'/tensor_field::Diffusivity',&
                & trim(temp_path)//'/prognostic/tensor_field::Diffusivity')
            end if

            ! Check that we have a density somewhere
            if (.not. have_option(trim(option_path)//'/density') .and. &
                .not. have_option(trim(temp_path)//'/density')) then
                FLExit("You must specify a sediment density under the Template &&
                && or under each sediment class")
            end if
            ! OK, so let's make sure we have the one under the sediment class
            ! if it exists.
            if (have_option(trim(option_path)//'/density')) then
                if (have_option(trim(temp_path)//'/density')) then
                    call delete_option(trim(temp_path)//'/density')
                end if
                call move_option(trim(option_path)//'/density',&
                & trim(temp_path)//'/density')
            end if

            if (have_option(trim(option_path)//'/diameter')) then
                if (have_option(trim(temp_path)//'/diameter')) then
                    call delete_option(trim(temp_path)//'/diameter')
                end if
                call move_option(trim(option_path)//'/diameter',&
                & trim(temp_path)//'/diameter')
            end if
            
            if (have_option(trim(option_path)//'/erodability')) then
                if (have_option(trim(temp_path)//'/erodability')) then
                    call delete_option(trim(temp_path)//'/erodability')
                end if
                call move_option(trim(option_path)//'/erodability',&
                & trim(temp_path)//'/erodability')
            end if
            
            if (have_option(trim(option_path)//'/critical_shear_stress')) then
                if (have_option(trim(temp_path)//'/critical_shear_stress')) then
                    call delete_option(trim(temp_path)//'/critical_shear_stress')
                end if
                call move_option(trim(option_path)//'/critical_shear_stress',&
                & trim(temp_path)//'/critical_shear_stress')
            end if
            
            if (have_option(trim(option_path)//'/scalar_field::SinkingVelocity')) then
                if (have_option(trim(temp_path)//'/prognostic/scalar_field::SinkingVelocity')) then
                    call delete_option(trim(temp_path)//'/prognostic/scalar_field::SinkingVelocity')
                end if
                call move_option(trim(option_path)//'/scalar_field::SinkingVelocity',&
                & trim(temp_path)//'/prognostic/scalar_field::SinkingVelocity')
            end if
            
            if (have_option(trim(option_path)//'/scalar_field::UnhinderedSinkingVelocity')) then
                if (have_option(trim(temp_path)//&
                     &'/prognostic/scalar_field::UnhinderedSinkingVelocity')) then
                    call delete_option(trim(temp_path)//& 
                         &'/prognostic/scalar_field::UnhinderedSinkingVelocity')
                end if
                call move_option(trim(option_path)//'/scalar_field::UnhinderedSinkingVelocity',&
                & trim(temp_path)//'/prognostic/scalar_field::UnhinderedSinkingVelocity')
            end if

            ! All done, move over the temporary one to the main material phase
            ! Note that this is no longer under /sediment, so it acts like a
            ! normal scalar field from now on...
            call move_option(temp_path,'/material_phase[0]/scalar_field::'//trim(class_name))
            ! ...however, after a restrat from checkpoint, we won't know about
            ! the sediment fields any longer, so add them to the option tree
            call add_option('/material_phase[0]/sediment/class['//int2str(i-1)//']',stat)
            call add_option('/material_phase[0]/sediment/class['//int2str(i-1)//']/name',stat)
            call set_option('/material_phase[0]/sediment/class['//int2str(i-1)//']/name',trim(class_name))

        end do sediment_classes

        ! Remove the Sediment template from the options tree
        call delete_option('/material_phase[0]/sediment/scalar_field::SedimentTemplate')
        ! delete the old sediment_class options
        do i=1,nSedimentClasses
            ! only ever need to delete 0 and when we remove a field, the next
            ! one will become zero
            call delete_option('/material_phase[0]/sediment/sediment_class[0]')
        end do
=======
    ! Returns sediment field string option
    type(state_type), intent(in)                :: state
    integer, intent(in)                         :: i_field
    type(scalar_field), pointer, intent(out)    :: item
    integer, intent(out), optional              :: stat
    character(len=FIELD_NAME_LEN)               :: name
>>>>>>> ec6d150e

    call get_option(trim(state%option_path)//'/sediment/scalar_field['//int2str(i_field -&
         & 1)//']/name', name) 
    item => extract_scalar_field(state, trim(name), stat)

  end subroutine get_sediment_field

  subroutine get_sediment_field_name(state, i_field, item, stat)

    ! Returns sediment field string option
    type(state_type), intent(in)                :: state
    integer, intent(in)                         :: i_field
    character(len=FIELD_NAME_LEN), intent(out)  :: item
    integer, intent(out), optional              :: stat

    call get_option(trim(state%option_path)//'/sediment/scalar_field['//int2str(i_field -&
         & 1)//']/name', item) 

  end subroutine get_sediment_field_name

  subroutine get_sediment_option_string(state, i_field, option, item, stat)

    ! Returns sediment field string option
    type(state_type), intent(in)                :: state
    integer, intent(in)                         :: i_field
    character(len=*), intent(in)                :: option
    character(len=FIELD_NAME_LEN), intent(out)  :: item
    integer, intent(out), optional              :: stat

    call get_option(trim(state%option_path)//'/sediment/scalar_field['//int2str(i_field -&
         & 1)//']/prognostic/'//option, item, stat=stat) 

  end subroutine get_sediment_option_string

  subroutine get_sediment_option_real(state, i_field, option, item, stat, default)

    ! Returns sediment field real option
    type(state_type), intent(in)                :: state
    integer, intent(in)                         :: i_field
    character(len=*), intent(in)                :: option
    real, intent(out)                           :: item
    integer, intent(out), optional              :: stat
    real, intent(in), optional                  :: default
    
    call get_option(trim(state%option_path)//'/sediment/scalar_field['//int2str(i_field -&
         & 1)//']/prognostic/'//option, item, stat = stat, default = default) 

  end subroutine get_sediment_option_real

  subroutine get_sediment_option_scalar_field(state, i_field, option, item, stat)

    ! Returns sediment field related scalar field
    type(state_type), intent(in)                :: state
    integer, intent(in)                         :: i_field
    type(scalar_field), pointer, intent(out)    :: item
    character(len=*), intent(in)                :: option
    integer, intent(out), optional              :: stat
    
    character(len=FIELD_NAME_LEN)               :: field_name

    call get_option(trim(state%option_path)//'/sediment/scalar_field['//int2str(i_field -&
         & 1)//']/name', field_name) 
    item => extract_scalar_field(state, trim(field_name)//option, stat)

  end subroutine get_sediment_option_scalar_field

  subroutine set_sediment_reentrainment(state)

    type(state_type), intent(in)     :: state
    type(scalar_field), pointer      :: sediment_field
    integer                          :: i_field, i_bc, n_bc
    character(len = FIELD_NAME_LEN)  :: bc_name, bc_type, algorithm
    character(len = OPTION_PATH_LEN) :: bc_path, bc_path_

    ewrite(1,*) "In set_sediment_reentrainment"

    sediment_fields: do i_field = 1, get_n_sediment_fields()

       ! extract sediment field from state
       call get_sediment_item(state, i_field, sediment_field)

       ! get boundary condition path and number of boundary conditions
       bc_path = trim(sediment_field%option_path)//'/prognostic/boundary_conditions'
       n_bc = option_count(trim(bc_path))

       ! Loop over boundary conditions for field
       boundary_conditions: do i_bc = 0, n_bc - 1
          
          ! Get name and type of boundary condition
          bc_path_ = trim(bc_path)//"["//int2str(i_bc)//"]"
          call get_option(trim(bc_path_)//"/name", bc_name)
          call get_option(trim(bc_path_)//"/type[0]/name", bc_type)

          ! skip if this is not a reentrainment boundary
          if (.not. (trim(bc_type) .eq. "sediment_reentrainment")) then
             cycle boundary_conditions
          end if

          ewrite(1,*) "Setting reentrainment boundary condition "//trim(bc_name)//" for fi&
               &eld: "//trim(sediment_field%name)

          call set_reentrainment_bc(state, sediment_field, bc_name, bc_path_, i_field)    

       end do boundary_conditions

    end do sediment_fields

  end subroutine set_sediment_reentrainment

  subroutine set_reentrainment_bc(state, sediment_field, bc_name, bc_path, i_field)

    type(state_type), intent(in)              :: state
    type(scalar_field), intent(in), pointer   :: sediment_field
    type(scalar_field), pointer               :: reentrainment, bedload, sink_U, d50,&
         & sigma, volume_fraction
    type(scalar_field)                        :: masslump, bedload_remap
    type(tensor_field), pointer               :: viscosity_pointer
    type(tensor_field), target                :: viscosity
    type(vector_field), pointer               :: x, shear_stress
    type(mesh_type), pointer                  :: surface_mesh
    character(len = FIELD_NAME_LEN)           :: bc_name, bc_path, algorithm
    integer                                   :: stat, i_ele, i_field, i_node, i, j
    integer, dimension(:), pointer            :: surface_element_list
    real, dimension(2,2)                      :: algorithm_viscosity

    ! get boundary condition field and zero
    reentrainment => extract_surface_field(sediment_field, bc_name, 'value')
    call set(reentrainment, 0.0)

    ! get boundary condition info
    call get_boundary_condition(sediment_field, name=bc_name,&
         & surface_mesh=surface_mesh, surface_element_list=surface_element_list)

    ! get bedload field
    call get_sediment_item(state, i_field, 'Bedload', bedload)
    
    ! get volume fraction
    call get_sediment_item(state, i_field, 'BedloadVolumeFraction', volume_fraction)

    ! get sinking velocity
    call get_sediment_item(state, i_field, 'SinkingVelocity', sink_U)

    ! get d50
    d50 => extract_scalar_field(state, 'SedimentBedActiveLayerD50', stat)

    ! get sigma
    sigma => extract_scalar_field(state, 'SedimentBedActiveLayerSigma', stat)

    call allocate(viscosity, sediment_field%mesh, "Viscosity")
    ! get viscosity
    call get_option(trim(bc_path)//"/type[0]/viscosity", algorithm_viscosity(1,1), stat&
         &=stat)
    if (stat == 0) then
       do j = 1, 2
          do i = 1, 2
             algorithm_viscosity(i,j) = algorithm_viscosity(1,1)
          end do
       end do
       call zero(viscosity)
       call set(viscosity, algorithm_viscosity)
       viscosity_pointer => viscosity
    else
       viscosity_pointer => extract_tensor_field(state, "Viscosity", stat)
       if (stat /= 0) then
          FLExit("A viscosity must be specified to calculate reentrainment")
       end if
    end if

    ! get shear stress
    shear_stress => extract_vector_field(state, "BedShearStress", stat)
    if (stat /= 0) then
       FLExit("A bed shear stress must be specified to calculate reentrainment")
    end if    

    ! get coordinate field
    x => extract_vector_field(state, "Coordinate")

    if (continuity(surface_mesh)>=0) then
       ! For continuous fields we need a global lumped mass. For dg we'll
       ! do the mass inversion on a per face basis inside the element loop.
       ! Continuity must be the same for all bedload meshes
       call allocate(masslump, surface_mesh, "SurfaceMassLump")
       call zero(masslump)
    end if

    call get_option(trim(bc_path)//"/type[0]/algorithm", algorithm) 
    ! loop through elements in surface field and calculate reentrainment
    elements: do i_ele = 1, element_count(reentrainment)

       select case(trim(algorithm))
       case("Hill_2010")
          call assemble_hill_2010_reentrainment_ele(state, i_field, i_ele, reentrainment,&
               & shear_stress, surface_element_list, x, masslump, sink_U, volume_fraction)
       case("Garcia_1991")
          call assemble_garcia_1991_reentrainment_ele(state, i_field, i_ele, reentrainment,&
               & x, masslump, surface_mesh, surface_element_list, viscosity_pointer,&
               & shear_stress, d50, sink_U, sigma, volume_fraction)
       case default
          FLExit("A valid reentrainment algorithm must be selected")
       end select   

    end do elements

    ! invert global lumped mass for continuous fields
    if(continuity(surface_mesh)>=0) then
       where (masslump%val/=0.0)
          masslump%val=1./masslump%val
       end where
       call scale(reentrainment, masslump)
       call deallocate(masslump)
    end if   

    ! check bound of entrainment so that it does not exceed the available sediment in the
    ! bed and is larger than zero.
    call allocate(bedload_remap, surface_mesh, name="bedload_remap")
    call remap_field_to_surface(bedload, bedload_remap, surface_element_list)
    nodes: do i_node = 1, node_count(reentrainment)
       call set(reentrainment, i_node, min(max(node_val(reentrainment, i_node), 0.0),&
            & node_val(bedload_remap, i_node)/dt))
    end do nodes

    ewrite_minmax(bedload)  
    ewrite_minmax(reentrainment)  

    call deallocate(bedload_remap)
    call deallocate(viscosity)

  end subroutine set_reentrainment_bc
  
  subroutine assemble_garcia_1991_reentrainment_ele(state, i_field, i_ele, reentrainment,&
       & x, masslump, surface_mesh, surface_element_list, viscosity, shear_stress, d50,&
       & sink_U, sigma, volume_fraction)

    type(state_type), intent(in)                     :: state
    integer, intent(in)                              :: i_ele, i_field
    type(tensor_field), pointer, intent(in)          :: viscosity
    type(vector_field), intent(in)                   :: x, shear_stress
    type(scalar_field), intent(inout)                :: masslump
    type(scalar_field), pointer, intent(inout)       :: reentrainment
    type(scalar_field), pointer, intent(in)          :: d50, sink_U, sigma,&
         & volume_fraction 
    type(mesh_type), pointer, intent(in)             :: surface_mesh
    integer, dimension(:), pointer, intent(in)       :: surface_element_list
    type(element_type), pointer                      :: shape
    integer, dimension(:), pointer                   :: ele
    real, dimension(ele_ngi(reentrainment, i_ele))   :: detwei
    real, dimension(ele_loc(reentrainment, i_ele), &
         & ele_loc(reentrainment, i_ele))            :: invmass
    real                                             :: A, R, d, g, density
    real                                             :: algorithm_viscosity
    real, dimension(ele_ngi(reentrainment, i_ele))   :: R_p, u_star, Z
    real, dimension(ele_loc(reentrainment, i_ele))   :: E
    real, dimension(ele_ngi(reentrainment, i_ele))   :: shear, lambda_m
    real, dimension(shear_stress%dim, &
         & ele_ngi(reentrainment, i_ele))            :: shear_quad
    integer                                          :: i_gi

    A = 1.3*10.0**(-7.0)
    
    ele => ele_nodes(reentrainment, i_ele)
    shape => ele_shape(reentrainment, i_ele)

    call transform_facet_to_physical(x, surface_element_list(i_ele), detwei)
    
    if(continuity(reentrainment)>=0) then
       call addto(masslump, ele, &
            sum(shape_shape(shape, shape, detwei), 1))
    else
       ! In the DG case we will apply the inverse mass locally.
       invmass=inverse(shape_shape(shape, shape, detwei))
    end if

    ! calculate particle Reynolds number
    call get_sediment_item(state, i_field, 'submerged_specific_gravity', R)
    call get_sediment_item(state, i_field, 'diameter', d)
    call get_option("/physical_parameters/gravity/magnitude", g)
<<<<<<< HEAD
    viscosity = 1. / 1000.

    alloced = .false.

    nSedimentClasses = get_nSediments()

    do i=1,nSedimentClasses

        if (sediment_boundary_condition_ids(i) .eq. -1) then
            cycle
        end if

        class_name = get_sediment_name(i)
        SedConc => extract_scalar_field(state, trim(class_name))
        option_path = SedConc%option_path
        bedload => extract_scalar_field(state,"SedimentDeposition"//trim(class_name))

        call get_option(trim(option_path)//"/porosity", porosity, default=0.3)
        call get_option(trim(option_path)//"/name", class_name)

        if (.not. alloced) then
            bedShearStress => extract_vector_field(state, "BedShearStress")
            call get_boundary_condition(SedConc, sediment_boundary_condition_ids(i), &
                        surface_mesh=bottom_mesh,surface_element_list=surface_element_list)         
            !call create_surface_mesh(bottom_mesh, surface_nodes, bedShearStress%mesh, surface_element_list, 'ErosionBed')
            call allocate(bedLoadSurface,bottom_mesh, name="bedLoadSurface")
            call allocate(shearStressSurface,bedShearStress%dim,bottom_mesh, name="shearStressSurface")
            call remap_field_to_surface(bedShearStress, shearStressSurface, &
                                        surface_element_list)
            
            nNodes = node_count(bedLoadSurface)
            alloced = .true.
        end if
        call get_option(trim(option_path)//"/erodability", erodibility, default=1.0)
        if (have_option(trim(option_path)//"/critical_shear_stress")) then
            call get_option(trim(option_path)//"/critical_shear_stress", critical_shear_stress)
        else
            if (have_option(trim(option_path)//"/diameter")) then
                call get_option(trim(option_path)//"/diameter",diameter)
            else
                FLExit("You need to either specify a critical shear stress or a &&
                && sediment diameter")
            end if
            call get_option(trim(option_path)//"/density",density)
            ! calc critical shear stress
            s = density/1000.
            !S_star = sqrt((s-1)*g*diameter**3)/viscosity
            !critical_shear_stress = 0.105*S_star**(-0.13) + &
            !                        0.045*exp(-35*S_star**(-0.59))
            ! estimate of critical shear stress assuming grains larger than
            ! 10 microns and constant viscosity - note the conversion to mm!
            critical_shear_stress = 0.041 * (s-1) * 1024. * g * (diameter/1000.)
        end if

        call remap_field_to_surface(bedload, bedLoadSurface, &
                                        surface_element_list)
        erosion => extract_surface_field(SedConc,sediment_boundary_condition_ids(i),"value")

        ! we only need to add to the source the erosion of sediment from the
        ! bedload into the neumann BC term
        !
        ! The source depends on the erodability of that sediment
        ! (usually 1 unless you want to do something like mud which sticks),
        ! the porosity in the bedload and the bed shear stress. 
        !
        ! Each sediment class has a critical shear stress, which if exceeded
        ! by the bed shear stress, sediment is placed into suspension

        ! loop over nodes in bottom surface
        do j=1,nNodes
          
            shear = norm2(node_val(ShearStressSurface, j))
            ! critical stress is either given by user (optional) or calculated
            ! using Shield's formula (depends on grain size and density and
            ! (vertical) viscosity)
            erosion_flux = erodibility*(1-porosity)*((shear - critical_shear_stress) / critical_shear_stress)
                 
            if (erosion_flux < 0) then 
                erosion_flux = 0.0
            end if
            ! A limit is placed depending on how much of that sediment is in the
            ! bedload
            if (erosion_flux*dt > node_val(bedLoadSurface,j)) then
                erosion_flux = node_val(bedLoadSurface,j)/dt
            end if

            call set(erosion,j,erosion_flux)
       
        end do
=======
    ! VISCOSITY ASSUMED TO BE ISOTROPIC - maybe should be in normal direction to surface
    R_p = sqrt(R*g*d**3)/face_val_at_quad(viscosity, surface_element_list(i_ele), 1, 1)
    
    ! calculate u_star (shear velocity)
    call get_option(trim(shear_stress%option_path)//"/diagnostic/density", density)
    ! calculate magnitude of shear stress at quadrature points
    shear_quad = face_val_at_quad(shear_stress, surface_element_list(i_ele))
    do i_gi = 1, ele_ngi(reentrainment, i_ele)
       shear(i_gi) = norm2(shear_quad(:, i_gi))
    end do
    u_star = sqrt(shear/density)
>>>>>>> ec6d150e

    ! calculate lambda_m
    do i_gi = 1, ele_ngi(reentrainment, i_ele)
       lambda_m(i_gi) = 1.0
    end do
    ewrite(1,*) face_val_at_quad(sigma, surface_element_list(i_ele))
    lambda_m = lambda_m - 0.288 * face_val_at_quad(sigma, surface_element_list(i_ele))

    ! calculate Z
    Z = lambda_m * u_star/face_val_at_quad(sink_U, surface_element_list(i_ele)) * R_p&
         &**0.6 * (d / face_val_at_quad(d50, surface_element_list(i_ele)))**0.2  

    ! calculate reentrainment F*v_s*E
    E = shape_rhs(shape, face_val_at_quad(volume_fraction, surface_element_list(i_ele)) *&
         & face_val_at_quad(sink_U, surface_element_list(i_ele)) * A*Z**5 / (1 + A*Z**5&
         &/0.3) * detwei)  

    if(continuity(reentrainment)<0) then
       ! DG case.
       E = matmul(invmass, E)
    end if

    call addto(reentrainment, ele, E)
    
  end subroutine assemble_garcia_1991_reentrainment_ele

  subroutine assemble_hill_2010_reentrainment_ele(state, i_field, i_ele, reentrainment,&
       & shear_stress, surface_element_list, x, masslump, sink_U, volume_fraction)

    type(state_type), intent(in)                     :: state
    integer, intent(in)                              :: i_ele, i_field
    type(scalar_field), pointer, intent(inout)       :: reentrainment
    type(vector_field), intent(in)                   :: x, shear_stress
    integer, dimension(:), pointer, intent(in)       :: surface_element_list
    type(scalar_field), intent(inout)                :: masslump
    type(scalar_field), pointer, intent(in)          :: sink_U, volume_fraction
    type(element_type), pointer                      :: shape
    integer, dimension(:), pointer                   :: ele
    real, dimension(ele_ngi(reentrainment, i_ele))   :: detwei
    real, dimension(ele_loc(reentrainment, i_ele), &
         & ele_loc(reentrainment, i_ele))            :: invmass
    integer, dimension(2)                            :: stat
    real                                             :: shear_crit, d, R, g, erod,&
         & poro, density, rho_0
    real, dimension(ele_loc(reentrainment, i_ele))   :: E
    real, dimension(ele_ngi(reentrainment, i_ele))   :: shear
    real, dimension(shear_stress%dim, &
         & ele_ngi(reentrainment, i_ele))            :: shear_quad

    integer                                          :: i_gi

    call get_sediment_item(state, i_field, 'critical_shear_stress', shear_crit, stat(1))
    call get_sediment_item(state, i_field, 'diameter', d, stat(2))
    ! non-dimensionalise shear stress
    call get_option('/material_phase::'//trim(state%name)//'/equation_of_state/fluids/line&
         &ar/reference_density', rho_0)
    ! get or calculate critical shear stress
    if (.not.any(stat .eq. 0)) then
       FLExit("You need to either specify a critical shear stress or a &
            &sediment diameter to use the j_hill formula for reentrainment")
    else if (stat(1) /= 0) then
       ! estimate of critical shear stress assuming grains larger than
       ! 10 microns and constant viscosity
       ! critical stress is either given by user (optional) or calculated
       ! using Shield's formula (depends on grain size and density and
       ! (vertical) viscosity) 
       call get_sediment_item(state, i_field, 'submerged_specific_gravity', R)
       call get_option("/physical_parameters/gravity/magnitude", g)
       shear_crit = 0.041 * R * rho_0 * g * d
    end if

    ! calculate eroded sediment flux and set reentrainment BC
    ! we only need to add to the source the reentrainment of sediment from the
    ! bedload into the neumann BC term
    !
    ! The source depends on the erodability of that sediment
    ! (usually 1 unless you want to do something like mud which sticks),
    ! the porosity in the bedload and the bed shear stress. 
    !
    ! Each sediment class has a critical shear stress, which if exceeded
    ! by the bed shear stress, sediment is placed into suspension
    !
    ! loop over nodes in bottom surface
    call get_sediment_item(state, i_field, 'erodability', erod, default=1.0)
    call get_sediment_item(state, i_field, 'porosity', poro, default=0.3)
    
    ele => ele_nodes(reentrainment, i_ele)
    shape => ele_shape(reentrainment, i_ele) 

    call transform_facet_to_physical(x, surface_element_list(i_ele), detwei)  
    
    if(continuity(reentrainment)>=0) then
       call addto(masslump, ele, &
            sum(shape_shape(shape, shape, detwei), 1))
    else
       ! In the DG case we will apply the inverse mass locally.
       invmass=inverse(shape_shape(shape, shape, detwei))
    end if 

    ! calculate magnitude of shear stress at quadrature points
    shear_quad = face_val_at_quad(shear_stress, surface_element_list(i_ele))
    do i_gi = 1, ele_ngi(reentrainment, i_ele)
       shear(i_gi) = norm2(shear_quad(:, i_gi))
    end do
    ! non-dimensionalise shear stress
    call get_option(trim(shear_stress%option_path)//"/diagnostic/density", density)
    shear = shear / density

    ! calculate reentrainment F*vs*E
    E = shape_rhs(shape, face_val_at_quad(volume_fraction, surface_element_list(i_ele)) *&
         & face_val_at_quad(sink_U, surface_element_list(i_ele)) * erod * (1-poro) *&
         & (shear - shear_crit)/shear_crit * detwei) 

    if(continuity(reentrainment)<0) then
       ! DG case.
       E = matmul(invmass, E)
    end if

    call addto(reentrainment, ele, E)

  end subroutine assemble_hill_2010_reentrainment_ele

  subroutine sediment_check_options

    character(len=FIELD_NAME_LEN)           :: field_mesh, sediment_mesh, bc_type
    character(len=OPTION_PATH_LEN)          :: field_option_path, bc_path, bc_path_i
    integer                                 :: i_field, i_bc, i_bc_surf, i_bedload_surf,&
         & n_sediment_fields, nbcs
    integer, dimension(2)                   :: bc_surface_id_count, bedload_surface_id_count
    integer, dimension(:), allocatable      :: bc_surface_ids, bedload_surface_ids

    if (have_option('/material_phase[0]/sediment/')) then

       ewrite(1,*) 'Checking sediment model options'

       n_sediment_fields = get_n_sediment_fields()

       call get_option('/material_phase[0]/sediment/scalar_field[0]/prognostic/mesh[0]/name', sediment_mesh)

       sediment_fields: do i_field=1,n_sediment_fields

          field_option_path = '/material_phase[0]/sediment/scalar_field['//int2str(i_field - 1)//']/pro&
               &gnostic'

          ! check sinking velocity is specified for every sediment field
          if (.not.(have_option(trim(field_option_path)//'/scalar_field::SinkingVelocity')))&
               & then
             FLExit("You must specify a sinking velocity for every sediment field")
          end if

          ! check all sediment fields are on the same mesh
          call get_option(trim(field_option_path)//'/mesh[0]/name', field_mesh)
          if (.not.(trim(field_mesh) .eq. trim(sediment_mesh))) then
             FLExit("All sediment fields must be on the same mesh")
          end if

          ! check reentrainment is set on a bedload surface and that a BedShearStress field is
          !  present if there is reentrainment

          ! get boundary condition path and number of boundary conditions
          nbcs=option_count(trim(field_option_path)//'/boundary_conditions')
          ! Loop over boundary conditions for field
          boundary_conditions: do i_bc=0, nbcs-1

             ! get name and type of boundary condition
             call get_option(trim(field_option_path)//'/boundary_conditions['//int2str(i_bc)//&
                  &']/type[0]/name', bc_type)

             ! check whether this is a reentrainment boundary
             if (.not. (trim(bc_type) .eq. "sediment_reentrainment")) then
                cycle boundary_conditions
             end if

             ! check a 'BedShearStress' field exists
             if (.not.(have_option('/material_phase[0]/vector_field::BedShearStress'))) then
                FLExit("Reentrainment boundary condition requires a BedShearStress field")
             end if

             ! get bedload surface ids
             bedload_surface_id_count=option_shape(trim(field_option_path)//'/scalar_field&
                  &::Bedload/diagnostic/surface_ids')
             allocate(bedload_surface_ids(bedload_surface_id_count(1)))
             call get_option(trim(field_option_path)//'/scalar_field::Bedload/diagnostic/surf&
                  &ace_ids', bedload_surface_ids) 

             ! get reentrainment surface ids
             bc_surface_id_count=option_shape(trim(field_option_path)//'/boundary_conditions['&
                  &//int2str(i_bc)//']/surface_ids')
             allocate(bc_surface_ids(bc_surface_id_count(1)))
             call get_option(trim(field_option_path)//'/boundary_conditions['//int2str(i_bc)//']/sur&
                  &face_ids', bc_surface_ids) 

             bc_surface_id: do i_bc_surf=1, bc_surface_id_count(1)

                bedload_surface_id: do i_bedload_surf=1, bedload_surface_id_count(1)

                   if (bc_surface_ids(i_bc_surf) .eq. bedload_surface_ids(i_bedload_surf)) then
                      cycle bc_surface_id
                   end if

                end do bedload_surface_id

                FLExit("Reentrainment boundary condition is specified on a surface with no bedload")

             end do bc_surface_id

             deallocate(bc_surface_ids)
             deallocate(bedload_surface_ids)

          end do boundary_conditions

       end do sediment_fields

       ewrite(1,*) 'Sediment model options check complete'

    end if

  end subroutine sediment_check_options

end module sediment<|MERGE_RESOLUTION|>--- conflicted
+++ resolved
@@ -74,173 +74,12 @@
 
   subroutine get_sediment_field(state, i_field, item, stat)
 
-<<<<<<< HEAD
-function get_nSediments()
-    !!< Return the number of sediment classes
-    
-    integer :: get_nSediments
-
-    get_nSediments = option_count('/material_phase[0]/sediment/class')
-
-end function get_nSediments
-
-subroutine sediment_init()
-
-    integer                        :: ic, bc, i, stat, nSedimentClasses
-    integer                        :: nBoundaryConditions, nInitialConditions, existingInitCond
-    character(len=OPTION_PATH_LEN) :: option_path, temp_path
-    character(len=FIELD_NAME_LEN)  :: class_name, bc_name, ic_name
-
-    ! Set up some constants and allocate an array of sediment boundary condition
-    ! IDs. 
-    nSedimentClasses = option_count('/material_phase[0]/sediment/sediment_class')
-    allocate(sediment_boundary_condition_ids(nSedimentClasses))
-    sediment_boundary_condition_ids = -1
-
-    ewrite(2,*) "In sediment_init"
-    ewrite(2,*) "Found ",nSedimentClasses, "sediment classes"
-    ! Check if we have SedimentTemplate on - if so, this is a fresh run, so 
-    ! construct the sediment classes from the template.
-    ! If it doesn't exist, it's a checkpoint run, so no need to do this.
-    ! Note that we have to also check options more carefully, as we can't 
-    ! carry out all possible checks in options_check (our fields haven't been
-    ! constructed at that point).
-    if (have_option('/material_phase[0]/sediment/scalar_field::SedimentTemplate')) then
-
-        ewrite(2,*) "Initialising sediment classes from Template"
-
-        ! For each sediment class
-        sediment_classes: do i=1,nSedimentClasses
-            ! copy the template into a temp option path
-            temp_path = '/material_phase[0]/sediment/Sediment_'//int2str(i-1)//'_temp'
-            call copy_option('/material_phase[0]/sediment/scalar_field::SedimentTemplate',&
-                             trim(temp_path))
-
-            ! now go over all the top level options and copy them into the 
-            ! temp option tree
-            option_path='/material_phase[0]/sediment/sediment_class['//int2str(i-1)//']'
-            call get_option(trim(option_path)//'/name',class_name)
-            option_path='/material_phase[0]/sediment/sediment_class::'//trim(class_name)
-            call delete_option(trim(temp_path)//"/name")
-            call copy_option(trim(option_path)//"/name",trim(temp_path)//"/name")
-
-            ! loop over all boundary conditions
-            nBoundaryConditions = option_count(trim(option_path)//'/boundary_conditions')
-            bc_loop: do bc=1,nBoundaryConditions
-                call get_option(trim(option_path)//'/boundary_conditions['//int2str(bc-1)//']/name',bc_name)
-                call move_option(trim(option_path)//'/boundary_conditions::'//trim(bc_name),&
-                                 trim(temp_path)//'/prognostic//boundary_conditions::'//trim(bc_name))
-            end do bc_loop
-                          
-            ! loop over all initial conditions
-            nInitialConditions = option_count(trim(option_path)//'/initial_condition')
-            existingInitCond = option_count(trim(temp_path)//'/prognostic/initial_condition')
-            if (nInitialConditions > 0) then
-                do ic=1,existingInitCond
-                    call delete_option(trim(temp_path)//'/prognostic/initial_condition[0]')
-                end do
-            end if
-            ic_loop: do ic=1,nInitialConditions
-                call get_option(trim(option_path)//'/initial_condition['//int2str(ic-1)//']/name',ic_name)
-                call copy_option(trim(option_path)//'/initial_condition::'//trim(ic_name),&
-                                 trim(temp_path)//'/prognostic/initial_condition::'//trim(ic_name))
-            end do ic_loop
-
-            ! now do the one off fields and options
-            if (have_option(trim(option_path)//'/tensor_field::Diffusivity')) then
-                if (have_option(trim(temp_path)//'/prognostic/tensor_field::Diffusivity')) then
-                    call delete_option(trim(temp_path)//'/prognostic/tensor_field::Diffusivity')
-                end if
-                call move_option(trim(option_path)//'/tensor_field::Diffusivity',&
-                & trim(temp_path)//'/prognostic/tensor_field::Diffusivity')
-            end if
-
-            ! Check that we have a density somewhere
-            if (.not. have_option(trim(option_path)//'/density') .and. &
-                .not. have_option(trim(temp_path)//'/density')) then
-                FLExit("You must specify a sediment density under the Template &&
-                && or under each sediment class")
-            end if
-            ! OK, so let's make sure we have the one under the sediment class
-            ! if it exists.
-            if (have_option(trim(option_path)//'/density')) then
-                if (have_option(trim(temp_path)//'/density')) then
-                    call delete_option(trim(temp_path)//'/density')
-                end if
-                call move_option(trim(option_path)//'/density',&
-                & trim(temp_path)//'/density')
-            end if
-
-            if (have_option(trim(option_path)//'/diameter')) then
-                if (have_option(trim(temp_path)//'/diameter')) then
-                    call delete_option(trim(temp_path)//'/diameter')
-                end if
-                call move_option(trim(option_path)//'/diameter',&
-                & trim(temp_path)//'/diameter')
-            end if
-            
-            if (have_option(trim(option_path)//'/erodability')) then
-                if (have_option(trim(temp_path)//'/erodability')) then
-                    call delete_option(trim(temp_path)//'/erodability')
-                end if
-                call move_option(trim(option_path)//'/erodability',&
-                & trim(temp_path)//'/erodability')
-            end if
-            
-            if (have_option(trim(option_path)//'/critical_shear_stress')) then
-                if (have_option(trim(temp_path)//'/critical_shear_stress')) then
-                    call delete_option(trim(temp_path)//'/critical_shear_stress')
-                end if
-                call move_option(trim(option_path)//'/critical_shear_stress',&
-                & trim(temp_path)//'/critical_shear_stress')
-            end if
-            
-            if (have_option(trim(option_path)//'/scalar_field::SinkingVelocity')) then
-                if (have_option(trim(temp_path)//'/prognostic/scalar_field::SinkingVelocity')) then
-                    call delete_option(trim(temp_path)//'/prognostic/scalar_field::SinkingVelocity')
-                end if
-                call move_option(trim(option_path)//'/scalar_field::SinkingVelocity',&
-                & trim(temp_path)//'/prognostic/scalar_field::SinkingVelocity')
-            end if
-            
-            if (have_option(trim(option_path)//'/scalar_field::UnhinderedSinkingVelocity')) then
-                if (have_option(trim(temp_path)//&
-                     &'/prognostic/scalar_field::UnhinderedSinkingVelocity')) then
-                    call delete_option(trim(temp_path)//& 
-                         &'/prognostic/scalar_field::UnhinderedSinkingVelocity')
-                end if
-                call move_option(trim(option_path)//'/scalar_field::UnhinderedSinkingVelocity',&
-                & trim(temp_path)//'/prognostic/scalar_field::UnhinderedSinkingVelocity')
-            end if
-
-            ! All done, move over the temporary one to the main material phase
-            ! Note that this is no longer under /sediment, so it acts like a
-            ! normal scalar field from now on...
-            call move_option(temp_path,'/material_phase[0]/scalar_field::'//trim(class_name))
-            ! ...however, after a restrat from checkpoint, we won't know about
-            ! the sediment fields any longer, so add them to the option tree
-            call add_option('/material_phase[0]/sediment/class['//int2str(i-1)//']',stat)
-            call add_option('/material_phase[0]/sediment/class['//int2str(i-1)//']/name',stat)
-            call set_option('/material_phase[0]/sediment/class['//int2str(i-1)//']/name',trim(class_name))
-
-        end do sediment_classes
-
-        ! Remove the Sediment template from the options tree
-        call delete_option('/material_phase[0]/sediment/scalar_field::SedimentTemplate')
-        ! delete the old sediment_class options
-        do i=1,nSedimentClasses
-            ! only ever need to delete 0 and when we remove a field, the next
-            ! one will become zero
-            call delete_option('/material_phase[0]/sediment/sediment_class[0]')
-        end do
-=======
     ! Returns sediment field string option
     type(state_type), intent(in)                :: state
     integer, intent(in)                         :: i_field
     type(scalar_field), pointer, intent(out)    :: item
     integer, intent(out), optional              :: stat
     character(len=FIELD_NAME_LEN)               :: name
->>>>>>> ec6d150e
 
     call get_option(trim(state%option_path)//'/sediment/scalar_field['//int2str(i_field -&
          & 1)//']/name', name) 
@@ -517,97 +356,6 @@
     call get_sediment_item(state, i_field, 'submerged_specific_gravity', R)
     call get_sediment_item(state, i_field, 'diameter', d)
     call get_option("/physical_parameters/gravity/magnitude", g)
-<<<<<<< HEAD
-    viscosity = 1. / 1000.
-
-    alloced = .false.
-
-    nSedimentClasses = get_nSediments()
-
-    do i=1,nSedimentClasses
-
-        if (sediment_boundary_condition_ids(i) .eq. -1) then
-            cycle
-        end if
-
-        class_name = get_sediment_name(i)
-        SedConc => extract_scalar_field(state, trim(class_name))
-        option_path = SedConc%option_path
-        bedload => extract_scalar_field(state,"SedimentDeposition"//trim(class_name))
-
-        call get_option(trim(option_path)//"/porosity", porosity, default=0.3)
-        call get_option(trim(option_path)//"/name", class_name)
-
-        if (.not. alloced) then
-            bedShearStress => extract_vector_field(state, "BedShearStress")
-            call get_boundary_condition(SedConc, sediment_boundary_condition_ids(i), &
-                        surface_mesh=bottom_mesh,surface_element_list=surface_element_list)         
-            !call create_surface_mesh(bottom_mesh, surface_nodes, bedShearStress%mesh, surface_element_list, 'ErosionBed')
-            call allocate(bedLoadSurface,bottom_mesh, name="bedLoadSurface")
-            call allocate(shearStressSurface,bedShearStress%dim,bottom_mesh, name="shearStressSurface")
-            call remap_field_to_surface(bedShearStress, shearStressSurface, &
-                                        surface_element_list)
-            
-            nNodes = node_count(bedLoadSurface)
-            alloced = .true.
-        end if
-        call get_option(trim(option_path)//"/erodability", erodibility, default=1.0)
-        if (have_option(trim(option_path)//"/critical_shear_stress")) then
-            call get_option(trim(option_path)//"/critical_shear_stress", critical_shear_stress)
-        else
-            if (have_option(trim(option_path)//"/diameter")) then
-                call get_option(trim(option_path)//"/diameter",diameter)
-            else
-                FLExit("You need to either specify a critical shear stress or a &&
-                && sediment diameter")
-            end if
-            call get_option(trim(option_path)//"/density",density)
-            ! calc critical shear stress
-            s = density/1000.
-            !S_star = sqrt((s-1)*g*diameter**3)/viscosity
-            !critical_shear_stress = 0.105*S_star**(-0.13) + &
-            !                        0.045*exp(-35*S_star**(-0.59))
-            ! estimate of critical shear stress assuming grains larger than
-            ! 10 microns and constant viscosity - note the conversion to mm!
-            critical_shear_stress = 0.041 * (s-1) * 1024. * g * (diameter/1000.)
-        end if
-
-        call remap_field_to_surface(bedload, bedLoadSurface, &
-                                        surface_element_list)
-        erosion => extract_surface_field(SedConc,sediment_boundary_condition_ids(i),"value")
-
-        ! we only need to add to the source the erosion of sediment from the
-        ! bedload into the neumann BC term
-        !
-        ! The source depends on the erodability of that sediment
-        ! (usually 1 unless you want to do something like mud which sticks),
-        ! the porosity in the bedload and the bed shear stress. 
-        !
-        ! Each sediment class has a critical shear stress, which if exceeded
-        ! by the bed shear stress, sediment is placed into suspension
-
-        ! loop over nodes in bottom surface
-        do j=1,nNodes
-          
-            shear = norm2(node_val(ShearStressSurface, j))
-            ! critical stress is either given by user (optional) or calculated
-            ! using Shield's formula (depends on grain size and density and
-            ! (vertical) viscosity)
-            erosion_flux = erodibility*(1-porosity)*((shear - critical_shear_stress) / critical_shear_stress)
-                 
-            if (erosion_flux < 0) then 
-                erosion_flux = 0.0
-            end if
-            ! A limit is placed depending on how much of that sediment is in the
-            ! bedload
-            if (erosion_flux*dt > node_val(bedLoadSurface,j)) then
-                erosion_flux = node_val(bedLoadSurface,j)/dt
-            end if
-
-            call set(erosion,j,erosion_flux)
-       
-        end do
-=======
     ! VISCOSITY ASSUMED TO BE ISOTROPIC - maybe should be in normal direction to surface
     R_p = sqrt(R*g*d**3)/face_val_at_quad(viscosity, surface_element_list(i_ele), 1, 1)
     
@@ -619,7 +367,6 @@
        shear(i_gi) = norm2(shear_quad(:, i_gi))
     end do
     u_star = sqrt(shear/density)
->>>>>>> ec6d150e
 
     ! calculate lambda_m
     do i_gi = 1, ele_ngi(reentrainment, i_ele)
