--- conflicted
+++ resolved
@@ -102,12 +102,8 @@
   use hyperlight
 #endif
   use multiphase_module
-<<<<<<< HEAD
   use lagrangian_biology
-  use detector_parallel, only: deallocate_detector_list_array
-=======
   use detector_parallel, only: sync_detector_coordinates, deallocate_detector_list_array
->>>>>>> e3871a0a
 
   implicit none
 
@@ -404,20 +400,11 @@
        call calculate_biology_terms(state(1))
     end if
 
-<<<<<<< HEAD
     ! Initialise lagrangian biology agents
     if (have_option("/embedded_models/lagrangian_ensemble_biology")) then
        call initialise_lagrangian_biology(state(1))
     end if
 
-    ! Initialise radiation specific data types and register radiation diagnostics
-    if(have_option("/embedded_models/radiation")) then
-        call radiation_initialise(state, &
-                                  particles)
-    end if
-
-=======
->>>>>>> e3871a0a
     call initialise_diagnostics(filename, state)
 
     ! Initialise ice_meltrate, read constatns, allocate surface, and calculate melt rate
