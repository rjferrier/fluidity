!    Copyright (C) 2006 Imperial College London and others.
!
!    Please see the AUTHORS file in the main source directory for a full list
!    of copyright holders.
!
!    Prof. C Pain
!    Applied Modelling and Computation Group
!    Department of Earth Science and Engineering
!    Imperial College London
!
!    amcgsoftware@imperial.ac.uk
!
!    This library is free software; you can redistribute it and/or
!    modify it under the terms of the GNU Lesser General Public
!    License as published by the Free Software Foundation,
!    version 2.1 of the License.
!
!    This library is distributed in the hope that it will be useful,
!    but WITHOUT ANY WARRANTY; without even the implied warranty of
!    MERCHANTABILITY or FITNESS FOR A PARTICULAR PURPOSE.  See the GNU
!    Lesser General Public License for more details.
!
!    You should have received a copy of the GNU Lesser General Public
!    License along with this library; if not, write to the Free Software
!    Foundation, Inc., 59 Temple Place, Suite 330, Boston, MA  02111-1307
!    USA

#include "fdebug.h"

module fluids_module

  use AuxilaryOptions
  use MeshDiagnostics
  use signal_vars
  use spud
  use equation_of_state
  use timers
  use adapt_state_module
  use adapt_state_prescribed_module
  use FLDebug
  use sparse_tools
  use elements
  use fields
  use boundary_conditions_from_options
  use populate_state_module
  use populate_sub_state_module
  use reserve_state_module
  use vtk_interfaces
  use Diagnostic_variables
  use diagnostic_fields_new, only : &
    & calculate_diagnostic_variables_new => calculate_diagnostic_variables, &
    & check_diagnostic_dependencies
  use diagnostic_fields_wrapper
  use diagnostic_children
  use advection_diffusion_cg
  use advection_diffusion_DG
  use advection_diffusion_FV
  use field_equations_cv, only: solve_field_eqn_cv, initialise_advection_convergence, coupled_cv_field_eqn
  use vertical_extrapolation_module
  use qmesh_module
  use checkpoint
  use write_state_module
  use synthetic_bc
  use goals
  use adaptive_timestepping
  use conformity_measurement
  ! Use Solid-fluid coupling and ALE - Julian- 18-09-06
  use ale_module
  use adjacency_lists
  use multimaterial_module
  use parallel_tools
  use SolidConfiguration
  use MeshMovement
  use write_triangle
  use biology
  use foam_flow_module, only: calculate_potential_flow, calculate_foam_velocity
  use momentum_equation
  use timeloop_utilities
  use free_surface_module
  use field_priority_lists
  use boundary_conditions
  use porous_media
  use spontaneous_potentials, only: calculate_electrical_potential
  use saturation_distribution_search_hookejeeves
  use discrete_properties_module
  use gls
  use k_epsilon
  use ice_melt_interface
  use halos
  use memory_diagnostics
  use free_surface_module
  use global_parameters, only: current_time, dt, timestep, OPTION_PATH_LEN, &
                               simulation_start_time, &
                               simulation_start_cpu_time, &
                               simulation_start_wall_time, &
                               topology_mesh_name
  use eventcounter
  use reduced_model_runtime
  use implicit_solids
  use sediment
#ifdef HAVE_HYPERLIGHT
  use hyperlight
#endif
  use multiphase_module
  use detector_parallel, only: sync_detector_coordinates, deallocate_detector_list_array

  implicit none

  private

  public :: fluids, fluids_module_check_options

  interface
    subroutine check_options
    end subroutine check_options
  end interface

contains

  SUBROUTINE FLUIDS()
    character(len = OPTION_PATH_LEN) :: filename

    INTEGER :: &
         & NTSOL,  &
         & nonlinear_iterations,  &
         & nonlinear_iterations_adapt

    REAL :: &
         & finish_time, &
         & steady_state_tolerance

    real:: nonlinear_iteration_tolerance

    !     System state wrapper.
    type(state_type), dimension(:), pointer :: state => null()
    type(state_type), dimension(:), pointer :: sub_state => null()
    type(state_type), dimension(:), allocatable :: POD_state

    type(tensor_field) :: metric_tensor
    !     Dump index
    integer :: dump_no = 0
    !     Temporary buffer for any string options which may be required.
    character(len=OPTION_PATH_LEN) :: option_buffer
    character(len=OPTION_PATH_LEN):: option_path
    REAL :: CHANGE,CHAOLD

    integer :: i, it, its

    logical :: not_to_move_det_yet = .false.

    !CCCCCCCCCCCCCCCCCCCCCCCCCCCCCCCCCCCCCCCCCCCCCCCCCCCCC

    !     STUFF for MEsh movement, and Solid-fluid-coupling.  ------ jem

    !     Ale mesh movement - Julian 05-02-07
    LOGICAL:: USE_ALE
    INTEGER:: fs

    !     Solid-fluid coupling - Julian 18-09-06
    !New options
    INTEGER :: ss,ph
    LOGICAL :: have_solids

    ! Pointers for scalars and velocity fields
    type(scalar_field), pointer :: sfield
    type(scalar_field) :: foam_velocity_potential
    type(vector_field), pointer :: foamvel
    !CCCCCCCCCCCCCCCCCCCCCCCCCCCCCCCCCCCCCCCCCCCCCCCCCCCCCCCCCC

    !     backward compatibility with new option structure - crgw 21/12/07
    logical::use_advdif=.true.  ! decide whether we enter advdif or not

    INTEGER :: adapt_count

    ! Absolute first thing: check that the options, if present, are valid.
    call check_options
    ewrite(1,*) "Options sanity check successful"

    call get_option("/simulation_name",filename)

    call set_simulation_start_times()
    call initialise_walltime
    timestep = 0

#ifdef HAVE_MEMORY_STATS
    ! this is to make sure the option /io/log_output/memory_diagnostics is read
    call reset_memory_logs()
#endif

    call initialise_qmesh
    call initialise_write_state


    ! Initialise sediments
    if (have_option("/material_phase[0]/sediment")) then
        call sediment_init()
    end if

    ! Initialise Hyperlight
#ifdef HAVE_HYPERLIGHT
    if (have_option("ocean_biology/lagrangian_ensemble/hyperlight")) then
       if (.not.have_option("/material_phase[0]/scalar_field::Chlorophyll")) then
          FLExit("You need Chlorophyll scalar field for Hyperlight")
       else
          call hyperlight_init()       
       end if
    end if
#else
    if (have_option("ocean_biology/lagrangian_ensemble/hyperlight")) then
       ewrite(-1,*) "Hyperlight module was selected, but not compiled."
       FLExit("Please re-compile fluidity with the --enable-hyperlight option.")
    end if
#endif

    if (have_option("/geometry/disable_geometric_data_cache")) then
       ewrite(1,*) "Disabling geometric data cache"
       cache_transform_elements=.false.
    end if

    adapt_count = 0

    ! Read state from .flml file
    call populate_state(state)

    ewrite(3,*)'before have_option test'

    if (have_option("/reduced_model/execute_reduced_model")) then
       call read_pod_basis(POD_state, state)
    else
       ! need something to pass into solve_momentum
       allocate(POD_state(1:0))
    end if

    ! Check the diagnostic field dependencies for circular dependencies
    call check_diagnostic_dependencies(state)

    default_stat%zoltan_drive_call=.false.

    ! For multiphase simulations, we have to call calculate_diagnostic_phase_volume_fraction *before*
    ! copy_to_stored(state,"Old") is called below. Otherwise, OldPhaseVolumeFraction (in the phase
    ! containing the diagnostic PhaseVolumeFraction) will be zero and 
    ! NonlinearPhaseVolumeFraction will be calculated incorrectly at t=0.
    if(option_count("/material_phase/vector_field::Velocity/prognostic") > 1) then
      call calculate_diagnostic_phase_volume_fraction(state)
    end if

   ! set the nonlinear timestepping options, needs to be before the adapt at first timestep
    call get_option('/timestepping/nonlinear_iterations',nonlinear_iterations,&
         & default=1)
    call get_option("/timestepping/nonlinear_iterations/tolerance", &
         & nonlinear_iteration_tolerance, default=0.0)
    
    if(have_option("/mesh_adaptivity/hr_adaptivity/adapt_at_first_timestep")) then

       if(have_option("/timestepping/nonlinear_iterations/nonlinear_iterations_at_adapt")) then
         call get_option('/timestepping/nonlinear_iterations/nonlinear_iterations_at_adapt',nonlinear_iterations_adapt)
         nonlinear_iterations = nonlinear_iterations_adapt
       end if

       call adapt_state_first_timestep(state)

       ! Auxilliary fields.
       call allocate_and_insert_auxilliary_fields(state)
       call copy_to_stored_values(state,"Old")
       call copy_to_stored_values(state,"Iterated")
       call relax_to_nonlinear(state)

       call enforce_discrete_properties(state)

       ! Ensure that checkpoints do not adapt at first timestep.
       call delete_option(&
            "/mesh_adaptivity/hr_adaptivity/adapt_at_first_timestep")

       ! Remove dummy field used by implicit_solids
       if (have_option("/implicit_solids")) call remove_dummy_field(state(1))
    else
       ! Auxilliary fields.
       call allocate_and_insert_auxilliary_fields(state)
       call copy_to_stored_values(state,"Old")
       call copy_to_stored_values(state,"Iterated")
       call relax_to_nonlinear(state)

       call enforce_discrete_properties(state)
    end if

   ! set the remaining timestepping options, needs to be before any diagnostics are calculated
    call get_option("/timestepping/timestep", dt)
    if(have_option("/timestepping/adaptive_timestep/at_first_timestep")) then
       call calc_cflnumber_field_based_dt(state, dt, force_calculation = .true.)
       call set_option("/timestepping/timestep", dt)
    end if

    call get_option("/timestepping/current_time", current_time)
    call get_option("/timestepping/finish_time", finish_time)

    call get_option("/timestepping/steady_state/tolerance", &
         & steady_state_tolerance, default = -666.01)

    if(use_sub_state()) then
       call populate_sub_state(state,sub_state)
    end if

    ! Calculate the number of scalar fields to solve for and their correct
    ! solve order taking into account dependencies.
    call get_ntsol(ntsol)

    call initialise_field_lists_from_options(state, ntsol)

    call check_old_code_path()

    !        Initialisation of distance to top and bottom field
    !        Currently only needed for free surface
    if (has_scalar_field(state(1), "DistanceToTop")) then
       if (.not. have_option('/geometry/ocean_boundaries')) then
          ewrite(-1,*) "There are no top and bottom boundary markers."
          FLExit("Switch on /geometry/ocean_boundaries or remove your DistanceToTop field.")
       end if
       call CalculateTopBottomDistance(state(1))
       ! Initialise the OriginalDistanceToBottom field used for wetting and drying
       if (have_option("/mesh_adaptivity/mesh_movement/free_surface/wetting_and_drying")) then
          call insert_original_distance_to_bottom(state(1))
          ! Wetting and drying only works with no poisson guess ... lets check that
          call get_option("/material_phase::water/scalar_field::Pressure/prognostic/scheme/poisson_pressure_solution", option_buffer)
          if (.not. trim(option_buffer) == "never") then 
            FLExit("Please choose 'never' under /material_phase::water/scalar_field::Pressure/prognostic/scheme/poisson_pressure_solution when using wetting and drying")
          end if
       end if
    end if

    ! move mesh according to inital free surface:
    !    top/bottom distance needs to be up-to-date before this call, after the movement
    !    they will be updated (inside the call)
    call move_mesh_free_surface(state, initialise=.true.)

    call run_diagnostics(state)

    !CCCCCCCCCCCCCCCCCCCCCCCCCCCCCCCCCCCCCCCCCCCCCCCCCCCCCCCCCCC
    !     Initialise solid-fluid coupling, and ALE ----------- -Julian 17-07-2008
    have_solids=.false.
    use_ale=.false.

    !Read the amount of SolidConcentration fields
    !and save their IT numbers.
    if(have_option(trim('/imported_solids'))) then
       ss=0
       phaseloop: do ph = 1, size(state)
          write(option_buffer, '(a,i0,a)') "/material_phase[",ph-1,"]"
          if(have_option(trim(option_buffer)//"/scalar_field::SolidConcentration") &
             .and. have_option("/imported_solids")) then
             ss = ph
             have_solids=.true.
          end if
       end do phaseloop
       if(ss==0) then
          ewrite(-1,*) "You have /imported_solids on but..."
          FLExit("..couldn't find a material phase containing solid concentration.")
       end if
       EWRITE(2,*) 'solid state= ',ss
    end if

    if(have_option(trim('/mesh_adaptivity/mesh_movement/explicit_ale'))) then
       !if using ALE with two fluids, look for the prognostic Material Volume fraction field.
       !This will later be changed to be more general (i.e.: be able to do this with any field by providing
       !its name)
       use_ale=.true.
       fs=-1
       phaseloop1: do ph = 1, size(state)
          write(option_buffer, '(a,i0,a)') "/material_phase[",ph-1,"]"
          if(have_option(trim(option_buffer)//"/scalar_field::MaterialVolumeFraction/prognostic")) then
             fs = ph
          end if
       end do phaseloop1
       if (fs==-1) then
          FLExit('No prognostic MaterialVolumeFraction was defined, which is needed for ALE')
       end if
    end if
    !     end initialise solid-fluid coupling, and ALE  -Julian 17-07-2008
    !CCCCCCCCCCCCCCCCCCCCCCCCCCCCCCCCCCCCCCCCCCCCCCCCCCCCCCCCCCCC

    if (have_option("/mesh_adaptivity/hr_adaptivity")) then
       call allocate(metric_tensor, extract_mesh(state(1), topology_mesh_name), "ErrorMetric")
    end if

    !     Determine the output format.
    call get_option('/io/dump_format', option_buffer)
    if(trim(option_buffer) /= "vtk") then
       ewrite(-1,*) "You must specify a dump format and it must be vtk."
       FLExit("Rejig your FLML: /io/dump_format")
    end if

    ! initialise the multimaterial fields
    call initialise_diagnostic_material_properties(state)

    call calculate_diagnostic_variables(State)
    call calculate_diagnostic_variables_new(state)
    ! This is mostly to ensure that the photosynthetic radiation
    ! has a non-zero value before the first adapt.
    if (have_option("/ocean_biology")) then
       call calculate_biology_terms(state(1))
    end if

    call initialise_diagnostics(filename, state)

    ! Initialise melt interface paramerisation
    if (have_option("/ocean_forcing/iceshelf_meltrate/Holland08")) then
        call melt_interface_initialisation(state(1))
    end if
    
    ! Checkpoint at start
    if(do_checkpoint_simulation(dump_no)) call checkpoint_simulation(state, cp_no = dump_no)
    ! Dump at start
    if( &
         ! if this is not a zero timestep simulation (otherwise, there would
         ! be two identical dump files)
         & current_time < finish_time &
         ! unless explicitly disabled
         & .and. .not. have_option("/io/disable_dump_at_start") &
         & ) then
       call write_state(dump_no, state)
    end if

    call initialise_convergence(filename, state)
    call initialise_steady_state(filename, state)
    call initialise_advection_convergence(state)

    if(have_option("/io/stat/output_at_start")) call write_diagnostics(state, current_time, dt, timestep, not_to_move_det_yet=.true.)

    not_to_move_det_yet=.false.

    ! Initialise GLS
    if (have_option("/material_phase[0]/subgridscale_parameterisations/GLS/option")) then
        call gls_init(state(1))
    end if

    ! Initialise k_epsilon
    if (have_option("/material_phase[0]/subgridscale_parameterisations/k-epsilon/")) then
        call keps_init(state(1))
    end if

    ! ******************************
    ! *** Start of timestep loop ***
    ! ******************************

    timestep_loop: do
       timestep = timestep + 1

       ewrite(1, *) "********************"
       ewrite(1, *) "*** NEW TIMESTEP ***"
       ewrite(1, *) "********************"
       ewrite(1, *) "Current simulation time: ", current_time
       ewrite(1, *) "Timestep number: ", timestep
       ewrite(1, *) "Timestep size (dt): ", dt
       if(.not. allfequals(dt)) then
          ewrite(-1, *) "Timestep size (dt): ", dt
          FLAbort("The timestep is not global across all processes!")
       end if

       if(simulation_completed(current_time, timestep)) exit timestep_loop

       if( &
                                ! Do not dump at the start of the simulation (this is handled by write_state call earlier)
            & current_time > simulation_start_time &
                                ! Do not dump at the end of the simulation (this is handled by later write_state call)
            & .and. current_time < finish_time &
                                ! Test write_state conditions
            & .and. do_write_state(current_time, timestep) &
            & ) then

          !CCCCCCCCCCCCCCCCCCCCCCCCCCCCCCCCCCCCCCCCCCCCCCCCCCCCCCCCCCCCCCC
          ! Regular during run state dump.
          !CCCCCCCCCCCCCCCCCCCCCCCCCCCCCCCCCCCCCCCCCCCCCCCCCCCCCCCCCCCCCCC

          ! Intermediate dumps
          if(do_checkpoint_simulation(dump_no)) then
             call checkpoint_simulation(state, cp_no = dump_no)
          end if
          call write_state(dump_no, state)
       end if

       ewrite(2,*)'steady_state_tolerance,nonlinear_iterations:',steady_state_tolerance,nonlinear_iterations

       call copy_to_stored_values(state,"Old")
       if (have_option('/mesh_adaptivity/mesh_movement') .and. .not. have_option('/mesh_adaptivity/mesh_movement/free_surface')) then
          ! Coordinate isn't handled by the standard timeloop utility calls.
          ! During the nonlinear iterations of a timestep, Coordinate is
          ! evaluated at n+theta, i.e. (1-theta)*OldCoordinate+theta*IteratedCoordinate.
          ! At the end of the previous timestep however, the most up-to-date Coordinate,
          ! i.e. IteratedCoordinate, has been copied into Coordinate. This value
          ! is now used as the Coordinate at the beginning of the time step.
          ! For the free surface this is dealt with within move_mesh_free_surface() below
          call set_vector_field_in_state(state(1), "OldCoordinate", "Coordinate")
       end if

       ! this may already have been done in populate_state, but now
       ! we evaluate at the correct "shifted" time level:
       call set_boundary_conditions_values(state, shift_time=.true.)
       if(use_sub_state()) call set_boundary_conditions_values(sub_state, shift_time=.true.)

       ! evaluate prescribed fields at time = current_time+dt
       call set_prescribed_field_values(state, exclude_interpolated=.true., &
            exclude_nonreprescribed=.true., time=current_time+dt)

       if(use_sub_state()) call set_full_domain_prescribed_fields(state,time=current_time+dt)

       ! move the mesh according to a prescribed grid velocity
       ! NOTE: there may be a chicken and egg situation here.  This update
       ! has to come after the setting of the prescribed fields so that
       ! the grid velocity is not advected (in a lagrangian way) with the mesh
       ! after the previous timestep of mesh movement.  However, this means
       ! that other prescribed fields are actually set up according to an old
       ! Coordinate field.
       ! NOTE ALSO: this must come before the enforcement of discrete properties
       ! to ensure those properties are satisfied on the new mesh not the old one.
       call move_mesh_imposed_velocity(state)
       call move_mesh_pseudo_lagrangian(state)

       call enforce_discrete_properties(state, only_prescribed=.true., &
            exclude_interpolated=.true., &
            exclude_nonreprescribed=.true.)

#ifdef HAVE_HYPERLIGHT
       ! Calculate multispectral irradiance fields from hyperlight
       if(have_option("/ocean_biology/lagrangian_ensemble/hyperlight")) then
          call set_irradiance_from_hyperlight(state(1))
       end if
#endif

       ! nonlinear_iterations=maximum no of iterations within a time step

       nonlinear_iteration_loop: do  ITS=1,nonlinear_iterations

          ewrite(1,*)'###################'
          ewrite(1,*)'Start of another nonlinear iteration; ITS,nonlinear_iterations=',ITS,nonlinear_iterations
          ewrite(1,*)'###################'

          call copy_to_stored_values(state, "Iterated")
          ! relax to nonlinear has to come before copy_from_stored_values
          ! so that the up to date values don't get wiped from the field itself
          ! (this could be fixed by replacing relax_to_nonlinear on the field
          !  with a dependency on the iterated field but then copy_to_stored_values
          !  would have to come before relax_to_nonlinear)
          call relax_to_nonlinear(state)
          call copy_from_stored_values(state, "Old")

          ! move the mesh according to the free surface algorithm
          ! this should not be at the end of the nonlinear iteration:
          ! if nonlinear_iterations==1:
          !    OldCoordinate is based on p^{n-1}, as it has been moved at the beginning of the previous timestep
          !    IteratedCoordinate will be moved to p^n, the current pressure achieved at the end of the previous timestep
          !    GridVelocity=(IteratedCoordinate-OldCoordinate)/dt
          !    so the coordinates and grid velocity are lagging one timestep behind the computed p, which is inevitable
          ! if nonlinear_iteration>1:
          !    In the first nonlinear iteration we use the same values of OldCoordinate (based on p^{n-1})
          !    and IteratedCoordinate (based on p at the beginning of last iteration of previous timestep, say p^n*)
          !    In subsequent iterations, we have a reasonable approximation of p^{n+1}, so we base
          !    OldCoordinate on p^n* and IteratedCoordinate on p^(n+1)*, the best approximation p^{n+1} thus
          !    far. Note that OldCoordinate should not be based on p^n (the value of p at the end of the
          !    last iteration of the previous timestep) but on p^n* (the value at the beginning of the last iteration
          !    of previous timestep).

          if (nonlinear_iterations==1) then
            call move_mesh_free_surface(state)
          else
            call move_mesh_free_surface(state, nonlinear_iteration=its)
          end if

          call compute_goals(state)

          !------------------------------------------------
          ! Addition for calculating drag force ------ jem 05-06-2008
          if (have_option("/imported_solids/calculate_drag_on_surface")) then
             call drag_on_surface(state)
          end if

          !     Addition for reading solids in - jem  02-04-2008
          if (have_solids) call solid_configuration(state(ss:ss))

          !Explicit ALE ------------   jem 21/07/08
          if (use_ale) then
             EWRITE(0,'(A)') '----------------------------------------------'
             EWRITE(0,'(A26,E12.6)') 'Using explicit_ale. time: ',current_time
             call explicit_ale(state,fs)
          end if
          !end explicit ale ------------  jem 21/07/08

          !-----------------------------------------------------
          ! Call to porous_media module (leading to multiphase flow in porous media)
          ! jhs - 16/01/09
          if (have_option("/porous_media")) then
             call porous_media_advection(state)
             ! compute spontaneous electrical potentials (myg - 28/10/09)
             do i=1,size(state)
                option_buffer = '/material_phase['//int2str(i-1)//']/electrical_properties/'
                ! Option to search through a space of saturation distributions to find
                ! best match to measured electrical data - for reservoir modelling.
                ! Added 18 May 2010 jhs
                if (have_option(trim(option_buffer)//'Saturation_Distribution_Search')) then
                   call search_saturations_hookejeeves(state, i)
                elseif (have_option(trim(option_buffer)//'coupling_coefficients/scalar_field::Electrokinetic').or.&
                    have_option(trim(option_buffer)//'coupling_coefficients/scalar_field::Thermoelectric').or.&
                    have_option(trim(option_buffer)//'coupling_coefficients/scalar_field::Electrochemical')) then
                   call calculate_electrical_potential(state(i), i)
                end if
             end do
          end if
          ! End call to porous_media

          if (have_option("/ocean_biology")) then
             call calculate_biology_terms(state(1))
          end if

          if (have_option("/implicit_solids")) then
             call solids(state(1), its, nonlinear_iterations)
          end if

          field_loop: do it = 1, ntsol
             ewrite(2, "(a,i0,a,i0)") "Considering scalar field ", it, " of ", ntsol
             ewrite(1, *) "Considering scalar field " // trim(field_name_list(it)) // " in state " // trim(state(field_state_list(it))%name)

             ! do we have the generic length scale vertical turbulence model?
             if( have_option("/material_phase[0]/subgridscale_parameterisations/GLS/option")) then
                if( (trim(field_name_list(it))=="GLSTurbulentKineticEnergy")) then
                    call gls_tke(state(1))
                else if( (trim(field_name_list(it))=="GLSGenericSecondQuantity")) then
                    call gls_psi(state(1))
                end if
             end if

             ! do we have the k-epsilon 2 equation turbulence model?
             if( have_option("/material_phase[0]/subgridscale_parameterisations/k-epsilon/") ) then
                if( (trim(field_name_list(it))=="TurbulentKineticEnergy")) then
                    call keps_tke(state(1))
                else if( (trim(field_name_list(it))=="TurbulentDissipation")) then
                    call keps_eps(state(1))
                endif
             end if

            ! Calculate the (ice) interface meltrate using the parameterisation described in Holland et al. 2008 doi:10.1175/2007JCLI1909.1
            if (have_option("/ocean_forcing/iceshelf_meltrate/Holland08")) then
                if ((trim(field_name_list(it)) == "MeltRate")) then
                    call melt_interface_calculate(state(1))
                endif
            end if

             call get_option(trim(field_optionpath_list(it))//&
                  '/prognostic/equation[0]/name', &
                  option_buffer, default="UnknownEquationType")
             select case(trim(option_buffer))
             case ( "AdvectionDiffusion", "ConservationOfMass", "ReducedConservationOfMass", "InternalEnergy", "HeatTransfer" )
                use_advdif=.true.
             case default
                use_advdif=.false.
             end select

             IF(use_advdif)THEN

                sfield => extract_scalar_field(state(field_state_list(it)), field_name_list(it))
                call calculate_diagnostic_children(state, field_state_list(it), sfield)


                !--------------------------------------------------
                !This addition creates a field that is a copy of
                !another to be used, i.e.: for diffusing.
                call get_copied_field(field_name_list(it), state(field_state_list(it)))
                !--------------------------------------------------

                IF(have_option(trim(field_optionpath_list(it))//&
                     & "/prognostic/spatial_discretisation/discontinuous_galerkin")) then

                   ! Solve the DG form of the equations.
                   call solve_advection_diffusion_dg(field_name=field_name_list(it), &
                        & state=state(field_state_list(it)))

                ELSEIF(have_option(trim(field_optionpath_list(it))//&
                     & "/prognostic/spatial_discretisation/finite_volume")) then

                   ! Solve the FV form of the equations.
                   call solve_advection_diffusion_fv(field_name=field_name_list(it), &
                        & state=state(field_state_list(it)))

                ELSEIF(have_option(trim(field_optionpath_list(it))//&
                     & "/prognostic/spatial_discretisation/control_volumes")) then

                   ! Solve the pure control volume form of the equations
                   call solve_field_eqn_cv(field_name=trim(field_name_list(it)), &
                        state=state(field_state_list(it):field_state_list(it)), &
                        global_it=its)

                else if(have_option(trim(field_optionpath_list(it)) // &
                     & "/prognostic/spatial_discretisation/continuous_galerkin")) then

                   call solve_field_equation_cg(field_name_list(it), state(field_state_list(it)), dt)
                else

                   ewrite(2, *) "Not solving scalar field " // trim(field_name_list(it)) // " in state " // trim(state(field_state_list(it))%name) //" in an advdif-like subroutine."

                end if ! End of dg/cv/cg choice.

                ! ENDOF IF((TELEDI(IT).EQ.1).AND.D3) THEN ELSE...
             ENDIF

             ewrite(1, *) "Finished field " // trim(field_name_list(it)) // " in state " // trim(state(field_state_list(it))%name)
          end do field_loop

          ! Sort out the dregs of GLS after the solve on Psi (GenericSecondQuantity) has finished
          if( have_option("/material_phase[0]/subgridscale_parameterisations/GLS/option")) then
            call gls_diffusivity(state(1))
          end if

          ! k_epsilon after the solve on Epsilon has finished
          if( have_option("/material_phase[0]/subgridscale_parameterisations/k-epsilon/") ) then
            ! Update the diffusivity, at each iteration.
            call keps_eddyvisc(state(1))
          end if
          
          ! Boundary conditions for the (ice) melt interface parameterisation
          if (have_option('/ocean_forcing/iceshelf_meltrate/Holland08/calculate_boundaries')) then
            call melt_interface_boundary_condition(state(1))
          endif
          
          if(option_count("/material_phase/scalar_field/prognostic/spatial_discretisation/coupled_cv")>0) then
             call coupled_cv_field_eqn(state, global_it=its)
          end if
          !CCCCCCCCCCCCCCCCCCCCCCCCCCCCCCCCCCCCCCCCCCCCCCCCCCCCC
          !
          ! Assemble and solve N.S equations.
          !

          !-------------------------------------------------------------
          ! Call to porous_media_momentum (leading to multiphase)
          ! jhs - 16/01/09
          ! moved to here 04/02/09
          if (have_option("/porous_media")) then
             call porous_media_momentum(state)
          end if

          if (have_solids) then
             ewrite(2,*) 'into solid_drag_calculation'
             call solid_drag_calculation(state(ss:ss), its, nonlinear_iterations)
             ewrite(2,*) 'out of solid_drag_calculation'
          end if

          do i=1, option_count("/material_phase")
            option_path="/material_phase["//int2str(i-1)//"]/scalar_field::FoamVelocityPotential"
            if( have_option(trim(option_path)//"/prognostic")) then
               call calculate_potential_flow(state(i), phi=foam_velocity_potential)
               call calculate_foam_velocity(state(i), foamvel=foamvel)
               ! avoid outflow bc's for velocity being zero after adapts
               call set_boundary_conditions_values(state, shift_time=.true.)
            end if
          end do 

          ! This is where the non-legacy momentum stuff happens
          ! a loop over state (hence over phases) is incorporated into this subroutine call
          ! hence this lives outside the phase_loop

          if(use_sub_state()) then
             call update_subdomain_fields(state,sub_state)
             call solve_momentum(sub_state,at_first_timestep=((timestep==1).and.(its==1)),timestep=timestep, POD_state=POD_state)
             call sub_state_remap_to_full_mesh(state, sub_state)
          else
             call solve_momentum(state,at_first_timestep=((timestep==1).and.(its==1)),timestep=timestep, POD_state=POD_state)
          end if

          if(nonlinear_iterations > 1) then
             ! Check for convergence between non linear iteration loops
             call test_and_write_convergence(state, current_time + dt, dt, its, change)
             if(its == 1) chaold = change

             if (have_option("/timestepping/nonlinear_iterations/&
                              &tolerance")) then
               ewrite(2, *) "Nonlinear iteration change = ", change
               ewrite(2, *) "Nonlinear iteration tolerance = ", nonlinear_iteration_tolerance

               if(change < abs(nonlinear_iteration_tolerance)) then
                  ewrite(1, *) "Nonlinear iteration tolerance has been reached"
                  ewrite(1, "(a,i0,a)") "Exiting nonlinear iteration loop after ", its, " iterations"
                  exit nonlinear_iteration_loop
               endif
             end if
          end if

          if(have_solids) then
             ewrite(2,*) 'into solid_data_update'
             call solid_data_update(state(ss:ss), its, nonlinear_iterations)
             ewrite(2,*) 'out of solid_data_update'
          end if

       end do nonlinear_iteration_loop

       ! Reset the number of nonlinear iterations in case it was overwritten by nonlinear_iterations_adapt
       call get_option('/timestepping/nonlinear_iterations',nonlinear_iterations,&
         & default=1)

       if(have_option("/timestepping/nonlinear_iterations/terminate_if_not_converged")) then
          if(its >= nonlinear_iterations .and. change >= abs(nonlinear_iteration_tolerance)) then
             ewrite(0, *) "Nonlinear iteration tolerance not reached - termininating"
             exit timestep_loop
          end if
       end if

       if (have_option("/implicit_solids")) then
          call implicit_solids_update(state(1))
          if (have_option("/timestepping/nonlinear_iterations/tolerance")) then
             if ((its < nonlinear_iterations .and. change < abs(nonlinear_iteration_tolerance))) then
                call implicit_solids_nonlinear_iteration_converged()
             end if
          end if
       end if

       if(have_option(trim('/mesh_adaptivity/mesh_movement/vertical_ale'))) then
          ewrite(1,*) 'Entering vertical_ale routine'
          !move the mesh and calculate the grid velocity
          call movemeshy(state(1))
       end if
       if (have_option('/mesh_adaptivity/mesh_movement')) then
          ! During the timestep Coordinate is evaluated at n+theta, i.e.
          ! (1-theta)*OldCoordinate+theta*IteratedCoordinate. For writing
          ! the diagnostics we use the end-of-timestep n+1 coordinate however,
          ! so that we can check conservation properties.
          ! Using state(1) should be safe as they are aliased across all states.
          call set_vector_field_in_state(state(1), "Coordinate", "IteratedCoordinate")
          call IncrementEventCounter(EVENT_MESH_MOVEMENT)

          call sync_detector_coordinates(state(1))
       end if

       current_time=current_time+DT

       ! calculate and write diagnostics before the timestep gets changed
       call calculate_diagnostic_variables(State, exclude_nonrecalculated=.true.)
       call calculate_diagnostic_variables_new(state, exclude_nonrecalculated = .true.)
          
       ! Call the modern and significantly less satanic version of study
       call write_diagnostics(state, current_time, dt, timestep)
       ! Work out the domain volume by integrating the water depth function over the surface if using wetting and drying
       if (have_option("/mesh_adaptivity/mesh_movement/free_surface/wetting_and_drying")) then
          ewrite(1, *) "Domain volume (\int_{fs} (\eta.-b)n.n_z)): ", calculate_volume_by_surface_integral(state(1))
       end if 


       if(have_option("/timestepping/adaptive_timestep")) call calc_cflnumber_field_based_dt(state, dt)

       ! Update the options dictionary for the new timestep and current_time.
       call set_option("/timestepping/timestep", dt)
       call set_option("/timestepping/current_time", current_time)

       ! if strong bc or weak that overwrite then enforce the bc on the fields
       ! (should only do something for weak bcs with that options switched on)
       call set_dirichlet_consistent(state)

       if(have_option("/timestepping/steady_state")) then

          call test_and_write_steady_state(state, change)
          if(change<steady_state_tolerance) then
             ewrite(0,*)  "* Steady state has been attained, exiting the timestep loop"
             exit timestep_loop
          end if

       end if

       if(simulation_completed(current_time)) exit timestep_loop

       ! ******************
       ! *** Mesh adapt ***
       ! ******************

       if(have_option("/mesh_adaptivity/hr_adaptivity")) then

          if(do_adapt_mesh(current_time, timestep)) then

             call pre_adapt_tasks(sub_state)

             call qmesh(state, metric_tensor)
             if(have_option("/io/stat/output_before_adapts")) call write_diagnostics(state, current_time, dt, timestep, not_to_move_det_yet=.true.)
             call run_diagnostics(state)

             call adapt_state(state, metric_tensor)

             call update_state_post_adapt(state, metric_tensor, dt, sub_state, nonlinear_iterations, nonlinear_iterations_adapt)

             if(have_option("/io/stat/output_after_adapts")) call write_diagnostics(state, current_time, dt, timestep, not_to_move_det_yet=.true.)
             call run_diagnostics(state)
 
          end if
       else if(have_option("/mesh_adaptivity/prescribed_adaptivity")) then
          if(do_adapt_state_prescribed(current_time)) then

             call pre_adapt_tasks(sub_state)

             if(have_option("/io/stat/output_before_adapts")) call write_diagnostics(state, current_time, dt, timestep, not_to_move_det_yet=.true.)
             call run_diagnostics(state)

             call adapt_state_prescribed(state, current_time)
             call update_state_post_adapt(state, metric_tensor, dt, sub_state, nonlinear_iterations, nonlinear_iterations_adapt)

             if(have_option("/io/stat/output_after_adapts")) call write_diagnostics(state, current_time, dt, timestep, not_to_move_det_yet=.true.)
             call run_diagnostics(state)

          end if

       not_to_move_det_yet=.false.

       end if

    end do timestep_loop
    ! ****************************
    ! *** END OF TIMESTEP LOOP ***
    ! ****************************

    ! Checkpoint at end, if enabled
    if(have_option("/io/checkpointing/checkpoint_at_end")) then
       call checkpoint_simulation(state, cp_no = dump_no)
    end if
    ! Dump at end, unless explicitly disabled
    if(.not. have_option("/io/disable_dump_at_end")) then
       call write_state(dump_no, state)
    end if

    ! cleanup GLS
    if (have_option('/material_phase[0]/subgridscale_parameterisations/GLS/')) then
        call gls_cleanup()
    end if

    ! cleanup k_epsilon
    if (have_option('/material_phase[0]/subgridscale_parameterisations/k-epsilon/')) then
        call keps_cleanup()
    end if

    if (have_option("/material_phase[0]/sediment")) then
        call sediment_cleanup()
    end if

<<<<<<< HEAD
    ! radiation cleanup
    if( have_option("/embedded_models/radiation") ) then
       call radiation_cleanup(particles)
    end if

    ! melt rate cleanup
    if( have_option("/ocean_forcing/iceshelf_meltrate/Holland08") ) then
       call melt_interface_cleanup()
    end if

=======
>>>>>>> e8769df5
    ! closing .stat, .convergence and .detector files
    call close_diagnostic_files()

    ! deallocate the array of all detector lists
    call deallocate_detector_list_array()

    ewrite(1, *) "Printing references before final deallocation"
    call print_references(1)

    ! Deallocate the metric tensor
    if(have_option("/mesh_adaptivity/hr_adaptivity")) call deallocate(metric_tensor)
    ! Deallocate state
    do i = 1, size(state)
       call deallocate(state(i))
    end do
    ! Deallocate the reserve state
    call deallocate_reserve_state()

    ! Deallocate sub_state:
    if(use_sub_state()) then
       do i = 1, size(sub_state)
          call deallocate(sub_state(i))
       end do
    end if

    if (allocated(pod_state)) then
       do i=1, size(pod_state)
          call deallocate(pod_state(i))
       end do
    end if

    ! deallocate the pointer to the array of states and sub-state:
    deallocate(state)
    if(use_sub_state()) deallocate(sub_state)

    ! Clean up registered diagnostics
    call destroy_registered_diagnostics 

    ! Delete the transform_elements cache.
    call deallocate_transform_cache

    ewrite(1, *) "Printing references after final deallocation"
    call print_references(0)

#ifdef HAVE_MEMORY_STATS
    call print_current_memory_stats(0)
#endif

  contains

    subroutine set_simulation_start_times()
      !!< Set the simulation start times

      call get_option("/timestepping/current_time", simulation_start_time)

      call cpu_time(simulation_start_cpu_time)
      call allmax(simulation_start_cpu_time)

      simulation_start_wall_time = wall_time()
      call allmax(simulation_start_wall_time)

    end subroutine set_simulation_start_times

  end subroutine fluids

  subroutine pre_adapt_tasks(sub_state)

    type(state_type), dimension(:), pointer :: sub_state

    integer :: ss

    ! GLS - we need to deallocate all module-level fields or the memory
    ! management system complains
    if (have_option("/material_phase[0]/subgridscale_parameterisations/GLS/")) then
        call gls_cleanup() ! deallocate everything
    end if

    ! k_epsilon - we need to deallocate all module-level fields or the memory
    ! management system complains
    if (have_option("/material_phase[0]/subgridscale_parameterisations/k-epsilon/")) then
        call keps_cleanup() ! deallocate everything
    end if

    ! deallocate sub-state
    if(use_sub_state()) then
      do ss = 1, size(sub_state)
        call deallocate(sub_state(ss))
      end do
      deallocate(sub_state)
    end if

  end subroutine pre_adapt_tasks

  subroutine update_state_post_adapt(state, metric_tensor, dt, sub_state, nonlinear_iterations, nonlinear_iterations_adapt)
    type(state_type), dimension(:), intent(inout) :: state
    type(tensor_field), intent(out) :: metric_tensor
    real, intent(inout) :: dt
    integer, intent(inout) :: nonlinear_iterations, nonlinear_iterations_adapt
    type(state_type), dimension(:), pointer :: sub_state
    
    ! Overwrite the number of nonlinear iterations if the option is switched on
    if(have_option("/timestepping/nonlinear_iterations/nonlinear_iterations_at_adapt")) then
      call get_option('/timestepping/nonlinear_iterations/nonlinear_iterations_at_adapt',nonlinear_iterations_adapt)
      nonlinear_iterations = nonlinear_iterations_adapt
    end if

    ! The adaptivity metric
    if(have_option("/mesh_adaptivity/hr_adaptivity")) then
      call allocate(metric_tensor, extract_mesh(state(1), topology_mesh_name), "ErrorMetric")
    end if

    ! Auxilliary fields.
    call allocate_and_insert_auxilliary_fields(state)
    call copy_to_stored_values(state,"Old")
    call copy_to_stored_values(state,"Iterated")
    call relax_to_nonlinear(state)

    ! Repopulate substate
    if(use_sub_state()) then
       call populate_sub_state(state,sub_state)
    end if

    ! Discrete properties
    call enforce_discrete_properties(state)

    if (have_option("/mesh_adaptivity/hr_adaptivity/adaptive_timestep_at_adapt")) then
        if (have_option("/timestepping/adaptive_timestep/minimum_timestep")) then
            call get_option("/timestepping/adaptive_timestep/minimum_timestep", dt)
            call set_option("/timestepping/timestep", dt)
        else
            ewrite(-1,*) "Warning: you have adaptive timestep adjustment after &&
                          && adapt, but have not set a minimum timestep"
        end if
    else
        ! Timestep adapt
        if(have_option("/timestepping/adaptive_timestep")) then
            call calc_cflnumber_field_based_dt(state, dt, force_calculation = .true.)
            call set_option("/timestepping/timestep", dt)
        end if
    end if

    ! Ocean boundaries
    if (has_scalar_field(state(1), "DistanceToTop")) then
      if (.not. have_option('/geometry/ocean_boundaries')) then
         ! Leaving this an FLAbort as there's a check up above when initilising.
         ! If we get this error after adapting, then something went very wrong!
         FLAbort("There are no top and bottom boundary markers.")
      end if
      call CalculateTopBottomDistance(state(1))
    end if

    ! Diagnostic fields
    call calculate_diagnostic_variables(state)
    call calculate_diagnostic_variables_new(state)
    ! This is mostly to ensure that the photosynthetic radiation
    ! has a non-zero value before the next adapt.
    if(have_option("/ocean_biology")) call calculate_biology_terms(state(1))

    ! GLS
    if (have_option("/material_phase[0]/subgridscale_parameterisations/GLS/")) then
        call gls_adapt_mesh(state(1))
    end if

    ! k_epsilon
    if (have_option("/material_phase[0]/subgridscale_parameterisations/k-epsilon/")) then
        call keps_adapt_mesh(state(1))
    end if

  end subroutine update_state_post_adapt

  subroutine fluids_module_check_options
    !!< Check fluids specific options

    integer :: stat
    real :: time_limit

    ewrite(2, *) "Checking simulation completion options"

    call get_option("/timestepping/wall_time_limit", time_limit, stat)
    if(stat == SPUD_NO_ERROR) then
      if(time_limit < 0.0) then
        FLExit("Wall time limit cannot be negative")
      end if
      if(.not. wall_time_supported()) then
        FLExit("Wall time limit supplied, but wall time is not available")
      end if
    end if

    ewrite(2, *) "Finished checking simulation completion options"

  end subroutine fluids_module_check_options

  subroutine check_old_code_path()
  !!< checks whether any of the phases use the old code path
    character(len=OPTION_PATH_LEN):: option_path
    character(len=FIELD_NAME_LEN):: tmpstring
    logical:: use_advdif
    integer:: i, j, tmpstat

    ! first check for a velocity field with legacy options
    do i=1, option_count("/material_phase")
      option_path="/material_phase["//int2str(i-1)//"]/vector_field::Velocity"
      if( have_option(trim(option_path)//"/prognostic/spatial_discretisation&
                                &/legacy_continuous_galerkin") &
          .or. &
          have_option(trim(option_path)//"/prognostic/spatial_discretisation&
                                &/legacy_discretisation") &
        ) then

        ewrite(0,*) "ERROR: You seem to be using legacy_continuous_galerkin or "
        ewrite(0,*) "legacy_discretisation for spatial_discretisation of Velocity."
        ewrite(0,*) "This uses the old code path (navsto) which has been deleted."
        ewrite(0,*) "You should switch to continuous_galerkin."
        FLExit("The old code path is dead.")
      end if
    end do

    do i=1, option_count("/material_phase")
      do j=1, option_count("/material_phase["//int2str(i-1)//"]/scalar_field")
        option_path="/material_phase["//int2str(i-1)//"]/scalar_field["//int2str(j-1)//']'

        ! this is a copy from fluids() above:
        call get_option(trim(option_path)//&
              '/prognostic/equation[0]/name', &
              tmpstring, stat=tmpstat)
        if (tmpstat==0) then
          select case(trim(tmpstring))
          case ( "AdvectionDiffusion", "ConservationOfMass", "ReducedConservationOfMass", "InternalEnergy" )
            use_advdif=.true.
          case default
            use_advdif=.false.
          end select
        else
          use_advdif=.false.
        end if

        if (use_advdif .and. ( &
          have_option(trim(option_path)//&
            & "/prognostic/spatial_discretisation/legacy_continuous_galerkin").or.&
          have_option(trim(option_path)//&
            & "/prognostic/spatial_discretisation/legacy_mixed_cv_cg").or.&
          have_option(trim(option_path)//&
            & "/prognostic/spatial_discretisation/legacy_discretisation") &
          )) then

          ewrite(0,*) "Error: You seem to be using legacy_continuous_galerkin,"
          ewrite(0,*) "legacy_mixed_cv_cg or legacy_discretisation for the"
          ewrite(0,*) "spatial discretisation of one of your scalar fields."
          ewrite(0,*) "This uses the old code path (advdif) that has been deleted"
          ewrite(0,*) "You should switch to any of the other options."
          FLExit("The old code path is dead.")
        end if

      end do
    end do

  end subroutine check_old_code_path

  end module fluids_module
<|MERGE_RESOLUTION|>--- conflicted
+++ resolved
@@ -931,19 +931,11 @@
         call sediment_cleanup()
     end if
 
-<<<<<<< HEAD
-    ! radiation cleanup
-    if( have_option("/embedded_models/radiation") ) then
-       call radiation_cleanup(particles)
-    end if
-
     ! melt rate cleanup
     if( have_option("/ocean_forcing/iceshelf_meltrate/Holland08") ) then
        call melt_interface_cleanup()
     end if
 
-=======
->>>>>>> e8769df5
     ! closing .stat, .convergence and .detector files
     call close_diagnostic_files()
 
