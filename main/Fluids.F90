!    Copyright (C) 2006 Imperial College London and others.
!
!    Please see the AUTHORS file in the main source directory for a full list
!    of copyright holders.
!
!    Prof. C Pain
!    Applied Modelling and Computation Group
!    Department of Earth Science and Engineering
!    Imperial College London
!
!    amcgsoftware@imperial.ac.uk
!
!    This library is free software; you can redistribute it and/or
!    modify it under the terms of the GNU Lesser General Public
!    License as published by the Free Software Foundation,
!    version 2.1 of the License.
!
!    This library is distributed in the hope that it will be useful,
!    but WITHOUT ANY WARRANTY; without even the implied warranty of
!    MERCHANTABILITY or FITNESS FOR A PARTICULAR PURPOSE.  See the GNU
!    Lesser General Public License for more details.
!
!    You should have received a copy of the GNU Lesser General Public
!    License along with this library; if not, write to the Free Software
!    Foundation, Inc., 59 Temple Place, Suite 330, Boston, MA  02111-1307
!    USA

#include "fdebug.h"

module fluids_module

  use AuxilaryOptions
  use MeshDiagnostics
  use signal_vars
  use spud
  use equation_of_state
  use timers
  use adapt_state_module
  use adapt_state_prescribed_module
  use FLDebug
  use sparse_tools
  use elements
  use fields
  use boundary_conditions_from_options
  use populate_state_module
  use populate_sub_state_module
  use reserve_state_module
  use vtk_interfaces
  use Diagnostic_variables
  use diagnostic_fields_new, only : &
    & calculate_diagnostic_variables_new => calculate_diagnostic_variables, &
    & check_diagnostic_dependencies
  use diagnostic_fields_wrapper
  use diagnostic_children
  use advection_diffusion_cg
  use advection_diffusion_DG
  use advection_diffusion_FV
  use field_equations_cv, only: solve_field_eqn_cv, initialise_advection_convergence, coupled_cv_field_eqn
  use vertical_extrapolation_module
  use qmesh_module
  use checkpoint
  use write_state_module
  use synthetic_bc
  use goals
  use adaptive_timestepping
  use conformity_measurement
  ! Use Solid-fluid coupling and ALE - Julian- 18-09-06
  use ale_module
  use adjacency_lists
  use multimaterial_module
  use parallel_tools
  use SolidConfiguration
  use MeshMovement
  use write_triangle
  use biology
  use foam_flow_module, only: calculate_potential_flow, calculate_foam_velocity
  use momentum_equation
  use timeloop_utilities
  use field_priority_lists
  use boundary_conditions
  use spontaneous_potentials, only: calculate_electrical_potential
  use saturation_distribution_search_hookejeeves
  use discrete_properties_module
  use gls
  use k_epsilon
  use iceshelf_meltrate_surf_normal
  use halos
  use memory_diagnostics
  use free_surface_module
  use global_parameters, only: current_time, dt, timestep, OPTION_PATH_LEN, &
                               simulation_start_time, &
                               simulation_start_cpu_time, &
                               simulation_start_wall_time, &
                               topology_mesh_name
  use eventcounter
  use reduced_model_runtime
  use implicit_solids
  use sediment
#ifdef HAVE_HYPERLIGHT
  use hyperlight
#endif
  use multiphase_module
<<<<<<< HEAD
  use lagrangian_biology
  use detectors
  use detector_data_types
  use detector_parallel
  use detector_move_lagrangian
  use Profiler

=======
  use detector_parallel, only: sync_detector_coordinates, deallocate_detector_list_array
  use momentum_diagnostic_fields, only: calculate_densities
>>>>>>> bb4c1564

  implicit none

  private

  public :: fluids, fluids_module_check_options

  interface
    subroutine check_options
    end subroutine check_options
  end interface

contains

  SUBROUTINE FLUIDS()
    character(len = OPTION_PATH_LEN) :: filename

    INTEGER :: &
         & NTSOL,  &
         & nonlinear_iterations,  &
         & nonlinear_iterations_adapt

    REAL :: &
         & finish_time, &
         & steady_state_tolerance

    real:: nonlinear_iteration_tolerance

    !     System state wrapper.
    type(state_type), dimension(:), pointer :: state => null()
    type(state_type), dimension(:), pointer :: sub_state => null()
    type(state_type), dimension(:), allocatable :: POD_state

    type(tensor_field) :: metric_tensor
    !     Dump index
    integer :: dump_no = 0
    !     Temporary buffer for any string options which may be required.
    character(len=OPTION_PATH_LEN) :: option_buffer
    character(len=OPTION_PATH_LEN):: option_path
    REAL :: CHANGE,CHAOLD

    integer :: i, it, its

    !CCCCCCCCCCCCCCCCCCCCCCCCCCCCCCCCCCCCCCCCCCCCCCCCCCCCC

    !     STUFF for MEsh movement, and Solid-fluid-coupling.  ------ jem

    !     Ale mesh movement - Julian 05-02-07
    LOGICAL:: USE_ALE
    INTEGER:: fs

    !     Solid-fluid coupling - Julian 18-09-06
    !New options
    INTEGER :: ss,ph
    LOGICAL :: have_solids

    ! An array of submaterials of the current phase in state(istate).
    ! Needed for k-epsilon VelocityBuoyancyDensity calculation line:~630
    ! S Parkinson 31-08-12
    type(state_type), dimension(:), pointer :: submaterials     

    ! Pointers for scalars and velocity fields
    type(scalar_field), pointer :: sfield
    type(scalar_field) :: foam_velocity_potential
    type(vector_field), pointer :: foamvel
    !CCCCCCCCCCCCCCCCCCCCCCCCCCCCCCCCCCCCCCCCCCCCCCCCCCCCCCCCCC

    !     backward compatibility with new option structure - crgw 21/12/07
    logical::use_advdif=.true.  ! decide whether we enter advdif or not

    INTEGER :: adapt_count

    type(detector_linked_list), pointer :: default_detector_list

    ! Absolute first thing: check that the options, if present, are valid.
    call check_options
    ewrite(1,*) "Options sanity check successful"

    call get_option("/simulation_name",filename)

    call set_simulation_start_times()
    call initialise_walltime
    timestep = 0

#ifdef HAVE_MEMORY_STATS
    ! this is to make sure the option /io/log_output/memory_diagnostics is read
    call reset_memory_logs()
#endif

    call initialise_qmesh
    call initialise_write_state

    ! Initialise Hyperlight
#ifdef HAVE_HYPERLIGHT
    if (have_option("/embedded_models/hyperlight")) then
       if (.not.have_option("/material_phase[0]/scalar_field::Chlorophyll")) then
          FLExit("You need Chlorophyll scalar field for Hyperlight")
       else
          call hyperlight_init()       
       end if
    end if
#else
    if (have_option("/embedded_models/hyperlight")) then
       ewrite(-1,*) "Hyperlight module was selected, but not compiled."
       FLExit("Please re-compile fluidity with the --enable-hyperlight option.")
    end if
#endif

    ! Initialise lagrangian biology meta-model
    if (have_option("/embedded_models/lagrangian_ensemble_biology")) then
       call initialise_lagrangian_biology_metamodel()
    end if

    if (have_option("/geometry/disable_geometric_data_cache")) then
       ewrite(1,*) "Disabling geometric data cache"
       cache_transform_elements=.false.
    end if

    adapt_count = 0

    ! Read state from .flml file
    call populate_state(state)

    ewrite(3,*)'before have_option test'

    if (have_option("/reduced_model/execute_reduced_model")) then
       call read_pod_basis(POD_state, state)
    else
       ! need something to pass into solve_momentum
       allocate(POD_state(1:0))
    end if

    ! Check the diagnostic field dependencies for circular dependencies
    call check_diagnostic_dependencies(state)

    default_stat%zoltan_drive_call=.false.

    ! For multiphase simulations, we have to call calculate_diagnostic_phase_volume_fraction *before*
    ! copy_to_stored(state,"Old") is called below. Otherwise, OldPhaseVolumeFraction (in the phase
    ! containing the diagnostic PhaseVolumeFraction) will be zero and 
    ! NonlinearPhaseVolumeFraction will be calculated incorrectly at t=0.
    if(option_count("/material_phase/vector_field::Velocity/prognostic") > 1) then
      call calculate_diagnostic_phase_volume_fraction(state)
    end if

   ! set the nonlinear timestepping options, needs to be before the adapt at first timestep
    call get_option('/timestepping/nonlinear_iterations',nonlinear_iterations,&
         & default=1)
    call get_option("/timestepping/nonlinear_iterations/tolerance", &
         & nonlinear_iteration_tolerance, default=0.0)
    
    if(have_option("/mesh_adaptivity/hr_adaptivity/adapt_at_first_timestep")) then

       if(have_option("/timestepping/nonlinear_iterations/nonlinear_iterations_at_adapt")) then
         call get_option('/timestepping/nonlinear_iterations/nonlinear_iterations_at_adapt',nonlinear_iterations_adapt)
         nonlinear_iterations = nonlinear_iterations_adapt
       end if

       call adapt_state_first_timestep(state)

       ! Auxilliary fields.
       call allocate_and_insert_auxilliary_fields(state)
       call copy_to_stored_values(state,"Old")
       call copy_to_stored_values(state,"Iterated")
       call relax_to_nonlinear(state)

       call enforce_discrete_properties(state)

       ! Ensure that checkpoints do not adapt at first timestep.
       call delete_option(&
            "/mesh_adaptivity/hr_adaptivity/adapt_at_first_timestep")

       ! Remove dummy field used by implicit_solids
       if (have_option("/implicit_solids")) call remove_dummy_field(state(1))
    else
       ! Auxilliary fields.
       call allocate_and_insert_auxilliary_fields(state)
       call copy_to_stored_values(state,"Old")
       call copy_to_stored_values(state,"Iterated")
       call relax_to_nonlinear(state)

       call enforce_discrete_properties(state)
    end if

   ! set the remaining timestepping options, needs to be before any diagnostics are calculated
    call get_option("/timestepping/timestep", dt)
    if(have_option("/timestepping/adaptive_timestep/at_first_timestep")) then
       call calc_cflnumber_field_based_dt(state, dt, force_calculation = .true.)
       call set_option("/timestepping/timestep", dt)
    end if

    call get_option("/timestepping/current_time", current_time)
    call get_option("/timestepping/finish_time", finish_time)

    call get_option("/timestepping/steady_state/tolerance", &
         & steady_state_tolerance, default = -666.01)

    if(use_sub_state()) then
       call populate_sub_state(state,sub_state)
    end if

    ! Calculate the number of scalar fields to solve for and their correct
    ! solve order taking into account dependencies.
    call get_ntsol(ntsol)

    call initialise_field_lists_from_options(state, ntsol)

    call check_old_code_path()

    !        Initialisation of distance to top and bottom field
    !        Currently only needed for free surface
    if (has_scalar_field(state(1), "DistanceToTop")) then
       if (.not. have_option('/geometry/ocean_boundaries')) then
          ewrite(-1,*) "Warning: You have a field called DistanceToTop"
          ewrite(-1,*) "but you don't have ocean_boundaries switched on."
       else
          call CalculateTopBottomDistance(state(1))
          ! Initialise the OriginalDistanceToBottom field used for wetting and drying
          if (have_option("/mesh_adaptivity/mesh_movement/free_surface/wetting_and_drying")) then
             call insert_original_distance_to_bottom(state(1))
             ! Wetting and drying only works with no poisson guess ... let's check that
             call get_option("/material_phase[0]/scalar_field::Pressure/prognostic/scheme/poisson_pressure_solution", option_buffer)
             if (.not. trim(option_buffer) == "never") then 
               FLExit("Please choose 'never' under /material_phase[0]/scalar_field::Pressure/prognostic/scheme/poisson_pressure_solution when using wetting and drying")
             end if
          end if
       end if
    end if

    ! move mesh according to inital free surface:
    !    top/bottom distance needs to be up-to-date before this call, after the movement
    !    they will be updated (inside the call)
    call move_mesh_free_surface(state, initialise=.true.)

    call run_diagnostics(state)

    !CCCCCCCCCCCCCCCCCCCCCCCCCCCCCCCCCCCCCCCCCCCCCCCCCCCCCCCCCCC
    !     Initialise solid-fluid coupling, and ALE ----------- -Julian 17-07-2008
    have_solids=.false.
    use_ale=.false.

    !Read the amount of SolidConcentration fields
    !and save their IT numbers.
    if(have_option(trim('/imported_solids'))) then
       ss=0
       phaseloop: do ph = 1, size(state)
          write(option_buffer, '(a,i0,a)') "/material_phase[",ph-1,"]"
          if(have_option(trim(option_buffer)//"/scalar_field::SolidConcentration") &
             .and. have_option("/imported_solids")) then
             ss = ph
             have_solids=.true.
          end if
       end do phaseloop
       if(ss==0) then
          ewrite(-1,*) "You have /imported_solids on but..."
          FLExit("..couldn't find a material phase containing solid concentration.")
       end if
       EWRITE(2,*) 'solid state= ',ss
    end if

    if(have_option(trim('/mesh_adaptivity/mesh_movement/explicit_ale'))) then
       !if using ALE with two fluids, look for the prognostic Material Volume fraction field.
       !This will later be changed to be more general (i.e.: be able to do this with any field by providing
       !its name)
       use_ale=.true.
       fs=-1
       phaseloop1: do ph = 1, size(state)
          write(option_buffer, '(a,i0,a)') "/material_phase[",ph-1,"]"
          if(have_option(trim(option_buffer)//"/scalar_field::MaterialVolumeFraction/prognostic")) then
             fs = ph
          end if
       end do phaseloop1
       if (fs==-1) then
          FLExit('No prognostic MaterialVolumeFraction was defined, which is needed for ALE')
       end if
    end if
    !     end initialise solid-fluid coupling, and ALE  -Julian 17-07-2008
    !CCCCCCCCCCCCCCCCCCCCCCCCCCCCCCCCCCCCCCCCCCCCCCCCCCCCCCCCCCCC

    if (have_option("/mesh_adaptivity/hr_adaptivity")) then
       call allocate(metric_tensor, extract_mesh(state(1), topology_mesh_name), "ErrorMetric")
    end if

    !     Determine the output format.
    call get_option('/io/dump_format', option_buffer)
    if(trim(option_buffer) /= "vtk") then
       ewrite(-1,*) "You must specify a dump format and it must be vtk."
       FLExit("Rejig your FLML: /io/dump_format")
    end if

    ! initialise the multimaterial fields
    call initialise_diagnostic_material_properties(state)

    call calculate_diagnostic_variables(State)
    call calculate_diagnostic_variables_new(state)
    ! This is mostly to ensure that the photosynthetic radiation
    ! has a non-zero value before the first adapt.
    if (have_option("/ocean_biology")) then
       call calculate_biology_terms(state(1))
    end if

    ! Initialise lagrangian biology agents
    if (have_option("/embedded_models/lagrangian_ensemble_biology")) then
       call initialise_lagrangian_biology_agents(state)
    end if

    call initialise_diagnostics(filename, state)

    call initialise_detectors(filename, state)

    ! Initialise ice_meltrate, read constatns, allocate surface, and calculate melt rate
    if (have_option("/ocean_forcing/iceshelf_meltrate/Holland08")) then
        call melt_surf_init(state(1))
        call melt_allocate_surface(state(1))
        call melt_surf_calc(state(1))
         !BC for ice melt
          if (have_option('/ocean_forcing/iceshelf_meltrate/Holland08/calculate_boundaries')) then
            call melt_bc(state(1))
          endif
    end if
    
    ! Checkpoint at start
    if(do_checkpoint_simulation(dump_no)) call checkpoint_simulation(state, cp_no = dump_no)
    ! Dump at start
    if( &
         ! if this is not a zero timestep simulation (otherwise, there would
         ! be two identical dump files)
         & current_time < finish_time &
         ! unless explicitly disabled
         & .and. .not. have_option("/io/disable_dump_at_start") &
         & ) then
       call write_state(dump_no, state)
    end if

    call initialise_convergence(filename, state)
    call initialise_steady_state(filename, state)
    call initialise_advection_convergence(state)

    if(have_option("/io/stat/output_at_start")) call write_diagnostics(state, current_time, dt, timestep)

    ! Initialise GLS
    if (have_option("/material_phase[0]/subgridscale_parameterisations/GLS/option")) then
        call gls_init(state(1))
    end if

    ! ******************************
    ! *** Start of timestep loop ***
    ! ******************************

    timestep_loop: do
       timestep = timestep + 1

       ewrite(1, *) "********************"
       ewrite(1, *) "*** NEW TIMESTEP ***"
       ewrite(1, *) "********************"
       ewrite(1, *) "Current simulation time: ", current_time
       ewrite(1, *) "Timestep number: ", timestep
       ewrite(1, *) "Timestep size (dt): ", dt
       if(.not. allfequals(dt)) then
          ewrite(-1, *) "Timestep size (dt): ", dt
          FLAbort("The timestep is not global across all processes!")
       end if

       if(simulation_completed(current_time, timestep)) exit timestep_loop

       if( &
                                ! Do not dump at the start of the simulation (this is handled by write_state call earlier)
            & current_time > simulation_start_time &
                                ! Do not dump at the end of the simulation (this is handled by later write_state call)
            & .and. current_time < finish_time &
                                ! Test write_state conditions
            & .and. do_write_state(current_time, timestep) &
            & ) then

          !CCCCCCCCCCCCCCCCCCCCCCCCCCCCCCCCCCCCCCCCCCCCCCCCCCCCCCCCCCCCCCC
          ! Regular during run state dump.
          !CCCCCCCCCCCCCCCCCCCCCCCCCCCCCCCCCCCCCCCCCCCCCCCCCCCCCCCCCCCCCCC

          ! Intermediate dumps
          if(do_checkpoint_simulation(dump_no)) then
             call checkpoint_simulation(state, cp_no = dump_no)
          end if
          call write_state(dump_no, state)
       end if

       ewrite(2,*)'steady_state_tolerance,nonlinear_iterations:',steady_state_tolerance,nonlinear_iterations

       call copy_to_stored_values(state,"Old")
       if (have_option('/mesh_adaptivity/mesh_movement') .and. .not. have_option('/mesh_adaptivity/mesh_movement/free_surface')) then
          ! Coordinate isn't handled by the standard timeloop utility calls.
          ! During the nonlinear iterations of a timestep, Coordinate is
          ! evaluated at n+theta, i.e. (1-theta)*OldCoordinate+theta*IteratedCoordinate.
          ! At the end of the previous timestep however, the most up-to-date Coordinate,
          ! i.e. IteratedCoordinate, has been copied into Coordinate. This value
          ! is now used as the Coordinate at the beginning of the time step.
          ! For the free surface this is dealt with within move_mesh_free_surface() below
          call set_vector_field_in_state(state(1), "OldCoordinate", "Coordinate")
       end if
       ! if we're using an implicit (prognostic) viscous free surface then there will be a surface field stored
       ! under the boundary condition _implicit_free_surface on the FreeSurface field that we need to update
       ! - it has an old and a new timelevel and the old one needs to be set to the now old new values.
       call update_implicit_scaled_free_surface(state)

       ! this may already have been done in populate_state, but now
       ! we evaluate at the correct "shifted" time level:
       call set_boundary_conditions_values(state, shift_time=.true.)
       if(use_sub_state()) call set_boundary_conditions_values(sub_state, shift_time=.true.)

       ! evaluate prescribed fields at time = current_time+dt
       call profiler_tic("/fluidity::set_prescribed_field_values")
       call set_prescribed_field_values(state, exclude_interpolated=.true., &
            exclude_nonreprescribed=.true., time=current_time+dt)
       call profiler_toc("/fluidity::set_prescribed_field_values")

       if(use_sub_state()) call set_full_domain_prescribed_fields(state,time=current_time+dt)

       ! move the mesh according to a prescribed grid velocity
       ! NOTE: there may be a chicken and egg situation here.  This update
       ! has to come after the setting of the prescribed fields so that
       ! the grid velocity is not advected (in a lagrangian way) with the mesh
       ! after the previous timestep of mesh movement.  However, this means
       ! that other prescribed fields are actually set up according to an old
       ! Coordinate field.
       ! NOTE ALSO: this must come before the enforcement of discrete properties
       ! to ensure those properties are satisfied on the new mesh not the old one.
       call move_mesh_imposed_velocity(state)
       call move_mesh_pseudo_lagrangian(state)

       call enforce_discrete_properties(state, only_prescribed=.true., &
            exclude_interpolated=.true., &
            exclude_nonreprescribed=.true.)

#ifdef HAVE_HYPERLIGHT
       ! Calculate multispectral irradiance fields from hyperlight
       if(have_option("/embedded_models/hyperlight")) then
          call set_irradiance_from_hyperlight(state(1))
       end if
#endif

       ! nonlinear_iterations=maximum no of iterations within a time step

       call profiler_tic("/fluidity::nonlinear_iterations")
       nonlinear_iteration_loop: do  ITS=1,nonlinear_iterations

          ewrite(1,*)'###################'
          ewrite(1,*)'Start of another nonlinear iteration; ITS,nonlinear_iterations=',ITS,nonlinear_iterations
          ewrite(1,*)'###################'

          call copy_to_stored_values(state, "Iterated")
          ! relax to nonlinear has to come before copy_from_stored_values
          ! so that the up to date values don't get wiped from the field itself
          ! (this could be fixed by replacing relax_to_nonlinear on the field
          !  with a dependency on the iterated field but then copy_to_stored_values
          !  would have to come before relax_to_nonlinear)
          call relax_to_nonlinear(state)
          call copy_from_stored_values(state, "Old")

          ! move the mesh according to the free surface algorithm
          ! this should not be at the end of the nonlinear iteration:
          ! if nonlinear_iterations==1:
          !    OldCoordinate is based on p^{n-1}, as it has been moved at the beginning of the previous timestep
          !    IteratedCoordinate will be moved to p^n, the current pressure achieved at the end of the previous timestep
          !    GridVelocity=(IteratedCoordinate-OldCoordinate)/dt
          !    so the coordinates and grid velocity are lagging one timestep behind the computed p, which is inevitable
          ! if nonlinear_iteration>1:
          !    In the first nonlinear iteration we use the same values of OldCoordinate (based on p^{n-1})
          !    and IteratedCoordinate (based on p at the beginning of last iteration of previous timestep, say p^n*)
          !    In subsequent iterations, we have a reasonable approximation of p^{n+1}, so we base
          !    OldCoordinate on p^n* and IteratedCoordinate on p^(n+1)*, the best approximation p^{n+1} thus
          !    far. Note that OldCoordinate should not be based on p^n (the value of p at the end of the
          !    last iteration of the previous timestep) but on p^n* (the value at the beginning of the last iteration
          !    of previous timestep).

          if (nonlinear_iterations==1) then
            call move_mesh_free_surface(state)
          else
            call move_mesh_free_surface(state, nonlinear_iteration=its)
          end if

          call compute_goals(state)

          !------------------------------------------------
          ! Addition for calculating drag force ------ jem 05-06-2008
          if (have_option("/imported_solids/calculate_drag_on_surface")) then
             call drag_on_surface(state)
          end if

          !     Addition for reading solids in - jem  02-04-2008
          if (have_solids) call solid_configuration(state(ss:ss))

          !Explicit ALE ------------   jem 21/07/08
          if (use_ale) then
             EWRITE(0,'(A)') '----------------------------------------------'
             EWRITE(0,'(A26,E12.6)') 'Using explicit_ale. time: ',current_time
             call explicit_ale(state,fs)
          end if
          !end explicit ale ------------  jem 21/07/08

          ! Call to electrical properties for porous_media module 
          if (have_option("/porous_media")) then
             ! compute spontaneous electrical potentials
             do i=1,size(state)
                option_buffer = '/material_phase['//int2str(i-1)//']/electrical_properties/'
                ! Option to search through a space of saturation distributions to find
                ! best match to measured electrical data - for reservoir modelling.
                if (have_option(trim(option_buffer)//'Saturation_Distribution_Search')) then
                   call search_saturations_hookejeeves(state, i)
                elseif (have_option(trim(option_buffer)//'coupling_coefficients/scalar_field::Electrokinetic').or.&
                    have_option(trim(option_buffer)//'coupling_coefficients/scalar_field::Thermoelectric').or.&
                    have_option(trim(option_buffer)//'coupling_coefficients/scalar_field::Electrochemical')) then
                   call calculate_electrical_potential(state(i), i)
                end if
             end do
          end if

          if (have_option("/ocean_biology")) then
             call calculate_biology_terms(state(1))
          end if

          if (have_option("/implicit_solids")) then
             call solids(state(1), its, nonlinear_iterations)
          end if

          ! Do we have the k-epsilon turbulence model?
          ! If we do then we want to calculate source terms and diffusivity for the k and epsilon 
          ! fields and also tracer field diffusivities at n + theta_nl
          do i= 1, size(state)
             if(have_option("/material_phase["//&
                  int2str(i-1)//"]/subgridscale_parameterisations/k-epsilon")) then
                if(timestep == 1 .and. its == 1 .and. have_option('/physical_parameters/gravity')) then
                   ! The very first time k-epsilon is called, VelocityBuoyancyDensity
                   ! is set to zero until calculate_densities is called in the momentum equation
                   ! solve. Calling calculate_densities here is a work-around for this problem.  
                   sfield => extract_scalar_field(state, 'VelocityBuoyancyDensity')
                   if(option_count("/material_phase/vector_field::Velocity/prognostic") > 1) then 
                      call get_phase_submaterials(state, i, submaterials)
                      call calculate_densities(submaterials, buoyancy_density=sfield)
                      deallocate(submaterials)
                   else
                      call calculate_densities(state, buoyancy_density=sfield)
                   end if
                   ewrite_minmax(sfield)
                end if
                call keps_advdif_diagnostics(state(i))
             end if
          end do

          field_loop: do it = 1, ntsol
             ewrite(2, "(a,i0,a,i0)") "Considering scalar field ", it, " of ", ntsol
             ewrite(1, *) "Considering scalar field " // trim(field_name_list(it)) // " in state " // trim(state(field_state_list(it))%name)

             ! do we have the generic length scale vertical turbulence model?
             if( have_option("/material_phase[0]/subgridscale_parameterisations/GLS/option")) then
                if( (trim(field_name_list(it))=="GLSTurbulentKineticEnergy")) then
                    call gls_tke(state(1))
                else if( (trim(field_name_list(it))=="GLSGenericSecondQuantity")) then
                    call gls_psi(state(1))
                end if
             end if

             ! Calculate the meltrate
             if(have_option("/ocean_forcing/iceshelf_meltrate/Holland08/") ) then
                if( (trim(field_name_list(it))=="MeltRate")) then
                   call melt_surf_calc(state(1))
                endif
             end if

             call get_option(trim(field_optionpath_list(it))//&
                  '/prognostic/equation[0]/name', &
                  option_buffer, default="UnknownEquationType")
             select case(trim(option_buffer))
             case ( "AdvectionDiffusion", "ConservationOfMass", "ReducedConservationOfMass", "InternalEnergy", "HeatTransfer", "KEpsilon" )
                use_advdif=.true.
             case default
                use_advdif=.false.
             end select

             IF(use_advdif)THEN

                sfield => extract_scalar_field(state(field_state_list(it)), field_name_list(it))
                call calculate_diagnostic_children(state, field_state_list(it), sfield)


                !--------------------------------------------------
                !This addition creates a field that is a copy of
                !another to be used, i.e.: for diffusing.
                call get_copied_field(field_name_list(it), state(field_state_list(it)))
                !--------------------------------------------------

                IF(have_option(trim(field_optionpath_list(it))//&
                     & "/prognostic/spatial_discretisation/discontinuous_galerkin")) then

                   ! Solve the DG form of the equations.
                   call solve_advection_diffusion_dg(field_name=field_name_list(it), &
                        & state=state(field_state_list(it)))

                ELSEIF(have_option(trim(field_optionpath_list(it))//&
                     & "/prognostic/spatial_discretisation/finite_volume")) then

                   ! Solve the FV form of the equations.
                   call solve_advection_diffusion_fv(field_name=field_name_list(it), &
                        & state=state(field_state_list(it)))

                ELSEIF(have_option(trim(field_optionpath_list(it))//&
                     & "/prognostic/spatial_discretisation/control_volumes")) then

                   ! Solve the pure control volume form of the equations
                   call solve_field_eqn_cv(field_name=trim(field_name_list(it)), &
                        state=state, istate=field_state_list(it), global_it=its)

                else if(have_option(trim(field_optionpath_list(it)) // &
                     & "/prognostic/spatial_discretisation/continuous_galerkin")) then

                   call solve_field_equation_cg(field_name_list(it), state, field_state_list(it), dt)
                else

                   ewrite(2, *) "Not solving scalar field " // trim(field_name_list(it)) // " in state " // trim(state(field_state_list(it))%name) //" in an advdif-like subroutine."

                end if ! End of dg/cv/cg choice.

                ! ENDOF IF((TELEDI(IT).EQ.1).AND.D3) THEN ELSE...
             ENDIF

             ewrite(1, *) "Finished field " // trim(field_name_list(it)) // " in state " // trim(state(field_state_list(it))%name)
          end do field_loop

          ! Sort out the dregs of GLS after the solve on Psi (GenericSecondQuantity) has finished
          if( have_option("/material_phase[0]/subgridscale_parameterisations/GLS/option")) then
            call gls_diffusivity(state(1))
          end if
          
          !BC for ice melt
          if (have_option('/ocean_forcing/iceshelf_meltrate/Holland08/calculate_boundaries')) then
            call melt_bc(state(1))
          endif
          
          if(option_count("/material_phase/scalar_field/prognostic/spatial_discretisation/coupled_cv")>0) then
             call coupled_cv_field_eqn(state, global_it=its)
          end if
          !CCCCCCCCCCCCCCCCCCCCCCCCCCCCCCCCCCCCCCCCCCCCCCCCCCCCC
          !
          ! Assemble and solve N.S equations.
          !

          if (have_solids) then
             ewrite(2,*) 'into solid_drag_calculation'
             call solid_drag_calculation(state(ss:ss), its, nonlinear_iterations)
             ewrite(2,*) 'out of solid_drag_calculation'
          end if

          do i=1, option_count("/material_phase")
            option_path="/material_phase["//int2str(i-1)//"]/scalar_field::FoamVelocityPotential"
            if( have_option(trim(option_path)//"/prognostic")) then
               call calculate_potential_flow(state(i), phi=foam_velocity_potential)
               call calculate_foam_velocity(state(i), foamvel=foamvel)
               ! avoid outflow bc's for velocity being zero after adapts
               call set_boundary_conditions_values(state, shift_time=.true.)
            end if
          end do 

          ! This is where the non-legacy momentum stuff happens
          ! a loop over state (hence over phases) is incorporated into this subroutine call
          ! hence this lives outside the phase_loop

          if(use_sub_state()) then
             call update_subdomain_fields(state,sub_state)
             call solve_momentum(sub_state,at_first_timestep=((timestep==1).and.(its==1)),timestep=timestep, POD_state=POD_state)
             call sub_state_remap_to_full_mesh(state, sub_state)
          else
             call solve_momentum(state,at_first_timestep=((timestep==1).and.(its==1)),timestep=timestep, POD_state=POD_state)
          end if

          if(nonlinear_iterations > 1) then
             ! Check for convergence between non linear iteration loops
             call test_and_write_convergence(state, current_time + dt, dt, its, change)
             if(its == 1) chaold = change

             if (have_option("/timestepping/nonlinear_iterations/&
                              &tolerance")) then
               ewrite(2, *) "Nonlinear iteration change = ", change
               ewrite(2, *) "Nonlinear iteration tolerance = ", nonlinear_iteration_tolerance

               if(change < abs(nonlinear_iteration_tolerance)) then
                  ewrite(1, *) "Nonlinear iteration tolerance has been reached"
                  ewrite(1, "(a,i0,a)") "Exiting nonlinear iteration loop after ", its, " iterations"
                  exit nonlinear_iteration_loop
               endif
             end if
          end if

          if(have_solids) then
             ewrite(2,*) 'into solid_data_update'
             call solid_data_update(state(ss:ss), its, nonlinear_iterations)
             ewrite(2,*) 'out of solid_data_update'
          end if

       end do nonlinear_iteration_loop
       call profiler_toc("/fluidity::nonlinear_iterations")

       ! Reset the number of nonlinear iterations in case it was overwritten by nonlinear_iterations_adapt
       call get_option('/timestepping/nonlinear_iterations',nonlinear_iterations,&
         & default=1)

       if(have_option("/timestepping/nonlinear_iterations/terminate_if_not_converged")) then
          if(its >= nonlinear_iterations .and. change >= abs(nonlinear_iteration_tolerance)) then
             ewrite(0, *) "Nonlinear iteration tolerance not reached - termininating"
             exit timestep_loop
          end if
       end if

       ! Update lagrangian biology after the non-linear iterations
       if (have_option("/embedded_models/lagrangian_ensemble_biology")) then
          ! Update biology agents
          call update_lagrangian_biology(state, current_time, dt, timestep)
       end if

       if (have_option("/implicit_solids")) then
          call implicit_solids_update(state(1))
          if (have_option("/timestepping/nonlinear_iterations/tolerance")) then
             if ((its < nonlinear_iterations .and. change < abs(nonlinear_iteration_tolerance))) then
                call implicit_solids_nonlinear_iteration_converged()
             end if
          end if
       end if

       if(have_option(trim('/mesh_adaptivity/mesh_movement/vertical_ale'))) then
          ewrite(1,*) 'Entering vertical_ale routine'
          !move the mesh and calculate the grid velocity
          call movemeshy(state(1))
       end if
       if (have_option('/mesh_adaptivity/mesh_movement')) then
          ! During the timestep Coordinate is evaluated at n+theta, i.e.
          ! (1-theta)*OldCoordinate+theta*IteratedCoordinate. For writing
          ! the diagnostics we use the end-of-timestep n+1 coordinate however,
          ! so that we can check conservation properties.
          ! Using state(1) should be safe as they are aliased across all states.
          call set_vector_field_in_state(state(1), "Coordinate", "IteratedCoordinate")
          call IncrementEventCounter(EVENT_MESH_MOVEMENT)

          call sync_detector_coordinates(state(1))
       end if

       current_time=current_time+DT
!       ! Calculate the meltrate
!       if(have_option("/ocean_forcing/iceshelf_meltrate/Holland08/") ) then
!          call melt_surf_calc(state(1))
!       end if
       ! calculate and write diagnostics before the timestep gets changed
       call profiler_tic("/fluidity::diagnostic_variables")
       call calculate_diagnostic_variables(State, exclude_nonrecalculated=.true.)
       call calculate_diagnostic_variables_new(state, exclude_nonrecalculated = .true.)
       call profiler_toc("/fluidity::diagnostic_variables")
          
       ! Call the modern and significantly less satanic version of study
       call write_diagnostics(state, current_time, dt, timestep)

       ! Move lagrangian detectors
       if (timestep/=0) then
          default_detector_list => default_stat%detector_list
          call move_lagrangian_detectors(state, default_detector_list, dt, timestep)
       end if

       ! Now output detectors
       call write_detectors(state, default_stat%detector_list, current_time, dt, timestep)

       ! Work out the domain volume by integrating the water depth function over the surface if using wetting and drying
       if (have_option("/mesh_adaptivity/mesh_movement/free_surface/wetting_and_drying")) then
          ewrite(1, *) "Domain volume (\int_{fs} (\eta.-b)n.n_z)): ", calculate_volume_by_surface_integral(state(1))
       end if 


       if(have_option("/timestepping/adaptive_timestep")) call calc_cflnumber_field_based_dt(state, dt)

       ! Update the options dictionary for the new timestep and current_time.
       call set_option("/timestepping/timestep", dt)
       call set_option("/timestepping/current_time", current_time)

       ! if strong bc or weak that overwrite then enforce the bc on the fields
       ! (should only do something for weak bcs with that options switched on)
       call set_dirichlet_consistent(state)

       if(have_option("/timestepping/steady_state")) then

          call test_and_write_steady_state(state, change)
          if(change<steady_state_tolerance) then
             ewrite(0,*)  "* Steady state has been attained, exiting the timestep loop"
             exit timestep_loop
          end if

       end if

       if(simulation_completed(current_time)) exit timestep_loop

       ! ******************
       ! *** Mesh adapt ***
       ! ******************

       if(have_option("/mesh_adaptivity/hr_adaptivity")) then

          if(do_adapt_mesh(current_time, timestep)) then

             call pre_adapt_tasks(sub_state)

             call qmesh(state, metric_tensor)
             if(have_option("/io/stat/output_before_adapts")) call write_diagnostics(state, current_time, dt, timestep)
             call run_diagnostics(state)

             call adapt_state(state, metric_tensor)

             call update_state_post_adapt(state, metric_tensor, dt, sub_state, nonlinear_iterations, nonlinear_iterations_adapt)

             if(have_option("/io/stat/output_after_adapts")) call write_diagnostics(state, current_time, dt, timestep)
             call run_diagnostics(state)
 
          end if
       else if(have_option("/mesh_adaptivity/prescribed_adaptivity")) then
          if(do_adapt_state_prescribed(current_time)) then

             call pre_adapt_tasks(sub_state)

             if(have_option("/io/stat/output_before_adapts")) call write_diagnostics(state, current_time, dt, timestep)
             call run_diagnostics(state)

             call adapt_state_prescribed(state, current_time)
             call update_state_post_adapt(state, metric_tensor, dt, sub_state, nonlinear_iterations, nonlinear_iterations_adapt)

             if(have_option("/io/stat/output_after_adapts")) call write_diagnostics(state, current_time, dt, timestep)
             call run_diagnostics(state)

          end if

       end if

    end do timestep_loop

    ! ****************************
    ! *** END OF TIMESTEP LOOP ***
    ! ****************************

    ! Checkpoint at end, if enabled
    if(have_option("/io/checkpointing/checkpoint_at_end")) then
       call checkpoint_simulation(state, cp_no = dump_no)
    end if
    ! Dump at end, unless explicitly disabled
    if(.not. have_option("/io/disable_dump_at_end")) then
       call write_state(dump_no, state)
    end if

    ! cleanup GLS
    if (have_option('/material_phase[0]/subgridscale_parameterisations/GLS/')) then
        call gls_cleanup()
    end if

<<<<<<< HEAD
    ! cleanup k_epsilon
    if (have_k_epsilon) then
        call keps_cleanup()
    end if

    ! cleanup lagrangian biology
    if (have_option("/embedded_models/lagrangian_ensemble_biology")) then
        call lagrangian_biology_cleanup(state(1))
    end if

    if (have_option("/material_phase[0]/sediment")) then
        call sediment_cleanup()
    end if

=======
>>>>>>> bb4c1564
    ! closing .stat, .convergence and .detector files
    call close_diagnostic_files()

    ! deallocate the array of all detector lists
    call deallocate_detector_list_array()

    ewrite(1, *) "Printing references before final deallocation"
    call print_references(1)

    ! Deallocate the metric tensor
    if(have_option("/mesh_adaptivity/hr_adaptivity")) call deallocate(metric_tensor)
    ! Deallocate state
    do i = 1, size(state)
       call deallocate(state(i))
    end do
    ! Deallocate the reserve state
    call deallocate_reserve_state()

    ! Deallocate sub_state:
    if(use_sub_state()) then
       do i = 1, size(sub_state)
          call deallocate(sub_state(i))
       end do
    end if

    if (allocated(pod_state)) then
       do i=1, size(pod_state)
          call deallocate(pod_state(i))
       end do
    end if
    
    ! deallocate the pointer to the array of states and sub-state:
    deallocate(state)
    if(use_sub_state()) deallocate(sub_state)

    ! Clean up registered diagnostics
    call destroy_registered_diagnostics 

    ! Delete the transform_elements cache.
    call deallocate_transform_cache

    ewrite(1, *) "Printing references after final deallocation"
    call print_references(0)

#ifdef HAVE_MEMORY_STATS
    call print_current_memory_stats(0)
#endif

  contains

    subroutine set_simulation_start_times()
      !!< Set the simulation start times

      call get_option("/timestepping/current_time", simulation_start_time)

      call cpu_time(simulation_start_cpu_time)
      call allmax(simulation_start_cpu_time)

      simulation_start_wall_time = wall_time()
      call allmax(simulation_start_wall_time)

    end subroutine set_simulation_start_times

  end subroutine fluids

  subroutine pre_adapt_tasks(sub_state)

    type(state_type), dimension(:), pointer :: sub_state

    integer :: ss

    ! GLS - we need to deallocate all module-level fields or the memory
    ! management system complains
    if (have_option("/material_phase[0]/subgridscale_parameterisations/GLS/")) then
        call gls_cleanup() ! deallocate everything
    end if

    ! deallocate sub-state
    if(use_sub_state()) then
      do ss = 1, size(sub_state)
        call deallocate(sub_state(ss))
      end do
      deallocate(sub_state)
    end if

  end subroutine pre_adapt_tasks

  subroutine update_state_post_adapt(state, metric_tensor, dt, sub_state, nonlinear_iterations, nonlinear_iterations_adapt)
    type(state_type), dimension(:), intent(inout) :: state
    type(tensor_field), intent(out) :: metric_tensor
    real, intent(inout) :: dt
    integer, intent(inout) :: nonlinear_iterations, nonlinear_iterations_adapt
    type(state_type), dimension(:), pointer :: sub_state
    integer :: i

    ! Overwrite the number of nonlinear iterations if the option is switched on
    if(have_option("/timestepping/nonlinear_iterations/nonlinear_iterations_at_adapt")) then
      call get_option('/timestepping/nonlinear_iterations/nonlinear_iterations_at_adapt',nonlinear_iterations_adapt)
      nonlinear_iterations = nonlinear_iterations_adapt
    end if

    ! The adaptivity metric
    if(have_option("/mesh_adaptivity/hr_adaptivity")) then
      call allocate(metric_tensor, extract_mesh(state(1), topology_mesh_name), "ErrorMetric")
    end if

    ! Auxilliary fields.
    call allocate_and_insert_auxilliary_fields(state)
    call copy_to_stored_values(state,"Old")
    call copy_to_stored_values(state,"Iterated")
    call relax_to_nonlinear(state)

    ! Repopulate substate
    if(use_sub_state()) then
       call populate_sub_state(state,sub_state)
    end if

    ! Discrete properties
    call enforce_discrete_properties(state)

    if (have_option("/mesh_adaptivity/hr_adaptivity/adaptive_timestep_at_adapt")) then
        if (have_option("/timestepping/adaptive_timestep/minimum_timestep")) then
            call get_option("/timestepping/adaptive_timestep/minimum_timestep", dt)
            call set_option("/timestepping/timestep", dt)
        else
            ewrite(-1,*) "Warning: you have adaptive timestep adjustment after &&
                          && adapt, but have not set a minimum timestep"
        end if
    else
        ! Timestep adapt
        if(have_option("/timestepping/adaptive_timestep")) then
            call calc_cflnumber_field_based_dt(state, dt, force_calculation = .true.)
            call set_option("/timestepping/timestep", dt)
        end if
    end if

    ! Ocean boundaries
    if (has_scalar_field(state(1), "DistanceToTop")) then
      if (.not. have_option('/geometry/ocean_boundaries')) then
         ! Leaving this an FLAbort as there's a check up above when initilising.
         ! If we get this error after adapting, then something went very wrong!
         FLAbort("There are no top and bottom boundary markers.")
      end if
      call CalculateTopBottomDistance(state(1))
    end if

    ! Diagnostic fields
    call calculate_diagnostic_variables(state)
    call calculate_diagnostic_variables_new(state)
    ! This is mostly to ensure that the photosynthetic radiation
    ! has a non-zero value before the next adapt.
    if(have_option("/ocean_biology")) call calculate_biology_terms(state(1))

    ! GLS
    if (have_option("/material_phase[0]/subgridscale_parameterisations/GLS/")) then
        call gls_adapt_mesh(state(1))
    end if

  end subroutine update_state_post_adapt

  subroutine fluids_module_check_options
    !!< Check fluids specific options

    integer :: stat
    real :: time_limit

    ewrite(2, *) "Checking simulation completion options"

    call get_option("/timestepping/wall_time_limit", time_limit, stat)
    if(stat == SPUD_NO_ERROR) then
      if(time_limit < 0.0) then
        FLExit("Wall time limit cannot be negative")
      end if
      if(.not. wall_time_supported()) then
        FLExit("Wall time limit supplied, but wall time is not available")
      end if
    end if

    ewrite(2, *) "Finished checking simulation completion options"

  end subroutine fluids_module_check_options

  subroutine check_old_code_path()
  !!< checks whether any of the phases use the old code path
    character(len=OPTION_PATH_LEN):: option_path
    character(len=FIELD_NAME_LEN):: tmpstring
    logical:: use_advdif
    integer:: i, j, tmpstat

    ! first check for a velocity field with legacy options
    do i=1, option_count("/material_phase")
      option_path="/material_phase["//int2str(i-1)//"]/vector_field::Velocity"
      if( have_option(trim(option_path)//"/prognostic/spatial_discretisation&
                                &/legacy_continuous_galerkin") &
          .or. &
          have_option(trim(option_path)//"/prognostic/spatial_discretisation&
                                &/legacy_discretisation") &
        ) then

        ewrite(0,*) "ERROR: You seem to be using legacy_continuous_galerkin or "
        ewrite(0,*) "legacy_discretisation for spatial_discretisation of Velocity."
        ewrite(0,*) "This uses the old code path (navsto) which has been deleted."
        ewrite(0,*) "You should switch to continuous_galerkin."
        FLExit("The old code path is dead.")
      end if
    end do

    do i=1, option_count("/material_phase")
      do j=1, option_count("/material_phase["//int2str(i-1)//"]/scalar_field")
        option_path="/material_phase["//int2str(i-1)//"]/scalar_field["//int2str(j-1)//']'

        ! this is a copy from fluids() above:
        call get_option(trim(option_path)//&
              '/prognostic/equation[0]/name', &
              tmpstring, stat=tmpstat)
        if (tmpstat==0) then
          select case(trim(tmpstring))
          case ( "AdvectionDiffusion", "ConservationOfMass", "ReducedConservationOfMass", "InternalEnergy" )
            use_advdif=.true.
          case default
            use_advdif=.false.
          end select
        else
          use_advdif=.false.
        end if

        if (use_advdif .and. ( &
          have_option(trim(option_path)//&
            & "/prognostic/spatial_discretisation/legacy_continuous_galerkin").or.&
          have_option(trim(option_path)//&
            & "/prognostic/spatial_discretisation/legacy_mixed_cv_cg").or.&
          have_option(trim(option_path)//&
            & "/prognostic/spatial_discretisation/legacy_discretisation") &
          )) then

          ewrite(0,*) "Error: You seem to be using legacy_continuous_galerkin,"
          ewrite(0,*) "legacy_mixed_cv_cg or legacy_discretisation for the"
          ewrite(0,*) "spatial discretisation of one of your scalar fields."
          ewrite(0,*) "This uses the old code path (advdif) that has been deleted"
          ewrite(0,*) "You should switch to any of the other options."
          FLExit("The old code path is dead.")
        end if

      end do
    end do

  end subroutine check_old_code_path

  end module fluids_module<|MERGE_RESOLUTION|>--- conflicted
+++ resolved
@@ -100,18 +100,13 @@
   use hyperlight
 #endif
   use multiphase_module
-<<<<<<< HEAD
   use lagrangian_biology
   use detectors
   use detector_data_types
   use detector_parallel
   use detector_move_lagrangian
   use Profiler
-
-=======
-  use detector_parallel, only: sync_detector_coordinates, deallocate_detector_list_array
   use momentum_diagnostic_fields, only: calculate_densities
->>>>>>> bb4c1564
 
   implicit none
 
@@ -965,23 +960,11 @@
         call gls_cleanup()
     end if
 
-<<<<<<< HEAD
-    ! cleanup k_epsilon
-    if (have_k_epsilon) then
-        call keps_cleanup()
-    end if
-
     ! cleanup lagrangian biology
     if (have_option("/embedded_models/lagrangian_ensemble_biology")) then
         call lagrangian_biology_cleanup(state(1))
     end if
 
-    if (have_option("/material_phase[0]/sediment")) then
-        call sediment_cleanup()
-    end if
-
-=======
->>>>>>> bb4c1564
     ! closing .stat, .convergence and .detector files
     call close_diagnostic_files()
 
