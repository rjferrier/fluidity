!    Copyright (C) 2006 Imperial College London and others.
!
!    Please see the AUTHORS file in the main source directory for a full list
!    of copyright holders.
!
!    Prof. C Pain
!    Applied Modelling and Computation Group
!    Department of Earth Science and Engineering
!    Imperial College London
!
!    amcgsoftware@imperial.ac.uk
!
!    This library is free software; you can redistribute it and/or
!    modify it under the terms of the GNU Lesser General Public
!    License as published by the Free Software Foundation,
!    version 2.1 of the License.
!
!    This library is distributed in the hope that it will be useful,
!    but WITHOUT ANY WARRANTY; without even the implied warranty of
!    MERCHANTABILITY or FITNESS FOR A PARTICULAR PURPOSE.  See the GNU
!    Lesser General Public License for more details.
!
!    You should have received a copy of the GNU Lesser General Public
!    License along with this library; if not, write to the Free Software
!    Foundation, Inc., 59 Temple Place, Suite 330, Boston, MA  02111-1307
!    USA

#include "fdebug.h"

module fluids_module

  use AuxilaryOptions
  use MeshDiagnostics
  use signal_vars
  use spud
  use equation_of_state
  use timers
  use adapt_state_module
  use adapt_state_prescribed_module
  use FLDebug
  use sparse_tools
  use elements
  use fields
  use boundary_conditions_from_options
  use populate_state_module
  use populate_sub_state_module
  use reserve_state_module
  use vtk_interfaces
  use Diagnostic_variables
  use diagnostic_fields_new, only : &
    & calculate_diagnostic_variables_new => calculate_diagnostic_variables, &
    & check_diagnostic_dependencies
  use diagnostic_fields_wrapper
  use diagnostic_children
  use advection_diffusion_cg
  use advection_diffusion_DG
  use advection_diffusion_FV
  use field_equations_cv, only: solve_field_eqn_cv, initialise_advection_convergence, coupled_cv_field_eqn
  use vertical_extrapolation_module
  use qmesh_module
  use checkpoint
  use write_state_module
  use synthetic_bc
  use goals
  use adaptive_timestepping
  use conformity_measurement
  ! Use Solid-fluid coupling and ALE - Julian- 18-09-06
  use ale_module
  use adjacency_lists
  use multimaterial_module
  use parallel_tools
  use SolidConfiguration
  use MeshMovement
  use write_triangle
  use biology
  use foam_flow_module, only: calculate_potential_flow, calculate_foam_velocity
  use momentum_equation
  use timeloop_utilities
  use free_surface_module
  use field_priority_lists
  use boundary_conditions
  use spontaneous_potentials, only: calculate_electrical_potential
  use saturation_distribution_search_hookejeeves
  use discrete_properties_module
  use gls
  use k_epsilon
  use Subgrid_kinetic_energy
  use iceshelf_meltrate_surf_normal
  use halos
  use memory_diagnostics
  use free_surface_module
  use global_parameters, only: current_time, dt, timestep, OPTION_PATH_LEN, &
                               simulation_start_time, &
                               simulation_start_cpu_time, &
                               simulation_start_wall_time, &
                               topology_mesh_name
  use eventcounter
  use reduced_model_runtime
  use implicit_solids
  use sediment
#ifdef HAVE_HYPERLIGHT
  use hyperlight
#endif
  use multiphase_module
  use detector_parallel, only: sync_detector_coordinates, deallocate_detector_list_array


  implicit none

  private

  public :: fluids, fluids_module_check_options

  interface
    subroutine check_options
    end subroutine check_options
  end interface

contains

  SUBROUTINE FLUIDS()
    character(len = OPTION_PATH_LEN) :: filename

    INTEGER :: &
         & NTSOL,  &
         & nonlinear_iterations,  &
         & nonlinear_iterations_adapt

    REAL :: &
         & finish_time, &
         & steady_state_tolerance

    real:: nonlinear_iteration_tolerance

    !     System state wrapper.
    type(state_type), dimension(:), pointer :: state => null()
    type(state_type), dimension(:), pointer :: sub_state => null()
    type(state_type), dimension(:), allocatable :: POD_state

    type(tensor_field) :: metric_tensor
    !     Dump index
    integer :: dump_no = 0
    !     Temporary buffer for any string options which may be required.
    character(len=OPTION_PATH_LEN) :: option_buffer
    character(len=OPTION_PATH_LEN):: option_path
    REAL :: CHANGE,CHAOLD

    integer :: i, it, its

    logical :: not_to_move_det_yet = .false.

    !CCCCCCCCCCCCCCCCCCCCCCCCCCCCCCCCCCCCCCCCCCCCCCCCCCCCC

    !     STUFF for MEsh movement, and Solid-fluid-coupling.  ------ jem

    !     Ale mesh movement - Julian 05-02-07
    LOGICAL:: USE_ALE
    INTEGER:: fs

    !     Solid-fluid coupling - Julian 18-09-06
    !New options
    INTEGER :: ss,ph
    LOGICAL :: have_solids

    !     Turbulence modelling - JBull 24-05-11
    LOGICAL :: have_k_epsilon
    character(len=OPTION_PATH_LEN) :: keps_option_path

    ! Pointers for scalars and velocity fields
    type(scalar_field), pointer :: sfield
    type(scalar_field) :: foam_velocity_potential
    type(vector_field), pointer :: foamvel
    !CCCCCCCCCCCCCCCCCCCCCCCCCCCCCCCCCCCCCCCCCCCCCCCCCCCCCCCCCC

    !     backward compatibility with new option structure - crgw 21/12/07
    logical::use_advdif=.true.  ! decide whether we enter advdif or not

    INTEGER :: adapt_count

    ! Absolute first thing: check that the options, if present, are valid.
    call check_options
    ewrite(1,*) "Options sanity check successful"

    call get_option("/simulation_name",filename)

    call set_simulation_start_times()
    call initialise_walltime
    timestep = 0

#ifdef HAVE_MEMORY_STATS
    ! this is to make sure the option /io/log_output/memory_diagnostics is read
    call reset_memory_logs()
#endif

    call initialise_qmesh
    call initialise_write_state


    ! Initialise sediments
    if (have_option("/material_phase[0]/sediment")) then
        call sediment_init()
    end if

    ! Initialise Hyperlight
#ifdef HAVE_HYPERLIGHT
    if (have_option("ocean_biology/lagrangian_ensemble/hyperlight")) then
       if (.not.have_option("/material_phase[0]/scalar_field::Chlorophyll")) then
          FLExit("You need Chlorophyll scalar field for Hyperlight")
       else
          call hyperlight_init()       
       end if
    end if
#else
    if (have_option("ocean_biology/lagrangian_ensemble/hyperlight")) then
       ewrite(-1,*) "Hyperlight module was selected, but not compiled."
       FLExit("Please re-compile fluidity with the --enable-hyperlight option.")
    end if
#endif

    if (have_option("/geometry/disable_geometric_data_cache")) then
       ewrite(1,*) "Disabling geometric data cache"
       cache_transform_elements=.false.
    end if

    adapt_count = 0

    ! Read state from .flml file
    call populate_state(state)

    ewrite(3,*)'before have_option test'

    if (have_option("/reduced_model/execute_reduced_model")) then
       call read_pod_basis(POD_state, state)
    else
       ! need something to pass into solve_momentum
       allocate(POD_state(1:0))
    end if

    ! Check the diagnostic field dependencies for circular dependencies
    call check_diagnostic_dependencies(state)

    default_stat%zoltan_drive_call=.false.

    ! For multiphase simulations, we have to call calculate_diagnostic_phase_volume_fraction *before*
    ! copy_to_stored(state,"Old") is called below. Otherwise, OldPhaseVolumeFraction (in the phase
    ! containing the diagnostic PhaseVolumeFraction) will be zero and 
    ! NonlinearPhaseVolumeFraction will be calculated incorrectly at t=0.
    if(option_count("/material_phase/vector_field::Velocity/prognostic") > 1) then
      call calculate_diagnostic_phase_volume_fraction(state)
    end if

   ! set the nonlinear timestepping options, needs to be before the adapt at first timestep
    call get_option('/timestepping/nonlinear_iterations',nonlinear_iterations,&
         & default=1)
    call get_option("/timestepping/nonlinear_iterations/tolerance", &
         & nonlinear_iteration_tolerance, default=0.0)
    
    if(have_option("/mesh_adaptivity/hr_adaptivity/adapt_at_first_timestep")) then

       if(have_option("/timestepping/nonlinear_iterations/nonlinear_iterations_at_adapt")) then
         call get_option('/timestepping/nonlinear_iterations/nonlinear_iterations_at_adapt',nonlinear_iterations_adapt)
         nonlinear_iterations = nonlinear_iterations_adapt
       end if

       call adapt_state_first_timestep(state)

       ! Auxilliary fields.
       call allocate_and_insert_auxilliary_fields(state)
       call copy_to_stored_values(state,"Old")
       call copy_to_stored_values(state,"Iterated")
       call relax_to_nonlinear(state)

       call enforce_discrete_properties(state)

       ! Ensure that checkpoints do not adapt at first timestep.
       call delete_option(&
            "/mesh_adaptivity/hr_adaptivity/adapt_at_first_timestep")

       ! Remove dummy field used by implicit_solids
       if (have_option("/implicit_solids")) call remove_dummy_field(state(1))
    else
       ! Auxilliary fields.
       call allocate_and_insert_auxilliary_fields(state)
       call copy_to_stored_values(state,"Old")
       call copy_to_stored_values(state,"Iterated")
       call relax_to_nonlinear(state)

       call enforce_discrete_properties(state)
    end if

   ! set the remaining timestepping options, needs to be before any diagnostics are calculated
    call get_option("/timestepping/timestep", dt)
    if(have_option("/timestepping/adaptive_timestep/at_first_timestep")) then
       call calc_cflnumber_field_based_dt(state, dt, force_calculation = .true.)
       call set_option("/timestepping/timestep", dt)
    end if

    call get_option("/timestepping/current_time", current_time)
    call get_option("/timestepping/finish_time", finish_time)

    call get_option("/timestepping/steady_state/tolerance", &
         & steady_state_tolerance, default = -666.01)

    if(use_sub_state()) then
       call populate_sub_state(state,sub_state)
    end if

    ! Calculate the number of scalar fields to solve for and their correct
    ! solve order taking into account dependencies.
    call get_ntsol(ntsol)
    call initialise_field_lists_from_options(state, ntsol)

    call check_old_code_path()

    !        Initialisation of distance to top and bottom field
    !        Currently only needed for free surface
    if (has_scalar_field(state(1), "DistanceToTop")) then
       if (.not. have_option('/geometry/ocean_boundaries')) then
          ewrite(-1,*) "Warning: You have a field called DistanceToTop"
          ewrite(-1,*) "but you don't have ocean_boundaries switched on."
       else
          call CalculateTopBottomDistance(state(1))
          ! Initialise the OriginalDistanceToBottom field used for wetting and drying
          if (have_option("/mesh_adaptivity/mesh_movement/free_surface/wetting_and_drying")) then
             call insert_original_distance_to_bottom(state(1))
             ! Wetting and drying only works with no poisson guess ... let's check that
             call get_option("/material_phase[0]/scalar_field::Pressure/prognostic/scheme/poisson_pressure_solution", option_buffer)
             if (.not. trim(option_buffer) == "never") then 
               FLExit("Please choose 'never' under /material_phase[0]/scalar_field::Pressure/prognostic/scheme/poisson_pressure_solution when using wetting and drying")
             end if
          end if
       end if
    end if

    ! move mesh according to inital free surface:
    !    top/bottom distance needs to be up-to-date before this call, after the movement
    !    they will be updated (inside the call)
    call move_mesh_free_surface(state, initialise=.true.)

    call run_diagnostics(state)

    !CCCCCCCCCCCCCCCCCCCCCCCCCCCCCCCCCCCCCCCCCCCCCCCCCCCCCCCCCCC
    !     Initialise solid-fluid coupling, and ALE ----------- -Julian 17-07-2008
    have_solids=.false.
    use_ale=.false.

    !Read the amount of SolidConcentration fields
    !and save their IT numbers.
    if(have_option(trim('/imported_solids'))) then
       ss=0
       phaseloop: do ph = 1, size(state)
          write(option_buffer, '(a,i0,a)') "/material_phase[",ph-1,"]"
          if(have_option(trim(option_buffer)//"/scalar_field::SolidConcentration") &
             .and. have_option("/imported_solids")) then
             ss = ph
             have_solids=.true.
          end if
       end do phaseloop
       if(ss==0) then
          ewrite(-1,*) "You have /imported_solids on but..."
          FLExit("..couldn't find a material phase containing solid concentration.")
       end if
       EWRITE(2,*) 'solid state= ',ss
    end if

    if(have_option(trim('/mesh_adaptivity/mesh_movement/explicit_ale'))) then
       !if using ALE with two fluids, look for the prognostic Material Volume fraction field.
       !This will later be changed to be more general (i.e.: be able to do this with any field by providing
       !its name)
       use_ale=.true.
       fs=-1
       phaseloop1: do ph = 1, size(state)
          write(option_buffer, '(a,i0,a)') "/material_phase[",ph-1,"]"
          if(have_option(trim(option_buffer)//"/scalar_field::MaterialVolumeFraction/prognostic")) then
             fs = ph
          end if
       end do phaseloop1
       if (fs==-1) then
          FLExit('No prognostic MaterialVolumeFraction was defined, which is needed for ALE')
       end if
    end if
    !     end initialise solid-fluid coupling, and ALE  -Julian 17-07-2008
    !CCCCCCCCCCCCCCCCCCCCCCCCCCCCCCCCCCCCCCCCCCCCCCCCCCCCCCCCCCCC

    if (have_option("/mesh_adaptivity/hr_adaptivity")) then
       call allocate(metric_tensor, extract_mesh(state(1), topology_mesh_name), "ErrorMetric")
    end if

    !     Determine the output format.
    call get_option('/io/dump_format', option_buffer)
    if(trim(option_buffer) /= "vtk") then
       ewrite(-1,*) "You must specify a dump format and it must be vtk."
       FLExit("Rejig your FLML: /io/dump_format")
    end if

    ! initialise the multimaterial fields
    call initialise_diagnostic_material_properties(state)

    call calculate_diagnostic_variables(State)
    call calculate_diagnostic_variables_new(state)
    ! This is mostly to ensure that the photosynthetic radiation
    ! has a non-zero value before the first adapt.
    if (have_option("/ocean_biology")) then
       call calculate_biology_terms(state(1))
    end if

    call initialise_diagnostics(filename, state)

    ! Initialise ice_meltrate, read constatns, allocate surface, and calculate melt rate
    if (have_option("/ocean_forcing/iceshelf_meltrate/Holland08")) then
        call melt_surf_init(state(1))
        call melt_allocate_surface(state(1))
        call melt_surf_calc(state(1))
         !BC for ice melt
          if (have_option('/ocean_forcing/iceshelf_meltrate/Holland08/calculate_boundaries')) then
            call melt_bc(state(1))
          endif
    end if
    
    ! Checkpoint at start
    if(do_checkpoint_simulation(dump_no)) call checkpoint_simulation(state, cp_no = dump_no)
    ! Dump at start
    if( &
         ! if this is not a zero timestep simulation (otherwise, there would
         ! be two identical dump files)
         & current_time < finish_time &
         ! unless explicitly disabled
         & .and. .not. have_option("/io/disable_dump_at_start") &
         & ) then
       call write_state(dump_no, state)
    end if

    call initialise_convergence(filename, state)
    call initialise_steady_state(filename, state)
    call initialise_advection_convergence(state)

    if(have_option("/io/stat/output_at_start")) call write_diagnostics(state, current_time, dt, timestep, not_to_move_det_yet=.true.)

    not_to_move_det_yet=.false.

    ! Initialise GLS
    if (have_option("/material_phase[0]/subgridscale_parameterisations/GLS/option")) then
        call gls_init(state(1))
    end if

    ! ******************************
    ! *** Start of timestep loop ***
    ! ******************************

    timestep_loop: do
       timestep = timestep + 1

       ewrite(1, *) "********************"
       ewrite(1, *) "*** NEW TIMESTEP ***"
       ewrite(1, *) "********************"
       ewrite(1, *) "Current simulation time: ", current_time
       ewrite(1, *) "Timestep number: ", timestep
       ewrite(1, *) "Timestep size (dt): ", dt
       if(.not. allfequals(dt)) then
          ewrite(-1, *) "Timestep size (dt): ", dt
          FLAbort("The timestep is not global across all processes!")
       end if

       if(simulation_completed(current_time, timestep)) exit timestep_loop

       if( &
                                ! Do not dump at the start of the simulation (this is handled by write_state call earlier)
            & current_time > simulation_start_time &
                                ! Do not dump at the end of the simulation (this is handled by later write_state call)
            & .and. current_time < finish_time &
                                ! Test write_state conditions
            & .and. do_write_state(current_time, timestep) &
            & ) then

          !CCCCCCCCCCCCCCCCCCCCCCCCCCCCCCCCCCCCCCCCCCCCCCCCCCCCCCCCCCCCCCC
          ! Regular during run state dump.
          !CCCCCCCCCCCCCCCCCCCCCCCCCCCCCCCCCCCCCCCCCCCCCCCCCCCCCCCCCCCCCCC

          ! Intermediate dumps
          if(do_checkpoint_simulation(dump_no)) then
             call checkpoint_simulation(state, cp_no = dump_no)
          end if
          call write_state(dump_no, state)
       end if

       ewrite(2,*)'steady_state_tolerance,nonlinear_iterations:',steady_state_tolerance,nonlinear_iterations

       call copy_to_stored_values(state,"Old")
       if (have_option('/mesh_adaptivity/mesh_movement') .and. .not. have_option('/mesh_adaptivity/mesh_movement/free_surface')) then
          ! Coordinate isn't handled by the standard timeloop utility calls.
          ! During the nonlinear iterations of a timestep, Coordinate is
          ! evaluated at n+theta, i.e. (1-theta)*OldCoordinate+theta*IteratedCoordinate.
          ! At the end of the previous timestep however, the most up-to-date Coordinate,
          ! i.e. IteratedCoordinate, has been copied into Coordinate. This value
          ! is now used as the Coordinate at the beginning of the time step.
          ! For the free surface this is dealt with within move_mesh_free_surface() below
          call set_vector_field_in_state(state(1), "OldCoordinate", "Coordinate")
       end if

       ! this may already have been done in populate_state, but now
       ! we evaluate at the correct "shifted" time level:
       call set_boundary_conditions_values(state, shift_time=.true.)
       if(use_sub_state()) call set_boundary_conditions_values(sub_state, shift_time=.true.)

       ! evaluate prescribed fields at time = current_time+dt
       call set_prescribed_field_values(state, exclude_interpolated=.true., &
            exclude_nonreprescribed=.true., time=current_time+dt)

       ! momentum source term adjustment for k-epsilon model
       ! this is a hack - we need to set a source term for the momentum equation
       ! to take account of (-2/3 k delta(ij)) in the reynolds stresses, however we also
       ! want to be able to have a prescribed momentum source term and hence need to add
       ! the adjustment after the prescribed value is set
       do i = 1, size(state)
          call keps_momentum_source(state(i))
       end do

       if(use_sub_state()) call set_full_domain_prescribed_fields(state,time=current_time+dt)

       ! move the mesh according to a prescribed grid velocity
       ! NOTE: there may be a chicken and egg situation here.  This update
       ! has to come after the setting of the prescribed fields so that
       ! the grid velocity is not advected (in a lagrangian way) with the mesh
       ! after the previous timestep of mesh movement.  However, this means
       ! that other prescribed fields are actually set up according to an old
       ! Coordinate field.
       ! NOTE ALSO: this must come before the enforcement of discrete properties
       ! to ensure those properties are satisfied on the new mesh not the old one.
       call move_mesh_imposed_velocity(state)
       call move_mesh_pseudo_lagrangian(state)

       call enforce_discrete_properties(state, only_prescribed=.true., &
            exclude_interpolated=.true., &
            exclude_nonreprescribed=.true.)

#ifdef HAVE_HYPERLIGHT
       ! Calculate multispectral irradiance fields from hyperlight
       if(have_option("/ocean_biology/lagrangian_ensemble/hyperlight")) then
          call set_irradiance_from_hyperlight(state(1))
       end if
#endif

       ! nonlinear_iterations=maximum no of iterations within a time step

       nonlinear_iteration_loop: do  ITS=1,nonlinear_iterations

          ewrite(1,*)'###################'
          ewrite(1,*)'Start of another nonlinear iteration; ITS,nonlinear_iterations=',ITS,nonlinear_iterations
          ewrite(1,*)'###################'

          call copy_to_stored_values(state, "Iterated")
          ! relax to nonlinear has to come before copy_from_stored_values
          ! so that the up to date values don't get wiped from the field itself
          ! (this could be fixed by replacing relax_to_nonlinear on the field
          !  with a dependency on the iterated field but then copy_to_stored_values
          !  would have to come before relax_to_nonlinear)
          call relax_to_nonlinear(state)
          call copy_from_stored_values(state, "Old")

          ! move the mesh according to the free surface algorithm
          ! this should not be at the end of the nonlinear iteration:
          ! if nonlinear_iterations==1:
          !    OldCoordinate is based on p^{n-1}, as it has been moved at the beginning of the previous timestep
          !    IteratedCoordinate will be moved to p^n, the current pressure achieved at the end of the previous timestep
          !    GridVelocity=(IteratedCoordinate-OldCoordinate)/dt
          !    so the coordinates and grid velocity are lagging one timestep behind the computed p, which is inevitable
          ! if nonlinear_iteration>1:
          !    In the first nonlinear iteration we use the same values of OldCoordinate (based on p^{n-1})
          !    and IteratedCoordinate (based on p at the beginning of last iteration of previous timestep, say p^n*)
          !    In subsequent iterations, we have a reasonable approximation of p^{n+1}, so we base
          !    OldCoordinate on p^n* and IteratedCoordinate on p^(n+1)*, the best approximation p^{n+1} thus
          !    far. Note that OldCoordinate should not be based on p^n (the value of p at the end of the
          !    last iteration of the previous timestep) but on p^n* (the value at the beginning of the last iteration
          !    of previous timestep).

          if (nonlinear_iterations==1) then
            call move_mesh_free_surface(state)
          else
            call move_mesh_free_surface(state, nonlinear_iteration=its)
          end if

          call compute_goals(state)

          !------------------------------------------------
          ! Addition for calculating drag force ------ jem 05-06-2008
          if (have_option("/imported_solids/calculate_drag_on_surface")) then
             call drag_on_surface(state)
          end if

          !     Addition for reading solids in - jem  02-04-2008
          if (have_solids) call solid_configuration(state(ss:ss))

          !Explicit ALE ------------   jem 21/07/08
          if (use_ale) then
             EWRITE(0,'(A)') '----------------------------------------------'
             EWRITE(0,'(A26,E12.6)') 'Using explicit_ale. time: ',current_time
             call explicit_ale(state,fs)
          end if
          !end explicit ale ------------  jem 21/07/08

          ! Call to electrical properties for porous_media module 
          if (have_option("/porous_media")) then
             ! compute spontaneous electrical potentials
             do i=1,size(state)
                option_buffer = '/material_phase['//int2str(i-1)//']/electrical_properties/'
                ! Option to search through a space of saturation distributions to find
                ! best match to measured electrical data - for reservoir modelling.
                if (have_option(trim(option_buffer)//'Saturation_Distribution_Search')) then
                   call search_saturations_hookejeeves(state, i)
                elseif (have_option(trim(option_buffer)//'coupling_coefficients/scalar_field::Electrokinetic').or.&
                    have_option(trim(option_buffer)//'coupling_coefficients/scalar_field::Thermoelectric').or.&
                    have_option(trim(option_buffer)//'coupling_coefficients/scalar_field::Electrochemical')) then
                   call calculate_electrical_potential(state(i), i)
                end if
             end do
          end if

          if (have_option("/ocean_biology")) then
             call calculate_biology_terms(state(1))
          end if

          if (have_option("/implicit_solids")) then
             call solids(state(1), its, nonlinear_iterations)
          end if

          field_loop: do it = 1, ntsol
             ewrite(2, "(a,i0,a,i0)") "Considering scalar field ", it, " of ", ntsol
             ewrite(1, *) "Considering scalar field " // trim(field_name_list(it)) // " in state " // trim(state(field_state_list(it))%name)

             ! do we have the generic length scale vertical turbulence model?
             if( have_option("/material_phase[0]/subgridscale_parameterisations/GLS/option")) then
                if( (trim(field_name_list(it))=="GLSTurbulentKineticEnergy")) then
                    call gls_tke(state(1))
                else if( (trim(field_name_list(it))=="GLSGenericSecondQuantity")) then
                    call gls_psi(state(1))
                end if
             end if

<<<<<<< HEAD
             ! do we have the k-epsilon 2 equation turbulence model?
             if(have_k_epsilon .and. have_option(trim(keps_option_path)//"/scalar_field::"//trim(field_name_list(it)//"/prognostic"))) then
                if( (trim(field_name_list(it))=="TurbulentKineticEnergy")) then
                    call keps_tke(state(1))
                else if( (trim(field_name_list(it))=="TurbulentDissipation")) then
                    call keps_eps(state(1))
                endif
             end if

=======
>>>>>>> d5130160
             ! Calculate the meltrate
             if(have_option("/ocean_forcing/iceshelf_meltrate/Holland08/") ) then
                if( (trim(field_name_list(it))=="MeltRate")) then
                   call melt_surf_calc(state(1))
                endif
             end if
<<<<<<< HEAD

=======
>>>>>>> d5130160

             call get_option(trim(field_optionpath_list(it))//&
                  '/prognostic/equation[0]/name', &
                  option_buffer, default="UnknownEquationType")
             select case(trim(option_buffer))
             case ( "AdvectionDiffusion", "ConservationOfMass", "ReducedConservationOfMass", "InternalEnergy", "HeatTransfer", "KEpsilon" )
                use_advdif=.true.
             case default
                use_advdif=.false.
             end select

             IF(use_advdif)THEN

                sfield => extract_scalar_field(state(field_state_list(it)), field_name_list(it))
                call calculate_diagnostic_children(state, field_state_list(it), sfield)


                !--------------------------------------------------
                !This addition creates a field that is a copy of
                !another to be used, i.e.: for diffusing.
                call get_copied_field(field_name_list(it), state(field_state_list(it)))
                !--------------------------------------------------

                IF(have_option(trim(field_optionpath_list(it))//&
                     & "/prognostic/spatial_discretisation/discontinuous_galerkin")) then

                   ! Solve the DG form of the equations.
                   call solve_advection_diffusion_dg(field_name=field_name_list(it), &
                        & state=state(field_state_list(it)))

                ELSEIF(have_option(trim(field_optionpath_list(it))//&
                     & "/prognostic/spatial_discretisation/finite_volume")) then

                   ! Solve the FV form of the equations.
                   call solve_advection_diffusion_fv(field_name=field_name_list(it), &
                        & state=state(field_state_list(it)))

                ELSEIF(have_option(trim(field_optionpath_list(it))//&
                     & "/prognostic/spatial_discretisation/control_volumes")) then

                   ! Solve the pure control volume form of the equations
                   call solve_field_eqn_cv(field_name=trim(field_name_list(it)), &
                        state=state(field_state_list(it):field_state_list(it)), &
                        global_it=its)

                else if(have_option(trim(field_optionpath_list(it)) // &
                     & "/prognostic/spatial_discretisation/continuous_galerkin")) then

                   call solve_field_equation_cg(field_name_list(it), state, field_state_list(it), dt)
                else

                   ewrite(2, *) "Not solving scalar field " // trim(field_name_list(it)) // " in state " // trim(state(field_state_list(it))%name) //" in an advdif-like subroutine."

                end if ! End of dg/cv/cg choice.

                ! ENDOF IF((TELEDI(IT).EQ.1).AND.D3) THEN ELSE...
             ENDIF

             ewrite(1, *) "Finished field " // trim(field_name_list(it)) // " in state " // trim(state(field_state_list(it))%name)
          end do field_loop

          ! Sort out the dregs of GLS after the solve on Psi (GenericSecondQuantity) has finished
          if( have_option("/material_phase[0]/subgridscale_parameterisations/GLS/option")) then
            call gls_diffusivity(state(1))
          end if

          ! Update eddy viscosity after each iteration!
          do i = 1, size(state)
             call keps_eddyvisc(state(i))
          end do
          
          !BC for ice melt
          if (have_option('/ocean_forcing/iceshelf_meltrate/Holland08/calculate_boundaries')) then
            call melt_bc(state(1))
          endif
          
          if(option_count("/material_phase/scalar_field/prognostic/spatial_discretisation/coupled_cv")>0) then
             call coupled_cv_field_eqn(state, global_it=its)
          end if
          !CCCCCCCCCCCCCCCCCCCCCCCCCCCCCCCCCCCCCCCCCCCCCCCCCCCCC
          !
          ! Assemble and solve N.S equations.
          !

          if (have_solids) then
             ewrite(2,*) 'into solid_drag_calculation'
             call solid_drag_calculation(state(ss:ss), its, nonlinear_iterations)
             ewrite(2,*) 'out of solid_drag_calculation'
          end if

          do i=1, option_count("/material_phase")
            option_path="/material_phase["//int2str(i-1)//"]/scalar_field::FoamVelocityPotential"
            if( have_option(trim(option_path)//"/prognostic")) then
               call calculate_potential_flow(state(i), phi=foam_velocity_potential)
               call calculate_foam_velocity(state(i), foamvel=foamvel)
               ! avoid outflow bc's for velocity being zero after adapts
               call set_boundary_conditions_values(state, shift_time=.true.)
            end if
          end do 

          ! This is where the non-legacy momentum stuff happens
          ! a loop over state (hence over phases) is incorporated into this subroutine call
          ! hence this lives outside the phase_loop

          if(use_sub_state()) then
             call update_subdomain_fields(state,sub_state)
             call solve_momentum(sub_state,at_first_timestep=((timestep==1).and.(its==1)),timestep=timestep, POD_state=POD_state)
             call sub_state_remap_to_full_mesh(state, sub_state)
          else
             call solve_momentum(state,at_first_timestep=((timestep==1).and.(its==1)),timestep=timestep, POD_state=POD_state)
          end if

          if(nonlinear_iterations > 1) then
             ! Check for convergence between non linear iteration loops
             call test_and_write_convergence(state, current_time + dt, dt, its, change)
             if(its == 1) chaold = change

             if (have_option("/timestepping/nonlinear_iterations/&
                              &tolerance")) then
               ewrite(2, *) "Nonlinear iteration change = ", change
               ewrite(2, *) "Nonlinear iteration tolerance = ", nonlinear_iteration_tolerance

               if(change < abs(nonlinear_iteration_tolerance)) then
                  ewrite(1, *) "Nonlinear iteration tolerance has been reached"
                  ewrite(1, "(a,i0,a)") "Exiting nonlinear iteration loop after ", its, " iterations"
                  exit nonlinear_iteration_loop
               endif
             end if
          end if

          if(have_solids) then
             ewrite(2,*) 'into solid_data_update'
             call solid_data_update(state(ss:ss), its, nonlinear_iterations)
             ewrite(2,*) 'out of solid_data_update'
          end if

       end do nonlinear_iteration_loop

       ! Reset the number of nonlinear iterations in case it was overwritten by nonlinear_iterations_adapt
       call get_option('/timestepping/nonlinear_iterations',nonlinear_iterations,&
         & default=1)

       if(have_option("/timestepping/nonlinear_iterations/terminate_if_not_converged")) then
          if(its >= nonlinear_iterations .and. change >= abs(nonlinear_iteration_tolerance)) then
             ewrite(0, *) "Nonlinear iteration tolerance not reached - termininating"
             exit timestep_loop
          end if
       end if

       if (have_option("/implicit_solids")) then
          call implicit_solids_update(state(1))
          if (have_option("/timestepping/nonlinear_iterations/tolerance")) then
             if ((its < nonlinear_iterations .and. change < abs(nonlinear_iteration_tolerance))) then
                call implicit_solids_nonlinear_iteration_converged()
             end if
          end if
       end if

       if(have_option(trim('/mesh_adaptivity/mesh_movement/vertical_ale'))) then
          ewrite(1,*) 'Entering vertical_ale routine'
          !move the mesh and calculate the grid velocity
          call movemeshy(state(1))
       end if
       if (have_option('/mesh_adaptivity/mesh_movement')) then
          ! During the timestep Coordinate is evaluated at n+theta, i.e.
          ! (1-theta)*OldCoordinate+theta*IteratedCoordinate. For writing
          ! the diagnostics we use the end-of-timestep n+1 coordinate however,
          ! so that we can check conservation properties.
          ! Using state(1) should be safe as they are aliased across all states.
          call set_vector_field_in_state(state(1), "Coordinate", "IteratedCoordinate")
          call IncrementEventCounter(EVENT_MESH_MOVEMENT)

          call sync_detector_coordinates(state(1))
       end if

       current_time=current_time+DT
!       ! Calculate the meltrate
!       if(have_option("/ocean_forcing/iceshelf_meltrate/Holland08/") ) then
!          call melt_surf_calc(state(1))
!       end if
       ! do we have the subgrid-scale kinetic energy equation?
       ! IS THIS THE RIGHT PLACE TO SOLVE IT? NEED CURRENT EDDY VISCOSITY & VELOCITY
       if(have_option("/material_phase[0]/vector_field::Velocity/prognostic/spatial_discretisation/&
                      continuous_galerkin/scalar_field::SubgridKineticEnergy")) then
          call compute_subgrid_tke(state(1))
       end if

       ! calculate and write diagnostics before the timestep gets changed
       call calculate_diagnostic_variables(State, exclude_nonrecalculated=.true.)
       call calculate_diagnostic_variables_new(state, exclude_nonrecalculated = .true.)
          
       ! Call the modern and significantly less satanic version of study
       call write_diagnostics(state, current_time, dt, timestep)
       ! Work out the domain volume by integrating the water depth function over the surface if using wetting and drying
       if (have_option("/mesh_adaptivity/mesh_movement/free_surface/wetting_and_drying")) then
          ewrite(1, *) "Domain volume (\int_{fs} (\eta.-b)n.n_z)): ", calculate_volume_by_surface_integral(state(1))
       end if 


       if(have_option("/timestepping/adaptive_timestep")) call calc_cflnumber_field_based_dt(state, dt)

       ! Update the options dictionary for the new timestep and current_time.
       call set_option("/timestepping/timestep", dt)
       call set_option("/timestepping/current_time", current_time)

       ! if strong bc or weak that overwrite then enforce the bc on the fields
       ! (should only do something for weak bcs with that options switched on)
       call set_dirichlet_consistent(state)

       if(have_option("/timestepping/steady_state")) then

          call test_and_write_steady_state(state, change)
          if(change<steady_state_tolerance) then
             ewrite(0,*)  "* Steady state has been attained, exiting the timestep loop"
             exit timestep_loop
          end if

       end if

       if(simulation_completed(current_time)) exit timestep_loop

       ! ******************
       ! *** Mesh adapt ***
       ! ******************

       if(have_option("/mesh_adaptivity/hr_adaptivity")) then

          if(do_adapt_mesh(current_time, timestep)) then

             call pre_adapt_tasks(sub_state)

             call qmesh(state, metric_tensor)
             if(have_option("/io/stat/output_before_adapts")) call write_diagnostics(state, current_time, dt, timestep, not_to_move_det_yet=.true.)
             call run_diagnostics(state)

             call adapt_state(state, metric_tensor)

             call update_state_post_adapt(state, metric_tensor, dt, sub_state, nonlinear_iterations, nonlinear_iterations_adapt)

             if(have_option("/io/stat/output_after_adapts")) call write_diagnostics(state, current_time, dt, timestep, not_to_move_det_yet=.true.)
             call run_diagnostics(state)
 
          end if
       else if(have_option("/mesh_adaptivity/prescribed_adaptivity")) then
          if(do_adapt_state_prescribed(current_time)) then

             call pre_adapt_tasks(sub_state)

             if(have_option("/io/stat/output_before_adapts")) call write_diagnostics(state, current_time, dt, timestep, not_to_move_det_yet=.true.)
             call run_diagnostics(state)

             call adapt_state_prescribed(state, current_time)
             call update_state_post_adapt(state, metric_tensor, dt, sub_state, nonlinear_iterations, nonlinear_iterations_adapt)

             if(have_option("/io/stat/output_after_adapts")) call write_diagnostics(state, current_time, dt, timestep, not_to_move_det_yet=.true.)
             call run_diagnostics(state)

          end if

       not_to_move_det_yet=.false.

       end if

    end do timestep_loop
    ! ****************************
    ! *** END OF TIMESTEP LOOP ***
    ! ****************************

    ! Checkpoint at end, if enabled
    if(have_option("/io/checkpointing/checkpoint_at_end")) then
       call checkpoint_simulation(state, cp_no = dump_no)
    end if
    ! Dump at end, unless explicitly disabled
    if(.not. have_option("/io/disable_dump_at_end")) then
       call write_state(dump_no, state)
    end if

    ! cleanup GLS
    if (have_option('/material_phase[0]/subgridscale_parameterisations/GLS/')) then
        call gls_cleanup()
    end if

    if (have_option("/material_phase[0]/sediment")) then
        call sediment_cleanup()
    end if

    ! closing .stat, .convergence and .detector files
    call close_diagnostic_files()

    ! deallocate the array of all detector lists
    call deallocate_detector_list_array()

    ewrite(1, *) "Printing references before final deallocation"
    call print_references(1)

    ! Deallocate the metric tensor
    if(have_option("/mesh_adaptivity/hr_adaptivity")) call deallocate(metric_tensor)
    ! Deallocate state
    do i = 1, size(state)
       call deallocate(state(i))
    end do
    ! Deallocate the reserve state
    call deallocate_reserve_state()

    ! Deallocate sub_state:
    if(use_sub_state()) then
       do i = 1, size(sub_state)
          call deallocate(sub_state(i))
       end do
    end if

    if (allocated(pod_state)) then
       do i=1, size(pod_state)
          call deallocate(pod_state(i))
       end do
    end if
    
    ! deallocate the pointer to the array of states and sub-state:
    deallocate(state)
    if(use_sub_state()) deallocate(sub_state)

    ! Clean up registered diagnostics
    call destroy_registered_diagnostics 

    ! Delete the transform_elements cache.
    call deallocate_transform_cache

    ewrite(1, *) "Printing references after final deallocation"
    call print_references(0)

#ifdef HAVE_MEMORY_STATS
    call print_current_memory_stats(0)
#endif

  contains

    subroutine set_simulation_start_times()
      !!< Set the simulation start times

      call get_option("/timestepping/current_time", simulation_start_time)

      call cpu_time(simulation_start_cpu_time)
      call allmax(simulation_start_cpu_time)

      simulation_start_wall_time = wall_time()
      call allmax(simulation_start_wall_time)

    end subroutine set_simulation_start_times

  end subroutine fluids

  subroutine pre_adapt_tasks(sub_state)

    type(state_type), dimension(:), pointer :: sub_state

    integer :: ss

    ! GLS - we need to deallocate all module-level fields or the memory
    ! management system complains
    if (have_option("/material_phase[0]/subgridscale_parameterisations/GLS/")) then
        call gls_cleanup() ! deallocate everything
    end if

    ! deallocate sub-state
    if(use_sub_state()) then
      do ss = 1, size(sub_state)
        call deallocate(sub_state(ss))
      end do
      deallocate(sub_state)
    end if

  end subroutine pre_adapt_tasks

  subroutine update_state_post_adapt(state, metric_tensor, dt, sub_state, nonlinear_iterations, nonlinear_iterations_adapt)
    type(state_type), dimension(:), intent(inout) :: state
    type(tensor_field), intent(out) :: metric_tensor
    real, intent(inout) :: dt
    integer, intent(inout) :: nonlinear_iterations, nonlinear_iterations_adapt
    type(state_type), dimension(:), pointer :: sub_state
    character(len=OPTION_PATH_LEN) :: keps_option_path
    integer :: i

    ! Overwrite the number of nonlinear iterations if the option is switched on
    if(have_option("/timestepping/nonlinear_iterations/nonlinear_iterations_at_adapt")) then
      call get_option('/timestepping/nonlinear_iterations/nonlinear_iterations_at_adapt',nonlinear_iterations_adapt)
      nonlinear_iterations = nonlinear_iterations_adapt
    end if

    ! The adaptivity metric
    if(have_option("/mesh_adaptivity/hr_adaptivity")) then
      call allocate(metric_tensor, extract_mesh(state(1), topology_mesh_name), "ErrorMetric")
    end if

    ! Auxilliary fields.
    call allocate_and_insert_auxilliary_fields(state)
    call copy_to_stored_values(state,"Old")
    call copy_to_stored_values(state,"Iterated")
    call relax_to_nonlinear(state)

    ! Repopulate substate
    if(use_sub_state()) then
       call populate_sub_state(state,sub_state)
    end if

    ! Discrete properties
    call enforce_discrete_properties(state)

    if (have_option("/mesh_adaptivity/hr_adaptivity/adaptive_timestep_at_adapt")) then
        if (have_option("/timestepping/adaptive_timestep/minimum_timestep")) then
            call get_option("/timestepping/adaptive_timestep/minimum_timestep", dt)
            call set_option("/timestepping/timestep", dt)
        else
            ewrite(-1,*) "Warning: you have adaptive timestep adjustment after &&
                          && adapt, but have not set a minimum timestep"
        end if
    else
        ! Timestep adapt
        if(have_option("/timestepping/adaptive_timestep")) then
            call calc_cflnumber_field_based_dt(state, dt, force_calculation = .true.)
            call set_option("/timestepping/timestep", dt)
        end if
    end if

    ! Ocean boundaries
    if (has_scalar_field(state(1), "DistanceToTop")) then
      if (.not. have_option('/geometry/ocean_boundaries')) then
         ! Leaving this an FLAbort as there's a check up above when initilising.
         ! If we get this error after adapting, then something went very wrong!
         FLAbort("There are no top and bottom boundary markers.")
      end if
      call CalculateTopBottomDistance(state(1))
    end if

    ! Diagnostic fields
    call calculate_diagnostic_variables(state)
    call calculate_diagnostic_variables_new(state)
    ! This is mostly to ensure that the photosynthetic radiation
    ! has a non-zero value before the next adapt.
    if(have_option("/ocean_biology")) call calculate_biology_terms(state(1))

    ! GLS
    if (have_option("/material_phase[0]/subgridscale_parameterisations/GLS/")) then
        call gls_adapt_mesh(state(1))
    end if

  end subroutine update_state_post_adapt

  subroutine fluids_module_check_options
    !!< Check fluids specific options

    integer :: stat
    real :: time_limit

    ewrite(2, *) "Checking simulation completion options"

    call get_option("/timestepping/wall_time_limit", time_limit, stat)
    if(stat == SPUD_NO_ERROR) then
      if(time_limit < 0.0) then
        FLExit("Wall time limit cannot be negative")
      end if
      if(.not. wall_time_supported()) then
        FLExit("Wall time limit supplied, but wall time is not available")
      end if
    end if

    ewrite(2, *) "Finished checking simulation completion options"

  end subroutine fluids_module_check_options

  subroutine check_old_code_path()
  !!< checks whether any of the phases use the old code path
    character(len=OPTION_PATH_LEN):: option_path
    character(len=FIELD_NAME_LEN):: tmpstring
    logical:: use_advdif
    integer:: i, j, tmpstat

    ! first check for a velocity field with legacy options
    do i=1, option_count("/material_phase")
      option_path="/material_phase["//int2str(i-1)//"]/vector_field::Velocity"
      if( have_option(trim(option_path)//"/prognostic/spatial_discretisation&
                                &/legacy_continuous_galerkin") &
          .or. &
          have_option(trim(option_path)//"/prognostic/spatial_discretisation&
                                &/legacy_discretisation") &
        ) then

        ewrite(0,*) "ERROR: You seem to be using legacy_continuous_galerkin or "
        ewrite(0,*) "legacy_discretisation for spatial_discretisation of Velocity."
        ewrite(0,*) "This uses the old code path (navsto) which has been deleted."
        ewrite(0,*) "You should switch to continuous_galerkin."
        FLExit("The old code path is dead.")
      end if
    end do

    do i=1, option_count("/material_phase")
      do j=1, option_count("/material_phase["//int2str(i-1)//"]/scalar_field")
        option_path="/material_phase["//int2str(i-1)//"]/scalar_field["//int2str(j-1)//']'

        ! this is a copy from fluids() above:
        call get_option(trim(option_path)//&
              '/prognostic/equation[0]/name', &
              tmpstring, stat=tmpstat)
        if (tmpstat==0) then
          select case(trim(tmpstring))
          case ( "AdvectionDiffusion", "ConservationOfMass", "ReducedConservationOfMass", "InternalEnergy" )
            use_advdif=.true.
          case default
            use_advdif=.false.
          end select
        else
          use_advdif=.false.
        end if

        if (use_advdif .and. ( &
          have_option(trim(option_path)//&
            & "/prognostic/spatial_discretisation/legacy_continuous_galerkin").or.&
          have_option(trim(option_path)//&
            & "/prognostic/spatial_discretisation/legacy_mixed_cv_cg").or.&
          have_option(trim(option_path)//&
            & "/prognostic/spatial_discretisation/legacy_discretisation") &
          )) then

          ewrite(0,*) "Error: You seem to be using legacy_continuous_galerkin,"
          ewrite(0,*) "legacy_mixed_cv_cg or legacy_discretisation for the"
          ewrite(0,*) "spatial discretisation of one of your scalar fields."
          ewrite(0,*) "This uses the old code path (advdif) that has been deleted"
          ewrite(0,*) "You should switch to any of the other options."
          FLExit("The old code path is dead.")
        end if

      end do
    end do

  end subroutine check_old_code_path

  end module fluids_module
<|MERGE_RESOLUTION|>--- conflicted
+++ resolved
@@ -84,7 +84,6 @@
   use discrete_properties_module
   use gls
   use k_epsilon
-  use Subgrid_kinetic_energy
   use iceshelf_meltrate_surf_normal
   use halos
   use memory_diagnostics
@@ -308,6 +307,7 @@
     ! Calculate the number of scalar fields to solve for and their correct
     ! solve order taking into account dependencies.
     call get_ntsol(ntsol)
+
     call initialise_field_lists_from_options(state, ntsol)
 
     call check_old_code_path()
@@ -636,28 +636,12 @@
                 end if
              end if
 
-<<<<<<< HEAD
-             ! do we have the k-epsilon 2 equation turbulence model?
-             if(have_k_epsilon .and. have_option(trim(keps_option_path)//"/scalar_field::"//trim(field_name_list(it)//"/prognostic"))) then
-                if( (trim(field_name_list(it))=="TurbulentKineticEnergy")) then
-                    call keps_tke(state(1))
-                else if( (trim(field_name_list(it))=="TurbulentDissipation")) then
-                    call keps_eps(state(1))
-                endif
-             end if
-
-=======
->>>>>>> d5130160
              ! Calculate the meltrate
              if(have_option("/ocean_forcing/iceshelf_meltrate/Holland08/") ) then
                 if( (trim(field_name_list(it))=="MeltRate")) then
                    call melt_surf_calc(state(1))
                 endif
              end if
-<<<<<<< HEAD
-
-=======
->>>>>>> d5130160
 
              call get_option(trim(field_optionpath_list(it))//&
                   '/prognostic/equation[0]/name', &
@@ -838,13 +822,6 @@
 !       if(have_option("/ocean_forcing/iceshelf_meltrate/Holland08/") ) then
 !          call melt_surf_calc(state(1))
 !       end if
-       ! do we have the subgrid-scale kinetic energy equation?
-       ! IS THIS THE RIGHT PLACE TO SOLVE IT? NEED CURRENT EDDY VISCOSITY & VELOCITY
-       if(have_option("/material_phase[0]/vector_field::Velocity/prognostic/spatial_discretisation/&
-                      continuous_galerkin/scalar_field::SubgridKineticEnergy")) then
-          call compute_subgrid_tke(state(1))
-       end if
-
        ! calculate and write diagnostics before the timestep gets changed
        call calculate_diagnostic_variables(State, exclude_nonrecalculated=.true.)
        call calculate_diagnostic_variables_new(state, exclude_nonrecalculated = .true.)
