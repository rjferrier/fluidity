  !    Copyright (C) 2006 Imperial College London and others.
  !
  !    Please see the AUTHORS file in the main source directory for a full list
  !    of copyright holders.
  !
  !    Prof. C Pain
  !    Applied Modelling and Computation Group
  !    Department of Earth Science and Engineering
  !    Imperial College London
  !
  !    amcgsoftware@imperial.ac.uk
  !
  !    This library is free software; you can redistribute it and/or
  !    modify it under the terms of the GNU Lesser General Public
  !    License as published by the Free Software Foundation,
  !    version 2.1 of the License.
  !
  !    This library is distributed in the hope that it will be useful,
  !    but WITHOUT ANY WARRANTY; without even the implied warranty of
  !    MERCHANTABILITY or FITNESS FOR A PARTICULAR PURPOSE.  See the GNU
  !    Lesser General Public License for more details.
  !
  !    You should have received a copy of the GNU Lesser General Public
  !    License along with this library; if not, write to the Free Software
  !    Foundation, Inc., 59 Temple Place, Suite 330, Boston, MA  02111-1307
  !    USA

#include "fdebug.h"
  program shallow_water
    use advection_local_DG
    use advection_diffusion_cg
    use linear_shallow_water
    use spud
    use signals
    use fields
    use state_module
    use FLDebug
    use populate_state_module
    use write_state_module
    use vtk_interfaces
    use timeloop_utilities
    use sparsity_patterns_meshes
    use sparse_matrices_fields
    use solvers
    use diagnostic_variables
    use diagnostic_fields_wrapper
    use hybridized_helmholtz
    use assemble_cmc
    use global_parameters, only: option_path_len, python_func_len, current_time, dt
    use adapt_state_prescribed_module
    use memory_diagnostics
    use reserve_state_module
    use boundary_conditions_from_options
      use diagnostic_fields_new, only : &
    & calculate_diagnostic_variables_new => calculate_diagnostic_variables, &
    & check_diagnostic_dependencies
    use iso_c_binding
    use mangle_options_tree
    use manifold_tools
    use FEFields
    use adjoint_controls
    use field_copies_diagnostics
#ifdef HAVE_ADJOINT
    use libadjoint_data_callbacks
    use shallow_water_adjoint_callbacks
    use libadjoint
    use adjoint_functional_evaluation
    use adjoint_python
    use adjoint_global_variables
    use shallow_water_adjoint_controls
    use adjoint_main_loop
    use forward_main_loop
#include "libadjoint/adj_fortran.h"
#endif
    implicit none
#ifdef HAVE_PETSC
#include "finclude/petsc.h"
#endif

    ! Interface blocks for the initialisation routines we need to call
    interface
      subroutine set_global_debug_level(n)
        integer, intent(in) :: n
      end subroutine set_global_debug_level

      subroutine mpi_init(ierr)
        integer, intent(out) :: ierr
      end subroutine mpi_init

      subroutine mpi_finalize(ierr)
        integer, intent(out) :: ierr
      end subroutine mpi_finalize

      subroutine python_init
      end subroutine python_init

      subroutine petscinitialize(s, i)
        character(len=*), intent(in) :: s
        integer, intent(out) :: i
      end subroutine petscinitialize
    end interface

    type(state_type), dimension(:), pointer :: state

    type(state_type), target :: matrices ! We collect all the cached
                                         ! matrices in this state so that
                                         ! the adjoint callbacks can use
                                         ! them
    logical :: exclude_velocity_advection, exclude_pressure_advection
    logical :: prescribed_velocity
    logical :: hybridized
    integer :: timestep, nonlinear_iterations
    integer :: ierr

    type(vector_field), pointer :: v_field
    type(scalar_field), pointer :: s_field
    type(mesh_type), pointer :: v_mesh
    type(scalar_field), pointer :: D,D_initial
    !! Mass matrices
    type(csr_matrix), pointer :: h_mass_mat
    type(block_csr_matrix), pointer :: u_mass_mat
    !! Coriolis matrix
    type(block_csr_matrix), pointer :: coriolis_mat
    !! inverse Coriolis matrix
    type(block_csr_matrix), pointer :: inverse_coriolis_mat
    !! div matrix
    type(block_csr_matrix), pointer :: div_mat
    !! Wave matrix
    type(csr_matrix), pointer :: wave_mat
    !! inverseU momentum matrix
    type(block_csr_matrix), pointer :: inverse_big_mat
    character(len = OPTION_PATH_LEN) :: simulation_name
    logical :: adjoint
    integer, save :: dump_no=0
    real :: theta, energy
    integer :: stat
#ifdef HAVE_ADJOINT
    ierr = adj_create_adjointer(adjointer)
    ! Register the data callbacks
    call adj_register_femtools_data_callbacks(adjointer)
    ! Register the operator callbacks
    call register_sw_operator_callbacks(adjointer)
#endif

#ifdef HAVE_MPI
    call mpi_init(ierr)
    assert(ierr == MPI_SUCCESS)
#endif

#ifdef HAVE_PETSC
    call PetscInitialize(PETSC_NULL_CHARACTER, ierr)
#endif

    call python_init
    call read_command_line
    call mangle_options_tree_forward
    ! Establish signal handlers
    call initialise_signals()

    adjoint = have_option("/adjoint")
#ifndef HAVE_ADJOINT
    if (adjoint) then
      FLExit("Cannot run the adjoint model without having compiled fluidity --with-adjoint.")
    endif
#else
    call register_functional_callbacks()
    if (.not. adjoint) then
      ! disable the adjointer
      ierr = adj_set_option(adjointer, ADJ_ACTIVITY, ADJ_ACTIVITY_NOTHING)
      call adj_chkierr(ierr)
    end if
#endif

    is_shallow_water=.true.
    timestep=0

    call populate_state(state)

    ! Read in any control variables
    call adjoint_load_controls(timestep, dt, state)
    call adjoint_register_initial_eta_condition(state)

    call insert_time_in_state(state)

    call allocate_and_insert_additional_fields(state(1))

    ! Check the diagnostic field dependencies for circular dependencies
    call check_diagnostic_dependencies(state)

    call get_option('/simulation_name',simulation_name)
    call initialise_diagnostics(trim(simulation_name),state)

    hybridized = .false.
    v_mesh => extract_mesh(state(1),"VelocityMesh")
    if(associated(v_mesh%shape%constraints)) then
       if(v_mesh%shape%constraints%type.ne.CONSTRAINT_NONE) hybridized =&
            & .true.
    end if

    call get_parameters

    !This needs an option to switch on as we don't always want to do it.
    !if(hybridized) then
    !   !project velocity into div-conforming space
    !   v_field => extract_vector_field(state(1),"LocalVelocity")
    !   call project_to_constrained_space(state(1),v_field)
    !end if

    ! No support for multiphase or multimaterial at this stage.
    if (size(state)/=1) then
       FLExit("Multiple material_phases are not supported")
    end if

    call calculate_diagnostic_variables(state)
    call calculate_diagnostic_variables_new(state)
    call write_diagnostics(state, current_time, dt, timestep)

    ! Always output the initial conditions.
    call output_state(state)

    if(hybridized) then
       call compute_energy_hybridized(state(1),energy)
    else
       call get_linear_energy(state(1),energy)
    end if
    ewrite(2,*) 'Initial Energy:', energy

    ! Register the control variables to disk if desired
    call adjoint_write_controls(timestep, dt, state)

    ! get theta
    call get_option("/timestepping/theta",theta)

    v_field => extract_vector_field(state(1),"Velocity")
    s_field => extract_scalar_field(state(1),"LayerThickness")

    timestep_loop: do
       timestep=timestep+1
       if (simulation_completed(current_time, timestep)) exit timestep_loop
       ewrite (1,*) "SW: start of timestep ", timestep, current_time

       ! this may already have been done in populate_state, but now
       ! we evaluate at the correct "shifted" time level:
       call set_boundary_conditions_values(state, shift_time=.true.)

       ! evaluate prescribed fields at time = current_time+dt
       call set_prescribed_field_values(state, exclude_interpolated=.true., &
            exclude_nonreprescribed=.true., time=current_time + (theta * dt))
       ! Read in any control variables
       call adjoint_load_controls(timestep, dt, state)

       if (has_vector_field(state(1), "VelocitySource")) then
          v_field => extract_vector_field(state(1), "VelocitySource")
          call project_cartesian_to_local(state(1), v_field)
       end if 

       call execute_timestep(state(1), dt)

       call set_prescribed_field_values(state, exclude_interpolated=.true., &
            exclude_nonreprescribed=.true., time=current_time + dt)

       if(.not. prescribed_velocity) then
          call project_local_to_cartesian(state(1))
       end if
       call calculate_diagnostic_variables(state,&
            & exclude_nonrecalculated = .true.)
       call calculate_diagnostic_variables_new(state,&
            & exclude_nonrecalculated = .true.)

       call adjoint_register_timestep(timestep, dt, state)
       ! Save the control variables to disk if desired
       call adjoint_write_controls(timestep, dt, state)

       call advance_current_time(current_time, dt)
       if (simulation_completed(current_time, timestep)) exit timestep_loop

       if (do_write_state(current_time, timestep)) then
          call output_state(state)
       end if
  
#ifdef HAVE_ADJOINT
       call calculate_functional_values(timestep-1)
#endif

       !Update the variables
       if(hybridized) then
          call compute_energy_hybridized(state(1),energy)
       else
          call get_linear_energy(state(1),energy)
       end if
       ewrite(2,*) 'Energy = ',energy
       
       call write_diagnostics(state,current_time, dt, timestep)

    end do timestep_loop

    if(hybridized) then
       call compute_energy_hybridized(state(1),energy)
    else
       call get_linear_energy(state(1),energy)
    end if
    ewrite(2,*) 'Final Energy:', energy

    ! One last dump
    call output_state(state)
    call write_diagnostics(state,current_time, dt, timestep)

#ifdef HAVE_ADJOINT
    call calculate_functional_values(timestep-1)
#endif

    call deallocate(state)
    call deallocate_transform_cache
    call deallocate_reserve_state
    call close_diagnostic_files
    call uninitialise_diagnostics
    ! Clean up registered diagnostics
    call destroy_registered_diagnostics 

    if (.not. adjoint) then
      call deallocate(matrices)
      call print_references(0)
    endif

#ifdef HAVE_ADJOINT
    if (adjoint) then
      if (have_option("/adjoint/debug/replay_forward_run")) then
        ! Let's run the forward model through libadjoint, too, for the craic
        ewrite(1,*) "Entering forward computation through libadjoint"
        call clear_options
        call read_command_line
        call mangle_options_tree_forward
        call populate_state(state)
        call allocate_and_insert_additional_fields(state(1))
        call check_diagnostic_dependencies(state)
        call compute_forward(state)
        call deallocate_transform_cache
        call deallocate_reserve_state
        call deallocate(state)
      end if

      ewrite(1,*) "Entering adjoint computation"
      call clear_options
      call read_command_line

      call mangle_options_tree_adjoint
      call populate_state(state)
      call allocate_and_insert_additional_fields(state(1), adjoint=.true.)
      call check_diagnostic_dependencies(state)
      call compute_matrix_transposes(matrices)

      dump_no = dump_no - 1

      call compute_adjoint(state, dump_no, shallow_water_adjoint_timestep_callback, c_loc(matrices))

      call deallocate_transform_cache
      call deallocate_reserve_state

      call deallocate(state)
      call deallocate(matrices)
      call print_references(0)
    else
      ewrite(1,*) "No adjoint specified, not entering adjoint computation"
    end if
#endif

#ifdef HAVE_MEMORY_STATS
    call print_current_memory_stats(0)
#endif

#ifdef HAVE_ADJOINT
    ierr = adj_destroy_adjointer(adjointer)
    call adj_chkierr(ierr)
#endif

#ifdef HAVE_MPI
    call mpi_finalize(ierr)
    assert(ierr == MPI_SUCCESS)
#endif
  contains

    subroutine get_parameters()
      implicit none
      type(vector_field), pointer :: u, v_field, coord, V_initial
      type(scalar_field), pointer :: eta, D_initial
      type(vector_field) :: dummy_field
      real :: theta
      integer :: stat

      call get_option("/timestepping/current_time", current_time)
      call get_option("/timestepping/timestep", dt)
      call get_option("/timestepping/theta",theta)

      hybridized = .false.
      v_mesh => extract_mesh(state(1),"VelocityMesh")
      if(associated(v_mesh%shape%constraints)) then
         if(v_mesh%shape%constraints%type.ne.CONSTRAINT_NONE)&
              & hybridized =&
              & .true.
      end if

      if(.not.hybridized) then
         ! This is here so that matrices are available for adjoint and
         ! for inverse_coriolis_mat which is needed for setting the
         ! initial velocity from geostrophic balance. Otherwise this
         ! is replaced by the call in solve_linear_timestep.
         call setup_wave_matrices(state(1),dt,theta)
      end if

      if(.not.running_adjoint) then
         v_field => extract_vector_field(state(1), "Velocity", stat)
         call project_cartesian_to_local(state(1), v_field)
      end if
      if (has_vector_field(state(1), "VelocitySource")) then
         v_field => extract_vector_field(state(1), "VelocitySource")
         call project_cartesian_to_local(state(1), v_field)
      end if
         
      call get_option("/timestepping/nonlinear_iterations"&
           &,nonlinear_iterations)
      exclude_pressure_advection = &
           have_option("/material_phase::Fluid/scalar_field::LayerThickness/pro&
           &gnostic/spatial_discretisation/continuous_galerkin/advection_terms&
           &/exclude_advection_terms") .or. &
           have_option("/material_phase::Fluid/scalar_field::LayerThickness/p&
           &rognostic/spatial_discretisation/discontinuous_galerkin/advectio&
           &n_terms/exclude_advection_terms")

      prescribed_velocity=have_option("/material_phase::Fluid/vector_field::Velocity/prescribed")
      exclude_velocity_advection = &
           have_option("/material_phase::Fluid/vector_field::Velocity/prognost&
           &ic/spatial_discretisation/discontinuous_galerkin/advection_scheme/&
           &none" ).or. prescribed_velocity

      ! Geostrophic balanced initial condition, if required
      if(have_option("/material_phase::Fluid/vector_field::Velocity/prognostic&
           &/initial_condition::WholeMesh/balanced")) then
         if(hybridized) then
            call set_velocity_from_geostrophic_balance_hybridized(state(1))
         else
            call set_velocity_from_geostrophic_balance(state(1))
         end if
         call adjoint_register_initial_u_condition(balanced=.true.)
      else
         call adjoint_register_initial_u_condition(balanced=.false.)
      end if
      !Set velocity from commuting projection?
      if(have_option("/material_phase::Fluid/vector_field::Velocity/&
           &prognostic/initial_condition::WholeMesh/&
           &commuting_projection")) then
         if(hybridized) then
            call set_velocity_commuting_projection(state(1))
         else
            FLAbort('Commuting projection only exists for hybridizable spaces.')
         end if
      end if
      if(have_option("/material_phase::Fluid/vector_field::&
           &PrescribedVelocityFromCommutingProjection")) then
         call set_velocity_commuting_projection(state(1),"PrescribedVelocityFromCommutingProjection")
      end if

      !Set velocity from spherical components
      if(have_option("/material_phase::Fluid/vector_field::Velocity/prognost&
           &ic/initial_condition::WholeMesh/from_sphere_pullback")) then
         call set_velocity_from_sphere_pullback(state(1))
      end if

      if(have_option("/material_phase::Fluid/scalar_field::LayerThickness/pr&
           &ognostic/initial_condition::ProjectionFromPython")) then
         if(hybridized) then
            call set_layerthickness_projection(state(1))
         else
            FLAbort('Commuting projection only exists for hybridizable space&
                 &s.')
         end if
      end if
      if(have_option("/material_phase::Fluid/scalar_field::PrescribedLayerDe&
           &pthFromProjection")) then
         call set_layerthickness_projection(state(1),&
              &"PrescribedLayerDepthFromProjection")
      end if
      D_initial=>extract_scalar_field(state(1), "InitialLayerThickness"&
           &,stat)    
      if(stat==0) then
         D=>extract_scalar_field(state(1), "LayerThickness")
         D_initial%val = D%val
      end if
      V_initial=>extract_vector_field(state(1), "InitialVelocity"&
           &,stat)    
      if(stat==0) then
         v_field=>extract_vector_field(state(1), "Velocity")
         V_initial%val = v_field%val
      end if

      if(.not.hybridized) then
         ! Set up the state of cached matrices
         u_mass_mat=>extract_block_csr_matrix(state(1), "LocalVelocityMassMatrix")
         h_mass_mat=>extract_csr_matrix(state(1), "LayerThicknessMassMatrix")
         coriolis_mat=>extract_block_csr_matrix(state(1), "CoriolisMatrix")
         inverse_coriolis_mat=>extract_block_csr_matrix(state(1),&
              & "InverseCoriolisMatrix")
         div_mat=>extract_block_csr_matrix(state(1), "DivergenceMatrix")
         wave_mat=>extract_csr_matrix(state(1), "WaveMatrix")
         inverse_big_mat=>extract_block_csr_matrix(state(1), "InverseBigMatrix")
         call insert(matrices, u_mass_mat, "LocalVelocityMassMatrix")
         call insert(matrices, h_mass_mat, "LayerThicknessMassMatrix")
         call insert(matrices, coriolis_mat, "CoriolisMatrix")
         call insert(matrices, inverse_coriolis_mat,&
              & "InverseCoriolisMatrix")
         call insert(matrices, div_mat, "DivergenceMatrix")
         call insert(matrices, wave_mat, "WaveMatrix")
         call insert(matrices, inverse_big_mat, "InverseBigMatrix")
      end if
      ! Also save the velocity and pressure mesh and the dimension
      eta => extract_scalar_field(state, "LayerThickness")
      u => extract_vector_field(state, "Velocity")
      call insert(matrices, eta%mesh, "LayerThicknessMesh")
      ! Insert a dummy velocity field which will be used in the adjoint callbacks
      call allocate(dummy_field, u%dim, u%mesh, "VelocityDummy", field_type=FIELD_TYPE_CONSTANT)
      call zero(dummy_field)
      call insert(matrices, dummy_field, "VelocityDummy")
      call deallocate(dummy_field)
      ! Insert a dummy local velocity field which will be used in the adjoint callbacks
      v_field => extract_vector_field(state(1), "LocalVelocity")
      call allocate(dummy_field, v_field%dim, v_field%mesh, "LocalVelocityDummy", field_type=FIELD_TYPE_CONSTANT)
      call zero(dummy_field)
      call insert(matrices, dummy_field, "LocalVelocityDummy")
      call deallocate(dummy_field)
      ! And don't forget Coordinate
      coord => extract_vector_field(state(1), "Coordinate")
      call insert(matrices, coord, "Coordinate")
      ! And the CartesianVelocityMassMatrix
      call assemble_cartesian_velocity_mass_matrix(state(1))
      call insert(matrices, extract_block_csr_matrix(state(1), "CartesianVelocityMassMatrix"), "CartesianVelocityMassMatrix")
      ! And the VelocitySource and LayerThicknessSource
      if (has_vector_field(state(1), "VelocitySource")) then
        call insert(matrices, extract_vector_field(state(1), "VelocitySource"), "VelocitySource")
      end if
      if (has_scalar_field(state(1), "LayerThicknessSource")) then
        call insert(matrices, extract_scalar_field(state(1), "LayerThicknessSource"), "LayerThicknessSource")
      end if  
    end subroutine get_parameters

    subroutine assemble_cartesian_velocity_mass_matrix(state)
      type(state_type), intent(inout) :: state
      type(vector_field), pointer :: positions, velocity
      type(block_csr_matrix) :: mass_matrix
      type(csr_sparsity), pointer :: sparsity
      integer :: ele

      positions => extract_vector_field(state, "Coordinate")
      velocity => extract_vector_field(state, "Velocity")
      sparsity => get_csr_sparsity_firstorder(state, velocity%mesh, velocity%mesh)
      call allocate(mass_matrix, sparsity, (/velocity%dim, velocity%dim/), name="CartesianVelocityMassMatrix", diagonal=.true., equal_diagonal_blocks=.true.)
      call zero(mass_matrix)

      do ele = 1, ele_count(positions)
        call assemble_cartesian_velocity_mass_matrix_ele(mass_matrix, velocity%mesh, positions, ele)
      end do

      ! Insert mass matrix into state
      call insert(state, mass_matrix, "CartesianVelocityMassMatrix")
      call deallocate(mass_matrix)

    end subroutine assemble_cartesian_velocity_mass_matrix

    subroutine assemble_cartesian_velocity_mass_matrix_ele(mass_matrix, mesh, positions, ele)
      type(block_csr_matrix), intent(inout) :: mass_matrix
      type(mesh_type), intent(in) :: mesh
      type(vector_field), intent(in) :: positions
      integer, intent(in) :: ele
      real, dimension(ele_loc(mesh, ele), ele_loc(mesh, ele)) :: little_mass_matrix
      real, dimension(ele_ngi(mesh, ele)) :: detwei

      call transform_to_physical(positions, ele, detwei=detwei)
      little_mass_matrix = shape_shape(ele_shape(mesh, ele), ele_shape(mesh, ele), detwei)
      call addto(mass_matrix, 1, 1, ele_nodes(mesh, ele), ele_nodes(mesh, ele), little_mass_matrix) ! we only add it once because equal_diagonal_blocks=.true.
    end subroutine assemble_cartesian_velocity_mass_matrix_ele
    
    subroutine insert_time_in_state(state)
      type(state_type), dimension(:), intent(inout) :: state

      type(scalar_field) :: aux_sfield
      type(mesh_type), pointer :: x_mesh
      real :: current_time

      ! Disgusting and vomitous hack to ensure that time is output in
      ! vtu files.
      x_mesh => extract_mesh(state, "CoordinateMesh")
      call allocate(aux_sfield, x_mesh, "Time", field_type=FIELD_TYPE_CONSTANT)
      call get_option("/timestepping/current_time", current_time)
      call set(aux_sfield, current_time)
      aux_sfield%option_path = ""
      call insert(state, aux_sfield, trim(aux_sfield%name))
      call deallocate(aux_sfield)

    end subroutine insert_time_in_state

    subroutine execute_timestep(state, dt)
      implicit none
      type(state_type), intent(inout) :: state
      real, intent(in) :: dt

      !! Layer thickness
      type(scalar_field), pointer :: h, d_src
      !! velocity
      type(vector_field), pointer :: X, U, advecting_U, advecting_U_prescribed
      !! Source term
      type(vector_field), pointer :: source

      !!Intermediate fields
      type(scalar_field) :: h_DG, h_rhs, delta_h, old_h, old_h_DG, md_src
      type(vector_field) :: u_rhs, delta_u, old_u
      type(scalar_field), pointer ::h_projected, passive_tracer, old_passive_tracer
      integer :: nit, d1
<<<<<<< HEAD
      real :: itheta, energy, sphere_radius
=======
      real :: itheta, energy, ltheta
>>>>>>> 3937aba9
      logical :: have_source
      logical, save :: advecting_velocity_set = .false.
      character(len=PYTHON_FUNC_LEN) :: Python_Function

      ! get itheta
      call get_option("/material_phase::Fluid/vector_field::Velocity/pro&
           &gnostic/temporal_discretisation/relaxation",itheta)

      !Pull the fields out of state
      h=>extract_scalar_field(state, "LayerThickness")
      ! Hack to get current tests to run. Proper checks will be set up
      ! when we've figured out exactly what we're going to do with
      ! pressure advection.
      if(has_scalar_field(state, "ProjectedLayerThickness")) then
         h_projected=>extract_scalar_field(state, "ProjectedLayerThickness")
      end if
      X=>extract_vector_field(state, "Coordinate")
      U=>extract_vector_field(state, "LocalVelocity")
      old_U=extract_vector_field(state, "OldLocalVelocity")
      advecting_u=>extract_vector_field(state, "NonlinearVelocity")

      call execute_timestep_setup(h,h_DG,U,h_rhs,u_rhs, &
           old_u,old_h,old_h_DG,delta_h,delta_u)

      ! advecting velocity in local coordinates
      if(have_option('/material_phase::Fluid/vector_field::AdvectingVelocity&
           &')) then
         if(advecting_velocity_set.eqv..false.) then
            if(have_option('/material_phase::Fluid/vector_field::AdvectingVe&
                 &locity&
                 &/prescribed/set_from_sphere_pullback')) then
               
               call get_option('/material_phase::Fluid/vector_field::AdvectingV&
                    &elocity/prescribed/value::WholeMesh/python',&
                    & Python_Function)
               call get_option('/material_phase::Fluid/vector_field::Advecti&
                    &ngVelocity&
                    &/prescribed/set_from_sphere_pullback/sphere_radius'&
                    &,sphere_radius)
               call set_velocity_from_sphere_pullback(state&
                    &,advecting_u,Python_Function,sphere_radius)
               advecting_velocity_set = .true.
            else
               advecting_u_prescribed=> &
                    extract_vector_field(state, "AdvectingVelocity")
               call project_cartesian_to_local(X,advecting_u_prescribed,&
                    advecting_u)
            end if
         end if
      else
         call set(advecting_u,u)
      end if
      call set(old_u,u)
      call set(old_h,h)

      do nit = 1, nonlinear_iterations

         call set(u,old_u)
         call set(h,old_h)         
         if(h%mesh%continuity==0) then
            call set(h_DG,old_h_DG)
         end if

<<<<<<< HEAD
         if(.not.have_option('/material_phase::Fluid/vector_field::Velocity/&
              &prognostic/spatial_discretisation/discontinuous_galerkin/wave&
              &_equation/no_wave_equation_step')) then
            if(hybridized) then
               call solve_linear_timestep_hybridized(&
                    &state,dt_in=0.5*dt,theta_in=0.0)
            else
               call solve_linear_timestep(state, dt_in=0.5*dt, theta_in=0.0)
            end if
=======
         ewrite(1,*) 'CJC', minval(u%val), maxval(u%val)
         ewrite(1,*) 'CJC', minval(h%val), maxval(h%val)

         if(hybridized) then
           call solve_linear_timestep_hybridized(&
                &state,dt_in=(1-theta)*dt,theta_in=0.0)
         else
           call solve_linear_timestep(state, dt_in=(1-theta)*dt, theta_in=0.0)
>>>>>>> 3937aba9
         end if

         !velocity advection step
         if(.not.exclude_velocity_advection) then
            call solve_vector_advection_dg_subcycle("LocalVelocity", state,&
                 & "NonlinearVelocity")
            ewrite_minmax(u)
         end if
         !pressure advection
         if(.not.exclude_pressure_advection) then
            if(h%mesh%continuity==0) then
               call project_field(h, h_DG, X)
               call set(old_h_DG,h_DG)
               FLExit('need to solve continuity equation')
               call solve_advection_dg_subcycle("DGLayerThickness", state, &
                    "NonlinearVelocity")
               call calculate_scalar_galerkin_projection(state, h_projected)
               call set(h, h_projected)
            else
               call solve_advection_dg_subcycle("LayerThickness", state, &
                    "NonlinearVelocity")               
            end if
         end if

         if(has_scalar_field(state,"PassiveTracer")) then
            ewrite(1,*) "Solving for PassiveTracer"
            old_passive_tracer=>extract_scalar_field(state, 'OldPassiveTracer')
            passive_tracer=>extract_scalar_field(state, 'PassiveTracer')
            call set(old_passive_tracer, passive_tracer)
            call solve_advection_dg_subcycle("PassiveTracer", state, "NonlinearVelocity")
         end if

<<<<<<< HEAD
         if(.not.have_option('/material_phase::Fluid/vector_field::Velocity/&
              &prognostic/spatial_discretisation/discontinuous_galerkin/wave&
              &_equation/no_wave_equation_step')) then
            if(hybridized) then
               call solve_linear_timestep_hybridized(&
                    &state,dt_in=0.5*dt,theta_in=1.0)
            else
               call solve_linear_timestep(state, dt_in=0.5*dt, theta_in=1.0)
            end if
         end if
         ! advecting velocity in local coordinates
         if(.not.have_option('/material_phase::Fluid/vector_field::AdvectingVelocity&
              &')) then            
            call set(advecting_u,old_u)
            call scale(advecting_u,(1-itheta))
            call addto(advecting_u,u,scale=itheta)
=======

         if(hybridized) then
            call solve_linear_timestep_hybridized(&
                 &state,dt_in=theta*dt,theta_in=1.0)
         else
            call solve_linear_timestep(state, dt_in=theta*dt, theta_in=1.0)
>>>>>>> 3937aba9
         end if
      end do

    end subroutine execute_timestep

    subroutine execute_timestep_setup(D,h_DG,U,d_rhs,u_rhs, &
         old_u,old_d,old_h_DG,delta_d,delta_u)
      implicit none
      type(scalar_field), pointer :: D
      type(scalar_field), intent(inout) :: h_DG, old_h_DG, D_rhs, delta_d, old_d
      type(vector_field), intent(inout), pointer :: U
      type(vector_field), intent(inout) :: U_rhs, delta_u, old_u
      integer :: dim

      dim = U%dim

      ! allocate DG h field
      if(D%mesh%continuity==0) then
         call allocate(h_DG, U%mesh, "DGLayerThickness")
         call zero(h_DG)
         h_DG%option_path=D%option_path
         call insert(state, h_DG, "DGLayerThickness")
         call deallocate(h_DG)
      end if
      !allocate RHS variables
      call allocate(d_rhs, D%mesh, "LayerThickness_RHS")
      call zero(d_rhs)
      call insert(state, d_rhs, "LayerThickness_RHS")
      call deallocate(d_rhs)
      call allocate(u_rhs, dim, U%mesh, "LocalVelocity_RHS")
      call zero(u_rhs)
      call insert(state, u_rhs, "LocalVelocity_RHS")
      call deallocate(u_rhs)
      !allocate update variables
      call allocate(delta_d, D%mesh, "LayerThickness_update")
      call zero(delta_d)
      call insert(state, delta_d, "LayerThickness_update")
      call deallocate(delta_d)
      call allocate(delta_u, dim, U%mesh, "LocalVelocity_update")
      call zero(delta_u)
      call insert(state, delta_u, "LocalVelocity_update")
      call deallocate(delta_u)
      !allocate previous timestep variables
      if(D%mesh%continuity==0) then
         call allocate(old_h_DG, U%mesh, "OldDGLayerThickness")
         call zero(old_h_DG)
         call insert(state, old_h_DG, "OldDGLayerThickness")
         call deallocate(old_h_DG)
         call allocate(old_d, D%mesh, "LayerThickness_old")
         call zero(old_d)
         call insert(state, old_d, "LayerThickness_old")
         call deallocate(old_d)
      else
         call allocate(old_d, D%mesh, "OldLayerThickness")
         call zero(old_d)
         call insert(state, old_d, "OldLayerThickness")
         call deallocate(old_d)         
      end if

    end subroutine execute_timestep_setup

    subroutine solve_linear_timestep(state, dt_in, theta_in)
      !Wave equation step
      ! M\Delta u + \Delta t F(\theta\Delta u + u^n) + \Delta t C(\theta
      ! \Delta\eta + \eta^n) = 0
      ! M\Delta h - \Delta t HC^T(\theta\Delta u + u^n) = 0
      ! SO
      ! (M+\theta\Delta t F)\Delta u =
      !   -\theta\Delta t g C\Delta\eta + \Delta t(-Fu^n - gC\eta^n)
      ! SET r = \Delta t(-Fu^n - gC\eta^n)
      ! THEN SUBSTITUTION GIVES
      ! (M + \theta^2\Delta t^2 gH C^T(M+\theta\Delta t F)^{-1}C)\Delta\eta
      !  = \Delta t HC^T(u^n + \theta(M+\theta\Delta t F)^{-1}r)
      implicit none
      type(state_type), intent(inout) :: state
      real, intent(in), optional :: dt_in, theta_in

      type(scalar_field), pointer :: D, delta_d, d_rhs, d_src
      type(scalar_field) :: md_src
      type(vector_field), pointer :: U, delta_U, u_rhs, source, old_u
      type(block_csr_matrix), pointer :: u_mass_mat, div_mat, coriolis_mat, &
           &inverse_coriolis_mat
      type(csr_matrix), pointer :: h_mass_mat
      real :: ldt, ltheta
      logical :: have_source

      if(present(dt_in)) then
         ldt=dt_in
      else
         !set ldt from options tree
         call get_option("/timestepping/timestep", ldt)
      end if

      if(present(theta_in)) then
         ltheta=theta_in
      else
         !set ltheta from options tree
         call get_option("/timestepping/theta", ltheta)
      end if

      call setup_wave_matrices(state, ldt, ltheta)

      ! Extract fields
      D=>extract_scalar_field(state, "LayerThickness")
      delta_d=>extract_scalar_field(state, "LayerThickness_update")
      d_rhs=>extract_scalar_field(state, "LayerThickness_RHS")
      U=>extract_vector_field(state, "LocalVelocity")
      delta_U=>extract_vector_field(state, "LocalVelocity_update")
      u_rhs=>extract_vector_field(state, "LocalVelocity_RHS")
      old_u=>extract_vector_field(state, "OldLocalVelocity")

      ! Extract matrices
      u_mass_mat=>extract_block_csr_matrix(state, "LocalVelocityMassMatrix")
      div_mat=>extract_block_csr_matrix(state, "DivergenceMatrix")
      coriolis_mat=>extract_block_csr_matrix(state, "CoriolisMatrix")
      inverse_coriolis_mat=>extract_block_csr_matrix(state, "InverseCoriolisMatrix")
      h_mass_mat=>extract_csr_matrix(state, "LayerThicknessMassMatrix")
      wave_mat=>extract_csr_matrix(state, "WaveMatrix")

      have_source = .false.
      if (has_vector_field(state, "LocalVelocitySource")) then
        have_source = .true.
        source => extract_vector_field(state, "LocalVelocitySource")
      end if

      !Construct explicit parts of u rhs
      if (have_source) then
         call get_u_rhs(u_rhs,U,D,ldt, &
              coriolis_mat,div_mat,u_mass_mat, source)
      else
         call get_u_rhs(u_rhs,U,D,ldt, &
              coriolis_mat,div_mat)
      end if

      ewrite_minmax(u_rhs)      

      !Construct explicit parts of h rhs in wave equation
      call get_d_rhs(d_rhs,u_rhs,D,U,div_mat,inverse_big_mat,ldt,ltheta)

      if (has_scalar_field(state, "LayerThicknessSource")) then
         d_src => extract_scalar_field(state, "LayerThicknessSource")
         call allocate(md_src, d_src%mesh, "MassMatrixTimesLayerThicknessSource")
         call zero(md_src)
         call mult(md_src, h_mass_mat, d_src)
         call addto(d_rhs, md_src, scale=ldt)
         call deallocate(md_src)
      endif

      !Solve wave equation for D update
      delta_d%option_path = d%option_path
      call petsc_solve(delta_d, wave_mat, d_rhs)

      if(.not. prescribed_velocity) then

         !Add the new D contributions into the RHS for u
         call update_u_rhs(u_rhs,U,delta_D,div_mat,ldt,ltheta)

         !Solve momentum equation for U update
         call zero(delta_u)
         call mult(delta_u, inverse_big_mat, u_rhs)

         !Check the equation was solved correctly
         if(have_option("/debug/check_solution")) then
            call check_solution(delta_u,delta_d,d,u,ldt,ltheta,u_mass_mat&
                       &,h_mass_mat, coriolis_mat,div_mat)
         end if

         call addto(u,delta_u)

      end if

      call addto(d,delta_d)

    end subroutine solve_linear_timestep

    subroutine allocate_and_insert_additional_fields(state, adjoint)
      !!< Allocate and insert fields not specified under material_phase
      !!< in schema
      type(state_type), intent(inout) :: state
      logical, intent(in), optional :: adjoint

      ! coriolis, old passive tracer
      type(scalar_field) :: f, old_T
      ! velocity in local coordinates
      type(vector_field) :: U_local, U_local_old, advecting_u

      type(scalar_field), pointer :: T, f_ptr
      type(vector_field), pointer :: X, U
      character(len=PYTHON_FUNC_LEN) :: coriolis
      integer :: stat

      X=>extract_vector_field(state, "Coordinate")
      if (present_and_true(adjoint)) then
        U=>extract_vector_field(state, "AdjointVelocity")
      else
        U=>extract_vector_field(state, "Velocity")
      end if

      f_ptr => extract_scalar_field(state,"Coriolis",stat=stat)
      if(stat.ne.0) then
         call allocate(f, U%mesh, "Coriolis")
         call get_option("/physical_parameters/coriolis", coriolis, stat)
         if(stat==0) then
            call set_from_python_function(f, coriolis, X, time=0.0)
         else
            call zero(f)
         end if
         call insert(state, f, "Coriolis")
         call deallocate(f)
      end if

      if (present_and_true(adjoint)) then
        call allocate(U_local, mesh_dim(U), U%mesh, "AdjointLocalVelocity")
        call zero(U_local)
        call insert(state, U_local, "AdjointLocalVelocity")
        call deallocate(U_local)
      else
        call allocate(U_local, mesh_dim(U), U%mesh, "LocalVelocity")
        call zero(U_local)
        call insert(state, U_local, "LocalVelocity")
        call deallocate(U_local)
        call allocate(U_local_old, mesh_dim(U), U%mesh, "OldLocalVelocity")
        call zero(U_local_old)
        call insert(state, U_local_old, "OldLocalVelocity")
        call deallocate(U_local_old)
      endif

      if (has_vector_field(state, "VelocitySource")) then
        call allocate(U_local, mesh_dim(U), U%mesh, "LocalVelocitySource")
        call zero(U_local)
        call insert(state, U_local, "LocalVelocitySource")
        call deallocate(U_local)
      end if

      if(has_scalar_field(state, "PassiveTracer")) then
         T=>extract_scalar_field(state, "PassiveTracer")
         call allocate(old_T, T%mesh, "OldPassiveTracer")
         call zero(old_T)
         call insert(state, old_T, "OldPassiveTracer")
      end if

      !allocate advecting velocity
      if (.not. present_and_true(adjoint)) then
        call allocate(advecting_u, mesh_dim(U), U%mesh, "NonlinearVelocity")
        call zero(advecting_u)
        call insert(state, advecting_u, "NonlinearVelocity")
        call deallocate(advecting_u)
      end if

    end subroutine allocate_and_insert_additional_fields

    subroutine project_velocity(state)
      !!< Project the quadratic continuous VelocityInitialCondition into
      !!< the velocity space.
      !!<
      !!< This is a hack to attempt to get third order convergence for wave
      !!< problems.
      type(state_type), intent(inout) :: state

      type(vector_field), pointer :: X, U, U_in

      integer :: ele

      call print_state(state, 0)

      X=>extract_vector_field(state, "Coordinate")
      U=>extract_vector_field(state, "Velocity")
      U_in=>extract_vector_field(state, "VelocityInitialCondition")

      do ele=1, element_count(U)

         call project_velocity_ele(ele, X, U, U_in)

      end do
    end subroutine project_velocity

    subroutine project_velocity_ele(ele, X, U, U_in)
      integer, intent(in) :: ele
      type(vector_field), intent(in) :: X
      type(vector_field), intent(inout) :: U
      type(vector_field), intent(in) :: U_in

      real, dimension(ele_ngi(U,ele)) :: detwei
      real, dimension(ele_loc(U,ele), ele_loc(U,ele)) :: mass

      real, dimension(U%dim, ele_loc(U,ele)) :: rhs

      type(element_type), pointer :: U_shape
      integer :: d

      call transform_to_physical(X, ele, detwei=detwei)

      U_shape=>ele_shape(U,ele)

      mass=shape_shape(U_shape, U_shape, detwei)

      call invert(mass)

      rhs=shape_vector_rhs(U_shape, ele_val_at_quad(U_in,ele), detwei)

      do d=1,U%dim
         call set(U, d, ele_nodes(U,ele), matmul(mass,rhs(d,:)))
      end do

    end subroutine project_velocity_ele

    subroutine advance_current_time(current_time, dt)
      implicit none
      real, intent(inout) :: current_time
      real, intent(in) :: dt

      ! Adaptive timestepping could go here.

      current_time=current_time + dt
      call set_option("/timestepping/current_time", current_time)

    end subroutine advance_current_time

    subroutine output_state(state, adjoint)
      implicit none
      type(state_type), dimension(:), intent(inout) :: state
      logical, intent(in), optional :: adjoint

      ! project the local velocity to cartesian coordinates
      if(.not. prescribed_velocity) then
         call project_local_to_cartesian(state(1), adjoint)
      end if
      ! Now we're ready to call write_state

      call write_state(dump_no, state, adjoint)
    end subroutine output_state

    subroutine set_velocity_from_geostrophic_balance(state)
      implicit none
      type(state_type), intent(inout) :: state
      !
      type(scalar_field), pointer :: D
      type(vector_field), pointer :: U,X,source
      type(vector_field) :: u_tmp
      type(block_csr_matrix), pointer :: u_mass_mat, div_mat, coriolis_mat, &
           inverse_coriolis_mat
      real :: g
      logical :: have_source

      ewrite(1,*) '    subroutine set_velocity_from_geostrophic_balance()'

      !gravity
      call get_option("/physical_parameters/gravity/magnitude", g)

      !Pull the fields out of state
      D=>extract_scalar_field(state, "LayerThickness")
      U=>extract_vector_field(state, "LocalVelocity")
      X=>extract_vector_field(state, "Coordinate")
      have_source = .false.
      if (has_vector_field(state, "VelocitySource")) then
        have_source = .true.
        source => extract_vector_field(state, "LocalVelocitySource")
      end if

      !Pull matrices out of state
      u_mass_mat=>extract_block_csr_matrix(state, "LocalVelocityMassMatrix")
      div_mat=>extract_block_csr_matrix(state, "DivergenceMatrix")
      coriolis_mat=>extract_block_csr_matrix(state, "CoriolisMatrix")
      inverse_coriolis_mat=>extract_block_csr_matrix(state, "InverseCoriolisMatrix")

      ewrite(2,*) 'inside', sum(D%val)

      call allocate(u_tmp,mesh_dim(U),U%mesh,name="tempmem")

      call mult_T(u_tmp,div_mat,D)
      call scale(u_tmp, -g)

      call mult(U, inverse_coriolis_mat, u_tmp)

      if (have_source) then
        call get_u_rhs(u_tmp,U,D,dt, &
           coriolis_mat,div_mat,u_mass_mat,source)
     else
        call get_u_rhs(u_tmp,U,D,dt, &
           coriolis_mat,div_mat)
     end if

      ewrite(3,*) 'SW: TESTING BALANCED INITIAL CONDITION'
      ewrite(3,*) 'SW: infty norm of u_tmp(1)=', maxval(abs(u_tmp%val(1,:)))
      ewrite(3,*) 'SW: infty norm of u_tmp(2)=', maxval(abs(u_tmp%val(2,:)))
      ewrite(3,*) 'SW: TESTING BALANCED INITIAL CONDITION'

      call deallocate(u_tmp)

      ewrite(1,*) 'END subroutine set_velocity_from_geostrophic_balance()'

    end subroutine set_velocity_from_geostrophic_balance

    subroutine read_command_line()
      implicit none
      ! Read the input filename.

      character(len=1024) :: argument
      integer :: status, argn, level

      call set_global_debug_level(0)

      argn=1
      do

         call get_command_argument(argn, value=argument, status=status)
         argn=argn+1

         if (status/=0) then
            call usage
            stop
         end if

         if (argument=="-v") then
            call get_command_argument(argn, value=argument, status=status)
            argn=argn+1

            if (status/=0) then
               call usage
               stop
            end if

            read(argument, "(i1)", err=666) level
            call set_global_debug_level(level)

            ! Go back to pick up the command line.
            cycle
         end if

         exit
      end do

      call load_options(argument)
      if(.not. have_option("/simulation_name")) goto 666

      return

666   call usage
      stop

    end subroutine read_command_line

    subroutine usage
      implicit none

      write (0,*) "usage: shallow_water [-v n] <options_file>"
      write (0,*) ""
      write (0,*) "-v n sets the verbosity of debugging"
    end subroutine usage

    subroutine compute_matrix_transposes(matrices)
      type(state_type), intent(inout) :: matrices
      type(csr_matrix), pointer :: wave_mat
      type(csr_matrix) :: wave_mat_T
      type(block_csr_matrix), pointer :: inv_coriolis_mat
      type(block_csr_matrix) :: inv_coriolis_mat_T

      wave_mat => extract_csr_matrix(matrices, "WaveMatrix")
      wave_mat_T = transpose(wave_mat, symmetric_sparsity=.true.)
      call insert(matrices, wave_mat_T, "WaveMatrixTranspose")
      call deallocate(wave_mat_T)

      inv_coriolis_mat => extract_block_csr_matrix(matrices, "InverseCoriolisMatrix")
      inv_coriolis_mat_T = transpose(inv_coriolis_mat, symmetric_sparsity=.false.)
      call insert(matrices, inv_coriolis_mat_T, "InverseCoriolisMatrixTranspose")
      call deallocate(inv_coriolis_mat_T)
    end subroutine compute_matrix_transposes

    subroutine adjoint_register_initial_eta_condition(states)
      type(state_type), dimension(:), intent(in) :: states
#ifdef HAVE_ADJOINT
      ! Register the initial condition for eta_0.
      type(adj_block) :: I
      integer :: ierr
      type(adj_equation) :: equation
      type(adj_variable) :: eta0
      real :: start_time
      real :: dt
      integer :: nfunctionals, j
      character(OPTION_PATH_LEN) :: buf, functional_name, mesh_name
      type(adj_variable), dimension(:), allocatable :: vars
      integer :: nmeshes
      type(mesh_type), pointer :: mesh
      type(vector_field), pointer :: u
      type(scalar_field), pointer :: eta
      type(adj_vector) :: mesh_vec
      type(adj_storage_data) :: storage

      ierr = adj_create_block("LayerThicknessMassMatrix", block=I, context=c_loc(matrices))
      call adj_chkierr(ierr)

      ierr = adj_create_variable("Fluid::LayerThickness", timestep=0, iteration=0, auxiliary=.false., variable=eta0)
      call adj_chkierr(ierr)

      ierr = adj_create_equation(variable=eta0, blocks=(/I/), targets=(/eta0/), equation=equation)
      call adj_chkierr(ierr)

      ierr = adj_equation_set_rhs_dependencies(equation, context=c_loc(matrices))
      call adj_chkierr(ierr)
      ierr = adj_register_equation(adjointer, equation)
      call adj_chkierr(ierr)

      ierr = adj_destroy_equation(equation)
      ierr = adj_destroy_block(I)

      call get_option("/timestepping/current_time", start_time)
      call get_option("/timestepping/timestep", dt)

      ! We also may as well set the option paths for each variable now, since we know them here
      ! (in fluidity this would be done as each equation is registered)
      u => extract_vector_field(states(1), "Velocity")
      eta => extract_scalar_field(states(1), "LayerThickness")
      ierr = adj_dict_set(adj_path_lookup, "Fluid::Velocity", trim(u%option_path))
      ierr = adj_dict_set(adj_path_lookup, "Fluid::LayerThickness", trim(eta%option_path))

      ierr = adj_dict_set(adj_solver_path_lookup, "Fluid::LocalVelocityDelta", trim(u%option_path))
      ierr = adj_dict_set(adj_solver_path_lookup, "Fluid::LocalVelocity", trim(u%option_path))
      ierr = adj_dict_set(adj_solver_path_lookup, "Fluid::LayerThicknessDelta", trim(eta%option_path))
      ierr = adj_dict_set(adj_solver_path_lookup, "Fluid::LayerThickness", trim(eta%option_path))

      ! We may as well set the times for this timestep now
      ierr = adj_timestep_set_times(adjointer, timestep=0, start=start_time-dt, end=start_time)
      ! And we also may as well set the functional dependencies now
      nfunctionals = option_count("/adjoint/functional")
      do j=0,nfunctionals-1
        call get_option("/adjoint/functional[" // int2str(j) // "]/name", functional_name)
        call adj_record_anything_necessary(adjointer, python_timestep=1, timestep_to_record=0, functional=trim(functional_name), states=states)
      end do
#endif
    end subroutine adjoint_register_initial_eta_condition

    subroutine adjoint_register_initial_u_condition(balanced)
      logical, intent(in) :: balanced
#ifdef HAVE_ADJOINT
      type(adj_block) :: I, L, gC, E, P
      integer :: ierr
      type(adj_equation) :: equation
      type(adj_variable) :: local_u0, cartesian_u0, eta0
      logical :: check_transposes
      real :: g

      call get_option("/physical_parameters/gravity/magnitude", g)

      ! balanced is whether we derived the u initial condition from eta0 and geostrophic balance.
      ! if balanced is false, we just read in an initial condition as usual

      check_transposes = have_option("/adjoint/debug/check_action_transposes")

      if (.not. balanced) then ! we just read in u from file
        ierr = adj_create_block("CartesianVelocityMassMatrix", block=I, context=c_loc(matrices))
        call adj_chkierr(ierr)
        ierr = adj_block_set_test_hermitian(I, check_transposes, 100, 1.0d-10)
        call adj_chkierr(ierr)

        ierr = adj_create_variable("Fluid::Velocity", timestep=0, iteration=0, auxiliary=.false., variable=cartesian_u0)
        call adj_chkierr(ierr)

        ierr = adj_create_equation(variable=cartesian_u0, blocks=(/I/), targets=(/cartesian_u0/), equation=equation)
        call adj_chkierr(ierr)

        ierr = adj_equation_set_rhs_dependencies(equation, context=c_loc(matrices))
        call adj_chkierr(ierr)
        ierr = adj_register_equation(adjointer, equation)
        call adj_chkierr(ierr)

        ierr = adj_destroy_equation(equation)
        ierr = adj_destroy_block(I)

        ierr = adj_create_block("LocalVelocityMassMatrix", block=I, context=c_loc(matrices))
        call adj_chkierr(ierr)
        ierr = adj_block_set_test_hermitian(I, check_transposes, 100, 1.0d-10)
        call adj_chkierr(ierr)
        ierr = adj_create_block("MassLocalProjection", block=P, context=c_loc(matrices))
        call adj_chkierr(ierr)
        ierr = adj_block_set_test_hermitian(P, check_transposes, 100, 1.0d-10)
        call adj_chkierr(ierr)
        ierr = adj_block_set_coefficient(P, coefficient=-1.0)
        call adj_chkierr(ierr)

        ierr = adj_create_variable("Fluid::LocalVelocity", timestep=0, iteration=0, auxiliary=.false., variable=local_u0)
        call adj_chkierr(ierr)

        ierr = adj_create_equation(variable=local_u0, blocks=(/P, I/), targets=(/cartesian_u0, local_u0/), equation=equation)
        call adj_chkierr(ierr)

        ierr = adj_equation_set_rhs_dependencies(equation, context=c_loc(matrices))
        call adj_chkierr(ierr)
        ierr = adj_register_equation(adjointer, equation)
        call adj_chkierr(ierr)

        ierr = adj_destroy_equation(equation)
        ierr = adj_destroy_block(I)
        ierr = adj_destroy_block(P)
      else
        ! The equation we have to register is the derivation of u0 from geostrophic balance
        ierr = adj_create_block("Coriolis", block=L, context=c_loc(matrices))
        call adj_chkierr(ierr)
        ierr = adj_block_set_test_hermitian(L, check_transposes, 100, 1.0d-10)
        call adj_chkierr(ierr)
        ierr = adj_create_block("Grad", block=gC, context=c_loc(matrices))
        call adj_chkierr(ierr)
        ierr = adj_block_set_test_hermitian(gC, check_transposes, 100, 1.0d-10)
        call adj_chkierr(ierr)
        ierr = adj_block_set_coefficient(block=gC, coefficient=g)
        call adj_chkierr(ierr)

        ierr = adj_create_variable("Fluid::LocalVelocity", timestep=0, iteration=0, auxiliary=.false., variable=local_u0)
        call adj_chkierr(ierr)
        ierr = adj_create_variable("Fluid::LayerThickness", timestep=0, iteration=0, auxiliary=.false., variable=eta0)
        call adj_chkierr(ierr)

        ierr = adj_create_equation(variable=local_u0, blocks=(/L, gC/), targets=(/local_u0, eta0/), equation=equation)
        call adj_chkierr(ierr)

        ierr = adj_equation_set_rhs_dependencies(equation, context=c_loc(matrices))
        call adj_chkierr(ierr)
        ierr = adj_register_equation(adjointer, equation)
        call adj_chkierr(ierr)

        ierr = adj_destroy_equation(equation)
        ierr = adj_destroy_block(L)
        ierr = adj_destroy_block(gC)

        ierr = adj_create_block("CartesianVelocityMassMatrix", block=I, context=c_loc(matrices))
        call adj_chkierr(ierr)
        ierr = adj_block_set_test_hermitian(I, check_transposes, 100, 1.0d-10)
        call adj_chkierr(ierr)

        ierr = adj_create_block("MassCartesianProjection", block=P, context=c_loc(matrices))
        call adj_chkierr(ierr)
        ierr = adj_block_set_test_hermitian(P, check_transposes, 100, 1.0d-10)
        call adj_chkierr(ierr)
        ierr = adj_block_set_coefficient(P, coefficient=-1.0)
        call adj_chkierr(ierr)

        ierr = adj_create_variable("Fluid::Velocity", timestep=0, iteration=0, auxiliary=.false., variable=cartesian_u0)
        call adj_chkierr(ierr)

        ierr = adj_create_equation(variable=cartesian_u0, blocks=(/P, I/), targets=(/local_u0, cartesian_u0/), equation=equation)
        call adj_chkierr(ierr)

        ierr = adj_equation_set_rhs_dependencies(equation, context=c_loc(matrices))
        call adj_chkierr(ierr)
        ierr = adj_register_equation(adjointer, equation)
        call adj_chkierr(ierr)

        ierr = adj_destroy_equation(equation)
        ierr = adj_destroy_block(P)
        ierr = adj_destroy_block(I)
      endif
#endif
    end subroutine adjoint_register_initial_u_condition

    subroutine adjoint_register_timestep(timestep, dt, states)
      integer, intent(in) :: timestep
      real, intent(in) :: dt
      type(state_type), dimension(:), intent(in) :: states
#ifdef HAVE_ADJOINT
      type(adj_block) :: Mu, minusMu, Meta, minusMeta, W, CTMC, CTML, MBCdelta, MBL, MBC, CP, CI, P
      integer :: ierr
      type(adj_equation) :: equation
      type(adj_variable) :: u, previous_cartesian_u, delta_u, eta, previous_eta, delta_eta, cartesian_u
      real :: start_time

      integer :: j, nfunctionals
      type(adj_variable), dimension(:), allocatable :: vars
      character(len=OPTION_PATH_LEN) :: buf, functional_name

      type(adj_storage_data) :: storage_u, storage_eta
      type(scalar_field), pointer :: eta_ptr
      type(vector_field), pointer :: u_ptr
      type(adj_vector) :: u_vec, eta_vec
      logical :: check_transposes
      real :: D0, g

      call get_option("/physical_parameters/gravity/magnitude", g)
      call get_option("/material_phase::Fluid/scalar_field::LayerThickness/p&
         &rognostic/mean_layer_thickness",D0)

      check_transposes = have_option("/adjoint/debug/check_action_transposes")

      ! Set up adj_variables
      ierr = adj_create_variable("Fluid::LocalVelocity", timestep=timestep, iteration=0, auxiliary=.false., variable=u)
      call adj_chkierr(ierr)
      ierr = adj_create_variable("Fluid::Velocity", timestep=timestep-1, iteration=0, auxiliary=.false., variable=previous_cartesian_u)
      call adj_chkierr(ierr)
      ierr = adj_create_variable("Fluid::LocalVelocityDelta", timestep=timestep, iteration=0, auxiliary=.false., variable=delta_u)
      call adj_chkierr(ierr)
      ierr = adj_create_variable("Fluid::Velocity", timestep=timestep, iteration=0, auxiliary=.false., variable=cartesian_u)
      call adj_chkierr(ierr)
      ierr = adj_create_variable("Fluid::LayerThickness", timestep=timestep, iteration=0, auxiliary=.false., variable=eta)
      call adj_chkierr(ierr)
      ierr = adj_create_variable("Fluid::LayerThickness", timestep=timestep-1, iteration=0, auxiliary=.false., variable=previous_eta)
      call adj_chkierr(ierr)
      ierr = adj_create_variable("Fluid::LayerThicknessDelta", timestep=timestep, iteration=0, auxiliary=.false., variable=delta_eta)
      call adj_chkierr(ierr)

      ! Set up adj_blocks

      ! Blocks for delta eta equation
      ierr = adj_create_block("WaveMatrix", context=c_loc(matrices), block=W)
      call adj_chkierr(ierr)
      ierr = adj_block_set_test_hermitian(W, check_transposes, 100, 1.0d-10)
      call adj_chkierr(ierr)
      ierr = adj_create_block("DivBigMatGrad", context=c_loc(matrices), block=CTMC)
      call adj_chkierr(ierr)
      ierr = adj_block_set_test_hermitian(CTMC, check_transposes, 100, 1.0d-10)
      call adj_chkierr(ierr)
      ierr = adj_block_set_coefficient(block=CTMC, coefficient=dt**2 * D0 * theta * g)
      call adj_chkierr(ierr)
      ierr = adj_create_block("DivMinusDivBigMatCoriolisProjection", context=c_loc(matrices), block=CTML)
      call adj_chkierr(ierr)
      ierr = adj_block_set_test_hermitian(CTML, check_transposes, 100, 1.0d-10)
      call adj_chkierr(ierr)
      ierr = adj_block_set_coefficient(block=CTML, coefficient=-1.0)
      call adj_chkierr(ierr)

      ! Blocks for eta_n equation
      ierr = adj_create_block("LayerThicknessMassMatrix", context=c_loc(matrices), block=Meta)
      call adj_chkierr(ierr)
      ierr = adj_block_set_test_hermitian(Meta, check_transposes, 100, 1.0d-10)
      call adj_chkierr(ierr)
      ierr = adj_create_block("LayerThicknessMassMatrix", context=c_loc(matrices), block=minusMeta)
      call adj_chkierr(ierr)
      ierr = adj_block_set_test_hermitian(minusMeta, check_transposes, 100, 1.0d-10)
      call adj_chkierr(ierr)
      ierr = adj_block_set_coefficient(block=minusMeta, coefficient=-1.0)
      call adj_chkierr(ierr)

      ! Blocks for delta u equation
      ierr = adj_create_block("MassBigMatGrad", context=c_loc(matrices), block=MBCdelta)
      call adj_chkierr(ierr)
      ierr = adj_block_set_test_hermitian(MBCdelta, check_transposes, 100, 1.0d-10)
      call adj_chkierr(ierr)
      ierr = adj_block_set_coefficient(block=MBCdelta, coefficient=theta * dt * g)
      call adj_chkierr(ierr)
      ierr = adj_create_block("MassBigMatCoriolisProjection", context=c_loc(matrices), block=MBL)
      call adj_chkierr(ierr)
      ierr = adj_block_set_test_hermitian(MBL, check_transposes, 100, 1.0d-10)
      call adj_chkierr(ierr)
      ierr = adj_block_set_coefficient(block=MBL, coefficient=dt)
      call adj_chkierr(ierr)
      ierr = adj_create_block("MassBigMatGrad", context=c_loc(matrices), block=MBC)
      call adj_chkierr(ierr)
      ierr = adj_block_set_test_hermitian(MBC, check_transposes, 100, 1.0d-10)
      call adj_chkierr(ierr)
      ierr = adj_block_set_coefficient(block=MBC, coefficient=dt * g)
      call adj_chkierr(ierr)

      ! Blocks for u_n equation
      ierr = adj_create_block("LocalVelocityMassMatrix", context=c_loc(matrices), block=Mu)
      call adj_chkierr(ierr)
      ierr = adj_block_set_test_hermitian(Mu, check_transposes, 100, 1.0d-10)
      call adj_chkierr(ierr)
      ierr = adj_create_block("LocalVelocityMassMatrix", context=c_loc(matrices), block=minusMu)
      call adj_chkierr(ierr)
      ierr = adj_block_set_test_hermitian(minusMu, check_transposes, 100, 1.0d-10)
      call adj_chkierr(ierr)
      ierr = adj_block_set_coefficient(block=minusMu, coefficient=-1.0)
      call adj_chkierr(ierr)
      ierr = adj_create_block("MassLocalProjection", block=P, context=c_loc(matrices))
      call adj_chkierr(ierr)
      ierr = adj_block_set_test_hermitian(P, check_transposes, 100, 1.0d-10)
      call adj_chkierr(ierr)
      ierr = adj_block_set_coefficient(P, coefficient=-1.0)
      call adj_chkierr(ierr)

      ! Blocks for embedded manifold business
      ierr = adj_create_block("MassCartesianProjection", context=c_loc(matrices), block=CP)
      call adj_chkierr(ierr)
      ierr = adj_block_set_test_hermitian(CP, check_transposes, 100, 1.0d-10)
      call adj_chkierr(ierr)
      ierr = adj_block_set_coefficient(CP, coefficient=-1.0)
      call adj_chkierr(ierr)
      ierr = adj_create_block("CartesianVelocityMassMatrix", context=c_loc(matrices), block=CI)
      call adj_chkierr(ierr)
      ierr = adj_block_set_test_hermitian(CI, check_transposes, 100, 1.0d-10)
      call adj_chkierr(ierr)

      ! Ahah! Now we can register our lovely equations. 
      ierr = adj_create_equation(delta_eta, blocks=(/CTMC, CTML, W/), &
                                          & targets=(/previous_eta, previous_cartesian_u, delta_eta/), equation=equation)
      call adj_chkierr(ierr)
      ierr = adj_equation_set_rhs_dependencies(equation, context=c_loc(matrices))
      call adj_chkierr(ierr)
      ierr = adj_register_equation(adjointer, equation)
      call adj_chkierr(ierr)
      ierr = adj_destroy_equation(equation)
      call adj_chkierr(ierr)

      ierr = adj_create_equation(eta, blocks=(/minusMeta, minusMeta, Meta/), &
                                    & targets=(/previous_eta, delta_eta, eta/), equation=equation)
      call adj_chkierr(ierr)
      ierr = adj_equation_set_rhs_dependencies(equation, context=c_loc(matrices))
      call adj_chkierr(ierr)
      ierr = adj_register_equation(adjointer, equation)
      call adj_chkierr(ierr)
      ierr = adj_destroy_equation(equation)
      call adj_chkierr(ierr)

      ierr = adj_create_equation(delta_u, blocks=(/MBC, MBL, MBCdelta, Mu/), &
                                        & targets=(/previous_eta, previous_cartesian_u, delta_eta, delta_u/), equation=equation)
      call adj_chkierr(ierr)
      ierr = adj_equation_set_rhs_dependencies(equation, context=c_loc(matrices))
      call adj_chkierr(ierr)
      ierr = adj_register_equation(adjointer, equation)
      call adj_chkierr(ierr)
      ierr = adj_destroy_equation(equation)
      call adj_chkierr(ierr)

      ierr = adj_create_equation(u, blocks=(/P, minusMu, Mu/), &
                                    & targets=(/previous_cartesian_u, delta_u, u/), equation=equation)
      call adj_chkierr(ierr)
      ierr = adj_equation_set_rhs_dependencies(equation, context=c_loc(matrices))
      call adj_chkierr(ierr)
      ierr = adj_register_equation(adjointer, equation)
      call adj_chkierr(ierr)
      ierr = adj_destroy_equation(equation)
      call adj_chkierr(ierr)

      ierr = adj_create_equation(cartesian_u, blocks=(/CP, CI/), &
                                    & targets=(/u, cartesian_u/), equation=equation)
      call adj_chkierr(ierr)
      ierr = adj_equation_set_rhs_dependencies(equation, context=c_loc(matrices))
      call adj_chkierr(ierr)
      ierr = adj_register_equation(adjointer, equation)
      call adj_chkierr(ierr)
      ierr = adj_destroy_equation(equation)
      call adj_chkierr(ierr)

      ! And now we gots to destroy some blocks
      ierr = adj_destroy_block(Mu)
      call adj_chkierr(ierr)
      ierr = adj_destroy_block(minusMu)
      call adj_chkierr(ierr)
      ierr = adj_destroy_block(Meta)
      call adj_chkierr(ierr)
      ierr = adj_destroy_block(minusMeta)
      call adj_chkierr(ierr)
      ierr = adj_destroy_block(W)
      call adj_chkierr(ierr)
      ierr = adj_destroy_block(CTMC)
      call adj_chkierr(ierr)
      ierr = adj_destroy_block(CTML)
      call adj_chkierr(ierr)
      ierr = adj_destroy_block(MBCdelta)
      call adj_chkierr(ierr)
      ierr = adj_destroy_block(MBL)
      call adj_chkierr(ierr)
      ierr = adj_destroy_block(MBC)
      call adj_chkierr(ierr)
      ierr = adj_destroy_block(CP)
      call adj_chkierr(ierr)
      ierr = adj_destroy_block(CI)
      call adj_chkierr(ierr)
      ierr = adj_destroy_block(P)
      call adj_chkierr(ierr)

      ! Set the times and functional dependencies for this timestep
      call get_option("/timestepping/current_time", start_time)
      ierr = adj_timestep_set_times(adjointer, timestep=timestep-1, start=start_time, end=start_time+dt)
      nfunctionals = option_count("/adjoint/functional")
      do j=0,nfunctionals-1
        call get_option("/adjoint/functional[" // int2str(j) // "]/functional_dependencies/algorithm", buf)
        call get_option("/adjoint/functional[" // int2str(j) // "]/name", functional_name)
        call adj_variables_from_python(adjointer, buf, start_time, start_time+dt, timestep, vars)
        ierr = adj_timestep_set_functional_dependencies(adjointer, timestep=timestep-1, functional=trim(functional_name), &
                                                      & dependencies=vars)
        call adj_chkierr(ierr)
        deallocate(vars)
        ! We also need to check if these variables will be used
        call adj_record_anything_necessary(adjointer, python_timestep=timestep, timestep_to_record=timestep, functional=trim(functional_name), states=states)
      end do

      if (have_option("/adjoint/debug/replay_forward_run")) then
        u_ptr => extract_vector_field(states(1), "Velocity")
        u_vec = field_to_adj_vector(u_ptr)
        ierr = adj_storage_memory_copy(u_vec, storage_u)
        call adj_chkierr(ierr)
        ierr = adj_storage_set_overwrite(storage_u, .true.)
        call adj_chkierr(ierr)
        ierr = adj_record_variable(adjointer, cartesian_u, storage_u)
        call adj_chkierr(ierr)
        call femtools_vec_destroy_proc(u_vec)

        eta_ptr => extract_scalar_field(states(1), "LayerThickness")
        eta_vec = field_to_adj_vector(eta_ptr)
        ierr = adj_storage_memory_copy(eta_vec, storage_eta)
        call adj_chkierr(ierr)
        ierr = adj_storage_set_overwrite(storage_eta, .true.)
        call adj_chkierr(ierr)
        ierr = adj_record_variable(adjointer, eta, storage_eta)
        call adj_chkierr(ierr)
        call femtools_vec_destroy_proc(eta_vec)
      end if

      ! And that's it!
#endif
    end subroutine adjoint_register_timestep

    subroutine recompute_coordinate_field(state)
      type(state_type), intent(inout) :: state
      !
      type(vector_field), pointer :: X
      integer :: ele
      character(len=PYTHON_FUNC_LEN) :: Python_Function
      
      X => extract_vector_field(state,"Coordinate")
      call get_option('/geometry/mesh::CoordinateMesh/recompute_coordinate_f&
           &ield/python',Python_Function)

      do ele = 1, ele_count(X)
         call recompute_coordinate_field_ele(X,Python_Function,ele)
      end do
    end subroutine recompute_coordinate_field

    subroutine recompute_coordinate_field_ele(X,Python_Function,ele)
      type(vector_field), intent(inout) :: X
      character(len=PYTHON_FUNC_LEN), intent(in) :: Python_Function
      integer, intent(in) :: ele
      !
      real, dimension(X%dim,ele_loc(X,ele)) :: X_ele_val,X_ele_val_2
      
      X_ele_val = ele_val(X,ele)
      ewrite(1,*) X_ele_val
      ewrite(1,*) 'Rs', sqrt(sum(X_ele_val**2,1))
      call set_vector_field_from_python(python_function, len(python_function),&
           & dim=3,nodes=face_loc(X,ele),x=X_ele_val(1,:),y=X_ele_val(2,:)&
           &,z=x_ele_val(3,:),t=0.0,result_dim=3,&
           & result_x=X_ele_val_2(1,:),&
           & result_y=X_ele_val_2(2,:),&
           & result_z=X_ele_val_2(3,:),&
           & stat=stat)
    if(stat /= 0) then
       FLAbort('Failed to set new coordinate values from Python.')
    end if

    call set(X,ele_nodes(X,ele),X_ele_val_2)

    end subroutine recompute_coordinate_field_ele

  end program shallow_water<|MERGE_RESOLUTION|>--- conflicted
+++ resolved
@@ -613,11 +613,8 @@
       type(vector_field) :: u_rhs, delta_u, old_u
       type(scalar_field), pointer ::h_projected, passive_tracer, old_passive_tracer
       integer :: nit, d1
-<<<<<<< HEAD
-      real :: itheta, energy, sphere_radius
-=======
-      real :: itheta, energy, ltheta
->>>>>>> 3937aba9
+      real :: itheta, energy, sphere_radius, ltheta
+
       logical :: have_source
       logical, save :: advecting_velocity_set = .false.
       character(len=PYTHON_FUNC_LEN) :: Python_Function
@@ -681,26 +678,16 @@
             call set(h_DG,old_h_DG)
          end if
 
-<<<<<<< HEAD
          if(.not.have_option('/material_phase::Fluid/vector_field::Velocity/&
               &prognostic/spatial_discretisation/discontinuous_galerkin/wave&
               &_equation/no_wave_equation_step')) then
             if(hybridized) then
                call solve_linear_timestep_hybridized(&
-                    &state,dt_in=0.5*dt,theta_in=0.0)
+                    &state,dt_in=(1-theta)*dt,theta_in=0.0)
             else
-               call solve_linear_timestep(state, dt_in=0.5*dt, theta_in=0.0)
+               call solve_linear_timestep(state, dt_in=(1-theta)*dt,&
+                    & theta_in=0.0)
             end if
-=======
-         ewrite(1,*) 'CJC', minval(u%val), maxval(u%val)
-         ewrite(1,*) 'CJC', minval(h%val), maxval(h%val)
-
-         if(hybridized) then
-           call solve_linear_timestep_hybridized(&
-                &state,dt_in=(1-theta)*dt,theta_in=0.0)
-         else
-           call solve_linear_timestep(state, dt_in=(1-theta)*dt, theta_in=0.0)
->>>>>>> 3937aba9
          end if
 
          !velocity advection step
@@ -733,15 +720,14 @@
             call solve_advection_dg_subcycle("PassiveTracer", state, "NonlinearVelocity")
          end if
 
-<<<<<<< HEAD
          if(.not.have_option('/material_phase::Fluid/vector_field::Velocity/&
               &prognostic/spatial_discretisation/discontinuous_galerkin/wave&
               &_equation/no_wave_equation_step')) then
             if(hybridized) then
                call solve_linear_timestep_hybridized(&
-                    &state,dt_in=0.5*dt,theta_in=1.0)
+                    &state,dt_in=theta*dt,theta_in=1.0)
             else
-               call solve_linear_timestep(state, dt_in=0.5*dt, theta_in=1.0)
+               call solve_linear_timestep(state, dt_in=theta*dt, theta_in=1.0)
             end if
          end if
          ! advecting velocity in local coordinates
@@ -750,14 +736,6 @@
             call set(advecting_u,old_u)
             call scale(advecting_u,(1-itheta))
             call addto(advecting_u,u,scale=itheta)
-=======
-
-         if(hybridized) then
-            call solve_linear_timestep_hybridized(&
-                 &state,dt_in=theta*dt,theta_in=1.0)
-         else
-            call solve_linear_timestep(state, dt_in=theta*dt, theta_in=1.0)
->>>>>>> 3937aba9
          end if
       end do
 
