  !    Copyright (C) 2006 Imperial College London and others.
  !
  !    Please see the AUTHORS file in the main source directory for a full list
  !    of copyright holders.
  !
  !    Prof. C Pain
  !    Applied Modelling and Computation Group
  !    Department of Earth Science and Engineering
  !    Imperial College London
  !
  !    amcgsoftware@imperial.ac.uk
  !
  !    This library is free software; you can redistribute it and/or
  !    modify it under the terms of the GNU Lesser General Public
  !    License as published by the Free Software Foundation,
  !    version 2.1 of the License.
  !
  !    This library is distributed in the hope that it will be useful,
  !    but WITHOUT ANY WARRANTY; without even the implied warranty of
  !    MERCHANTABILITY or FITNESS FOR A PARTICULAR PURPOSE.  See the GNU
  !    Lesser General Public License for more details.
  !
  !    You should have received a copy of the GNU Lesser General Public
  !    License along with this library; if not, write to the Free Software
  !    Foundation, Inc., 59 Temple Place, Suite 330, Boston, MA  02111-1307
  !    USA

#include "fdebug.h"
  program shallow_water
    use advection_local_DG
    use advection_diffusion_cg
    use linear_shallow_water
    use spud
    use fields
    use state_module
    use FLDebug
    use populate_state_module
    use write_state_module
    use vtk_interfaces
    use timeloop_utilities
    use sparsity_patterns_meshes
    use sparse_matrices_fields
    use solvers
    use diagnostic_variables
    use diagnostic_fields_wrapper
    use hybridized_helmholtz
    use assemble_cmc
    use global_parameters, only: option_path_len, python_func_len, current_time, dt
    use adapt_state_prescribed_module
    use memory_diagnostics
    use reserve_state_module
    use boundary_conditions_from_options
      use diagnostic_fields_new, only : &
    & calculate_diagnostic_variables_new => calculate_diagnostic_variables, &
    & check_diagnostic_dependencies
    use iso_c_binding
    use mangle_options_tree
    use manifold_projections
#ifdef HAVE_ADJOINT
    use libadjoint_data_callbacks
    use shallow_water_adjoint_callbacks
    use libadjoint
    use adjoint_functional_evaluation
    use adjoint_python
    use adjoint_global_variables
    use adjoint_main_loop
    use forward_main_loop
#include "libadjoint/adj_fortran.h"
#endif
    implicit none
#ifdef HAVE_PETSC
#include "finclude/petsc.h"
#endif

    ! Interface blocks for the initialisation routines we need to call
    interface
      subroutine set_global_debug_level(n)
        integer, intent(in) :: n
      end subroutine set_global_debug_level

      subroutine mpi_init(ierr)
        integer, intent(out) :: ierr
      end subroutine mpi_init

      subroutine mpi_finalize(ierr)
        integer, intent(out) :: ierr
      end subroutine mpi_finalize

      subroutine python_init
      end subroutine python_init

      subroutine petscinitialize(s, i)
        character(len=*), intent(in) :: s
        integer, intent(out) :: i
      end subroutine petscinitialize
    end interface

    type(state_type), dimension(:), pointer :: state

    type(state_type), target :: matrices ! We collect all the cached
                                         ! matrices in this state so that
                                         ! the adjoint callbacks can use
                                         ! them
    real :: D0, g, theta, itheta
    logical :: exclude_velocity_advection, exclude_pressure_advection
<<<<<<< HEAD
    logical :: prescribed_velocity
    integer :: timestep, nonlinear_iterations
=======
    logical :: hybridized
   integer :: timestep, nonlinear_iterations
>>>>>>> 01dc5c43
    integer :: ierr

    type(vector_field), pointer :: v_field
    !! Sparsity for matrices.
    type(csr_sparsity) :: ct_sparsity,u_sparsity,wave_sparsity

    !! Mass matrices
    type(csr_matrix) :: h_mass_mat
    type(block_csr_matrix) :: u_mass_mat
    !! Coriolis matrix
    type(block_csr_matrix) :: coriolis_mat
    !! inverse Coriolis matrix
    type(block_csr_matrix) :: inverse_coriolis_mat
    !! div matrix
    type(block_csr_matrix) :: div_mat
    !! Wave matrix
    type(csr_matrix) :: wave_mat
    !! U momentum matrix
    type(block_csr_matrix) :: big_mat
    character(len = OPTION_PATH_LEN) :: simulation_name
    logical :: adjoint
    integer, save :: dump_no=0
    real :: energy
#ifdef HAVE_ADJOINT
    ierr = adj_create_adjointer(adjointer)
    ! Register the data callbacks
    call adj_register_femtools_data_callbacks(adjointer)
    ! Register the operator callbacks
    call register_sw_operator_callbacks(adjointer)

#endif

#ifdef HAVE_MPI
    call mpi_init(ierr)
    assert(ierr == MPI_SUCCESS)
#endif

#ifdef HAVE_PETSC
    call PetscInitialize(PETSC_NULL_CHARACTER, ierr)
#endif

    call python_init
    call read_command_line
    call mangle_options_tree_forward

    adjoint = have_option("/adjoint")
#ifndef HAVE_ADJOINT
    if (adjoint) then
      FLExit("Cannot run the adjoint model without having compiled fluidity --with-adjoint.")
    endif
#else
    if (.not. adjoint) then
      ! disable the adjointer
      ierr = adj_set_option(adjointer, ADJ_ACTIVITY, ADJ_ACTIVITY_NOTHING)
      call adj_chkierr(ierr)
    end if
#endif

    is_shallow_water=.true.

    call populate_state(state)
    call adjoint_register_initial_eta_condition(state)

    call insert_time_in_state(state)

    call allocate_and_insert_additional_fields(state(1))

    ! Check the diagnostic field dependencies for circular dependencies
    call check_diagnostic_dependencies(state)

    call get_option('/simulation_name',simulation_name)
    call initialise_diagnostics(trim(simulation_name),state)

    call get_parameters

    ! No support for multiphase or multimaterial at this stage.
    if (size(state)/=1) then
       FLExit("Multiple material_phases are not supported")
    end if

!    call calculate_diagnostic_variables(state)
!    call calculate_diagnostic_variables_new(state)

    ! Always output the initial conditions.
    call output_state(state)

      if(have_option("/material_phase::&
           &Fluid/scalar_field::LagrangeMultiplier")) then
         call compute_energy(state(1),energy)
      else
         call get_linear_energy(state(1),u_mass_mat,h_mass_mat,d0,g,energy)
      end if
      ewrite(2,*) 'Initial Energy:', energy

    timestep=0
    timestep_loop: do
       timestep=timestep+1
       ewrite (1,*) "SW: start of timestep ",timestep, current_time

       ! this may already have been done in populate_state, but now
       ! we evaluate at the correct "shifted" time level:
       call set_boundary_conditions_values(state, shift_time=.true.)

       ! evaluate prescribed fields at time = current_time+dt
       call set_prescribed_field_values(state, exclude_interpolated=.true., &
            exclude_nonreprescribed=.true., time=current_time + (theta * dt))
       if (has_vector_field(state(1), "VelocitySource")) then
          v_field => extract_vector_field(state(1), "VelocitySource")
          call project_cartesian_to_local(state(1), v_field)
       end if 

       call execute_timestep(state(1), dt)

       call set_prescribed_field_values(state, exclude_interpolated=.true., &
            exclude_nonreprescribed=.true., time=current_time + dt)
       if(.not. prescribed_velocity) then
          call project_local_to_cartesian(state(1))
       end if
!       call calculate_diagnostic_variables(state,&
!            & exclude_nonrecalculated = .true.)
!       call calculate_diagnostic_variables_new(state,&
!            & exclude_nonrecalculated = .true.)
       call adjoint_register_timestep(timestep, dt, state)

       call advance_current_time(current_time, dt)
       if (simulation_completed(current_time, timestep)) exit timestep_loop

       if (do_write_state(current_time, timestep)) then
          call output_state(state)
       end if

       call write_diagnostics(state,current_time,dt, timestep)

    end do timestep_loop

    if(have_option("/material_phase::&
         &Fluid/scalar_field::LagrangeMultiplier")) then
       call compute_energy(state(1),energy)
    else
       call get_linear_energy(state(1),u_mass_mat,h_mass_mat,d0,g,energy)
    end if
    ewrite(2,*) 'Final Energy:', energy

    ! One last dump
    call output_state(state)
    call write_diagnostics(state,current_time,dt,timestep)

    call deallocate(h_mass_mat)
    call deallocate(u_mass_mat)
    call deallocate(coriolis_mat)
    call deallocate(inverse_coriolis_mat)
    call deallocate(div_mat)
    call deallocate(wave_mat)
    call deallocate(big_mat)
    call deallocate(state)
    call deallocate_transform_cache
    call deallocate_reserve_state
    call close_diagnostic_files
    call uninitialise_diagnostics
    ! Clean up registered diagnostics
    call destroy_registered_diagnostics 

    if (.not. adjoint) then
      call deallocate(matrices)
      call print_references(0)
    endif

#ifdef HAVE_ADJOINT
    if (adjoint) then
      if (have_option("/adjoint/debug/replay_forward_run")) then
        ! Let's run the forward model through libadjoint, too, for the craic
        ewrite(1,*) "Entering forward computation through libadjoint"
        call clear_options
        call read_command_line
        call mangle_options_tree_forward
        call populate_state(state)
        call allocate_and_insert_additional_fields(state(1))
        call check_diagnostic_dependencies(state)
        call compute_forward(state)
        call deallocate_transform_cache
        call deallocate_reserve_state
        call deallocate(state)
      end if

      ewrite(1,*) "Entering adjoint computation"
      call clear_options
      call read_command_line

      call mangle_options_tree_adjoint
      call populate_state(state)
      call allocate_and_insert_additional_fields(state(1), adjoint=.true.)
      call check_diagnostic_dependencies(state)
      call compute_matrix_transposes(matrices)

      dump_no = dump_no - 1

      call compute_adjoint(state, dump_no)

      call deallocate_transform_cache
      call deallocate_reserve_state

      call deallocate(state)
      call deallocate(matrices)
      call print_references(0)
    else
      ewrite(1,*) "No adjoint specified, not entering adjoint computation"
    end if
#endif

#ifdef HAVE_MEMORY_STATS
    call print_current_memory_stats(0)
#endif

#ifdef HAVE_ADJOINT
    ierr = adj_destroy_adjointer(adjointer)
    call adj_chkierr(ierr)
#endif

#ifdef HAVE_MPI
    call mpi_finalize(ierr)
    assert(ierr == MPI_SUCCESS)
#endif
  contains

    subroutine get_parameters()
      implicit none
      type(vector_field), pointer :: u, v_field, coord
      type(scalar_field), pointer :: eta
      type(vector_field) :: dummy_field

      !Get some parameters
      !gravity
      call get_option("/physical_parameters/gravity/magnitude", g)
      !theta
      call get_option("/material_phase::Fluid/scalar_field::LayerThickness/prognostic/temporal_discretisation/theta",theta)
      !itheta

      !D0
      call get_option("/material_phase::Fluid/scalar_field::LayerThickness/p&
           &rognostic/mean_layer_thickness",D0)

      call get_option("/timestepping/current_time", current_time)
      call get_option("/timestepping/timestep", dt)

      if(have_option("/material_phase::Fluid/scalar_field::LagrangeMultiplie&
           &r")) then
         hybridized = .true.
      else
         hybridized = .false.
      end if

      if(.not.have_option("/material_phase::&
           &Fluid/scalar_field::LagrangeMultiplier")) then
         call setup_wave_matrices(state(1),u_sparsity,&
              wave_sparsity,&
              ct_sparsity,&
              h_mass_mat,u_mass_mat,&
              coriolis_mat,inverse_coriolis_mat,&
              div_mat,wave_mat,big_mat, &
              dt,theta,D0,g)
      end if
      v_field => extract_vector_field(state(1), "Velocity")
      call project_cartesian_to_local(state(1), v_field)
      if (has_vector_field(state(1), "VelocitySource")) then
                v_field => extract_vector_field(state(1), "VelocitySource")
        call project_cartesian_to_local(state(1), v_field)
      end if

      call get_option("/timestepping/nonlinear_iterations"&
           &,nonlinear_iterations)
      exclude_pressure_advection = &
           have_option("/material_phase::Fluid/scalar_field::LayerThickness/pro&
           &gnostic/spatial_discretisation/continuous_galerkin/advection_terms&
           &/exclude_advection_terms")
      prescribed_velocity=have_option("/material_phase::Fluid/vector_field::Velocity/prescribed")
      exclude_velocity_advection = &
           have_option("/material_phase::Fluid/vector_field::Velocity/prognost&
           &ic/spatial_discretisation/discontinuous_galerkin/advection_scheme/&
           &none" ).or. prescribed_velocity
      call get_option("/material_phase::Fluid/scalar_field::LayerThickness/pro&
           &gnostic/temporal_discretisation/relaxation",itheta)
      ! Geostrophic balanced initial condition, if required
      if(have_option("/material_phase::Fluid/vector_field::Velocity/prognostic&
           &/initial_condition::WholeMesh/balanced")) then
         call set_velocity_from_geostrophic_balance(state(1), &
              div_mat, coriolis_mat, inverse_coriolis_mat)
         call adjoint_register_initial_u_condition(balanced=.true.)
      else
         call adjoint_register_initial_u_condition(balanced=.false.)
      end if

      if(.not.have_option("/material_phase::&
           &Fluid/scalar_field::LagrangeMultiplier")) then

         ! Set up the state of cached matrices
         call insert(matrices, u_mass_mat, "LocalVelocityMassMatrix")
         call insert(matrices, h_mass_mat, "LayerThicknessMassMatrix")
         call insert(matrices, coriolis_mat, "CoriolisMatrix")
         call insert(matrices, inverse_coriolis_mat,&
              & "InverseCoriolisMatrix")
         call insert(matrices, div_mat, "DivergenceMatrix")
         call insert(matrices, wave_mat, "WaveMatrix")
         call insert(matrices, big_mat, "InverseBigMatrix")
      end if
      ! Also save the velocity and pressure mesh and the dimension
      eta => extract_scalar_field(state, "LayerThickness")
      u => extract_vector_field(state, "Velocity")
      call insert(matrices, eta%mesh, "LayerThicknessMesh")
      ! Insert a dummy velocity field which will be used in the adjoint callbacks
      call allocate(dummy_field, u%dim, u%mesh, "VelocityDummy", field_type=FIELD_TYPE_CONSTANT)
      call zero(dummy_field)
      call insert(matrices, dummy_field, "VelocityDummy")
      call deallocate(dummy_field)
      ! Insert a dummy local velocity field which will be used in the adjoint callbacks
      v_field => extract_vector_field(state(1), "LocalVelocity")
      call allocate(dummy_field, v_field%dim, v_field%mesh, "LocalVelocityDummy", field_type=FIELD_TYPE_CONSTANT)
      call zero(dummy_field)
      call insert(matrices, dummy_field, "LocalVelocityDummy")
      call deallocate(dummy_field)
      ! And don't forget Coordinate
      coord => extract_vector_field(state(1), "Coordinate")
      call insert(matrices, coord, "Coordinate")
      ! And the CartesianVelocityMassMatrix
      call assemble_cartesian_velocity_mass_matrix(state(1))
      call insert(matrices, extract_block_csr_matrix(state(1), "CartesianVelocityMassMatrix"), "CartesianVelocityMassMatrix")
      ! And the VelocitySource and LayerThicknessSource
      if (has_vector_field(state(1), "VelocitySource")) then
        call insert(matrices, extract_vector_field(state(1), "VelocitySource"), "VelocitySource")
      end if
      if (has_scalar_field(state(1), "LayerThicknessSource")) then
        call insert(matrices, extract_scalar_field(state(1), "LayerThicknessSource"), "LayerThicknessSource")
      end if  
    end subroutine get_parameters

    subroutine assemble_cartesian_velocity_mass_matrix(state)
      type(state_type), intent(inout) :: state
      type(vector_field), pointer :: positions, velocity
      type(block_csr_matrix) :: mass_matrix
      type(csr_sparsity), pointer :: sparsity
      integer :: ele

      positions => extract_vector_field(state, "Coordinate")
      velocity => extract_vector_field(state, "Velocity")
      sparsity => get_csr_sparsity_firstorder(state, velocity%mesh, velocity%mesh)
      call allocate(mass_matrix, sparsity, (/velocity%dim, velocity%dim/), name="CartesianVelocityMassMatrix", diagonal=.true., equal_diagonal_blocks=.true.)
      call zero(mass_matrix)

      do ele = 1, ele_count(positions)
        call assemble_cartesian_velocity_mass_matrix_ele(mass_matrix, velocity%mesh, positions, ele)
      end do

      ! Insert mass matrix into state
      call insert(state, mass_matrix, "CartesianVelocityMassMatrix")
      call deallocate(mass_matrix)

    end subroutine assemble_cartesian_velocity_mass_matrix

    subroutine assemble_cartesian_velocity_mass_matrix_ele(mass_matrix, mesh, positions, ele)
      type(block_csr_matrix), intent(inout) :: mass_matrix
      type(mesh_type), intent(in) :: mesh
      type(vector_field), intent(in) :: positions
      integer, intent(in) :: ele
      real, dimension(ele_loc(mesh, ele), ele_loc(mesh, ele)) :: little_mass_matrix
      real, dimension(ele_ngi(mesh, ele)) :: detwei

      call transform_to_physical(positions, ele, detwei=detwei)
      little_mass_matrix = shape_shape(ele_shape(mesh, ele), ele_shape(mesh, ele), detwei)
      call addto(mass_matrix, 1, 1, ele_nodes(mesh, ele), ele_nodes(mesh, ele), little_mass_matrix) ! we only add it once because equal_diagonal_blocks=.true.
    end subroutine assemble_cartesian_velocity_mass_matrix_ele
    
    subroutine insert_time_in_state(state)
      type(state_type), dimension(:), intent(inout) :: state

      type(scalar_field) :: aux_sfield
      type(mesh_type), pointer :: x_mesh
      real :: current_time

      ! Disgusting and vomitous hack to ensure that time is output in
      ! vtu files.
      x_mesh => extract_mesh(state, "CoordinateMesh")
      call allocate(aux_sfield, x_mesh, "Time", field_type=FIELD_TYPE_CONSTANT)
      call get_option("/timestepping/current_time", current_time)
      call set(aux_sfield, current_time)
      aux_sfield%option_path = ""
      call insert(state, aux_sfield, trim(aux_sfield%name))
      call deallocate(aux_sfield)

    end subroutine insert_time_in_state

    subroutine execute_timestep(state, dt)
      implicit none
      type(state_type), intent(inout) :: state
      real, intent(in) :: dt

      !! Layer thickness
      type(scalar_field), pointer :: D, d_src
      !! velocity
      type(vector_field), pointer :: U
      !! Source term
      type(vector_field), pointer :: source

      !!Intermediate fields
      type(scalar_field) :: d_rhs, delta_d, old_d, md_src
      type(vector_field) :: u_rhs, delta_u, advecting_u, old_u
      type(scalar_field) :: velocity_cpt, old_velocity_cpt
      type(scalar_field), pointer ::passive_tracer, old_passive_tracer
      integer :: dim, nit, d1
      real :: energy
      logical :: have_source

      !Pull the fields out of state
      D=>extract_scalar_field(state, "LayerThickness")
      U=>extract_vector_field(state, "LocalVelocity")
      old_U=extract_vector_field(state, "OldLocalVelocity")

      have_source = .false.
      if (has_vector_field(state, "LocalVelocitySource")) then
        have_source = .true.
        source => extract_vector_field(state, "LocalVelocitySource")
      end if
      dim = U%dim

      call execute_timestep_setup(D,U,d_rhs,u_rhs,advecting_u, &
           old_u,old_d,delta_d,delta_u)

      call insert(state,advecting_u,"NonlinearVelocity")

      ! advecting velocity in local coordinates
      call set(advecting_u,u)
      call set(old_u,u)
      call set(old_d,d)

      do nit = 1, nonlinear_iterations

         call set(u,old_u)
         call set(d,old_d)

         !velocity advection step
         if(.not.exclude_velocity_advection) then
            call solve_vector_advection_dg_subcycle("LocalVelocity", state, "NonlinearVelocity")
            ewrite_minmax(u)
         end if
         !pressure advection
         if(.not.exclude_pressure_advection) then
            call solve_field_equation_cg("LayerThickness", state, dt, &
                 "NonlinearVelocity")
         end if

<<<<<<< HEAD
         if(has_scalar_field(state,"PassiveTracer")) then
            ewrite(1,*) "Solving for PassiveTracer"
            old_passive_tracer=>extract_scalar_field(state, 'OldPassiveTracer')
            passive_tracer=>extract_scalar_field(state, 'PassiveTracer')
            call set(old_passive_tracer, passive_tracer)
            call solve_advection_dg_subcycle("PassiveTracer", state, "NonlinearVelocity")
         end if

         !Wave equation step
         ! M\Delta u + \Delta t F(\theta\Delta u + u^n) + \Delta t C(\theta
         ! \Delta\eta + \eta^n) = 0
         ! M\Delta h - \Delta t HC^T(\theta\Delta u + u^n) = 0
         ! SO
         ! (M+\theta\Delta t F)\Delta u =
         !   -\theta\Delta t g C\Delta\eta + \Delta t(-Fu^n - gC\eta^n)
         ! SET r = \Delta t(-Fu^n - gC\eta^n)
         ! THEN SUBSTITUTION GIVES
         ! (M + \theta^2\Delta t^2 gH C^T(M+\theta\Delta t F)^{-1}C)\Delta\eta
         !  = \Delta t HC^T(u^n + \theta(M+\theta\Delta t F)^{-1}r)

         !Construct explicit parts of u rhs
         if (have_source) then
           call get_u_rhs(u_rhs,U,D,dt,g, &
                coriolis_mat,div_mat,u_mass_mat, source)
=======
         if(hybridized) then
            call solve_hybridized_helmholtz(&
                 &state,&
                 &compute_cartesian=.true.,&
                 &check_continuity=.true.,output_dense=.false.)
>>>>>>> 01dc5c43
         else
            !Wave equation step
            ! M\Delta u + \Delta t F(\theta\Delta u + u^n) + \Delta t C(\theta
            ! \Delta\eta + \eta^n) = 0
            ! M\Delta h - \Delta t HC^T(\theta\Delta u + u^n) = 0
            ! SO
            ! (M+\theta\Delta t F)\Delta u =
            !   -\theta\Delta t g C\Delta\eta + \Delta t(-Fu^n - gC\eta^n)
            ! SET r = \Delta t(-Fu^n - gC\eta^n)
            ! THEN SUBSTITUTION GIVES
            ! (M + \theta^2\Delta t^2 gH C^T(M+\theta\Delta t F)^{-1}C)\Delta\eta
            !  = \Delta t HC^T(u^n + \theta(M+\theta\Delta t F)^{-1}r)

            !Construct explicit parts of u rhs
            if (have_source) then
               call get_u_rhs(u_rhs,U,D,dt,g, &
                    coriolis_mat,div_mat,u_mass_mat, source)
            else
               call get_u_rhs(u_rhs,U,D,dt,g, &
                    coriolis_mat,div_mat)
            end if

<<<<<<< HEAD
         !Construct explicit parts of h rhs in wave equation
         call get_d_rhs(d_rhs,u_rhs,D,U,div_mat,big_mat,D0,dt,theta)

         if (has_scalar_field(state, "LayerThicknessSource")) then
           d_src => extract_scalar_field(state, "LayerThicknessSource")
           call allocate(md_src, d_src%mesh, "MassMatrixTimesLayerThicknessSource")
           call zero(md_src)
           call mult(md_src, h_mass_mat, d_src)
           call addto(d_rhs, md_src, scale=dt)
           call deallocate(md_src)
         endif

         !Solve wave equation for D update
         delta_d%option_path = d%option_path
         call petsc_solve(delta_d, wave_mat, d_rhs)

         if(.not. prescribed_velocity) then
=======
            !Construct explicit parts of h rhs in wave equation
            call get_d_rhs(d_rhs,u_rhs,D,U,div_mat,big_mat,D0,dt,theta)

            if (has_scalar_field(state, "LayerThicknessSource")) then
               d_src => extract_scalar_field(state, "LayerThicknessSource")
               call allocate(md_src, d_src%mesh, "MassMatrixTimesLayerThicknessSource")
               call zero(md_src)
               call mult(md_src, h_mass_mat, d_src)
               call addto(d_rhs, md_src, scale=dt)
               call deallocate(md_src)
            endif

            !Solve wave equation for D update
            delta_d%option_path = d%option_path
            call petsc_solve(delta_d, wave_mat, d_rhs)

>>>>>>> 01dc5c43
            !Add the new D contributions into the RHS for u
            call update_u_rhs(u_rhs,U,delta_D,div_mat,theta,dt,g)

            !Solve momentum equation for U update
            call zero(delta_u)
            call mult(delta_u, big_mat, u_rhs)

            !Check the equation was solved correctly
            if(have_option("/debug/check_solution")) then
               call check_solution(delta_u,delta_d,d,u,dt,theta,g,D0,u_mass_mat&
                    &,h_mass_mat, coriolis_mat,div_mat)
            end if
<<<<<<< HEAD

            call addto(u,delta_u)
            call set(advecting_u,old_u)
            call scale(advecting_u,(1-itheta))
            call addto(advecting_u,u,scale=itheta)
         end if

=======
         end if

         call addto(u,delta_u)
>>>>>>> 01dc5c43
         call addto(d,delta_d)


      end do

      !Update the variables
      if(have_option("/material_phase::&
           &Fluid/scalar_field::LagrangeMultiplier")) then
         call compute_energy(state,energy)
      else
         call get_linear_energy(state,u_mass_mat,h_mass_mat,d0,g,energy)
      end if
      ewrite(2,*) 'Energy = ',energy

      call deallocate(d_rhs)
      call deallocate(u_rhs)
      call deallocate(delta_d)
      call deallocate(delta_u)
      call deallocate(old_d)
      call deallocate(advecting_u)

    end subroutine execute_timestep

    subroutine execute_timestep_setup(D,U,d_rhs,u_rhs,advecting_u, &
         old_u,old_d,delta_d,delta_u)
      implicit none
      type(scalar_field), pointer :: D
      type(scalar_field), intent(inout) :: D_rhs, delta_d, old_d
      type(vector_field), intent(inout), pointer :: U
      type(vector_field), intent(inout) :: U_rhs, delta_u, advecting_u, old_u
      integer :: dim

      dim = U%dim

      !allocate RHS variables
      call allocate(d_rhs, D%mesh, "LayerThickness_RHS")
      call zero(d_rhs)
      call allocate(u_rhs, dim, U%mesh, "Velocity_RHS")
      call zero(u_rhs)
      !allocate update variables
      call allocate(delta_d, D%mesh, "LayerThickness_update")
      call zero(delta_d)
      call allocate(delta_u, dim, U%mesh, "Velocity_update")
      call zero(delta_u)
      !allocate advecting velocity
      call allocate(advecting_u,dim,U%mesh, "Advecting_velocity")
      call zero(advecting_u)
      !allocate previous timestep variables
      call allocate(old_d, D%mesh, "LayerThickness_old")
      call zero(old_d)

    end subroutine execute_timestep_setup

    subroutine allocate_and_insert_additional_fields(state, adjoint)
      !!< Allocate and insert fields not specified under material_phase
      !!< in schema
      type(state_type), intent(inout) :: state
      logical, intent(in), optional :: adjoint

      ! coriolis, old passive tracer
      type(scalar_field) :: f, old_T
      ! velocity in local coordinates
      type(vector_field) :: U_local, U_local_old

      type(scalar_field), pointer :: T
      type(vector_field), pointer :: X, U
      character(len=PYTHON_FUNC_LEN) :: coriolis
      integer :: stat

      X=>extract_vector_field(state, "Coordinate")
      if (present_and_true(adjoint)) then
        U=>extract_vector_field(state, "AdjointVelocity")
      else
        U=>extract_vector_field(state, "Velocity")
      end if

      call allocate(f, X%mesh, "Coriolis")
      call get_option("/physical_parameters/coriolis", coriolis, stat)
      if(stat==0) then
         call set_from_python_function(f, coriolis, X, time=0.0)
      else
         call zero(f)
      end if
      call insert(state, f, "Coriolis")
      call deallocate(f)

      if (present_and_true(adjoint)) then
        call allocate(U_local, mesh_dim(U), U%mesh, "AdjointLocalVelocity")
        call zero(U_local)
        call insert(state, U_local, "AdjointLocalVelocity")
        call deallocate(U_local)
      else
        call allocate(U_local, mesh_dim(U), U%mesh, "LocalVelocity")
        call zero(U_local)
<<<<<<< HEAD
!        U_local%option_path=U%option_path
=======
>>>>>>> 01dc5c43
        call insert(state, U_local, "LocalVelocity")
        call deallocate(U_local)
        call allocate(U_local_old, mesh_dim(U), U%mesh, "OldLocalVelocity")
        call zero(U_local_old)
        call insert(state, U_local_old, "OldLocalVelocity")
        call deallocate(U_local_old)
      endif

      if (has_vector_field(state, "VelocitySource")) then
        call allocate(U_local, mesh_dim(U), U%mesh, "LocalVelocitySource")
        call zero(U_local)
        call insert(state, U_local, "LocalVelocitySource")
        call deallocate(U_local)
      end if

      if(has_scalar_field(state, "PassiveTracer")) then
         T=>extract_scalar_field(state, "PassiveTracer")
         call allocate(old_T, T%mesh, "OldPassiveTracer")
         call zero(old_T)
         call insert(state, old_T, "OldPassiveTracer")
      end if

    end subroutine allocate_and_insert_additional_fields

    subroutine project_velocity(state)
      !!< Project the quadratic continuous VelocityInitialCondition into
      !!< the velocity space.
      !!<
      !!< This is a hack to attempt to get third order convergence for wave
      !!< problems.
      type(state_type), intent(inout) :: state

      type(vector_field), pointer :: X, U, U_in

      integer :: ele

      call print_state(state, 0)

      X=>extract_vector_field(state, "Coordinate")
      U=>extract_vector_field(state, "Velocity")
      U_in=>extract_vector_field(state, "VelocityInitialCondition")

      do ele=1, element_count(U)

         call project_velocity_ele(ele, X, U, U_in)

      end do
    end subroutine project_velocity

    subroutine project_velocity_ele(ele, X, U, U_in)
      integer, intent(in) :: ele
      type(vector_field), intent(in) :: X
      type(vector_field), intent(inout) :: U
      type(vector_field), intent(in) :: U_in

      real, dimension(ele_ngi(U,ele)) :: detwei
      real, dimension(ele_loc(U,ele), ele_loc(U,ele)) :: mass

      real, dimension(U%dim, ele_loc(U,ele)) :: rhs

      type(element_type), pointer :: U_shape
      integer :: d

      call transform_to_physical(X, ele, detwei=detwei)

      U_shape=>ele_shape(U,ele)

      mass=shape_shape(U_shape, U_shape, detwei)

      call invert(mass)

      rhs=shape_vector_rhs(U_shape, ele_val_at_quad(U_in,ele), detwei)

      do d=1,U%dim
         call set(U, d, ele_nodes(U,ele), matmul(mass,rhs(d,:)))
      end do

    end subroutine project_velocity_ele

    subroutine advance_current_time(current_time, dt)
      implicit none
      real, intent(inout) :: current_time
      real, intent(in) :: dt

      ! Adaptive timestepping could go here.

      current_time=current_time + dt
      call set_option("/timestepping/current_time", current_time)

    end subroutine advance_current_time

    subroutine output_state(state, adjoint)
      implicit none
      type(state_type), dimension(:), intent(inout) :: state
      logical, intent(in), optional :: adjoint

      ! project the local velocity to cartesian coordinates
      if(.not. prescribed_velocity) then
         call project_local_to_cartesian(state(1), adjoint)
      end if
      ! Now we're ready to call write_state

      call write_state(dump_no, state, adjoint)
    end subroutine output_state

    subroutine set_velocity_from_geostrophic_balance(state,div_mat,&
         coriolis_mat, inverse_coriolis_mat)
      implicit none
      type(state_type), intent(inout) :: state
      type(block_csr_matrix), intent(in) :: div_mat, coriolis_mat, &
           inverse_coriolis_mat
      !
      type(scalar_field), pointer :: D
      type(vector_field), pointer :: U,X,source
      type(vector_field) :: u_tmp
      logical :: have_source

      ewrite(1,*) '    subroutine set_velocity_from_geostrophic_balance()'

      !Pull the fields out of state
      D=>extract_scalar_field(state, "LayerThickness")
      U=>extract_vector_field(state, "LocalVelocity")
      X=>extract_vector_field(state, "Coordinate")
      have_source = .false.
      if (has_vector_field(state, "VelocitySource")) then
        have_source = .true.
        source => extract_vector_field(state, "LocalVelocitySource")
      end if

      ewrite(2,*) 'inside', sum(D%val)

      call allocate(u_tmp,mesh_dim(U),U%mesh,name="tempmem")

      call mult_T(u_tmp,div_mat,D)
      call scale(u_tmp, -g)

      call mult(U, inverse_coriolis_mat, u_tmp)

      if (have_source) then
        call get_u_rhs(u_tmp,U,D,dt,g, &
           coriolis_mat,div_mat,u_mass_mat,source)
     else
        call get_u_rhs(u_tmp,U,D,dt,g, &
           coriolis_mat,div_mat)
     end if

      ewrite(3,*) 'SW: TESTING BALANCED INITIAL CONDITION'
      ewrite(3,*) 'SW: infty norm of u_tmp(1)=', maxval(abs(u_tmp%val(1,:)))
      ewrite(3,*) 'SW: infty norm of u_tmp(2)=', maxval(abs(u_tmp%val(2,:)))
      ewrite(3,*) 'SW: TESTING BALANCED INITIAL CONDITION'

      call deallocate(u_tmp)

      ewrite(1,*) 'END subroutine set_velocity_from_geostrophic_balance()'

    end subroutine set_velocity_from_geostrophic_balance

    subroutine read_command_line()
      implicit none
      ! Read the input filename.

      character(len=1024) :: argument
      integer :: status, argn, level

      call set_global_debug_level(0)

      argn=1
      do

         call get_command_argument(argn, value=argument, status=status)
         argn=argn+1

         if (status/=0) then
            call usage
            stop
         end if

         if (argument=="-v") then
            call get_command_argument(argn, value=argument, status=status)
            argn=argn+1

            if (status/=0) then
               call usage
               stop
            end if

            read(argument, "(i1)", err=666) level
            call set_global_debug_level(level)

            ! Go back to pick up the command line.
            cycle
         end if

         exit
      end do

      call load_options(argument)
      if(.not. have_option("/simulation_name")) goto 666

      return

666   call usage
      stop

    end subroutine read_command_line

    subroutine usage
      implicit none

      write (0,*) "usage: shallow_water [-v n] <options_file>"
      write (0,*) ""
      write (0,*) "-v n sets the verbosity of debugging"
    end subroutine usage

    subroutine compute_matrix_transposes(matrices)
      type(state_type), intent(inout) :: matrices
      type(csr_matrix), pointer :: wave_mat
      type(csr_matrix) :: wave_mat_T
      type(block_csr_matrix), pointer :: inv_coriolis_mat
      type(block_csr_matrix) :: inv_coriolis_mat_T

      wave_mat => extract_csr_matrix(matrices, "WaveMatrix")
      wave_mat_T = transpose(wave_mat, symmetric_sparsity=.true.)
      call insert(matrices, wave_mat_T, "WaveMatrixTranspose")
      call deallocate(wave_mat_T)

      inv_coriolis_mat => extract_block_csr_matrix(matrices, "InverseCoriolisMatrix")
      inv_coriolis_mat_T = transpose(inv_coriolis_mat, symmetric_sparsity=.false.)
      call insert(matrices, inv_coriolis_mat_T, "InverseCoriolisMatrixTranspose")
      call deallocate(inv_coriolis_mat_T)
    end subroutine compute_matrix_transposes

    subroutine adjoint_register_initial_eta_condition(states)
      type(state_type), dimension(:), intent(in) :: states
#ifdef HAVE_ADJOINT
      ! Register the initial condition for eta_0.
      type(adj_block) :: I
      integer :: ierr
      type(adj_equation) :: equation
      type(adj_variable) :: eta0
      real :: start_time
      real :: dt
      integer :: nfunctionals, j
      character(OPTION_PATH_LEN) :: buf, functional_name, mesh_name
      type(adj_variable), dimension(:), allocatable :: vars
      integer :: nmeshes
      type(mesh_type), pointer :: mesh
      type(vector_field), pointer :: u
      type(scalar_field), pointer :: eta
      type(adj_vector) :: mesh_vec
      type(adj_storage_data) :: storage

      ierr = adj_create_block("LayerThicknessMassMatrix", block=I, context=c_loc(matrices))
      call adj_chkierr(ierr)

      ierr = adj_create_variable("Fluid::LayerThickness", timestep=0, iteration=0, auxiliary=.false., variable=eta0)
      call adj_chkierr(ierr)

      ierr = adj_create_equation(variable=eta0, blocks=(/I/), targets=(/eta0/), equation=equation)
      call adj_chkierr(ierr)

      ierr = adj_equation_set_rhs_dependencies(equation, context=c_loc(matrices))
      call adj_chkierr(ierr)
      ierr = adj_register_equation(adjointer, equation)
      call adj_chkierr(ierr)

      ierr = adj_destroy_equation(equation)
      ierr = adj_destroy_block(I)

      call get_option("/timestepping/current_time", start_time)
      call get_option("/timestepping/timestep", dt)

      ! We also may as well set the option paths for each variable now, since we know them here
      ! (in fluidity this would be done as each equation is registered)
      u => extract_vector_field(states(1), "Velocity")
      eta => extract_scalar_field(states(1), "LayerThickness")
      ierr = adj_dict_set(adj_path_lookup, "Fluid::Velocity", trim(u%option_path))
      ierr = adj_dict_set(adj_path_lookup, "Fluid::LayerThickness", trim(eta%option_path))

      ierr = adj_dict_set(adj_solver_path_lookup, "Fluid::LocalVelocityDelta", trim(u%option_path))
      ierr = adj_dict_set(adj_solver_path_lookup, "Fluid::LocalVelocity", trim(u%option_path))
      ierr = adj_dict_set(adj_solver_path_lookup, "Fluid::LayerThicknessDelta", trim(eta%option_path))
      ierr = adj_dict_set(adj_solver_path_lookup, "Fluid::LayerThickness", trim(eta%option_path))

      ! We may as well set the times for this timestep now
      ierr = adj_timestep_set_times(adjointer, timestep=0, start=start_time-dt, end=start_time)
      ! And we also may as well set the functional dependencies now
      nfunctionals = option_count("/adjoint/functional")
      do j=0,nfunctionals-1
        call get_option("/adjoint/functional[" // int2str(j) // "]/name", functional_name)
        call adj_record_anything_necessary(adjointer, python_timestep=1, timestep_to_record=0, functional=trim(functional_name), states=states)
      end do
#endif
    end subroutine adjoint_register_initial_eta_condition

    subroutine adjoint_register_initial_u_condition(balanced)
      logical, intent(in) :: balanced
#ifdef HAVE_ADJOINT
      type(adj_block) :: I, L, gC, E, P
      integer :: ierr
      type(adj_equation) :: equation
      type(adj_variable) :: local_u0, cartesian_u0, eta0
      logical :: check_transposes

      ! balanced is whether we derived the u initial condition from eta0 and geostrophic balance.
      ! if balanced is false, we just read in an initial condition as usual

      check_transposes = have_option("/adjoint/debug/check_action_transposes")

      if (.not. balanced) then ! we just read in u from file
        ierr = adj_create_block("CartesianVelocityMassMatrix", block=I, context=c_loc(matrices))
        call adj_chkierr(ierr)
        ierr = adj_block_set_test_hermitian(I, check_transposes, 100, 1.0d-10)
        call adj_chkierr(ierr)

        ierr = adj_create_variable("Fluid::Velocity", timestep=0, iteration=0, auxiliary=.false., variable=cartesian_u0)
        call adj_chkierr(ierr)

        ierr = adj_create_equation(variable=cartesian_u0, blocks=(/I/), targets=(/cartesian_u0/), equation=equation)
        call adj_chkierr(ierr)

        ierr = adj_equation_set_rhs_dependencies(equation, context=c_loc(matrices))
        call adj_chkierr(ierr)
        ierr = adj_register_equation(adjointer, equation)
        call adj_chkierr(ierr)

        ierr = adj_destroy_equation(equation)
        ierr = adj_destroy_block(I)

        ierr = adj_create_block("LocalVelocityMassMatrix", block=I, context=c_loc(matrices))
        call adj_chkierr(ierr)
        ierr = adj_block_set_test_hermitian(I, check_transposes, 100, 1.0d-10)
        call adj_chkierr(ierr)
        ierr = adj_create_block("MassLocalProjection", block=P, context=c_loc(matrices))
        call adj_chkierr(ierr)
        ierr = adj_block_set_test_hermitian(P, check_transposes, 100, 1.0d-10)
        call adj_chkierr(ierr)
        ierr = adj_block_set_coefficient(P, coefficient=-1.0)
        call adj_chkierr(ierr)

        ierr = adj_create_variable("Fluid::LocalVelocity", timestep=0, iteration=0, auxiliary=.false., variable=local_u0)
        call adj_chkierr(ierr)

        ierr = adj_create_equation(variable=local_u0, blocks=(/P, I/), targets=(/cartesian_u0, local_u0/), equation=equation)
        call adj_chkierr(ierr)

        ierr = adj_equation_set_rhs_dependencies(equation, context=c_loc(matrices))
        call adj_chkierr(ierr)
        ierr = adj_register_equation(adjointer, equation)
        call adj_chkierr(ierr)

        ierr = adj_destroy_equation(equation)
        ierr = adj_destroy_block(I)
        ierr = adj_destroy_block(P)
      else
        ! The equation we have to register is the derivation of u0 from geostrophic balance
        ierr = adj_create_block("Coriolis", block=L, context=c_loc(matrices))
        call adj_chkierr(ierr)
        ierr = adj_block_set_test_hermitian(L, check_transposes, 100, 1.0d-10)
        call adj_chkierr(ierr)
        ierr = adj_create_block("Grad", block=gC, context=c_loc(matrices))
        call adj_chkierr(ierr)
        ierr = adj_block_set_test_hermitian(gC, check_transposes, 100, 1.0d-10)
        call adj_chkierr(ierr)
        ierr = adj_block_set_coefficient(block=gC, coefficient=g)
        call adj_chkierr(ierr)

        ierr = adj_create_variable("Fluid::LocalVelocity", timestep=0, iteration=0, auxiliary=.false., variable=local_u0)
        call adj_chkierr(ierr)
        ierr = adj_create_variable("Fluid::LayerThickness", timestep=0, iteration=0, auxiliary=.false., variable=eta0)
        call adj_chkierr(ierr)

        ierr = adj_create_equation(variable=local_u0, blocks=(/L, gC/), targets=(/local_u0, eta0/), equation=equation)
        call adj_chkierr(ierr)

        ierr = adj_equation_set_rhs_dependencies(equation, context=c_loc(matrices))
        call adj_chkierr(ierr)
        ierr = adj_register_equation(adjointer, equation)
        call adj_chkierr(ierr)

        ierr = adj_destroy_equation(equation)
        ierr = adj_destroy_block(L)
        ierr = adj_destroy_block(gC)

        ierr = adj_create_block("CartesianVelocityMassMatrix", block=I, context=c_loc(matrices))
        call adj_chkierr(ierr)
        ierr = adj_block_set_test_hermitian(I, check_transposes, 100, 1.0d-10)
        call adj_chkierr(ierr)

        ierr = adj_create_block("MassCartesianProjection", block=P, context=c_loc(matrices))
        call adj_chkierr(ierr)
        ierr = adj_block_set_test_hermitian(P, check_transposes, 100, 1.0d-10)
        call adj_chkierr(ierr)
        ierr = adj_block_set_coefficient(P, coefficient=-1.0)
        call adj_chkierr(ierr)

        ierr = adj_create_variable("Fluid::Velocity", timestep=0, iteration=0, auxiliary=.false., variable=cartesian_u0)
        call adj_chkierr(ierr)

        ierr = adj_create_equation(variable=cartesian_u0, blocks=(/P, I/), targets=(/local_u0, cartesian_u0/), equation=equation)
        call adj_chkierr(ierr)

        ierr = adj_equation_set_rhs_dependencies(equation, context=c_loc(matrices))
        call adj_chkierr(ierr)
        ierr = adj_register_equation(adjointer, equation)
        call adj_chkierr(ierr)

        ierr = adj_destroy_equation(equation)
        ierr = adj_destroy_block(P)
        ierr = adj_destroy_block(I)
      endif
#endif
    end subroutine adjoint_register_initial_u_condition

    subroutine adjoint_register_timestep(timestep, dt, states)
      integer, intent(in) :: timestep
      real, intent(in) :: dt
      type(state_type), dimension(:), intent(in) :: states
#ifdef HAVE_ADJOINT
      type(adj_block) :: Mu, minusMu, Meta, minusMeta, W, CTMC, CTML, MBCdelta, MBL, MBC, CP, CI, P
      integer :: ierr
      type(adj_equation) :: equation
      type(adj_variable) :: u, previous_cartesian_u, delta_u, eta, previous_eta, delta_eta, cartesian_u
      real :: start_time

      integer :: j, nfunctionals
      type(adj_variable), dimension(:), allocatable :: vars
      character(len=OPTION_PATH_LEN) :: buf, functional_name

      type(adj_storage_data) :: storage_u, storage_eta
      type(scalar_field), pointer :: eta_ptr
      type(vector_field), pointer :: u_ptr
      type(adj_vector) :: u_vec, eta_vec
      logical :: check_transposes

      check_transposes = have_option("/adjoint/debug/check_action_transposes")

      ! Set up adj_variables
      ierr = adj_create_variable("Fluid::LocalVelocity", timestep=timestep, iteration=0, auxiliary=.false., variable=u)
      call adj_chkierr(ierr)
      ierr = adj_create_variable("Fluid::Velocity", timestep=timestep-1, iteration=0, auxiliary=.false., variable=previous_cartesian_u)
      call adj_chkierr(ierr)
      ierr = adj_create_variable("Fluid::LocalVelocityDelta", timestep=timestep, iteration=0, auxiliary=.false., variable=delta_u)
      call adj_chkierr(ierr)
      ierr = adj_create_variable("Fluid::Velocity", timestep=timestep, iteration=0, auxiliary=.false., variable=cartesian_u)
      call adj_chkierr(ierr)
      ierr = adj_create_variable("Fluid::LayerThickness", timestep=timestep, iteration=0, auxiliary=.false., variable=eta)
      call adj_chkierr(ierr)
      ierr = adj_create_variable("Fluid::LayerThickness", timestep=timestep-1, iteration=0, auxiliary=.false., variable=previous_eta)
      call adj_chkierr(ierr)
      ierr = adj_create_variable("Fluid::LayerThicknessDelta", timestep=timestep, iteration=0, auxiliary=.false., variable=delta_eta)
      call adj_chkierr(ierr)

      ! Set up adj_blocks

      ! Blocks for delta eta equation
      ierr = adj_create_block("WaveMatrix", context=c_loc(matrices), block=W)
      call adj_chkierr(ierr)
      ierr = adj_block_set_test_hermitian(W, check_transposes, 100, 1.0d-10)
      call adj_chkierr(ierr)
      ierr = adj_create_block("DivBigMatGrad", context=c_loc(matrices), block=CTMC)
      call adj_chkierr(ierr)
      ierr = adj_block_set_test_hermitian(CTMC, check_transposes, 100, 1.0d-10)
      call adj_chkierr(ierr)
      ierr = adj_block_set_coefficient(block=CTMC, coefficient=dt**2 * D0 * theta * g)
      call adj_chkierr(ierr)
      ierr = adj_create_block("DivMinusDivBigMatCoriolisProjection", context=c_loc(matrices), block=CTML)
      call adj_chkierr(ierr)
      ierr = adj_block_set_test_hermitian(CTML, check_transposes, 100, 1.0d-10)
      call adj_chkierr(ierr)
      ierr = adj_block_set_coefficient(block=CTML, coefficient=-1.0)
      call adj_chkierr(ierr)

      ! Blocks for eta_n equation
      ierr = adj_create_block("LayerThicknessMassMatrix", context=c_loc(matrices), block=Meta)
      call adj_chkierr(ierr)
      ierr = adj_block_set_test_hermitian(Meta, check_transposes, 100, 1.0d-10)
      call adj_chkierr(ierr)
      ierr = adj_create_block("LayerThicknessMassMatrix", context=c_loc(matrices), block=minusMeta)
      call adj_chkierr(ierr)
      ierr = adj_block_set_test_hermitian(minusMeta, check_transposes, 100, 1.0d-10)
      call adj_chkierr(ierr)
      ierr = adj_block_set_coefficient(block=minusMeta, coefficient=-1.0)
      call adj_chkierr(ierr)

      ! Blocks for delta u equation
      ierr = adj_create_block("MassBigMatGrad", context=c_loc(matrices), block=MBCdelta)
      call adj_chkierr(ierr)
      ierr = adj_block_set_test_hermitian(MBCdelta, check_transposes, 100, 1.0d-10)
      call adj_chkierr(ierr)
      ierr = adj_block_set_coefficient(block=MBCdelta, coefficient=theta * dt * g)
      call adj_chkierr(ierr)
      ierr = adj_create_block("MassBigMatCoriolisProjection", context=c_loc(matrices), block=MBL)
      call adj_chkierr(ierr)
      ierr = adj_block_set_test_hermitian(MBL, check_transposes, 100, 1.0d-10)
      call adj_chkierr(ierr)
      ierr = adj_block_set_coefficient(block=MBL, coefficient=dt)
      call adj_chkierr(ierr)
      ierr = adj_create_block("MassBigMatGrad", context=c_loc(matrices), block=MBC)
      call adj_chkierr(ierr)
      ierr = adj_block_set_test_hermitian(MBC, check_transposes, 100, 1.0d-10)
      call adj_chkierr(ierr)
      ierr = adj_block_set_coefficient(block=MBC, coefficient=dt * g)
      call adj_chkierr(ierr)

      ! Blocks for u_n equation
      ierr = adj_create_block("LocalVelocityMassMatrix", context=c_loc(matrices), block=Mu)
      call adj_chkierr(ierr)
      ierr = adj_block_set_test_hermitian(Mu, check_transposes, 100, 1.0d-10)
      call adj_chkierr(ierr)
      ierr = adj_create_block("LocalVelocityMassMatrix", context=c_loc(matrices), block=minusMu)
      call adj_chkierr(ierr)
      ierr = adj_block_set_test_hermitian(minusMu, check_transposes, 100, 1.0d-10)
      call adj_chkierr(ierr)
      ierr = adj_block_set_coefficient(block=minusMu, coefficient=-1.0)
      call adj_chkierr(ierr)
      ierr = adj_create_block("MassLocalProjection", block=P, context=c_loc(matrices))
      call adj_chkierr(ierr)
      ierr = adj_block_set_test_hermitian(P, check_transposes, 100, 1.0d-10)
      call adj_chkierr(ierr)
      ierr = adj_block_set_coefficient(P, coefficient=-1.0)
      call adj_chkierr(ierr)

      ! Blocks for embedded manifold business
      ierr = adj_create_block("MassCartesianProjection", context=c_loc(matrices), block=CP)
      call adj_chkierr(ierr)
      ierr = adj_block_set_test_hermitian(CP, check_transposes, 100, 1.0d-10)
      call adj_chkierr(ierr)
      ierr = adj_block_set_coefficient(CP, coefficient=-1.0)
      call adj_chkierr(ierr)
      ierr = adj_create_block("CartesianVelocityMassMatrix", context=c_loc(matrices), block=CI)
      call adj_chkierr(ierr)
      ierr = adj_block_set_test_hermitian(CI, check_transposes, 100, 1.0d-10)
      call adj_chkierr(ierr)

      ! Ahah! Now we can register our lovely equations. 
      ierr = adj_create_equation(delta_eta, blocks=(/CTMC, CTML, W/), &
                                          & targets=(/previous_eta, previous_cartesian_u, delta_eta/), equation=equation)
      call adj_chkierr(ierr)
      ierr = adj_equation_set_rhs_dependencies(equation, context=c_loc(matrices))
      call adj_chkierr(ierr)
      ierr = adj_register_equation(adjointer, equation)
      call adj_chkierr(ierr)
      ierr = adj_destroy_equation(equation)
      call adj_chkierr(ierr)

      ierr = adj_create_equation(eta, blocks=(/minusMeta, minusMeta, Meta/), &
                                    & targets=(/previous_eta, delta_eta, eta/), equation=equation)
      call adj_chkierr(ierr)
      ierr = adj_equation_set_rhs_dependencies(equation, context=c_loc(matrices))
      call adj_chkierr(ierr)
      ierr = adj_register_equation(adjointer, equation)
      call adj_chkierr(ierr)
      ierr = adj_destroy_equation(equation)
      call adj_chkierr(ierr)

      ierr = adj_create_equation(delta_u, blocks=(/MBC, MBL, MBCdelta, Mu/), &
                                        & targets=(/previous_eta, previous_cartesian_u, delta_eta, delta_u/), equation=equation)
      call adj_chkierr(ierr)
      ierr = adj_equation_set_rhs_dependencies(equation, context=c_loc(matrices))
      call adj_chkierr(ierr)
      ierr = adj_register_equation(adjointer, equation)
      call adj_chkierr(ierr)
      ierr = adj_destroy_equation(equation)
      call adj_chkierr(ierr)

      ierr = adj_create_equation(u, blocks=(/P, minusMu, Mu/), &
                                    & targets=(/previous_cartesian_u, delta_u, u/), equation=equation)
      call adj_chkierr(ierr)
      ierr = adj_equation_set_rhs_dependencies(equation, context=c_loc(matrices))
      call adj_chkierr(ierr)
      ierr = adj_register_equation(adjointer, equation)
      call adj_chkierr(ierr)
      ierr = adj_destroy_equation(equation)
      call adj_chkierr(ierr)

      ierr = adj_create_equation(cartesian_u, blocks=(/CP, CI/), &
                                    & targets=(/u, cartesian_u/), equation=equation)
      call adj_chkierr(ierr)
      ierr = adj_equation_set_rhs_dependencies(equation, context=c_loc(matrices))
      call adj_chkierr(ierr)
      ierr = adj_register_equation(adjointer, equation)
      call adj_chkierr(ierr)
      ierr = adj_destroy_equation(equation)
      call adj_chkierr(ierr)

      ! And now we gots to destroy some blocks
      ierr = adj_destroy_block(Mu)
      call adj_chkierr(ierr)
      ierr = adj_destroy_block(minusMu)
      call adj_chkierr(ierr)
      ierr = adj_destroy_block(Meta)
      call adj_chkierr(ierr)
      ierr = adj_destroy_block(minusMeta)
      call adj_chkierr(ierr)
      ierr = adj_destroy_block(W)
      call adj_chkierr(ierr)
      ierr = adj_destroy_block(CTMC)
      call adj_chkierr(ierr)
      ierr = adj_destroy_block(CTML)
      call adj_chkierr(ierr)
      ierr = adj_destroy_block(MBCdelta)
      call adj_chkierr(ierr)
      ierr = adj_destroy_block(MBL)
      call adj_chkierr(ierr)
      ierr = adj_destroy_block(MBC)
      call adj_chkierr(ierr)
      ierr = adj_destroy_block(CP)
      call adj_chkierr(ierr)
      ierr = adj_destroy_block(CI)
      call adj_chkierr(ierr)
      ierr = adj_destroy_block(P)
      call adj_chkierr(ierr)

      ! Set the times and functional dependencies for this timestep
      call get_option("/timestepping/current_time", start_time)
      ierr = adj_timestep_set_times(adjointer, timestep=timestep-1, start=start_time, end=start_time+dt)
      nfunctionals = option_count("/adjoint/functional")
      do j=0,nfunctionals-1
        call get_option("/adjoint/functional[" // int2str(j) // "]/functional_dependencies/algorithm", buf)
        call get_option("/adjoint/functional[" // int2str(j) // "]/name", functional_name)
        call adj_variables_from_python(buf, start_time, start_time+dt, timestep, vars)
        ierr = adj_timestep_set_functional_dependencies(adjointer, timestep=timestep-1, functional=trim(functional_name), &
                                                      & dependencies=vars)
        call adj_chkierr(ierr)
        deallocate(vars)
        ! We also need to check if these variables will be used
        call adj_record_anything_necessary(adjointer, python_timestep=timestep, timestep_to_record=timestep, functional=trim(functional_name), states=states)
      end do

      if (have_option("/adjoint/debug/replay_forward_run")) then
        u_ptr => extract_vector_field(states(1), "Velocity")
        u_vec = field_to_adj_vector(u_ptr)
        ierr = adj_storage_memory_copy(u_vec, storage_u)
        call adj_chkierr(ierr)
        ierr = adj_storage_set_overwrite(storage_u, .true.)
        call adj_chkierr(ierr)
        ierr = adj_record_variable(adjointer, cartesian_u, storage_u)
        call adj_chkierr(ierr)
        call femtools_vec_destroy_proc(u_vec)

        eta_ptr => extract_scalar_field(states(1), "LayerThickness")
        eta_vec = field_to_adj_vector(eta_ptr)
        ierr = adj_storage_memory_copy(eta_vec, storage_eta)
        call adj_chkierr(ierr)
        ierr = adj_storage_set_overwrite(storage_eta, .true.)
        call adj_chkierr(ierr)
        ierr = adj_record_variable(adjointer, eta, storage_eta)
        call adj_chkierr(ierr)
        call femtools_vec_destroy_proc(eta_vec)
      end if

      ! And that's it!
#endif
    end subroutine adjoint_register_timestep

  end program shallow_water<|MERGE_RESOLUTION|>--- conflicted
+++ resolved
@@ -103,13 +103,9 @@
                                          ! them
     real :: D0, g, theta, itheta
     logical :: exclude_velocity_advection, exclude_pressure_advection
-<<<<<<< HEAD
     logical :: prescribed_velocity
+    logical :: hybridized
     integer :: timestep, nonlinear_iterations
-=======
-    logical :: hybridized
-   integer :: timestep, nonlinear_iterations
->>>>>>> 01dc5c43
     integer :: ierr
 
     type(vector_field), pointer :: v_field
@@ -558,7 +554,6 @@
                  "NonlinearVelocity")
          end if
 
-<<<<<<< HEAD
          if(has_scalar_field(state,"PassiveTracer")) then
             ewrite(1,*) "Solving for PassiveTracer"
             old_passive_tracer=>extract_scalar_field(state, 'OldPassiveTracer')
@@ -567,30 +562,14 @@
             call solve_advection_dg_subcycle("PassiveTracer", state, "NonlinearVelocity")
          end if
 
-         !Wave equation step
-         ! M\Delta u + \Delta t F(\theta\Delta u + u^n) + \Delta t C(\theta
-         ! \Delta\eta + \eta^n) = 0
-         ! M\Delta h - \Delta t HC^T(\theta\Delta u + u^n) = 0
-         ! SO
-         ! (M+\theta\Delta t F)\Delta u =
-         !   -\theta\Delta t g C\Delta\eta + \Delta t(-Fu^n - gC\eta^n)
-         ! SET r = \Delta t(-Fu^n - gC\eta^n)
-         ! THEN SUBSTITUTION GIVES
-         ! (M + \theta^2\Delta t^2 gH C^T(M+\theta\Delta t F)^{-1}C)\Delta\eta
-         !  = \Delta t HC^T(u^n + \theta(M+\theta\Delta t F)^{-1}r)
-
-         !Construct explicit parts of u rhs
-         if (have_source) then
-           call get_u_rhs(u_rhs,U,D,dt,g, &
-                coriolis_mat,div_mat,u_mass_mat, source)
-=======
          if(hybridized) then
             call solve_hybridized_helmholtz(&
                  &state,&
                  &compute_cartesian=.true.,&
                  &check_continuity=.true.,output_dense=.false.)
->>>>>>> 01dc5c43
+
          else
+
             !Wave equation step
             ! M\Delta u + \Delta t F(\theta\Delta u + u^n) + \Delta t C(\theta
             ! \Delta\eta + \eta^n) = 0
@@ -602,7 +581,7 @@
             ! THEN SUBSTITUTION GIVES
             ! (M + \theta^2\Delta t^2 gH C^T(M+\theta\Delta t F)^{-1}C)\Delta\eta
             !  = \Delta t HC^T(u^n + \theta(M+\theta\Delta t F)^{-1}r)
-
+            
             !Construct explicit parts of u rhs
             if (have_source) then
                call get_u_rhs(u_rhs,U,D,dt,g, &
@@ -612,25 +591,6 @@
                     coriolis_mat,div_mat)
             end if
 
-<<<<<<< HEAD
-         !Construct explicit parts of h rhs in wave equation
-         call get_d_rhs(d_rhs,u_rhs,D,U,div_mat,big_mat,D0,dt,theta)
-
-         if (has_scalar_field(state, "LayerThicknessSource")) then
-           d_src => extract_scalar_field(state, "LayerThicknessSource")
-           call allocate(md_src, d_src%mesh, "MassMatrixTimesLayerThicknessSource")
-           call zero(md_src)
-           call mult(md_src, h_mass_mat, d_src)
-           call addto(d_rhs, md_src, scale=dt)
-           call deallocate(md_src)
-         endif
-
-         !Solve wave equation for D update
-         delta_d%option_path = d%option_path
-         call petsc_solve(delta_d, wave_mat, d_rhs)
-
-         if(.not. prescribed_velocity) then
-=======
             !Construct explicit parts of h rhs in wave equation
             call get_d_rhs(d_rhs,u_rhs,D,U,div_mat,big_mat,D0,dt,theta)
 
@@ -647,34 +607,32 @@
             delta_d%option_path = d%option_path
             call petsc_solve(delta_d, wave_mat, d_rhs)
 
->>>>>>> 01dc5c43
-            !Add the new D contributions into the RHS for u
-            call update_u_rhs(u_rhs,U,delta_D,div_mat,theta,dt,g)
-
-            !Solve momentum equation for U update
-            call zero(delta_u)
-            call mult(delta_u, big_mat, u_rhs)
-
-            !Check the equation was solved correctly
-            if(have_option("/debug/check_solution")) then
-               call check_solution(delta_u,delta_d,d,u,dt,theta,g,D0,u_mass_mat&
-                    &,h_mass_mat, coriolis_mat,div_mat)
+            if(.not. prescribed_velocity) then
+
+               !Add the new D contributions into the RHS for u
+               call update_u_rhs(u_rhs,U,delta_D,div_mat,theta,dt,g)
+
+               !Solve momentum equation for U update
+               call zero(delta_u)
+               call mult(delta_u, big_mat, u_rhs)
+
+               !Check the equation was solved correctly
+               if(have_option("/debug/check_solution")) then
+                  call check_solution(delta_u,delta_d,d,u,dt,theta,g,D0,u_mass_mat&
+                       &,h_mass_mat, coriolis_mat,div_mat)
+               end if
+
+               call addto(u,delta_u)
+
+               call set(advecting_u,old_u)
+               call scale(advecting_u,(1-itheta))
+               call addto(advecting_u,u,scale=itheta)
+
             end if
-<<<<<<< HEAD
-
-            call addto(u,delta_u)
-            call set(advecting_u,old_u)
-            call scale(advecting_u,(1-itheta))
-            call addto(advecting_u,u,scale=itheta)
+
+            call addto(d,delta_d)
+
          end if
-
-=======
-         end if
-
-         call addto(u,delta_u)
->>>>>>> 01dc5c43
-         call addto(d,delta_d)
-
 
       end do
 
@@ -767,10 +725,6 @@
       else
         call allocate(U_local, mesh_dim(U), U%mesh, "LocalVelocity")
         call zero(U_local)
-<<<<<<< HEAD
-!        U_local%option_path=U%option_path
-=======
->>>>>>> 01dc5c43
         call insert(state, U_local, "LocalVelocity")
         call deallocate(U_local)
         call allocate(U_local_old, mesh_dim(U), U%mesh, "OldLocalVelocity")
