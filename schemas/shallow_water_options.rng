<?xml version="1.0" encoding="UTF-8"?>
<grammar xmlns:a="http://relaxng.org/ns/compatibility/annotations/1.0" xmlns="http://relaxng.org/ns/structure/1.0" datatypeLibrary="http://www.w3.org/2001/XMLSchema-datatypes">
  <include href="spud_base.rng"/>
  <include href="adaptivity_options.rng"/>
  <include href="diagnostic_algorithms.rng"/>
  <include href="input_output.rng"/>
  <include href="solvers.rng"/>
  <include href="stabilisation.rng"/>
  <include href="adjoint_options.rng"/>
  <include href="physical_parameters.rng"/>
  <include href="mesh_options.rng"/>
  <include href="prognostic_field_options.rng"/>
  <include href="spatial_discretisation.rng"/>
  <include href="temporal_discretisation.rng"/>
  <start>
    <element name="shallow_water_options">
      <a:documentation>The root node of the options dictionary.</a:documentation>
      <ref name="comment"/>
      <element name="simulation_name">
        <a:documentation>Model output files are named according to the simulation
name, e.g. [simulation_name]_0.vtu. Non-standard
characters in the simulation name should be avoided.</a:documentation>
        <ref name="anystring"/>
      </element>
      <element name="geometry">
        <a:documentation>Options dealing with the specification of geometry</a:documentation>
        <element name="dimension">
          <a:documentation>Dimension of the problem.
&lt;b&gt;This can only be set once&lt;/b&gt;</a:documentation>
          <element name="integer_value">
            <attribute name="rank">
              <value>0</value>
            </attribute>
            <value>3</value>
          </element>
        </element>
        <element name="mesh">
          <a:documentation>The position mesh</a:documentation>
          <attribute name="name">
            <value>CoordinateMesh</value>
          </attribute>
          <ref name="mesh_info"/>
          <optional>
            <element name="recompute_coordinate_field">
              <a:documentation>Mapping to recompute coordinate field after creation.
Used for e.g. getting a higher-order representation
of the sphere from a linear sphere mesh.</a:documentation>
              <element name="python">
                <a:documentation>Python function to apply recomputation of coordinate
field Functions should be of the form:

 def val(t):
    # Function code
    return # Return value

</a:documentation>
                <ref name="python_code"/>
              </element>
            </element>
          </optional>
        </element>
        <element name="mesh">
          <a:documentation>The velocity mesh</a:documentation>
          <attribute name="name">
            <value>VelocityMesh</value>
          </attribute>
          <ref name="mesh_info"/>
        </element>
        <element name="mesh">
          <a:documentation>The pressure mesh</a:documentation>
          <attribute name="name">
            <value>PressureMesh</value>
          </attribute>
          <ref name="mesh_info"/>
        </element>
        <zeroOrMore>
          <element name="mesh">
            <attribute name="name">
              <data type="string"/>
            </attribute>
            <ref name="mesh_info"/>
            <optional>
              <element name="exclude_from_mesh_adaptivity">
                <empty/>
              </element>
            </optional>
          </element>
        </zeroOrMore>
        <element name="quadrature">
          <a:documentation>Quadrature</a:documentation>
          <element name="degree">
            <a:documentation>Quadrature degree

note: this specifies the degree of quadrature,
not the number of gauss points</a:documentation>
            <ref name="integer"/>
          </element>
          <optional>
            <element name="surface_degree">
              <a:documentation>Surface quadrature degree

note: this specifies the degree of surface
quadrature not the number of surface gauss points</a:documentation>
              <ref name="integer"/>
            </element>
          </optional>
          <optional>
            <element name="quadrature_family">
              <a:documentation>Select which family of quadrature rules to use.
The default is family_cools.
family_wandzura allows for degree up to 30
on triangular meshes.
family_grundmann_moeller allows for degree up to
29 on simplicial meshes in arbitrary dimension.</a:documentation>
              <choice>
                <value>family_cools</value>
                <value>family_grundmann_moeller</value>
                <value>family_wandzura</value>
              </choice>
            </element>
          </optional>
        </element>
        <optional>
          <element name="spherical_earth">
            <a:documentation>Options specifying that the problem is on the surface of the sphere.</a:documentation>
            <choice>
              <element name="linear_mapping">
                <empty/>
              </element>
              <element name="superparametric_mapping">
                <a:documentation>Enabling this option approximates the curvature of the Earth as an
nth degree polynomial, where n is the polynomial degree of the coordinate mesh.</a:documentation>
                <empty/>
              </element>
            </choice>
          </element>
        </optional>
      </element>
      <element name="io">
        <a:documentation>Input/output options</a:documentation>
        <element name="dump_format">
          <a:documentation>Format for dump files. Only vtk for now.</a:documentation>
          <element name="string_value">
            <value>vtk</value>
          </element>
        </element>
        <choice>
          <element name="dump_period">
            <a:documentation>Period between dumps in time units.

Specifies the period between each dump of the solution to disk.
A value of 0.0 indicates that there would be a dump at every timestep.</a:documentation>
            <choice>
              <element name="constant">
                <ref name="real"/>
              </element>
              <element name="python">
                <a:documentation>Python function prescribing real input. Functions should be of the form:

 def val(t):
    # Function code
    return # Return value

</a:documentation>
                <ref name="python_code"/>
              </element>
            </choice>
          </element>
          <element name="dump_period_in_timesteps">
            <a:documentation>Dump period, in timesteps.

Specifies the number of timesteps between each dump of the solution to disk.
A value of 0 indicates a dump at every timestep.</a:documentation>
            <choice>
              <element name="constant">
                <ref name="integer"/>
              </element>
              <element name="python">
                <a:documentation>Python function prescribing integer input. Functions should be of the form:

 def val(t):
    # Function code
    return # Return value

</a:documentation>
                <ref name="python_code"/>
              </element>
            </choice>
          </element>
        </choice>
        <optional>
          <!-- every CPUDUM seconds write results to disc. -->
          <element name="cpu_dump_period">
            <a:documentation>This is usually disabled.</a:documentation>
            <ref name="real"/>
          </element>
        </optional>
        <optional>
          <element name="wall_time_dump_period">
            <a:documentation>The period between dumps in walltime seconds. This is usually disabled.</a:documentation>
            <ref name="real"/>
          </element>
        </optional>
        <choice>
          <element name="output_mesh">
            <a:documentation>The mesh on to which all the fields will be
interpolated for VTK output.</a:documentation>
            <attribute name="name">
              <value>VelocityMesh</value>
            </attribute>
          </element>
          <element name="output_mesh">
            <a:documentation>The mesh on to which all the fields will be
interpolated for VTK output.</a:documentation>
            <attribute name="name">
              <value>PressureMesh</value>
            </attribute>
          </element>
          <element name="output_mesh">
            <a:documentation>The mesh on to which all the fields will be
interpolated for VTK output.</a:documentation>
            <attribute name="name">
              <value>CoordinateMesh</value>
            </attribute>
          </element>
          <element name="output_mesh">
            <a:documentation>The mesh on to which all the fields will be
interpolated for VTK output.</a:documentation>
            <attribute name="name">
              <data type="string"/>
            </attribute>
          </element>
        </choice>
      </element>
      <element name="timestepping">
        <a:documentation>Options dealing with time discretisation</a:documentation>
        <element name="current_time">
          <a:documentation>Current simulation time. At the start of the simulation this
is the start time.</a:documentation>
          <ref name="real"/>
          <optional>
            <element name="time_units">
              <a:documentation>The following excerpt from the Udunits
documentation explains the time unit encoding by
example:

The specification:

seconds since 1992-10-8 15:15:42.5 -6:00

indicates seconds since October 8th, 1992 at 3
hours, 15 minutes and 42.5 seconds in the afternoon
in the time zone which is six hours to the west of
Coordinated Universal Time (i.e.  Mountain Daylight
Time). The time zone specification can also be
written without a colon using one or two-digits
(indicating hours) or three or four digits
(indicating hours and minutes).

Time units are particularly required in situations
where the problem (time-varying) boundary conditions
and/ initial conditions are a function of time as
defined by a calendar.  Examples include atmospheric
forcing and climatology. The current time, specified
above, is zero at the reference data/time.</a:documentation>
              <attribute name="date">
                <data type="string"/>
              </attribute>
            </element>
          </optional>
        </element>
        <element name="timestep">
          <a:documentation>The time step size. If adaptive time stepping is used
then this is the initial time step size.</a:documentation>
          <ref name="real"/>
        </element>
        <element name="theta">
          <a:documentation>Implicit/explicit control (THETA)
 =0.  -- explicit
 =0.5 -- Crank-Nicolson
 =1.  -- implicit</a:documentation>
          <ref name="real"/>
        </element>
        <element name="nonlinear_iterations">
          <a:documentation>How many nonlinear iterations in the timestepping loop</a:documentation>
          <ref name="integer"/>
        </element>
        <element name="finish_time">
          <a:documentation>Simulation time at which the simulation should end.</a:documentation>
          <ref name="real"/>
        </element>
        <optional>
          <element name="final_timestep">
            <a:documentation>Timestep after which the simulation should end.</a:documentation>
            <ref name="integer"/>
          </element>
        </optional>
        <optional>
          <element name="cpu_time_limit">
            <a:documentation>Maximum CPU time (secs) taken up before
simulation terminates writing results to disc.

Manual suggests 1.E+20</a:documentation>
            <ref name="real"/>
          </element>
        </optional>
        <optional>
          <element name="wall_time_limit">
            <a:documentation>Maximum wall time (secs) taken up before
simulation terminates writing results to disc.

This is usually disabled.</a:documentation>
            <ref name="real"/>
          </element>
        </optional>
      </element>
      <element name="physical_parameters">
        <a:documentation>The physical parameters</a:documentation>
        <ref name="gravity_options"/>
        <optional>
          <element name="coriolis">
            <a:documentation>Use this option to create a Coriolis parameter field if 
if isn't present as a field in state.</a:documentation>
            <ref name="python_code"/>
          </element>
        </optional>
      </element>
      <element name="material_phase">
        <a:documentation>The material or phase options</a:documentation>
        <attribute name="name">
          <value>Fluid</value>
        </attribute>
        <group>
          <element name="vector_field">
            <a:documentation>Velocity vector and momentum options</a:documentation>
            <attribute name="rank">
              <value>1</value>
            </attribute>
            <attribute name="name">
              <value>Velocity</value>
            </attribute>
            <choice>
              <a:documentation>Field type</a:documentation>
              <element name="prognostic">
                <element name="mesh">
                  <attribute name="name">
                    <value>VelocityMesh</value>
                  </attribute>
                </element>
                <ref name="prognostic_sw_velocity_field"/>
              </element>
              <element name="prescribed">
                <element name="mesh">
                  <attribute name="name">
                    <value>VelocityMesh</value>
                  </attribute>
                </element>
                <ref name="prescribed_vector_field"/>
              </element>
              <element name="aliased">
                <attribute name="material_phase_name">
                  <data type="string"/>
                </attribute>
                <attribute name="field_name">
                  <value>Velocity</value>
                </attribute>
              </element>
            </choice>
          </element>
          <optional>
            <element name="scalar_field">
              <a:documentation>Free surface elevation</a:documentation>
              <attribute name="rank">
                <value>0</value>
              </attribute>
              <attribute name="name">
                <value>LayerThickness</value>
              </attribute>
              <element name="prognostic">
                <ref name="pressure_mesh_choice"/>
                <ref name="prognostic_layerthickness_field"/>
              </element>
            </element>
          </optional>
          <optional>
            <element name="scalar_field">
              <attribute name="rank">
                <value>0</value>
              </attribute>
              <attribute name="name">
                <value>InitialLayerThickness</value>
              </attribute>
              <element name="diagnostic">
                <ref name="pressure_mesh_choice"/>
              </element>
            </element>
          </optional>
          <zeroOrMore>
            <ref name="scalar_field_choice"/>
          </zeroOrMore>
          <zeroOrMore>
            <ref name="vector_field_choice"/>
          </zeroOrMore>
        </group>
      </element>
      <optional>
        <element name="mesh_adaptivity">
          <choice>
            <ref name="hr_adaptivity"/>
            <ref name="prescribed_adaptivity"/>
          </choice>
        </element>
      </optional>
      <optional>
        <element name="debug">
          <a:documentation>Debugging options</a:documentation>
          <optional>
            <element name="check_inverse_coriolis_matrix">
              <empty/>
            </element>
          </optional>
          <optional>
            <element name="check_wave_matrix">
              <empty/>
            </element>
          </optional>
          <optional>
            <element name="check_solution">
              <empty/>
            </element>
          </optional>
        </element>
      </optional>
      <optional>
        <ref name="adjoint_options"/>
      </optional>
    </element>
  </start>
  <define name="scalar_field_choice">
    <!--
      The first is a generic field, which may be used for any user-defined field
      that FLUIDITY knows nothing about, or a generic diagnostic
    -->
    <choice>
      <element name="scalar_field">
        <attribute name="rank">
          <value>0</value>
        </attribute>
        <attribute name="name">
          <data type="string"/>
        </attribute>
        <choice>
          <a:documentation>Field type</a:documentation>
          <element name="prognostic">
            <ref name="velocity_mesh_choice"/>
            <ref name="prognostic_scalar_field"/>
          </element>
          <element name="prescribed">
            <ref name="velocity_mesh_choice"/>
            <ref name="prescribed_scalar_field"/>
          </element>
          <element name="diagnostic">
            <ref name="scalar_diagnostic_algorithms"/>
            <ref name="velocity_mesh_choice"/>
            <ref name="diagnostic_scalar_field"/>
          </element>
        </choice>
      </element>
      <element name="scalar_field">
        <a:documentation>Passive Tracer</a:documentation>
        <attribute name="rank">
          <value>0</value>
        </attribute>
        <attribute name="name">
          <value>Tracer</value>
        </attribute>
        <element name="prognostic">
          <ref name="velocity_mesh_choice"/>
          <ref name="prognostic_scalar_field"/>
        </element>
      </element>
      <element name="scalar_field">
        <a:documentation>CFLNumber

See http://amcg.ese.ic.ac.uk/index.php?title=Local:Diagnostics#CFL_Number

Adapting to this field is not recommended</a:documentation>
        <attribute name="rank">
          <value>0</value>
        </attribute>
        <attribute name="name">
          <value>CFLNumber</value>
        </attribute>
        <element name="diagnostic">
          <ref name="internal_algorithm"/>
          <ref name="velocity_mesh_choice"/>
          <ref name="diagnostic_scalar_field"/>
          <ref name="adjoint_storage"/>
        </element>
      </element>
    </choice>
  </define>
  <!-- Choice of input method, e.g. for boundary conditions -->
  <define name="input_choice_real">
    <ref name="input_choice_real_contents"/>
  </define>
  <define name="input_choice_real_plus_boundary_forcing">
    <choice>
      <ref name="input_choice_real_contents"/>
      <element name="from_file">
        <oneOrMore>
          <element name="tidal">
            <attribute name="file_name">
              <data type="string" datatypeLibrary=""/>
            </attribute>
            <attribute name="variable_name_amplitude">
              <data type="string" datatypeLibrary=""/>
            </attribute>
            <attribute name="variable_name_phase">
              <data type="string" datatypeLibrary=""/>
            </attribute>
            <attribute name="name">
              <a:documentation>See E.W. Schwiderski - Rev. Geophys. Space
Phys. Vol. 18 No. 1 pp. 243--268, 1980
for details of these constituent.</a:documentation>
              <choice>
                <value>M2</value>
                <value>S2</value>
                <value>N2</value>
                <value>K2</value>
                <value>K1</value>
                <value>O1</value>
                <value>P1</value>
                <value>Q1</value>
                <value>Mf</value>
                <value>Mm</value>
                <value>Ssa</value>
              </choice>
            </attribute>
          </element>
        </oneOrMore>
      </element>
    </choice>
  </define>
  <define name="input_choice_real_plus_file">
    <choice>
      <ref name="input_choice_real_contents"/>
      <element name="from_file">
        <a:documentation>Initialise the field from an existing file (indended primarily for picking up prescribed fields from previously run prognostic simulations). The file mesh must match the mesh of this field (except for piecewise constant fields which will be remapped back from the discontinuous nodal values).

THIS WILL NOT WORK FOR PRESCRIBED FIELDS NOT DIRECTLY UNDERNEATH /material_phase</a:documentation>
        <attribute name="file_name">
          <data type="string"/>
        </attribute>
        <ref name="vtu_input_format"/>
        <ref name="comment"/>
      </element>
    </choice>
  </define>
  <define name="input_choice_real_contents">
    <choice>
      <element name="constant">
        <a:documentation>Constant value</a:documentation>
        <ref name="real"/>
      </element>
      <element name="python">
        <a:documentation>Python function prescribing real input. Functions should be of the form:

 def val(X, t):
    # Function code
    return # Return value

where X is a tuple of length geometry dimension.</a:documentation>
        <ref name="python_code"/>
      </element>
    </choice>
  </define>
  <!-- Choice of input method, e.g. for boundary conditions -->
  <define name="input_choice_real_dim_vector">
    <ref name="input_choice_real_dim_vector_contents"/>
  </define>
  <!-- Choice of input method, e.g. for prescribed fields -->
  <define name="input_choice_real_dim_vector_plus_file">
    <choice>
      <ref name="input_choice_real_dim_vector_contents"/>
      <element name="from_file">
        <a:documentation>Initialise the field from an existing file (indended primarily for picking up prescribed fields from previously run prognostic simulations). The file mesh must match the mesh of this field (except for piecewise constant fields which will be remapped back from the discontinuous nodal values).

THIS WILL NOT WORK FOR PRESCRIBED FIELDS NOT DIRECTLY UNDERNEATH /material_phase</a:documentation>
        <attribute name="file_name">
          <data type="string"/>
        </attribute>
        <ref name="vtu_input_format"/>
        <ref name="comment"/>
      </element>
    </choice>
  </define>
  <define name="input_choice_real_dim_vector_contents">
    <choice>
      <element name="constant">
        <a:documentation>Constant value</a:documentation>
        <ref name="real_dim_vector"/>
      </element>
      <element name="python">
        <a:documentation>Python function prescribing dimensional vector input. Functions should be of the form:

 def val(X, t):
    # Function code
    return # Return value

where X and the return value are tuples of length geometry dimension.</a:documentation>
        <ref name="python_code"/>
      </element>
    </choice>
  </define>
  <!--
    Choice of input method, e.g. for boundary conditions
    this one specifies a vector field of dim minus one
  -->
  <define name="input_choice_real_dim_minus_one_vector">
    <choice>
      <element name="constant">
        <a:documentation>Constant value</a:documentation>
        <ref name="real_dim_minus_one_vector"/>
      </element>
      <element name="python">
        <a:documentation>Python function prescribing dimensional vector input. Functions should be of the form:

 def val(X, t):
    # Function code
    return # Return value

where X and the return value are tuples of length geometry dimension.</a:documentation>
        <ref name="python_code"/>
      </element>
    </choice>
  </define>
  <define name="input_choice_netcdf">
    <a:documentation>Import data from NetCDF CF-1.x file.</a:documentation>
    <element name="from_file">
      <attribute name="file_name">
        <a:documentation>The format of this file should conform to NetCDF CF 1.x
(http://cf-pcmdi.llnl.gov/)</a:documentation>
        <data type="string"/>
      </attribute>
      <ref name="comment"/>
    </element>
  </define>
  <!--
    Choice of input method for initial conditions
    Note: combine = "choice" should be used here to combine with input_choice_real, but Diamond doesn't support it
  -->
  <define name="input_choice_initial_condition_vector">
    <choice>
      <element name="constant">
        <a:documentation>Constant value</a:documentation>
        <ref name="real_dim_vector"/>
      </element>
      <element name="python">
        <a:documentation>Python function prescribing dimensional vector input. Functions should be of the form:

 def val(X, t):
    # Function code
    return # Return value

where X and the return value are tuples of length geometry dimension.</a:documentation>
        <ref name="python_code"/>
      </element>
      <element name="from_file">
        <a:documentation>Initialise the field from an existing file (indended primarily for use in checkpointing). The file mesh must match the mesh of this field (except for piecewise constant fields which will be remapped back from the discontinuous nodal values).</a:documentation>
        <attribute name="file_name">
          <data type="string"/>
        </attribute>
        <ref name="vtu_input_format"/>
        <ref name="comment"/>
      </element>
      <element name="balanced">
        <a:documentation>Set balanced velocity from height field</a:documentation>
        <optional>
          <element name="solver">
            <a:documentation>Solver</a:documentation>
            <ref name="linear_solver_options_sym"/>
          </element>
        </optional>
        <optional>
          <choice>
            <element name="streamfunction_projection">
              <empty/>
            </element>
            <element name="elliptic_solver">
              <empty/>
            </element>
          </choice>
        </optional>
      </element>
      <element name="commuting_projection">
        <a:documentation>Project velocity at constrained DOFs using Brezzi's commuting
projection (see e.g. the book by Brezzi and Fortin).
(For hybridized finite element spaces)</a:documentation>
        <element name="python">
          <a:documentation>Python function prescribing dimensional vector input. Functions should be of the form:

 def val(X, t):
    # Function code
    return # Return value

where X and the return value are tuples of length geometry dimension.</a:documentation>
          <ref name="python_code"/>
        </element>
        <optional>
          <element name="rotate_vectors">
            <a:documentation>Apply rotation to vectors that maps 
sphere normal to element normal</a:documentation>
            <empty/>
          </element>
        </optional>
      </element>
      <element name="from_sphere_pullback">
        <a:documentation>Evaluate velocity by pulling back from sphere
using transformation
z -&gt; z, (x,y) --&gt; R(x,y) where R=(R_0^2-z^2)^0.5
This just applies the transformation of the velocity 
to the tangent plane,
user needs to apply the coordinate transformation in the 
Python code.</a:documentation>
        <element name="python">
          <a:documentation>Python function prescribing dimensional vector input. Functions should be of the form:

 def val(X, t):
    # Function code
    return # Return value</a:documentation>
          <ref name="python_code"/>
        </element>
        <element name="sphere_radius">
          <a:documentation>Radius of sphere</a:documentation>
          <ref name="real"/>
        </element>
      </element>
    </choice>
  </define>
  <!--
    Choice of input method for initial/boundary conditions
    version for real symmetric tensor
  -->
  <define name="input_choice_real_dim_symmetric_tensor">
    <choice>
      <element name="constant">
        <a:documentation>Constant symmetric tensor</a:documentation>
        <ref name="real_dim_symmetric_tensor"/>
      </element>
      <element name="python">
        <a:documentation>Python command prescribing symmetric tensor input.

Note that it is for the python function to determine 
that the results it produces are, in fact, symmetric.

An example that returns the three-dimensional identity:

 def val(X, t):
   return [[1, 0, 0],
               [0, 1, 0],
               [0, 0, 1]]</a:documentation>
        <ref name="python_code"/>
      </element>
    </choice>
  </define>
  <!--
    Choice of input method for initial/boundary conditions
    version for real tensor
  -->
  <define name="input_choice_real_dim_tensor">
    <choice>
      <element name="constant">
        <a:documentation>Constant tensor</a:documentation>
        <ref name="real_dim_tensor"/>
      </element>
      <element name="python">
        <a:documentation>Python command prescribing tensor input.

An example that returns the three-dimensional identity:

 def val(X, t):
   return [[1, 0, 0],
               [0, 1, 0],
               [0, 0, 1]]</a:documentation>
        <ref name="python_code"/>
      </element>
    </choice>
  </define>
  <define name="prognostic_sw_velocity_field">
    <ref name="velocity_equation_choice"/>
    <element name="spatial_discretisation">
      <a:documentation>Spatial discretisation options</a:documentation>
      <element name="discontinuous_galerkin">
        <a:documentation>Discontinuous galerkin formulation. Confusingly it is not necessary to provide
a discontinuous velocity field for this to work!</a:documentation>
        <optional>
          <element name="mass_terms">
            <a:documentation>Discretisation options for the mass terms in the velocity equation.</a:documentation>
            <optional>
              <element name="lump_mass_matrix">
                <a:documentation>Lump the mass matrix</a:documentation>
                <empty/>
              </element>
            </optional>
            <optional>
              <element name="exclude_mass_terms">
                <a:documentation>Remove the mass terms from the equation.</a:documentation>
                <empty/>
              </element>
            </optional>
          </element>
        </optional>
        <element name="advection_scheme">
          <choice>
            <element name="upwind">
              <a:documentation>Straightforward upwinding of the nonlinear velocity.</a:documentation>
              <empty/>
            </element>
            <element name="none">
              <a:documentation>Disable advection</a:documentation>
              <empty/>
            </element>
          </choice>
        </element>
        <optional>
          <element name="slope_limiter">
            <empty>
              <a:documentation>If present the vertex based slope limiter (the only one that works!) will be used.</a:documentation>
            </empty>
          </element>
        </optional>
      </element>
    </element>
    <element name="temporal_discretisation">
      <a:documentation>Temporal discretisation options</a:documentation>
      <element name="relaxation">
        <a:documentation>Non-linear relaxation term
 = 0  -- previous timestep velocity solution used in non-linear terms of momentum equations
 = 1  -- previous iteration velocity solution used in non-linear terms of momentum equations
 0 &lt;= ITHETA &lt;= 1</a:documentation>
        <ref name="real"/>
      </element>
      <optional>
        <element name="discontinuous_galerkin">
          <choice>
            <element name="maximum_courant_number_per_subcycle">
              <a:documentation>Use timestep subcycling to solve this equation.
Specify the maximum courant number per subcycle.</a:documentation>
              <ref name="real"/>
            </element>
            <element name="number_advection_subcycles">
              <a:documentation>Use timestep subcycling to solve this equation.
Specify the number of subcycles.</a:documentation>
              <ref name="integer"/>
            </element>
          </choice>
        </element>
      </optional>
    </element>
    <element name="solver">
      <a:documentation>Solver</a:documentation>
      <ref name="linear_solver_options_asym"/>
    </element>
    <oneOrMore>
      <choice>
        <element name="initial_condition">
          <a:documentation>Initial condition for WholeMesh

Only specify one condition if not using mesh regions.
Otherwise select other initial_condition option, specify region_ids
and distinct names.  Then add extra intial conditions for other regions.</a:documentation>
          <attribute name="name">
            <value>WholeMesh</value>
          </attribute>
          <ref name="input_choice_initial_condition_vector"/>
        </element>
        <element name="initial_condition">
          <a:documentation>Multiple initial_conditions are allowed if specifying
different values in different
regions of the mesh (defined by region_ids).  In this case
each initial_condition
requires a distinct name for the options dictionary.</a:documentation>
          <attribute name="name">
            <data type="string" datatypeLibrary=""/>
          </attribute>
          <optional>
            <ref name="region_ids"/>
          </optional>
          <ref name="input_choice_initial_condition_vector"/>
        </element>
      </choice>
    </oneOrMore>
    <zeroOrMore>
      <element name="prescribed_region">
        <a:documentation>Prescribed different regions of the field</a:documentation>
        <attribute name="name">
          <data type="string" datatypeLibrary=""/>
        </attribute>
        <ref name="region_ids"/>
        <ref name="input_choice_initial_condition_vector"/>
      </element>
    </zeroOrMore>
    <optional>
      <element name="vector_field">
        <a:documentation>Source</a:documentation>
        <attribute name="name">
          <value>Source</value>
        </attribute>
        <attribute name="rank">
          <value>1</value>
        </attribute>
        <choice>
          <element name="prescribed">
            <optional>
              <ref name="mesh_choice"/>
            </optional>
            <ref name="prescribed_vector_field_no_adapt"/>
          </element>
          <element name="diagnostic">
            <optional>
              <ref name="mesh_choice"/>
            </optional>
            <choice>
              <ref name="vector_python_diagnostic_algorithm"/>
              <ref name="imposed_material_velocity_source_algorithm"/>
              <ref name="internal_velocity_source_algorithm"/>
            </choice>
            <ref name="diagnostic_vector_field"/>
          </element>
        </choice>
        <optional>
          <element name="lump_source">
            <empty/>
          </element>
        </optional>
      </element>
    </optional>
    <ref name="prognostic_vector_output_options"/>
    <ref name="vector_convergence_options"/>
    <ref name="prognostic_detector_options"/>
    <ref name="vector_steady_state_options"/>
    <ref name="adaptivity_options_prognostic_vector_field"/>
    <ref name="interpolation_algorithm_vector"/>
    <optional>
      <ref name="discrete_properties_algorithm_vector"/>
    </optional>
  </define>
  <define name="prognostic_layerthickness_field">
    <element name="spatial_discretisation">
      <a:documentation>Spatial discretisation options</a:documentation>
      <choice>
        <element name="continuous_galerkin">
          <a:documentation>Development continuous Galerkin formulation.</a:documentation>
          <element name="advection_terms">
            <a:documentation>Discretisation options for the advection terms.</a:documentation>
            <optional>
              <element name="exclude_advection_terms">
                <a:documentation>Remove the advection terms from the equation.
This overrides any other advection term options (including
conservative_advection below).</a:documentation>
                <ref name="comment"/>
              </element>
            </optional>
          </element>
          <ref name="comment"/>
        </element>
        <element name="discontinuous_galerkin">
          <a:documentation>Discontinuous Galerkin formulation.</a:documentation>
          <element name="wave_equation">
            <a:documentation>Discretisation options for wave equation solver</a:documentation>
            <optional>
              <element name="pullback">
                <a:documentation>Apply the pullback formula for area forms
(Makes a difference when higher-order
representation of curved surfaces is used).</a:documentation>
                <empty/>
              </element>
            </optional>
          </element>
          <element name="advection_terms">
            <a:documentation>Discretisation options for the advection terms.</a:documentation>
            <optional>
              <element name="exclude_advection_terms">
                <a:documentation>Remove the advection terms from the equation.
This overrides any other advection term options (including
conservative_advection below).</a:documentation>
                <ref name="comment"/>
              </element>
            </optional>
          </element>
          <ref name="comment"/>
        </element>
      </choice>
      <element name="conservative_advection">
        <a:documentation>Conservative discretisation of field advection equation
 TBETA=1. -- conservative (divergence form)
 TBETA=0. -- non-conservative
 0. &lt; TBETA &lt; 1.</a:documentation>
        <ref name="real"/>
      </element>
    </element>
    <element name="temporal_discretisation">
      <a:documentation>Temporal discretisation options</a:documentation>
      <optional>
        <ref name="temporal_discontinuous_galerkin_options"/>
      </optional>
    </element>
    <element name="solver">
      <a:documentation>Solver</a:documentation>
      <ref name="linear_solver_options_asym"/>
    </element>
    <choice>
      <element name="initial_condition">
        <a:documentation>Initial condition for WholeMesh

Only specify one condition if not using mesh regions.
Otherwise select other initial_condition option, specify region_ids
and distinct names.  Then add extra intial conditions for other regions.</a:documentation>
        <attribute name="name">
          <value>WholeMesh</value>
        </attribute>
        <ref name="input_choice_initial_condition_real"/>
      </element>
      <element name="initial_condition">
        <a:documentation>Multiple initial_conditions are allowed if specifying
different values in different
regions of the mesh (defined by region_ids).  In this case
each initial_condition
requires a distinct name for the options dictionary.</a:documentation>
        <attribute name="name">
          <data type="string" datatypeLibrary=""/>
        </attribute>
        <ref name="region_ids"/>
        <ref name="input_choice_initial_condition_real"/>
      </element>
      <element name="initial_condition">
        <a:documentation>Initialise layer thickness by projecting from a field</a:documentation>
        <attribute name="name">
          <value>ProjectionFromPython</value>
        </attribute>
        <element name="python">
          <a:documentation>Field to project from (evaluated at Gauss points)
Python function prescribing dimensional vector input. Functions should be of the form:

 def val(X, t):
    # Function code
    return # Return value

where X and the return value are tuples of length geometry dimension.</a:documentation>
          <ref name="python_code"/>
        </element>
      </element>
    </choice>
    <element name="mean_layer_thickness">
      <a:documentation>Mean value of thickness to use in wave equation solver
Will be replaced by a field in due course</a:documentation>
      <ref name="real"/>
    </element>
    <optional>
      <element name="scalar_field">
        <a:documentation>Source</a:documentation>
        <attribute name="name">
          <value>Source</value>
        </attribute>
        <element name="prescribed">
          <ref name="prescribed_scalar_field_no_adapt"/>
        </element>
      </element>
    </optional>
    <ref name="prognostic_scalar_output_options"/>
    <ref name="prognostic_scalar_stat_options"/>
    <ref name="adaptivity_options_prognostic_scalar_field"/>
    <ref name="interpolation_algorithm_scalar"/>
  </define>
  <define name="prognostic_lagrangemultiplier_field">
    <element name="spatial_discretisation">
      <a:documentation>Spatial discretisation options</a:documentation>
      <empty/>
    </element>
    <element name="solver">
      <a:documentation>Solver</a:documentation>
      <ref name="linear_solver_options_asym"/>
    </element>
    <optional>
      <element name="initial_condition">
        <a:documentation>Initial condition is not used for shallow water or Helmholtz 
solves but is required for test_trace_space.</a:documentation>
        <attribute name="name">
          <data type="string" datatypeLibrary=""/>
        </attribute>
        <ref name="region_ids"/>
        <ref name="input_choice_initial_condition_real"/>
      </element>
    </optional>
    <ref name="prognostic_scalar_output_options"/>
    <ref name="prognostic_scalar_stat_options"/>
    <ref name="adaptivity_options_prognostic_scalar_field"/>
    <ref name="interpolation_algorithm_scalar"/>
  </define>
  <!-- Default child of diagnostic scalar field -->
  <define name="diagnostic_scalar_field">
    <ref name="diagnostic_output_options"/>
    <ref name="diagnostic_scalar_stat_options"/>
    <ref name="scalar_convergence_options"/>
    <ref name="diagnostic_detector_options"/>
    <ref name="scalar_steady_state_options"/>
    <ref name="adaptivity_options_scalar_field"/>
    <optional>
      <ref name="recalculation_options"/>
    </optional>
    <ref name="adjoint_storage"/>
  </define>
  <!-- Default child of diagnostic scalar field without adaptivity options -->
  <define name="diagnostic_scalar_field_no_adapt">
    <ref name="diagnostic_output_options"/>
    <ref name="diagnostic_scalar_stat_options"/>
    <ref name="diagnostic_detector_options"/>
    <ref name="adjoint_storage"/>
  </define>
  <!-- Default child of diagnostic scalar field -->
  <define name="diagnostic_scalar_field_tidal_range">
    <ref name="diagnostic_output_options"/>
    <ref name="diagnostic_scalar_stat_options"/>
    <ref name="diagnostic_detector_options"/>
    <ref name="adaptivity_options_scalar_field"/>
    <element name="spin_up_time">
      <ref name="real"/>
    </element>
    <ref name="adjoint_storage"/>
  </define>
  <!--
    Default child of prescribed scalar field
    This is a choice of ways of inputing the prescribed field
  -->
  <define name="prescribed_scalar_field">
    <ref name="prescribed_scalar_field_no_adapt"/>
    <ref name="adaptivity_options_scalar_field"/>
    <optional>
      <ref name="interpolation_algorithm_scalar"/>
    </optional>
    <optional>
      <ref name="discrete_properties_algorithm_scalar"/>
    </optional>
    <optional>
      <ref name="recalculation_options"/>
    </optional>
  </define>
  <!--
    Default child of prescribed scalar field without adaptivity options
    This is a choice of ways of inputing the prescribed field
  -->
  <define name="prescribed_scalar_field_no_adapt">
    <ref name="prescribed_values_scalar_field"/>
    <ref name="prescribed_output_options"/>
    <ref name="prescribed_scalar_stat_options"/>
    <ref name="prescribed_detector_options"/>
    <ref name="adjoint_storage"/>
  </define>
  <define name="prescribed_values_scalar_field">
    <oneOrMore>
      <choice>
        <element name="value">
          <a:documentation>Value for WholeMesh
Only specify one value if not using mesh regions.
Otherwise select other value option, specify region_ids
and distinct names.  Then add extra values for other regions.</a:documentation>
          <attribute name="name">
            <value>WholeMesh</value>
          </attribute>
          <ref name="input_choice_real_plus_file"/>
        </element>
        <element name="value">
          <a:documentation>Multiple values are now allowed if using different value assignments
in different regions of the mesh (specified by region_ids).
In this case each value requires a distinct name for the options dictionary.</a:documentation>
          <attribute name="name">
            <data type="string" datatypeLibrary=""/>
          </attribute>
          <ref name="region_ids"/>
          <ref name="input_choice_real_plus_file"/>
        </element>
      </choice>
    </oneOrMore>
  </define>
  <!--
    Default child of diagnostic vector field
    Currently, this is empty, but in future this might include
    options that are general to all diagnostic vector fields
  -->
  <define name="diagnostic_vector_field">
    <ref name="diagnostic_output_options"/>
    <ref name="diagnostic_vector_stat_options"/>
    <ref name="vector_convergence_options"/>
    <ref name="diagnostic_detector_options"/>
    <ref name="vector_steady_state_options"/>
    <ref name="adaptivity_options_vector_field"/>
    <optional>
      <ref name="recalculation_options"/>
    </optional>
    <ref name="adjoint_storage"/>
  </define>
  <define name="diagnostic_vector_field_bed_shear_stress">
    <element name="density">
      <ref name="real"/>
    </element>
    <element name="drag_coefficient">
      <ref name="real"/>
    </element>
    <ref name="diagnostic_output_options"/>
    <ref name="diagnostic_vector_stat_options"/>
    <ref name="diagnostic_detector_options"/>
    <ref name="adaptivity_options_vector_field"/>
    <ref name="adjoint_storage"/>
  </define>
  <!--
    Default child of prescribed vector field
    This is a choice of ways of inputing the prescribed field
  -->
  <define name="prescribed_vector_field">
    <ref name="prescribed_vector_field_no_adapt"/>
    <ref name="adaptivity_options_vector_field"/>
    <optional>
      <ref name="interpolation_algorithm_vector"/>
    </optional>
    <optional>
      <ref name="discrete_properties_algorithm_vector"/>
    </optional>
    <optional>
      <ref name="recalculation_options"/>
    </optional>
  </define>
  <!--
    Default child of prescribed vector field without adaptivity options
    This is a choice of ways of inputing the prescribed field
  -->
  <define name="prescribed_vector_field_no_adapt">
    <ref name="prescribed_values_vector_field"/>
    <ref name="prescribed_output_options"/>
    <ref name="prescribed_vector_stat_options"/>
    <ref name="prescribed_detector_options"/>
    <ref name="adjoint_storage"/>
  </define>
  <define name="prescribed_values_vector_field">
    <oneOrMore>
      <choice>
        <element name="value">
          <a:documentation>Value for WholeMesh

Only specify one value if not using mesh regions.
Otherwise select other value option, specify region_ids
and distinct names.  Then add extra values for other regions.</a:documentation>
          <attribute name="name">
            <value>WholeMesh</value>
          </attribute>
          <ref name="input_choice_real_dim_vector_plus_file"/>
        </element>
        <element name="value">
          <a:documentation>Multiple values are now allowed if using different value assignments
in different regions of the mesh (specified by region_ids).
In this case each value requires a distinct name for the options dictionary.</a:documentation>
          <attribute name="name">
            <data type="string" datatypeLibrary=""/>
          </attribute>
          <ref name="region_ids"/>
          <ref name="input_choice_real_dim_vector_plus_file"/>
        </element>
      </choice>
    </oneOrMore>
  </define>
  <!--
    Default child of diagnostic tensor field
    Currently, this is empty, but in future this might include
    options that are general to all diagnostic tensor fields
  -->
  <define name="diagnostic_tensor_field">
    <ref name="diagnostic_output_options"/>
    <ref name="adaptivity_options_tensor_field"/>
  </define>
  <!--
    Default child of prescribed vector field
    This is a choice of ways of inputing the prescribed tensor field
    If the field is constant then a symmetric, or asymmetric tensor may be entered
  -->
  <define name="prescribed_tensor_field">
    <ref name="prescribed_values_tensor_field"/>
    <ref name="adaptivity_options_tensor_field"/>
  </define>
  <define name="prescribed_values_tensor_field">
    <oneOrMore>
      <choice>
        <element name="value">
          <a:documentation>Value for WholeMesh

Only specify one value if not using mesh regions.
Otherwise select other value option, specify region_ids
and distinct names.  Then add extra values for other regions.</a:documentation>
          <attribute name="name">
            <value>WholeMesh</value>
          </attribute>
          <ref name="input_choice_tensor_field"/>
        </element>
        <element name="value">
          <a:documentation>Multiple values are now allowed if using different value assignments
in different regions of the mesh (specified by region_ids).
In this case each value requires a distinct name for the options dictionary.</a:documentation>
          <attribute name="name">
            <data type="string" datatypeLibrary=""/>
          </attribute>
          <ref name="region_ids"/>
          <ref name="input_choice_tensor_field"/>
        </element>
      </choice>
    </oneOrMore>
  </define>
  <define name="velocity_components_choice">
    <!--
      rotated bcs are not implemented... this is where they should go when they are
              element align_bc_with_surface {
                 element normal_component {
                    input_choice_real
                 }?,
                 element tangent_component_1 {
                    input_choice_real
                 }?,
                 element tangent_component_2 {
                    input_choice_real
                 }?,
                 rotation_matrix_components
              }|
    -->
    <element name="align_bc_with_cartesian">
      <optional>
        <element name="x_component">
          <ref name="input_choice_real_bc_component"/>
        </element>
      </optional>
      <optional>
        <element name="y_component">
          <ref name="input_choice_real_bc_component"/>
        </element>
      </optional>
      <optional>
        <element name="z_component">
          <ref name="input_choice_real_bc_component"/>
        </element>
      </optional>
    </element>
  </define>
  <define name="input_choice_real_bc_component">
    <choice>
      <ref name="input_choice_real"/>
      <element name="synthetic_eddy_method">
        <element name="number_of_eddies">
          <a:documentation>use a large number to ensure Gaussian 
behaviour of the fluctuating component</a:documentation>
          <ref name="integer"/>
        </element>
        <element name="turbulence_lengthscale">
          <ref name="input_choice_real"/>
        </element>
        <element name="mean_profile">
          <a:documentation>mean profile

usually a function of height,
for ABL simulations use a log profile</a:documentation>
          <ref name="input_choice_real"/>
        </element>
        <element name="Re_stresses_profile">
          <a:documentation>Reynolds stresses profile

usually a function of height,
assumes that the remaining stresses are negligible </a:documentation>
          <ref name="input_choice_real"/>
        </element>
      </element>
    </choice>
  </define>
  <!-- and again for robin b.c.s -->
  <define name="robin_velocity_components_choice">
    <!--
              element align_bc_with_surface {
                 element normal_component {
                    element order_zero_coefficient {
                       input_choice_real
                    },
                    element order_one_coefficient {
                       input_choice_real
                    }
                 }?,
                 element tangent_component_1 {
                    element order_zero_coefficient {
                       input_choice_real
                    },
                    element order_one_coefficient {
                       input_choice_real
                    }
                 }?,
                 element tangent_component_2 {
                    element order_zero_coefficient {
                       input_choice_real
                    },
                    element order_one_coefficient {
                       input_choice_real
                    }
                 }?,
                 rotation_matrix_components
              }|
    -->
    <element name="align_bc_with_cartesian">
      <optional>
        <element name="x_component">
          <element name="order_zero_coefficient">
            <ref name="input_choice_real"/>
          </element>
          <element name="order_one_coefficient">
            <ref name="input_choice_real"/>
          </element>
        </element>
      </optional>
      <optional>
        <element name="y_component">
          <element name="order_zero_coefficient">
            <ref name="input_choice_real"/>
          </element>
          <element name="order_one_coefficient">
            <ref name="input_choice_real"/>
          </element>
        </element>
      </optional>
      <optional>
        <element name="z_component">
          <element name="order_zero_coefficient">
            <ref name="input_choice_real"/>
          </element>
          <element name="order_one_coefficient">
            <ref name="input_choice_real"/>
          </element>
        </element>
      </optional>
    </element>
  </define>
  <define name="velocity_boundary_conditions">
    <choice>
      <element name="type">
        <attribute name="name">
          <value>dirichlet</value>
        </attribute>
        <optional>
          <element name="apply_weakly">
            <a:documentation>Apply the dirichlet bc weakly.  Available automatically
with a discontinuous_galerkin Velocity
spatial_discretisation.  Available if you
integrate_continuity_by_parts with a
continuous_galerkin Pressure or use a control_volume
Pressure spatial_discretisation and/or
integrate_advection_by_parts under Velocity
spatial_discretisation with continuous_galerkin.

If not selected boundary conditions are applied strongly.</a:documentation>
            <optional>
              <element name="boundary_overwrites_initial_condition">
                <a:documentation>If the initial condition and boundary conditions
differ, setting this option will cause the initial
condition on the boundary to be overwritten with
the boundary condition. Since you are applying the
boundary condition weakly, you probably do *not*
want this.</a:documentation>
                <empty/>
              </element>
            </optional>
          </element>
        </optional>
        <ref name="velocity_components_choice"/>
      </element>
      <element name="type">
        <attribute name="name">
          <value>neumann</value>
        </attribute>
        <ref name="velocity_components_choice"/>
      </element>
      <element name="type">
        <attribute name="name">
          <value>robin</value>
        </attribute>
        <ref name="robin_velocity_components_choice"/>
      </element>
      <element name="type">
        <attribute name="name">
          <value>free_surface</value>
        </attribute>
      </element>
      <element name="type">
        <a:documentation>Apply quadratic drag. Specify drag coefficient. If you
want to exactly replicate results from using the OCEDRA
option, set this to 0.003 and remember to apply to both
bottom and sides.</a:documentation>
        <attribute name="name">
          <value>drag</value>
        </attribute>
        <ref name="input_choice_real"/>
        <choice>
          <element name="quadratic_drag">
            <a:documentation>Use a quadratic drag.

This means that the drag coefficient is nondimensional.</a:documentation>
            <empty/>
          </element>
          <element name="linear_drag">
            <a:documentation>Use a linear drag (basically just a surface absorption term).

This means that the drag coefficient has units of momentum.</a:documentation>
            <empty/>
          </element>
        </choice>
      </element>
      <element name="type">
        <a:documentation>Apply wind forcing specified by stress or wind velocity.
Replaces windy.dat and windy.py</a:documentation>
        <attribute name="name">
          <value>wind_forcing</value>
        </attribute>
        <choice>
          <element name="wind_stress">
            <a:documentation>Wind forcing with user specified wind stress

&lt;b&gt; Note that the stress needs to be specified
using the same density units as the reference_density 
under equation of state.&lt;/b&gt;So if you use the recommended
non-dimensional value of 1.0 for reference_density and
your calculated stress is in kg m^-1s^-2 and the dimensional
reference_density is 1000.0 kg m^-3, you need to divide
the calculated stress in SI units by 1000.0.</a:documentation>
            <choice>
              <ref name="input_choice_real_dim_minus_one_vector"/>
              <element name="from_netcdf">
                <attribute name="file_name">
                  <a:documentation>The format of this file should conform to NetCDF CF 1.x
(http://cf-pcmdi.llnl.gov/).</a:documentation>
                  <data type="string"/>
                </attribute>
                <attribute name="east_west">
                  <data type="string"/>
                </attribute>
                <attribute name="north_south">
                  <data type="string"/>
                </attribute>
                <ref name="comment"/>
              </element>
            </choice>
          </element>
          <element name="wind_velocity">
            <a:documentation>Wind forcing with user specified 10m wind velocity</a:documentation>
            <element name="wind_drag_coefficient">
              <a:documentation>Specify wind drag coefficient (dimensionless)
Suggested value: 4.0e-4</a:documentation>
              <ref name="input_choice_real"/>
            </element>
            <element name="density_air">
              <a:documentation>Density of air. 

&lt;b&gt;Note that you have to specify
this density in the same units as the 
reference_density under equation of state.&lt;/b&gt;
So with a typicial value of rho_air=1.3 kgm^-3
and rho_water=1000 kgm^-3, if you fill in the 
recommended (non-dimensional) value of 1.0 for 
reference_density, this field needs to be 1.3e-3.</a:documentation>
              <ref name="real"/>
            </element>
            <element name="wind_velocity">
              <a:documentation>Specify wind velocity</a:documentation>
              <choice>
                <ref name="input_choice_real_dim_minus_one_vector"/>
                <element name="from_netcdf">
                  <attribute name="file_name">
                    <a:documentation>The format of this file should conform to NetCDF CF 1.x
(http://cf-pcmdi.llnl.gov/)</a:documentation>
                    <data type="string"/>
                  </attribute>
                  <attribute name="east_west">
                    <data type="string"/>
                  </attribute>
                  <attribute name="north_south">
                    <data type="string"/>
                  </attribute>
                  <ref name="comment"/>
                </element>
              </choice>
            </element>
          </element>
        </choice>
      </element>
      <element name="type">
        <a:documentation>When using control_volumes under Pressure
spatial_discretisation or when using
integrate_continuity_by_parts with continuous_galerkin
Pressure and continuous_galerkin Velocity this
boundary condition type imposes a weak no normal flow
boundary condition on the surface_ids specified.</a:documentation>
        <attribute name="name">
          <value>no_normal_flow</value>
        </attribute>
        <empty/>
      </element>
      <element name="type">
        <a:documentation>Implements a penalty function for the near wall region.
Using this option coarse meshes can
be used in the near wall region.

Should be used in combination with a no_normal_flow condition. 

See Bazilevs et al. 2007</a:documentation>
        <attribute name="name">
          <value>near_wall_treatment</value>
        </attribute>
        <element name="tolerance">
          <ref name="real"/>
        </element>
      </element>
      <element name="type">
        <a:documentation>Log law of the wall

Should be used in combination with a no_normal_flow condition. </a:documentation>
        <attribute name="name">
          <value>log_law_of_wall</value>
        </attribute>
        <element name="surface_roughness">
          <ref name="real"/>
        </element>
      </element>
    </choice>
  </define>
  <!-- Output options for prognostic fields -->
  <define name="prognostic_scalar_output_options">
    <element name="output">
      <a:documentation>Specify what is written to vtu dump files</a:documentation>
      <optional>
        <element name="exclude_from_vtu">
          <a:documentation>By default each field in the options file is written to vtu.
Select this option to exclude this field.</a:documentation>
          <empty/>
        </element>
      </optional>
      <optional>
        <element name="include_previous_time_step">
          <a:documentation>Select this option to also write the values of this field
on the previous timestep.
(included under the name: Old&lt;field_name&gt; )</a:documentation>
          <empty/>
        </element>
      </optional>
      <optional>
        <element name="include_nonlinear_field">
          <a:documentation>Select this option to also write the values of this field
used in the nonlinear iteration.
(included under the name: Nonlinear&lt;field_name&gt; )</a:documentation>
          <empty/>
        </element>
      </optional>
      <optional>
        <element name="convergence_file">
          <a:documentation>Output a file details the convergence (or otherwise) of
this field with every advective nonlinear
iteration.
ONLY WORKS FOR PURE CONTROL VOLUME DISCRETISATIONS.</a:documentation>
          <ref name="comment"/>
        </element>
      </optional>
    </element>
  </define>
  <!-- Output options for pressure (can't have a convergence file) -->
  <define name="pressure_output_options">
    <element name="output">
      <a:documentation>Specify what is written to vtu dump files</a:documentation>
      <optional>
        <element name="exclude_from_vtu">
          <a:documentation>By default each field in the options file is written to vtu.
Select this option to exclude this field.</a:documentation>
          <empty/>
        </element>
      </optional>
      <optional>
        <element name="include_previous_time_step">
          <a:documentation>Select this option to also write the values of this field
on the previous timestep.
(included under the name: Old&lt;field_name&gt; )</a:documentation>
          <empty/>
        </element>
      </optional>
      <optional>
        <element name="include_nonlinear_field">
          <a:documentation>Select this option to also write the values of this field
used in the nonlinear iteration.
(included under the name: Nonlinear&lt;field_name&gt; )</a:documentation>
          <empty/>
        </element>
      </optional>
      <optional>
        <element name="debugging_vtus">
          <a:documentation>Write out some extra debugging vtu files that can be used
to analyse what goes on in the pressure projection steps.
WARNING: this may create a huge amount of vtu files, as 
multiple files are written per nonlinear iteration.</a:documentation>
          <empty/>
        </element>
      </optional>
    </element>
  </define>
  <!-- Output options for prognostic fields -->
  <define name="prognostic_vector_output_options">
    <element name="output">
      <a:documentation>Specify what is written to vtu dump files</a:documentation>
      <optional>
        <element name="exclude_from_vtu">
          <a:documentation>By default each field in the options file is written to vtu.
Select this option to exclude this field.</a:documentation>
          <empty/>
        </element>
      </optional>
      <optional>
        <element name="include_previous_time_step">
          <a:documentation>Select this option to also write the values of this field
on the previous timestep.
(included under the name: Old&lt;field_name&gt; )</a:documentation>
          <empty/>
        </element>
      </optional>
      <optional>
        <element name="include_nonlinear_field">
          <a:documentation>Select this option to also write the values of this field
used in the nonlinear iteration.
(included under the name: Nonlinear&lt;field_name&gt; )</a:documentation>
          <empty/>
        </element>
      </optional>
    </element>
  </define>
  <!-- Output options for all other fields -->
  <define name="field_output_options">
    <element name="output">
      <a:documentation>Specify what is written to vtu dump files</a:documentation>
      <optional>
        <element name="exclude_from_vtu">
          <a:documentation>By default each field in the options file is written to vtu.
Select this option to exclude this field.</a:documentation>
          <empty/>
        </element>
      </optional>
    </element>
  </define>
  <define name="diagnostic_output_options">
    <ref name="field_output_options"/>
  </define>
  <define name="prescribed_output_options">
    <ref name="field_output_options"/>
  </define>
  <!--
    Options for inclusion/exclusion of standard field statistics from the .stat
    file
  -->
  <define name="include_stat">
    <element name="include_in_stat">
      <a:documentation>Include this field in the .stat file (magnitude and components)</a:documentation>
      <ref name="comment"/>
    </element>
  </define>
  <define name="exclude_components_from_stat">
    <element name="exclude_components_from_stat">
      <a:documentation>Include just the magnitude of this field in the .stat file
(excluding the components)</a:documentation>
      <ref name="comment"/>
    </element>
  </define>
  <define name="exclude_stat">
    <element name="exclude_from_stat">
      <a:documentation>Exclude this field from the .stat file.</a:documentation>
      <ref name="comment"/>
    </element>
  </define>
  <!-- Diagnostic statistics options for prognostic scalar fields -->
  <define name="prognostic_scalar_stat_options">
    <element name="stat">
      <a:documentation>Specify what is added to .stat files</a:documentation>
      <ref name="prognostic_scalar_stat_options.stat"/>
    </element>
  </define>
  <!-- Diagnostic statistics for all other scalar fields -->
  <define name="prognostic_scalar_stat_no_old_or_nonlinear_options">
    <element name="stat">
      <a:documentation>Specify what is added to .stat files</a:documentation>
      <ref name="prognostic_scalar_stat_no_old_or_nonlinear_options.stat"/>
    </element>
  </define>
  <define name="diagnostic_scalar_stat_options">
    <ref name="prognostic_scalar_stat_no_old_or_nonlinear_options"/>
  </define>
  <define name="prescribed_scalar_stat_options">
    <ref name="prognostic_scalar_stat_no_old_or_nonlinear_options"/>
  </define>
  <!-- Combining of stat elements for scalar fields -->
  <define name="prognostic_scalar_stat_options.stat">
    <ref name="prognostic_scalar_stat_no_old_or_nonlinear_options.stat"/>
  </define>
  <define name="prognostic_scalar_stat_options.stat" combine="interleave">
    <optional>
      <element name="include_previous_time_step">
        <a:documentation>Enable to include the previous timestep value of this field in the .stat file.</a:documentation>
        <ref name="comment"/>
      </element>
    </optional>
    <optional>
      <element name="include_nonlinear_field">
        <a:documentation>Enable to include the values of this field in the nonlinear
iteration in the .stat file.</a:documentation>
        <ref name="comment"/>
      </element>
    </optional>
  </define>
  <define name="prognostic_scalar_stat_no_old_or_nonlinear_options.stat">
    <optional>
      <ref name="exclude_stat"/>
    </optional>
    <optional>
      <ref name="cv_stats"/>
    </optional>
    <zeroOrMore>
      <ref name="surface_integral_stats_scalar"/>
    </zeroOrMore>
    <zeroOrMore>
      <ref name="mixing_stats"/>
    </zeroOrMore>
  </define>
  <!-- Diagnostic statistics options for vector fields, with enabled by default -->
  <define name="vector_field_stat_options_enabled_default">
    <ref name="include_stat"/>
  </define>
  <define name="vector_field_stat_options_enabled_default" combine="choice">
    <ref name="exclude_components_from_stat"/>
  </define>
  <define name="vector_field_stat_options_enabled_default" combine="choice">
    <ref name="exclude_stat"/>
  </define>
  <!-- Diagnostic statistics options for vector fields, with enabled by default -->
  <define name="vector_field_stat_options_disabled_default">
    <ref name="exclude_stat"/>
  </define>
  <define name="vector_field_stat_options_disabled_default" combine="choice">
    <ref name="exclude_components_from_stat"/>
  </define>
  <define name="vector_field_stat_options_disabled_default" combine="choice">
    <ref name="include_stat"/>
  </define>
  <!-- Diagnostic statistics for prognostic vector fields -->
  <define name="prognostic_vector_stat_options">
    <element name="stat">
      <a:documentation>Specify what is added to .stat files</a:documentation>
      <ref name="prognostic_vector_stat_options.stat"/>
    </element>
  </define>
  <!-- Diagnostic statistics for all other vector fields -->
  <define name="prognostic_vector_stat_no_old_or_nonlinear_options">
    <element name="stat">
      <a:documentation>Specify what is added to .stat files</a:documentation>
      <ref name="prognostic_vector_stat_no_old_or_nonlinear_options.stat"/>
    </element>
  </define>
  <define name="diagnostic_vector_stat_options">
    <ref name="prognostic_vector_stat_no_old_or_nonlinear_options"/>
  </define>
  <define name="prescribed_vector_stat_options">
    <ref name="prognostic_vector_stat_no_old_or_nonlinear_options"/>
  </define>
  <!-- Combining of stat elements for vector fields -->
  <define name="prognostic_vector_stat_options.stat">
    <ref name="prognostic_vector_stat_no_old_or_nonlinear_options.stat"/>
  </define>
  <define name="prognostic_vector_stat_options.stat" combine="interleave">
    <element name="previous_time_step">
      <a:documentation>Specify how the previous timestep value of this field is added to the .stat file.</a:documentation>
      <ref name="vector_field_stat_options_disabled_default"/>
    </element>
    <element name="nonlinear_field">
      <a:documentation>Specify how the values of this field used in the nonlinear iteration are added to the .stat file.</a:documentation>
      <ref name="vector_field_stat_options_disabled_default"/>
    </element>
    <optional>
      <element name="compute_body_forces_on_surfaces">
        <a:documentation>What surface IDs do you want to do the calculation over?</a:documentation>
        <ref name="integer_vector"/>
      </element>
    </optional>
  </define>
  <define name="prognostic_vector_stat_no_old_or_nonlinear_options.stat">
    <ref name="vector_field_stat_options_enabled_default"/>
    <zeroOrMore>
      <ref name="surface_integral_stats_vector"/>
    </zeroOrMore>
  </define>
  <!-- Convergence options for prognostic scalar fields -->
  <define name="scalar_convergence_options">
    <element name="convergence">
      <a:documentation>Decide whether this field is tested for convergence
during nonlinear iterations
(if /timestepping/nonlinear_iterations and
/timestepping/nonlinear_iterations/tolerance are
enabled).
Also specifies whether the field is added to the 
convergence file (if /io/convergence_file is enabled).</a:documentation>
      <choice>
        <element name="include_in_convergence">
          <a:documentation>Include this field in convergence testing
(if /timestepping/nonlinear_iterations and
/timestepping/nonlinear_iterations/tolerance are
enabled) and file (if /io/convergence_file is enabled)</a:documentation>
          <ref name="comment"/>
        </element>
        <element name="exclude_from_convergence">
          <a:documentation>Exclude this field from convergence testing and file </a:documentation>
          <ref name="comment"/>
        </element>
      </choice>
    </element>
  </define>
  <!-- Convergence statistics options for prognostic vector fields (velocity) -->
  <define name="vector_convergence_options">
    <element name="convergence">
      <a:documentation>Decide whether this field is tested for convergence
during nonlinear iterations
(if /timestepping/nonlinear_iterations and
/timestepping/nonlinear_iterations/tolerance are
enabled).
Also specifies whether the field is added to the 
convergence file (if /io/convergence_file is enabled).</a:documentation>
      <choice>
        <element name="include_in_convergence">
          <a:documentation>Include this field (magnitude and components)
in convergence testing
(if /timestepping/nonlinear_iterations and
/timestepping/nonlinear_iterations/tolerance are
enabled) and file (if /io/convergence_file is enabled)</a:documentation>
          <ref name="comment"/>
        </element>
        <element name="exclude_components_from_convergence">
          <a:documentation>Include just the magnitude of this field 
in convergence testing
(if /timestepping/nonlinear_iterations and
/timestepping/nonlinear_iterations/tolerance are
enabled) and file (if /io/convergence_file is enabled)
i.e. excluding the components</a:documentation>
          <ref name="comment"/>
        </element>
        <element name="exclude_from_convergence">
          <a:documentation>Exclude this field entirely from convergence testing and file </a:documentation>
          <ref name="comment"/>
        </element>
      </choice>
    </element>
  </define>
  <!-- Steady state options for prognostic scalar fields -->
  <define name="scalar_steady_state_options">
    <element name="steady_state">
      <a:documentation>Decide whether this field is tested for a steady state
between timesteps
(if /timestepping/steady_state is
enabled).</a:documentation>
      <choice>
        <element name="include_in_steady_state">
          <a:documentation>Include this field in steady state testing
(if /timestepping/steady_state is
enabled)</a:documentation>
          <ref name="comment"/>
        </element>
        <element name="exclude_from_steady_state">
          <a:documentation>Exclude this field from steady state testing</a:documentation>
          <ref name="comment"/>
        </element>
      </choice>
    </element>
  </define>
  <!-- Steady state statistics options for prognostic vector fields (velocity) -->
  <define name="vector_steady_state_options">
    <element name="steady_state">
      <a:documentation>Decide whether this field is tested for a steady state
between timesteps
(if /timestepping/steady_state is
enabled).</a:documentation>
      <choice>
        <element name="include_in_steady_state">
          <a:documentation>Include this field (magnitude and components)
in steady state testing
(if /timestepping/steady_state is enabled)</a:documentation>
          <ref name="comment"/>
        </element>
        <element name="exclude_components_from_steady_state">
          <a:documentation>Include just the magnitude of this field 
in steady state testing
(if /timestepping/steady_state is
enabled)
i.e. excluding the components</a:documentation>
          <ref name="comment"/>
        </element>
        <element name="exclude_from_steady_state">
          <a:documentation>Exclude this field entirely from convergence testing and file </a:documentation>
          <ref name="comment"/>
        </element>
      </choice>
    </element>
  </define>
  <!-- Options for whether a field is to be included in detector output. -->
  <define name="detector_options_enabled_default">
    <element name="detectors">
      <a:documentation>Specify what is added to detector files</a:documentation>
      <choice>
        <element name="include_in_detectors">
          <a:documentation>This field is output at each detector location.</a:documentation>
          <ref name="comment"/>
        </element>
        <element name="exclude_from_detectors">
          <a:documentation>This field is not output at detector locations.</a:documentation>
          <ref name="comment"/>
        </element>
      </choice>
    </element>
  </define>
  <!-- Options for whether a field is to be included in detector output. -->
  <define name="detector_options_disabled_default">
    <element name="detectors">
      <a:documentation>Specify what is added to detector files</a:documentation>
      <choice>
        <element name="exclude_from_detectors">
          <a:documentation>This field is not output at detector locations.</a:documentation>
          <ref name="comment"/>
        </element>
        <element name="include_in_detectors">
          <a:documentation>This field is output at each detector location.</a:documentation>
          <ref name="comment"/>
        </element>
      </choice>
    </element>
  </define>
  <!--
    Detector output defaults on for prognostic and diagnostic fields, 
    off for prescribed.
  -->
  <define name="prognostic_detector_options">
    <ref name="detector_options_enabled_default"/>
  </define>
  <define name="diagnostic_detector_options">
    <ref name="detector_options_enabled_default"/>
  </define>
  <define name="prescribed_detector_options">
    <ref name="detector_options_disabled_default"/>
  </define>
  <define name="adaptivity_preprocessing">
    <optional>
      <element name="preprocessing">
        <a:documentation>Occasionally, it is desirable to apply operations or filters
to fields before using them for the purposes of adaptivity.</a:documentation>
        <element name="helmholtz_smoother">
          <a:documentation>Invert a helmholtz operator to smooth out the field
before using it to adapt. This can help with noisy
fields.</a:documentation>
          <element name="smoothing_length_scale">
            <ref name="real_dim_symmetric_tensor"/>
          </element>
          <element name="solver">
            <ref name="linear_solver_options_sym"/>
          </element>
        </element>
      </element>
    </optional>
  </define>
  <define name="generic_aliased_field">
    <attribute name="material_phase_name">
      <data type="string"/>
    </attribute>
    <attribute name="field_name">
      <data type="string"/>
    </attribute>
  </define>
  <!-- Most common mesh choices -->
  <define name="mesh_choice">
    <choice>
      <element name="mesh">
        <attribute name="name">
          <data type="string"/>
        </attribute>
      </element>
      <element name="mesh">
        <attribute name="name">
          <value>CoordinateMesh</value>
        </attribute>
      </element>
      <element name="mesh">
        <attribute name="name">
          <value>VelocityMesh</value>
        </attribute>
      </element>
      <element name="mesh">
        <attribute name="name">
          <value>PressureMesh</value>
        </attribute>
      </element>
    </choice>
  </define>
  <!--
    Not really a choice, for fields that have to be on the velocity mesh
    currently that's all scalar fields, except pressure
    and of course velocity itself
    If you want to implement scalar fields on other meshes, feel free to do so
    but bare in mind you need to make sure the field stays outside RMEM.
    Currently all scalar fields are packed in RMEM with length nonods
  -->
  <define name="velocity_mesh_choice">
    <choice>
      <element name="mesh">
        <attribute name="name">
          <value>VelocityMesh</value>
        </attribute>
      </element>
      <element name="mesh">
        <attribute name="name">
          <value>PressureMesh</value>
        </attribute>
      </element>
      <element name="mesh">
        <attribute name="name">
          <value>CoordinateMesh</value>
        </attribute>
      </element>
      <element name="mesh">
        <attribute name="name">
          <data type="string" datatypeLibrary=""/>
        </attribute>
      </element>
    </choice>
  </define>
  <define name="pressure_mesh_choice">
    <choice>
      <element name="mesh">
        <attribute name="name">
          <value>PressureMesh</value>
        </attribute>
      </element>
      <element name="mesh">
        <attribute name="name">
          <value>VelocityMesh</value>
        </attribute>
      </element>
      <element name="mesh">
        <attribute name="name">
          <value>CoordinateMesh</value>
        </attribute>
      </element>
      <element name="mesh">
        <attribute name="name">
          <data type="string" datatypeLibrary=""/>
        </attribute>
      </element>
    </choice>
  </define>
  <!-- This is the choice of additional scalar field to be solved for -->
  <define name="scalar_field_choice">
    <!--
      The first is a generic field, which may be used for any user-defined field
      that FLUIDITY knows nothing about, or a generic diagnostic
    -->
    <choice>
      <element name="scalar_field">
        <attribute name="rank">
          <value>0</value>
        </attribute>
        <attribute name="name">
          <data type="string"/>
        </attribute>
        <choice>
          <a:documentation>Field type</a:documentation>
          <element name="prognostic">
            <ref name="velocity_mesh_choice"/>
            <ref name="prognostic_scalar_field"/>
          </element>
          <element name="prescribed">
            <ref name="velocity_mesh_choice"/>
            <ref name="prescribed_scalar_field"/>
          </element>
          <element name="diagnostic">
            <ref name="scalar_diagnostic_algorithms"/>
            <ref name="velocity_mesh_choice"/>
            <ref name="diagnostic_scalar_field"/>
          </element>
          <element name="aliased">
            <ref name="generic_aliased_field"/>
          </element>
        </choice>
      </element>
      <element name="___Prognostic_Fields_Below___">
        <a:documentation>Prognostic scalar fields below this</a:documentation>
        <empty/>
      </element>
      <!--
        This is the long list of fields that shallow_water knows about
        - - First is a list of fields that are primarily prognostic,
           but can be set to prescribed, or aliased...
        - - The list is in order of most frequently used.
      -->
      <element name="scalar_field">
        <a:documentation>Passive Tracer</a:documentation>
        <attribute name="rank">
          <value>0</value>
        </attribute>
        <attribute name="name">
          <value>Tracer</value>
        </attribute>
        <choice>
          <element name="prognostic">
            <ref name="velocity_mesh_choice"/>
            <ref name="prognostic_scalar_field"/>
          </element>
          <element name="prescribed">
            <ref name="velocity_mesh_choice"/>
            <ref name="prescribed_scalar_field"/>
          </element>
          <element name="aliased">
            <ref name="generic_aliased_field"/>
          </element>
        </choice>
      </element>
      <!--
        Insert new prognostic scalar fields here using the template:
               element scalar_field {
                   attribute rank { "0" },
                   attribute name { "NewFieldName" },
                   (
                      element prognostic {
                         velocity_mesh_choice,
                         prognostic_scalar_field
                      }|
                      element prescribed {
                         velocity_mesh_choice,
                         prescribed_scalar_field
                      }|
                      element aliased {
                         generic_aliased_field
                      }
                   )
               }
      -->
      <!--
        - - Second is a list of fields that are primarily prescribed,
           but can be aliased. An example is wind velocity.
        - - The list is in order of most frequently used.
      -->
      <element name="___Prescribed_fields_below___">
        <a:documentation>Prescribed scalar fields below this</a:documentation>
        <empty/>
      </element>
      <element name="scalar_field">
        <a:documentation>Prescribed vector field from commuting projection</a:documentation>
        <attribute name="name">
          <value>PrescribedLayerDepthFromProjection</value>
        </attribute>
        <attribute name="rank">
          <value>1</value>
        </attribute>
        <element name="prescribed">
          <ref name="pressure_mesh_choice"/>
          <element name="python">
            <a:documentation>Field to project from (evaluated at Gauss points)
Python function prescribing dimensional vector input. Functions should be of the form:

 def val(X, t):
    # Function code
    return # Return value

where X and the return value are tuples of length geometry dimension.</a:documentation>
            <ref name="python_code"/>
          </element>
          <ref name="prescribed_output_options"/>
          <ref name="prescribed_scalar_stat_options"/>
        </element>
      </element>
      <!--
        
        Insert new prescribed scalar fields here using the template:
               element scalar_field {
                   attribute rank { "0" },
                   attribute name { "NewFieldName" },
                   (
                      element prescribed {
                         velocity_mesh_choice,
                         prescribed_scalar_field
                      }|
                      element aliased {
                         generic_aliased_field
                      }
                   )
               }
        
        - - Last is a list of fields that are primarily diagnostic,
           but can be aliased. An example is Tidal Range.
        - - The list is in order of most frequently used.
        
      -->
      <element name="___Diagnostic_Fields_Below___">
        <a:documentation>Diagnostic scalar fields below this</a:documentation>
        <empty/>
      </element>
      <element name="scalar_field">
        <a:documentation>CFLNumber

See http://amcg.ese.ic.ac.uk/index.php?title=Local:Diagnostics#CFL_Number

Adapting to this field is not recommended</a:documentation>
        <attribute name="rank">
          <value>0</value>
        </attribute>
        <attribute name="name">
          <value>CFLNumber</value>
        </attribute>
        <choice>
          <element name="diagnostic">
            <ref name="internal_algorithm"/>
            <ref name="velocity_mesh_choice"/>
            <ref name="diagnostic_scalar_field"/>
          </element>
          <element name="aliased">
            <ref name="generic_aliased_field"/>
          </element>
        </choice>
      </element>
      <element name="scalar_field">
        <a:documentation>ControlVolumeCFLNumber

Courant Number as defined on a control volume mesh

Adapting to this field is not recommended</a:documentation>
        <attribute name="rank">
          <value>0</value>
        </attribute>
        <attribute name="name">
          <value>ControlVolumeCFLNumber</value>
        </attribute>
        <choice>
          <element name="diagnostic">
            <ref name="internal_algorithm"/>
            <ref name="velocity_mesh_choice"/>
            <ref name="diagnostic_scalar_field"/>
          </element>
          <element name="aliased">
            <ref name="generic_aliased_field"/>
          </element>
        </choice>
      </element>
      <element name="scalar_field">
        <a:documentation>DG_CourantNumber

Courant Number as defined on a DG mesh

Adapting to this field is not recommended</a:documentation>
        <attribute name="rank">
          <value>0</value>
        </attribute>
        <attribute name="name">
          <value>DG_CourantNumber</value>
        </attribute>
        <choice>
          <element name="diagnostic">
            <ref name="internal_algorithm"/>
            <ref name="velocity_mesh_choice"/>
            <ref name="diagnostic_scalar_field"/>
          </element>
          <element name="aliased">
            <ref name="generic_aliased_field"/>
          </element>
        </choice>
      </element>
      <element name="scalar_field">
        <a:documentation>Local average mesh edge lengths</a:documentation>
        <attribute name="rank">
          <value>0</value>
        </attribute>
        <attribute name="name">
          <value>MeshEdgeLengths</value>
        </attribute>
        <choice>
          <element name="diagnostic">
            <ref name="internal_algorithm"/>
            <element name="mesh">
              <attribute name="name">
                <value>CoordinateMesh</value>
              </attribute>
            </element>
            <ref name="diagnostic_scalar_field"/>
          </element>
          <element name="aliased">
            <ref name="generic_aliased_field"/>
          </element>
        </choice>
      </element>
      <element name="scalar_field">
        <a:documentation>Speed:

 |u|

Limitations:
 - The Speed and Velocity fields must be on the same mesh.</a:documentation>
        <attribute name="rank">
          <value>0</value>
        </attribute>
        <attribute name="name">
          <value>Speed</value>
        </attribute>
        <choice>
          <element name="diagnostic">
            <ref name="internal_algorithm"/>
            <ref name="velocity_mesh_choice"/>
            <ref name="diagnostic_scalar_field"/>
          </element>
          <element name="aliased">
            <ref name="generic_aliased_field"/>
          </element>
        </choice>
      </element>
      <element name="scalar_field">
        <a:documentation>Absolute Difference between two scalar fields.

Both fields must be in this material_phase.
Assumes both fields are on the same mesh as the AbsoluteDifference field.</a:documentation>
        <attribute name="rank">
          <value>0</value>
        </attribute>
        <attribute name="name">
          <value>AbsoluteDifference</value>
        </attribute>
        <choice>
          <element name="diagnostic">
            <ref name="internal_algorithm"/>
            <attribute name="field_name_a">
              <data type="string" datatypeLibrary=""/>
            </attribute>
            <attribute name="field_name_b">
              <data type="string" datatypeLibrary=""/>
            </attribute>
            <ref name="mesh_choice"/>
            <ref name="diagnostic_scalar_field"/>
            <optional>
              <element name="relative_to_average">
                <a:documentation>Evaluate the absolute difference once the average difference has been removed?</a:documentation>
                <empty/>
              </element>
            </optional>
            <optional>
              <element name="ignore_boundaries">
                <a:documentation>Ignore boundary nodes (i.e. zero them when calculating the difference)</a:documentation>
                <empty/>
              </element>
            </optional>
          </element>
          <element name="aliased">
            <ref name="generic_aliased_field"/>
          </element>
        </choice>
      </element>
      <element name="scalar_field">
        <a:documentation>Absolute Difference between two scalar fields.

Both fields must be in this material_phase.
Assumes both fields are on the same mesh as the AbsoluteDifference field.</a:documentation>
        <attribute name="rank">
          <value>0</value>
        </attribute>
        <attribute name="name">
          <value>ScalarAbsoluteDifference</value>
        </attribute>
        <choice>
          <element name="diagnostic">
            <ref name="internal_algorithm"/>
            <attribute name="field_name_a">
              <data type="string" datatypeLibrary=""/>
            </attribute>
            <attribute name="field_name_b">
              <data type="string" datatypeLibrary=""/>
            </attribute>
            <ref name="mesh_choice"/>
            <ref name="diagnostic_scalar_field"/>
            <optional>
              <element name="relative_to_average">
                <a:documentation>Evaluate the absolute difference once the average difference has been removed?</a:documentation>
                <empty/>
              </element>
            </optional>
            <optional>
              <element name="ignore_boundaries">
                <a:documentation>Ignore boundary nodes (i.e. zero them when calculating the difference)</a:documentation>
                <empty/>
              </element>
            </optional>
          </element>
          <element name="aliased">
            <ref name="generic_aliased_field"/>
          </element>
        </choice>
      </element>
      <element name="scalar_field">
        <a:documentation>Galerkin projection of one field onto another mesh.

The field must be in this material_phase.

NOTE: you need the solver options if the mesh
of this field is continuous.</a:documentation>
        <attribute name="rank">
          <value>0</value>
        </attribute>
        <attribute name="name">
<<<<<<< HEAD
          <value>GalerkinProjection</value>
=======
          <value>MaterialInternalEnergy</value>
        </attribute>
        <choice>
          <element name="prognostic">
            <ref name="velocity_mesh_choice"/>
            <ref name="prognostic_scalar_field"/>
          </element>
          <element name="aliased">
            <ref name="generic_aliased_field"/>
          </element>
        </choice>
      </element>
      <element name="scalar_field">
        <a:documentation>SumMaterialVolumeFractions field:

Sums the prognostic MaterialVolumeFraction fields.
- diagnostic: sums all the volume fractions in the other
  material phases</a:documentation>
        <attribute name="rank">
          <value>0</value>
        </attribute>
        <attribute name="name">
          <value>SumMaterialVolumeFractions</value>
        </attribute>
        <choice>
          <element name="diagnostic">
            <ref name="internal_algorithm"/>
            <ref name="velocity_mesh_choice"/>
            <ref name="diagnostic_scalar_field"/>
          </element>
          <element name="aliased">
            <ref name="generic_aliased_field"/>
          </element>
        </choice>
      </element>
      <element name="scalar_field">
        <a:documentation>CopiedField - This field copies the previous timesteps
values from another (specified) field at every iteration
and then solves the field using different (again, specified)
scheme and solution options.
For instance, this field can be used to create a diffused
field to adapt to.
Unless someone requests otherwise this is only currently possible
for fields within the same material_phase.</a:documentation>
        <attribute name="rank">
          <value>0</value>
        </attribute>
        <attribute name="name">
          <value>CopiedField</value>
        </attribute>
        <element name="prognostic">
          <ref name="velocity_mesh_choice"/>
          <attribute name="copy_from_field">
            <data type="string" datatypeLibrary=""/>
          </attribute>
          <ref name="prognostic_scalar_field"/>
        </element>
      </element>
      <element name="scalar_field">
        <a:documentation>Calculate the stream function of 2D incompressible flow. Note 
that this *only* makes sense for proper 2D (not pseudo-2D) simulations.
Requires a continuous mesh.</a:documentation>
        <attribute name="rank">
          <value>0</value>
        </attribute>
        <attribute name="name">
          <value>StreamFunction</value>
        </attribute>
        <element name="prognostic">
          <ref name="mesh_choice"/>
          <ref name="prognostic_stream_function_field"/>
        </element>
      </element>
      <element name="scalar_field">
        <a:documentation>Phytoplankton</a:documentation>
        <attribute name="rank">
          <value>0</value>
        </attribute>
        <attribute name="name">
          <value>Phytoplankton</value>
        </attribute>
        <choice>
          <element name="prognostic">
            <ref name="velocity_mesh_choice"/>
            <ref name="prognostic_scalar_field"/>
          </element>
          <element name="prescribed">
            <ref name="velocity_mesh_choice"/>
            <ref name="prescribed_scalar_field"/>
          </element>
        </choice>
      </element>
      <element name="scalar_field">
        <a:documentation>Zooplankton</a:documentation>
        <attribute name="rank">
          <value>0</value>
        </attribute>
        <attribute name="name">
          <value>Zooplankton</value>
        </attribute>
        <choice>
          <element name="prognostic">
            <ref name="velocity_mesh_choice"/>
            <ref name="prognostic_scalar_field"/>
          </element>
          <element name="prescribed">
            <ref name="velocity_mesh_choice"/>
            <ref name="prescribed_scalar_field"/>
          </element>
        </choice>
      </element>
      <element name="scalar_field">
        <a:documentation>Nutrient</a:documentation>
        <attribute name="rank">
          <value>0</value>
        </attribute>
        <attribute name="name">
          <value>Nutrient</value>
        </attribute>
        <choice>
          <element name="prognostic">
            <ref name="velocity_mesh_choice"/>
            <ref name="prognostic_scalar_field"/>
          </element>
          <element name="prescribed">
            <ref name="velocity_mesh_choice"/>
            <ref name="prescribed_scalar_field"/>
          </element>
        </choice>
      </element>
      <element name="scalar_field">
        <a:documentation>Detritus</a:documentation>
        <attribute name="rank">
          <value>0</value>
        </attribute>
        <attribute name="name">
          <value>Detritus</value>
        </attribute>
        <choice>
          <element name="prognostic">
            <ref name="velocity_mesh_choice"/>
            <ref name="prognostic_scalar_field"/>
          </element>
          <element name="prescribed">
            <ref name="velocity_mesh_choice"/>
            <ref name="prescribed_scalar_field"/>
          </element>
        </choice>
      </element>
      <element name="scalar_field">
        <a:documentation>PhaseVolumeFraction:
Required in porous_media problem type</a:documentation>
        <attribute name="rank">
          <value>0</value>
        </attribute>
        <attribute name="name">
          <value>PhaseVolumeFraction</value>
        </attribute>
        <choice>
          <element name="prognostic">
            <ref name="velocity_mesh_choice"/>
            <ref name="prognostic_scalar_field"/>
          </element>
          <element name="prescribed">
            <ref name="velocity_mesh_choice"/>
            <ref name="prescribed_scalar_field"/>
          </element>
        </choice>
      </element>
      <element name="scalar_field">
        <a:documentation>Electrical Potential:
Required in electrokinetic, electrothermal
and electrochemical problems
(sub-option of porous_media problem type)</a:documentation>
        <attribute name="rank">
          <value>0</value>
        </attribute>
        <attribute name="name">
          <value>ElectricalPotential</value>
        </attribute>
        <element name="prognostic">
          <ref name="velocity_mesh_choice"/>
          <ref name="prognostic_scalar_field"/>
        </element>
      </element>
      <!--
        Insert new prognostic scalar fields here using the template:
               element scalar_field {
                   attribute rank { "0" },
                   attribute name { "NewFieldName" },
                   (
                      element prognostic {
                         velocity_mesh_choice,
                         prognostic_scalar_field
                      }|
                      element prescribed {
                         velocity_mesh_choice,
                         prescribed_scalar_field
                      }|
                      element aliased {
                         generic_aliased_field
                      }
                   )
               }
      -->
      <!--
        - - Second is a list of fields that are primarily prescribed,
           but can be aliased. An example is wind velocity.
        - - The list is in order of most frequently used.
      -->
      <element name="___Prescribed_fields_below___">
        <a:documentation>Prescribed scalar fields below this</a:documentation>
        <empty/>
      </element>
      <element name="scalar_field">
        <attribute name="rank">
          <value>0</value>
        </attribute>
        <attribute name="name">
          <value>DistanceToSideBoundaries</value>
        </attribute>
        <choice>
          <element name="prescribed">
            <ref name="velocity_mesh_choice"/>
            <ref name="prescribed_scalar_field"/>
          </element>
          <element name="aliased">
            <ref name="generic_aliased_field"/>
          </element>
        </choice>
      </element>
      <element name="scalar_field">
        <a:documentation>MaterialFrictionAngle for multimaterial
plasticity problems

Requires a diagnostic bulk FrictionAngle field
- not tested yet</a:documentation>
        <attribute name="rank">
          <value>0</value>
        </attribute>
        <attribute name="name">
          <value>MaterialFrictionAngle</value>
        </attribute>
        <choice>
          <element name="prescribed">
            <ref name="velocity_mesh_choice"/>
            <ref name="prescribed_scalar_field"/>
          </element>
          <element name="aliased">
            <ref name="generic_aliased_field"/>
          </element>
        </choice>
      </element>
      <element name="scalar_field">
        <a:documentation>MaterialCohesion for multimaterial
plasticity problems

Requires a diagnostic bulk Cohesion field
- not tested yet</a:documentation>
        <attribute name="rank">
          <value>0</value>
        </attribute>
        <attribute name="name">
          <value>MaterialCohesion</value>
        </attribute>
        <choice>
          <element name="prescribed">
            <ref name="velocity_mesh_choice"/>
            <ref name="prescribed_scalar_field"/>
          </element>
          <element name="aliased">
            <ref name="generic_aliased_field"/>
          </element>
        </choice>
      </element>
      <!--
        
        Insert new prescribed scalar fields here using the template:
               element scalar_field {
                   attribute rank { "0" },
                   attribute name { "NewFieldName" },
                   (
                      element prescribed {
                         velocity_mesh_choice,
                         prescribed_scalar_field
                      }|
                      element aliased {
                         generic_aliased_field
                      }
                   )
               }
        
        - - Last is a list of fields that are primarily diagnostic,
           but can be aliased. An example is Tidal Range.
        - - The list is in order of most frequently used.
        
      -->
      <element name="___Diagnostic_Fields_Below___">
        <a:documentation>Diagnostic scalar fields below this</a:documentation>
        <empty/>
      </element>
      <element name="scalar_field">
        <attribute name="rank">
          <value>0</value>
        </attribute>
        <attribute name="name">
          <value>PerturbationDensity</value>
        </attribute>
        <choice>
          <element name="diagnostic">
            <ref name="internal_algorithm"/>
            <ref name="velocity_mesh_choice"/>
            <ref name="diagnostic_scalar_field"/>
          </element>
          <element name="aliased">
            <ref name="generic_aliased_field"/>
          </element>
        </choice>
      </element>
      <element name="scalar_field">
        <a:documentation>ControlVolumeDivergence:

div field

Divergence of the velocity field where
the divergence operator is defined using
the control volume C^T matrix.
This assumes that the test space is discontinuous
control volumes.</a:documentation>
        <attribute name="rank">
          <value>0</value>
        </attribute>
        <attribute name="name">
          <value>ControlVolumeDivergence</value>
        </attribute>
        <choice>
          <element name="diagnostic">
            <ref name="internal_algorithm"/>
            <attribute name="field_name">
              <data type="string" datatypeLibrary=""/>
            </attribute>
            <ref name="velocity_mesh_choice"/>
            <ref name="diagnostic_cv_divergence_scalar_field"/>
          </element>
          <element name="aliased">
            <ref name="generic_aliased_field"/>
          </element>
        </choice>
      </element>
      <element name="scalar_field">
        <a:documentation>Diffusive dissipation</a:documentation>
        <attribute name="rank">
          <value>0</value>
        </attribute>
        <attribute name="name">
          <value>DiffusiveDissipation</value>
        </attribute>
        <choice>
          <element name="diagnostic">
            <ref name="internal_algorithm"/>
            <ref name="velocity_mesh_choice"/>
            <ref name="diagnostic_scalar_field"/>
          </element>
          <element name="aliased">
            <ref name="generic_aliased_field"/>
          </element>
        </choice>
      </element>
      <element name="scalar_field">
        <a:documentation>Viscous dissipation</a:documentation>
        <attribute name="rank">
          <value>0</value>
        </attribute>
        <attribute name="name">
          <value>ViscousDissipation</value>
        </attribute>
        <choice>
          <element name="diagnostic">
            <ref name="internal_algorithm"/>
            <ref name="velocity_mesh_choice"/>
            <ref name="diagnostic_scalar_field"/>
          </element>
          <element name="aliased">
            <ref name="generic_aliased_field"/>
          </element>
        </choice>
      </element>
      <element name="scalar_field">
        <a:documentation>Richardson Number:

 Ri = \frac{N^2}{(\frac{\partial u}{\partial z})^2 + (\frac{\partial u}{\partial z})^2}
with 
 N^2 = -\frac{g}{\rho_0}\frac{\partial \rho}{\partial z}

Limitations:
 - Gravity must be constant.
 - Assumes gravity is in -ve final coordinate direction.</a:documentation>
        <attribute name="rank">
          <value>0</value>
        </attribute>
        <attribute name="name">
          <value>RichardsonNumber</value>
        </attribute>
        <attribute name="depends">
          <value>Velocity,PerturbationDensity</value>
        </attribute>
        <choice>
          <element name="diagnostic">
            <ref name="internal_algorithm"/>
            <ref name="velocity_mesh_choice"/>
            <ref name="diagnostic_richardson_number_field"/>
          </element>
          <element name="aliased">
            <ref name="generic_aliased_field"/>
          </element>
        </choice>
      </element>
      <element name="scalar_field">
        <a:documentation>CFLNumber

See http://amcg.ese.ic.ac.uk/index.php?title=Local:Diagnostics#CFL_Number

Adapting to this field is not recommended</a:documentation>
        <attribute name="rank">
          <value>0</value>
        </attribute>
        <attribute name="name">
          <value>CFLNumber</value>
        </attribute>
        <choice>
          <element name="diagnostic">
            <ref name="internal_algorithm"/>
            <ref name="velocity_mesh_choice"/>
            <ref name="diagnostic_scalar_field"/>
          </element>
          <element name="aliased">
            <ref name="generic_aliased_field"/>
          </element>
        </choice>
      </element>
      <element name="scalar_field">
        <a:documentation>ControlVolumeCFLNumber

Courant Number as defined on a control volume mesh

Adapting to this field is not recommended</a:documentation>
        <attribute name="rank">
          <value>0</value>
        </attribute>
        <attribute name="name">
          <value>ControlVolumeCFLNumber</value>
        </attribute>
        <choice>
          <element name="diagnostic">
            <ref name="internal_algorithm"/>
            <ref name="velocity_mesh_choice"/>
            <ref name="diagnostic_scalar_field"/>
          </element>
          <element name="aliased">
            <ref name="generic_aliased_field"/>
          </element>
        </choice>
      </element>
      <element name="scalar_field">
        <a:documentation>DG_CourantNumber

Courant Number as defined on a DG mesh

Adapting to this field is not recommended</a:documentation>
        <attribute name="rank">
          <value>0</value>
        </attribute>
        <attribute name="name">
          <value>DG_CourantNumber</value>
        </attribute>
        <choice>
          <element name="diagnostic">
            <ref name="internal_algorithm"/>
            <ref name="velocity_mesh_choice"/>
            <ref name="diagnostic_scalar_field"/>
          </element>
          <element name="aliased">
            <ref name="generic_aliased_field"/>
          </element>
        </choice>
      </element>
      <element name="scalar_field">
        <a:documentation>CVMaterialDensityCFLNumber

Courant Number as defined on a control volume mesh and
incorporating the MaterialDensity.
Requires a MaterialDensity field!

Adapting to this field is not recommended</a:documentation>
        <attribute name="rank">
          <value>0</value>
        </attribute>
        <attribute name="name">
          <value>CVMaterialDensityCFLNumber</value>
        </attribute>
        <choice>
          <element name="diagnostic">
            <ref name="internal_algorithm"/>
            <ref name="velocity_mesh_choice"/>
            <ref name="diagnostic_scalar_field"/>
          </element>
          <element name="aliased">
            <ref name="generic_aliased_field"/>
          </element>
        </choice>
      </element>
      <element name="scalar_field">
        <attribute name="rank">
          <value>0</value>
        </attribute>
        <attribute name="name">
          <value>SolidConcentration</value>
        </attribute>
        <choice>
          <element name="diagnostic">
            <ref name="internal_algorithm"/>
            <ref name="velocity_mesh_choice"/>
            <ref name="diagnostic_scalar_field"/>
          </element>
          <element name="aliased">
            <ref name="generic_aliased_field"/>
          </element>
        </choice>
      </element>
      <element name="scalar_field">
        <a:documentation>This scalar field is meant to replace DENTRAF.
Basically, if you use new options, DENTRAF is no longer needed
No repointing is done from this field to DENTRAF.</a:documentation>
        <attribute name="rank">
          <value>0</value>
        </attribute>
        <attribute name="name">
          <value>CopyofDensity</value>
        </attribute>
        <element name="diagnostic">
          <ref name="internal_algorithm"/>
          <ref name="velocity_mesh_choice"/>
          <ref name="diagnostic_scalar_field"/>
        </element>
      </element>
      <element name="scalar_field">
        <a:documentation>Add field to be used by Solid_configuration to 
Visualize the solids and MaterialVolumeFraction together</a:documentation>
        <attribute name="rank">
          <value>0</value>
        </attribute>
        <attribute name="name">
          <value>VisualizeSolidFluid</value>
        </attribute>
        <element name="diagnostic">
          <ref name="internal_algorithm"/>
          <ref name="velocity_mesh_choice"/>
          <ref name="diagnostic_scalar_field"/>
        </element>
      </element>
      <element name="scalar_field">
        <a:documentation>Add field to be used by Solid_configuration to 
Visualize the solid_Concentration</a:documentation>
        <attribute name="rank">
          <value>0</value>
        </attribute>
        <attribute name="name">
          <value>VisualizeSolid</value>
        </attribute>
        <element name="diagnostic">
          <ref name="internal_algorithm"/>
          <ref name="velocity_mesh_choice"/>
          <ref name="diagnostic_scalar_field"/>
        </element>
      </element>
      <element name="scalar_field">
        <a:documentation>Add field to be used by Solid_configuration to 
map  the solid_Concentration from particle mesh to 
the fluid mesh.</a:documentation>
        <attribute name="rank">
          <value>0</value>
        </attribute>
        <attribute name="name">
          <value>ParticleScalar</value>
        </attribute>
        <element name="diagnostic">
          <ref name="internal_algorithm"/>
          <ref name="mesh_choice"/>
          <ref name="diagnostic_scalar_field"/>
        </element>
      </element>
      <element name="scalar_field">
        <a:documentation>Add field to be used by Explicit_ALE to 
visualize functional values before iterations start.</a:documentation>
        <attribute name="rank">
          <value>0</value>
        </attribute>
        <attribute name="name">
          <value>FunctionalBegin</value>
        </attribute>
        <element name="diagnostic">
          <ref name="internal_algorithm"/>
          <ref name="mesh_choice"/>
          <ref name="diagnostic_scalar_field"/>
        </element>
      </element>
      <element name="scalar_field">
        <a:documentation>Add field to be used by Explicit_ALE to 
visualize functional values at each iteration.</a:documentation>
        <attribute name="rank">
          <value>0</value>
        </attribute>
        <attribute name="name">
          <value>FunctionalIter</value>
        </attribute>
        <element name="diagnostic">
          <ref name="internal_algorithm"/>
          <ref name="mesh_choice"/>
          <ref name="diagnostic_scalar_field"/>
        </element>
      </element>
      <element name="scalar_field">
        <a:documentation>add a MaterialVolume scalar_field to calculate the spatially varying 
volume of a material (requires a MaterialVolumeFraction)</a:documentation>
        <attribute name="rank">
          <value>0</value>
        </attribute>
        <attribute name="name">
          <value>MaterialVolume</value>
        </attribute>
        <choice>
          <element name="diagnostic">
            <ref name="internal_algorithm"/>
            <ref name="velocity_mesh_choice"/>
            <ref name="diagnostic_scalar_field"/>
          </element>
          <element name="aliased">
            <ref name="generic_aliased_field"/>
          </element>
        </choice>
      </element>
      <element name="scalar_field">
        <a:documentation>add a MaterialMass scalar_field to calculate the spatially varying 
mass of a material (requires a MaterialVolumeFraction and a MaterialDensity)</a:documentation>
        <attribute name="rank">
          <value>0</value>
        </attribute>
        <attribute name="name">
          <value>MaterialMass</value>
        </attribute>
        <choice>
          <element name="diagnostic">
            <ref name="internal_algorithm"/>
            <ref name="velocity_mesh_choice"/>
            <ref name="diagnostic_scalar_field"/>
          </element>
          <element name="aliased">
            <ref name="generic_aliased_field"/>
          </element>
        </choice>
      </element>
      <element name="scalar_field">
        <a:documentation>Calculates the MaterialDensity based on the bulk Pressure
(and MaterialInternalEnergy if appropriate) for the equation
of state of this material.</a:documentation>
        <attribute name="rank">
          <value>0</value>
        </attribute>
        <attribute name="name">
          <value>MaterialEOSDensity</value>
        </attribute>
        <choice>
          <element name="diagnostic">
            <ref name="internal_algorithm"/>
            <ref name="velocity_mesh_choice"/>
            <ref name="diagnostic_scalar_field"/>
          </element>
          <element name="aliased">
            <ref name="generic_aliased_field"/>
          </element>
        </choice>
      </element>
      <element name="scalar_field">
        <a:documentation>Calculates the MaterialPressure based on the MaterialDensity
(and MaterialInternalEnergy if appropriate) for the equation
of state of this material.</a:documentation>
        <attribute name="rank">
          <value>0</value>
        </attribute>
        <attribute name="name">
          <value>MaterialPressure</value>
        </attribute>
        <choice>
          <element name="diagnostic">
            <ref name="internal_algorithm"/>
            <ref name="velocity_mesh_choice"/>
            <ref name="diagnostic_scalar_field"/>
          </element>
          <element name="aliased">
            <ref name="generic_aliased_field"/>
          </element>
        </choice>
      </element>
      <element name="scalar_field">
        <a:documentation>Calculates the BulkMaterialPressure based on the MaterialDensity
and MaterialVolumeFraction (and MaterialInternalEnergy if appropriate) 
for the equation of state of all materials.</a:documentation>
        <attribute name="rank">
          <value>0</value>
        </attribute>
        <attribute name="name">
          <value>BulkMaterialPressure</value>
        </attribute>
        <choice>
          <element name="diagnostic">
            <ref name="internal_algorithm"/>
            <ref name="velocity_mesh_choice"/>
            <ref name="diagnostic_scalar_field"/>
          </element>
          <element name="aliased">
            <ref name="generic_aliased_field"/>
          </element>
        </choice>
      </element>
      <element name="scalar_field">
        <a:documentation>Grid Reynolds number</a:documentation>
        <attribute name="rank">
          <value>0</value>
        </attribute>
        <attribute name="name">
          <value>GridReynoldsNumber</value>
        </attribute>
        <choice>
          <element name="diagnostic">
            <ref name="internal_algorithm"/>
            <element name="mesh">
              <attribute name="name">
                <value>VelocityMesh</value>
              </attribute>
            </element>
            <ref name="diagnostic_scalar_field"/>
          </element>
          <element name="aliased">
            <ref name="generic_aliased_field"/>
          </element>
        </choice>
      </element>
      <element name="scalar_field">
        <a:documentation>GridPecletNumber

Peclet Number Pe = U*dx/2*diffusivity

Also see the test case 'grid_peclet_number'
if you wish to see the effect of changing the 
diffusivity on a 1D, cg-discretised tracer-field

Adapting to this field is not recommended</a:documentation>
        <attribute name="rank">
          <value>0</value>
        </attribute>
        <attribute name="name">
          <value>GridPecletNumber</value>
        </attribute>
        <choice>
          <element name="diagnostic">
            <ref name="internal_algorithm"/>
            <ref name="mesh_choice">
              <a:documentation>Mesh on which to calculate dx</a:documentation>
            </ref>
            <element name="field_name">
              <a:documentation>This is the name of the scalar field
to calculate the Peclet number for
Note this field needs to have a diffusivity</a:documentation>
              <data type="string" datatypeLibrary=""/>
            </element>
            <ref name="diagnostic_scalar_field"/>
          </element>
          <element name="aliased">
            <ref name="generic_aliased_field"/>
          </element>
        </choice>
      </element>
      <element name="scalar_field">
        <a:documentation>Horizontal velocity divergence:

div_H velocity

Uses the gravity field direction to determine the horizontal plane.</a:documentation>
        <attribute name="rank">
          <value>0</value>
        </attribute>
        <attribute name="name">
          <value>HorizontalVelocityDivergence</value>
        </attribute>
        <choice>
          <element name="diagnostic">
            <ref name="internal_algorithm"/>
            <ref name="velocity_mesh_choice"/>
            <ref name="diagnostic_scalar_field"/>
          </element>
          <element name="aliased">
            <ref name="generic_aliased_field"/>
          </element>
        </choice>
      </element>
      <element name="scalar_field">
        <a:documentation>Velocity divergence:

div velocity
</a:documentation>
        <attribute name="rank">
          <value>0</value>
        </attribute>
        <attribute name="name">
          <value>VelocityDivergence</value>
        </attribute>
        <choice>
          <element name="diagnostic">
            <ref name="internal_algorithm"/>
            <ref name="velocity_mesh_choice"/>
            <ref name="diagnostic_scalar_field"/>
          </element>
          <element name="aliased">
            <ref name="generic_aliased_field"/>
          </element>
        </choice>
      </element>
      <element name="scalar_field">
        <a:documentation>Kinetic energy density:

 1/2 rho_0*|u|^2

where rho_0 is the (reference) density 

Limitations:
 - The Density, PerturbationDensity, KineticEnergyDensity and Velocity fields must be on the same mesh.</a:documentation>
        <attribute name="rank">
          <value>0</value>
        </attribute>
        <attribute name="name">
          <value>KineticEnergyDensity</value>
        </attribute>
        <choice>
          <element name="diagnostic">
            <ref name="internal_algorithm"/>
            <ref name="velocity_mesh_choice"/>
            <ref name="diagnostic_scalar_field"/>
          </element>
          <element name="aliased">
            <ref name="generic_aliased_field"/>
          </element>
        </choice>
      </element>
      <element name="scalar_field">
        <a:documentation>Gravitational potential energy density:

rho_0*(1.0 + rho')*(g dot (r - r_0))

where rho_0 is the (reference) density, rho' is the perturbation density and r_0 is the potential energy zero point.

Limitations:
 - Requires a constant gravity direction.
 - The Density, PerturbationDensity and GravitationalPotentialEnergyDensity fields must be on the same mesh.</a:documentation>
        <attribute name="rank">
          <value>0</value>
        </attribute>
        <attribute name="name">
          <value>GravitationalPotentialEnergyDensity</value>
        </attribute>
        <choice>
          <element name="diagnostic">
            <ref name="internal_algorithm"/>
            <ref name="velocity_mesh_choice"/>
            <ref name="diagnostic_scalar_field"/>
            <element name="zero_point">
              <a:documentation>Coordinate of a point with a potential energy of zero.</a:documentation>
              <ref name="real_dim_vector"/>
            </element>
          </element>
          <element name="aliased">
            <ref name="generic_aliased_field"/>
          </element>
        </choice>
      </element>
      <element name="scalar_field">
        <a:documentation>Isopycnal coordinate

 z_star(x,t) = 1/A int_V' H(rho(x',t)-rho(x,t)) dV'

where rho is the density, A is the width/area of the domain

Limitations:
 - You need to specify a (fine) mesh to redistribute the PerturbationDensity onto
 - Requires a constant gravity direction.
 - The Density, PerturbationDensity and GravitationalPotentialEnergyDensity fields must be on the same mesh.</a:documentation>
        <attribute name="rank">
          <value>0</value>
        </attribute>
        <attribute name="name">
          <value>IsopycnalCoordinate</value>
        </attribute>
        <choice>
          <element name="diagnostic">
            <ref name="internal_algorithm"/>
            <ref name="velocity_mesh_choice"/>
            <element name="fine_mesh">
              <a:documentation>This is the mesh onto which we redistribute the PerturbationDensity</a:documentation>
              <attribute name="name">
                <data type="string" datatypeLibrary=""/>
              </attribute>
            </element>
            <ref name="diagnostic_scalar_field"/>
          </element>
          <element name="aliased">
            <ref name="generic_aliased_field"/>
          </element>
        </choice>
      </element>
      <element name="scalar_field">
        <a:documentation>Background potential energy density:

PE_b = rho*z_star

where rho is the density, z_star is the isopycnal coordinate

Limitations:
 - Requires a constant gravity direction.
 - The Density, PerturbationDensity and
 GravitationalPotentialEnergyDensity fields must be on the
 same mesh.</a:documentation>
        <attribute name="rank">
          <value>0</value>
        </attribute>
        <attribute name="name">
          <value>BackgroundPotentialEnergyDensity</value>
        </attribute>
        <choice>
          <element name="diagnostic">
            <ref name="internal_algorithm"/>
            <ref name="velocity_mesh_choice"/>
            <ref name="diagnostic_scalar_field"/>
          </element>
          <element name="aliased">
            <ref name="generic_aliased_field"/>
          </element>
        </choice>
      </element>
      <element name="scalar_field">
        <a:documentation>Ertel potential vorticity:

 (f + curl u) dot grad rho'

Limitations:
 - Requires a geometry dimension of 3.</a:documentation>
        <attribute name="rank">
          <value>0</value>
        </attribute>
        <attribute name="name">
          <value>PotentialVorticity</value>
        </attribute>
        <attribute name="depends">
          <value>Velocity,PerturbationDensity</value>
        </attribute>
        <choice>
          <element name="diagnostic">
            <ref name="internal_algorithm"/>
            <ref name="velocity_mesh_choice"/>
            <ref name="diagnostic_scalar_field"/>
          </element>
          <element name="aliased">
            <ref name="generic_aliased_field"/>
          </element>
        </choice>
      </element>
      <element name="scalar_field">
        <a:documentation>Relative potential vorticity:

  curl u dot grad rho'</a:documentation>
        <attribute name="rank">
          <value>0</value>
        </attribute>
        <attribute name="name">
          <value>RelativePotentialVorticity</value>
        </attribute>
        <attribute name="depends">
          <value>Velocity,PerturbationDensity</value>
        </attribute>
        <choice>
          <element name="diagnostic">
            <ref name="internal_algorithm"/>
            <ref name="velocity_mesh_choice"/>
            <ref name="diagnostic_scalar_field"/>
          </element>
          <element name="aliased">
            <ref name="generic_aliased_field"/>
          </element>
        </choice>
      </element>
      <element name="scalar_field">
        <a:documentation>Calculate the horizontal stream function psi where:
  \partial_x \psi = -v
  \partial_y \psi = u
where u and v are perpendicular to the gravity direction. Applies a
strong Dirichlet boundary condition of 0 on all boundaries.</a:documentation>
        <attribute name="rank">
          <value>0</value>
        </attribute>
        <attribute name="name">
          <value>HorizontalStreamFunction</value>
        </attribute>
        <attribute name="depends">
          <value>Velocity</value>
        </attribute>
        <choice>
          <element name="diagnostic">
            <ref name="internal_algorithm"/>
            <ref name="velocity_mesh_choice"/>
            <element name="solver">
              <a:documentation>Solver</a:documentation>
              <ref name="linear_solver_options_sym"/>
            </element>
            <ref name="diagnostic_scalar_field"/>
          </element>
          <element name="aliased">
            <ref name="generic_aliased_field"/>
          </element>
        </choice>
      </element>
      <element name="scalar_field">
        <a:documentation>Speed:

 |u|

Limitations:
 - The Speed and Velocity fields must be on the same mesh.</a:documentation>
        <attribute name="rank">
          <value>0</value>
        </attribute>
        <attribute name="name">
          <value>Speed</value>
        </attribute>
        <choice>
          <element name="diagnostic">
            <ref name="internal_algorithm"/>
            <ref name="velocity_mesh_choice"/>
            <ref name="diagnostic_scalar_field"/>
          </element>
          <element name="aliased">
            <ref name="generic_aliased_field"/>
          </element>
        </choice>
      </element>
      <element name="scalar_field">
        <a:documentation>Volume of the vehicles

used in Traffic Modelling</a:documentation>
        <attribute name="rank">
          <value>0</value>
        </attribute>
        <attribute name="name">
          <value>SolidPhase</value>
        </attribute>
        <attribute name="raplaces">
          <value>IDENT = -42</value>
        </attribute>
        <choice>
          <element name="diagnostic">
            <ref name="internal_algorithm"/>
            <ref name="velocity_mesh_choice"/>
            <ref name="diagnostic_scalar_field"/>
          </element>
          <element name="aliased">
            <ref name="generic_aliased_field"/>
          </element>
        </choice>
      </element>
      <element name="scalar_field">
        <a:documentation>Absolute Difference between two scalar fields.

Both fields must be in this material_phase.
Assumes both fields are on the same mesh as the AbsoluteDifference field.</a:documentation>
        <attribute name="rank">
          <value>0</value>
        </attribute>
        <attribute name="name">
          <value>AbsoluteDifference</value>
        </attribute>
        <choice>
          <element name="diagnostic">
            <ref name="internal_algorithm"/>
            <attribute name="field_name_a">
              <data type="string" datatypeLibrary=""/>
            </attribute>
            <attribute name="field_name_b">
              <data type="string" datatypeLibrary=""/>
            </attribute>
            <ref name="mesh_choice"/>
            <ref name="diagnostic_scalar_field"/>
            <optional>
              <element name="relative_to_average">
                <a:documentation>Evaluate the absolute difference once the average difference has been removed?</a:documentation>
                <empty/>
              </element>
            </optional>
            <optional>
              <element name="ignore_boundaries">
                <a:documentation>Ignore boundary nodes (i.e. zero them when calculating the difference)</a:documentation>
                <empty/>
              </element>
            </optional>
          </element>
          <element name="aliased">
            <ref name="generic_aliased_field"/>
          </element>
        </choice>
      </element>
      <element name="scalar_field">
        <a:documentation>Absolute Difference between two scalar fields.

Both fields must be in this material_phase.
Assumes both fields are on the same mesh as the AbsoluteDifference field.</a:documentation>
        <attribute name="rank">
          <value>0</value>
        </attribute>
        <attribute name="name">
          <value>ScalarAbsoluteDifference</value>
        </attribute>
        <choice>
          <element name="diagnostic">
            <ref name="internal_algorithm"/>
            <attribute name="field_name_a">
              <data type="string" datatypeLibrary=""/>
            </attribute>
            <attribute name="field_name_b">
              <data type="string" datatypeLibrary=""/>
            </attribute>
            <ref name="mesh_choice"/>
            <ref name="diagnostic_scalar_field"/>
            <optional>
              <element name="relative_to_average">
                <a:documentation>Evaluate the absolute difference once the average difference has been removed?</a:documentation>
                <empty/>
              </element>
            </optional>
            <optional>
              <element name="ignore_boundaries">
                <a:documentation>Ignore boundary nodes (i.e. zero them when calculating the difference)</a:documentation>
                <empty/>
              </element>
            </optional>
          </element>
          <element name="aliased">
            <ref name="generic_aliased_field"/>
          </element>
        </choice>
      </element>
      <element name="scalar_field">
        <a:documentation>Galerkin projection of one field onto another mesh.

The field must be in this material_phase.

NOTE: you need the solver options if the mesh
of this field is continuous.</a:documentation>
        <attribute name="rank">
          <value>0</value>
        </attribute>
        <attribute name="name">
          <value>GalerkinProjection</value>
        </attribute>
        <choice>
          <element name="diagnostic">
            <ref name="internal_algorithm"/>
            <element name="source_field_name">
              <data type="string" datatypeLibrary=""/>
            </element>
            <ref name="mesh_choice"/>
            <optional>
              <element name="lump_mass">
                <a:documentation>Lump the mass matrix of the galerkin projection
less accurate but faster and might give smoother result.                  </a:documentation>
                <empty/>
              </element>
            </optional>
            <optional>
              <element name="solver">
                <ref name="linear_solver_options_sym"/>
              </element>
            </optional>
            <ref name="diagnostic_scalar_field"/>
          </element>
          <element name="aliased">
            <ref name="generic_aliased_field"/>
          </element>
        </choice>
      </element>
      <element name="scalar_field">
        <a:documentation>Primary production of Phytoplankton. This is calculated by
the ocean biology module and will not be calculated unless
ocean biology is being simulated.</a:documentation>
        <attribute name="rank">
          <value>0</value>
        </attribute>
        <attribute name="name">
          <value>PrimaryProduction</value>
        </attribute>
        <choice>
          <element name="diagnostic">
            <ref name="internal_algorithm"/>
            <ref name="velocity_mesh_choice"/>
            <ref name="diagnostic_scalar_field"/>
          </element>
          <element name="aliased">
            <ref name="generic_aliased_field"/>
          </element>
        </choice>
      </element>
      <element name="scalar_field">
        <a:documentation>Grazing of Phytoplankton by Zooplankton. This is calculated by
the ocean biology module and will not be calculated unless
ocean biology is being simulated.</a:documentation>
        <attribute name="rank">
          <value>0</value>
        </attribute>
        <attribute name="name">
          <value>PhytoplanktonGrazing</value>
        </attribute>
        <choice>
          <element name="diagnostic">
            <ref name="internal_algorithm"/>
            <ref name="velocity_mesh_choice"/>
            <ref name="diagnostic_scalar_field"/>
          </element>
          <element name="aliased">
            <ref name="generic_aliased_field"/>
          </element>
        </choice>
      </element>
      <element name="scalar_field">
        <attribute name="rank">
          <value>0</value>
        </attribute>
        <attribute name="name">
          <value>TidalRange</value>
        </attribute>
        <choice>
          <element name="diagnostic">
            <ref name="internal_algorithm"/>
            <ref name="velocity_mesh_choice"/>
            <ref name="diagnostic_scalar_field_tidal_range"/>
          </element>
          <element name="aliased">
            <ref name="generic_aliased_field"/>
          </element>
        </choice>
      </element>
      <element name="scalar_field">
        <attribute name="rank">
          <value>0</value>
        </attribute>
        <attribute name="name">
          <value>HarmonicAmplitudeM2</value>
        </attribute>
        <choice>
          <element name="diagnostic">
            <ref name="internal_algorithm"/>
            <ref name="velocity_mesh_choice"/>
            <ref name="diagnostic_scalar_field"/>
          </element>
          <element name="aliased">
            <ref name="generic_aliased_field"/>
          </element>
        </choice>
      </element>
      <element name="scalar_field">
        <attribute name="rank">
          <value>0</value>
        </attribute>
        <attribute name="name">
          <value>HarmonicPhaseM2</value>
        </attribute>
        <choice>
          <element name="diagnostic">
            <ref name="internal_algorithm"/>
            <ref name="velocity_mesh_choice"/>
            <ref name="diagnostic_scalar_field"/>
          </element>
          <element name="aliased">
            <ref name="generic_aliased_field"/>
          </element>
        </choice>
      </element>
      <element name="scalar_field">
        <attribute name="rank">
          <value>0</value>
        </attribute>
        <attribute name="name">
          <value>HarmonicAmplitudeS2</value>
        </attribute>
        <choice>
          <element name="diagnostic">
            <ref name="internal_algorithm"/>
            <ref name="velocity_mesh_choice"/>
            <ref name="diagnostic_scalar_field"/>
          </element>
          <element name="aliased">
            <ref name="generic_aliased_field"/>
          </element>
        </choice>
      </element>
      <element name="scalar_field">
        <attribute name="rank">
          <value>0</value>
        </attribute>
        <attribute name="name">
          <value>HarmonicPhaseS2</value>
        </attribute>
        <choice>
          <element name="diagnostic">
            <ref name="internal_algorithm"/>
            <ref name="velocity_mesh_choice"/>
            <ref name="diagnostic_scalar_field"/>
          </element>
          <element name="aliased">
            <ref name="generic_aliased_field"/>
          </element>
        </choice>
      </element>
      <element name="scalar_field">
        <attribute name="rank">
          <value>0</value>
        </attribute>
        <attribute name="name">
          <value>HarmonicAmplitudeN2</value>
        </attribute>
        <choice>
          <element name="diagnostic">
            <ref name="internal_algorithm"/>
            <ref name="velocity_mesh_choice"/>
            <ref name="diagnostic_scalar_field"/>
          </element>
          <element name="aliased">
            <ref name="generic_aliased_field"/>
          </element>
        </choice>
      </element>
      <element name="scalar_field">
        <attribute name="rank">
          <value>0</value>
        </attribute>
        <attribute name="name">
          <value>HarmonicPhaseN2</value>
        </attribute>
        <choice>
          <element name="diagnostic">
            <ref name="internal_algorithm"/>
            <ref name="velocity_mesh_choice"/>
            <ref name="diagnostic_scalar_field"/>
          </element>
          <element name="aliased">
            <ref name="generic_aliased_field"/>
          </element>
        </choice>
      </element>
      <element name="scalar_field">
        <attribute name="rank">
          <value>0</value>
        </attribute>
        <attribute name="name">
          <value>HarmonicAmplitudeK2</value>
        </attribute>
        <choice>
          <element name="diagnostic">
            <ref name="internal_algorithm"/>
            <ref name="velocity_mesh_choice"/>
            <ref name="diagnostic_scalar_field"/>
          </element>
          <element name="aliased">
            <ref name="generic_aliased_field"/>
          </element>
        </choice>
      </element>
      <element name="scalar_field">
        <attribute name="rank">
          <value>0</value>
        </attribute>
        <attribute name="name">
          <value>HarmonicPhaseK2</value>
        </attribute>
        <choice>
          <element name="diagnostic">
            <ref name="internal_algorithm"/>
            <ref name="velocity_mesh_choice"/>
            <ref name="diagnostic_scalar_field"/>
          </element>
          <element name="aliased">
            <ref name="generic_aliased_field"/>
          </element>
        </choice>
      </element>
      <element name="scalar_field">
        <attribute name="rank">
          <value>0</value>
        </attribute>
        <attribute name="name">
          <value>HarmonicAmplitudeK1</value>
        </attribute>
        <choice>
          <element name="diagnostic">
            <ref name="internal_algorithm"/>
            <ref name="velocity_mesh_choice"/>
            <ref name="diagnostic_scalar_field"/>
          </element>
          <element name="aliased">
            <ref name="generic_aliased_field"/>
          </element>
        </choice>
      </element>
      <element name="scalar_field">
        <attribute name="rank">
          <value>0</value>
        </attribute>
        <attribute name="name">
          <value>HarmonicPhaseK1</value>
        </attribute>
        <choice>
          <element name="diagnostic">
            <ref name="internal_algorithm"/>
            <ref name="velocity_mesh_choice"/>
            <ref name="diagnostic_scalar_field"/>
          </element>
          <element name="aliased">
            <ref name="generic_aliased_field"/>
          </element>
        </choice>
      </element>
      <element name="scalar_field">
        <attribute name="rank">
          <value>0</value>
        </attribute>
        <attribute name="name">
          <value>HarmonicAmplitudeO1</value>
        </attribute>
        <choice>
          <element name="diagnostic">
            <ref name="internal_algorithm"/>
            <ref name="velocity_mesh_choice"/>
            <ref name="diagnostic_scalar_field"/>
          </element>
          <element name="aliased">
            <ref name="generic_aliased_field"/>
          </element>
        </choice>
      </element>
      <element name="scalar_field">
        <attribute name="rank">
          <value>0</value>
        </attribute>
        <attribute name="name">
          <value>HarmonicPhaseO1</value>
        </attribute>
        <choice>
          <element name="diagnostic">
            <ref name="internal_algorithm"/>
            <ref name="velocity_mesh_choice"/>
            <ref name="diagnostic_scalar_field"/>
          </element>
          <element name="aliased">
            <ref name="generic_aliased_field"/>
          </element>
        </choice>
      </element>
      <element name="scalar_field">
        <attribute name="rank">
          <value>0</value>
        </attribute>
        <attribute name="name">
          <value>HarmonicAmplitudeP1</value>
        </attribute>
        <choice>
          <element name="diagnostic">
            <ref name="internal_algorithm"/>
            <ref name="velocity_mesh_choice"/>
            <ref name="diagnostic_scalar_field"/>
          </element>
          <element name="aliased">
            <ref name="generic_aliased_field"/>
          </element>
        </choice>
      </element>
      <element name="scalar_field">
        <attribute name="rank">
          <value>0</value>
        </attribute>
        <attribute name="name">
          <value>HarmonicPhaseP1</value>
        </attribute>
        <choice>
          <element name="diagnostic">
            <ref name="internal_algorithm"/>
            <ref name="velocity_mesh_choice"/>
            <ref name="diagnostic_scalar_field"/>
          </element>
          <element name="aliased">
            <ref name="generic_aliased_field"/>
          </element>
        </choice>
      </element>
      <element name="scalar_field">
        <attribute name="rank">
          <value>0</value>
        </attribute>
        <attribute name="name">
          <value>HarmonicAmplitudeQ1</value>
        </attribute>
        <choice>
          <element name="diagnostic">
            <ref name="internal_algorithm"/>
            <ref name="velocity_mesh_choice"/>
            <ref name="diagnostic_scalar_field"/>
          </element>
          <element name="aliased">
            <ref name="generic_aliased_field"/>
          </element>
        </choice>
      </element>
      <element name="scalar_field">
        <attribute name="rank">
          <value>0</value>
        </attribute>
        <attribute name="name">
          <value>HarmonicPhaseQ1</value>
        </attribute>
        <choice>
          <element name="diagnostic">
            <ref name="internal_algorithm"/>
            <ref name="velocity_mesh_choice"/>
            <ref name="diagnostic_scalar_field"/>
          </element>
          <element name="aliased">
            <ref name="generic_aliased_field"/>
          </element>
        </choice>
      </element>
      <element name="scalar_field">
        <attribute name="rank">
          <value>0</value>
        </attribute>
        <attribute name="name">
          <value>HarmonicAmplitudeMf</value>
        </attribute>
        <choice>
          <element name="diagnostic">
            <ref name="internal_algorithm"/>
            <ref name="velocity_mesh_choice"/>
            <ref name="diagnostic_scalar_field"/>
          </element>
          <element name="aliased">
            <ref name="generic_aliased_field"/>
          </element>
        </choice>
      </element>
      <element name="scalar_field">
        <attribute name="rank">
          <value>0</value>
        </attribute>
        <attribute name="name">
          <value>HarmonicPhaseMf</value>
        </attribute>
        <choice>
          <element name="diagnostic">
            <ref name="internal_algorithm"/>
            <ref name="velocity_mesh_choice"/>
            <ref name="diagnostic_scalar_field"/>
          </element>
          <element name="aliased">
            <ref name="generic_aliased_field"/>
          </element>
        </choice>
      </element>
      <element name="scalar_field">
        <attribute name="rank">
          <value>0</value>
        </attribute>
        <attribute name="name">
          <value>HarmonicAmplitudeMm</value>
        </attribute>
        <choice>
          <element name="diagnostic">
            <ref name="internal_algorithm"/>
            <ref name="velocity_mesh_choice"/>
            <ref name="diagnostic_scalar_field"/>
          </element>
          <element name="aliased">
            <ref name="generic_aliased_field"/>
          </element>
        </choice>
      </element>
      <element name="scalar_field">
        <attribute name="rank">
          <value>0</value>
        </attribute>
        <attribute name="name">
          <value>HarmonicPhaseMm</value>
        </attribute>
        <choice>
          <element name="diagnostic">
            <ref name="internal_algorithm"/>
            <ref name="velocity_mesh_choice"/>
            <ref name="diagnostic_scalar_field"/>
          </element>
          <element name="aliased">
            <ref name="generic_aliased_field"/>
          </element>
        </choice>
      </element>
      <element name="scalar_field">
        <attribute name="rank">
          <value>0</value>
        </attribute>
        <attribute name="name">
          <value>HarmonicAmplitudeSSa</value>
        </attribute>
        <choice>
          <element name="diagnostic">
            <ref name="internal_algorithm"/>
            <ref name="velocity_mesh_choice"/>
            <ref name="diagnostic_scalar_field"/>
          </element>
          <element name="aliased">
            <ref name="generic_aliased_field"/>
          </element>
        </choice>
      </element>
      <element name="scalar_field">
        <a:documentation>Output the universal numbering of the mesh on which this field is based.</a:documentation>
        <attribute name="rank">
          <value>0</value>
        </attribute>
        <attribute name="name">
          <value>UniversalNumber</value>
        </attribute>
        <choice>
          <element name="diagnostic">
            <ref name="internal_algorithm"/>
            <ref name="mesh_choice"/>
            <ref name="diagnostic_scalar_field"/>
          </element>
          <element name="aliased">
            <ref name="generic_aliased_field"/>
          </element>
        </choice>
      </element>
      <element name="scalar_field">
        <a:documentation>Output the processors which own the nodes of the mesh on which this field is based.</a:documentation>
        <attribute name="rank">
          <value>0</value>
        </attribute>
        <attribute name="name">
          <value>NodeOwner</value>
        </attribute>
        <choice>
          <element name="diagnostic">
            <ref name="internal_algorithm"/>
            <ref name="mesh_choice"/>
            <ref name="diagnostic_scalar_field"/>
          </element>
          <element name="aliased">
            <ref name="generic_aliased_field"/>
          </element>
        </choice>
      </element>
      <element name="scalar_field">
        <a:documentation>Output the processors which own the elements of the mesh on which this field is based.</a:documentation>
        <attribute name="rank">
          <value>0</value>
        </attribute>
        <attribute name="name">
          <value>ElementOwner</value>
        </attribute>
        <choice>
          <element name="diagnostic">
            <ref name="internal_algorithm"/>
            <ref name="mesh_choice"/>
            <ref name="diagnostic_scalar_field"/>
          </element>
          <element name="aliased">
            <ref name="generic_aliased_field"/>
          </element>
        </choice>
      </element>
    </choice>
    <!--
      Insert new diagnostic scalar fields here using the template:
             element scalar_field {
                 attribute rank { "0" },
                 attribute name { "NewFieldName" },
                 (
                    element diagnostic {
                       internal_algorithm,
                       velocity_mesh_choice,
                       diagnostic_scalar_field
                    }|
                    element aliased {
                       generic_aliased_field
                    }
                 )
             }
    -->
  </define>
  <!-- This is the choice of additional vector field to be solved for -->
  <define name="vector_field_choice">
    <!--
      The first is a generic field, which may be used for any user-defined field
      that FLUIDITY knows nothing about, or a generic diagnostic
      Prognostic vector fields are not possible (other than velocity and those known fields below).
    -->
    <choice>
      <element name="vector_field">
        <a:documentation>Generic field variable (vector)</a:documentation>
        <attribute name="rank">
          <value>1</value>
        </attribute>
        <attribute name="name">
          <data type="string"/>
        </attribute>
        <optional>
          <element name="dimension">
            <a:documentation>If this is not set, the dimension of the vector field is
that set by /geometry/dimension</a:documentation>
            <ref name="integer"/>
          </element>
        </optional>
        <choice>
          <a:documentation>Field type</a:documentation>
          <element name="prescribed">
            <ref name="mesh_choice"/>
            <ref name="prescribed_vector_field"/>
          </element>
          <element name="aliased">
            <ref name="generic_aliased_field"/>
          </element>
          <element name="diagnostic">
            <ref name="vector_diagnostic_algorithms"/>
            <ref name="velocity_mesh_choice"/>
            <ref name="diagnostic_vector_field"/>
          </element>
        </choice>
      </element>
      <!--
        
        - - List of fields that are primarily prognostic,
           but can be aliased.
        - - The list is in order of most frequently used.
        
      -->
      <element name="___Prognostic_fields_below___">
        <a:documentation>Prescribed vector fields below this</a:documentation>
        <empty/>
      </element>
      <!--
        
        - - List of fields that are primarily prescribed,
           but can be aliased. An example is Maximum bed shear stress.
        - - The list is in order of most frequently used.
        
      -->
      <element name="___Prescribed_fields_below___">
        <a:documentation>Prescribed vector fields below this</a:documentation>
        <empty/>
      </element>
      <!--
        
        Insert new prescribed vector fields here using the template:
               element vector_field {
                   attribute rank { "1" },
                   attribute name { "NewFieldName" },
                   (
                      element prescribed {
                         mesh_choice,
                         prescribed_vector_field
                      }|
                      element aliased {
                         generic_aliased_field
                      }
                   )
               }
        
        - - Last is a list of fields that are primarily diagnostic,
           but can be aliased. An example is Tidal Range.
        - - The list is in order of most frequently used.
        
      -->
      <element name="___Diagnostic_Fields_Below___">
        <a:documentation>Diagnostic vector fields below this</a:documentation>
        <empty/>
      </element>
      <element name="vector_field">
        <a:documentation>Gradient of a scalar field evaluated using the C gradient
matrix constructed using finite elements.
Field must be in this material_phase.</a:documentation>
        <attribute name="rank">
          <value>1</value>
        </attribute>
        <attribute name="name">
          <value>FiniteElementGradient</value>
        </attribute>
        <choice>
          <element name="diagnostic">
            <ref name="internal_algorithm"/>
            <attribute name="field_name">
              <data type="string" datatypeLibrary=""/>
            </attribute>
            <ref name="mesh_choice"/>
            <optional>
              <element name="integrate_gradient_by_parts">
                <empty/>
              </element>
            </optional>
            <ref name="diagnostic_gradient_vector_field"/>
          </element>
          <element name="aliased">
            <ref name="generic_aliased_field"/>
          </element>
        </choice>
      </element>
      <element name="vector_field">
        <a:documentation>Gradient of a scalar field evaluated using the transpose
of the C^T divergence matrix constructed using finite
elements.
Field must be in this material_phase.</a:documentation>
        <attribute name="rank">
          <value>1</value>
        </attribute>
        <attribute name="name">
          <value>FiniteElementDivergenceTransposed</value>
        </attribute>
        <choice>
          <element name="diagnostic">
            <ref name="internal_algorithm"/>
            <attribute name="field_name">
              <data type="string" datatypeLibrary=""/>
            </attribute>
            <ref name="mesh_choice"/>
            <optional>
              <element name="integrate_divergence_by_parts">
                <empty/>
              </element>
            </optional>
            <ref name="diagnostic_gradient_vector_field"/>
          </element>
          <element name="aliased">
            <ref name="generic_aliased_field"/>
          </element>
        </choice>
      </element>
      <element name="vector_field">
        <a:documentation>Relative vorticity field - curl of the velocity field</a:documentation>
        <attribute name="rank">
          <value>1</value>
        </attribute>
        <attribute name="name">
          <value>Vorticity</value>
        </attribute>
        <choice>
          <element name="diagnostic">
            <ref name="internal_algorithm"/>
            <!--
              element algorithm {
                attribute name { "curl" },
                attribute material_phase_support { "single" },
                attribute source_field_name { "Velocity" }
              },
            -->
            <element name="mesh">
              <a:documentation>Relative vorticity</a:documentation>
              <attribute name="name">
                <value>VelocityMesh</value>
              </attribute>
            </element>
            <ref name="diagnostic_vector_field"/>
          </element>
          <element name="aliased">
            <ref name="generic_aliased_field"/>
          </element>
        </choice>
      </element>
      <element name="vector_field">
        <a:documentation>Planetary vorticity

Limitations:
 - Requires geometry dimension of 3.</a:documentation>
        <attribute name="rank">
          <value>1</value>
        </attribute>
        <attribute name="name">
          <value>PlanetaryVorticity</value>
        </attribute>
        <choice>
          <element name="diagnostic">
            <ref name="internal_algorithm"/>
            <ref name="velocity_mesh_choice"/>
            <ref name="diagnostic_vector_field"/>
          </element>
          <element name="aliased">
            <ref name="generic_aliased_field"/>
          </element>
        </choice>
      </element>
      <element name="vector_field">
        <a:documentation>Absolute vorticity:

  f + curl u

Limitations:
 - Requires a geometry dimension of 3.</a:documentation>
        <attribute name="rank">
          <value>1</value>
        </attribute>
        <attribute name="name">
          <value>AbsoluteVorticity</value>
        </attribute>
        <attribute name="depends">
          <value>Velocity</value>
        </attribute>
        <choice>
          <element name="diagnostic">
            <ref name="internal_algorithm"/>
            <ref name="velocity_mesh_choice"/>
            <ref name="diagnostic_vector_field"/>
          </element>
          <element name="aliased">
            <ref name="generic_aliased_field"/>
          </element>
        </choice>
      </element>
      <element name="vector_field">
        <a:documentation>Gradient of a scalar field evaluated using the transpose
of the C^T matrix constructed using control volumes.
Field must be in this material_phase.</a:documentation>
        <attribute name="rank">
          <value>1</value>
        </attribute>
        <attribute name="name">
          <value>ControlVolumeDivergenceTransposed</value>
>>>>>>> 7e17eb3d
        </attribute>
        <choice>
          <element name="diagnostic">
            <ref name="internal_algorithm"/>
            <element name="source_field_name">
              <data type="string" datatypeLibrary=""/>
            </element>
<<<<<<< HEAD
            <ref name="mesh_choice"/>
            <optional>
              <element name="lump_mass">
                <a:documentation>Lump the mass matrix of the galerkin projection
less accurate but faster and might give smoother result.                  </a:documentation>
                <empty/>
              </element>
            </optional>
            <optional>
              <element name="solver">
                <ref name="linear_solver_options_sym"/>
              </element>
            </optional>
            <ref name="diagnostic_scalar_field"/>
=======
            <ref name="diagnostic_vector_field"/>
>>>>>>> 7e17eb3d
          </element>
          <element name="aliased">
            <ref name="generic_aliased_field"/>
          </element>
        </choice>
      </element>
<<<<<<< HEAD
      <element name="scalar_field">
        <a:documentation>Output the universal numbering of the mesh on which this field is based.</a:documentation>
        <attribute name="rank">
          <value>0</value>
        </attribute>
        <attribute name="name">
          <value>UniversalNumber</value>
=======
      <element name="vector_field">
        <a:documentation>Vorticity of the DG mapped Velocity
Note vorticity is actually calculated over a DG field

Limitations:
 - Requires a geometry dimension of 3.
 - Requires inner element active for momentum</a:documentation>
        <attribute name="rank">
          <value>1</value>
        </attribute>
        <attribute name="name">
          <value>DgMappedVorticity</value>
>>>>>>> 7e17eb3d
        </attribute>
        <choice>
          <element name="diagnostic">
            <ref name="internal_algorithm"/>
<<<<<<< HEAD
            <ref name="mesh_choice"/>
            <ref name="diagnostic_scalar_field"/>
=======
            <element name="mesh">
              <attribute name="name">
                <value>InnerElementMesh</value>
              </attribute>
            </element>
            <ref name="diagnostic_vector_field"/>
>>>>>>> 7e17eb3d
          </element>
          <element name="aliased">
            <ref name="generic_aliased_field"/>
          </element>
        </choice>
      </element>
<<<<<<< HEAD
      <element name="scalar_field">
        <a:documentation>Output the processors which own the nodes of the mesh on which this field is based.</a:documentation>
=======
      <element name="vector_field">
        <a:documentation>Solid Velocity field.  Used to generate the momentum source </a:documentation>
        <attribute name="rank">
          <value>1</value>
        </attribute>
        <attribute name="name">
          <value>SolidVelocity</value>
        </attribute>
        <element name="diagnostic">
          <ref name="internal_algorithm"/>
          <ref name="mesh_choice"/>
          <ref name="diagnostic_vector_field"/>
        </element>
      </element>
      <element name="vector_field">
        <a:documentation>Same as Solid Velocity field but it is on the Particle mesh.
It is used to map the velocities coming from an external program like
FEMDEM or DEM to the fluid mesh. </a:documentation>
        <attribute name="rank">
          <value>1</value>
        </attribute>
        <attribute name="name">
          <value>ParticleVector</value>
        </attribute>
        <element name="diagnostic">
          <ref name="internal_algorithm"/>
          <ref name="mesh_choice"/>
          <ref name="diagnostic_vector_field"/>
        </element>
      </element>
      <element name="vector_field">
        <a:documentation>Same as Solid Velocity field but it is on the Particle mesh.
It is used to map the velocities coming from an external program like
FEMDEM or DEM to the fluid mesh. </a:documentation>
        <attribute name="rank">
          <value>1</value>
        </attribute>
        <attribute name="name">
          <value>ParticleForce</value>
        </attribute>
        <element name="diagnostic">
          <ref name="internal_algorithm"/>
          <ref name="mesh_choice"/>
          <ref name="diagnostic_vector_field"/>
        </element>
      </element>
      <element name="vector_field">
        <a:documentation>Same as Solid Velocity field but it is on the Particle mesh.
It is used to map the velocities coming from an external program like
FEMDEM or DEM to the fluid mesh. </a:documentation>
        <attribute name="rank">
          <value>1</value>
        </attribute>
        <attribute name="name">
          <value>SolidForce</value>
        </attribute>
        <element name="diagnostic">
          <ref name="internal_algorithm"/>
          <ref name="velocity_mesh_choice"/>
          <ref name="diagnostic_vector_field"/>
        </element>
      </element>
      <element name="vector_field">
        <attribute name="rank">
          <value>1</value>
        </attribute>
        <attribute name="name">
          <value>VelocityPlotForSolids</value>
        </attribute>
        <element name="diagnostic">
          <ref name="internal_algorithm"/>
          <ref name="velocity_mesh_choice"/>
          <ref name="diagnostic_vector_field"/>
        </element>
      </element>
      <element name="vector_field">
        <a:documentation>Same as Solid Velocity field but it is on the Particle mesh.
It is used to map the velocities coming from an external program like
FEMDEM or DEM to the fluid mesh. </a:documentation>
        <attribute name="rank">
          <value>1</value>
        </attribute>
        <attribute name="name">
          <value>FunctionalGradient</value>
        </attribute>
        <element name="diagnostic">
          <ref name="internal_algorithm"/>
          <ref name="velocity_mesh_choice"/>
          <ref name="diagnostic_vector_field"/>
        </element>
      </element>
      <element name="vector_field">
        <a:documentation>LinearMomentum field.
 p = \rho*u 
(where p is the linear momentum, \rho the density and u the velocity)</a:documentation>
        <attribute name="rank">
          <value>1</value>
        </attribute>
        <attribute name="name">
          <value>LinearMomentum</value>
        </attribute>
        <choice>
          <element name="diagnostic">
            <ref name="internal_algorithm"/>
            <ref name="velocity_mesh_choice"/>
            <ref name="diagnostic_vector_field"/>
          </element>
          <element name="aliased">
            <ref name="generic_aliased_field"/>
          </element>
        </choice>
      </element>
      <element name="vector_field">
        <a:documentation>Absolute Difference between two vector fields.

Both fields must be in this material_phase.
Assumes both fields are on the same mesh as the AbsoluteDifference field.</a:documentation>
>>>>>>> 7e17eb3d
        <attribute name="rank">
          <value>0</value>
        </attribute>
        <attribute name="name">
          <value>NodeOwner</value>
        </attribute>
        <choice>
          <element name="diagnostic">
            <ref name="internal_algorithm"/>
            <ref name="mesh_choice"/>
            <ref name="diagnostic_scalar_field"/>
          </element>
          <element name="aliased">
            <ref name="generic_aliased_field"/>
          </element>
        </choice>
      </element>
      <element name="scalar_field">
        <a:documentation>Output the processors which own the elements of the mesh on which this field is based.</a:documentation>
        <attribute name="rank">
          <value>0</value>
        </attribute>
        <attribute name="name">
          <value>ElementOwner</value>
        </attribute>
        <choice>
          <element name="diagnostic">
            <ref name="internal_algorithm"/>
            <ref name="mesh_choice"/>
            <ref name="diagnostic_scalar_field"/>
          </element>
          <element name="aliased">
            <ref name="generic_aliased_field"/>
          </element>
        </choice>
      </element>
    </choice>
    <!--
      Insert new diagnostic scalar fields here using the template:
             element scalar_field {
                 attribute rank { "0" },
                 attribute name { "NewFieldName" },
                 (
                    element diagnostic {
                       internal_algorithm,
                       velocity_mesh_choice,
                       diagnostic_scalar_field
                    }|
                    element aliased {
                       generic_aliased_field
                    }
                 )
             }
    -->
  </define>
  <!-- This is the choice of additional vector field to be solved for -->
  <define name="vector_field_choice">
    <!--
      The first is a generic field, which may be used for any user-defined field
      that FLUIDITY knows nothing about, or a generic diagnostic
      Prognostic vector fields are not possible (other than velocity and those known fields below).
    -->
    <choice>
      <element name="vector_field">
        <a:documentation>Generic field variable (vector)</a:documentation>
        <attribute name="rank">
          <value>1</value>
        </attribute>
        <attribute name="name">
          <data type="string"/>
        </attribute>
        <optional>
          <element name="dimension">
            <a:documentation>If this is not set, the dimension of the vector field is
that set by /geometry/dimension</a:documentation>
            <ref name="integer"/>
          </element>
        </optional>
        <choice>
          <a:documentation>Field type</a:documentation>
          <element name="prescribed">
            <ref name="mesh_choice"/>
            <ref name="prescribed_vector_field"/>
          </element>
          <element name="aliased">
            <ref name="generic_aliased_field"/>
          </element>
          <element name="diagnostic">
            <ref name="vector_diagnostic_algorithms"/>
            <ref name="velocity_mesh_choice"/>
            <ref name="diagnostic_vector_field"/>
          </element>
        </choice>
      </element>
      <!--
        
        - - List of fields that are primarily prognostic,
           but can be aliased.
        - - The list is in order of most frequently used.
        
      -->
      <element name="___Prognostic_fields_below___">
        <a:documentation>Prescribed vector fields below this</a:documentation>
        <empty/>
      </element>
      <!--
        
        - - List of fields that are primarily prescribed,
           but can be aliased. An example is Maximum bed shear stress.
        - - The list is in order of most frequently used.
        
      -->
      <element name="___Prescribed_fields_below___">
        <a:documentation>Prescribed vector fields below this</a:documentation>
        <empty/>
      </element>
      <element name="vector_field">
        <a:documentation>Prescribed vector field from commuting projection</a:documentation>
        <attribute name="name">
          <value>PrescribedVelocityFromCommutingProjection</value>
        </attribute>
        <attribute name="rank">
          <value>1</value>
        </attribute>
        <element name="prescribed">
          <ref name="velocity_mesh_choice"/>
          <element name="python">
            <a:documentation>Field to project from (evaluated at Gauss points)
Python function prescribing dimensional vector input. Functions should be of the form:

 def val(X, t):
    # Function code
    return # Return value

where X and the return value are tuples of length geometry dimension.</a:documentation>
            <ref name="python_code"/>
          </element>
          <ref name="prescribed_output_options"/>
          <ref name="prescribed_vector_stat_options"/>
        </element>
      </element>
      <!--
        
        Insert new prescribed vector fields here using the template:
               element vector_field {
                   attribute rank { "1" },
                   attribute name { "NewFieldName" },
                   (
                      element prescribed {
                         mesh_choice,
                         prescribed_vector_field
                      }|
                      element aliased {
                         generic_aliased_field
                      }
                   )
               }
        
        - - Last is a list of fields that are primarily diagnostic,
           but can be aliased. An example is Tidal Range.
        - - The list is in order of most frequently used.
        
      -->
      <element name="___Diagnostic_Fields_Below___">
        <a:documentation>Diagnostic vector fields below this</a:documentation>
        <empty/>
      </element>
      <element name="vector_field">
<<<<<<< HEAD
        <a:documentation>Absolute Difference between two vector fields.

Both fields must be in this material_phase.
Assumes both fields are on the same mesh as the AbsoluteDifference field.</a:documentation>
        <attribute name="rank">
          <value>1</value>
        </attribute>
        <attribute name="name">
          <value>VectorAbsoluteDifference</value>
        </attribute>
        <choice>
          <element name="diagnostic">
            <ref name="internal_algorithm"/>
            <attribute name="field_name_a">
              <data type="string" datatypeLibrary=""/>
            </attribute>
            <attribute name="field_name_b">
              <data type="string" datatypeLibrary=""/>
            </attribute>
            <ref name="mesh_choice"/>
            <ref name="diagnostic_vector_field"/>
          </element>
          <element name="aliased">
            <ref name="generic_aliased_field"/>
          </element>
        </choice>
      </element>
      <element name="vector_field">
=======
>>>>>>> 7e17eb3d
        <a:documentation>Galerkin projection of one field onto another mesh.

The field must be in this material_phase.

NOTE: you need the solver options if the mesh
of this field is continuous.</a:documentation>
        <attribute name="rank">
          <value>1</value>
        </attribute>
        <attribute name="name">
          <value>GalerkinProjection</value>
        </attribute>
        <choice>
          <element name="diagnostic">
            <ref name="internal_algorithm"/>
            <element name="source_field_name">
              <data type="string" datatypeLibrary=""/>
            </element>
            <ref name="mesh_choice"/>
            <optional>
              <element name="lump_mass">
                <a:documentation>Lump the mass matrix of the galerkin projection
less accurate but faster and might give smoother result.                  </a:documentation>
                <empty/>
              </element>
            </optional>
            <optional>
              <element name="solver">
                <ref name="linear_solver_options_sym"/>
              </element>
            </optional>
            <ref name="diagnostic_vector_field"/>
          </element>
          <element name="aliased">
            <ref name="generic_aliased_field"/>
          </element>
        </choice>
      </element>
    </choice>
    <!--
      Insert new diagnostic vector field here using the template:
             element vector_field {
                 attribute rank { "1" },
                 attribute name { "NewFieldName" },
                 (
                    element diagnostic {
                       internal_algorithm,
                       mesh_choice,
                       diagnostic_vector_field
                    }|
                    element aliased {
                       generic_aliased_field
                    }
                 )
             }
    -->
  </define>
  <!-- This is the choice of additional tensor fields -->
  <define name="tensor_field_choice">
    <!--
      The first is a generic field, which may be used for any user-defined field
      that FLUIDITY knows nothing about, or a generic diagnostic
      Prognostic tensor fields are not possible.
    -->
    <choice>
      <element name="tensor_field">
        <a:documentation>Generic field variable (tensor)</a:documentation>
        <attribute name="rank">
          <value>2</value>
        </attribute>
        <attribute name="name">
          <data type="string"/>
        </attribute>
        <choice>
          <a:documentation>Field type</a:documentation>
          <element name="prescribed">
            <ref name="mesh_choice"/>
            <ref name="prescribed_tensor_field"/>
          </element>
          <element name="aliased">
            <ref name="generic_aliased_field"/>
          </element>
          <element name="diagnostic">
            <ref name="tensor_diagnostic_algorithms"/>
            <ref name="velocity_mesh_choice"/>
            <optional>
              <ref name="python_diagnostic_field_code"/>
            </optional>
            <ref name="diagnostic_tensor_field"/>
          </element>
        </choice>
      </element>
      <!--
        
        - - Second is a list of tensor fields that are primarily prescribed,
           but can be aliased.
        - - The list is in order of most frequently used.
        
      -->
      <element name="___Prescribed_fields_below___">
        <a:documentation>Prescribed scalar fields below this</a:documentation>
        <empty/>
      </element>
      <!--
        
        Insert new prescribed tensor fields here using the template:
               element tensor_field {
                   attribute rank { "2" },
                   attribute name { "NewFieldName" },
                   (
                      element prescribed {
                         mesh_choice,
                         prescribed_tensor_field
                      }|
                      element aliased {
                         generic_aliased_field
                      }
                   )
               }|
        
        - - Last is a list of fields that are primarily diagnostic,
           but can be aliased.
        - - The list is in order of most frequently used.
        
      -->
      <element name="___Diagnostic_Fields_Below___">
        <a:documentation>Diagnostic tensor fields below this</a:documentation>
        <empty/>
      </element>
    </choice>
    <!--
      Insert new diagnostic tensor field here using the template:
             element tensor_field {
                 attribute name { "NewFieldName" },
                 (
                    element diagnostic {
                       internal_algorithm,
                       mesh_choice,
                       diagnostic_tensor_field
                    }|
                    element aliased {
                       generic_aliased_field
                    }
                 )
             }
    -->
  </define>
  <!-- Diagnostic statistics options for meshed, with enabled by default -->
  <define name="mesh_stat_options_enabled_default">
    <ref name="include_mesh_in_stat"/>
  </define>
  <define name="mesh_stat_options_enabled_default" combine="choice">
    <ref name="exclude_mesh_from_stat"/>
  </define>
  <!-- Diagnostic statistics options for meshed, with disabled by default -->
  <define name="mesh_stat_options_disabled_default">
    <ref name="exclude_mesh_from_stat"/>
  </define>
  <define name="mesh_stat_options_disabled_default" combine="choice">
    <ref name="include_mesh_in_stat"/>
  </define>
  <define name="from_file_mesh_stat_options">
    <element name="stat">
      <a:documentation>Specify what is added to .stat files</a:documentation>
      <ref name="mesh_stat_options_enabled_default"/>
    </element>
  </define>
  <define name="derived_mesh_stat_options">
    <element name="stat">
      <a:documentation>Specify what is added to .stat files</a:documentation>
      <ref name="mesh_stat_options_disabled_default"/>
    </element>
  </define>
  <define name="input_choice_tensor_field">
    <choice>
      <element name="isotropic">
        <a:documentation>An isotropic tensor, i.e.
one with no directional variation.
Can be represented as a scalar real.</a:documentation>
        <ref name="input_choice_real"/>
      </element>
      <element name="anisotropic_symmetric">
        <a:documentation>A symmetric tensor, i.e.
A^T = A</a:documentation>
        <ref name="input_choice_real_dim_symmetric_tensor"/>
      </element>
      <element name="anisotropic_asymmetric">
        <a:documentation>A general asymmetric tensor.</a:documentation>
        <ref name="input_choice_real_dim_tensor"/>
      </element>
    </choice>
  </define>
  <define name="constitutive_laws">
    <choice>
      <element name="constitutive_law">
        <a:documentation>Constitutive laws for fluids</a:documentation>
        <attribute name="name">
          <value>fluid</value>
        </attribute>
      </element>
      <element name="constitutive_law">
        <a:documentation>Constitutive laws for solids</a:documentation>
        <attribute name="name">
          <value>solid</value>
        </attribute>
      </element>
    </choice>
  </define>
  <define name="region_ids">
    <optional>
      <element name="region_ids">
        <a:documentation>Optional region ids to associate different values
to different regions of the mesh.
Leave unselected if you`re not using multiple regions or
region_ids.
Currently only works with triangle files created by gmsh2triangle.</a:documentation>
        <ref name="integer_vector"/>
      </element>
    </optional>
  </define>
  <define name="temporal_control_volume_options">
    <element name="control_volumes">
      <a:documentation>Temporal discretisation options that are only relevant if a control volume or mixed control volume - continuous galerkin spatial discretisation is selected for this field.</a:documentation>
      <optional>
        <element name="number_advection_iterations">
          <a:documentation>Number of iterations within an advection solve.
This increases the accuracy of the face values and ensures that
the pivoted solution is cancelled out.
Defaults to 1 if unselected.</a:documentation>
          <ref name="integer"/>
          <optional>
            <element name="tolerance">
              <a:documentation>Cut short advection_iterations if the specified tolerance
is reached.
This only works for pure control volume discretisations.</a:documentation>
              <ref name="real"/>
              <choice>
                <element name="infinity_norm">
                  <a:documentation>Select the norm with which you want the tolerance to be tested.

The infinity norm.</a:documentation>
                  <empty/>
                </element>
                <element name="l2_norm">
                  <a:documentation>Select the norm with which you want the tolerance to be tested.

The l2 norm.</a:documentation>
                  <empty/>
                </element>
                <element name="cv_l2_norm">
                  <a:documentation>Select the norm with which you want the tolerance to be tested.

The l2 norm evaluated on a control volume mesh.</a:documentation>
                  <empty/>
                </element>
              </choice>
            </element>
          </optional>
        </element>
      </optional>
      <optional>
        <choice>
          <element name="maximum_courant_number_per_subcycle">
            <a:documentation>Use timestep subcycling to solve this equation.
Specify the maximum courant number per subcycle.
This only works for pure control volume discretisations.</a:documentation>
            <ref name="real"/>
            <ref name="field_based_cfl_number_options"/>
          </element>
          <element name="number_advection_subcycles">
            <a:documentation>Use timestep subcycling to solve this equation.
Specify the number of subcycles.
This only works for pure control volume discretisations.</a:documentation>
            <ref name="integer"/>
          </element>
        </choice>
      </optional>
      <optional>
        <element name="limit_theta">
          <a:documentation>Only works if a control volume or mixed control volume -
continuous galerkin spatial discretisation is selected.
If not active then the theta specified above will be used.
Otherwise use variable limited theta on individual faces.</a:documentation>
          <empty/>
        </element>
      </optional>
      <optional>
        <element name="pivot_theta">
          <a:documentation>Only works if a control volume or mixed control volume -
continuous galerkin spatial discretisation is selected.
Time discretisation of upwind discretisation off which the
higher order solution is pivotted.
 - pivot_theta = 1 - implicit pivot (default if not set and 
                     best choice if not intentionally modifying
                     scheme to be explicit)
 - pivot_theta = 0 - explicit pivot</a:documentation>
          <ref name="real"/>
        </element>
      </optional>
    </element>
  </define>
  <define name="spatial_control_volume_options">
    <ref name="standard_control_volume_options"/>
  </define>
  <define name="spatial_control_volume_options" combine="choice">
    <ref name="compressive_control_volume_options"/>
  </define>
  <define name="standard_control_volume_options">
    <choice>
      <element name="face_value">
        <a:documentation>First Order Upwind face value discretisation
 face_value = donor_value, 
where
 donor_value = income*val_1 + (1.-income)*val_2, 
where val_i is the value on the ith node neighbouring the face and
income = [0, 1] depending on whether the flow is coming from node 1 or 2
First order upwinding is monotonic so no limiting is ever required</a:documentation>
        <attribute name="name">
          <value>FirstOrderUpwind</value>
        </attribute>
        <empty/>
      </element>
      <element name="face_value">
        <a:documentation>Trapezoidal face value discretisation
 face_value = 0.5*(val_1 + val_2), 
where
 val_i is the value on the ith node neighbouring the face

Trapezoidal discretisation is unbounded so limiting is compulsory</a:documentation>
        <attribute name="name">
          <value>Trapezoidal</value>
        </attribute>
        <ref name="limiter_options"/>
      </element>
      <element name="face_value">
        <a:documentation>Finite Element face value discretisation
 face_value = finite element interpolation from surrounding nodes

Finite element discretisation may become unbounded so limiting is often necessary.</a:documentation>
        <attribute name="name">
          <value>FiniteElement</value>
        </attribute>
        <optional>
          <ref name="limiter_options"/>
        </optional>
      </element>
    </choice>
  </define>
  <define name="coupled_spatial_control_volume_options">
    <ref name="coupled_control_volume_options"/>
  </define>
  <define name="coupled_spatial_control_volume_options" combine="choice">
    <ref name="compressive_control_volume_options"/>
  </define>
  <!--
    coupled control volume options are the same as the standard ones (annoyingly copied and pasted)
    except that firstorderupwind gets limiter options
  -->
  <define name="coupled_control_volume_options">
    <choice>
      <element name="face_value">
        <a:documentation>First Order Upwind face value discretisation
 face_value = donor_value, 
where
 donor_value = income*val_1 + (1.-income)*val_2, 
where val_i is the value on the ith node neighbouring the face and
income = [0, 1] depending on whether the flow is coming from node 1 or 2
First order upwinding is monotonic so no limiting is ever required</a:documentation>
        <attribute name="name">
          <value>FirstOrderUpwind</value>
        </attribute>
        <optional>
          <ref name="limiter_options"/>
        </optional>
      </element>
      <element name="face_value">
        <a:documentation>Trapezoidal face value discretisation
 face_value = 0.5*(val_1 + val_2), 
where
 val_i is the value on the ith node neighbouring the face

Trapezoidal discretisation is unbounded so limiting is compulsory</a:documentation>
        <attribute name="name">
          <value>Trapezoidal</value>
        </attribute>
        <ref name="limiter_options"/>
      </element>
      <element name="face_value">
        <a:documentation>Finite Element face value discretisation
 face_value = finite element interpolation from surrounding nodes

Finite element discretisation may become unbounded so limiting is often necessary.</a:documentation>
        <attribute name="name">
          <value>FiniteElement</value>
        </attribute>
        <optional>
          <ref name="limiter_options"/>
        </optional>
      </element>
    </choice>
  </define>
  <define name="compressive_control_volume_options">
    <choice>
      <element name="face_value">
        <a:documentation>HyperC face value discretisation

face_value calculated from upper bound of explicit TVD zone of NVD diagram
Normally used for MaterialVolumeFraction fields</a:documentation>
        <attribute name="name">
          <value>HyperC</value>
        </attribute>
        <optional>
          <ref name="upwind_value_options"/>
        </optional>
        <ref name="cv_face_cfl_number_options"/>
      </element>
      <element name="face_value">
        <a:documentation>UltraC face value discretisation

face_value calculated from extended upper bound of
explicit TVD zone of NVD diagram assuming
values bounded by target_maximum and target_minimum.</a:documentation>
        <attribute name="name">
          <value>UltraC</value>
        </attribute>
        <element name="target_maximum">
          <a:documentation>Specifiy the upper bound which UltraC will use to
calculate the maximum flux.</a:documentation>
          <ref name="real"/>
        </element>
        <element name="target_minimum">
          <a:documentation>Specifiy the lower bound which UltraC will use to
calculate the minimum flux.</a:documentation>
          <ref name="real"/>
        </element>
        <optional>
          <ref name="upwind_value_options"/>
        </optional>
        <ref name="cv_face_cfl_number_options"/>
      </element>
      <element name="face_value">
        <a:documentation>**UNDER TESTING**

PotentialUltraC face value discretisation

face_value calculated from extended upper bound of
explicit TVD zone of NVD diagram if potential
value of field is sufficient (as specified by
target_maximum) to ensure the correct front advection
velocity.

If not then either switch to HyperC or use a modified flux
based on the potential function.</a:documentation>
        <attribute name="name">
          <value>PotentialUltraC</value>
        </attribute>
        <element name="target_maximum">
          <a:documentation>Specifiy the upper bound which PotentialUltraC will use
to calculate the maximum flux if the potential function
value is sufficient to maintain the correct front
advection velocity.</a:documentation>
          <ref name="real"/>
        </element>
        <element name="target_minimum">
          <a:documentation>Specifiy the lower bound which PotentialUltraC will use to calculate the minimum flux.</a:documentation>
          <ref name="real"/>
        </element>
        <choice>
          <element name="switch_to_hyperc">
            <a:documentation>Select what PotentialUltraC should do if the
potential function value does not reach the required
value specified by the target_maximum.

Switch to using HyperC face values.  This ensures
that the advection velocity is correct however may
create isolated regions beneath the target_maximum.</a:documentation>
            <empty/>
          </element>
          <element name="use_potential_flux">
            <a:documentation>Select what PotentialUltraC should do if the
potential function value does not reach the required
value specified by the target_maximum.

Modify the maximum nodal values (both downwind and
upwind) so that the fluxes are at their maximum
possible without affecting the front advection
velocity.</a:documentation>
            <empty/>
          </element>
        </choice>
        <optional>
          <ref name="upwind_value_options"/>
        </optional>
        <ref name="cv_face_cfl_number_options"/>
      </element>
    </choice>
  </define>
  <define name="field_based_cfl_number_options">
    <choice>
      <element name="courant_number">
        <a:documentation>Select the Courant Number definition to be used.

This uses the control volume definition of the CFL Number.</a:documentation>
        <attribute name="name">
          <value>ControlVolumeCFLNumber</value>
        </attribute>
        <empty/>
      </element>
      <element name="courant_number">
        <a:documentation>***UNDER TESTING***

Select the Courant Number definition to be used.

This uses the control volume definition of the CFL Number.</a:documentation>
        <attribute name="name">
          <value>CVMaterialDensityCFLNumber</value>
        </attribute>
        <empty/>
      </element>
      <element name="courant_number">
        <a:documentation>Select the Courant Number definition to be used.

This uses the finite element approximation of the CFL Number.</a:documentation>
        <attribute name="name">
          <value>CFLNumber</value>
        </attribute>
        <empty/>
      </element>
      <element name="courant_number">
        <a:documentation>Select the Courant Number definition to be used.</a:documentation>
        <attribute name="name">
          <data type="string" datatypeLibrary=""/>
        </attribute>
        <empty/>
      </element>
    </choice>
  </define>
  <define name="cv_face_cfl_number_options">
    <choice>
      <element name="courant_number">
        <a:documentation>Select the Courant Number definition to be used in the slope of
the NVD diagram upper bound.
This uses the finite difference definition of the CFL Number
consistent with the 1D version of HyperC (Leonard, 1981).
This is the default that reproduces old behaviour.
All others are under testing or construction.</a:documentation>
        <attribute name="name">
          <value>FiniteDifferenceCFLNumber</value>
        </attribute>
        <empty/>
      </element>
      <element name="courant_number">
        <a:documentation>Select the Courant Number definition to be used in the slope of
the NVD diagram upper bound.
This uses the control volume definition of the CFL Number.</a:documentation>
        <attribute name="name">
          <value>ControlVolumeCFLNumber</value>
        </attribute>
        <empty/>
      </element>
      <element name="courant_number">
        <a:documentation>***UNDER TESTING***

Select the Courant Number definition to be used in the slope of
the NVD diagram upper bound.
This uses a control volume definition of the CFL Number
that incorporates the MaterialDensity.
Requires a MaterialDensity field in this material_phase!</a:documentation>
        <attribute name="name">
          <value>CVMaterialDensityCFLNumber</value>
        </attribute>
        <empty/>
      </element>
      <element name="courant_number">
        <a:documentation>***UNDER TESTING***

Select the Courant Number definition to be used in the slope of
the NVD diagram upper bound.
This uses the finite element approximation of the CFL Number.</a:documentation>
        <attribute name="name">
          <value>CFLNumber</value>
        </attribute>
        <empty/>
      </element>
      <element name="courant_number">
        <a:documentation>***UNDER TESTING***

Select the Courant Number definition to be used in the slope of
the NVD diagram upper bound.</a:documentation>
        <attribute name="name">
          <data type="string" datatypeLibrary=""/>
        </attribute>
        <empty/>
      </element>
    </choice>
  </define>
  <define name="timestep_cfl_number_options">
    <choice>
      <element name="courant_number">
        <a:documentation>Select the Courant Number definition to be used for adaptive timestepping.
This uses the finite element approximation of the CFL Number.</a:documentation>
        <attribute name="name">
          <value>CFLNumber</value>
        </attribute>
        <ref name="velocity_mesh_choice">
          <a:documentation>Select the mesh on which you wish to evaluate the CFLNumber.</a:documentation>
        </ref>
      </element>
      <element name="courant_number">
        <a:documentation>Select the Courant Number definition to be used for adaptive timestepping.
This uses the control volume definition of the CFL Number.</a:documentation>
        <attribute name="name">
          <value>ControlVolumeCFLNumber</value>
        </attribute>
        <ref name="velocity_mesh_choice">
          <a:documentation>Select the mesh on which you wish to evaluate the ControlVolumeCFLNumber.</a:documentation>
        </ref>
      </element>
    </choice>
  </define>
  <define name="mixing_stats">
    <element name="include_mixing_stats">
      <a:documentation>Enable to include in the .stat file the fractions of the
scalar field contained in
bins specified by the user. This allows mixing of the field to be quantified.
Replaces and expands upon the old heaviside.dat file</a:documentation>
      <attribute name="name">
        <data type="string"/>
      </attribute>
      <choice>
        <element name="continuous_galerkin">
          <a:documentation>Select whether to evaluate the volume fraction over the finite element
(continuous galerkin) or within the control volume (control_volumes).

NOTE: continuous_galerkin only works with linear tets

NOTE: continuous_galerkin is not fully validated yet</a:documentation>
          <optional>
            <element name="normalise">
              <a:documentation>if select normalise the volume fractions will be
divided by the total volume of the domain</a:documentation>
              <empty/>
            </element>
          </optional>
        </element>
        <element name="control_volumes">
          <a:documentation>Select whether to evaluate the volume fraction over the finite element
(continuous galerkin) or within the control volume (control_volumes).</a:documentation>
          <optional>
            <element name="normalise">
              <a:documentation>if select normalise the volume fractions will be divided by the total volume of the domain  </a:documentation>
              <empty/>
            </element>
          </optional>
        </element>
      </choice>
      <element name="mixing_bin_bounds">
        <a:documentation>The values of the bounds of the bins 
e.g. the values 0 1 2 3 will return 4 bins 
and the fraction of the field in each bin with,
0&lt;=field&lt;1, 1&lt;=field&lt;2, 2&lt;=field&lt;3, 3&lt;=field, 
will be calculated. </a:documentation>
        <ref name="real_vector"/>
      </element>
      <optional>
        <element name="tolerance">
          <a:documentation>Define the tolerance beneath the specified bins that should be included.
Defaults to zero at machine tolerance (epsilon(0.0)) if not selected.</a:documentation>
          <ref name="real"/>
        </element>
      </optional>
    </element>
  </define>
  <define name="cv_stats">
    <element name="include_cv_stats">
      <a:documentation>Include statistics evaluated on the control volume mesh.</a:documentation>
      <empty/>
    </element>
  </define>
  <!-- Options for inclusion of calculations of surface integrals in the .stat file   -->
  <define name="surface_integral_stats_base.surface_integral">
    <attribute name="name">
      <data type="string"/>
    </attribute>
    <optional>
      <element name="surface_ids">
        <a:documentation>Surface IDs defining the surface over which to integrate. If disabled, integrates over the whole surface.</a:documentation>
        <ref name="integer_vector"/>
      </element>
    </optional>
    <optional>
      <element name="normalise">
        <a:documentation>Enable to normalise the integral by dividing by the surface area</a:documentation>
        <ref name="comment"/>
      </element>
    </optional>
  </define>
  <define name="surface_integral_stats_scalar">
    <element name="surface_integral">
      <a:documentation>Surface integral calculations. The following integral types are available:
 value: Integrates the field
 gradient_normal: Integrates the normal component of the gradient of the field</a:documentation>
      <ref name="surface_integral_stats_scalar.surface_integral"/>
    </element>
  </define>
  <define name="surface_integral_stats_scalar.surface_integral">
    <ref name="surface_integral_stats_base.surface_integral"/>
  </define>
  <define name="surface_integral_stats_scalar.surface_integral" combine="interleave">
    <attribute name="type">
      <choice>
        <value>value</value>
        <value>gradient_normal</value>
      </choice>
    </attribute>
  </define>
  <define name="surface_integral_stats_vector">
    <element name="surface_integral">
      <a:documentation>Surface integral calculations. The following integral types are available:
 normal: Integrates the normal component of the field</a:documentation>
      <ref name="surface_integral_stats_vector.surface_integral"/>
    </element>
  </define>
  <define name="surface_integral_stats_vector.surface_integral">
    <ref name="surface_integral_stats_base.surface_integral"/>
  </define>
  <define name="surface_integral_stats_vector.surface_integral" combine="interleave">
    <attribute name="type">
      <value>normal</value>
    </attribute>
  </define>
  <define name="velocity_equation_choice">
    <element name="equation">
      <a:documentation>Select the equation used to solve for velocity.</a:documentation>
      <attribute name="name">
        <value>ShallowWater</value>
      </attribute>
    </element>
  </define>
  <define name="scalar_equation_choice">
    <choice>
      <element name="equation">
        <a:documentation>Select the equation used to solve for this field.
Advection Diffusion is the norm for scalar fields.
Works for all discretisation types.</a:documentation>
        <attribute name="name">
          <value>AdvectionDiffusion</value>
        </attribute>
      </element>
      <element name="equation">
        <a:documentation>***UNDER TESTING***

Select the equation used to solve for this field.
Conservation of Mass equation - requires the selection of a Density field.
ONLY WORKS FOR CONTROL VOLUME DISCRETISATIONS WITHOUT A
DIFFUSIVITY, SOURCE OR ABSORPTION.</a:documentation>
        <attribute name="name">
          <value>ConservationOfMass</value>
        </attribute>
        <choice>
          <element name="density">
            <a:documentation>Select density to use in the Conservation of Mass Equation
Use the MaterialDensity - useful for multimaterial simulations
Clearly this requires a MaterialDensity field to be present</a:documentation>
            <attribute name="name">
              <value>MaterialDensity</value>
            </attribute>
          </element>
          <element name="density">
            <a:documentation>Select density to use in the Conservation of Mass Equation
Use the bulk Density
Clearly this requires a Density field to be present</a:documentation>
            <attribute name="name">
              <value>Density</value>
            </attribute>
          </element>
          <element name="density">
            <a:documentation>Select density to use in the Conservation of Mass Equation</a:documentation>
            <attribute name="name">
              <data type="string" datatypeLibrary=""/>
            </attribute>
          </element>
        </choice>
      </element>
      <element name="equation">
        <a:documentation>***UNDER TESTING***

Select the equation used to solve for this field.
Reduced Conservation of Mass equation - requires the selection of a Density field.

ONLY WORKS FOR CONTROL VOLUME DISCRETISATIONS WITHOUT A
DIFFUSIVITY, SOURCE OR ABSORPTION.

This equation is very similar to a standard conservation of mass equation
except that the time discretisation uses only a single time level of density.
This enables consistency between the
MaterialVolumeFraction (ReducedConservationOfMass) and
MaterialDensity (Advection) equations in compressible multimaterial simulations.</a:documentation>
        <attribute name="name">
          <value>ReducedConservationOfMass</value>
        </attribute>
        <choice>
          <element name="density">
            <a:documentation>Select density to use in the Reduced Conservation of Mass Equation
Use the MaterialDensity - useful for multimaterial simulations
Clearly this requires a MaterialDensity field to be present</a:documentation>
            <attribute name="name">
              <value>MaterialDensity</value>
            </attribute>
          </element>
          <element name="density">
            <a:documentation>Select density to use in the Reduced Conservation of Mass Equation
Use the bulk Density
Clearly this requires a Density field to be present</a:documentation>
            <attribute name="name">
              <value>Density</value>
            </attribute>
          </element>
          <element name="density">
            <a:documentation>Select density to use in the Reduced Conservation of Mass Equation</a:documentation>
            <attribute name="name">
              <data type="string" datatypeLibrary=""/>
            </attribute>
          </element>
        </choice>
      </element>
      <element name="equation">
        <a:documentation>***UNDER TESTING***

Select the equation used to solve for this field.
Internal Energy equation - requires the selection of a Density field.
ONLY WORKS FOR CONTROL VOLUME DISCRETISATIONS WITHOUT A
DIFFUSIVITY, SOURCE OR ABSORPTION.
Solve the internal energy equation for this field.
Requires pressure and velocity fields to be present.
Uses a nonconservative time discretisation.</a:documentation>
        <attribute name="name">
          <value>InternalEnergy</value>
        </attribute>
        <choice>
          <element name="density">
            <a:documentation>Select density to use in the Internal Energy Equation
Use the MaterialDensity - useful for multimaterial simulations
Clearly this requires a MaterialDensity field to be present
Whatever field is selected must be present.</a:documentation>
            <attribute name="name">
              <value>MaterialDensity</value>
            </attribute>
          </element>
          <element name="density">
            <a:documentation>Select density to use in the Internal Energy Equation
Use the bulk Density
Clearly this requires a Density field to be present
Whatever field is selected must be present.</a:documentation>
            <attribute name="name">
              <value>Density</value>
            </attribute>
          </element>
          <element name="density">
            <a:documentation>Select density to use in the Internal Energy Equation
Whatever field is selected must be present.</a:documentation>
            <attribute name="name">
              <data type="string" datatypeLibrary=""/>
            </attribute>
          </element>
        </choice>
      </element>
      <element name="equation">
        <a:documentation>Option to solve for electrical potential from
electrokinetic, electrochemical or electrothermal sources </a:documentation>
        <attribute name="name">
          <value>ElectricalPotential</value>
        </attribute>
      </element>
    </choice>
  </define>
  <define name="recalculation_options">
    <element name="do_not_recalculate">
      <a:documentation>Prevent this field from being recalculated at every timestep.
This is cheaper especially if you are enforcing discrete properties on the field.</a:documentation>
      <empty/>
    </element>
  </define>
  <define name="discrete_properties_algorithm_scalar">
    <element name="enforce_discrete_properties">
      <a:documentation>Select discrete properties to enforce on the field
either after being prescribed or interpolated</a:documentation>
      <optional>
        <element name="solenoidal_lagrange_update">
          <a:documentation>Update this field using the lagrangian multiplier
calculated in the solenoidal projection of a
scalar field.

Note this field must be specified as the update field
underneath that vector field too.

Note also this only really makes sense for coupled
fields like velocity and pressure.</a:documentation>
          <empty/>
        </element>
      </optional>
    </element>
  </define>
  <define name="discrete_properties_algorithm_vector">
    <element name="enforce_discrete_properties">
      <a:documentation>Select discrete properties to enforce on the field
either after being prescribed or interpolated</a:documentation>
      <optional>
        <ref name="solenoidal_options"/>
      </optional>
    </element>
  </define>
  <define name="solenoidal_options">
    <element name="solenoidal">
      <a:documentation>Constrained divergence-free projection.
This adds an additional constraint that ensures that the field
is solenoidal, i.e. divergence-free.
This is equivalent in cost to a pressure solve.
This is expensive, and thus best left until
needed.

Note well: this only makes sense for nondivergent
vector fields, such as incompressible velocity!</a:documentation>
      <element name="interpolated_field">
        <a:documentation>Options for the mass matrix of the field being interpolated</a:documentation>
        <choice>
          <element name="continuous">
            <element name="lump_mass_matrix">
              <a:documentation>Lump the mass matrix for the assembly of the projection matrix
(not for the initial galerkin projection)

Required when using interpolating continuous fields</a:documentation>
              <optional>
                <element name="use_submesh">
                  <a:documentation>Lump on the submesh.
This only works for simplex meshes and is only
strictly valid on 2d meshes.</a:documentation>
                  <empty/>
                </element>
              </optional>
            </element>
          </element>
          <element name="discontinuous">
            <optional>
              <element name="lump_mass_matrix">
                <a:documentation>Lump the mass matrix for the assembly of the projection matrix
(not for the initial galerkin projection)</a:documentation>
                <empty/>
              </element>
            </optional>
          </element>
        </choice>
      </element>
      <element name="lagrange_multiplier">
        <a:documentation>Options for the lagrange multiplier

Must be on a continuous mesh!</a:documentation>
        <ref name="pressure_mesh_choice"/>
        <element name="spatial_discretisation">
          <choice>
            <element name="continuous_galerkin">
              <optional>
                <element name="remove_stabilisation_term">
                  <a:documentation>Remove the stabilisation term from the projection operator.

Automatic when not using P1P1.</a:documentation>
                  <empty/>
                </element>
              </optional>
              <optional>
                <element name="integrate_divergence_by_parts">
                  <a:documentation>Integrate the divergence operator by parts.

Automatic when projecting a discontinuous field</a:documentation>
                  <empty/>
                </element>
              </optional>
            </element>
            <element name="control_volumes">
              <empty/>
            </element>
          </choice>
        </element>
        <optional>
          <element name="reference_node">
            <ref name="integer"/>
          </element>
        </optional>
        <optional>
          <choice>
            <element name="update_scalar_field">
              <a:documentation>Update a scalar field using the lagrange multiplier from
the divergence free projection of this field.  The selected
scalar field must have solenoidal selected in its interpolation
options too and it must be on the same mesh as used for the
solenoidal projection above.

Note well: this only really makes sense for scalar fields linked to nondivergent
vector fields, such as pressure to incompressible velocity!                  </a:documentation>
              <attribute name="name">
                <value>Pressure</value>
              </attribute>
              <empty/>
            </element>
            <element name="update_scalar_field">
              <a:documentation>Update a scalar field using the lagrange multiplier from
the divergence free projection of this field.  The selected
scalar field must have solenoidal selected in its interpolation
options too and it must be on the same mesh as used for the
solenoidal projection above.

Note well: this only really makes sense for scalar fields linked to nondivergent
vector fields, such as pressure to incompressible velocity!                  </a:documentation>
              <attribute name="name">
                <data type="string" datatypeLibrary=""/>
              </attribute>
              <empty/>
            </element>
          </choice>
        </optional>
        <element name="solver">
          <a:documentation>Solver options for the linear solve.
This method requires the inversion of a projection matrix.</a:documentation>
          <ref name="linear_solver_options_sym"/>
        </element>
      </element>
    </element>
  </define>
  <define name="represcribe_before_interpolation">
    <element name="represcribe_before_interpolation">
      <a:documentation>Represcribe the field before interpolation.

This means the interpolation will not be conservative from the previous mesh so be careful what you're trying to achieve!</a:documentation>
      <empty/>
    </element>
  </define>
</grammar><|MERGE_RESOLUTION|>--- conflicted
+++ resolved
@@ -718,13 +718,10 @@
       <element name="from_sphere_pullback">
         <a:documentation>Evaluate velocity by pulling back from sphere
 using transformation
-z -&gt; z, (x,y) --&gt; R(x,y) where R=(R_0^2-z^2)^0.5
-This just applies the transformation of the velocity 
-to the tangent plane,
-user needs to apply the coordinate transformation in the 
-Python code.</a:documentation>
+z -&gt; z, (x,y) --&gt; R(x,y) where R=(R_0^2-z^2)^0.5</a:documentation>
         <element name="python">
-          <a:documentation>Python function prescribing dimensional vector input. Functions should be of the form:
+          <a:documentation>Vector field on the sphere to be pulled back to mesh.
+Python function prescribing dimensional vector input. Functions should be of the form:
 
  def val(X, t):
     # Function code
@@ -2513,1176 +2510,6 @@
           <value>0</value>
         </attribute>
         <attribute name="name">
-<<<<<<< HEAD
-          <value>GalerkinProjection</value>
-=======
-          <value>MaterialInternalEnergy</value>
-        </attribute>
-        <choice>
-          <element name="prognostic">
-            <ref name="velocity_mesh_choice"/>
-            <ref name="prognostic_scalar_field"/>
-          </element>
-          <element name="aliased">
-            <ref name="generic_aliased_field"/>
-          </element>
-        </choice>
-      </element>
-      <element name="scalar_field">
-        <a:documentation>SumMaterialVolumeFractions field:
-
-Sums the prognostic MaterialVolumeFraction fields.
-- diagnostic: sums all the volume fractions in the other
-  material phases</a:documentation>
-        <attribute name="rank">
-          <value>0</value>
-        </attribute>
-        <attribute name="name">
-          <value>SumMaterialVolumeFractions</value>
-        </attribute>
-        <choice>
-          <element name="diagnostic">
-            <ref name="internal_algorithm"/>
-            <ref name="velocity_mesh_choice"/>
-            <ref name="diagnostic_scalar_field"/>
-          </element>
-          <element name="aliased">
-            <ref name="generic_aliased_field"/>
-          </element>
-        </choice>
-      </element>
-      <element name="scalar_field">
-        <a:documentation>CopiedField - This field copies the previous timesteps
-values from another (specified) field at every iteration
-and then solves the field using different (again, specified)
-scheme and solution options.
-For instance, this field can be used to create a diffused
-field to adapt to.
-Unless someone requests otherwise this is only currently possible
-for fields within the same material_phase.</a:documentation>
-        <attribute name="rank">
-          <value>0</value>
-        </attribute>
-        <attribute name="name">
-          <value>CopiedField</value>
-        </attribute>
-        <element name="prognostic">
-          <ref name="velocity_mesh_choice"/>
-          <attribute name="copy_from_field">
-            <data type="string" datatypeLibrary=""/>
-          </attribute>
-          <ref name="prognostic_scalar_field"/>
-        </element>
-      </element>
-      <element name="scalar_field">
-        <a:documentation>Calculate the stream function of 2D incompressible flow. Note 
-that this *only* makes sense for proper 2D (not pseudo-2D) simulations.
-Requires a continuous mesh.</a:documentation>
-        <attribute name="rank">
-          <value>0</value>
-        </attribute>
-        <attribute name="name">
-          <value>StreamFunction</value>
-        </attribute>
-        <element name="prognostic">
-          <ref name="mesh_choice"/>
-          <ref name="prognostic_stream_function_field"/>
-        </element>
-      </element>
-      <element name="scalar_field">
-        <a:documentation>Phytoplankton</a:documentation>
-        <attribute name="rank">
-          <value>0</value>
-        </attribute>
-        <attribute name="name">
-          <value>Phytoplankton</value>
-        </attribute>
-        <choice>
-          <element name="prognostic">
-            <ref name="velocity_mesh_choice"/>
-            <ref name="prognostic_scalar_field"/>
-          </element>
-          <element name="prescribed">
-            <ref name="velocity_mesh_choice"/>
-            <ref name="prescribed_scalar_field"/>
-          </element>
-        </choice>
-      </element>
-      <element name="scalar_field">
-        <a:documentation>Zooplankton</a:documentation>
-        <attribute name="rank">
-          <value>0</value>
-        </attribute>
-        <attribute name="name">
-          <value>Zooplankton</value>
-        </attribute>
-        <choice>
-          <element name="prognostic">
-            <ref name="velocity_mesh_choice"/>
-            <ref name="prognostic_scalar_field"/>
-          </element>
-          <element name="prescribed">
-            <ref name="velocity_mesh_choice"/>
-            <ref name="prescribed_scalar_field"/>
-          </element>
-        </choice>
-      </element>
-      <element name="scalar_field">
-        <a:documentation>Nutrient</a:documentation>
-        <attribute name="rank">
-          <value>0</value>
-        </attribute>
-        <attribute name="name">
-          <value>Nutrient</value>
-        </attribute>
-        <choice>
-          <element name="prognostic">
-            <ref name="velocity_mesh_choice"/>
-            <ref name="prognostic_scalar_field"/>
-          </element>
-          <element name="prescribed">
-            <ref name="velocity_mesh_choice"/>
-            <ref name="prescribed_scalar_field"/>
-          </element>
-        </choice>
-      </element>
-      <element name="scalar_field">
-        <a:documentation>Detritus</a:documentation>
-        <attribute name="rank">
-          <value>0</value>
-        </attribute>
-        <attribute name="name">
-          <value>Detritus</value>
-        </attribute>
-        <choice>
-          <element name="prognostic">
-            <ref name="velocity_mesh_choice"/>
-            <ref name="prognostic_scalar_field"/>
-          </element>
-          <element name="prescribed">
-            <ref name="velocity_mesh_choice"/>
-            <ref name="prescribed_scalar_field"/>
-          </element>
-        </choice>
-      </element>
-      <element name="scalar_field">
-        <a:documentation>PhaseVolumeFraction:
-Required in porous_media problem type</a:documentation>
-        <attribute name="rank">
-          <value>0</value>
-        </attribute>
-        <attribute name="name">
-          <value>PhaseVolumeFraction</value>
-        </attribute>
-        <choice>
-          <element name="prognostic">
-            <ref name="velocity_mesh_choice"/>
-            <ref name="prognostic_scalar_field"/>
-          </element>
-          <element name="prescribed">
-            <ref name="velocity_mesh_choice"/>
-            <ref name="prescribed_scalar_field"/>
-          </element>
-        </choice>
-      </element>
-      <element name="scalar_field">
-        <a:documentation>Electrical Potential:
-Required in electrokinetic, electrothermal
-and electrochemical problems
-(sub-option of porous_media problem type)</a:documentation>
-        <attribute name="rank">
-          <value>0</value>
-        </attribute>
-        <attribute name="name">
-          <value>ElectricalPotential</value>
-        </attribute>
-        <element name="prognostic">
-          <ref name="velocity_mesh_choice"/>
-          <ref name="prognostic_scalar_field"/>
-        </element>
-      </element>
-      <!--
-        Insert new prognostic scalar fields here using the template:
-               element scalar_field {
-                   attribute rank { "0" },
-                   attribute name { "NewFieldName" },
-                   (
-                      element prognostic {
-                         velocity_mesh_choice,
-                         prognostic_scalar_field
-                      }|
-                      element prescribed {
-                         velocity_mesh_choice,
-                         prescribed_scalar_field
-                      }|
-                      element aliased {
-                         generic_aliased_field
-                      }
-                   )
-               }
-      -->
-      <!--
-        - - Second is a list of fields that are primarily prescribed,
-           but can be aliased. An example is wind velocity.
-        - - The list is in order of most frequently used.
-      -->
-      <element name="___Prescribed_fields_below___">
-        <a:documentation>Prescribed scalar fields below this</a:documentation>
-        <empty/>
-      </element>
-      <element name="scalar_field">
-        <attribute name="rank">
-          <value>0</value>
-        </attribute>
-        <attribute name="name">
-          <value>DistanceToSideBoundaries</value>
-        </attribute>
-        <choice>
-          <element name="prescribed">
-            <ref name="velocity_mesh_choice"/>
-            <ref name="prescribed_scalar_field"/>
-          </element>
-          <element name="aliased">
-            <ref name="generic_aliased_field"/>
-          </element>
-        </choice>
-      </element>
-      <element name="scalar_field">
-        <a:documentation>MaterialFrictionAngle for multimaterial
-plasticity problems
-
-Requires a diagnostic bulk FrictionAngle field
-- not tested yet</a:documentation>
-        <attribute name="rank">
-          <value>0</value>
-        </attribute>
-        <attribute name="name">
-          <value>MaterialFrictionAngle</value>
-        </attribute>
-        <choice>
-          <element name="prescribed">
-            <ref name="velocity_mesh_choice"/>
-            <ref name="prescribed_scalar_field"/>
-          </element>
-          <element name="aliased">
-            <ref name="generic_aliased_field"/>
-          </element>
-        </choice>
-      </element>
-      <element name="scalar_field">
-        <a:documentation>MaterialCohesion for multimaterial
-plasticity problems
-
-Requires a diagnostic bulk Cohesion field
-- not tested yet</a:documentation>
-        <attribute name="rank">
-          <value>0</value>
-        </attribute>
-        <attribute name="name">
-          <value>MaterialCohesion</value>
-        </attribute>
-        <choice>
-          <element name="prescribed">
-            <ref name="velocity_mesh_choice"/>
-            <ref name="prescribed_scalar_field"/>
-          </element>
-          <element name="aliased">
-            <ref name="generic_aliased_field"/>
-          </element>
-        </choice>
-      </element>
-      <!--
-        
-        Insert new prescribed scalar fields here using the template:
-               element scalar_field {
-                   attribute rank { "0" },
-                   attribute name { "NewFieldName" },
-                   (
-                      element prescribed {
-                         velocity_mesh_choice,
-                         prescribed_scalar_field
-                      }|
-                      element aliased {
-                         generic_aliased_field
-                      }
-                   )
-               }
-        
-        - - Last is a list of fields that are primarily diagnostic,
-           but can be aliased. An example is Tidal Range.
-        - - The list is in order of most frequently used.
-        
-      -->
-      <element name="___Diagnostic_Fields_Below___">
-        <a:documentation>Diagnostic scalar fields below this</a:documentation>
-        <empty/>
-      </element>
-      <element name="scalar_field">
-        <attribute name="rank">
-          <value>0</value>
-        </attribute>
-        <attribute name="name">
-          <value>PerturbationDensity</value>
-        </attribute>
-        <choice>
-          <element name="diagnostic">
-            <ref name="internal_algorithm"/>
-            <ref name="velocity_mesh_choice"/>
-            <ref name="diagnostic_scalar_field"/>
-          </element>
-          <element name="aliased">
-            <ref name="generic_aliased_field"/>
-          </element>
-        </choice>
-      </element>
-      <element name="scalar_field">
-        <a:documentation>ControlVolumeDivergence:
-
-div field
-
-Divergence of the velocity field where
-the divergence operator is defined using
-the control volume C^T matrix.
-This assumes that the test space is discontinuous
-control volumes.</a:documentation>
-        <attribute name="rank">
-          <value>0</value>
-        </attribute>
-        <attribute name="name">
-          <value>ControlVolumeDivergence</value>
-        </attribute>
-        <choice>
-          <element name="diagnostic">
-            <ref name="internal_algorithm"/>
-            <attribute name="field_name">
-              <data type="string" datatypeLibrary=""/>
-            </attribute>
-            <ref name="velocity_mesh_choice"/>
-            <ref name="diagnostic_cv_divergence_scalar_field"/>
-          </element>
-          <element name="aliased">
-            <ref name="generic_aliased_field"/>
-          </element>
-        </choice>
-      </element>
-      <element name="scalar_field">
-        <a:documentation>Diffusive dissipation</a:documentation>
-        <attribute name="rank">
-          <value>0</value>
-        </attribute>
-        <attribute name="name">
-          <value>DiffusiveDissipation</value>
-        </attribute>
-        <choice>
-          <element name="diagnostic">
-            <ref name="internal_algorithm"/>
-            <ref name="velocity_mesh_choice"/>
-            <ref name="diagnostic_scalar_field"/>
-          </element>
-          <element name="aliased">
-            <ref name="generic_aliased_field"/>
-          </element>
-        </choice>
-      </element>
-      <element name="scalar_field">
-        <a:documentation>Viscous dissipation</a:documentation>
-        <attribute name="rank">
-          <value>0</value>
-        </attribute>
-        <attribute name="name">
-          <value>ViscousDissipation</value>
-        </attribute>
-        <choice>
-          <element name="diagnostic">
-            <ref name="internal_algorithm"/>
-            <ref name="velocity_mesh_choice"/>
-            <ref name="diagnostic_scalar_field"/>
-          </element>
-          <element name="aliased">
-            <ref name="generic_aliased_field"/>
-          </element>
-        </choice>
-      </element>
-      <element name="scalar_field">
-        <a:documentation>Richardson Number:
-
- Ri = \frac{N^2}{(\frac{\partial u}{\partial z})^2 + (\frac{\partial u}{\partial z})^2}
-with 
- N^2 = -\frac{g}{\rho_0}\frac{\partial \rho}{\partial z}
-
-Limitations:
- - Gravity must be constant.
- - Assumes gravity is in -ve final coordinate direction.</a:documentation>
-        <attribute name="rank">
-          <value>0</value>
-        </attribute>
-        <attribute name="name">
-          <value>RichardsonNumber</value>
-        </attribute>
-        <attribute name="depends">
-          <value>Velocity,PerturbationDensity</value>
-        </attribute>
-        <choice>
-          <element name="diagnostic">
-            <ref name="internal_algorithm"/>
-            <ref name="velocity_mesh_choice"/>
-            <ref name="diagnostic_richardson_number_field"/>
-          </element>
-          <element name="aliased">
-            <ref name="generic_aliased_field"/>
-          </element>
-        </choice>
-      </element>
-      <element name="scalar_field">
-        <a:documentation>CFLNumber
-
-See http://amcg.ese.ic.ac.uk/index.php?title=Local:Diagnostics#CFL_Number
-
-Adapting to this field is not recommended</a:documentation>
-        <attribute name="rank">
-          <value>0</value>
-        </attribute>
-        <attribute name="name">
-          <value>CFLNumber</value>
-        </attribute>
-        <choice>
-          <element name="diagnostic">
-            <ref name="internal_algorithm"/>
-            <ref name="velocity_mesh_choice"/>
-            <ref name="diagnostic_scalar_field"/>
-          </element>
-          <element name="aliased">
-            <ref name="generic_aliased_field"/>
-          </element>
-        </choice>
-      </element>
-      <element name="scalar_field">
-        <a:documentation>ControlVolumeCFLNumber
-
-Courant Number as defined on a control volume mesh
-
-Adapting to this field is not recommended</a:documentation>
-        <attribute name="rank">
-          <value>0</value>
-        </attribute>
-        <attribute name="name">
-          <value>ControlVolumeCFLNumber</value>
-        </attribute>
-        <choice>
-          <element name="diagnostic">
-            <ref name="internal_algorithm"/>
-            <ref name="velocity_mesh_choice"/>
-            <ref name="diagnostic_scalar_field"/>
-          </element>
-          <element name="aliased">
-            <ref name="generic_aliased_field"/>
-          </element>
-        </choice>
-      </element>
-      <element name="scalar_field">
-        <a:documentation>DG_CourantNumber
-
-Courant Number as defined on a DG mesh
-
-Adapting to this field is not recommended</a:documentation>
-        <attribute name="rank">
-          <value>0</value>
-        </attribute>
-        <attribute name="name">
-          <value>DG_CourantNumber</value>
-        </attribute>
-        <choice>
-          <element name="diagnostic">
-            <ref name="internal_algorithm"/>
-            <ref name="velocity_mesh_choice"/>
-            <ref name="diagnostic_scalar_field"/>
-          </element>
-          <element name="aliased">
-            <ref name="generic_aliased_field"/>
-          </element>
-        </choice>
-      </element>
-      <element name="scalar_field">
-        <a:documentation>CVMaterialDensityCFLNumber
-
-Courant Number as defined on a control volume mesh and
-incorporating the MaterialDensity.
-Requires a MaterialDensity field!
-
-Adapting to this field is not recommended</a:documentation>
-        <attribute name="rank">
-          <value>0</value>
-        </attribute>
-        <attribute name="name">
-          <value>CVMaterialDensityCFLNumber</value>
-        </attribute>
-        <choice>
-          <element name="diagnostic">
-            <ref name="internal_algorithm"/>
-            <ref name="velocity_mesh_choice"/>
-            <ref name="diagnostic_scalar_field"/>
-          </element>
-          <element name="aliased">
-            <ref name="generic_aliased_field"/>
-          </element>
-        </choice>
-      </element>
-      <element name="scalar_field">
-        <attribute name="rank">
-          <value>0</value>
-        </attribute>
-        <attribute name="name">
-          <value>SolidConcentration</value>
-        </attribute>
-        <choice>
-          <element name="diagnostic">
-            <ref name="internal_algorithm"/>
-            <ref name="velocity_mesh_choice"/>
-            <ref name="diagnostic_scalar_field"/>
-          </element>
-          <element name="aliased">
-            <ref name="generic_aliased_field"/>
-          </element>
-        </choice>
-      </element>
-      <element name="scalar_field">
-        <a:documentation>This scalar field is meant to replace DENTRAF.
-Basically, if you use new options, DENTRAF is no longer needed
-No repointing is done from this field to DENTRAF.</a:documentation>
-        <attribute name="rank">
-          <value>0</value>
-        </attribute>
-        <attribute name="name">
-          <value>CopyofDensity</value>
-        </attribute>
-        <element name="diagnostic">
-          <ref name="internal_algorithm"/>
-          <ref name="velocity_mesh_choice"/>
-          <ref name="diagnostic_scalar_field"/>
-        </element>
-      </element>
-      <element name="scalar_field">
-        <a:documentation>Add field to be used by Solid_configuration to 
-Visualize the solids and MaterialVolumeFraction together</a:documentation>
-        <attribute name="rank">
-          <value>0</value>
-        </attribute>
-        <attribute name="name">
-          <value>VisualizeSolidFluid</value>
-        </attribute>
-        <element name="diagnostic">
-          <ref name="internal_algorithm"/>
-          <ref name="velocity_mesh_choice"/>
-          <ref name="diagnostic_scalar_field"/>
-        </element>
-      </element>
-      <element name="scalar_field">
-        <a:documentation>Add field to be used by Solid_configuration to 
-Visualize the solid_Concentration</a:documentation>
-        <attribute name="rank">
-          <value>0</value>
-        </attribute>
-        <attribute name="name">
-          <value>VisualizeSolid</value>
-        </attribute>
-        <element name="diagnostic">
-          <ref name="internal_algorithm"/>
-          <ref name="velocity_mesh_choice"/>
-          <ref name="diagnostic_scalar_field"/>
-        </element>
-      </element>
-      <element name="scalar_field">
-        <a:documentation>Add field to be used by Solid_configuration to 
-map  the solid_Concentration from particle mesh to 
-the fluid mesh.</a:documentation>
-        <attribute name="rank">
-          <value>0</value>
-        </attribute>
-        <attribute name="name">
-          <value>ParticleScalar</value>
-        </attribute>
-        <element name="diagnostic">
-          <ref name="internal_algorithm"/>
-          <ref name="mesh_choice"/>
-          <ref name="diagnostic_scalar_field"/>
-        </element>
-      </element>
-      <element name="scalar_field">
-        <a:documentation>Add field to be used by Explicit_ALE to 
-visualize functional values before iterations start.</a:documentation>
-        <attribute name="rank">
-          <value>0</value>
-        </attribute>
-        <attribute name="name">
-          <value>FunctionalBegin</value>
-        </attribute>
-        <element name="diagnostic">
-          <ref name="internal_algorithm"/>
-          <ref name="mesh_choice"/>
-          <ref name="diagnostic_scalar_field"/>
-        </element>
-      </element>
-      <element name="scalar_field">
-        <a:documentation>Add field to be used by Explicit_ALE to 
-visualize functional values at each iteration.</a:documentation>
-        <attribute name="rank">
-          <value>0</value>
-        </attribute>
-        <attribute name="name">
-          <value>FunctionalIter</value>
-        </attribute>
-        <element name="diagnostic">
-          <ref name="internal_algorithm"/>
-          <ref name="mesh_choice"/>
-          <ref name="diagnostic_scalar_field"/>
-        </element>
-      </element>
-      <element name="scalar_field">
-        <a:documentation>add a MaterialVolume scalar_field to calculate the spatially varying 
-volume of a material (requires a MaterialVolumeFraction)</a:documentation>
-        <attribute name="rank">
-          <value>0</value>
-        </attribute>
-        <attribute name="name">
-          <value>MaterialVolume</value>
-        </attribute>
-        <choice>
-          <element name="diagnostic">
-            <ref name="internal_algorithm"/>
-            <ref name="velocity_mesh_choice"/>
-            <ref name="diagnostic_scalar_field"/>
-          </element>
-          <element name="aliased">
-            <ref name="generic_aliased_field"/>
-          </element>
-        </choice>
-      </element>
-      <element name="scalar_field">
-        <a:documentation>add a MaterialMass scalar_field to calculate the spatially varying 
-mass of a material (requires a MaterialVolumeFraction and a MaterialDensity)</a:documentation>
-        <attribute name="rank">
-          <value>0</value>
-        </attribute>
-        <attribute name="name">
-          <value>MaterialMass</value>
-        </attribute>
-        <choice>
-          <element name="diagnostic">
-            <ref name="internal_algorithm"/>
-            <ref name="velocity_mesh_choice"/>
-            <ref name="diagnostic_scalar_field"/>
-          </element>
-          <element name="aliased">
-            <ref name="generic_aliased_field"/>
-          </element>
-        </choice>
-      </element>
-      <element name="scalar_field">
-        <a:documentation>Calculates the MaterialDensity based on the bulk Pressure
-(and MaterialInternalEnergy if appropriate) for the equation
-of state of this material.</a:documentation>
-        <attribute name="rank">
-          <value>0</value>
-        </attribute>
-        <attribute name="name">
-          <value>MaterialEOSDensity</value>
-        </attribute>
-        <choice>
-          <element name="diagnostic">
-            <ref name="internal_algorithm"/>
-            <ref name="velocity_mesh_choice"/>
-            <ref name="diagnostic_scalar_field"/>
-          </element>
-          <element name="aliased">
-            <ref name="generic_aliased_field"/>
-          </element>
-        </choice>
-      </element>
-      <element name="scalar_field">
-        <a:documentation>Calculates the MaterialPressure based on the MaterialDensity
-(and MaterialInternalEnergy if appropriate) for the equation
-of state of this material.</a:documentation>
-        <attribute name="rank">
-          <value>0</value>
-        </attribute>
-        <attribute name="name">
-          <value>MaterialPressure</value>
-        </attribute>
-        <choice>
-          <element name="diagnostic">
-            <ref name="internal_algorithm"/>
-            <ref name="velocity_mesh_choice"/>
-            <ref name="diagnostic_scalar_field"/>
-          </element>
-          <element name="aliased">
-            <ref name="generic_aliased_field"/>
-          </element>
-        </choice>
-      </element>
-      <element name="scalar_field">
-        <a:documentation>Calculates the BulkMaterialPressure based on the MaterialDensity
-and MaterialVolumeFraction (and MaterialInternalEnergy if appropriate) 
-for the equation of state of all materials.</a:documentation>
-        <attribute name="rank">
-          <value>0</value>
-        </attribute>
-        <attribute name="name">
-          <value>BulkMaterialPressure</value>
-        </attribute>
-        <choice>
-          <element name="diagnostic">
-            <ref name="internal_algorithm"/>
-            <ref name="velocity_mesh_choice"/>
-            <ref name="diagnostic_scalar_field"/>
-          </element>
-          <element name="aliased">
-            <ref name="generic_aliased_field"/>
-          </element>
-        </choice>
-      </element>
-      <element name="scalar_field">
-        <a:documentation>Grid Reynolds number</a:documentation>
-        <attribute name="rank">
-          <value>0</value>
-        </attribute>
-        <attribute name="name">
-          <value>GridReynoldsNumber</value>
-        </attribute>
-        <choice>
-          <element name="diagnostic">
-            <ref name="internal_algorithm"/>
-            <element name="mesh">
-              <attribute name="name">
-                <value>VelocityMesh</value>
-              </attribute>
-            </element>
-            <ref name="diagnostic_scalar_field"/>
-          </element>
-          <element name="aliased">
-            <ref name="generic_aliased_field"/>
-          </element>
-        </choice>
-      </element>
-      <element name="scalar_field">
-        <a:documentation>GridPecletNumber
-
-Peclet Number Pe = U*dx/2*diffusivity
-
-Also see the test case 'grid_peclet_number'
-if you wish to see the effect of changing the 
-diffusivity on a 1D, cg-discretised tracer-field
-
-Adapting to this field is not recommended</a:documentation>
-        <attribute name="rank">
-          <value>0</value>
-        </attribute>
-        <attribute name="name">
-          <value>GridPecletNumber</value>
-        </attribute>
-        <choice>
-          <element name="diagnostic">
-            <ref name="internal_algorithm"/>
-            <ref name="mesh_choice">
-              <a:documentation>Mesh on which to calculate dx</a:documentation>
-            </ref>
-            <element name="field_name">
-              <a:documentation>This is the name of the scalar field
-to calculate the Peclet number for
-Note this field needs to have a diffusivity</a:documentation>
-              <data type="string" datatypeLibrary=""/>
-            </element>
-            <ref name="diagnostic_scalar_field"/>
-          </element>
-          <element name="aliased">
-            <ref name="generic_aliased_field"/>
-          </element>
-        </choice>
-      </element>
-      <element name="scalar_field">
-        <a:documentation>Horizontal velocity divergence:
-
-div_H velocity
-
-Uses the gravity field direction to determine the horizontal plane.</a:documentation>
-        <attribute name="rank">
-          <value>0</value>
-        </attribute>
-        <attribute name="name">
-          <value>HorizontalVelocityDivergence</value>
-        </attribute>
-        <choice>
-          <element name="diagnostic">
-            <ref name="internal_algorithm"/>
-            <ref name="velocity_mesh_choice"/>
-            <ref name="diagnostic_scalar_field"/>
-          </element>
-          <element name="aliased">
-            <ref name="generic_aliased_field"/>
-          </element>
-        </choice>
-      </element>
-      <element name="scalar_field">
-        <a:documentation>Velocity divergence:
-
-div velocity
-</a:documentation>
-        <attribute name="rank">
-          <value>0</value>
-        </attribute>
-        <attribute name="name">
-          <value>VelocityDivergence</value>
-        </attribute>
-        <choice>
-          <element name="diagnostic">
-            <ref name="internal_algorithm"/>
-            <ref name="velocity_mesh_choice"/>
-            <ref name="diagnostic_scalar_field"/>
-          </element>
-          <element name="aliased">
-            <ref name="generic_aliased_field"/>
-          </element>
-        </choice>
-      </element>
-      <element name="scalar_field">
-        <a:documentation>Kinetic energy density:
-
- 1/2 rho_0*|u|^2
-
-where rho_0 is the (reference) density 
-
-Limitations:
- - The Density, PerturbationDensity, KineticEnergyDensity and Velocity fields must be on the same mesh.</a:documentation>
-        <attribute name="rank">
-          <value>0</value>
-        </attribute>
-        <attribute name="name">
-          <value>KineticEnergyDensity</value>
-        </attribute>
-        <choice>
-          <element name="diagnostic">
-            <ref name="internal_algorithm"/>
-            <ref name="velocity_mesh_choice"/>
-            <ref name="diagnostic_scalar_field"/>
-          </element>
-          <element name="aliased">
-            <ref name="generic_aliased_field"/>
-          </element>
-        </choice>
-      </element>
-      <element name="scalar_field">
-        <a:documentation>Gravitational potential energy density:
-
-rho_0*(1.0 + rho')*(g dot (r - r_0))
-
-where rho_0 is the (reference) density, rho' is the perturbation density and r_0 is the potential energy zero point.
-
-Limitations:
- - Requires a constant gravity direction.
- - The Density, PerturbationDensity and GravitationalPotentialEnergyDensity fields must be on the same mesh.</a:documentation>
-        <attribute name="rank">
-          <value>0</value>
-        </attribute>
-        <attribute name="name">
-          <value>GravitationalPotentialEnergyDensity</value>
-        </attribute>
-        <choice>
-          <element name="diagnostic">
-            <ref name="internal_algorithm"/>
-            <ref name="velocity_mesh_choice"/>
-            <ref name="diagnostic_scalar_field"/>
-            <element name="zero_point">
-              <a:documentation>Coordinate of a point with a potential energy of zero.</a:documentation>
-              <ref name="real_dim_vector"/>
-            </element>
-          </element>
-          <element name="aliased">
-            <ref name="generic_aliased_field"/>
-          </element>
-        </choice>
-      </element>
-      <element name="scalar_field">
-        <a:documentation>Isopycnal coordinate
-
- z_star(x,t) = 1/A int_V' H(rho(x',t)-rho(x,t)) dV'
-
-where rho is the density, A is the width/area of the domain
-
-Limitations:
- - You need to specify a (fine) mesh to redistribute the PerturbationDensity onto
- - Requires a constant gravity direction.
- - The Density, PerturbationDensity and GravitationalPotentialEnergyDensity fields must be on the same mesh.</a:documentation>
-        <attribute name="rank">
-          <value>0</value>
-        </attribute>
-        <attribute name="name">
-          <value>IsopycnalCoordinate</value>
-        </attribute>
-        <choice>
-          <element name="diagnostic">
-            <ref name="internal_algorithm"/>
-            <ref name="velocity_mesh_choice"/>
-            <element name="fine_mesh">
-              <a:documentation>This is the mesh onto which we redistribute the PerturbationDensity</a:documentation>
-              <attribute name="name">
-                <data type="string" datatypeLibrary=""/>
-              </attribute>
-            </element>
-            <ref name="diagnostic_scalar_field"/>
-          </element>
-          <element name="aliased">
-            <ref name="generic_aliased_field"/>
-          </element>
-        </choice>
-      </element>
-      <element name="scalar_field">
-        <a:documentation>Background potential energy density:
-
-PE_b = rho*z_star
-
-where rho is the density, z_star is the isopycnal coordinate
-
-Limitations:
- - Requires a constant gravity direction.
- - The Density, PerturbationDensity and
- GravitationalPotentialEnergyDensity fields must be on the
- same mesh.</a:documentation>
-        <attribute name="rank">
-          <value>0</value>
-        </attribute>
-        <attribute name="name">
-          <value>BackgroundPotentialEnergyDensity</value>
-        </attribute>
-        <choice>
-          <element name="diagnostic">
-            <ref name="internal_algorithm"/>
-            <ref name="velocity_mesh_choice"/>
-            <ref name="diagnostic_scalar_field"/>
-          </element>
-          <element name="aliased">
-            <ref name="generic_aliased_field"/>
-          </element>
-        </choice>
-      </element>
-      <element name="scalar_field">
-        <a:documentation>Ertel potential vorticity:
-
- (f + curl u) dot grad rho'
-
-Limitations:
- - Requires a geometry dimension of 3.</a:documentation>
-        <attribute name="rank">
-          <value>0</value>
-        </attribute>
-        <attribute name="name">
-          <value>PotentialVorticity</value>
-        </attribute>
-        <attribute name="depends">
-          <value>Velocity,PerturbationDensity</value>
-        </attribute>
-        <choice>
-          <element name="diagnostic">
-            <ref name="internal_algorithm"/>
-            <ref name="velocity_mesh_choice"/>
-            <ref name="diagnostic_scalar_field"/>
-          </element>
-          <element name="aliased">
-            <ref name="generic_aliased_field"/>
-          </element>
-        </choice>
-      </element>
-      <element name="scalar_field">
-        <a:documentation>Relative potential vorticity:
-
-  curl u dot grad rho'</a:documentation>
-        <attribute name="rank">
-          <value>0</value>
-        </attribute>
-        <attribute name="name">
-          <value>RelativePotentialVorticity</value>
-        </attribute>
-        <attribute name="depends">
-          <value>Velocity,PerturbationDensity</value>
-        </attribute>
-        <choice>
-          <element name="diagnostic">
-            <ref name="internal_algorithm"/>
-            <ref name="velocity_mesh_choice"/>
-            <ref name="diagnostic_scalar_field"/>
-          </element>
-          <element name="aliased">
-            <ref name="generic_aliased_field"/>
-          </element>
-        </choice>
-      </element>
-      <element name="scalar_field">
-        <a:documentation>Calculate the horizontal stream function psi where:
-  \partial_x \psi = -v
-  \partial_y \psi = u
-where u and v are perpendicular to the gravity direction. Applies a
-strong Dirichlet boundary condition of 0 on all boundaries.</a:documentation>
-        <attribute name="rank">
-          <value>0</value>
-        </attribute>
-        <attribute name="name">
-          <value>HorizontalStreamFunction</value>
-        </attribute>
-        <attribute name="depends">
-          <value>Velocity</value>
-        </attribute>
-        <choice>
-          <element name="diagnostic">
-            <ref name="internal_algorithm"/>
-            <ref name="velocity_mesh_choice"/>
-            <element name="solver">
-              <a:documentation>Solver</a:documentation>
-              <ref name="linear_solver_options_sym"/>
-            </element>
-            <ref name="diagnostic_scalar_field"/>
-          </element>
-          <element name="aliased">
-            <ref name="generic_aliased_field"/>
-          </element>
-        </choice>
-      </element>
-      <element name="scalar_field">
-        <a:documentation>Speed:
-
- |u|
-
-Limitations:
- - The Speed and Velocity fields must be on the same mesh.</a:documentation>
-        <attribute name="rank">
-          <value>0</value>
-        </attribute>
-        <attribute name="name">
-          <value>Speed</value>
-        </attribute>
-        <choice>
-          <element name="diagnostic">
-            <ref name="internal_algorithm"/>
-            <ref name="velocity_mesh_choice"/>
-            <ref name="diagnostic_scalar_field"/>
-          </element>
-          <element name="aliased">
-            <ref name="generic_aliased_field"/>
-          </element>
-        </choice>
-      </element>
-      <element name="scalar_field">
-        <a:documentation>Volume of the vehicles
-
-used in Traffic Modelling</a:documentation>
-        <attribute name="rank">
-          <value>0</value>
-        </attribute>
-        <attribute name="name">
-          <value>SolidPhase</value>
-        </attribute>
-        <attribute name="raplaces">
-          <value>IDENT = -42</value>
-        </attribute>
-        <choice>
-          <element name="diagnostic">
-            <ref name="internal_algorithm"/>
-            <ref name="velocity_mesh_choice"/>
-            <ref name="diagnostic_scalar_field"/>
-          </element>
-          <element name="aliased">
-            <ref name="generic_aliased_field"/>
-          </element>
-        </choice>
-      </element>
-      <element name="scalar_field">
-        <a:documentation>Absolute Difference between two scalar fields.
-
-Both fields must be in this material_phase.
-Assumes both fields are on the same mesh as the AbsoluteDifference field.</a:documentation>
-        <attribute name="rank">
-          <value>0</value>
-        </attribute>
-        <attribute name="name">
-          <value>AbsoluteDifference</value>
-        </attribute>
-        <choice>
-          <element name="diagnostic">
-            <ref name="internal_algorithm"/>
-            <attribute name="field_name_a">
-              <data type="string" datatypeLibrary=""/>
-            </attribute>
-            <attribute name="field_name_b">
-              <data type="string" datatypeLibrary=""/>
-            </attribute>
-            <ref name="mesh_choice"/>
-            <ref name="diagnostic_scalar_field"/>
-            <optional>
-              <element name="relative_to_average">
-                <a:documentation>Evaluate the absolute difference once the average difference has been removed?</a:documentation>
-                <empty/>
-              </element>
-            </optional>
-            <optional>
-              <element name="ignore_boundaries">
-                <a:documentation>Ignore boundary nodes (i.e. zero them when calculating the difference)</a:documentation>
-                <empty/>
-              </element>
-            </optional>
-          </element>
-          <element name="aliased">
-            <ref name="generic_aliased_field"/>
-          </element>
-        </choice>
-      </element>
-      <element name="scalar_field">
-        <a:documentation>Absolute Difference between two scalar fields.
-
-Both fields must be in this material_phase.
-Assumes both fields are on the same mesh as the AbsoluteDifference field.</a:documentation>
-        <attribute name="rank">
-          <value>0</value>
-        </attribute>
-        <attribute name="name">
-          <value>ScalarAbsoluteDifference</value>
-        </attribute>
-        <choice>
-          <element name="diagnostic">
-            <ref name="internal_algorithm"/>
-            <attribute name="field_name_a">
-              <data type="string" datatypeLibrary=""/>
-            </attribute>
-            <attribute name="field_name_b">
-              <data type="string" datatypeLibrary=""/>
-            </attribute>
-            <ref name="mesh_choice"/>
-            <ref name="diagnostic_scalar_field"/>
-            <optional>
-              <element name="relative_to_average">
-                <a:documentation>Evaluate the absolute difference once the average difference has been removed?</a:documentation>
-                <empty/>
-              </element>
-            </optional>
-            <optional>
-              <element name="ignore_boundaries">
-                <a:documentation>Ignore boundary nodes (i.e. zero them when calculating the difference)</a:documentation>
-                <empty/>
-              </element>
-            </optional>
-          </element>
-          <element name="aliased">
-            <ref name="generic_aliased_field"/>
-          </element>
-        </choice>
-      </element>
-      <element name="scalar_field">
-        <a:documentation>Galerkin projection of one field onto another mesh.
-
-The field must be in this material_phase.
-
-NOTE: you need the solver options if the mesh
-of this field is continuous.</a:documentation>
-        <attribute name="rank">
-          <value>0</value>
-        </attribute>
-        <attribute name="name">
           <value>GalerkinProjection</value>
         </attribute>
         <choice>
@@ -3712,444 +2539,6 @@
         </choice>
       </element>
       <element name="scalar_field">
-        <a:documentation>Primary production of Phytoplankton. This is calculated by
-the ocean biology module and will not be calculated unless
-ocean biology is being simulated.</a:documentation>
-        <attribute name="rank">
-          <value>0</value>
-        </attribute>
-        <attribute name="name">
-          <value>PrimaryProduction</value>
-        </attribute>
-        <choice>
-          <element name="diagnostic">
-            <ref name="internal_algorithm"/>
-            <ref name="velocity_mesh_choice"/>
-            <ref name="diagnostic_scalar_field"/>
-          </element>
-          <element name="aliased">
-            <ref name="generic_aliased_field"/>
-          </element>
-        </choice>
-      </element>
-      <element name="scalar_field">
-        <a:documentation>Grazing of Phytoplankton by Zooplankton. This is calculated by
-the ocean biology module and will not be calculated unless
-ocean biology is being simulated.</a:documentation>
-        <attribute name="rank">
-          <value>0</value>
-        </attribute>
-        <attribute name="name">
-          <value>PhytoplanktonGrazing</value>
-        </attribute>
-        <choice>
-          <element name="diagnostic">
-            <ref name="internal_algorithm"/>
-            <ref name="velocity_mesh_choice"/>
-            <ref name="diagnostic_scalar_field"/>
-          </element>
-          <element name="aliased">
-            <ref name="generic_aliased_field"/>
-          </element>
-        </choice>
-      </element>
-      <element name="scalar_field">
-        <attribute name="rank">
-          <value>0</value>
-        </attribute>
-        <attribute name="name">
-          <value>TidalRange</value>
-        </attribute>
-        <choice>
-          <element name="diagnostic">
-            <ref name="internal_algorithm"/>
-            <ref name="velocity_mesh_choice"/>
-            <ref name="diagnostic_scalar_field_tidal_range"/>
-          </element>
-          <element name="aliased">
-            <ref name="generic_aliased_field"/>
-          </element>
-        </choice>
-      </element>
-      <element name="scalar_field">
-        <attribute name="rank">
-          <value>0</value>
-        </attribute>
-        <attribute name="name">
-          <value>HarmonicAmplitudeM2</value>
-        </attribute>
-        <choice>
-          <element name="diagnostic">
-            <ref name="internal_algorithm"/>
-            <ref name="velocity_mesh_choice"/>
-            <ref name="diagnostic_scalar_field"/>
-          </element>
-          <element name="aliased">
-            <ref name="generic_aliased_field"/>
-          </element>
-        </choice>
-      </element>
-      <element name="scalar_field">
-        <attribute name="rank">
-          <value>0</value>
-        </attribute>
-        <attribute name="name">
-          <value>HarmonicPhaseM2</value>
-        </attribute>
-        <choice>
-          <element name="diagnostic">
-            <ref name="internal_algorithm"/>
-            <ref name="velocity_mesh_choice"/>
-            <ref name="diagnostic_scalar_field"/>
-          </element>
-          <element name="aliased">
-            <ref name="generic_aliased_field"/>
-          </element>
-        </choice>
-      </element>
-      <element name="scalar_field">
-        <attribute name="rank">
-          <value>0</value>
-        </attribute>
-        <attribute name="name">
-          <value>HarmonicAmplitudeS2</value>
-        </attribute>
-        <choice>
-          <element name="diagnostic">
-            <ref name="internal_algorithm"/>
-            <ref name="velocity_mesh_choice"/>
-            <ref name="diagnostic_scalar_field"/>
-          </element>
-          <element name="aliased">
-            <ref name="generic_aliased_field"/>
-          </element>
-        </choice>
-      </element>
-      <element name="scalar_field">
-        <attribute name="rank">
-          <value>0</value>
-        </attribute>
-        <attribute name="name">
-          <value>HarmonicPhaseS2</value>
-        </attribute>
-        <choice>
-          <element name="diagnostic">
-            <ref name="internal_algorithm"/>
-            <ref name="velocity_mesh_choice"/>
-            <ref name="diagnostic_scalar_field"/>
-          </element>
-          <element name="aliased">
-            <ref name="generic_aliased_field"/>
-          </element>
-        </choice>
-      </element>
-      <element name="scalar_field">
-        <attribute name="rank">
-          <value>0</value>
-        </attribute>
-        <attribute name="name">
-          <value>HarmonicAmplitudeN2</value>
-        </attribute>
-        <choice>
-          <element name="diagnostic">
-            <ref name="internal_algorithm"/>
-            <ref name="velocity_mesh_choice"/>
-            <ref name="diagnostic_scalar_field"/>
-          </element>
-          <element name="aliased">
-            <ref name="generic_aliased_field"/>
-          </element>
-        </choice>
-      </element>
-      <element name="scalar_field">
-        <attribute name="rank">
-          <value>0</value>
-        </attribute>
-        <attribute name="name">
-          <value>HarmonicPhaseN2</value>
-        </attribute>
-        <choice>
-          <element name="diagnostic">
-            <ref name="internal_algorithm"/>
-            <ref name="velocity_mesh_choice"/>
-            <ref name="diagnostic_scalar_field"/>
-          </element>
-          <element name="aliased">
-            <ref name="generic_aliased_field"/>
-          </element>
-        </choice>
-      </element>
-      <element name="scalar_field">
-        <attribute name="rank">
-          <value>0</value>
-        </attribute>
-        <attribute name="name">
-          <value>HarmonicAmplitudeK2</value>
-        </attribute>
-        <choice>
-          <element name="diagnostic">
-            <ref name="internal_algorithm"/>
-            <ref name="velocity_mesh_choice"/>
-            <ref name="diagnostic_scalar_field"/>
-          </element>
-          <element name="aliased">
-            <ref name="generic_aliased_field"/>
-          </element>
-        </choice>
-      </element>
-      <element name="scalar_field">
-        <attribute name="rank">
-          <value>0</value>
-        </attribute>
-        <attribute name="name">
-          <value>HarmonicPhaseK2</value>
-        </attribute>
-        <choice>
-          <element name="diagnostic">
-            <ref name="internal_algorithm"/>
-            <ref name="velocity_mesh_choice"/>
-            <ref name="diagnostic_scalar_field"/>
-          </element>
-          <element name="aliased">
-            <ref name="generic_aliased_field"/>
-          </element>
-        </choice>
-      </element>
-      <element name="scalar_field">
-        <attribute name="rank">
-          <value>0</value>
-        </attribute>
-        <attribute name="name">
-          <value>HarmonicAmplitudeK1</value>
-        </attribute>
-        <choice>
-          <element name="diagnostic">
-            <ref name="internal_algorithm"/>
-            <ref name="velocity_mesh_choice"/>
-            <ref name="diagnostic_scalar_field"/>
-          </element>
-          <element name="aliased">
-            <ref name="generic_aliased_field"/>
-          </element>
-        </choice>
-      </element>
-      <element name="scalar_field">
-        <attribute name="rank">
-          <value>0</value>
-        </attribute>
-        <attribute name="name">
-          <value>HarmonicPhaseK1</value>
-        </attribute>
-        <choice>
-          <element name="diagnostic">
-            <ref name="internal_algorithm"/>
-            <ref name="velocity_mesh_choice"/>
-            <ref name="diagnostic_scalar_field"/>
-          </element>
-          <element name="aliased">
-            <ref name="generic_aliased_field"/>
-          </element>
-        </choice>
-      </element>
-      <element name="scalar_field">
-        <attribute name="rank">
-          <value>0</value>
-        </attribute>
-        <attribute name="name">
-          <value>HarmonicAmplitudeO1</value>
-        </attribute>
-        <choice>
-          <element name="diagnostic">
-            <ref name="internal_algorithm"/>
-            <ref name="velocity_mesh_choice"/>
-            <ref name="diagnostic_scalar_field"/>
-          </element>
-          <element name="aliased">
-            <ref name="generic_aliased_field"/>
-          </element>
-        </choice>
-      </element>
-      <element name="scalar_field">
-        <attribute name="rank">
-          <value>0</value>
-        </attribute>
-        <attribute name="name">
-          <value>HarmonicPhaseO1</value>
-        </attribute>
-        <choice>
-          <element name="diagnostic">
-            <ref name="internal_algorithm"/>
-            <ref name="velocity_mesh_choice"/>
-            <ref name="diagnostic_scalar_field"/>
-          </element>
-          <element name="aliased">
-            <ref name="generic_aliased_field"/>
-          </element>
-        </choice>
-      </element>
-      <element name="scalar_field">
-        <attribute name="rank">
-          <value>0</value>
-        </attribute>
-        <attribute name="name">
-          <value>HarmonicAmplitudeP1</value>
-        </attribute>
-        <choice>
-          <element name="diagnostic">
-            <ref name="internal_algorithm"/>
-            <ref name="velocity_mesh_choice"/>
-            <ref name="diagnostic_scalar_field"/>
-          </element>
-          <element name="aliased">
-            <ref name="generic_aliased_field"/>
-          </element>
-        </choice>
-      </element>
-      <element name="scalar_field">
-        <attribute name="rank">
-          <value>0</value>
-        </attribute>
-        <attribute name="name">
-          <value>HarmonicPhaseP1</value>
-        </attribute>
-        <choice>
-          <element name="diagnostic">
-            <ref name="internal_algorithm"/>
-            <ref name="velocity_mesh_choice"/>
-            <ref name="diagnostic_scalar_field"/>
-          </element>
-          <element name="aliased">
-            <ref name="generic_aliased_field"/>
-          </element>
-        </choice>
-      </element>
-      <element name="scalar_field">
-        <attribute name="rank">
-          <value>0</value>
-        </attribute>
-        <attribute name="name">
-          <value>HarmonicAmplitudeQ1</value>
-        </attribute>
-        <choice>
-          <element name="diagnostic">
-            <ref name="internal_algorithm"/>
-            <ref name="velocity_mesh_choice"/>
-            <ref name="diagnostic_scalar_field"/>
-          </element>
-          <element name="aliased">
-            <ref name="generic_aliased_field"/>
-          </element>
-        </choice>
-      </element>
-      <element name="scalar_field">
-        <attribute name="rank">
-          <value>0</value>
-        </attribute>
-        <attribute name="name">
-          <value>HarmonicPhaseQ1</value>
-        </attribute>
-        <choice>
-          <element name="diagnostic">
-            <ref name="internal_algorithm"/>
-            <ref name="velocity_mesh_choice"/>
-            <ref name="diagnostic_scalar_field"/>
-          </element>
-          <element name="aliased">
-            <ref name="generic_aliased_field"/>
-          </element>
-        </choice>
-      </element>
-      <element name="scalar_field">
-        <attribute name="rank">
-          <value>0</value>
-        </attribute>
-        <attribute name="name">
-          <value>HarmonicAmplitudeMf</value>
-        </attribute>
-        <choice>
-          <element name="diagnostic">
-            <ref name="internal_algorithm"/>
-            <ref name="velocity_mesh_choice"/>
-            <ref name="diagnostic_scalar_field"/>
-          </element>
-          <element name="aliased">
-            <ref name="generic_aliased_field"/>
-          </element>
-        </choice>
-      </element>
-      <element name="scalar_field">
-        <attribute name="rank">
-          <value>0</value>
-        </attribute>
-        <attribute name="name">
-          <value>HarmonicPhaseMf</value>
-        </attribute>
-        <choice>
-          <element name="diagnostic">
-            <ref name="internal_algorithm"/>
-            <ref name="velocity_mesh_choice"/>
-            <ref name="diagnostic_scalar_field"/>
-          </element>
-          <element name="aliased">
-            <ref name="generic_aliased_field"/>
-          </element>
-        </choice>
-      </element>
-      <element name="scalar_field">
-        <attribute name="rank">
-          <value>0</value>
-        </attribute>
-        <attribute name="name">
-          <value>HarmonicAmplitudeMm</value>
-        </attribute>
-        <choice>
-          <element name="diagnostic">
-            <ref name="internal_algorithm"/>
-            <ref name="velocity_mesh_choice"/>
-            <ref name="diagnostic_scalar_field"/>
-          </element>
-          <element name="aliased">
-            <ref name="generic_aliased_field"/>
-          </element>
-        </choice>
-      </element>
-      <element name="scalar_field">
-        <attribute name="rank">
-          <value>0</value>
-        </attribute>
-        <attribute name="name">
-          <value>HarmonicPhaseMm</value>
-        </attribute>
-        <choice>
-          <element name="diagnostic">
-            <ref name="internal_algorithm"/>
-            <ref name="velocity_mesh_choice"/>
-            <ref name="diagnostic_scalar_field"/>
-          </element>
-          <element name="aliased">
-            <ref name="generic_aliased_field"/>
-          </element>
-        </choice>
-      </element>
-      <element name="scalar_field">
-        <attribute name="rank">
-          <value>0</value>
-        </attribute>
-        <attribute name="name">
-          <value>HarmonicAmplitudeSSa</value>
-        </attribute>
-        <choice>
-          <element name="diagnostic">
-            <ref name="internal_algorithm"/>
-            <ref name="velocity_mesh_choice"/>
-            <ref name="diagnostic_scalar_field"/>
-          </element>
-          <element name="aliased">
-            <ref name="generic_aliased_field"/>
-          </element>
-        </choice>
-      </element>
-      <element name="scalar_field">
         <a:documentation>Output the universal numbering of the mesh on which this field is based.</a:documentation>
         <attribute name="rank">
           <value>0</value>
@@ -4285,6 +2674,31 @@
       <element name="___Prescribed_fields_below___">
         <a:documentation>Prescribed vector fields below this</a:documentation>
         <empty/>
+      </element>
+      <element name="vector_field">
+        <a:documentation>Prescribed vector field from commuting projection</a:documentation>
+        <attribute name="name">
+          <value>PrescribedVelocityFromCommutingProjection</value>
+        </attribute>
+        <attribute name="rank">
+          <value>1</value>
+        </attribute>
+        <element name="prescribed">
+          <ref name="velocity_mesh_choice"/>
+          <element name="python">
+            <a:documentation>Field to project from (evaluated at Gauss points)
+Python function prescribing dimensional vector input. Functions should be of the form:
+
+ def val(X, t):
+    # Function code
+    return # Return value
+
+where X and the return value are tuples of length geometry dimension.</a:documentation>
+            <ref name="python_code"/>
+          </element>
+          <ref name="prescribed_output_options"/>
+          <ref name="prescribed_vector_stat_options"/>
+        </element>
       </element>
       <!--
         
@@ -4313,519 +2727,6 @@
         <empty/>
       </element>
       <element name="vector_field">
-        <a:documentation>Gradient of a scalar field evaluated using the C gradient
-matrix constructed using finite elements.
-Field must be in this material_phase.</a:documentation>
-        <attribute name="rank">
-          <value>1</value>
-        </attribute>
-        <attribute name="name">
-          <value>FiniteElementGradient</value>
-        </attribute>
-        <choice>
-          <element name="diagnostic">
-            <ref name="internal_algorithm"/>
-            <attribute name="field_name">
-              <data type="string" datatypeLibrary=""/>
-            </attribute>
-            <ref name="mesh_choice"/>
-            <optional>
-              <element name="integrate_gradient_by_parts">
-                <empty/>
-              </element>
-            </optional>
-            <ref name="diagnostic_gradient_vector_field"/>
-          </element>
-          <element name="aliased">
-            <ref name="generic_aliased_field"/>
-          </element>
-        </choice>
-      </element>
-      <element name="vector_field">
-        <a:documentation>Gradient of a scalar field evaluated using the transpose
-of the C^T divergence matrix constructed using finite
-elements.
-Field must be in this material_phase.</a:documentation>
-        <attribute name="rank">
-          <value>1</value>
-        </attribute>
-        <attribute name="name">
-          <value>FiniteElementDivergenceTransposed</value>
-        </attribute>
-        <choice>
-          <element name="diagnostic">
-            <ref name="internal_algorithm"/>
-            <attribute name="field_name">
-              <data type="string" datatypeLibrary=""/>
-            </attribute>
-            <ref name="mesh_choice"/>
-            <optional>
-              <element name="integrate_divergence_by_parts">
-                <empty/>
-              </element>
-            </optional>
-            <ref name="diagnostic_gradient_vector_field"/>
-          </element>
-          <element name="aliased">
-            <ref name="generic_aliased_field"/>
-          </element>
-        </choice>
-      </element>
-      <element name="vector_field">
-        <a:documentation>Relative vorticity field - curl of the velocity field</a:documentation>
-        <attribute name="rank">
-          <value>1</value>
-        </attribute>
-        <attribute name="name">
-          <value>Vorticity</value>
-        </attribute>
-        <choice>
-          <element name="diagnostic">
-            <ref name="internal_algorithm"/>
-            <!--
-              element algorithm {
-                attribute name { "curl" },
-                attribute material_phase_support { "single" },
-                attribute source_field_name { "Velocity" }
-              },
-            -->
-            <element name="mesh">
-              <a:documentation>Relative vorticity</a:documentation>
-              <attribute name="name">
-                <value>VelocityMesh</value>
-              </attribute>
-            </element>
-            <ref name="diagnostic_vector_field"/>
-          </element>
-          <element name="aliased">
-            <ref name="generic_aliased_field"/>
-          </element>
-        </choice>
-      </element>
-      <element name="vector_field">
-        <a:documentation>Planetary vorticity
-
-Limitations:
- - Requires geometry dimension of 3.</a:documentation>
-        <attribute name="rank">
-          <value>1</value>
-        </attribute>
-        <attribute name="name">
-          <value>PlanetaryVorticity</value>
-        </attribute>
-        <choice>
-          <element name="diagnostic">
-            <ref name="internal_algorithm"/>
-            <ref name="velocity_mesh_choice"/>
-            <ref name="diagnostic_vector_field"/>
-          </element>
-          <element name="aliased">
-            <ref name="generic_aliased_field"/>
-          </element>
-        </choice>
-      </element>
-      <element name="vector_field">
-        <a:documentation>Absolute vorticity:
-
-  f + curl u
-
-Limitations:
- - Requires a geometry dimension of 3.</a:documentation>
-        <attribute name="rank">
-          <value>1</value>
-        </attribute>
-        <attribute name="name">
-          <value>AbsoluteVorticity</value>
-        </attribute>
-        <attribute name="depends">
-          <value>Velocity</value>
-        </attribute>
-        <choice>
-          <element name="diagnostic">
-            <ref name="internal_algorithm"/>
-            <ref name="velocity_mesh_choice"/>
-            <ref name="diagnostic_vector_field"/>
-          </element>
-          <element name="aliased">
-            <ref name="generic_aliased_field"/>
-          </element>
-        </choice>
-      </element>
-      <element name="vector_field">
-        <a:documentation>Gradient of a scalar field evaluated using the transpose
-of the C^T matrix constructed using control volumes.
-Field must be in this material_phase.</a:documentation>
-        <attribute name="rank">
-          <value>1</value>
-        </attribute>
-        <attribute name="name">
-          <value>ControlVolumeDivergenceTransposed</value>
->>>>>>> 7e17eb3d
-        </attribute>
-        <choice>
-          <element name="diagnostic">
-            <ref name="internal_algorithm"/>
-            <element name="source_field_name">
-              <data type="string" datatypeLibrary=""/>
-            </element>
-<<<<<<< HEAD
-            <ref name="mesh_choice"/>
-            <optional>
-              <element name="lump_mass">
-                <a:documentation>Lump the mass matrix of the galerkin projection
-less accurate but faster and might give smoother result.                  </a:documentation>
-                <empty/>
-              </element>
-            </optional>
-            <optional>
-              <element name="solver">
-                <ref name="linear_solver_options_sym"/>
-              </element>
-            </optional>
-            <ref name="diagnostic_scalar_field"/>
-=======
-            <ref name="diagnostic_vector_field"/>
->>>>>>> 7e17eb3d
-          </element>
-          <element name="aliased">
-            <ref name="generic_aliased_field"/>
-          </element>
-        </choice>
-      </element>
-<<<<<<< HEAD
-      <element name="scalar_field">
-        <a:documentation>Output the universal numbering of the mesh on which this field is based.</a:documentation>
-        <attribute name="rank">
-          <value>0</value>
-        </attribute>
-        <attribute name="name">
-          <value>UniversalNumber</value>
-=======
-      <element name="vector_field">
-        <a:documentation>Vorticity of the DG mapped Velocity
-Note vorticity is actually calculated over a DG field
-
-Limitations:
- - Requires a geometry dimension of 3.
- - Requires inner element active for momentum</a:documentation>
-        <attribute name="rank">
-          <value>1</value>
-        </attribute>
-        <attribute name="name">
-          <value>DgMappedVorticity</value>
->>>>>>> 7e17eb3d
-        </attribute>
-        <choice>
-          <element name="diagnostic">
-            <ref name="internal_algorithm"/>
-<<<<<<< HEAD
-            <ref name="mesh_choice"/>
-            <ref name="diagnostic_scalar_field"/>
-=======
-            <element name="mesh">
-              <attribute name="name">
-                <value>InnerElementMesh</value>
-              </attribute>
-            </element>
-            <ref name="diagnostic_vector_field"/>
->>>>>>> 7e17eb3d
-          </element>
-          <element name="aliased">
-            <ref name="generic_aliased_field"/>
-          </element>
-        </choice>
-      </element>
-<<<<<<< HEAD
-      <element name="scalar_field">
-        <a:documentation>Output the processors which own the nodes of the mesh on which this field is based.</a:documentation>
-=======
-      <element name="vector_field">
-        <a:documentation>Solid Velocity field.  Used to generate the momentum source </a:documentation>
-        <attribute name="rank">
-          <value>1</value>
-        </attribute>
-        <attribute name="name">
-          <value>SolidVelocity</value>
-        </attribute>
-        <element name="diagnostic">
-          <ref name="internal_algorithm"/>
-          <ref name="mesh_choice"/>
-          <ref name="diagnostic_vector_field"/>
-        </element>
-      </element>
-      <element name="vector_field">
-        <a:documentation>Same as Solid Velocity field but it is on the Particle mesh.
-It is used to map the velocities coming from an external program like
-FEMDEM or DEM to the fluid mesh. </a:documentation>
-        <attribute name="rank">
-          <value>1</value>
-        </attribute>
-        <attribute name="name">
-          <value>ParticleVector</value>
-        </attribute>
-        <element name="diagnostic">
-          <ref name="internal_algorithm"/>
-          <ref name="mesh_choice"/>
-          <ref name="diagnostic_vector_field"/>
-        </element>
-      </element>
-      <element name="vector_field">
-        <a:documentation>Same as Solid Velocity field but it is on the Particle mesh.
-It is used to map the velocities coming from an external program like
-FEMDEM or DEM to the fluid mesh. </a:documentation>
-        <attribute name="rank">
-          <value>1</value>
-        </attribute>
-        <attribute name="name">
-          <value>ParticleForce</value>
-        </attribute>
-        <element name="diagnostic">
-          <ref name="internal_algorithm"/>
-          <ref name="mesh_choice"/>
-          <ref name="diagnostic_vector_field"/>
-        </element>
-      </element>
-      <element name="vector_field">
-        <a:documentation>Same as Solid Velocity field but it is on the Particle mesh.
-It is used to map the velocities coming from an external program like
-FEMDEM or DEM to the fluid mesh. </a:documentation>
-        <attribute name="rank">
-          <value>1</value>
-        </attribute>
-        <attribute name="name">
-          <value>SolidForce</value>
-        </attribute>
-        <element name="diagnostic">
-          <ref name="internal_algorithm"/>
-          <ref name="velocity_mesh_choice"/>
-          <ref name="diagnostic_vector_field"/>
-        </element>
-      </element>
-      <element name="vector_field">
-        <attribute name="rank">
-          <value>1</value>
-        </attribute>
-        <attribute name="name">
-          <value>VelocityPlotForSolids</value>
-        </attribute>
-        <element name="diagnostic">
-          <ref name="internal_algorithm"/>
-          <ref name="velocity_mesh_choice"/>
-          <ref name="diagnostic_vector_field"/>
-        </element>
-      </element>
-      <element name="vector_field">
-        <a:documentation>Same as Solid Velocity field but it is on the Particle mesh.
-It is used to map the velocities coming from an external program like
-FEMDEM or DEM to the fluid mesh. </a:documentation>
-        <attribute name="rank">
-          <value>1</value>
-        </attribute>
-        <attribute name="name">
-          <value>FunctionalGradient</value>
-        </attribute>
-        <element name="diagnostic">
-          <ref name="internal_algorithm"/>
-          <ref name="velocity_mesh_choice"/>
-          <ref name="diagnostic_vector_field"/>
-        </element>
-      </element>
-      <element name="vector_field">
-        <a:documentation>LinearMomentum field.
- p = \rho*u 
-(where p is the linear momentum, \rho the density and u the velocity)</a:documentation>
-        <attribute name="rank">
-          <value>1</value>
-        </attribute>
-        <attribute name="name">
-          <value>LinearMomentum</value>
-        </attribute>
-        <choice>
-          <element name="diagnostic">
-            <ref name="internal_algorithm"/>
-            <ref name="velocity_mesh_choice"/>
-            <ref name="diagnostic_vector_field"/>
-          </element>
-          <element name="aliased">
-            <ref name="generic_aliased_field"/>
-          </element>
-        </choice>
-      </element>
-      <element name="vector_field">
-        <a:documentation>Absolute Difference between two vector fields.
-
-Both fields must be in this material_phase.
-Assumes both fields are on the same mesh as the AbsoluteDifference field.</a:documentation>
->>>>>>> 7e17eb3d
-        <attribute name="rank">
-          <value>0</value>
-        </attribute>
-        <attribute name="name">
-          <value>NodeOwner</value>
-        </attribute>
-        <choice>
-          <element name="diagnostic">
-            <ref name="internal_algorithm"/>
-            <ref name="mesh_choice"/>
-            <ref name="diagnostic_scalar_field"/>
-          </element>
-          <element name="aliased">
-            <ref name="generic_aliased_field"/>
-          </element>
-        </choice>
-      </element>
-      <element name="scalar_field">
-        <a:documentation>Output the processors which own the elements of the mesh on which this field is based.</a:documentation>
-        <attribute name="rank">
-          <value>0</value>
-        </attribute>
-        <attribute name="name">
-          <value>ElementOwner</value>
-        </attribute>
-        <choice>
-          <element name="diagnostic">
-            <ref name="internal_algorithm"/>
-            <ref name="mesh_choice"/>
-            <ref name="diagnostic_scalar_field"/>
-          </element>
-          <element name="aliased">
-            <ref name="generic_aliased_field"/>
-          </element>
-        </choice>
-      </element>
-    </choice>
-    <!--
-      Insert new diagnostic scalar fields here using the template:
-             element scalar_field {
-                 attribute rank { "0" },
-                 attribute name { "NewFieldName" },
-                 (
-                    element diagnostic {
-                       internal_algorithm,
-                       velocity_mesh_choice,
-                       diagnostic_scalar_field
-                    }|
-                    element aliased {
-                       generic_aliased_field
-                    }
-                 )
-             }
-    -->
-  </define>
-  <!-- This is the choice of additional vector field to be solved for -->
-  <define name="vector_field_choice">
-    <!--
-      The first is a generic field, which may be used for any user-defined field
-      that FLUIDITY knows nothing about, or a generic diagnostic
-      Prognostic vector fields are not possible (other than velocity and those known fields below).
-    -->
-    <choice>
-      <element name="vector_field">
-        <a:documentation>Generic field variable (vector)</a:documentation>
-        <attribute name="rank">
-          <value>1</value>
-        </attribute>
-        <attribute name="name">
-          <data type="string"/>
-        </attribute>
-        <optional>
-          <element name="dimension">
-            <a:documentation>If this is not set, the dimension of the vector field is
-that set by /geometry/dimension</a:documentation>
-            <ref name="integer"/>
-          </element>
-        </optional>
-        <choice>
-          <a:documentation>Field type</a:documentation>
-          <element name="prescribed">
-            <ref name="mesh_choice"/>
-            <ref name="prescribed_vector_field"/>
-          </element>
-          <element name="aliased">
-            <ref name="generic_aliased_field"/>
-          </element>
-          <element name="diagnostic">
-            <ref name="vector_diagnostic_algorithms"/>
-            <ref name="velocity_mesh_choice"/>
-            <ref name="diagnostic_vector_field"/>
-          </element>
-        </choice>
-      </element>
-      <!--
-        
-        - - List of fields that are primarily prognostic,
-           but can be aliased.
-        - - The list is in order of most frequently used.
-        
-      -->
-      <element name="___Prognostic_fields_below___">
-        <a:documentation>Prescribed vector fields below this</a:documentation>
-        <empty/>
-      </element>
-      <!--
-        
-        - - List of fields that are primarily prescribed,
-           but can be aliased. An example is Maximum bed shear stress.
-        - - The list is in order of most frequently used.
-        
-      -->
-      <element name="___Prescribed_fields_below___">
-        <a:documentation>Prescribed vector fields below this</a:documentation>
-        <empty/>
-      </element>
-      <element name="vector_field">
-        <a:documentation>Prescribed vector field from commuting projection</a:documentation>
-        <attribute name="name">
-          <value>PrescribedVelocityFromCommutingProjection</value>
-        </attribute>
-        <attribute name="rank">
-          <value>1</value>
-        </attribute>
-        <element name="prescribed">
-          <ref name="velocity_mesh_choice"/>
-          <element name="python">
-            <a:documentation>Field to project from (evaluated at Gauss points)
-Python function prescribing dimensional vector input. Functions should be of the form:
-
- def val(X, t):
-    # Function code
-    return # Return value
-
-where X and the return value are tuples of length geometry dimension.</a:documentation>
-            <ref name="python_code"/>
-          </element>
-          <ref name="prescribed_output_options"/>
-          <ref name="prescribed_vector_stat_options"/>
-        </element>
-      </element>
-      <!--
-        
-        Insert new prescribed vector fields here using the template:
-               element vector_field {
-                   attribute rank { "1" },
-                   attribute name { "NewFieldName" },
-                   (
-                      element prescribed {
-                         mesh_choice,
-                         prescribed_vector_field
-                      }|
-                      element aliased {
-                         generic_aliased_field
-                      }
-                   )
-               }
-        
-        - - Last is a list of fields that are primarily diagnostic,
-           but can be aliased. An example is Tidal Range.
-        - - The list is in order of most frequently used.
-        
-      -->
-      <element name="___Diagnostic_Fields_Below___">
-        <a:documentation>Diagnostic vector fields below this</a:documentation>
-        <empty/>
-      </element>
-      <element name="vector_field">
-<<<<<<< HEAD
         <a:documentation>Absolute Difference between two vector fields.
 
 Both fields must be in this material_phase.
@@ -4854,8 +2755,6 @@
         </choice>
       </element>
       <element name="vector_field">
-=======
->>>>>>> 7e17eb3d
         <a:documentation>Galerkin projection of one field onto another mesh.
 
 The field must be in this material_phase.
