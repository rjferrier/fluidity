--- conflicted
+++ resolved
@@ -16,11 +16,8 @@
   <include href="embedded_models.rng"/>
   <include href="flredecomp.rng"/>
   <include href="porous_media.rng"/>
-<<<<<<< HEAD
   <include href="multiphase_interaction.rng"/>
-=======
   <include href="equation_of_state.rng"/>
->>>>>>> 41df6e25
   <start>
     <element name="fluidity_options">
       <a:documentation>The root node of the options dictionary.</a:documentation>
