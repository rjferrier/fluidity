<?xml version="1.0" encoding="UTF-8"?>
<grammar xmlns:a="http://relaxng.org/ns/compatibility/annotations/1.0" xmlns="http://relaxng.org/ns/structure/1.0" datatypeLibrary="http://www.w3.org/2001/XMLSchema-datatypes">
  <include href="spud_base.rng"/>
  <include href="adaptivity_options.rng"/>
  <include href="diagnostic_algorithms.rng"/>
  <include href="input_output.rng"/>
  <include href="solvers.rng"/>
  <include href="stabilisation.rng"/>
  <include href="reduced_model.rng"/>
  <include href="mesh_options.rng"/>
  <include href="physical_parameters.rng"/>
  <include href="prognostic_field_options.rng"/>
  <include href="prescribed_field_options.rng"/>
  <include href="spatial_discretisation.rng"/>
  <include href="temporal_discretisation.rng"/>
  <include href="embedded_models.rng"/>
  <include href="flredecomp.rng"/>
  <include href="porous_media.rng"/>
  <include href="multiphase_interaction.rng"/>
  <include href="equation_of_state.rng"/>
  <start>
    <element name="fluidity_options">
      <a:documentation>The root node of the options dictionary.</a:documentation>
      <ref name="comment"/>
      <element name="simulation_name">
        <a:documentation>Model output files are named according to the simulation
name, e.g. [simulation_name]_0.vtu. Non-standard
characters in the simulation name should be avoided.</a:documentation>
        <ref name="anystring"/>
      </element>
      <element name="problem_type">
        <a:documentation>Option problem_type does not change the tree.  It is just used for options checking.</a:documentation>
        <element name="string_value">
          <!--
            Lines is a hint to the gui about the size of the text box.
            It is not an enforced limit on string length.
          -->
          <attribute name="lines">
            <value>1</value>
          </attribute>
          <choice>
            <value>fluids</value>
            <value>oceans</value>
            <value>multimaterial</value>
            <value>stokes</value>
            <value>large_scale_ocean_options</value>
            <value>foams</value>
            <value>multiphase</value>
          </choice>
        </element>
        <ref name="comment"/>
      </element>
      <ref name="geometry"/>
      <element name="io">
        <a:documentation>Input/output options</a:documentation>
        <element name="dump_format">
          <a:documentation>Format for dump files. Only vtk for now.</a:documentation>
          <element name="string_value">
            <value>vtk</value>
          </element>
        </element>
        <choice>
          <element name="dump_period">
            <a:documentation>Period between dumps in time units.

Specifies the period between each dump of the solution to disk.
A value of 0.0 indicates that there would be a dump at every timestep.</a:documentation>
            <choice>
              <element name="constant">
                <ref name="real"/>
              </element>
              <element name="python">
                <a:documentation>Python function prescribing real input. Functions should be of the form:

 def val(t):
    # Function code
    return # Return value

</a:documentation>
                <ref name="python_code"/>
              </element>
            </choice>
          </element>
          <element name="dump_period_in_timesteps">
            <a:documentation>Dump period, in timesteps.

Specifies the number of timesteps between each dump of the solution to disk.
A value of 0 indicates a dump at every timestep.</a:documentation>
            <choice>
              <element name="constant">
                <ref name="integer"/>
              </element>
              <element name="python">
                <a:documentation>Python function prescribing integer input. Functions should be of the form:

 def val(t):
    # Function code
    return # Return value

</a:documentation>
                <ref name="python_code"/>
              </element>
            </choice>
          </element>
        </choice>
        <optional>
          <element name="disable_dump_at_start">
            <a:documentation>Disable dump at simulation start</a:documentation>
            <ref name="comment"/>
          </element>
        </optional>
        <optional>
          <element name="disable_dump_at_end">
            <a:documentation>Disable dump at simulation end</a:documentation>
            <ref name="comment"/>
          </element>
        </optional>
        <optional>
          <!-- every CPUDUM seconds write results to disc. -->
          <element name="cpu_dump_period">
            <a:documentation>This is usually disabled.</a:documentation>
            <ref name="real"/>
          </element>
        </optional>
        <optional>
          <element name="wall_time_dump_period">
            <a:documentation>The period between dumps in walltime seconds. This is usually disabled.</a:documentation>
            <ref name="real"/>
          </element>
        </optional>
        <optional>
          <element name="max_dump_file_count">
            <a:documentation>Number of dumps before we overwrite previous dumps.</a:documentation>
            <ref name="integer"/>
          </element>
        </optional>
        <choice>
          <element name="output_mesh">
            <a:documentation>The mesh on to which all the fields will be
interpolated for VTK output.</a:documentation>
            <attribute name="name">
              <value>VelocityMesh</value>
            </attribute>
          </element>
          <element name="output_mesh">
            <a:documentation>The mesh on to which all the fields will be
interpolated for VTK output.</a:documentation>
            <attribute name="name">
              <value>PressureMesh</value>
            </attribute>
          </element>
          <element name="output_mesh">
            <a:documentation>The mesh on to which all the fields will be
interpolated for VTK output.</a:documentation>
            <attribute name="name">
              <value>CoordinateMesh</value>
            </attribute>
          </element>
          <element name="output_mesh">
            <a:documentation>The mesh on to which all the fields will be
interpolated for VTK output.</a:documentation>
            <attribute name="name">
              <data type="string"/>
            </attribute>
          </element>
        </choice>
        <optional>
          <element name="convergence">
            <a:documentation>Options for convergence analysis.</a:documentation>
            <optional>
              <element name="convergence_file">
                <a:documentation>Whether to enable the creation of a convergence
file, giving details of the convergence of each
field over the global nonlinear iteration loop.
The .convergence file is in the same format as the .stat file.</a:documentation>
                <ref name="comment"/>
              </element>
            </optional>
            <optional>
              <element name="convergence_vtus">
                <a:documentation>Write state to a vtu on every iteration.

This is a useful debugging tool if things are not converging.
To prevent an excessive number of files being accumulated previous
timestep files will be overwritten hence it is best to use
in conjunction with /timestepping/nonlinear_iterations/terminate_if_not_converged</a:documentation>
                <ref name="comment"/>
              </element>
            </optional>
          </element>
        </optional>
        <optional>
          <element name="checkpointing">
            <a:documentation>Whether to enable dumping of checkpointing output.

See http://amcg.ese.ic.ac.uk/index.php?title=Local:Checkpointing_from_new_options</a:documentation>
            <element name="checkpoint_period_in_dumps">
              <a:documentation>Checkpointing period, in dumps. Non-negative value
required. A value of zero indicates that checkpoints
should be created at every dump. If
/io/max_dumpfile_count is exceeded then earlier
checkpoints may be overwritten.</a:documentation>
              <ref name="integer"/>
            </element>
            <optional>
              <element name="checkpoint_at_start">
                <a:documentation>Enable to checkpoint at simulation start.</a:documentation>
                <ref name="comment"/>
              </element>
            </optional>
            <optional>
              <element name="checkpoint_at_end">
                <a:documentation>Enable to force a checkpoint at simulation end.</a:documentation>
                <ref name="comment"/>
              </element>
            </optional>
            <ref name="comment"/>
          </element>
        </optional>
        <element name="stat">
          <a:documentation>Diagnostic output (.stat file) options</a:documentation>
          <optional>
            <element name="output_at_start">
              <a:documentation>Enable to write diagnostic output at simulation start</a:documentation>
              <ref name="comment"/>
            </element>
          </optional>
          <optional>
            <element name="output_before_adapts">
              <a:documentation>Enable to write diagnostic output immediately before mesh adapts</a:documentation>
              <ref name="comment"/>
            </element>
          </optional>
          <optional>
            <element name="output_after_adapts">
              <a:documentation>Enable to write diagnostic output immediately after mesh adapts</a:documentation>
              <ref name="comment"/>
            </element>
          </optional>
          <ref name="comment"/>
        </element>
        <optional>
          <element name="detectors">
            <a:documentation>Specification of detectors. Note that when running in parallel the detector output is in binary format even if binary_output is not enabled. When running in serial, although the output is in principle still generated in ascii format if binary_output is not enabled, it is not certain that it is working well. Hence, it is recommended to enable binary_output and work with binary files. </a:documentation>
            <zeroOrMore>
              <choice>
                <element name="static_detector">
                  <a:documentation>A single static detector</a:documentation>
                  <attribute name="name">
                    <data type="string"/>
                  </attribute>
                  <choice>
                    <element name="location">
                      <ref name="real_dim_vector"/>
                    </element>
                    <element name="from_checkpoint_file">
                      <a:documentation>File containing the detectors positions in binary form</a:documentation>
                      <attribute name="file_name">
                        <data type="string"/>
                      </attribute>
                      <element name="format">
                        <a:documentation>The format of the input file containing field data.</a:documentation>
                        <element name="string_value">
                          <value>binary</value>
                        </element>
                      </element>
                    </element>
                  </choice>
                </element>
                <element name="lagrangian_detector">
                  <a:documentation>A single lagrangian detector</a:documentation>
                  <attribute name="name">
                    <data type="string"/>
                  </attribute>
                  <choice>
                    <element name="location">
                      <a:documentation>This is the initial location of a detector that moves with the fluid velocity.</a:documentation>
                      <ref name="real_dim_vector"/>
                    </element>
                    <element name="from_checkpoint_file">
                      <a:documentation>File containing the detectors positions in binary form</a:documentation>
                      <attribute name="file_name">
                        <data type="string"/>
                      </attribute>
                      <element name="format">
                        <a:documentation>The format of the input file containing field data.</a:documentation>
                        <element name="string_value">
                          <value>binary</value>
                        </element>
                      </element>
                    </element>
                  </choice>
                </element>
                <element name="detector_array">
                  <a:documentation>Detectors with their locations specified via a python function or from a file. Allows detector arrays to be added.</a:documentation>
                  <attribute name="name">
                    <data type="string"/>
                  </attribute>
                  <element name="number_of_detectors">
                    <a:documentation>The number of detectors prescribed by the python function.</a:documentation>
                    <ref name="integer"/>
                  </element>
                  <choice>
                    <element name="static">
                      <a:documentation>Create fixed detectors.</a:documentation>
                      <empty/>
                    </element>
                    <element name="lagrangian">
                      <a:documentation>Create detectors which move with the fluid velocity.</a:documentation>
                      <empty/>
                    </element>
                  </choice>
                  <choice>
                    <element name="python">
                      <a:documentation>Python function prescribing dimensional vector input. Functions should be of the form:

 def val(t):
    # Function code
    return # Return value

The return value must have length number_of_detectors.

*** IMPORTANT NOTE ***

The t argument is for future use only - currently detector locations are only set at simulation start.</a:documentation>
                      <ref name="python_code"/>
                    </element>
                    <element name="from_file">
                      <a:documentation>File containing the detectors positions in binary form</a:documentation>
                      <attribute name="file_name">
                        <data type="string"/>
                      </attribute>
                      <element name="format">
                        <a:documentation>The format of the input file containing field data.</a:documentation>
                        <element name="string_value">
                          <value>binary</value>
                        </element>
                      </element>
                    </element>
                    <element name="from_checkpoint_file">
                      <a:documentation>File containing the detectors positions in binary form</a:documentation>
                      <attribute name="file_name">
                        <data type="string"/>
                      </attribute>
                      <element name="format">
                        <a:documentation>The format of the input file containing field data.</a:documentation>
                        <element name="string_value">
                          <value>binary</value>
                        </element>
                      </element>
                    </element>
                  </choice>
                </element>
              </choice>
            </zeroOrMore>
            <choice>
              <element name="fail_outside_domain">
                <a:documentation>By default Fluidity will fail if a detector has left the domain.</a:documentation>
                <empty/>
              </element>
              <element name="write_nan_outside_domain">
                <a:documentation>Enable to write NaN values to detector output if a detector has left the domain.</a:documentation>
                <empty/>
              </element>
            </choice>
            <optional>
              <element name="binary_output">
                <a:documentation>Enable to write detector output in binary format</a:documentation>
                <ref name="comment"/>
              </element>
            </optional>
            <optional>
              <element name="move_with_mesh">
                <a:documentation>Enable to let detectors move with the domain if mesh_movement is enabled.</a:documentation>
                <empty/>
              </element>
            </optional>
            <optional>
              <ref name="lagrangian_timestepping"/>
            </optional>
          </element>
        </optional>
        <optional>
          <element name="log_output">
            <a:documentation>Options to create even more output in the logs:

Note that the main option to control the log output is given on the command line:

-v0  only output error and warnings

-v1  also give "navigational information", to indicate where in the code we currently are

-v2  also give any additional information (mins and maxes of fields, etc.)
</a:documentation>
            <optional>
              <element name="memory_diagnostics">
                <a:documentation>Log all allocates and deallocates done for meshes, fields, sparsities and matrices.

NOTE: Requires -v2</a:documentation>
                <empty/>
              </element>
            </optional>
          </element>
        </optional>
      </element>
      <element name="timestepping">
        <a:documentation>Options dealing with time discretisation</a:documentation>
        <element name="current_time">
          <a:documentation>Current simulation time. At the start of the simulation this
is the start time.</a:documentation>
          <ref name="real"/>
          <optional>
            <element name="time_units">
              <a:documentation>The following excerpt from the Udunits
documentation explains the time unit encoding by
example:

The specification:

seconds since 1992-10-8 15:15:42.5 -6:00

indicates seconds since October 8th, 1992 at 3
hours, 15 minutes and 42.5 seconds in the afternoon
in the time zone which is six hours to the west of
Coordinated Universal Time (i.e.  Mountain Daylight
Time). The time zone specification can also be
written without a colon using one or two-digits
(indicating hours) or three or four digits
(indicating hours and minutes).

Time units are particularly required in situations
where the problem (time-varying) boundary conditions
and/ initial conditions are a function of time as
defined by a calendar.  Examples include atmospheric
forcing and climatology. The current time, specified
above, is zero at the reference data/time.</a:documentation>
              <attribute name="date">
                <data type="string"/>
              </attribute>
            </element>
          </optional>
        </element>
        <element name="timestep">
          <a:documentation>The time step size. If adaptive time stepping is used
then this is the initial time step size.</a:documentation>
          <ref name="real"/>
        </element>
        <element name="finish_time">
          <a:documentation>Simulation time at which the simulation should end.</a:documentation>
          <ref name="real"/>
        </element>
        <optional>
          <element name="final_timestep">
            <a:documentation>Timestep after which the simulation should end.</a:documentation>
            <ref name="integer"/>
          </element>
        </optional>
        <optional>
          <element name="cpu_time_limit">
            <a:documentation>Maximum CPU time (in seconds) before the simulation terminates</a:documentation>
            <ref name="real"/>
          </element>
        </optional>
        <optional>
          <element name="wall_time_limit">
            <a:documentation>Maximum wall time (secs) taken up before
simulation terminates writing results to disc.

This is usually disabled.</a:documentation>
            <ref name="real"/>
          </element>
        </optional>
        <optional>
          <element name="nonlinear_iterations">
            <a:documentation>maximum number of non-linear iterations.

Manual suggests 2</a:documentation>
            <ref name="integer"/>
            <optional>
              <element name="tolerance">
                <a:documentation>tolerance for non-linear iteration.
Manual suggests 1.0E-12</a:documentation>
                <ref name="real"/>
                <choice>
                  <element name="infinity_norm">
                    <a:documentation>Select the norm with which you want the tolerance to be tested.

The infinity norm.</a:documentation>
                    <empty/>
                  </element>
                  <element name="l2_norm">
                    <a:documentation>Select the norm with which you want the tolerance to be tested.

The l2 norm.</a:documentation>
                    <empty/>
                  </element>
                  <element name="cv_l2_norm">
                    <a:documentation>Select the norm with which you want the tolerance to be tested.

The l2 norm evaluated on a control volume mesh.</a:documentation>
                    <empty/>
                  </element>
                </choice>
              </element>
            </optional>
            <optional>
              <element name="terminate_if_not_converged">
                <a:documentation>Terminate the simulation if the number of
nonlinear_iterations is reached
and the tolerance criterion is not met.
This is mostly useful as a debugging option if you
suspect the solution is not converging.</a:documentation>
                <empty/>
              </element>
            </optional>
            <optional>
              <element name="nonlinear_iterations_at_adapt">
                <a:documentation>Number of non-linear iterations for the first time step after adapting the mesh.
This option will work only if the mesh_adaptivity is switched on.</a:documentation>
                <ref name="integer"/>
              </element>
            </optional>
          </element>
        </optional>
        <optional>
          <element name="adaptive_timestep">
            <a:documentation>Vary the timestep according to the courant number.</a:documentation>
            <element name="requested_cfl">
              <a:documentation>The timestep will be adjusted (within the tolerance
and bounds specified) to target this courant
number. Timestep adapts occur at the end of each
timestep and after a mesh adapt.</a:documentation>
              <ref name="real"/>
            </element>
            <ref name="timestep_cfl_number_options"/>
            <optional>
              <element name="minimum_timestep">
                <a:documentation>Minimum time step size.
Manual suggests 0.0</a:documentation>
                <optional>
                  <element name="terminate_if_reached">
                    <a:documentation>If enabled, signals model termination if a timestep less
than or equal to the minimum_timestep is requested. The
model will stop at the end of the timestep in order to
allow for the latest output to be written. </a:documentation>
                    <ref name="comment"/>
                  </element>
                </optional>
                <ref name="real"/>
              </element>
            </optional>
            <optional>
              <element name="maximum_timestep">
                <a:documentation>Maximum time step size.
Manual suggests 1.E+10</a:documentation>
                <ref name="real"/>
              </element>
            </optional>
            <optional>
              <element name="increase_tolerance">
                <a:documentation>The maximum ratio by which the timestep is allowed
to increase in a timestep adapt. e.g., a value of
1.1 indicates that the timestep may be increased by
at most 10%.</a:documentation>
                <ref name="real"/>
              </element>
            </optional>
            <optional>
              <element name="at_first_timestep">
                <a:documentation>Specify whether you want to calculate a new timestep
at the first timestep or not.</a:documentation>
                <empty/>
              </element>
            </optional>
          </element>
        </optional>
        <optional>
          <!-- Preprocessor legacy: STEDER = 0. is equivalent to inactive. -->
          <element name="steady_state">
            <a:documentation>Activate if you want to terminate the simulation once a
steady state is reached.

Enable/disable fields in this check under each field in
steady_state options.</a:documentation>
            <element name="tolerance">
              <a:documentation>Enter the tolerance to which you want a steady state to be judged.</a:documentation>
              <ref name="real"/>
              <choice>
                <element name="infinity_norm">
                  <a:documentation>Select the norm with which you want the tolerance to be tested.

The infinity norm.</a:documentation>
                  <empty/>
                </element>
                <element name="l2_norm">
                  <a:documentation>Select the norm with which you want the tolerance to be tested.

The l2 norm.</a:documentation>
                  <empty/>
                </element>
                <element name="cv_l2_norm">
                  <a:documentation>Select the norm with which you want the tolerance to be tested.

The l2 norm evaluated on a control volume mesh.</a:documentation>
                  <empty/>
                </element>
              </choice>
            </element>
            <optional>
              <element name="acceleration_form">
                <a:documentation>If activated compare the above tolerance to the rate
of change of the fields. Otherwise compare it
directly to the change in the field.</a:documentation>
                <empty/>
              </element>
            </optional>
            <optional>
              <element name="steady_state_file">
                <a:documentation>Write out the changes in the tested fields to a .steady_state
file.</a:documentation>
                <choice>
                  <element name="binary_output">
                    <a:documentation>Write steady state output in binary format</a:documentation>
                    <ref name="comment"/>
                  </element>
                  <element name="plain_text_output">
                    <a:documentation>Write steady state output in plain text format</a:documentation>
                    <ref name="comment"/>
                  </element>
                </choice>
                <ref name="comment"/>
              </element>
            </optional>
          </element>
        </optional>
      </element>
      <optional>
        <ref name="physical_parameter_options"/>
      </optional>
      <oneOrMore>
        <element name="material_phase">
          <a:documentation>The material or phase options</a:documentation>
          <attribute name="name">
            <data type="string"/>
          </attribute>
          <optional>
            <ref name="equation_of_state_options"/>
          </optional>
          <optional>
            <element name="subgridscale_parameterisations">
              <a:documentation>Subgridscale parameterisations</a:documentation>
              <optional>
                <element name="LANS">
                  <a:documentation>Lagrangian-averaged Navier-Stokes equations </a:documentation>
                  <choice>
                    <element name="alpha_isotropic_homogeneous">
                      <a:documentation>smoothing length specified as isotropic homogeneous</a:documentation>
                      <ref name="real"/>
                    </element>
                    <element name="alpha_anisotropic_homogeneous_cartesian">
                      <ref name="real_dim_symmetric_tensor"/>
                    </element>
                  </choice>
                  <!--
                                  (
                                     element leray {
                                        empty
                                     }|
                                     element LANS_momentum_form {
                                        empty
                                     }|
                                     element LANS_stress_form {
                                        empty
                                     }
                                  )
                  -->
                </element>
              </optional>
              <optional>
                <element name="GLS">
                  <a:documentation>This is the generic length scale (vertical turbulence mixed layer) model, 
based here on Warner et al 2005, Ocean Modelling 8:81-113,
which is itself based on the works of Umlauf and Burchard 2003.

The GLS model encodes four individual turbulence closure models which can be chosen via 'option' below.

You will need to make sure that DistanceToTop and DistanceToBottom fields (under geometry/ocean_boundaries) 
are switched on, as well as PerturbationDensity.</a:documentation>
                  <element name="option">
                    <a:documentation>The base GLS option:
1. k-kl which is a variant of Mellor-Yamada 2.5
2. k-epsilon
3. k-omega
4. 'gen' from Warner et al 2005

k-epsilon is recommended.</a:documentation>
                    <element name="string_value">
                      <choice>
                        <value>k-kl</value>
                        <value>k-epsilon</value>
                        <value>k-omega</value>
                        <value>gen</value>
                      </choice>
                    </element>
                  </element>
                  <element name="stability_function">
                    <a:documentation>The stability function choice:
1. KanthaClayson-94 which corresponds to Kantha and Clayson 1994
2. Galperin-88 which corresponds to Galperin et al 1988
3. Canuto-01-A which corresponds to choice A from Canuto et al 2001
4. Canuto-01-B which corresponds to choice B from Canuto et al 2001

Canuto A or B are recommended.</a:documentation>
                    <element name="string_value">
                      <choice>
                        <value>KanthaClayson-94</value>
                        <value>GibsonLaunder-78</value>
                        <value>Canuto-01-A</value>
                        <value>Canuto-01-B</value>
                      </choice>
                    </element>
                  </element>
                  <optional>
                    <element name="wall_function">
                      <a:documentation>The wall function choice:
1. None - pick this unless you're using k-kl
2. Mellor and Yamada (1980) - parabolic shape
3. Burchard (1998) - symmetric linear shape
4. Burchard (2001) - Used for infinitely deep basins
5. Blumberg et al (1992) - open channel flow

See manual for equations.</a:documentation>
                      <element name="string_value">
                        <choice>
                          <value>none</value>
                          <value>MellorYamda</value>
                          <value>Burchard98</value>
                          <value>Burchard01</value>
                          <value>Blumberg</value>
                        </choice>
                      </element>
                    </element>
                  </optional>
                  <optional>
                    <element name="smooth_buoyancy">
                      <a:documentation>Smooth buoyancy frequency before using it?</a:documentation>
                      <empty/>
                    </element>
                  </optional>
                  <optional>
                    <element name="smooth_shear">
                      <a:documentation>Smooth velocity shear before using it?</a:documentation>
                      <empty/>
                    </element>
                  </optional>
                  <optional>
                    <element name="calculate_boundaries">
                      <a:documentation>Do you want the boundary conditions to be set automatically?
Make sure the ocean geometry settings are enabled for this option</a:documentation>
                      <element name="string_value">
                        <choice>
                          <value>neumann</value>
                          <value>dirichlet</value>
                        </choice>
                      </element>
                      <element name="top_surface_ids">
                        <ref name="integer_vector"/>
                      </element>
                      <element name="bottom_surface_ids">
                        <ref name="integer_vector"/>
                      </element>
                    </element>
                  </optional>
                  <optional>
                    <element name="relax_diffusivity">
                      <a:documentation>Perform relaxation of the diffusivity and viscosity in the GLS model.
Value should be &gt;=0 and &lt; 1. 0 is no relaxation (i.e. always use the
most up-to-date value) and 0.9 would represent making the current value
be 0.9*old_value + 0.1*new_value. Default is 0.0
If being used with adaptivity, ensure you switch on interpolation of the 
GLSVerticalDiffusivity and GLSVerticalViscosity fields. You will seg fault
otherwise.</a:documentation>
                      <ref name="real"/>
                    </element>
                  </optional>
                  <optional>
                    <element name="ocean_parameterisation">
                      <a:documentation>Add extra parameterisation for internal wave breaking at base of MLD. This
is based on the same parameterisation in NEMO and smooths the TKE down 
the water column based on an exponential function
Set the two parameters: % of TKE to smooth down and length scale to do this over</a:documentation>
                      <element name="lengthscale">
                        <ref name="real"/>
                      </element>
                      <element name="percentage">
                        <ref name="real"/>
                      </element>
                    </element>
                  </optional>
                  <element name="scalar_field">
                    <a:documentation>Turbulent kinetic energy. Make sure that the Diffusivity tensor field in here is set to diagnostic/internal.</a:documentation>
                    <attribute name="rank">
                      <value>0</value>
                    </attribute>
                    <attribute name="name">
                      <value>GLSTurbulentKineticEnergy</value>
                    </attribute>
                    <choice>
                      <element name="prognostic">
                        <ref name="velocity_mesh_choice"/>
                        <ref name="prognostic_scalar_field"/>
                        <element name="minimum_value">
                          <a:documentation>Minimum value of TKE in m2s2. A typical value will be around 1e-6</a:documentation>
                          <ref name="real"/>
                        </element>
                      </element>
                      <element name="aliased">
                        <ref name="generic_aliased_field"/>
                      </element>
                    </choice>
                  </element>
                  <element name="scalar_field">
                    <a:documentation>Generic second equation used in GLS. 
Make sure that the Diffusivity tensor field in here is set to diagnostic/internal.</a:documentation>
                    <attribute name="rank">
                      <value>0</value>
                    </attribute>
                    <attribute name="name">
                      <value>GLSGenericSecondQuantity</value>
                    </attribute>
                    <choice>
                      <element name="prognostic">
                        <ref name="velocity_mesh_choice"/>
                        <ref name="prognostic_scalar_field"/>
                      </element>
                      <element name="aliased">
                        <ref name="generic_aliased_field"/>
                      </element>
                    </choice>
                  </element>
                  <element name="tensor_field">
                    <a:documentation>Background viscosity</a:documentation>
                    <attribute name="rank">
                      <value>2</value>
                    </attribute>
                    <attribute name="name">
                      <value>GLSBackgroundViscosity</value>
                    </attribute>
                    <element name="prescribed">
                      <ref name="mesh_choice"/>
                      <ref name="prescribed_tensor_field"/>
                    </element>
                  </element>
                  <element name="tensor_field">
                    <a:documentation>Background diffusivity</a:documentation>
                    <attribute name="rank">
                      <value>2</value>
                    </attribute>
                    <attribute name="name">
                      <value>GLSBackgroundDiffusivity</value>
                    </attribute>
                    <element name="prescribed">
                      <ref name="mesh_choice"/>
                      <ref name="prescribed_tensor_field"/>
                    </element>
                  </element>
                  <element name="tensor_field">
                    <a:documentation>Eddy viscosity K_M</a:documentation>
                    <attribute name="rank">
                      <value>2</value>
                    </attribute>
                    <attribute name="name">
                      <value>GLSEddyViscosityKM</value>
                    </attribute>
                    <choice>
                      <element name="diagnostic">
                        <ref name="internal_algorithm"/>
                        <ref name="velocity_mesh_choice"/>
                        <ref name="diagnostic_scalar_field"/>
                      </element>
                      <element name="aliased">
                        <ref name="generic_aliased_field"/>
                      </element>
                    </choice>
                  </element>
                  <element name="tensor_field">
                    <a:documentation>Eddy diffusivity K_H</a:documentation>
                    <attribute name="rank">
                      <value>2</value>
                    </attribute>
                    <attribute name="name">
                      <value>GLSEddyDiffusivityKH</value>
                    </attribute>
                    <choice>
                      <element name="diagnostic">
                        <ref name="internal_algorithm"/>
                        <ref name="velocity_mesh_choice"/>
                        <ref name="diagnostic_scalar_field"/>
                      </element>
                      <element name="aliased">
                        <ref name="generic_aliased_field"/>
                      </element>
                    </choice>
                  </element>
                  <optional>
                    <element name="scalar_field">
                      <a:documentation>Length scale (a diagnostic with GLS)</a:documentation>
                      <attribute name="rank">
                        <value>0</value>
                      </attribute>
                      <attribute name="name">
                        <value>GLSLengthScale</value>
                      </attribute>
                      <choice>
                        <element name="diagnostic">
                          <ref name="internal_algorithm"/>
                          <ref name="velocity_mesh_choice"/>
                          <ref name="diagnostic_scalar_field"/>
                        </element>
                        <element name="aliased">
                          <ref name="generic_aliased_field"/>
                        </element>
                      </choice>
                    </element>
                  </optional>
                  <optional>
                    <element name="scalar_field">
                      <a:documentation>Unedited TKE. The TKE filed has the upper and lower surfaces
altered with Dirichlet conditions for ouput. This is the
unedited surface.</a:documentation>
                      <attribute name="rank">
                        <value>0</value>
                      </attribute>
                      <attribute name="name">
                        <value>GLSTurbulentKineticEnergyOriginal</value>
                      </attribute>
                      <choice>
                        <element name="diagnostic">
                          <ref name="internal_algorithm"/>
                          <ref name="velocity_mesh_choice"/>
                          <ref name="diagnostic_scalar_field"/>
                        </element>
                        <element name="aliased">
                          <ref name="generic_aliased_field"/>
                        </element>
                      </choice>
                    </element>
                  </optional>
                  <optional>
                    <element name="scalar_field">
                      <a:documentation>Buoyancy frequency</a:documentation>
                      <attribute name="rank">
                        <value>0</value>
                      </attribute>
                      <attribute name="name">
                        <value>GLSBuoyancyFrequency</value>
                      </attribute>
                      <choice>
                        <element name="diagnostic">
                          <ref name="internal_algorithm"/>
                          <ref name="velocity_mesh_choice"/>
                          <ref name="diagnostic_scalar_field"/>
                        </element>
                        <element name="aliased">
                          <ref name="generic_aliased_field"/>
                        </element>
                      </choice>
                    </element>
                  </optional>
                  <optional>
                    <element name="scalar_field">
                      <a:documentation>Velocity shear</a:documentation>
                      <attribute name="rank">
                        <value>0</value>
                      </attribute>
                      <attribute name="name">
                        <value>GLSVelocityShear</value>
                      </attribute>
                      <choice>
                        <element name="diagnostic">
                          <ref name="internal_algorithm"/>
                          <ref name="velocity_mesh_choice"/>
                          <ref name="diagnostic_scalar_field"/>
                        </element>
                        <element name="aliased">
                          <ref name="generic_aliased_field"/>
                        </element>
                      </choice>
                    </element>
                  </optional>
                  <optional>
                    <element name="scalar_field">
                      <a:documentation>Shear production P</a:documentation>
                      <attribute name="rank">
                        <value>0</value>
                      </attribute>
                      <attribute name="name">
                        <value>GLSShearProduction</value>
                      </attribute>
                      <choice>
                        <element name="diagnostic">
                          <ref name="internal_algorithm"/>
                          <ref name="velocity_mesh_choice"/>
                          <ref name="diagnostic_scalar_field"/>
                        </element>
                        <element name="aliased">
                          <ref name="generic_aliased_field"/>
                        </element>
                      </choice>
                    </element>
                  </optional>
                  <optional>
                    <element name="scalar_field">
                      <a:documentation>Buoyancy production B</a:documentation>
                      <attribute name="rank">
                        <value>0</value>
                      </attribute>
                      <attribute name="name">
                        <value>GLSBuoyancyProduction</value>
                      </attribute>
                      <choice>
                        <element name="diagnostic">
                          <ref name="internal_algorithm"/>
                          <ref name="velocity_mesh_choice"/>
                          <ref name="diagnostic_scalar_field"/>
                        </element>
                        <element name="aliased">
                          <ref name="generic_aliased_field"/>
                        </element>
                      </choice>
                    </element>
                  </optional>
                  <optional>
                    <element name="scalar_field">
                      <a:documentation>Dissipation epsilon</a:documentation>
                      <attribute name="rank">
                        <value>0</value>
                      </attribute>
                      <attribute name="name">
                        <value>GLSDissipationEpsilon</value>
                      </attribute>
                      <choice>
                        <element name="diagnostic">
                          <ref name="internal_algorithm"/>
                          <ref name="velocity_mesh_choice"/>
                          <ref name="diagnostic_scalar_field"/>
                        </element>
                        <element name="aliased">
                          <ref name="generic_aliased_field"/>
                        </element>
                      </choice>
                    </element>
                  </optional>
                  <optional>
                    <element name="scalar_field">
                      <a:documentation>Stability function S_M</a:documentation>
                      <attribute name="rank">
                        <value>0</value>
                      </attribute>
                      <attribute name="name">
                        <value>GLSStabilityFunctionSM</value>
                      </attribute>
                      <choice>
                        <element name="diagnostic">
                          <ref name="internal_algorithm"/>
                          <ref name="velocity_mesh_choice"/>
                          <ref name="diagnostic_scalar_field"/>
                        </element>
                        <element name="aliased">
                          <ref name="generic_aliased_field"/>
                        </element>
                      </choice>
                    </element>
                  </optional>
                  <optional>
                    <element name="scalar_field">
                      <a:documentation>Stability function S_H</a:documentation>
                      <attribute name="rank">
                        <value>0</value>
                      </attribute>
                      <attribute name="name">
                        <value>GLSStabilityFunctionSH</value>
                      </attribute>
                      <choice>
                        <element name="diagnostic">
                          <ref name="internal_algorithm"/>
                          <ref name="velocity_mesh_choice"/>
                          <ref name="diagnostic_scalar_field"/>
                        </element>
                        <element name="aliased">
                          <ref name="generic_aliased_field"/>
                        </element>
                      </choice>
                    </element>
                  </optional>
                  <optional>
                    <element name="scalar_field">
                      <a:documentation>Source1 - TKE source term</a:documentation>
                      <attribute name="rank">
                        <value>0</value>
                      </attribute>
                      <attribute name="name">
                        <value>GLSSource1</value>
                      </attribute>
                      <choice>
                        <element name="diagnostic">
                          <ref name="internal_algorithm"/>
                          <ref name="velocity_mesh_choice"/>
                          <ref name="diagnostic_scalar_field"/>
                        </element>
                        <element name="aliased">
                          <ref name="generic_aliased_field"/>
                        </element>
                      </choice>
                    </element>
                  </optional>
                  <optional>
                    <element name="scalar_field">
                      <a:documentation>Source2 - Second Quantity source term</a:documentation>
                      <attribute name="rank">
                        <value>0</value>
                      </attribute>
                      <attribute name="name">
                        <value>GLSSource2</value>
                      </attribute>
                      <choice>
                        <element name="diagnostic">
                          <ref name="internal_algorithm"/>
                          <ref name="velocity_mesh_choice"/>
                          <ref name="diagnostic_scalar_field"/>
                        </element>
                        <element name="aliased">
                          <ref name="generic_aliased_field"/>
                        </element>
                      </choice>
                    </element>
                  </optional>
                  <optional>
                    <element name="scalar_field">
                      <a:documentation>Absorption1 - TKE absorption term</a:documentation>
                      <attribute name="rank">
                        <value>0</value>
                      </attribute>
                      <attribute name="name">
                        <value>GLSAbsorption1</value>
                      </attribute>
                      <choice>
                        <element name="diagnostic">
                          <ref name="internal_algorithm"/>
                          <ref name="velocity_mesh_choice"/>
                          <ref name="diagnostic_scalar_field"/>
                        </element>
                        <element name="aliased">
                          <ref name="generic_aliased_field"/>
                        </element>
                      </choice>
                    </element>
                  </optional>
                  <optional>
                    <element name="scalar_field">
                      <a:documentation>Absorption2 - Second Quantity absorption term</a:documentation>
                      <attribute name="rank">
                        <value>0</value>
                      </attribute>
                      <attribute name="name">
                        <value>GLSAbsorption2</value>
                      </attribute>
                      <choice>
                        <element name="diagnostic">
                          <ref name="internal_algorithm"/>
                          <ref name="velocity_mesh_choice"/>
                          <ref name="diagnostic_scalar_field"/>
                        </element>
                        <element name="aliased">
                          <ref name="generic_aliased_field"/>
                        </element>
                      </choice>
                    </element>
                  </optional>
                  <optional>
                    <element name="scalar_field">
                      <a:documentation>GLS Wall function</a:documentation>
                      <attribute name="rank">
                        <value>0</value>
                      </attribute>
                      <attribute name="name">
                        <value>GLSWallFunction</value>
                      </attribute>
                      <choice>
                        <element name="diagnostic">
                          <ref name="internal_algorithm"/>
                          <ref name="velocity_mesh_choice"/>
                          <ref name="diagnostic_scalar_field"/>
                        </element>
                        <element name="aliased">
                          <ref name="generic_aliased_field"/>
                        </element>
                      </choice>
                    </element>
                  </optional>
                  <optional>
                    <element name="scalar_field">
                      <a:documentation>Vertical eddy viscosity</a:documentation>
                      <attribute name="rank">
                        <value>0</value>
                      </attribute>
                      <attribute name="name">
                        <value>GLSVerticalViscosity</value>
                      </attribute>
                      <choice>
                        <element name="diagnostic">
                          <ref name="internal_algorithm"/>
                          <ref name="velocity_mesh_choice"/>
                          <ref name="diagnostic_scalar_field"/>
                        </element>
                        <element name="aliased">
                          <ref name="generic_aliased_field"/>
                        </element>
                      </choice>
                    </element>
                  </optional>
                  <optional>
                    <element name="scalar_field">
                      <a:documentation>Vertical eddy diffusivity</a:documentation>
                      <attribute name="rank">
                        <value>0</value>
                      </attribute>
                      <attribute name="name">
                        <value>GLSVerticalDiffusivity</value>
                      </attribute>
                      <choice>
                        <element name="diagnostic">
                          <ref name="internal_algorithm"/>
                          <ref name="velocity_mesh_choice"/>
                          <ref name="diagnostic_scalar_field"/>
                        </element>
                        <element name="aliased">
                          <ref name="generic_aliased_field"/>
                        </element>
                      </choice>
                    </element>
                  </optional>
                </element>
              </optional>
              <optional>
                <element name="Mellor_Yamada">
                  <element name="scalar_field">
                    <a:documentation>Kinetic Energy</a:documentation>
                    <attribute name="rank">
                      <value>0</value>
                    </attribute>
                    <attribute name="name">
                      <value>KineticEnergy</value>
                    </attribute>
                    <choice>
                      <element name="prognostic">
                        <ref name="velocity_mesh_choice"/>
                        <ref name="prognostic_scalar_field"/>
                      </element>
                      <element name="aliased">
                        <ref name="generic_aliased_field"/>
                      </element>
                    </choice>
                  </element>
                  <element name="scalar_field">
                    <a:documentation>Turbulent Length Scale x Kinetic Energy</a:documentation>
                    <attribute name="rank">
                      <value>0</value>
                    </attribute>
                    <attribute name="name">
                      <value>TurbulentLengthScalexKineticEnergy</value>
                    </attribute>
                    <choice>
                      <element name="prognostic">
                        <ref name="velocity_mesh_choice"/>
                        <ref name="prognostic_scalar_field"/>
                      </element>
                      <element name="aliased">
                        <ref name="generic_aliased_field"/>
                      </element>
                    </choice>
                  </element>
                  <optional>
                    <element name="scalar_field">
                      <a:documentation>Vertical Viscosity</a:documentation>
                      <attribute name="rank">
                        <value>0</value>
                      </attribute>
                      <attribute name="name">
                        <value>VerticalViscosity</value>
                      </attribute>
                      <choice>
                        <element name="diagnostic">
                          <ref name="internal_algorithm"/>
                          <ref name="velocity_mesh_choice"/>
                          <ref name="diagnostic_scalar_field"/>
                        </element>
                        <element name="aliased">
                          <ref name="generic_aliased_field"/>
                        </element>
                      </choice>
                    </element>
                  </optional>
                  <optional>
                    <element name="scalar_field">
                      <a:documentation>Vertical Diffusivity of Temperature</a:documentation>
                      <attribute name="rank">
                        <value>0</value>
                      </attribute>
                      <attribute name="name">
                        <value>VerticalDiffusivity</value>
                      </attribute>
                      <choice>
                        <element name="diagnostic">
                          <ref name="internal_algorithm"/>
                          <ref name="velocity_mesh_choice"/>
                          <ref name="diagnostic_scalar_field"/>
                        </element>
                        <element name="aliased">
                          <ref name="generic_aliased_field"/>
                        </element>
                      </choice>
                    </element>
                  </optional>
                </element>
              </optional>
              <optional>
                <element name="prescribed_diffusivity">
                  <a:documentation>Trivial case in which the user supplies the diffusivity.</a:documentation>
                  <element name="tensor_field">
                    <attribute name="rank">
                      <value>2</value>
                    </attribute>
                    <attribute name="name">
                      <value>PrescribedDiffusivity</value>
                    </attribute>
                    <element name="prescribed">
                      <ref name="mesh_choice"/>
                      <ref name="prescribed_tensor_field_no_adapt"/>
                    </element>
                  </element>
                </element>
              </optional>
              <optional>
                <element name="k-epsilon">
                  <a:documentation>Standard k-epsilon turbulence model (see e.g. Ferziger and Peric(2002) p.295).
Solves 2 additional equations for TurbulentDissipation (epsilon) and TurbulentKineticEnergy (k),
in order to close momentum equations.
Generates an isotropic 'eddy viscosity', added to molecular viscosity field, that
carries the influence of turbulence onto the velocity field. See the manual for details.</a:documentation>
                  <element name="scalar_field">
                    <a:documentation>Turbulent kinetic energy (k).
1. 'k_esilon'-type boundary conditions are recommended for this field.
2. Turn on diffusivity, source and absorption diagnostic fields.
3. Use the same mesh as Velocity.</a:documentation>
                    <attribute name="rank">
                      <value>0</value>
                    </attribute>
                    <attribute name="name">
                      <value>TurbulentKineticEnergy</value>
                    </attribute>
                    <choice>
                      <element name="prognostic">
                        <ref name="velocity_mesh_choice"/>
                        <ref name="prognostic_scalar_field"/>
                      </element>
                      <element name="prescribed">
                        <ref name="velocity_mesh_choice"/>
                        <ref name="prescribed_scalar_field"/>
                      </element>
                    </choice>
                  </element>
                  <element name="scalar_field">
                    <a:documentation>TurbulentDissipation (epsilon).
1. 'k_epsilon'-type boundary conditions are recommended for this field.
2. Turn on diffusivity, source and absorption diagnostic fields.
3. Use the same mesh as Velocity.</a:documentation>
                    <attribute name="rank">
                      <value>0</value>
                    </attribute>
                    <attribute name="name">
                      <value>TurbulentDissipation</value>
                    </attribute>
                    <choice>
                      <element name="prognostic">
                        <ref name="velocity_mesh_choice"/>
                        <ref name="prognostic_scalar_field"/>
                      </element>
                      <element name="prescribed">
                        <ref name="velocity_mesh_choice"/>
                        <ref name="prescribed_scalar_field"/>
                      </element>
                    </choice>
                  </element>
                  <element name="tensor_field">
                    <a:documentation>Set the value of the background (laminar) viscosity field here.
Make it small to see the influence of the eddy viscosity.
IMPORTANT: make velocity/viscosity diagnostic.</a:documentation>
                    <attribute name="rank">
                      <value>2</value>
                    </attribute>
                    <attribute name="name">
                      <value>BackgroundViscosity</value>
                    </attribute>
                    <element name="prescribed">
                      <ref name="velocity_mesh_choice"/>
                      <ref name="prescribed_tensor_field"/>
                    </element>
                  </element>
                  <optional>
                    <element name="tensor_field">
                      <a:documentation>Set the value of the background (laminar) diffusivity field here.
This is used to calculate scalar field diffusivities.</a:documentation>
                      <attribute name="rank">
                        <value>2</value>
                      </attribute>
                      <attribute name="name">
                        <value>BackgroundDiffusivity</value>
                      </attribute>
                      <element name="prescribed">
                        <ref name="velocity_mesh_choice"/>
                        <ref name="prescribed_tensor_field"/>
                      </element>
                    </element>
                  </optional>
                  <element name="tensor_field">
                    <a:documentation>Eddy viscosity (turbulent diffusion of velocity).
This is a fictitious isotropic viscosity, added to normal viscosity field, that
carries the influence of turbulence onto the velocity field.</a:documentation>
                    <attribute name="rank">
                      <value>2</value>
                    </attribute>
                    <attribute name="name">
                      <value>EddyViscosity</value>
                    </attribute>
                    <element name="diagnostic">
                      <ref name="internal_algorithm"/>
                      <ref name="velocity_mesh_choice"/>
                      <ref name="diagnostic_tensor_field"/>
                    </element>
                  </element>
                  <element name="scalar_field">
                    <a:documentation>Scalar component of the eddy viscosity tensor.
This will appear in the stat file.</a:documentation>
                    <attribute name="rank">
                      <value>0</value>
                    </attribute>
                    <attribute name="name">
                      <value>ScalarEddyViscosity</value>
                    </attribute>
                    <choice>
                      <element name="diagnostic">
                        <ref name="internal_algorithm"/>
                        <ref name="velocity_mesh_choice"/>
                        <ref name="diagnostic_scalar_field"/>
                      </element>
                      <element name="prescribed">
                        <ref name="velocity_mesh_choice"/>
                        <ref name="prescribed_scalar_field"/>
                      </element>
                    </choice>
                  </element>
                  <element name="scalar_field">
                    <a:documentation>Integral length scale of the turbulence (diagnostic).</a:documentation>
                    <attribute name="rank">
                      <value>0</value>
                    </attribute>
                    <attribute name="name">
                      <value>LengthScale</value>
                    </attribute>
                    <element name="diagnostic">
                      <ref name="internal_algorithm"/>
                      <ref name="velocity_mesh_choice"/>
                      <ref name="diagnostic_scalar_field"/>
                    </element>
                  </element>
                  <element name="scalar_field">
<<<<<<< HEAD
                    <a:documentation>VLES Filter function (diagnostic).</a:documentation>
=======
                    <a:documentation>f_1 damping coefficient for low_Re k-epsilon model
Required for low_Re boundaries. If no low_Re boundaries are present
this will be set to 1.0 throughout the domain and will not
affect the result</a:documentation>
>>>>>>> d5130160
                    <attribute name="rank">
                      <value>0</value>
                    </attribute>
                    <attribute name="name">
<<<<<<< HEAD
                      <value>Filter</value>
=======
                      <value>f_1</value>
>>>>>>> d5130160
                    </attribute>
                    <element name="diagnostic">
                      <ref name="internal_algorithm"/>
                      <ref name="velocity_mesh_choice"/>
                      <ref name="diagnostic_scalar_field"/>
<<<<<<< HEAD
                    </element>
                  </element>
                  <element name="source_absorption">
                    <a:documentation>Select whether source and absorption terms for k and epsilon
are implicit or explicit.</a:documentation>
                    <element name="string_value">
                      <choice>
                        <value>explicit</value>
                        <value>implicit</value>
                      </choice>
                    </element>
                  </element>
                  <optional>
                    <element name="vles">
                      <a:documentation>Select whether this is a VLES or not,
if so then apply LES filtering to the equations.</a:documentation>
                      <empty/>
                    </element>
                  </optional>
                  <element name="lengthscale_limit">
                    <a:documentation>Limit the turbulence lengthscale to within physical bounds (e.g. inlet min dimension).
This helps to prevent instabilities during simulation spin-up.</a:documentation>
=======
                    </element>
                  </element>
                  <element name="scalar_field">
                    <a:documentation>f_2 damping coefficient for low_Re k-epsilon model
Required for low_Re boundaries. If no low_Re boundaries are present
this will be set to 1.0 throughout the domain and will not
affect the result</a:documentation>
                    <attribute name="rank">
                      <value>0</value>
                    </attribute>
                    <attribute name="name">
                      <value>f_2</value>
                    </attribute>
                    <element name="diagnostic">
                      <ref name="internal_algorithm"/>
                      <ref name="velocity_mesh_choice"/>
                      <ref name="diagnostic_scalar_field"/>
                    </element>
                  </element>
                  <element name="scalar_field">
                    <a:documentation>f_mu damping coefficient for low_Re k-epsilon model
Required for low_Re boundaries. If no low_Re boundaries are present
this will be set to 1.0 throughout the domain and will not
affect the result</a:documentation>
                    <attribute name="rank">
                      <value>0</value>
                    </attribute>
                    <attribute name="name">
                      <value>f_mu</value>
                    </attribute>
                    <element name="diagnostic">
                      <ref name="internal_algorithm"/>
                      <ref name="velocity_mesh_choice"/>
                      <ref name="diagnostic_scalar_field"/>
                    </element>
                  </element>
                  <element name="max_damping_value">
                    <a:documentation>Limit the maximum value of damping function values. This helps stability when using low_Re number
boundary conditions. If not using low_Re boundaries this will have no effect. 
Recommended value (default): 10.0</a:documentation>
>>>>>>> d5130160
                    <ref name="real"/>
                  </element>
                  <optional>
                    <element name="scalar_field">
                      <a:documentation>Describes distance to nearest solid wall.
Required for low_Re boundaries.
For simple geometries the simplest method of providing this information is to use a python function.
For complex geometries where this is not possible precursive Eikonal equation or Poisson equation
simulations must be run using Fluidity to determine the values for this field.
Details of how this is done can be found in:
Tucker, P 2011: "Hybrid Hamilton/Jacobi/Poisson wall distance function model"
Elias et al 2007: "Simple finite element-based computation of distance functions in unstructured grids"</a:documentation>
                      <attribute name="rank">
                        <value>0</value>
                      </attribute>
                      <attribute name="name">
                        <value>DistanceToWall</value>
                      </attribute>
                      <element name="prescribed">
                        <ref name="velocity_mesh_choice"/>
                        <ref name="prescribed_scalar_field"/>
                      </element>
                    </element>
                  </optional>
                  <element name="C_mu">
                    <a:documentation>Eddy-viscosity coefficient: nu_T = density * C_mu * k**2 / epsilon.
Recommended value (default): 0.09.</a:documentation>
                    <ref name="real"/>
                  </element>
                  <element name="C_eps_1">
                    <a:documentation>TurbulentDissipation production coefficient.
Recommended value (default): 1.44.</a:documentation>
                    <ref name="real"/>
                  </element>
                  <element name="C_eps_2">
                    <a:documentation>TurbulentDissipation destruction coefficient.
Recommended value (default): 1.92.</a:documentation>
                    <ref name="real"/>
                  </element>
                  <element name="sigma_k">
                    <a:documentation>Turbulent Schmidt number (eddy viscosity coefficient from k equation).
This is also the ratio of eddy viscosity to eddy diffusivity for use in other scalar fields.
Recommended value (default): 1.0.</a:documentation>
                    <ref name="real"/>
                  </element>
                  <element name="sigma_eps">
                    <a:documentation>Turbulent Schmidt number (eddy-viscosity coefficient from epsilon equation).
Recommended value (default): 1.3.</a:documentation>
                    <ref name="real"/>
                  </element>
                  <element name="sigma_p">
                    <a:documentation>The Schmidt number (ratio of viscous diffusion rate to momentum diffusion rate) for 
massive scalar fields, or Prandtl number (ratio of viscous diffusion rate to thermal diffusion rate) 
for thermal fields. This is used to calculate the turbulent buoyancy term.
Recommended value (default): 1.0.</a:documentation>
                    <ref name="real"/>
                  </element>
                  <optional>
                    <element name="implicit_source">
                      <a:documentation>Implicit source term - lump production term into absorbtion so that it is calculated 
implicitly</a:documentation>
                      <empty/>
                    </element>
                  </optional>
                  <optional>
                    <element name="implicit_buoyancy">
                      <a:documentation>Implicit buoyancy term - lump buoyancy term into absorbtion so that it is calculated 
implicitly</a:documentation>
                      <empty/>
                    </element>
                  </optional>
                  <optional>
                    <element name="explicit_absorbtion">
                      <a:documentation>Explicit absorbtion term - lump absorbtion term into source so that it is calculated 
explicitly</a:documentation>
                      <empty/>
                    </element>
                  </optional>
                  <element name="mass_lumping_in_diagnostics">
                    <choice>
                      <element name="lump_mass">
                        <empty/>
                      </element>
                      <element name="solve_using_mass_matrix">
                        <element name="solver">
                          <ref name="linear_solver_options_asym"/>
                        </element>
                      </element>
                    </choice>
                  </element>
                  <optional>
                    <element name="debugging_options">
                      <a:documentation>produce vtu output of individual kk and eps source terms and set prescribed source terms
for k and epsilon fields (for mms tests)</a:documentation>
                      <element name="source_term_output_fields">
                        <a:documentation>output fields for each of the source and absorbtion terms in the k-epsilon 
model</a:documentation>
                        <optional>
                          <element name="scalar_field">
                            <attribute name="rank">
                              <value>0</value>
                            </attribute>
                            <attribute name="name">
                              <value>TurbulentKineticEnergyProduction</value>
                            </attribute>
                            <element name="diagnostic">
                              <ref name="internal_algorithm"/>
                              <ref name="velocity_mesh_choice"/>
                              <ref name="diagnostic_scalar_field"/>
                            </element>
                          </element>
                        </optional>
                        <optional>
                          <element name="scalar_field">
                            <attribute name="rank">
                              <value>0</value>
                            </attribute>
                            <attribute name="name">
                              <value>TurbulentKineticEnergyBuoyancyTerm</value>
                            </attribute>
                            <element name="diagnostic">
                              <ref name="internal_algorithm"/>
                              <ref name="velocity_mesh_choice"/>
                              <ref name="diagnostic_scalar_field"/>
                            </element>
                          </element>
                        </optional>
                        <optional>
                          <element name="scalar_field">
                            <attribute name="rank">
                              <value>0</value>
                            </attribute>
                            <attribute name="name">
                              <value>TurbulentKineticEnergyDestruction</value>
                            </attribute>
                            <element name="diagnostic">
                              <ref name="internal_algorithm"/>
                              <ref name="velocity_mesh_choice"/>
                              <ref name="diagnostic_scalar_field"/>
                            </element>
                          </element>
                        </optional>
                        <optional>
                          <element name="scalar_field">
                            <attribute name="rank">
                              <value>0</value>
                            </attribute>
                            <attribute name="name">
                              <value>TurbulentDissipationProduction</value>
                            </attribute>
                            <element name="diagnostic">
                              <ref name="internal_algorithm"/>
                              <ref name="velocity_mesh_choice"/>
                              <ref name="diagnostic_scalar_field"/>
                            </element>
                          </element>
                        </optional>
                        <optional>
                          <element name="scalar_field">
                            <attribute name="rank">
                              <value>0</value>
                            </attribute>
                            <attribute name="name">
                              <value>TurbulentDissipationBuoyancyTerm</value>
                            </attribute>
                            <element name="diagnostic">
                              <ref name="internal_algorithm"/>
                              <ref name="velocity_mesh_choice"/>
                              <ref name="diagnostic_scalar_field"/>
                            </element>
                          </element>
                        </optional>
                        <optional>
                          <element name="scalar_field">
                            <attribute name="rank">
                              <value>0</value>
                            </attribute>
                            <attribute name="name">
                              <value>TurbulentDissipationDestruction</value>
                            </attribute>
                            <element name="diagnostic">
                              <ref name="internal_algorithm"/>
                              <ref name="velocity_mesh_choice"/>
                              <ref name="diagnostic_scalar_field"/>
                            </element>
                          </element>
                        </optional>
                      </element>
                      <element name="prescribed_source_terms">
                        <a:documentation>Enable to apply prescribed source terms into the k and epsilon equations.
This is useful for MMS tests</a:documentation>
                        <optional>
                          <element name="scalar_field">
                            <attribute name="rank">
                              <value>0</value>
                            </attribute>
                            <attribute name="name">
                              <value>TurbulentKineticEnergyPrescribedSource</value>
                            </attribute>
                            <element name="prescribed">
                              <ref name="velocity_mesh_choice"/>
                              <ref name="prescribed_scalar_field"/>
                            </element>
                          </element>
                        </optional>
                        <optional>
                          <element name="scalar_field">
                            <attribute name="rank">
                              <value>0</value>
                            </attribute>
                            <attribute name="name">
                              <value>TurbulentDissipationPrescribedSource</value>
                            </attribute>
                            <element name="prescribed">
                              <ref name="velocity_mesh_choice"/>
                              <ref name="prescribed_scalar_field"/>
                            </element>
                          </element>
                        </optional>
                      </element>
                      <optional>
                        <element name="disable_production">
                          <a:documentation>enabling this option disables the production term in the k and epsilon equations</a:documentation>
                          <empty/>
                        </element>
                      </optional>
                      <optional>
                        <element name="disable_destruction">
                          <a:documentation>enabling this option disables the destruction term in the k and epsilon equation</a:documentation>
                          <empty/>
                        </element>
                      </optional>
                      <optional>
                        <element name="disable_buoyancy">
                          <a:documentation>enabling this option disables the bouyancy term in the k and epsilon equation</a:documentation>
                          <empty/>
                        </element>
                      </optional>
                      <optional>
                        <element name="enable_lowRe_damping">
                          <a:documentation>enabling this option enables the low-Re number damping functions regardless of whether there is
a low-Re boundary condition</a:documentation>
                          <empty/>
                        </element>
                      </optional>
                      <optional>
                        <element name="zero_reynolds_stress_tensor">
                          <a:documentation>Enabling this option disables feedback from the k-epsilon model back into 
the rest of the model. Reynolds stress tensor is set to zero by zeroing 
EddyViscosity and the added source term, based on k, in the momentum equation.
Hence, Viscosity will always stay as the BackgroundViscosity,
diffusivities will remain at the relevant BackgroundDiffusivity, and the 
momentum equation will be as if there were no turbulence model present. 

ScalarEddyViscosity is still calculated as normal.</a:documentation>
                          <empty/>
                        </element>
                      </optional>
                    </element>
                  </optional>
                </element>
              </optional>
            </element>
          </optional>
          <optional>
            <element name="scalar_field">
              <a:documentation>Pressure</a:documentation>
              <attribute name="rank">
                <value>0</value>
              </attribute>
              <attribute name="name">
                <value>Pressure</value>
              </attribute>
              <choice>
                <a:documentation>Field type</a:documentation>
                <element name="prognostic">
                  <!-- mesh choice with PressureMesh as first option -->
                  <ref name="pressure_mesh_choice"/>
                  <ref name="prognostic_pressure_field"/>
                </element>
                <element name="prescribed">
                  <!-- mesh choice with PressureMesh as first option -->
                  <ref name="pressure_mesh_choice"/>
                  <ref name="prescribed_scalar_field"/>
                </element>
                <element name="diagnostic">
                  <a:documentation>Compute pressure from Density and InternalEnergy
via a compressible equation of state.</a:documentation>
                  <!-- mesh choice with PressureMesh as first option -->
                  <ref name="pressure_mesh_choice"/>
                  <ref name="internal_algorithm"/>
                  <ref name="diagnostic_scalar_field"/>
                </element>
                <element name="aliased">
                  <attribute name="material_phase_name">
                    <data type="string"/>
                  </attribute>
                  <attribute name="field_name">
                    <value>Pressure</value>
                  </attribute>
                </element>
              </choice>
            </element>
          </optional>
          <optional>
            <element name="scalar_field">
              <a:documentation>Density</a:documentation>
              <attribute name="rank">
                <value>0</value>
              </attribute>
              <attribute name="name">
                <value>Density</value>
              </attribute>
              <choice>
                <a:documentation>Field type</a:documentation>
                <element name="diagnostic">
                  <ref name="internal_algorithm"/>
                  <ref name="velocity_mesh_choice"/>
                  <ref name="diagnostic_scalar_field"/>
                </element>
                <element name="prognostic">
                  <ref name="pressure_mesh_choice"/>
                  <ref name="prognostic_density_field"/>
                </element>
                <element name="aliased">
                  <attribute name="material_phase_name">
                    <data type="string"/>
                  </attribute>
                  <attribute name="field_name">
                    <value>Density</value>
                  </attribute>
                </element>
              </choice>
            </element>
          </optional>
          <element name="vector_field">
            <a:documentation>Velocity vector and momentum options</a:documentation>
            <attribute name="rank">
              <value>1</value>
            </attribute>
            <attribute name="name">
              <value>Velocity</value>
            </attribute>
            <choice>
              <a:documentation>Field type</a:documentation>
              <element name="prognostic">
                <ref name="velocity_mesh_choice"/>
                <ref name="prognostic_velocity_field"/>
              </element>
              <element name="prescribed">
                <ref name="velocity_mesh_choice"/>
                <ref name="prescribed_vector_field"/>
              </element>
              <element name="diagnostic">
                <ref name="velocity_mesh_choice"/>
                <ref name="vector_python_diagnostic_algorithm"/>
                <ref name="diagnostic_vector_field"/>
              </element>
              <element name="aliased">
                <attribute name="material_phase_name">
                  <data type="string"/>
                </attribute>
                <attribute name="field_name">
                  <value>Velocity</value>
                </attribute>
              </element>
            </choice>
          </element>
          <zeroOrMore>
            <ref name="scalar_field_choice"/>
          </zeroOrMore>
          <zeroOrMore>
            <ref name="vector_field_choice"/>
          </zeroOrMore>
          <zeroOrMore>
            <ref name="tensor_field_choice"/>
          </zeroOrMore>
          <optional>
            <element name="electrical_properties">
              <a:documentation>Parameters required to model spontaneous electrical potentials in porous media.</a:documentation>
              <choice>
                <element name="conductivity">
                  <a:documentation>Specify electrical conductivity of fluid (S/m).
This assumes that salinity and temperature are not used.</a:documentation>
                  <ref name="real"/>
                </element>
                <element name="conductivity_from_salinity">
                  <a:documentation>Calculate conductivity from fluid salinity</a:documentation>
                  <empty/>
                </element>
                <element name="conductivity_from_salinity_and_temperature">
                  <a:documentation>Calculate conductivity from fluid salinity and temperature</a:documentation>
                  <empty/>
                </element>
              </choice>
              <element name="coupling_coefficients">
                <a:documentation>Various coupling coefficients associated with spontaneous potentials.</a:documentation>
                <optional>
                  <element name="scalar_field">
                    <a:documentation>Electrokinetic coupling coefficient (V/Pa).</a:documentation>
                    <attribute name="rank">
                      <value>0</value>
                    </attribute>
                    <attribute name="name">
                      <value>Electrokinetic</value>
                    </attribute>
                    <choice>
                      <element name="prescribed">
                        <ref name="velocity_mesh_choice"/>
                        <ref name="prescribed_scalar_field_no_adapt"/>
                      </element>
                      <element name="diagnostic">
                        <ref name="velocity_mesh_choice"/>
                        <ref name="scalar_python_diagnostic_algorithm"/>
                        <ref name="diagnostic_scalar_field_no_adapt"/>
                      </element>
                    </choice>
                  </element>
                </optional>
                <optional>
                  <element name="scalar_field">
                    <a:documentation>Thermoelectric coupling coefficient (V/K).</a:documentation>
                    <attribute name="rank">
                      <value>0</value>
                    </attribute>
                    <attribute name="name">
                      <value>Thermoelectric</value>
                    </attribute>
                    <choice>
                      <element name="prescribed">
                        <ref name="velocity_mesh_choice"/>
                        <ref name="prescribed_scalar_field_no_adapt"/>
                      </element>
                      <element name="diagnostic">
                        <ref name="velocity_mesh_choice"/>
                        <ref name="scalar_python_diagnostic_algorithm"/>
                        <ref name="diagnostic_scalar_field_no_adapt"/>
                      </element>
                    </choice>
                  </element>
                </optional>
                <optional>
                  <element name="scalar_field">
                    <a:documentation>Electrochemical coupling coefficient (V.L/mol).</a:documentation>
                    <attribute name="rank">
                      <value>0</value>
                    </attribute>
                    <attribute name="name">
                      <value>Electrochemical</value>
                    </attribute>
                    <choice>
                      <element name="prescribed">
                        <ref name="velocity_mesh_choice"/>
                        <ref name="prescribed_scalar_field_no_adapt"/>
                      </element>
                      <element name="diagnostic">
                        <ref name="velocity_mesh_choice"/>
                        <ref name="scalar_python_diagnostic_algorithm"/>
                        <ref name="diagnostic_scalar_field_no_adapt"/>
                      </element>
                    </choice>
                  </element>
                </optional>
              </element>
              <optional>
                <element name="Saturation_Distribution_Search">
                  <a:documentation>Option to do a saturation distribution search which looks for the
saturation distribution which gives the best fit of electrical potential
to measured data</a:documentation>
                  <choice>
                    <element name="search_criteria_horizontal_well">
                      <a:documentation>Here we specify the extents of the search space in x, y and z directions:</a:documentation>
                      <element name="x_min">
                        <a:documentation>The minimum x-coordinate of the test space</a:documentation>
                        <ref name="real"/>
                      </element>
                      <element name="x_max">
                        <a:documentation>The maximum x-coordinate of the test space</a:documentation>
                        <ref name="real"/>
                      </element>
                      <element name="width">
                        <a:documentation>The initial width of the segments, positioned symmetrically opposite the borehole</a:documentation>
                        <ref name="real"/>
                      </element>
                      <optional>
                        <element name="search_for_width">
                          <a:documentation>Option to search for the optimum width</a:documentation>
                          <ref name="comment"/>
                        </element>
                      </optional>
                      <element name="y_min">
                        <a:documentation>The minimum y-coordinate of the test space</a:documentation>
                        <ref name="real"/>
                      </element>
                      <element name="y_max">
                        <a:documentation>The maximum y-coordinate of the test space</a:documentation>
                        <ref name="real"/>
                      </element>
                      <element name="z_min">
                        <a:documentation>The minimum z-coordinate of the test space,
usually equal to the initial position of the water front</a:documentation>
                        <ref name="real"/>
                      </element>
                      <element name="borehole_x">
                        <a:documentation>x-coordinate of the borehole</a:documentation>
                        <ref name="real"/>
                      </element>
                      <element name="borehole_z">
                        <a:documentation>z-coordinate of the borehole</a:documentation>
                        <ref name="real"/>
                      </element>
                      <element name="z_max">
                        <a:documentation>The maximum z-coordinate of the test space,
probably equal to the location of the borehole</a:documentation>
                        <ref name="real"/>
                      </element>
                      <element name="sections">
                        <a:documentation>The number of sections into which to divide the space</a:documentation>
                        <ref name="integer"/>
                      </element>
                      <element name="initial_step_length">
                        <a:documentation>Initial step length for the Hooke and Jeeves search</a:documentation>
                        <ref name="real"/>
                      </element>
                      <optional>
                        <element name="initial_base_point">
                          <a:documentation>Set initial base_point, perhaps make this optional later.
Starts at the bottom for vertical well!!</a:documentation>
                          <ref name="real_vector"/>
                        </element>
                      </optional>
                      <element name="target_filename">
                        <a:documentation>filename for target file (real potential curve)</a:documentation>
                        <data type="string" datatypeLibrary=""/>
                      </element>
                    </element>
                    <element name="search_criteria_vertical_well">
                      <element name="x_min">
                        <a:documentation>The minimum x-coordinate of the test space</a:documentation>
                        <ref name="real"/>
                      </element>
                      <element name="x_max">
                        <a:documentation>The maximum x-coordinate of the test space</a:documentation>
                        <ref name="real"/>
                      </element>
                      <element name="width">
                        <a:documentation>The initial width of the segments, positioned symmetrically opposite the borehole</a:documentation>
                        <ref name="real"/>
                      </element>
                      <optional>
                        <element name="search_for_width">
                          <a:documentation>Option to search for the optimum width</a:documentation>
                          <ref name="comment"/>
                        </element>
                      </optional>
                      <element name="y_min">
                        <a:documentation>The minimum y-coordinate of the test space,
usually equal to the initial position of the water front</a:documentation>
                        <ref name="real"/>
                      </element>
                      <element name="y_max">
                        <a:documentation>The maximum y-coordinate of the test space,
probably equal to the location of the borehole</a:documentation>
                        <ref name="real"/>
                      </element>
                      <element name="z_min">
                        <a:documentation>The minimum z-coordinate of the test space</a:documentation>
                        <ref name="real"/>
                      </element>
                      <element name="z_max">
                        <a:documentation>The maximum z-coordinate of the test space</a:documentation>
                        <ref name="real"/>
                      </element>
                      <element name="borehole_x">
                        <a:documentation>x-coordinate of the borehole</a:documentation>
                        <ref name="real"/>
                      </element>
                      <element name="borehole_y">
                        <a:documentation>y-coordinate of the borehole</a:documentation>
                        <ref name="real"/>
                      </element>
                      <element name="sections">
                        <a:documentation>The number of sections into which to divide the space</a:documentation>
                        <ref name="integer"/>
                      </element>
                      <element name="initial_step_length">
                        <a:documentation>Initial step length for the Hooke and Jeeves search</a:documentation>
                        <ref name="real"/>
                      </element>
                      <optional>
                        <element name="initial_base_point">
                          <a:documentation>Set initial base_point, perhaps make this optional later</a:documentation>
                          <ref name="real_vector"/>
                        </element>
                      </optional>
                      <element name="target_filename">
                        <a:documentation>filename for target file (real potential curve)</a:documentation>
                        <data type="string" datatypeLibrary=""/>
                      </element>
                    </element>
                  </choice>
                </element>
              </optional>
            </element>
          </optional>
          <optional>
            <element name="multiphase_properties">
              <a:documentation>Phase interaction options for Fluidity's multiphase flow model</a:documentation>
              <ref name="comment"/>
              <optional>
                <element name="particle_diameter">
                  <ref name="real"/>
                </element>
              </optional>
              <optional>
                <element name="effective_conductivity">
                  <a:documentation>If this is the fluid phase, 
the effective conductivity is required 
for the inter-phase heat transfer term.</a:documentation>
                  <ref name="real"/>
                </element>
              </optional>
              <optional>
                <element name="specific_heat">
                  <a:documentation>The specific heat (at constant volume) is required 
for the inter-phase heat transfer term.</a:documentation>
                  <ref name="real"/>
                </element>
              </optional>
            </element>
          </optional>
          <optional>
            <ref name="sediment"/>
          </optional>
        </element>
      </oneOrMore>
      <optional>
        <ref name="mesh_adaptivity_options"/>
      </optional>
      <optional>
        <element name="imported_solids">
          <a:documentation>Information needed are a set of coordinates and 
radius for each particle.</a:documentation>
          <choice>
            <element name="solid_type">
              <attribute name="name">
                <value>cylinders</value>
              </attribute>
              <element name="cylinder_width">
                <ref name="real"/>
              </element>
            </element>
            <element name="solid_type">
              <attribute name="name">
                <value>spheres</value>
              </attribute>
            </element>
            <element name="solid_type">
              <attribute name="name">
                <value>small_spheres</value>
              </attribute>
            </element>
            <element name="solid_type">
              <attribute name="name">
                <value>external_2D_mesh</value>
              </attribute>
              <choice>
                <element name="mapping_type">
                  <attribute name="name">
                    <value>brute_force</value>
                  </attribute>
                  <empty/>
                </element>
                <element name="mapping_type">
                  <attribute name="name">
                    <value>fastest_n_to_n</value>
                  </attribute>
                  <element name="max_number_of_bins_x">
                    <a:documentation>As a rule of thumb, (Xmax-Xmin)/(number of bins_x) should be
greater than (at least twice) the maximum element size
of the fluid mesh (in the region where the particle is).
Same thing applies in Y and Z
directions. Note that in some cases,
choosing the maximum element size for the
whole fluid mesh
might prove to slow down the mapping a
bit.(bins might not have the
optimal size)</a:documentation>
                    <ref name="integer"/>
                  </element>
                  <element name="max_number_of_bins_y">
                    <ref name="integer"/>
                  </element>
                  <element name="max_number_of_bins_z">
                    <ref name="integer"/>
                  </element>
                  <element name="ntry">
                    <ref name="integer"/>
                  </element>
                </element>
              </choice>
              <element name="volume_checking_tol">
                <ref name="real"/>
              </element>
            </element>
            <element name="solid_type">
              <attribute name="name">
                <value>external_3D_mesh</value>
              </attribute>
              <choice>
                <element name="mapping_type">
                  <attribute name="name">
                    <value>brute_force</value>
                  </attribute>
                  <empty/>
                </element>
                <element name="mapping_type">
                  <attribute name="name">
                    <value>fastest_n_to_n</value>
                  </attribute>
                  <element name="max_number_of_bins_x">
                    <a:documentation>As a rule of thumb, (Xmax-Xmin)/(number of bins_x) should be
greater than (at least twice) the maximum element size
of the fluid mesh (in the region where the particle is).
Same thing applies in Y and Z
directions. Note that in some cases,
choosing the maximum element size for the whole fluid mesh 
might prove to slow down the mapping a
bit.(bins might not have the
optimal size)</a:documentation>
                    <ref name="integer"/>
                  </element>
                  <element name="max_number_of_bins_y">
                    <ref name="integer"/>
                  </element>
                  <element name="max_number_of_bins_z">
                    <ref name="integer"/>
                  </element>
                  <element name="ntry">
                    <ref name="integer"/>
                  </element>
                </element>
              </choice>
              <element name="volume_checking_tol">
                <ref name="real"/>
              </element>
            </element>
          </choice>
          <ref name="input_solid_dynamics_choice"/>
          <element name="number_of_particles">
            <ref name="integer"/>
          </element>
          <optional>
            <element name="position_script">
              <ref name="python_code"/>
            </element>
          </optional>
          <optional>
            <element name="radius_script">
              <ref name="python_code"/>
            </element>
          </optional>
          <optional>
            <element name="translation_velocity_script">
              <ref name="python_code"/>
            </element>
          </optional>
          <optional>
            <element name="angular_velocity_script">
              <ref name="python_code"/>
            </element>
          </optional>
          <optional>
            <element name="buoyancy">
              <empty/>
            </element>
          </optional>
          <optional>
            <element name="oneway">
              <empty/>
            </element>
          </optional>
          <element name="solid_concentration_max">
            <ref name="real"/>
          </element>
          <element name="solid_absorption_factor">
            <ref name="real"/>
          </element>
          <element name="solid_density">
            <ref name="real"/>
          </element>
          <optional>
            <element name="use_multimaterials">
              <empty/>
            </element>
          </optional>
          <optional>
            <element name="calculate_total_volume">
              <empty/>
            </element>
          </optional>
          <optional>
            <element name="create_buffer">
              <element name="buffer">
                <ref name="real"/>
              </element>
              <element name="solid_concentration_min">
                <ref name="real"/>
              </element>
              <optional>
                <element name="include_in_drag">
                  <empty/>
                </element>
              </optional>
              <element name="profile1">
                <ref name="real"/>
              </element>
              <element name="profile2">
                <ref name="real"/>
              </element>
              <element name="profile3">
                <ref name="real"/>
                <element name="constant_profile">
                  <ref name="real"/>
                </element>
              </element>
            </element>
          </optional>
          <optional>
            <element name="visualize_solidfluid">
              <empty/>
            </element>
          </optional>
          <optional>
            <element name="use_particle_cfl">
              <empty/>
            </element>
          </optional>
          <optional>
            <element name="calculate_drag">
              <empty/>
            </element>
          </optional>
          <optional>
            <element name="output_drag">
              <empty/>
            </element>
          </optional>
          <optional>
            <element name="output_particle_vtus">
              <empty/>
            </element>
          </optional>
        </element>
      </optional>
      <optional>
        <element name="turbine_model">
          <a:documentation>turbine model</a:documentation>
          <zeroOrMore>
            <element name="turbine">
              <a:documentation>specifies a turbine</a:documentation>
              <attribute name="name">
                <data type="string"/>
              </attribute>
              <choice>
                <a:documentation>Model type</a:documentation>
                <element name="dirichlet">
                  <a:documentation>Enforces the turbine model by using the dirichlet condition.</a:documentation>
                  <element name="boundary_condition_name_1">
                    <a:documentation>Name of the upstream (weak or strong) dirichlet boundary condition where the turbine model shall be applied to.</a:documentation>
                    <attribute name="name">
                      <data type="string"/>
                    </attribute>
                  </element>
                  <element name="boundary_condition_name_2">
                    <a:documentation>Name of the downstream (weak or strong) dirichlet boundary condition where the turbine model shall be applied to.</a:documentation>
                    <attribute name="name">
                      <data type="string"/>
                    </attribute>
                  </element>
                  <element name="free_surface_point_1">
                    <a:documentation>These coordinates define the upstream point where the free surface will be evaluated in order to calculate the head.</a:documentation>
                    <ref name="real_dim_vector"/>
                  </element>
                  <element name="free_surface_point_2">
                    <a:documentation>These coordinate define the downstream point where the free surface will be evaluated in order to calculate the head.</a:documentation>
                    <ref name="real_dim_vector"/>
                  </element>
                  <element name="head_flux">
                    <a:documentation>Python function val(h) takes the head h (=free_surface_point_1-free_surface_point_2) and returns the total flux through turbine (in m^3/s). A return value 
of 0.0 will deactivate the turbine model which results in the dirichlet conditions prescribed at these boundaries.
A flux value will be outflow for boundary_condition_name_1 and inflow for boundary_condition_name_2 and therefore sign(h)==sign(val(h)) should be true to achieve stability.</a:documentation>
                    <ref name="python_code"/>
                  </element>
                </element>
                <element name="flux">
                  <a:documentation>Implements the turbine model by using the fluxes from the discontinues galerkin model. Works only if dg is used. </a:documentation>
                  <choice>
                    <a:documentation>Model type</a:documentation>
                    <element name="penalty">
                      <element name="factor">
                        <a:documentation>Python function val(h) takes the pressure jump h and returns the flux factor between 0 and 1. A return value 
of 0.0 will deactivate the turbine model which results in the dirichlet conditions prescribed at these boundaries 
while a factor of +INF represents a connected domain.</a:documentation>
                        <ref name="python_code"/>
                      </element>
                    </element>
                    <element name="dg">
                      <element name="factor">
                        <a:documentation>Python function val(h) takes the pressure jump h and returns the flux factor between 0 and 1. A return value 
of 0.0 will deactivate the turbine model which results in the dirichlet conditions prescribed at these boundaries 
while a factor of 1 represents a connected domain.</a:documentation>
                        <ref name="python_code"/>
                      </element>
                    </element>
                  </choice>
                  <element name="boundary_condition_name_1">
                    <a:documentation>Name of the upstream (weak or strong) dirichlet boundary condition where the turbine model shall be applied to.</a:documentation>
                    <attribute name="name">
                      <data type="string"/>
                    </attribute>
                  </element>
                  <element name="boundary_condition_name_2">
                    <a:documentation>Name of the downstream (weak or strong) dirichlet boundary condition where the turbine model shall be applied to.</a:documentation>
                    <attribute name="name">
                      <data type="string"/>
                    </attribute>
                  </element>
                  <choice>
                    <element name="always_on">
                      <a:documentation>The turbine is always running. This is mainly used for debugging purposes.</a:documentation>
                      <empty/>
                    </element>
                    <element name="always_off">
                      <a:documentation>The turbine is never running. This is mainly used for debugging purposes.</a:documentation>
                      <empty/>
                    </element>
                  </choice>
                </element>
              </choice>
            </element>
          </zeroOrMore>
        </element>
      </optional>
      <optional>
        <ref name="biology"/>
      </optional>
      <optional>
        <ref name="forcing"/>
      </optional>
      <optional>
        <ref name="reduced_model"/>
      </optional>
      <optional>
        <ref name="porous_media_model"/>
      </optional>
      <optional>
        <ref name="embedded_models"/>
      </optional>
      <optional>
        <ref name="flredecomp"/>
      </optional>
      <optional>
        <ref name="multiphase_interaction"/>
      </optional>
    </element>
  </start>
  <define name="sediment">
    <element name="sediment">
      <a:documentation>A simple sediment model in which different classes of sediment fall 
and diffuse at different rates.</a:documentation>
      <element name="scalar_field">
        <a:documentation>This field is the basis for all sediment fields. Each
sediment class has a sediment field with name
SedimentClassName where ClassName is the name of the
class.

By default, all sediment classes have exactly the same
characteristics, however each class can be given its own
settling velocity, diffusivity and initial condition under
the sediment_class element and this will override the
default specified here.</a:documentation>
        <attribute name="rank">
          <value>0</value>
        </attribute>
        <attribute name="name">
          <value>SedimentTemplate</value>
        </attribute>
        <element name="prognostic">
          <a:documentation>Field type</a:documentation>
          <ref name="velocity_mesh_choice"/>
          <ref name="prognostic_scalar_field"/>
        </element>
        <optional>
          <element name="density">
            <a:documentation>This is the density of this sediment. It will be used
with the sediment concentration in the equation of state.
Density must be specified here or for each sediment class.</a:documentation>
            <ref name="real"/>
          </element>
        </optional>
        <optional>
          <element name="diameter">
            <a:documentation>This is the diameter of the grain in mm.
Diameter must be specified here or under each sediment class.</a:documentation>
            <ref name="real"/>
          </element>
        </optional>
        <optional>
          <element name="porosity">
            <a:documentation>Set porosity to use. Default is 0.3. 1.0 is a sold material.</a:documentation>
            <ref name="real"/>
          </element>
        </optional>
        <optional>
          <element name="erodability">
            <a:documentation>Erodability of the sediment grain. A value of one means that only the
critical shear stress is used to determine if a grain can be put into 
suspension. A value of zero means these grains can never be resuspended.
Default is 1.</a:documentation>
            <ref name="real"/>
          </element>
        </optional>
        <optional>
          <element name="critical_shear_stress">
            <a:documentation>Critical shear stress of a grain. If not switched on a value
will be computed according to the particle Reynolds number and Shield's
criterion. Otherwise inoput a value in Nm-1</a:documentation>
            <ref name="real"/>
          </element>
        </optional>
      </element>
      <element name="scalar_field">
        <a:documentation>This field is the template for the sediment flux
diagnostic which records the flux of sediment through the
domain boundary.</a:documentation>
        <attribute name="rank">
          <value>0</value>
        </attribute>
        <attribute name="name">
          <value>SedimentFluxTemplate</value>
        </attribute>
        <element name="diagnostic">
          <a:documentation>Field type</a:documentation>
          <element name="surface_ids">
            <a:documentation>Surface ids over which to calculate the flux:</a:documentation>
            <ref name="integer_vector"/>
          </element>
          <ref name="velocity_mesh_choice"/>
          <ref name="diagnostic_scalar_field"/>
        </element>
      </element>
      <oneOrMore>
        <element name="sediment_class">
          <attribute name="name">
            <data type="string"/>
          </attribute>
          <zeroOrMore>
            <ref name="initial_condition_scalar"/>
          </zeroOrMore>
          <zeroOrMore>
            <ref name="scalar_boundary_conditions"/>
          </zeroOrMore>
          <optional>
            <element name="tensor_field">
              <a:documentation>Diffusivity for sediment class</a:documentation>
              <attribute name="name">
                <value>Diffusivity</value>
              </attribute>
              <attribute name="rank">
                <value>2</value>
              </attribute>
              <choice>
                <element name="prescribed">
                  <optional>
                    <ref name="mesh_choice"/>
                  </optional>
                  <ref name="prescribed_tensor_field_no_adapt"/>
                </element>
                <element name="diagnostic">
                  <ref name="tensor_python_diagnostic_algorithm"/>
                  <ref name="diagnostic_tensor_field"/>
                </element>
              </choice>
            </element>
          </optional>
          <optional>
            <element name="scalar_field">
              <a:documentation>Velocity at which this sediment sinks through the water column.

This velocity is in the direction of gravity so if the substance
floats upwards, this field should be negative.</a:documentation>
              <attribute name="name">
                <value>SinkingVelocity</value>
              </attribute>
              <attribute name="rank">
                <value>0</value>
              </attribute>
              <element name="prescribed">
                <ref name="prescribed_scalar_field_no_adapt"/>
              </element>
            </element>
          </optional>
          <optional>
            <element name="density">
              <a:documentation>This is the density of this sediment. It will be used
with the sediment concentration in the equation of state.</a:documentation>
              <ref name="real"/>
            </element>
          </optional>
          <optional>
            <element name="diameter">
              <a:documentation>This is the diamter of the grain in mm</a:documentation>
              <ref name="real"/>
            </element>
          </optional>
          <optional>
            <element name="erodability">
              <a:documentation>Erodability of the sediment grain. A value of one means that only the
critical shear stress is used to determine if a grain can be put into 
suspension. A value of zero means these grains can never be resuspended.
Default is 1.</a:documentation>
              <ref name="real"/>
            </element>
          </optional>
          <optional>
            <element name="critical_shear_stress">
              <a:documentation>Critical shear stress of a grain. If not switched on a value
will be computed according to the particle Reynolds number and Shield's
criterion. Otherwise inoput a value in Nm-1</a:documentation>
              <ref name="real"/>
            </element>
          </optional>
        </element>
      </oneOrMore>
    </element>
  </define>
  <define name="prognostic_density_field">
    <optional>
      <ref name="scalar_equation_choice"/>
    </optional>
    <element name="spatial_discretisation">
      <a:documentation>Spatial discretisation options</a:documentation>
      <choice>
        <element name="continuous_galerkin">
          <a:documentation>Continuous Galerkin formulation.</a:documentation>
          <ref name="advection_stabilisation_options"/>
          <element name="advection_terms">
            <a:documentation>Discretisation options for the advection terms.</a:documentation>
            <optional>
              <element name="integrate_advection_by_parts">
                <a:documentation>Integrate the advection terms of the momentum equation by
parts.</a:documentation>
                <ref name="comment"/>
              </element>
            </optional>
          </element>
          <element name="mass_terms">
            <a:documentation>Discretisation options for the mass terms.</a:documentation>
            <optional>
              <element name="lump_mass_matrix">
                <a:documentation>Lump the mass matrix</a:documentation>
                <empty/>
              </element>
            </optional>
          </element>
          <ref name="comment"/>
        </element>
        <ref name="discontinuous_galerkin_options">
          <a:documentation>Discontinuous galerkin formulation</a:documentation>
        </ref>
        <element name="control_volumes">
          <a:documentation>Use a control volume discretisation.</a:documentation>
          <ref name="spatial_control_volume_options"/>
        </element>
      </choice>
      <element name="conservative_advection">
        <a:documentation>Conservative discretisation of field advection equation
 TBETA=1. -- conservative (divergence form)
 TBETA=0. -- non-conservative
 0. &lt; TBETA &lt; 1.</a:documentation>
        <ref name="real"/>
      </element>
    </element>
    <element name="temporal_discretisation">
      <element name="theta">
        <a:documentation>Implicit/explicit control (TTHETA)
 =0.  -- explicit
 =0.5 -- Crank-Nicholson
 =1.  -- implicit</a:documentation>
        <ref name="real"/>
      </element>
      <optional>
        <ref name="temporal_control_volume_options"/>
      </optional>
    </element>
    <optional>
      <choice>
        <element name="solver">
          <a:documentation>Solver</a:documentation>
          <ref name="linear_solver_options_asym"/>
        </element>
        <element name="explicit">
          <a:documentation>Assume this field is being solved explicitly and skip the solver.

ONLY AVAILABLE FOR PURE CONTROL VOLUME SPATIAL DISCRETISATIONS.

Assumes lhs matrix only has diagonal lumped mass (times
density if appropriate for equation)
and divides the rhs by this.</a:documentation>
          <empty/>
        </element>
      </choice>
    </optional>
    <oneOrMore>
      <choice>
        <element name="initial_condition">
          <a:documentation>Initial condition for WholeMesh

Only specify one condition if not using mesh regions.
Otherwise select other initial_condition option, specify region_ids
and distinct names.  Then add extra intial conditions for other regions.</a:documentation>
          <attribute name="name">
            <value>WholeMesh</value>
          </attribute>
          <ref name="input_choice_initial_condition_real"/>
        </element>
        <element name="initial_condition">
          <a:documentation>Multiple initial_conditions are allowed if specifying
different values in different
regions of the mesh (defined by region_ids).  In this case
each initial_condition
requires a distinct name for the options dictionary.</a:documentation>
          <attribute name="name">
            <data type="string" datatypeLibrary=""/>
          </attribute>
          <optional>
            <ref name="region_ids"/>
          </optional>
          <ref name="input_choice_initial_condition_real"/>
        </element>
      </choice>
    </oneOrMore>
    <zeroOrMore>
      <element name="boundary_conditions">
        <a:documentation>Boundary conditions</a:documentation>
        <attribute name="name">
          <data type="string" datatypeLibrary=""/>
        </attribute>
        <element name="surface_ids">
          <a:documentation>Surface id:</a:documentation>
          <ref name="integer_vector"/>
        </element>
        <group>
          <a:documentation>Type</a:documentation>
          <element name="type">
            <attribute name="name">
              <value>dirichlet</value>
            </attribute>
            <optional>
              <element name="apply_weakly">
                <a:documentation>Apply the dirichlet bc weakly.  Available
automatically with discontinuous_galerkin,
and control_volume spatial_discretisations.
If not selected boundary conditions are applied strongly.</a:documentation>
                <optional>
                  <element name="boundary_overwrites_initial_condition">
                    <a:documentation>If the initial condition and boundary conditions
differ, setting this option will cause the initial
condition on the boundary to be overwritten with
the boundary condition. Since you are applying the
boundary condition weakly, you probably do *not*
want this.</a:documentation>
                    <empty/>
                  </element>
                </optional>
              </element>
            </optional>
            <ref name="input_choice_real"/>
          </element>
        </group>
      </element>
    </zeroOrMore>
    <optional>
      <element name="scalar_field">
        <a:documentation>source term</a:documentation>
        <attribute name="name">
          <value>Source</value>
        </attribute>
        <attribute name="rank">
          <value>0</value>
        </attribute>
        <choice>
          <element name="prescribed">
            <ref name="prescribed_scalar_field_no_adapt"/>
            <optional>
              <ref name="recalculation_options"/>
            </optional>
          </element>
          <element name="diagnostic">
            <ref name="internal_algorithm"/>
            <ref name="diagnostic_scalar_field_no_adapt"/>
          </element>
        </choice>
      </element>
    </optional>
    <optional>
      <element name="scalar_field">
        <a:documentation>Absorption term</a:documentation>
        <attribute name="name">
          <value>Absorption</value>
        </attribute>
        <attribute name="rank">
          <value>0</value>
        </attribute>
        <element name="prescribed">
          <ref name="prescribed_scalar_field_no_adapt"/>
        </element>
      </element>
    </optional>
    <ref name="prognostic_scalar_output_options"/>
    <ref name="prognostic_scalar_stat_options"/>
    <ref name="scalar_convergence_options"/>
    <ref name="prognostic_detector_options"/>
    <ref name="scalar_steady_state_options"/>
    <ref name="adaptivity_options_prognostic_scalar_field"/>
    <ref name="interpolation_algorithm_scalar"/>
    <optional>
      <ref name="discrete_properties_algorithm_scalar"/>
    </optional>
    <optional>
      <element name="priority">
        <a:documentation>Set the priority of this field
This determines the order in which scalar_fields are solved for:
 - higher numbers have the highest priority
 - lower numbers (including negative) have the lowest priority
 - default if not set is 0</a:documentation>
        <ref name="integer"/>
      </element>
    </optional>
  </define>
  <define name="geometry">
    <element name="geometry">
      <a:documentation>Options dealing with the specification of geometry</a:documentation>
      <element name="dimension">
        <a:documentation>Dimension of the problem.
&lt;b&gt;This can only be set once&lt;/b&gt;</a:documentation>
        <element name="integer_value">
          <attribute name="rank">
            <value>0</value>
          </attribute>
          <choice>
            <value>3</value>
            <value>2</value>
            <value>1</value>
          </choice>
        </element>
      </element>
      <element name="mesh">
        <a:documentation>The position mesh</a:documentation>
        <attribute name="name">
          <value>CoordinateMesh</value>
        </attribute>
        <ref name="mesh_info"/>
      </element>
      <optional>
        <element name="mesh">
          <a:documentation>The velocity mesh</a:documentation>
          <attribute name="name">
            <value>VelocityMesh</value>
          </attribute>
          <ref name="mesh_info"/>
        </element>
      </optional>
      <optional>
        <element name="mesh">
          <a:documentation>The pressure mesh</a:documentation>
          <attribute name="name">
            <value>PressureMesh</value>
          </attribute>
          <ref name="mesh_info"/>
        </element>
      </optional>
      <zeroOrMore>
        <element name="mesh">
          <attribute name="name">
            <data type="string"/>
          </attribute>
          <ref name="mesh_info"/>
          <optional>
            <element name="exclude_from_mesh_adaptivity">
              <empty/>
            </element>
          </optional>
        </element>
      </zeroOrMore>
      <element name="quadrature">
        <a:documentation>Quadrature</a:documentation>
        <element name="degree">
          <a:documentation>Quadrature degree

note: this specifies the degree of quadrature,
not the number of gauss points</a:documentation>
          <ref name="integer"/>
        </element>
        <optional>
          <element name="surface_degree">
            <a:documentation>Surface quadrature degree

note: this specifies the degree of surface
quadrature not the number of surface gauss points</a:documentation>
            <ref name="integer"/>
          </element>
        </optional>
        <optional>
          <element name="controlvolume_surface_degree">
            <a:documentation>Sets the degree of quadrature on each quadrilateral
face of the control volume. 

Defaults to 1 if
unselected which is the same as pre-new options
behaviour.</a:documentation>
            <ref name="integer"/>
          </element>
        </optional>
        <optional>
          <element name="quadrature_family">
            <a:documentation>Select which family of quadrature rules to use.
The default is family_cools.
family_wandzura allows for degree up to 30
on triangular meshes.
family_grundmann_moeller allows for degree up to
29 on simplicial meshes in arbitrary dimension.</a:documentation>
            <element name="string_value">
              <choice>
                <value>family_cools</value>
                <value>family_grundmann_moeller</value>
                <value>family_wandzura</value>
              </choice>
            </element>
          </element>
        </optional>
      </element>
      <optional>
        <element name="disable_geometric_data_cache">
          <a:documentation>This causes the change of variables associated with each element in 
the mesh to be stored rather than calculated every time it is used. 
This should speed up computations at a cost of some memory. 

The cache is automatically regenerated after mesh movement or 
adaptivity and is automatically disabled for non-linear positions fields.</a:documentation>
          <empty/>
        </element>
      </optional>
      <optional>
        <element name="spherical_earth">
          <a:documentation>Options specifying that the problem is on the surface of the sphere.</a:documentation>
          <choice>
            <element name="linear_mapping">
              <empty/>
            </element>
            <element name="superparametric_mapping">
              <a:documentation>Enabling this option approximates the curvature of the Earth as an
nth degree polynomial, where n is the polynomial degree of the coordinate mesh.</a:documentation>
              <empty/>
            </element>
          </choice>
        </element>
      </optional>
      <optional>
        <element name="ocean_boundaries">
          <a:documentation>Options specifying the top surface and bottom of the domain
used in various ocean calculations.</a:documentation>
          <element name="top_surface_ids">
            <a:documentation>Specify the surface ids that make up the top of the domain,
i.e. the free surface or rigid lid.</a:documentation>
            <ref name="integer_vector"/>
          </element>
          <element name="bottom_surface_ids">
            <a:documentation>Specify the surface ids that make up the bottom.</a:documentation>
            <ref name="integer_vector"/>
          </element>
          <element name="scalar_field">
            <a:documentation>Diagnostic field giving the distance to the top surface.</a:documentation>
            <attribute name="rank">
              <value>0</value>
            </attribute>
            <attribute name="name">
              <value>DistanceToTop</value>
            </attribute>
            <element name="diagnostic">
              <ref name="internal_algorithm"/>
              <element name="mesh">
                <attribute name="name">
                  <value>CoordinateMesh</value>
                </attribute>
              </element>
              <ref name="diagnostic_scalar_field"/>
            </element>
          </element>
          <element name="scalar_field">
            <a:documentation>Diagnostic field giving the distance to ocean bottom.</a:documentation>
            <attribute name="rank">
              <value>0</value>
            </attribute>
            <attribute name="name">
              <value>DistanceToBottom</value>
            </attribute>
            <element name="diagnostic">
              <ref name="internal_algorithm"/>
              <element name="mesh">
                <attribute name="name">
                  <value>CoordinateMesh</value>
                </attribute>
              </element>
              <ref name="diagnostic_scalar_field"/>
            </element>
          </element>
        </element>
      </optional>
    </element>
  </define>
  <define name="lagrangian_timestepping">
    <element name="lagrangian_timestepping">
      <element name="subcycles">
        <a:documentation>Number of subdivisions of the timestep
increase this if you are not happy with your 
detector trajectory accuracy, or if particles
are jumping out of the domain a lot</a:documentation>
        <ref name="integer"/>
      </element>
      <element name="search_tolerance">
        <a:documentation>Tolerance for deciding if detector is in a given
element. Recommended value 1.0e-10.</a:documentation>
        <ref name="real"/>
      </element>
      <choice>
        <element name="explicit_runge_kutta_guided_search">
          <a:documentation>Use explicit runge kutta method with
guided search particle tracking</a:documentation>
          <element name="n_stages">
            <a:documentation>Number of RK stages
For the RK4 method, it should be 4.</a:documentation>
            <ref name="integer"/>
          </element>
          <element name="stage_weights">
            <a:documentation>ERK stage array. This is an array
containing the lower-triangular
part of the Butcher weight matrix
A that explains how to compute the
RK stages.  See
http://en.wikipedia.org/wiki/Runge–Kutta_methods#Explicit_Runge.E2.80.93Kutta_methods
for notation.  The array is stored
in the following order:
[a_{21},a_{31},a_{32},...,a_{s1},a_{s2},a_{s(s-1)}]
and so the array has size s(s-1)/2
where s is the number of stages.
For the RK4 method, it should be
[0.5,0,0.5,0,0,1]</a:documentation>
            <ref name="real_vector"/>
          </element>
          <element name="timestep_weights">
            <a:documentation>ERK timestep weights. This is the
b vector that explains how to
compute the timestep from the RK
stages.  See
http://en.wikipedia.org/wiki/Runge–Kutta_methods#Explicit_Runge.E2.80.93Kutta_methods
for notation.  It should have size
s where s is the number of stages.
For the RK4 method, it should be
[1/6,1/3,1/3,1/6]</a:documentation>
            <ref name="real_vector"/>
          </element>
        </element>
        <element name="forward_euler_guided_search">
          <a:documentation>Use explicit Forward Euler method with
guided search particle tracking</a:documentation>
          <empty/>
        </element>
        <element name="rk4_guided_search">
          <a:documentation>Use classical Runge-Kutta method with
guided search particle tracking</a:documentation>
          <empty/>
        </element>
      </choice>
    </element>
  </define>
  <!-- Default child of diagnostic scalar field -->
  <define name="diagnostic_scalar_field">
    <ref name="diagnostic_output_options"/>
    <ref name="diagnostic_scalar_stat_options"/>
    <ref name="scalar_convergence_options"/>
    <ref name="diagnostic_detector_options"/>
    <ref name="scalar_steady_state_options"/>
    <ref name="adaptivity_options_scalar_field"/>
    <optional>
      <ref name="recalculation_options"/>
    </optional>
    <optional>
      <ref name="interpolation_algorithm_scalar"/>
    </optional>
  </define>
  <!-- Default child of diagnostic scalar field without adaptivity options -->
  <define name="diagnostic_scalar_field_no_adapt">
    <ref name="diagnostic_output_options"/>
    <ref name="diagnostic_scalar_stat_options"/>
    <ref name="diagnostic_detector_options"/>
  </define>
  <!-- Default child of diagnostic scalar field -->
  <define name="diagnostic_scalar_field_tidal_range">
    <ref name="diagnostic_output_options"/>
    <ref name="diagnostic_scalar_stat_options"/>
    <ref name="diagnostic_detector_options"/>
    <ref name="adaptivity_options_scalar_field"/>
    <element name="spin_up_time">
      <ref name="real"/>
    </element>
  </define>
  <!--
    Default child of diagnostic vector field
    Currently, this is empty, but in future this might include
    options that are general to all diagnostic vector fields
  -->
  <define name="diagnostic_vector_field">
    <ref name="diagnostic_output_options"/>
    <ref name="diagnostic_vector_stat_options"/>
    <ref name="vector_convergence_options"/>
    <ref name="diagnostic_detector_options"/>
    <ref name="vector_steady_state_options"/>
    <ref name="adaptivity_options_vector_field"/>
    <optional>
      <ref name="recalculation_options"/>
    </optional>
    <optional>
      <ref name="interpolation_algorithm_vector"/>
    </optional>
  </define>
  <define name="diagnostic_vector_field_bed_shear_stress">
    <element name="density">
      <ref name="real"/>
    </element>
    <element name="calculation_method">
      <a:documentation>Three options for calculation of bed shear stress are available:</a:documentation>
      <choice>
        <element name="drag_coefficient">
          <a:documentation>density*drag_coeff*|u|*u 
This is calculated at all boundaries</a:documentation>
          <ref name="real"/>
        </element>
        <element name="velocity_gradient">
          <a:documentation>velocity_gradient - nu * grad(u)
This uses the velocity gradient at the boundaries to calculate the 
bed shear stress. Valid for non parameterised velocity boundaries</a:documentation>
          <empty/>
        </element>
        <element name="wall_treatment">
          <a:documentation>This diagnostic can only be used in conjunction with a near-wall treatment
velocity boundary condition. It is calculated at the same time as that boundary condition.
The shear stress depends upon parameters set for the near-wall treatment algorithm.</a:documentation>
          <empty/>
        </element>
      </choice>
    </element>
    <ref name="diagnostic_output_options"/>
    <ref name="diagnostic_vector_stat_options"/>
    <ref name="diagnostic_detector_options"/>
    <ref name="adaptivity_options_vector_field"/>
  </define>
  <!--
    Default child of diagnostic tensor field
    Currently, this is empty, but in future this might include
    options that are general to all diagnostic tensor fields
  -->
  <define name="diagnostic_tensor_field">
    <ref name="diagnostic_output_options"/>
    <ref name="diagnostic_tensor_stat_options"/>
    <ref name="adaptivity_options_tensor_field"/>
    <optional>
      <ref name="interpolation_algorithm_vector"/>
    </optional>
  </define>
  <!--
    Richardson number field. This is a normal diagnostic scalar field, but with
    Richardson number metric options added
  -->
  <define name="adaptivity_options_richardson_number_field.adaptivity_options">
    <element name="no_interpolation_measure">
      <a:documentation>Do not use an interpolation error driven metric for this field</a:documentation>
      <ref name="comment"/>
    </element>
  </define>
  <define name="adaptivity_options_richardson_number_field.adaptivity_options" combine="choice">
    <ref name="adaptivity_options_scalar_field.adaptivity_options"/>
  </define>
  <define name="adaptivity_options_richardson_number_field">
    <optional>
      <element name="adaptivity_options">
        <ref name="adaptivity_options_richardson_number_field.adaptivity_options"/>
        <optional>
          <element name="richardson_number_metric">
            <a:documentation>An isotropic metric formulation based on the Richardson number. Uses
the logic that wherever the Richardson number is small, we expect
to need resolution. Generates edge lengths using:

  Edge length = min_edge_length if Ri &lt;= min_ri
                max_edge_length if Ri &gt;= max_ri
                a linear fit between min_edge_length and max_edge_length otherwise</a:documentation>
            <optional>
              <element name="min_ri">
                <a:documentation>Richardson number at which we have minimum edge length (default 0.0)</a:documentation>
                <ref name="real"/>
              </element>
            </optional>
            <element name="max_ri">
              <a:documentation>Richardson number at which we have maximum edge length</a:documentation>
              <ref name="real"/>
            </element>
            <element name="min_edge_length">
              <a:documentation>Minimum edge length that can be requested by the Richardson number
metric</a:documentation>
              <ref name="real"/>
            </element>
            <element name="max_edge_length">
              <a:documentation>Maximum edge length that can be requested by the Richardson number
metric</a:documentation>
              <ref name="real"/>
            </element>
            <optional>
              <element name="anisotropy_preserving_merge">
                <a:documentation>Enable to preserve anisotropy when merging with other metric
formulations</a:documentation>
                <ref name="comment"/>
              </element>
            </optional>
            <ref name="comment"/>
          </element>
        </optional>
        <ref name="adaptivity_preprocessing"/>
      </element>
    </optional>
  </define>
  <define name="diagnostic_richardson_number_field">
    <ref name="diagnostic_scalar_field_no_adapt"/>
  </define>
  <define name="diagnostic_richardson_number_field" combine="interleave">
    <ref name="adaptivity_options_richardson_number_field"/>
  </define>
  <define name="diagnostic_cv_gradient_vector_field">
    <optional>
      <element name="lump_mass_matrix">
        <a:documentation>Choose whether the mass matrix is lumped or not</a:documentation>
        <empty/>
      </element>
    </optional>
    <optional>
      <element name="solver">
        <a:documentation>Solver options are necessary if you're not lumping your mass or if you're field isn't dg</a:documentation>
        <ref name="linear_solver_options_sym"/>
      </element>
    </optional>
    <optional>
      <element name="normalise">
        <a:documentation>Normalise the gradient by its magnitude</a:documentation>
        <empty/>
      </element>
    </optional>
    <ref name="diagnostic_output_options"/>
    <ref name="diagnostic_vector_stat_options"/>
    <ref name="vector_convergence_options"/>
    <ref name="diagnostic_detector_options"/>
    <ref name="vector_steady_state_options"/>
    <ref name="adaptivity_options_vector_field"/>
    <optional>
      <ref name="recalculation_options"/>
    </optional>
  </define>
  <define name="diagnostic_gradient_vector_field">
    <element name="solver">
      <a:documentation>Solver</a:documentation>
      <ref name="linear_solver_options_sym"/>
    </element>
    <ref name="diagnostic_output_options"/>
    <ref name="diagnostic_vector_stat_options"/>
    <ref name="vector_convergence_options"/>
    <ref name="diagnostic_detector_options"/>
    <ref name="vector_steady_state_options"/>
    <ref name="adaptivity_options_vector_field"/>
    <optional>
      <ref name="recalculation_options"/>
    </optional>
  </define>
  <define name="diagnostic_cv_divergence_scalar_field">
    <!-- No solver options because it can be solved directly! -->
    <ref name="diagnostic_output_options"/>
    <ref name="diagnostic_scalar_stat_options"/>
    <ref name="scalar_convergence_options"/>
    <ref name="diagnostic_detector_options"/>
    <ref name="scalar_steady_state_options"/>
    <ref name="adaptivity_options_scalar_field"/>
    <optional>
      <ref name="recalculation_options"/>
    </optional>
  </define>
  <define name="diagnostic_fe_divergence_scalar_field">
    <element name="solver">
      <a:documentation>Solver</a:documentation>
      <ref name="linear_solver_options_sym"/>
    </element>
    <ref name="diagnostic_output_options"/>
    <ref name="diagnostic_scalar_stat_options"/>
    <ref name="scalar_convergence_options"/>
    <ref name="diagnostic_detector_options"/>
    <ref name="scalar_steady_state_options"/>
    <ref name="adaptivity_options_scalar_field"/>
    <optional>
      <ref name="recalculation_options"/>
    </optional>
  </define>
  <!-- three optional input vectors for user-specified rotation matrix -->
  <define name="rotation_matrix_components">
    <optional>
      <element name="normal_direction">
        <a:documentation>Select if you want to specify the unit normal direction
of the rotation matrix.
If off then fluidity computes the normal.  </a:documentation>
        <ref name="input_choice_real_dim_vector"/>
      </element>
    </optional>
    <optional>
      <element name="tangent_direction_1">
        <a:documentation>Select if you want to specify the first unit tangent direction
of the rotation matrix (in dim &gt; 1 simulations).
If off then fluidity computes the tangent.  </a:documentation>
        <ref name="input_choice_real_dim_vector"/>
      </element>
    </optional>
    <optional>
      <element name="tangent_direction_2">
        <a:documentation>Select if you want to specify the second unit tangent direction
of the rotation matrix (in dim &gt; 2 simulations).
If off then fluidity computes the tangent.  </a:documentation>
        <ref name="input_choice_real_dim_vector"/>
      </element>
    </optional>
  </define>
  <define name="velocity_components_choice">
    <choice>
      <element name="align_bc_with_cartesian">
        <optional>
          <element name="x_component">
            <ref name="input_choice_real_bc_component"/>
          </element>
        </optional>
        <optional>
          <element name="y_component">
            <ref name="input_choice_real_bc_component"/>
          </element>
        </optional>
        <optional>
          <element name="z_component">
            <ref name="input_choice_real_bc_component"/>
          </element>
        </optional>
      </element>
      <element name="align_bc_with_surface">
        <optional>
          <element name="normal_component">
            <ref name="input_choice_real_plus_field"/>
          </element>
        </optional>
        <optional>
          <element name="tangent_component_1">
            <ref name="input_choice_real_plus_field"/>
          </element>
        </optional>
        <optional>
          <element name="tangent_component_2">
            <ref name="input_choice_real_plus_field"/>
          </element>
        </optional>
        <ref name="rotation_matrix_components"/>
        <optional>
          <element name="debugging_mode">
            <a:documentation>this will calculate the determinant of the
rotation matrix for every boundary node
and dump a vtu with the node 
normals and tangenials 1/2</a:documentation>
            <empty/>
          </element>
        </optional>
      </element>
    </choice>
  </define>
  <!-- Mainly tidal harmonic diagnostics -->
  <define name="free_surface_diagnostic_options">
    <optional>
      <ref name="free_surface_history_algorithm">
        <a:documentation>Activate this for tidal harmonic analysis </a:documentation>
      </ref>
    </optional>
    <optional>
      <ref name="tidal_harmonic_algorithm">
        <a:documentation>Activate this for tidal harmonic analysis </a:documentation>
      </ref>
    </optional>
  </define>
  <define name="velocity_boundary_conditions">
    <choice>
      <element name="type">
        <attribute name="name">
          <value>dirichlet</value>
        </attribute>
        <optional>
          <element name="apply_weakly">
            <a:documentation>Apply the dirichlet bc weakly.  Available automatically
with a discontinuous_galerkin Velocity
spatial_discretisation.  Available if you
integrate_continuity_by_parts with a
continuous_galerkin Pressure or use a control_volume
Pressure spatial_discretisation and/or
integrate_advection_by_parts under Velocity
spatial_discretisation with continuous_galerkin.

If not selected boundary conditions are applied strongly.</a:documentation>
            <optional>
              <element name="boundary_overwrites_initial_condition">
                <a:documentation>If the initial condition and boundary conditions
differ, setting this option will cause the initial
condition on the boundary to be overwritten with
the boundary condition. Since you are applying the
boundary condition weakly, you probably do *not*
want this.</a:documentation>
                <empty/>
              </element>
            </optional>
          </element>
        </optional>
        <ref name="velocity_components_choice"/>
      </element>
      <element name="type">
        <attribute name="name">
          <value>neumann</value>
        </attribute>
        <ref name="velocity_components_choice"/>
      </element>
      <element name="type">
        <a:documentation>Add a bulk formulae boundary condition. Only makes sense
on the Velocity field.</a:documentation>
        <attribute name="name">
          <value>bulk_formulae</value>
        </attribute>
        <empty/>
      </element>
      <element name="type">
        <attribute name="name">
          <value>free_surface</value>
        </attribute>
        <optional>
          <element name="surface_stabilisation">
            <a:documentation>This options adds a surface stabilisation term to the free surface. Works only for cg velocity so far. 
Note: Once activated, the stabilisation term will occur in all free surface areas in the domain. 
IN DEVELOPMENT</a:documentation>
            <element name="scale_factor">
              <a:documentation>Scale factor for the surface stabilisation.</a:documentation>
              <ref name="real"/>
            </element>
          </element>
        </optional>
      </element>
      <element name="type">
        <a:documentation>Apply quadratic drag. Specify drag coefficient. If you
want to exactly replicate results from using the OCEDRA
option, set this to 0.003 and remember to apply to both
bottom and sides.</a:documentation>
        <attribute name="name">
          <value>drag</value>
        </attribute>
        <ref name="input_choice_real"/>
        <choice>
          <element name="quadratic_drag">
            <a:documentation>Use a quadratic drag.

This means that the drag coefficient is nondimensional.</a:documentation>
            <optional>
              <element name="manning-strickler">
                <a:documentation>Use the Manning-Strickler formulation:
n^2*g*|u|*u/H^(1/3)
where n is the Manning coefficient, g is gravity, u is the velocity vector and H is the water heigth at that point.

The coefficient given above defines the Manning coefficient [s/m^(1/3)] (a typical value for sand is 0.02)</a:documentation>
                <empty/>
              </element>
            </optional>
          </element>
          <element name="linear_drag">
            <a:documentation>Use a linear drag (basically just a surface absorption term).

This means that the drag coefficient has units of momentum.</a:documentation>
            <empty/>
          </element>
        </choice>
      </element>
      <element name="type">
        <a:documentation>Apply wind forcing specified by stress or wind velocity.
Replaces windy.dat and windy.py</a:documentation>
        <attribute name="name">
          <value>wind_forcing</value>
        </attribute>
        <choice>
          <element name="wind_stress">
            <a:documentation>Wind forcing with user specified wind stress

&lt;b&gt; Note that the stress needs to be specified
using the same density units as the reference_density 
under equation of state.&lt;/b&gt;So if you use the recommended
non-dimensional value of 1.0 for reference_density and
your calculated stress is in kg m^-1s^-2 and the dimensional
reference_density is 1000.0 kg m^-3, you need to divide
the calculated stress in SI units by 1000.0.</a:documentation>
            <choice>
              <ref name="input_choice_real_dim_minus_one_vector"/>
              <element name="from_netcdf">
                <attribute name="file_name">
                  <a:documentation>The format of this file should conform to NetCDF CF 1.x
(http://cf-pcmdi.llnl.gov/).</a:documentation>
                  <data type="string"/>
                </attribute>
                <attribute name="east_west">
                  <data type="string"/>
                </attribute>
                <attribute name="north_south">
                  <data type="string"/>
                </attribute>
                <ref name="comment"/>
              </element>
            </choice>
          </element>
          <element name="wind_velocity">
            <a:documentation>Wind forcing with user specified 10m wind velocity</a:documentation>
            <element name="wind_drag_coefficient">
              <a:documentation>Specify wind drag coefficient (dimensionless)
Suggested value: 4.0e-4</a:documentation>
              <ref name="input_choice_real"/>
            </element>
            <element name="density_air">
              <a:documentation>Density of air. 

&lt;b&gt;Note that you have to specify
this density in the same units as the 
reference_density under equation of state.&lt;/b&gt;
So with a typicial value of rho_air=1.3 kgm^-3
and rho_water=1000 kgm^-3, if you fill in the 
recommended (non-dimensional) value of 1.0 for 
reference_density, this field needs to be 1.3e-3.</a:documentation>
              <ref name="real"/>
            </element>
            <element name="wind_velocity">
              <a:documentation>Specify wind velocity</a:documentation>
              <choice>
                <ref name="input_choice_real_dim_minus_one_vector"/>
                <element name="from_netcdf">
                  <attribute name="file_name">
                    <a:documentation>The format of this file should conform to NetCDF CF 1.x
(http://cf-pcmdi.llnl.gov/)</a:documentation>
                    <data type="string"/>
                  </attribute>
                  <attribute name="east_west">
                    <data type="string"/>
                  </attribute>
                  <attribute name="north_south">
                    <data type="string"/>
                  </attribute>
                  <ref name="comment"/>
                </element>
              </choice>
            </element>
          </element>
        </choice>
      </element>
      <element name="type">
        <a:documentation>When using control_volumes under Pressure
spatial_discretisation or when using
integrate_continuity_by_parts with continuous_galerkin
Pressure and continuous_galerkin Velocity this
boundary condition type imposes a weak no normal flow
boundary condition on the surface_ids specified.</a:documentation>
        <attribute name="name">
          <value>no_normal_flow</value>
        </attribute>
        <empty/>
      </element>
      <element name="type">
        <a:documentation>Implements a penalty function for the near wall region.
Using this option coarse meshes can
be used in the near wall region.

Should be used in combination with a no_normal_flow condition. 

See Bazilevs et al. 2007</a:documentation>
        <attribute name="name">
          <value>near_wall_treatment</value>
        </attribute>
        <element name="tolerance">
          <ref name="real"/>
        </element>
        <optional>
          <element name="Cb">
            <a:documentation>if not set then Cb=2*h, where h is the element size</a:documentation>
            <ref name="real"/>
          </element>
        </optional>
      </element>
      <element name="type">
        <a:documentation>Log law of the wall

Should be used in combination with a no_normal_flow condition. </a:documentation>
        <attribute name="name">
          <value>log_law_of_wall</value>
        </attribute>
        <element name="surface_roughness">
          <ref name="real"/>
        </element>
      </element>
      <element name="type">
        <a:documentation>1/7th power law (Werner &amp; Wengle 1991):
if y+&lt;11.8, u+ = y+, else u+ = 8.3(y+)^(1/7)

Should be used in combination with a no_normal_flow condition. </a:documentation>
        <attribute name="name">
          <value>power_law</value>
        </attribute>
      </element>
    </choice>
  </define>
  <!-- Output options for prognostic fields -->
  <define name="prognostic_scalar_output_options">
    <element name="output">
      <a:documentation>Specify what is written to vtu dump files.</a:documentation>
      <optional>
        <element name="exclude_from_vtu">
          <a:documentation>Exclude this field from dump files.</a:documentation>
          <empty/>
        </element>
      </optional>
      <optional>
        <element name="include_previous_time_step">
          <a:documentation>Select this option to also write the values of this field
on the previous timestep.
(included under the name: Old&lt;field_name&gt; )</a:documentation>
          <empty/>
        </element>
      </optional>
      <optional>
        <element name="include_nonlinear_field">
          <a:documentation>Select this option to also write the values of this field
used in the nonlinear iteration.
(included under the name: Nonlinear&lt;field_name&gt; )</a:documentation>
          <empty/>
        </element>
      </optional>
      <optional>
        <element name="convergence_file">
          <a:documentation>Output a file details the convergence (or otherwise) of
this field with every advective nonlinear
iteration.
ONLY WORKS FOR PURE CONTROL VOLUME DISCRETISATIONS.</a:documentation>
          <ref name="comment"/>
        </element>
      </optional>
    </element>
  </define>
  <!-- Output options for pressure (can't have a convergence file) -->
  <define name="pressure_output_options">
    <element name="output">
      <a:documentation>Specify what is written to vtu dump files.</a:documentation>
      <optional>
        <element name="exclude_from_vtu">
          <a:documentation>Exclude this field from dump files.</a:documentation>
          <empty/>
        </element>
      </optional>
      <optional>
        <element name="include_previous_time_step">
          <a:documentation>Select this option to also write the values of this field
on the previous timestep.
(included under the name: Old&lt;field_name&gt; )</a:documentation>
          <empty/>
        </element>
      </optional>
      <optional>
        <element name="include_nonlinear_field">
          <a:documentation>Select this option to also write the values of this field
used in the nonlinear iteration.
(included under the name: Nonlinear&lt;field_name&gt; )</a:documentation>
          <empty/>
        </element>
      </optional>
      <optional>
        <element name="debugging_vtus">
          <a:documentation>Write out some extra debugging vtu files that can be used
to analyse what goes on in the pressure projection steps.
WARNING: this may create a huge amount of vtu files, as 
multiple files are written per nonlinear iteration.</a:documentation>
          <empty/>
        </element>
      </optional>
    </element>
  </define>
  <!-- Output options for prognostic fields -->
  <define name="prognostic_vector_output_options">
    <element name="output">
      <a:documentation>Specify what is written to dump files.</a:documentation>
      <optional>
        <element name="exclude_from_vtu">
          <a:documentation>Exclude this field from dump files.</a:documentation>
          <empty/>
        </element>
      </optional>
      <optional>
        <element name="include_previous_time_step">
          <a:documentation>Select this option to also write the values of this field
on the previous timestep.
(included under the name: Old&lt;field_name&gt; )</a:documentation>
          <empty/>
        </element>
      </optional>
      <optional>
        <element name="include_nonlinear_field">
          <a:documentation>Select this option to also write the values of this field
used in the nonlinear iteration.
(included under the name: Nonlinear&lt;field_name&gt; )</a:documentation>
          <empty/>
        </element>
      </optional>
    </element>
  </define>
  <!-- Field output options for all other fields -->
  <define name="field_output_options">
    <element name="output">
      <a:documentation>Specify what is written to dump files.</a:documentation>
      <optional>
        <element name="exclude_from_vtu">
          <a:documentation>Exclude this field from dump files.</a:documentation>
          <ref name="comment"/>
        </element>
      </optional>
      <optional>
        <element name="checkpoint">
          <a:documentation>To be used with time-averaged diagnostic fields so that they can be checkpointed.</a:documentation>
          <empty/>
        </element>
      </optional>
    </element>
  </define>
  <define name="field_output_options_disabled">
    <element name="output">
      <a:documentation>Specify what is written to vtu dump files.</a:documentation>
      <choice>
        <element name="exclude_from_vtu">
          <a:documentation>Exclude this field from dump files.</a:documentation>
          <ref name="comment"/>
        </element>
        <element name="include_in_vtu">
          <a:documentation>Include this field in dump files.</a:documentation>
          <ref name="comment"/>
        </element>
      </choice>
    </element>
  </define>
  <define name="diagnostic_output_options">
    <ref name="field_output_options"/>
  </define>
  <define name="prescribed_output_options">
    <ref name="field_output_options"/>
  </define>
  <!--
    Options for inclusion/exclusion of standard field statistics from the .stat
    file
  -->
  <define name="include_stat">
    <element name="include_in_stat">
      <a:documentation>Include this field in the .stat file (magnitude and components)</a:documentation>
      <ref name="comment"/>
    </element>
  </define>
  <define name="exclude_components_from_stat">
    <element name="exclude_components_from_stat">
      <a:documentation>Include just the magnitude of this field in the .stat file
(excluding the components)</a:documentation>
      <ref name="comment"/>
    </element>
  </define>
  <define name="exclude_stat">
    <element name="exclude_from_stat">
      <a:documentation>Exclude this field from the .stat file.</a:documentation>
      <ref name="comment"/>
    </element>
  </define>
  <!-- Diagnostic statistics options for prognostic scalar fields -->
  <define name="prognostic_scalar_stat_options">
    <element name="stat">
      <a:documentation>Specify what is added to .stat files</a:documentation>
      <ref name="prognostic_scalar_stat_options.stat"/>
    </element>
  </define>
  <!-- Diagnostic statistics for all other scalar fields -->
  <define name="prognostic_scalar_stat_no_old_or_nonlinear_options">
    <element name="stat">
      <a:documentation>Specify what is added to .stat files</a:documentation>
      <ref name="prognostic_scalar_stat_no_old_or_nonlinear_options.stat"/>
    </element>
  </define>
  <define name="diagnostic_scalar_stat_options">
    <ref name="prognostic_scalar_stat_no_old_or_nonlinear_options"/>
  </define>
  <define name="prescribed_scalar_stat_options">
    <ref name="prognostic_scalar_stat_no_old_or_nonlinear_options"/>
  </define>
  <!-- Combining of stat elements for scalar fields -->
  <define name="prognostic_scalar_stat_options.stat">
    <ref name="prognostic_scalar_stat_no_old_or_nonlinear_options.stat"/>
  </define>
  <define name="prognostic_scalar_stat_options.stat" combine="interleave">
    <optional>
      <element name="include_previous_time_step">
        <a:documentation>Enable to include the previous timestep value of this field in the .stat file.</a:documentation>
        <ref name="comment"/>
      </element>
    </optional>
    <optional>
      <element name="include_nonlinear_field">
        <a:documentation>Enable to include the values of this field in the nonlinear
iteration in the .stat file.</a:documentation>
        <ref name="comment"/>
      </element>
    </optional>
  </define>
  <define name="prognostic_scalar_stat_no_old_or_nonlinear_options.stat">
    <optional>
      <ref name="exclude_stat"/>
    </optional>
    <optional>
      <ref name="cv_stats"/>
    </optional>
    <zeroOrMore>
      <ref name="surface_integral_stats_scalar"/>
    </zeroOrMore>
    <zeroOrMore>
      <ref name="mixing_stats"/>
    </zeroOrMore>
  </define>
  <!-- Diagnostic statistics options for vector fields, with enabled by default -->
  <define name="vector_field_stat_options_enabled_default">
    <ref name="include_stat"/>
  </define>
  <define name="vector_field_stat_options_enabled_default" combine="choice">
    <ref name="exclude_components_from_stat"/>
  </define>
  <define name="vector_field_stat_options_enabled_default" combine="choice">
    <ref name="exclude_stat"/>
  </define>
  <!-- Diagnostic statistics options for vector fields, with enabled by default -->
  <define name="vector_field_stat_options_disabled_default">
    <ref name="exclude_stat"/>
  </define>
  <define name="vector_field_stat_options_disabled_default" combine="choice">
    <ref name="exclude_components_from_stat"/>
  </define>
  <define name="vector_field_stat_options_disabled_default" combine="choice">
    <ref name="include_stat"/>
  </define>
  <!-- Diagnostic statistics options for tensor fields, with enabled by default -->
  <define name="tensor_field_stat_options_enabled_default">
    <ref name="include_stat"/>
  </define>
  <define name="tensor_field_stat_options_enabled_default" combine="choice">
    <ref name="exclude_components_from_stat"/>
  </define>
  <define name="tensor_field_stat_options_enabled_default" combine="choice">
    <ref name="exclude_stat"/>
  </define>
  <!-- Diagnostic statistics options for tensor fields, with enabled by default -->
  <define name="tensor_field_stat_options_disabled_default">
    <ref name="exclude_stat"/>
  </define>
  <define name="tensor_field_stat_options_disabled_default" combine="choice">
    <ref name="exclude_components_from_stat"/>
  </define>
  <define name="tensor_field_stat_options_disabled_default" combine="choice">
    <ref name="include_stat"/>
  </define>
  <!-- Diagnostic statistics for prognostic vector fields -->
  <define name="prognostic_velocity_stat_options">
    <element name="stat">
      <a:documentation>Specify what is added to .stat files</a:documentation>
      <ref name="prognostic_velocity_stat_options.stat"/>
    </element>
  </define>
  <!-- Diagnostic statistics for all other vector fields -->
  <define name="prognostic_vector_stat_no_old_or_nonlinear_options">
    <element name="stat">
      <a:documentation>Specify what is added to .stat files</a:documentation>
      <ref name="prognostic_vector_stat_no_old_or_nonlinear_options.stat"/>
    </element>
  </define>
  <define name="diagnostic_vector_stat_options">
    <ref name="prognostic_vector_stat_no_old_or_nonlinear_options"/>
  </define>
  <define name="prescribed_vector_stat_options">
    <ref name="prognostic_vector_stat_no_old_or_nonlinear_options"/>
  </define>
  <!-- Diagnostic statistics for tensor fields -->
  <define name="prognostic_tensor_stat_no_old_or_nonlinear_options">
    <element name="stat">
      <a:documentation>Specify what is added to .stat files</a:documentation>
      <ref name="prognostic_tensor_stat_no_old_or_nonlinear_options.stat"/>
    </element>
  </define>
  <define name="diagnostic_tensor_stat_options">
    <ref name="prognostic_tensor_stat_no_old_or_nonlinear_options"/>
  </define>
  <define name="prescribed_tensor_stat_options">
    <ref name="prognostic_tensor_stat_no_old_or_nonlinear_options"/>
  </define>
  <!-- Combining of stat elements for vector fields -->
  <define name="prognostic_velocity_stat_options.stat">
    <ref name="prognostic_vector_stat_no_old_or_nonlinear_options.stat"/>
  </define>
  <define name="prognostic_velocity_stat_options.stat" combine="interleave">
    <element name="previous_time_step">
      <a:documentation>Specify how the previous timestep value of this field is added to the .stat file.</a:documentation>
      <ref name="vector_field_stat_options_disabled_default"/>
    </element>
    <element name="nonlinear_field">
      <a:documentation>Specify how the values of this field used in the nonlinear iteration are added to the .stat file.</a:documentation>
      <ref name="vector_field_stat_options_disabled_default"/>
    </element>
    <optional>
      <element name="compute_body_forces_on_surfaces">
        <a:documentation>What surface IDs do you want to do the calculation over?</a:documentation>
        <optional>
          <element name="output_terms">
            <a:documentation>Enable to output the pressure and viscous terms separately (as well
as the total force)</a:documentation>
            <ref name="comment"/>
          </element>
        </optional>
        <ref name="integer_vector"/>
      </element>
    </optional>
    <optional>
      <element name="divergence_stats">
        <a:documentation>Compute the divergence of this field at the Gauss points
and return its stats.  This is a direct measure of the
divergence at the gauss points rather than a discrete measure
at the nodes (provided by several other diagnostic fields).</a:documentation>
        <empty/>
      </element>
    </optional>
    <optional>
      <element name="calculate_momentum_conservation_error">
        <a:documentation>Calculate the error in the conservation of momentum
IN PROGRESS - Does not include all terms!</a:documentation>
        <empty/>
      </element>
    </optional>
  </define>
  <define name="prognostic_vector_stat_no_old_or_nonlinear_options.stat">
    <ref name="vector_field_stat_options_enabled_default"/>
    <zeroOrMore>
      <ref name="surface_integral_stats_vector"/>
    </zeroOrMore>
  </define>
  <!-- Combining of stat elements for tensor fields -->
  <define name="prognostic_tensor_stat_no_old_or_nonlinear_options.stat">
    <ref name="tensor_field_stat_options_enabled_default"/>
  </define>
  <!-- Convergence options for prognostic scalar fields -->
  <define name="scalar_convergence_options">
    <element name="convergence">
      <a:documentation>Decide whether this field is tested for convergence
during nonlinear iterations
(if /timestepping/nonlinear_iterations and
/timestepping/nonlinear_iterations/tolerance are
enabled).
Also specifies whether the field is added to the 
convergence file (if /io/convergence_file is enabled).</a:documentation>
      <choice>
        <element name="include_in_convergence">
          <a:documentation>Include this field in convergence testing
(if /timestepping/nonlinear_iterations and
/timestepping/nonlinear_iterations/tolerance are
enabled) and file (if /io/convergence_file is enabled)</a:documentation>
          <ref name="comment"/>
        </element>
        <element name="exclude_from_convergence">
          <a:documentation>Exclude this field from convergence testing and file </a:documentation>
          <ref name="comment"/>
        </element>
      </choice>
    </element>
  </define>
  <!-- Convergence statistics options for prognostic vector fields (velocity) -->
  <define name="vector_convergence_options">
    <element name="convergence">
      <a:documentation>Decide whether this field is tested for convergence
during nonlinear iterations
(if /timestepping/nonlinear_iterations and
/timestepping/nonlinear_iterations/tolerance are
enabled).
Also specifies whether the field is added to the 
convergence file (if /io/convergence_file is enabled).</a:documentation>
      <choice>
        <element name="include_in_convergence">
          <a:documentation>Include this field (magnitude and components)
in convergence testing
(if /timestepping/nonlinear_iterations and
/timestepping/nonlinear_iterations/tolerance are
enabled) and file (if /io/convergence_file is enabled)</a:documentation>
          <ref name="comment"/>
        </element>
        <element name="exclude_components_from_convergence">
          <a:documentation>Include just the magnitude of this field 
in convergence testing
(if /timestepping/nonlinear_iterations and
/timestepping/nonlinear_iterations/tolerance are
enabled) and file (if /io/convergence_file is enabled)
i.e. excluding the components</a:documentation>
          <ref name="comment"/>
        </element>
        <element name="exclude_from_convergence">
          <a:documentation>Exclude this field entirely from convergence testing and file </a:documentation>
          <ref name="comment"/>
        </element>
      </choice>
    </element>
  </define>
  <!-- Steady state options for prognostic scalar fields -->
  <define name="scalar_steady_state_options">
    <element name="steady_state">
      <a:documentation>Decide whether this field is tested for a steady state
between timesteps
(if /timestepping/steady_state is
enabled).</a:documentation>
      <choice>
        <element name="include_in_steady_state">
          <a:documentation>Include this field in steady state testing
(if /timestepping/steady_state is
enabled)</a:documentation>
          <ref name="comment"/>
        </element>
        <element name="exclude_from_steady_state">
          <a:documentation>Exclude this field from steady state testing</a:documentation>
          <ref name="comment"/>
        </element>
      </choice>
    </element>
  </define>
  <!-- Steady state statistics options for prognostic vector fields (velocity) -->
  <define name="vector_steady_state_options">
    <element name="steady_state">
      <a:documentation>Decide whether this field is tested for a steady state
between timesteps
(if /timestepping/steady_state is
enabled).</a:documentation>
      <choice>
        <element name="include_in_steady_state">
          <a:documentation>Include this field (magnitude and components)
in steady state testing
(if /timestepping/steady_state is enabled)</a:documentation>
          <ref name="comment"/>
        </element>
        <element name="exclude_components_from_steady_state">
          <a:documentation>Include just the magnitude of this field 
in steady state testing
(if /timestepping/steady_state is
enabled)
i.e. excluding the components</a:documentation>
          <ref name="comment"/>
        </element>
        <element name="exclude_from_steady_state">
          <a:documentation>Exclude this field entirely from convergence testing and file </a:documentation>
          <ref name="comment"/>
        </element>
      </choice>
    </element>
  </define>
  <!-- Options for whether a field is to be included in detector output. -->
  <define name="detector_options_enabled_default">
    <element name="detectors">
      <a:documentation>Specify what is added to detector files</a:documentation>
      <choice>
        <element name="include_in_detectors">
          <a:documentation>This field is output at each detector location.</a:documentation>
          <ref name="comment"/>
        </element>
        <element name="exclude_from_detectors">
          <a:documentation>This field is not output at detector locations.</a:documentation>
          <ref name="comment"/>
        </element>
      </choice>
    </element>
  </define>
  <!-- Options for whether a field is to be included in detector output. -->
  <define name="detector_options_disabled_default">
    <element name="detectors">
      <a:documentation>Specify what is added to detector files</a:documentation>
      <choice>
        <element name="exclude_from_detectors">
          <a:documentation>This field is not output at detector locations.</a:documentation>
          <ref name="comment"/>
        </element>
        <element name="include_in_detectors">
          <a:documentation>This field is output at each detector location.</a:documentation>
          <ref name="comment"/>
        </element>
      </choice>
    </element>
  </define>
  <!--
    Detector output defaults on for prognostic and diagnostic fields, 
    off for prescribed.
  -->
  <define name="prognostic_detector_options">
    <ref name="detector_options_enabled_default"/>
  </define>
  <define name="diagnostic_detector_options">
    <ref name="detector_options_enabled_default"/>
  </define>
  <define name="prescribed_detector_options">
    <ref name="detector_options_disabled_default"/>
  </define>
  <define name="generic_aliased_field">
    <attribute name="material_phase_name">
      <data type="string"/>
    </attribute>
    <attribute name="field_name">
      <data type="string"/>
    </attribute>
  </define>
  <!-- This is the choice of additional scalar field to be solved for -->
  <define name="scalar_field_choice">
    <!--
      The first is a generic field, which may be used for any user-defined field
      that FLUIDITY knows nothing about, or a generic diagnostic
    -->
    <choice>
      <element name="scalar_field">
        <attribute name="rank">
          <value>0</value>
        </attribute>
        <attribute name="name">
          <data type="string"/>
        </attribute>
        <choice>
          <a:documentation>Field type</a:documentation>
          <element name="prognostic">
            <ref name="velocity_mesh_choice"/>
            <ref name="prognostic_scalar_field"/>
          </element>
          <element name="prescribed">
            <ref name="velocity_mesh_choice"/>
            <ref name="prescribed_scalar_field"/>
          </element>
          <element name="diagnostic">
            <ref name="scalar_diagnostic_algorithms"/>
            <ref name="velocity_mesh_choice"/>
            <ref name="diagnostic_scalar_field"/>
          </element>
          <element name="aliased">
            <ref name="generic_aliased_field"/>
          </element>
        </choice>
      </element>
      <element name="___Prognostic_Fields_Below___">
        <a:documentation>Prognostic scalar fields below this</a:documentation>
        <empty/>
      </element>
      <!--
        This is the long list of fields that FLUIDITY knows about
        - - First is a list of fields that are primarily prognostic,
           but can be set to prescribed, or aliased...
        - - The list is in order of most frequently used.
      -->
      <element name="scalar_field">
        <a:documentation>Salinity</a:documentation>
        <attribute name="rank">
          <value>0</value>
        </attribute>
        <attribute name="name">
          <value>Salinity</value>
        </attribute>
        <choice>
          <element name="prognostic">
            <ref name="velocity_mesh_choice"/>
            <ref name="prognostic_scalar_field"/>
          </element>
          <element name="prescribed">
            <ref name="velocity_mesh_choice"/>
            <ref name="prescribed_scalar_field"/>
          </element>
          <element name="aliased">
            <ref name="generic_aliased_field"/>
          </element>
        </choice>
      </element>
      <element name="scalar_field">
        <a:documentation>Temperature</a:documentation>
        <attribute name="rank">
          <value>0</value>
        </attribute>
        <attribute name="name">
          <value>Temperature</value>
        </attribute>
        <choice>
          <element name="prognostic">
            <ref name="velocity_mesh_choice"/>
            <ref name="prognostic_scalar_field"/>
          </element>
          <element name="prescribed">
            <ref name="velocity_mesh_choice"/>
            <ref name="prescribed_scalar_field"/>
          </element>
          <element name="aliased">
            <ref name="generic_aliased_field"/>
          </element>
        </choice>
      </element>
      <element name="scalar_field">
        <a:documentation>Background Temperature</a:documentation>
        <attribute name="rank">
          <value>0</value>
        </attribute>
        <attribute name="name">
          <value>BackgroundTemperature</value>
        </attribute>
        <element name="prescribed">
          <ref name="velocity_mesh_choice"/>
          <ref name="prescribed_scalar_field"/>
        </element>
      </element>
      <element name="scalar_field">
        <a:documentation>Passive Tracer</a:documentation>
        <attribute name="rank">
          <value>0</value>
        </attribute>
        <attribute name="name">
          <value>Tracer</value>
        </attribute>
        <choice>
          <element name="prognostic">
            <ref name="velocity_mesh_choice"/>
            <ref name="prognostic_scalar_field"/>
          </element>
          <element name="prescribed">
            <ref name="velocity_mesh_choice"/>
            <ref name="prescribed_scalar_field"/>
          </element>
          <element name="aliased">
            <ref name="generic_aliased_field"/>
          </element>
        </choice>
      </element>
      <element name="scalar_field">
        <a:documentation>Free Surface
NOTE: if you are using the free_surface boundary condition
applied to the Velocity field (recommended), you should not 
use the prognostic FreeSurface field. In this case you may 
(optionally) add a diagnostic FreeSurface field.</a:documentation>
        <attribute name="rank">
          <value>0</value>
        </attribute>
        <attribute name="name">
          <value>FreeSurface</value>
        </attribute>
        <element name="diagnostic">
          <a:documentation>Free Surface
NOTE: the diagnostic FreeSurface field only works in combination
with the free_surface boundary condition applied to the Velocity
field. It gives you a 3D field (constant over the vertical)
of the free surface elevation.</a:documentation>
          <ref name="internal_algorithm"/>
          <!--
            this is hard-coded on the PressureMesh as long as the Pressure is
            if this is no longer true, it should be option-checked to be on the
            same mesh as Pressure
          -->
          <ref name="pressure_mesh_choice">
            <a:documentation>Must be on the same mesh as Pressure</a:documentation>
          </ref>
          <ref name="diagnostic_scalar_field"/>
        </element>
      </element>
      <element name="scalar_field">
        <a:documentation>Wetting and drying alpha coefficient. Alpha is 1 in dry and 0 in wet regions.</a:documentation>
        <attribute name="rank">
          <value>0</value>
        </attribute>
        <attribute name="name">
          <value>WettingDryingAlpha</value>
        </attribute>
        <element name="diagnostic">
          <a:documentation>Free Surface
NOTE: the diagnostic WettingDryingAlpha only works in combination
with the free_surface boundary condition applied to the Velocity
field. It gives you a 3D field (constant over the vertical)
of the wetting and drying alpha coefficient.</a:documentation>
          <ref name="internal_algorithm"/>
          <!--
            this is hard-coded on the PressureMesh as long as the Pressure is
            if this is no longer true, it should be option-checked to be on the
            same mesh as Pressure
          -->
          <ref name="pressure_mesh_choice">
            <a:documentation>Must be on the same mesh as Pressure</a:documentation>
          </ref>
          <ref name="diagnostic_scalar_field"/>
        </element>
      </element>
      <element name="scalar_field">
        <a:documentation>Second Fluid</a:documentation>
        <attribute name="rank">
          <value>0</value>
        </attribute>
        <attribute name="name">
          <value>SecondFluid</value>
        </attribute>
        <choice>
          <element name="prognostic">
            <ref name="velocity_mesh_choice"/>
            <ref name="prognostic_scalar_field"/>
          </element>
          <element name="prescribed">
            <ref name="velocity_mesh_choice"/>
            <ref name="prescribed_scalar_field"/>
          </element>
          <element name="aliased">
            <ref name="generic_aliased_field"/>
          </element>
        </choice>
      </element>
      <element name="scalar_field">
        <a:documentation>Diffuse Interface</a:documentation>
        <attribute name="rank">
          <value>0</value>
        </attribute>
        <attribute name="name">
          <value>DiffuseInterface</value>
        </attribute>
        <choice>
          <element name="prognostic">
            <ref name="velocity_mesh_choice"/>
            <ref name="prognostic_scalar_field"/>
          </element>
          <element name="prescribed">
            <ref name="velocity_mesh_choice"/>
            <ref name="prescribed_scalar_field"/>
          </element>
          <element name="aliased">
            <ref name="generic_aliased_field"/>
          </element>
        </choice>
      </element>
      <element name="scalar_field">
        <a:documentation>If enabled, decomposes Pressure by solving for the balanced part of 
Pressure using a "geopressure" solver:

  f = - grad p_gp + g

By choosing an appropriate mesh (typically velocity mesh order + 1)
for the balanced part of pressure, physical balance can be
represented to a higher degree of accuracy.

If buoyancy is included and HydrostaticPressure or
HydrostaticPressureGradient are enabled, the "geopressure" solver
is modified:

  f = - grad p_gp + g - grad p_hp</a:documentation>
        <attribute name="rank">
          <value>0</value>
        </attribute>
        <attribute name="name">
          <value>GeostrophicPressure</value>
        </attribute>
        <element name="prognostic">
          <element name="mesh">
            <a:documentation>The GeostrophicPressure mesh. Must be continuous.

&lt;b&gt;WARNING: It is usual for this to be a higher degree
mesh than the velocity mesh&lt;/b&gt;</a:documentation>
            <attribute name="name">
              <data type="string"/>
            </attribute>
            <ref name="comment"/>
          </element>
          <ref name="prognostic_geostrophic_pressure_field"/>
        </element>
      </element>
      <element name="scalar_field">
        <a:documentation>If enabled, decomposes Pressure so that HydrostaticPressure balances against the density.
Solves:

grav_direction dot grad hp = grav*density

for hp.</a:documentation>
        <attribute name="rank">
          <value>0</value>
        </attribute>
        <attribute name="name">
          <value>HydrostaticPressure</value>
        </attribute>
        <element name="prognostic">
          <ref name="mesh_choice"/>
          <ref name="prognostic_hydrostatic_pressure_field"/>
        </element>
      </element>
      <element name="scalar_field">
        <a:documentation>**UNDER TESTING**

If enabled, decomposes Pressure so that VerticalBalancePressure balances against the density.
Solves:

(grav_direction dot grad) (grav_direction dot grad) vbp = (grav_direction dot grad) grav*density

for vbp.</a:documentation>
        <attribute name="rank">
          <value>0</value>
        </attribute>
        <attribute name="name">
          <value>VerticalBalancePressure</value>
        </attribute>
        <element name="prognostic">
          <ref name="mesh_choice">
            <a:documentation>This needs to be a continuous field!</a:documentation>
          </ref>
          <ref name="prognostic_vertical_balance_pressure_field"/>
        </element>
      </element>
      <element name="scalar_field">
        <a:documentation>FoamVelocityPotential field:

Required in foam flow simulations where the foam velocity is not a
prescribed field. It solves Laplace's equation for a scalar potential, 
(the foam velocity is then obtained as the gradient of the potential).</a:documentation>
        <attribute name="rank">
          <value>0</value>
        </attribute>
        <attribute name="name">
          <value>FoamVelocityPotential</value>
        </attribute>
        <element name="prognostic">
          <ref name="velocity_mesh_choice"/>
          <ref name="prognostic_foam_velocity_potential_field"/>
        </element>
      </element>
      <element name="scalar_field">
        <a:documentation>MaterialVolumeFraction field:

Volume fraction of this material.
Required in multimaterial simulations.
 - if prognostic solves for the volume fraction
 - if prescribed uses a specified volume fraction
 - if diagnostic solves for the final material volume fraction
Only 1 diagnostic MaterialVolumeFraction field allowed per
simulation or solves for all the volume fractions based on
the SumMaterialVolumeFractions field.

A diagnostic MaterialVolumeFraction field is currently required for
compressible multimaterial simulations (even if only 1 material).</a:documentation>
        <attribute name="rank">
          <value>0</value>
        </attribute>
        <attribute name="name">
          <value>MaterialVolumeFraction</value>
        </attribute>
        <choice>
          <element name="prognostic">
            <ref name="velocity_mesh_choice"/>
            <ref name="prognostic_scalar_field"/>
            <optional>
              <ref name="cap_option"/>
            </optional>
            <optional>
              <ref name="surface_tension_option"/>
            </optional>
          </element>
          <element name="diagnostic">
            <ref name="internal_algorithm"/>
            <ref name="velocity_mesh_choice"/>
            <ref name="diagnostic_scalar_field"/>
            <optional>
              <ref name="cap_option"/>
            </optional>
          </element>
          <element name="prescribed">
            <ref name="velocity_mesh_choice"/>
            <ref name="prescribed_scalar_field"/>
            <optional>
              <ref name="cap_option"/>
            </optional>
          </element>
          <element name="aliased">
            <ref name="generic_aliased_field"/>
          </element>
        </choice>
      </element>
      <element name="scalar_field">
        <a:documentation>MaterialDensity field:

Field for the density of this material.
Required in compressible multimaterial simulations.
Can be:
 - diagnostic if using a linear equation of state
 - prognostic if a compressible simulation
(note that if you set a multimaterial
equation of state and this field is
prognostic then its initial condition
will be overwritten by the density that
satisfies the initial pressure and
the equation of state)</a:documentation>
        <attribute name="rank">
          <value>0</value>
        </attribute>
        <attribute name="name">
          <value>MaterialDensity</value>
        </attribute>
        <choice>
          <element name="prognostic">
            <ref name="velocity_mesh_choice"/>
            <ref name="prognostic_scalar_field"/>
          </element>
          <element name="diagnostic">
            <ref name="internal_algorithm"/>
            <ref name="velocity_mesh_choice"/>
            <ref name="diagnostic_scalar_field"/>
          </element>
          <element name="aliased">
            <ref name="generic_aliased_field"/>
          </element>
        </choice>
      </element>
      <element name="scalar_field">
        <a:documentation>MaterialInternalEnergy field:

Field for the internal energy of this material.
Required in multimaterial compressible simulations
with full stiffened_gas (perfect gas) eos.</a:documentation>
        <attribute name="rank">
          <value>0</value>
        </attribute>
        <attribute name="name">
          <value>MaterialInternalEnergy</value>
        </attribute>
        <choice>
          <element name="prognostic">
            <ref name="velocity_mesh_choice"/>
            <ref name="prognostic_scalar_field"/>
          </element>
          <element name="aliased">
            <ref name="generic_aliased_field"/>
          </element>
        </choice>
      </element>
      <element name="scalar_field">
        <a:documentation>InternalEnergy field:

Field for the internal energy of a single material.
Required in compressible simulations
with full stiffened_gas (perfect gas) eos.</a:documentation>
        <attribute name="rank">
          <value>0</value>
        </attribute>
        <attribute name="name">
          <value>InternalEnergy</value>
        </attribute>
        <choice>
          <element name="prognostic">
            <ref name="velocity_mesh_choice"/>
            <ref name="prognostic_scalar_field"/>
          </element>
          <element name="aliased">
            <ref name="generic_aliased_field"/>
          </element>
        </choice>
      </element>
      <element name="scalar_field">
        <a:documentation>SumMaterialVolumeFractions field:

Sums the prognostic MaterialVolumeFraction fields.
- diagnostic: sums all the volume fractions in the other
  material phases</a:documentation>
        <attribute name="rank">
          <value>0</value>
        </attribute>
        <attribute name="name">
          <value>SumMaterialVolumeFractions</value>
        </attribute>
        <choice>
          <element name="diagnostic">
            <ref name="internal_algorithm"/>
            <ref name="velocity_mesh_choice"/>
            <ref name="diagnostic_scalar_field"/>
          </element>
          <element name="aliased">
            <ref name="generic_aliased_field"/>
          </element>
        </choice>
      </element>
      <element name="scalar_field">
        <a:documentation>CopiedField - This field copies the previous timesteps
values from another (specified) field at every iteration
and then solves the field using different (again, specified)
scheme and solution options.
For instance, this field can be used to create a diffused
field to adapt to.
Unless someone requests otherwise this is only currently possible
for fields within the same material_phase.</a:documentation>
        <attribute name="rank">
          <value>0</value>
        </attribute>
        <attribute name="name">
          <value>CopiedField</value>
        </attribute>
        <element name="prognostic">
          <ref name="velocity_mesh_choice"/>
          <attribute name="copy_from_field">
            <data type="string" datatypeLibrary=""/>
          </attribute>
          <ref name="prognostic_scalar_field"/>
        </element>
      </element>
      <element name="scalar_field">
        <a:documentation>Calculate the stream function of 2D incompressible flow. Note 
that this *only* makes sense for proper 2D (not pseudo-2D) simulations.
Requires a continuous mesh.</a:documentation>
        <attribute name="rank">
          <value>0</value>
        </attribute>
        <attribute name="name">
          <value>StreamFunction</value>
        </attribute>
        <element name="prognostic">
          <ref name="mesh_choice"/>
          <ref name="prognostic_stream_function_field"/>
        </element>
      </element>
      <element name="scalar_field">
        <a:documentation>***UNDER TESTING***
Calculate the stream function of 2D incompressible flow for multiply connected domains.
Note that this *only* makes sense for proper 2D (not pseudo-2D) simulations.
Requires a continuous mesh.</a:documentation>
        <attribute name="rank">
          <value>0</value>
        </attribute>
        <attribute name="name">
          <value>MultiplyConnectedStreamFunction</value>
        </attribute>
        <attribute name="depends">
          <value>Velocity</value>
        </attribute>
        <element name="prognostic">
          <ref name="mesh_choice"/>
          <ref name="prognostic_multipath_stream_function_field"/>
        </element>
      </element>
      <element name="scalar_field">
        <a:documentation>Phytoplankton</a:documentation>
        <attribute name="rank">
          <value>0</value>
        </attribute>
        <attribute name="name">
          <value>Phytoplankton</value>
        </attribute>
        <choice>
          <element name="prognostic">
            <ref name="velocity_mesh_choice"/>
            <ref name="prognostic_scalar_field"/>
          </element>
          <element name="prescribed">
            <ref name="velocity_mesh_choice"/>
            <ref name="prescribed_scalar_field"/>
          </element>
        </choice>
      </element>
      <element name="scalar_field">
        <a:documentation>Zooplankton</a:documentation>
        <attribute name="rank">
          <value>0</value>
        </attribute>
        <attribute name="name">
          <value>Zooplankton</value>
        </attribute>
        <choice>
          <element name="prognostic">
            <ref name="velocity_mesh_choice"/>
            <ref name="prognostic_scalar_field"/>
          </element>
          <element name="prescribed">
            <ref name="velocity_mesh_choice"/>
            <ref name="prescribed_scalar_field"/>
          </element>
        </choice>
      </element>
      <element name="scalar_field">
        <a:documentation>Nutrient</a:documentation>
        <attribute name="rank">
          <value>0</value>
        </attribute>
        <attribute name="name">
          <value>Nutrient</value>
        </attribute>
        <choice>
          <element name="prognostic">
            <ref name="velocity_mesh_choice"/>
            <ref name="prognostic_scalar_field"/>
          </element>
          <element name="prescribed">
            <ref name="velocity_mesh_choice"/>
            <ref name="prescribed_scalar_field"/>
          </element>
        </choice>
      </element>
      <element name="scalar_field">
        <a:documentation>Detritus</a:documentation>
        <attribute name="rank">
          <value>0</value>
        </attribute>
        <attribute name="name">
          <value>Detritus</value>
        </attribute>
        <choice>
          <element name="prognostic">
            <ref name="velocity_mesh_choice"/>
            <ref name="prognostic_scalar_field"/>
          </element>
          <element name="prescribed">
            <ref name="velocity_mesh_choice"/>
            <ref name="prescribed_scalar_field"/>
          </element>
        </choice>
      </element>
      <element name="scalar_field">
        <a:documentation>Chlorophyll</a:documentation>
        <attribute name="rank">
          <value>0</value>
        </attribute>
        <attribute name="name">
          <value>Chlorophyll</value>
        </attribute>
        <choice>
          <element name="prognostic">
            <ref name="velocity_mesh_choice"/>
            <ref name="prognostic_scalar_field"/>
          </element>
          <element name="prescribed">
            <ref name="velocity_mesh_choice"/>
            <ref name="prescribed_scalar_field"/>
          </element>
        </choice>
      </element>
      <element name="scalar_field">
        <a:documentation>Ammonium</a:documentation>
        <attribute name="rank">
          <value>0</value>
        </attribute>
        <attribute name="name">
          <value>Ammonium</value>
        </attribute>
        <choice>
          <element name="prognostic">
            <ref name="velocity_mesh_choice"/>
            <ref name="prognostic_scalar_field"/>
          </element>
          <element name="prescribed">
            <ref name="velocity_mesh_choice"/>
            <ref name="prescribed_scalar_field"/>
          </element>
        </choice>
      </element>
      <element name="scalar_field">
        <a:documentation>PhaseVolumeFraction
Required in porous_media and multiphase problem types</a:documentation>
        <attribute name="rank">
          <value>0</value>
        </attribute>
        <attribute name="name">
          <value>PhaseVolumeFraction</value>
        </attribute>
        <choice>
          <element name="prognostic">
            <ref name="velocity_mesh_choice"/>
            <ref name="prognostic_scalar_field"/>
            <optional>
              <ref name="cap_option"/>
            </optional>
          </element>
          <element name="prescribed">
            <ref name="velocity_mesh_choice"/>
            <ref name="prescribed_scalar_field"/>
          </element>
          <element name="diagnostic">
            <ref name="velocity_mesh_choice"/>
            <ref name="internal_algorithm"/>
            <ref name="diagnostic_scalar_field_no_adapt"/>
            <optional>
              <ref name="cap_option"/>
            </optional>
          </element>
        </choice>
      </element>
      <element name="scalar_field">
        <a:documentation>Electrical Potential:
Required in electrokinetic, electrothermal
and electrochemical problems
(sub-option of porous_media problem type)</a:documentation>
        <attribute name="rank">
          <value>0</value>
        </attribute>
        <attribute name="name">
          <value>ElectricalPotential</value>
        </attribute>
        <element name="prognostic">
          <ref name="velocity_mesh_choice"/>
          <ref name="prognostic_scalar_field"/>
        </element>
      </element>
      <!--
        Insert new prognostic scalar fields here using the template:
               element scalar_field {
                   attribute rank { "0" },
                   attribute name { "NewFieldName" },
                   (
                      element prognostic {
                         velocity_mesh_choice,
                         prognostic_scalar_field
                      }|
                      element prescribed {
                         velocity_mesh_choice,
                         prescribed_scalar_field
                      }|
                      element aliased {
                         generic_aliased_field
                      }
                   )
               }
      -->
      <!--
        - - Second is a list of fields that are primarily prescribed,
           but can be aliased. An example is wind velocity.
        - - The list is in order of most frequently used.
      -->
      <element name="___Prescribed_fields_below___">
        <a:documentation>Prescribed scalar fields below this</a:documentation>
        <empty/>
      </element>
      <element name="scalar_field">
        <attribute name="rank">
          <value>0</value>
        </attribute>
        <attribute name="name">
          <value>DistanceToSideBoundaries</value>
        </attribute>
        <choice>
          <element name="prescribed">
            <ref name="velocity_mesh_choice"/>
            <ref name="prescribed_scalar_field"/>
          </element>
          <element name="aliased">
            <ref name="generic_aliased_field"/>
          </element>
        </choice>
      </element>
      <element name="scalar_field">
        <a:documentation>This is field should only be used with FEMDEM and adapt_at_first_timestep.
It is used for adapting the mesh at the first time step
and then it is removed from the state.</a:documentation>
        <attribute name="rank">
          <value>0</value>
        </attribute>
        <attribute name="name">
          <value>FirstAdaptDummy</value>
        </attribute>
        <choice>
          <element name="prescribed">
            <ref name="velocity_mesh_choice"/>
            <ref name="prescribed_scalar_field"/>
          </element>
          <element name="aliased">
            <ref name="generic_aliased_field"/>
          </element>
        </choice>
      </element>
      <element name="scalar_field">
        <a:documentation>This field should only be used with foam simulations.
It is the local Plateau border length per unite volume.
lambda = 1.71/(bubble_radius)^2</a:documentation>
        <attribute name="rank">
          <value>0</value>
        </attribute>
        <attribute name="name">
          <value>DrainageLambda</value>
        </attribute>
        <choice>
          <element name="prescribed">
            <ref name="velocity_mesh_choice"/>
            <ref name="prescribed_scalar_field"/>
          </element>
          <element name="aliased">
            <ref name="generic_aliased_field"/>
          </element>
        </choice>
      </element>
      <!--
        
        Insert new prescribed scalar fields here using the template:
               element scalar_field {
                   attribute rank { "0" },
                   attribute name { "NewFieldName" },
                   (
                      element prescribed {
                         velocity_mesh_choice,
                         prescribed_scalar_field
                      }|
                      element aliased {
                         generic_aliased_field
                      }
                   )
               }
        
        - - Last is a list of fields that are primarily diagnostic,
           but can be aliased. An example is Tidal Range.
        - - The list is in order of most frequently used.
        
      -->
      <element name="___Diagnostic_Fields_Below___">
        <a:documentation>Diagnostic scalar fields below this</a:documentation>
        <empty/>
      </element>
      <element name="scalar_field">
        <attribute name="rank">
          <value>0</value>
        </attribute>
        <attribute name="name">
          <value>PerturbationDensity</value>
        </attribute>
        <choice>
          <element name="diagnostic">
            <ref name="internal_algorithm"/>
            <ref name="velocity_mesh_choice"/>
            <ref name="diagnostic_scalar_field"/>
          </element>
          <element name="aliased">
            <ref name="generic_aliased_field"/>
          </element>
        </choice>
      </element>
      <element name="scalar_field">
        <a:documentation>ControlVolumeDivergence:

div field

Divergence of the velocity field where
the divergence operator is defined using
the control volume C^T matrix.
This assumes that the test space is discontinuous
control volumes.</a:documentation>
        <attribute name="rank">
          <value>0</value>
        </attribute>
        <attribute name="name">
          <value>ControlVolumeDivergence</value>
        </attribute>
        <choice>
          <element name="diagnostic">
            <ref name="internal_algorithm"/>
            <attribute name="field_name">
              <data type="string" datatypeLibrary=""/>
            </attribute>
            <ref name="velocity_mesh_choice"/>
            <ref name="diagnostic_cv_divergence_scalar_field"/>
          </element>
          <element name="aliased">
            <ref name="generic_aliased_field"/>
          </element>
        </choice>
      </element>
      <element name="scalar_field">
        <a:documentation>FiniteElementDivergence:

div field

Divergence of the velocity field where
the divergence operator is defined using
the finite element C^T matrix.</a:documentation>
        <attribute name="rank">
          <value>0</value>
        </attribute>
        <attribute name="name">
          <value>FiniteElementDivergence</value>
        </attribute>
        <choice>
          <element name="diagnostic">
            <ref name="legacy_internal_algorithm"/>
            <attribute name="field_name">
              <data type="string" datatypeLibrary=""/>
            </attribute>
            <ref name="velocity_mesh_choice"/>
            <optional>
              <element name="integrate_divergence_by_parts">
                <empty/>
              </element>
            </optional>
            <ref name="diagnostic_fe_divergence_scalar_field"/>
          </element>
          <element name="aliased">
            <ref name="generic_aliased_field"/>
          </element>
        </choice>
      </element>
      <element name="scalar_field">
        <a:documentation>Diffusive dissipation

Only coded for 2D

  -g*drho/dy

where rho is the Density scalar field

BE AWARE OF WHAT THE DENSITY SCALAR FIELD IS

  Note the actual diffusive dissipation = -2*g*kappa*drho/dy so need
  to multiply by kappa in post-processing (2 subject to definition) where
  drho/dt + u.grad(rho) = kappa grad^2(rho)
  This assumes kappa is isotropic and constant
  For a linear equation of state kappa = diffusivity (thermal or haline)

c.f. Winters 1995, Journal of Fluid Mechanics</a:documentation>
        <attribute name="rank">
          <value>0</value>
        </attribute>
        <attribute name="name">
          <value>DiffusiveDissipation</value>
        </attribute>
        <choice>
          <element name="diagnostic">
            <ref name="internal_algorithm"/>
            <ref name="velocity_mesh_choice"/>
            <ref name="diagnostic_scalar_field"/>
          </element>
          <element name="aliased">
            <ref name="generic_aliased_field"/>
          </element>
        </choice>
      </element>
      <element name="scalar_field">
        <a:documentation>Viscous dissipation
  For Boussinesq fluid with isotropic viscosity (see below)

Only coded for 2D

  (grad u):(grad u) = sum_ij(du_i/dx_j)(du_i/dx_j)

  The actual viscous dissipation for a Newtonian, Boussinesq fluid with
  constant, isotropic viscosity is nu*rho_0*(grad u):(grad u)
  where rho_0 is the reference density in the equation of state
  and nu is the viscosity so need to multiply by these when post-processing

c.f. Winters 1995, Journal of Fluid Mechanics</a:documentation>
        <attribute name="rank">
          <value>0</value>
        </attribute>
        <attribute name="name">
          <value>ViscousDissipation</value>
        </attribute>
        <choice>
          <element name="diagnostic">
            <ref name="internal_algorithm"/>
            <ref name="velocity_mesh_choice"/>
            <ref name="diagnostic_scalar_field"/>
          </element>
          <element name="aliased">
            <ref name="generic_aliased_field"/>
          </element>
        </choice>
      </element>
      <element name="scalar_field">
        <a:documentation>Richardson Number:

 Ri = \frac{N^2}{(\frac{\partial u}{\partial z})^2 + (\frac{\partial u}{\partial z})^2}
with 
 N^2 = -\frac{g}{\rho_0}\frac{\partial \rho}{\partial z}

Limitations:
 - Gravity must be constant.
 - Assumes gravity is in -ve final coordinate direction.</a:documentation>
        <attribute name="rank">
          <value>0</value>
        </attribute>
        <attribute name="name">
          <value>RichardsonNumber</value>
        </attribute>
        <attribute name="depends">
          <value>Velocity,PerturbationDensity</value>
        </attribute>
        <choice>
          <element name="diagnostic">
            <ref name="internal_algorithm"/>
            <ref name="velocity_mesh_choice"/>
            <ref name="diagnostic_richardson_number_field"/>
          </element>
          <element name="aliased">
            <ref name="generic_aliased_field"/>
          </element>
        </choice>
      </element>
      <element name="scalar_field">
        <a:documentation>CFLNumber

See http://amcg.ese.ic.ac.uk/index.php?title=Local:Diagnostics#CFL_Number

Adapting to this field is not recommended</a:documentation>
        <attribute name="rank">
          <value>0</value>
        </attribute>
        <attribute name="name">
          <value>CFLNumber</value>
        </attribute>
        <choice>
          <element name="diagnostic">
            <ref name="internal_algorithm"/>
            <ref name="velocity_mesh_choice"/>
            <ref name="diagnostic_scalar_field"/>
          </element>
          <element name="aliased">
            <ref name="generic_aliased_field"/>
          </element>
        </choice>
      </element>
      <element name="scalar_field">
        <a:documentation>ControlVolumeCFLNumber

Courant Number as defined on a control volume mesh

Adapting to this field is not recommended</a:documentation>
        <attribute name="rank">
          <value>0</value>
        </attribute>
        <attribute name="name">
          <value>ControlVolumeCFLNumber</value>
        </attribute>
        <choice>
          <element name="diagnostic">
            <ref name="internal_algorithm"/>
            <ref name="velocity_mesh_choice"/>
            <ref name="diagnostic_scalar_field"/>
          </element>
          <element name="aliased">
            <ref name="generic_aliased_field"/>
          </element>
        </choice>
      </element>
      <element name="scalar_field">
        <a:documentation>DG_CourantNumber

Courant Number as defined on a DG mesh

Adapting to this field is not recommended</a:documentation>
        <attribute name="rank">
          <value>0</value>
        </attribute>
        <attribute name="name">
          <value>DG_CourantNumber</value>
        </attribute>
        <choice>
          <element name="diagnostic">
            <ref name="internal_algorithm"/>
            <ref name="velocity_mesh_choice"/>
            <ref name="diagnostic_scalar_field"/>
          </element>
          <element name="aliased">
            <ref name="generic_aliased_field"/>
          </element>
        </choice>
      </element>
      <element name="scalar_field">
        <a:documentation>InterstitialVelocityCGCourantNumber

Courant Number as defined on a CG mesh 
using the interstitial velocity for 
porous media flow.

Adapting to this field is not recommended</a:documentation>
        <attribute name="rank">
          <value>0</value>
        </attribute>
        <attribute name="name">
          <value>InterstitialVelocityCGCourantNumber</value>
        </attribute>
        <choice>
          <element name="diagnostic">
            <ref name="internal_algorithm"/>
            <ref name="velocity_mesh_choice"/>
            <ref name="porosity_include_dg_and_cg_cfl"/>
            <ref name="diagnostic_scalar_field"/>
          </element>
          <element name="aliased">
            <ref name="generic_aliased_field"/>
          </element>
        </choice>
      </element>
      <element name="scalar_field">
        <a:documentation>InterstitialVelocityCVCourantNumber

Courant Number as defined on a CV mesh 
using the interstitial velocity for 
porous media flow.

Adapting to this field is not recommended</a:documentation>
        <attribute name="rank">
          <value>0</value>
        </attribute>
        <attribute name="name">
          <value>InterstitialVelocityCVCourantNumber</value>
        </attribute>
        <choice>
          <element name="diagnostic">
            <ref name="internal_algorithm"/>
            <ref name="velocity_mesh_choice"/>
            <ref name="porosity_include_cv_cfl"/>
            <ref name="diagnostic_scalar_field"/>
          </element>
          <element name="aliased">
            <ref name="generic_aliased_field"/>
          </element>
        </choice>
      </element>
      <element name="scalar_field">
        <a:documentation>InterstitialVelocityDGCourantNumber

Courant Number as defined on a DG mesh 
using the interstitial velocity for 
porous media flow.

Adapting to this field is not recommended</a:documentation>
        <attribute name="rank">
          <value>0</value>
        </attribute>
        <attribute name="name">
          <value>InterstitialVelocityDGCourantNumber</value>
        </attribute>
        <choice>
          <element name="diagnostic">
            <ref name="internal_algorithm"/>
            <ref name="velocity_mesh_choice"/>
            <ref name="porosity_include_dg_and_cg_cfl"/>
            <ref name="diagnostic_scalar_field"/>
          </element>
          <element name="aliased">
            <ref name="generic_aliased_field"/>
          </element>
        </choice>
      </element>
      <element name="scalar_field">
        <a:documentation>The equilibrium pressure perturbation 

Further details to be added
Currently a test field</a:documentation>
        <attribute name="rank">
          <value>0</value>
        </attribute>
        <attribute name="name">
          <value>EquilibriumPressure</value>
        </attribute>
        <choice>
          <element name="diagnostic">
            <ref name="internal_algorithm"/>
            <ref name="pressure_mesh_choice"/>
            <ref name="diagnostic_scalar_field"/>
          </element>
          <element name="aliased">
            <ref name="generic_aliased_field"/>
          </element>
        </choice>
      </element>
      <element name="scalar_field">
        <a:documentation>The equilibrium pressure perturbation 

Further details to be added
Currently a test field</a:documentation>
        <attribute name="rank">
          <value>0</value>
        </attribute>
        <attribute name="name">
          <value>PressureRelativeToExternal</value>
        </attribute>
        <choice>
          <element name="diagnostic">
            <ref name="internal_algorithm"/>
            <ref name="pressure_mesh_choice"/>
            <ref name="diagnostic_scalar_field"/>
          </element>
          <element name="aliased">
            <ref name="generic_aliased_field"/>
          </element>
        </choice>
      </element>
      <element name="scalar_field">
        <a:documentation>Discontinuity detector

takes value 1 where detector is triggered

Adapting to this field is not recommended</a:documentation>
        <attribute name="rank">
          <value>0</value>
        </attribute>
        <attribute name="name">
          <value>DiscontinuityDetector</value>
        </attribute>
        <choice>
          <element name="diagnostic">
            <ref name="internal_algorithm"/>
            <ref name="velocity_mesh_choice"/>
            <ref name="diagnostic_scalar_field"/>
          </element>
          <element name="aliased">
            <ref name="generic_aliased_field"/>
          </element>
        </choice>
      </element>
      <element name="scalar_field">
        <a:documentation>CVMaterialDensityCFLNumber

Courant Number as defined on a control volume mesh and
incorporating the MaterialDensity.
Requires a MaterialDensity field!

Adapting to this field is not recommended</a:documentation>
        <attribute name="rank">
          <value>0</value>
        </attribute>
        <attribute name="name">
          <value>CVMaterialDensityCFLNumber</value>
        </attribute>
        <choice>
          <element name="diagnostic">
            <ref name="internal_algorithm"/>
            <ref name="velocity_mesh_choice"/>
            <ref name="diagnostic_scalar_field"/>
          </element>
          <element name="aliased">
            <ref name="generic_aliased_field"/>
          </element>
        </choice>
      </element>
      <element name="scalar_field">
        <attribute name="rank">
          <value>0</value>
        </attribute>
        <attribute name="name">
          <value>SolidConcentration</value>
        </attribute>
        <choice>
          <element name="diagnostic">
            <ref name="internal_algorithm"/>
            <ref name="velocity_mesh_choice"/>
            <ref name="diagnostic_scalar_field"/>
          </element>
          <element name="aliased">
            <ref name="generic_aliased_field"/>
          </element>
        </choice>
      </element>
      <element name="scalar_field">
        <a:documentation>This scalar field is meant to replace DENTRAF.
Basically, if you use new options, DENTRAF is no longer needed
No repointing is done from this field to DENTRAF.</a:documentation>
        <attribute name="rank">
          <value>0</value>
        </attribute>
        <attribute name="name">
          <value>CopyofDensity</value>
        </attribute>
        <element name="diagnostic">
          <ref name="internal_algorithm"/>
          <ref name="velocity_mesh_choice"/>
          <ref name="diagnostic_scalar_field"/>
        </element>
      </element>
      <element name="scalar_field">
        <a:documentation>Add field to be used by Solid_configuration to 
Visualize the solids and MaterialVolumeFraction together</a:documentation>
        <attribute name="rank">
          <value>0</value>
        </attribute>
        <attribute name="name">
          <value>VisualizeSolidFluid</value>
        </attribute>
        <element name="diagnostic">
          <ref name="internal_algorithm"/>
          <ref name="velocity_mesh_choice"/>
          <ref name="diagnostic_scalar_field"/>
        </element>
      </element>
      <element name="scalar_field">
        <a:documentation>Add field to be used by Solid_configuration to 
Visualize the solid_Concentration</a:documentation>
        <attribute name="rank">
          <value>0</value>
        </attribute>
        <attribute name="name">
          <value>VisualizeSolid</value>
        </attribute>
        <element name="diagnostic">
          <ref name="internal_algorithm"/>
          <ref name="velocity_mesh_choice"/>
          <ref name="diagnostic_scalar_field"/>
        </element>
      </element>
      <element name="scalar_field">
        <a:documentation>Add field to be used by Solid_configuration to 
map  the solid_Concentration from particle mesh to 
the fluid mesh.</a:documentation>
        <attribute name="rank">
          <value>0</value>
        </attribute>
        <attribute name="name">
          <value>ParticleScalar</value>
        </attribute>
        <element name="diagnostic">
          <ref name="internal_algorithm"/>
          <ref name="mesh_choice"/>
          <ref name="diagnostic_scalar_field"/>
        </element>
      </element>
      <element name="scalar_field">
        <a:documentation>Add field to be used by Explicit_ALE to 
visualize functional values before iterations start.</a:documentation>
        <attribute name="rank">
          <value>0</value>
        </attribute>
        <attribute name="name">
          <value>FunctionalBegin</value>
        </attribute>
        <element name="diagnostic">
          <ref name="internal_algorithm"/>
          <ref name="mesh_choice"/>
          <ref name="diagnostic_scalar_field"/>
        </element>
      </element>
      <element name="scalar_field">
        <a:documentation>Add field to be used by Explicit_ALE to 
visualize functional values at each iteration.</a:documentation>
        <attribute name="rank">
          <value>0</value>
        </attribute>
        <attribute name="name">
          <value>FunctionalIter</value>
        </attribute>
        <element name="diagnostic">
          <ref name="internal_algorithm"/>
          <ref name="mesh_choice"/>
          <ref name="diagnostic_scalar_field"/>
        </element>
      </element>
      <element name="scalar_field">
        <a:documentation>add a MaterialVolume scalar_field to calculate the spatially varying 
volume of a material (requires a MaterialVolumeFraction)</a:documentation>
        <attribute name="rank">
          <value>0</value>
        </attribute>
        <attribute name="name">
          <value>MaterialVolume</value>
        </attribute>
        <choice>
          <element name="diagnostic">
            <ref name="internal_algorithm"/>
            <ref name="velocity_mesh_choice"/>
            <ref name="diagnostic_scalar_field"/>
          </element>
          <element name="aliased">
            <ref name="generic_aliased_field"/>
          </element>
        </choice>
      </element>
      <element name="scalar_field">
        <a:documentation>add a MaterialMass scalar_field to calculate the spatially varying 
mass of a material (requires a MaterialVolumeFraction and either a
MaterialDensity field or a reference_density in a linear eos)</a:documentation>
        <attribute name="rank">
          <value>0</value>
        </attribute>
        <attribute name="name">
          <value>MaterialMass</value>
        </attribute>
        <choice>
          <element name="diagnostic">
            <ref name="internal_algorithm"/>
            <ref name="velocity_mesh_choice"/>
            <ref name="diagnostic_scalar_field"/>
          </element>
          <element name="aliased">
            <ref name="generic_aliased_field"/>
          </element>
        </choice>
      </element>
      <element name="scalar_field">
        <a:documentation>Calculates the material density based on the bulk Pressure
(and MaterialInternalEnergy if appropriate) for the equation
of state of this material.</a:documentation>
        <attribute name="rank">
          <value>0</value>
        </attribute>
        <attribute name="name">
          <value>MaterialEOSDensity</value>
        </attribute>
        <choice>
          <element name="diagnostic">
            <ref name="internal_algorithm"/>
            <ref name="velocity_mesh_choice"/>
            <ref name="diagnostic_scalar_field"/>
          </element>
          <element name="aliased">
            <ref name="generic_aliased_field"/>
          </element>
        </choice>
      </element>
      <element name="scalar_field">
        <a:documentation>Calculates the MaterialPressure based on the MaterialDensity
(and MaterialInternalEnergy if appropriate) for the equation
of state of this material.</a:documentation>
        <attribute name="rank">
          <value>0</value>
        </attribute>
        <attribute name="name">
          <value>MaterialPressure</value>
        </attribute>
        <choice>
          <element name="diagnostic">
            <ref name="internal_algorithm"/>
            <ref name="velocity_mesh_choice"/>
            <ref name="diagnostic_scalar_field"/>
          </element>
          <element name="aliased">
            <ref name="generic_aliased_field"/>
          </element>
        </choice>
      </element>
      <element name="scalar_field">
        <a:documentation>Calculates the BulkMaterialPressure based on the MaterialDensity
and MaterialVolumeFraction (and MaterialInternalEnergy if appropriate) 
for the equation of state of all materials.</a:documentation>
        <attribute name="rank">
          <value>0</value>
        </attribute>
        <attribute name="name">
          <value>BulkMaterialPressure</value>
        </attribute>
        <choice>
          <element name="diagnostic">
            <ref name="internal_algorithm"/>
            <ref name="velocity_mesh_choice"/>
            <ref name="diagnostic_scalar_field"/>
          </element>
          <element name="aliased">
            <ref name="generic_aliased_field"/>
          </element>
        </choice>
      </element>
      <element name="scalar_field">
        <a:documentation>Buoyancy adjustment (mixing by diffusion) coefficient</a:documentation>
        <attribute name="rank">
          <value>0</value>
        </attribute>
        <attribute name="name">
          <value>BuoyancyAdjustment</value>
        </attribute>
        <choice>
          <element name="diagnostic">
            <ref name="internal_algorithm"/>
            <ref name="mesh_choice"/>
            <ref name="diagnostic_scalar_field"/>
          </element>
          <element name="aliased">
            <ref name="generic_aliased_field"/>
          </element>
        </choice>
      </element>
      <element name="scalar_field">
        <a:documentation>Grid Reynolds number</a:documentation>
        <attribute name="rank">
          <value>0</value>
        </attribute>
        <attribute name="name">
          <value>GridReynoldsNumber</value>
        </attribute>
        <choice>
          <element name="diagnostic">
            <ref name="internal_algorithm"/>
            <ref name="velocity_mesh_choice"/>
            <optional>
              <element name="include_density_field">
                <a:documentation>Include the density field in the Grid Reynolds number calculation.
A Density field must exist in the material_phase for this.
This assumes that the viscosity used is the dynamic viscosity.</a:documentation>
                <ref name="comment"/>
              </element>
            </optional>
            <ref name="diagnostic_scalar_field"/>
          </element>
          <element name="aliased">
            <ref name="generic_aliased_field"/>
          </element>
        </choice>
      </element>
      <element name="scalar_field">
        <a:documentation>GridPecletNumber

Peclet Number Pe = U*dx/2*diffusivity

Also see the test case 'grid_peclet_number'
if you wish to see the effect of changing the 
diffusivity on a 1D, cg-discretised tracer-field

Adapting to this field is not recommended</a:documentation>
        <attribute name="rank">
          <value>0</value>
        </attribute>
        <attribute name="name">
          <value>GridPecletNumber</value>
        </attribute>
        <choice>
          <element name="diagnostic">
            <ref name="internal_algorithm"/>
            <ref name="mesh_choice">
              <a:documentation>Mesh on which to calculate dx</a:documentation>
            </ref>
            <element name="field_name">
              <a:documentation>This is the name of the scalar field
to calculate the Peclet number for
Note this field needs to have a diffusivity</a:documentation>
              <data type="string" datatypeLibrary=""/>
            </element>
            <ref name="diagnostic_scalar_field"/>
          </element>
          <element name="aliased">
            <ref name="generic_aliased_field"/>
          </element>
        </choice>
      </element>
      <element name="scalar_field">
        <a:documentation>Horizontal velocity divergence:

div_H velocity

Uses the gravity field direction to determine the horizontal plane.</a:documentation>
        <attribute name="rank">
          <value>0</value>
        </attribute>
        <attribute name="name">
          <value>HorizontalVelocityDivergence</value>
        </attribute>
        <choice>
          <element name="diagnostic">
            <ref name="internal_algorithm"/>
            <ref name="velocity_mesh_choice"/>
            <ref name="diagnostic_scalar_field"/>
          </element>
          <element name="aliased">
            <ref name="generic_aliased_field"/>
          </element>
        </choice>
      </element>
      <element name="scalar_field">
        <a:documentation>Velocity divergence:

div velocity
</a:documentation>
        <attribute name="rank">
          <value>0</value>
        </attribute>
        <attribute name="name">
          <value>VelocityDivergence</value>
        </attribute>
        <choice>
          <element name="diagnostic">
            <ref name="internal_algorithm"/>
            <ref name="velocity_mesh_choice"/>
            <ref name="diagnostic_scalar_field"/>
          </element>
          <element name="aliased">
            <ref name="generic_aliased_field"/>
          </element>
        </choice>
      </element>
      <element name="scalar_field">
        <a:documentation>Kinetic energy density:

 1/2 rho*|u|^2

where rho is the Density scalar field

BE AWARE OF WHAT IS IN THE DENSITY SCALAR FIELD

In the Boussinesq approximation 
rho -&gt; rho_0 (reference density)
to get this use the square of the 
L2norm of the velocity field
from the stat file and multiply by
1/2*rho_0 in post-processing</a:documentation>
        <attribute name="rank">
          <value>0</value>
        </attribute>
        <attribute name="name">
          <value>KineticEnergyDensity</value>
        </attribute>
        <choice>
          <element name="diagnostic">
            <ref name="internal_algorithm"/>
            <ref name="velocity_mesh_choice"/>
            <ref name="diagnostic_scalar_field"/>
          </element>
          <element name="aliased">
            <ref name="generic_aliased_field"/>
          </element>
        </choice>
      </element>
      <element name="scalar_field">
        <a:documentation>Gravitational potential energy density:

-rho*(g dot (r - r_0))

where rho is the Density scalar field
r_0 is the potential energy zero point
and g is the gravity vector

BE AWARE OF WHAT IS IN THE DENSITY SCALAR FIELD

Limitations:
 - Requires a constant gravity direction.
 - The Density and GravitationalPotentialEnergyDensity fields must be on the same mesh.</a:documentation>
        <attribute name="rank">
          <value>0</value>
        </attribute>
        <attribute name="name">
          <value>GravitationalPotentialEnergyDensity</value>
        </attribute>
        <choice>
          <element name="diagnostic">
            <ref name="internal_algorithm"/>
            <ref name="velocity_mesh_choice"/>
            <ref name="diagnostic_scalar_field"/>
            <element name="zero_point">
              <a:documentation>Coordinate of a point with a potential energy of zero.</a:documentation>
              <ref name="real_dim_vector"/>
            </element>
          </element>
          <element name="aliased">
            <ref name="generic_aliased_field"/>
          </element>
        </choice>
      </element>
      <element name="scalar_field">
        <a:documentation>Isopycnal coordinate
Not parallelised

 z_star(x,t) = 1/A int_V' H(rho(x',t)-rho(x,t)) dV'

where rho is the Density scalar field, A is the width/area of the domain

BE AWARE OF WHAT IS IN THE DENSITY SCALAR FIELD

Limitations:
 - You need to specify a (fine) mesh to redistribute the Density onto
 - Requires a constant gravity direction.
 - The Density and GravitationalPotentialEnergyDensity fields must be on the same mesh.</a:documentation>
        <attribute name="rank">
          <value>0</value>
        </attribute>
        <attribute name="name">
          <value>IsopycnalCoordinate</value>
        </attribute>
        <choice>
          <element name="diagnostic">
            <ref name="internal_algorithm"/>
            <ref name="velocity_mesh_choice"/>
            <element name="fine_mesh">
              <a:documentation>This is the mesh onto which we redistribute the PerturbationDensity</a:documentation>
              <attribute name="name">
                <data type="string" datatypeLibrary=""/>
              </attribute>
            </element>
            <ref name="diagnostic_scalar_field"/>
          </element>
          <element name="aliased">
            <ref name="generic_aliased_field"/>
          </element>
        </choice>
      </element>
      <element name="scalar_field">
        <a:documentation>Background potential energy density:

  PE_b = rho*g*z_star

where rho is the Density scalar field and
z_star is the isopycnal coordinate. 


BE AWARE OF WHAT IS IN THE DENSITY SCALAR FIELD


Limitations:
 - Requires a constant gravity direction.
 - Requires a Density scalar field.
 - Requires the IsopycnalCoordinate diagnostic field.
 - The Density and GravitationalPotentialEnergyDensity
 fields must be on the same mesh.</a:documentation>
        <attribute name="rank">
          <value>0</value>
        </attribute>
        <attribute name="name">
          <value>BackgroundPotentialEnergyDensity</value>
        </attribute>
        <choice>
          <element name="diagnostic">
            <ref name="internal_algorithm"/>
            <ref name="velocity_mesh_choice"/>
            <ref name="diagnostic_scalar_field"/>
          </element>
          <element name="aliased">
            <ref name="generic_aliased_field"/>
          </element>
        </choice>
      </element>
      <element name="scalar_field">
        <a:documentation>Ertel potential vorticity:

 (f + curl u) dot grad rho'

Limitations:
 - Requires a geometry dimension of 3.</a:documentation>
        <attribute name="rank">
          <value>0</value>
        </attribute>
        <attribute name="name">
          <value>PotentialVorticity</value>
        </attribute>
        <attribute name="depends">
          <value>Velocity,PerturbationDensity</value>
        </attribute>
        <choice>
          <element name="diagnostic">
            <ref name="internal_algorithm"/>
            <ref name="velocity_mesh_choice"/>
            <ref name="diagnostic_scalar_field"/>
          </element>
          <element name="aliased">
            <ref name="generic_aliased_field"/>
          </element>
        </choice>
      </element>
      <element name="scalar_field">
        <a:documentation>Relative potential vorticity:

  curl u dot grad rho'</a:documentation>
        <attribute name="rank">
          <value>0</value>
        </attribute>
        <attribute name="name">
          <value>RelativePotentialVorticity</value>
        </attribute>
        <attribute name="depends">
          <value>Velocity,PerturbationDensity</value>
        </attribute>
        <choice>
          <element name="diagnostic">
            <ref name="internal_algorithm"/>
            <ref name="velocity_mesh_choice"/>
            <ref name="diagnostic_scalar_field"/>
          </element>
          <element name="aliased">
            <ref name="generic_aliased_field"/>
          </element>
        </choice>
      </element>
      <element name="scalar_field">
        <a:documentation>Calculate the horizontal stream function psi where:
  \partial_x \psi = -v
  \partial_y \psi = u
where u and v are perpendicular to the gravity direction. Applies a
strong Dirichlet boundary condition of 0 on all boundaries.</a:documentation>
        <attribute name="rank">
          <value>0</value>
        </attribute>
        <attribute name="name">
          <value>HorizontalStreamFunction</value>
        </attribute>
        <attribute name="depends">
          <value>Velocity</value>
        </attribute>
        <choice>
          <element name="diagnostic">
            <ref name="internal_algorithm"/>
            <ref name="velocity_mesh_choice"/>
            <element name="solver">
              <a:documentation>Solver</a:documentation>
              <ref name="linear_solver_options_sym"/>
            </element>
            <ref name="diagnostic_scalar_field"/>
          </element>
          <element name="aliased">
            <ref name="generic_aliased_field"/>
          </element>
        </choice>
      </element>
      <element name="scalar_field">
        <a:documentation>Speed:

 |u|

Limitations:
 - The Speed and Velocity fields must be on the same mesh.</a:documentation>
        <attribute name="rank">
          <value>0</value>
        </attribute>
        <attribute name="name">
          <value>Speed</value>
        </attribute>
        <choice>
          <element name="diagnostic">
            <ref name="internal_algorithm"/>
            <ref name="velocity_mesh_choice"/>
            <ref name="diagnostic_scalar_field"/>
          </element>
          <element name="aliased">
            <ref name="generic_aliased_field"/>
          </element>
        </choice>
      </element>
      <element name="scalar_field">
        <a:documentation>Used in implicit_solids to determine the interface (i.e. boundary) between the fluid and solid.</a:documentation>
        <attribute name="rank">
          <value>0</value>
        </attribute>
        <attribute name="name">
          <value>SolidPhase</value>
        </attribute>
        <attribute name="raplaces">
          <value>IDENT = -42</value>
        </attribute>
        <choice>
          <element name="diagnostic">
            <ref name="internal_algorithm"/>
            <ref name="velocity_mesh_choice"/>
            <ref name="diagnostic_scalar_field"/>
          </element>
          <element name="aliased">
            <ref name="generic_aliased_field"/>
          </element>
        </choice>
      </element>
      <element name="scalar_field">
        <a:documentation>Absolute Difference between two scalar fields.

Both fields must be in this material_phase.
Assumes both fields are on the same mesh as the AbsoluteDifference field.</a:documentation>
        <attribute name="rank">
          <value>0</value>
        </attribute>
        <attribute name="name">
          <value>AbsoluteDifference</value>
        </attribute>
        <choice>
          <element name="diagnostic">
            <ref name="internal_algorithm"/>
            <attribute name="field_name_a">
              <data type="string" datatypeLibrary=""/>
            </attribute>
            <attribute name="field_name_b">
              <data type="string" datatypeLibrary=""/>
            </attribute>
            <ref name="mesh_choice"/>
            <ref name="diagnostic_scalar_field"/>
            <optional>
              <element name="relative_to_average">
                <a:documentation>Evaluate the absolute difference once the average difference has been removed?</a:documentation>
                <empty/>
              </element>
            </optional>
            <optional>
              <element name="ignore_boundaries">
                <a:documentation>Ignore boundary nodes (i.e. zero them when calculating the difference)</a:documentation>
                <empty/>
              </element>
            </optional>
          </element>
          <element name="aliased">
            <ref name="generic_aliased_field"/>
          </element>
        </choice>
      </element>
      <element name="scalar_field">
        <a:documentation>Absolute Difference between two scalar fields.

Both fields must be in this material_phase.
Assumes both fields are on the same mesh as the AbsoluteDifference field.</a:documentation>
        <attribute name="rank">
          <value>0</value>
        </attribute>
        <attribute name="name">
          <value>ScalarAbsoluteDifference</value>
        </attribute>
        <choice>
          <element name="diagnostic">
            <ref name="internal_algorithm"/>
            <attribute name="field_name_a">
              <data type="string" datatypeLibrary=""/>
            </attribute>
            <attribute name="field_name_b">
              <data type="string" datatypeLibrary=""/>
            </attribute>
            <ref name="mesh_choice"/>
            <ref name="diagnostic_scalar_field"/>
            <optional>
              <element name="relative_to_average">
                <a:documentation>Evaluate the absolute difference once the average difference has been removed?</a:documentation>
                <empty/>
              </element>
            </optional>
            <optional>
              <element name="ignore_boundaries">
                <a:documentation>Ignore boundary nodes (i.e. zero them when calculating the difference)</a:documentation>
                <empty/>
              </element>
            </optional>
          </element>
          <element name="aliased">
            <ref name="generic_aliased_field"/>
          </element>
        </choice>
      </element>
      <element name="scalar_field">
        <a:documentation>Galerkin projection of one field onto another mesh.

The field must be in this material_phase.

NOTE: you need the solver options if the mesh
of this field is continuous.</a:documentation>
        <attribute name="rank">
          <value>0</value>
        </attribute>
        <attribute name="name">
          <value>GalerkinProjection</value>
        </attribute>
        <choice>
          <element name="diagnostic">
            <ref name="legacy_internal_algorithm"/>
            <element name="source_field_name">
              <data type="string" datatypeLibrary=""/>
            </element>
            <ref name="mesh_choice"/>
            <optional>
              <element name="lump_mass">
                <a:documentation>Lump the mass matrix of the galerkin projection
less accurate but faster and might give smoother result.                  </a:documentation>
                <empty/>
              </element>
            </optional>
            <optional>
              <element name="solver">
                <ref name="linear_solver_options_sym"/>
              </element>
            </optional>
            <ref name="diagnostic_scalar_field"/>
          </element>
          <element name="aliased">
            <ref name="generic_aliased_field"/>
          </element>
        </choice>
      </element>
      <element name="scalar_field">
        <a:documentation>Primary production of Phytoplankton. This is calculated by
the ocean biology module and will not be calculated unless
ocean biology is being simulated.</a:documentation>
        <attribute name="rank">
          <value>0</value>
        </attribute>
        <attribute name="name">
          <value>PrimaryProduction</value>
        </attribute>
        <choice>
          <element name="diagnostic">
            <ref name="internal_algorithm"/>
            <ref name="velocity_mesh_choice"/>
            <ref name="diagnostic_scalar_field"/>
          </element>
          <element name="aliased">
            <ref name="generic_aliased_field"/>
          </element>
        </choice>
      </element>
      <element name="scalar_field">
        <a:documentation>Grazing of Phytoplankton by Zooplankton. This is calculated by
the ocean biology module and will not be calculated unless
ocean biology is being simulated.</a:documentation>
        <attribute name="rank">
          <value>0</value>
        </attribute>
        <attribute name="name">
          <value>PhytoplanktonGrazing</value>
        </attribute>
        <choice>
          <element name="diagnostic">
            <ref name="internal_algorithm"/>
            <ref name="velocity_mesh_choice"/>
            <ref name="diagnostic_scalar_field"/>
          </element>
          <element name="aliased">
            <ref name="generic_aliased_field"/>
          </element>
        </choice>
      </element>
      <element name="scalar_field">
        <attribute name="rank">
          <value>0</value>
        </attribute>
        <attribute name="name">
          <value>TidalRange</value>
        </attribute>
        <choice>
          <element name="diagnostic">
            <ref name="internal_algorithm"/>
            <ref name="velocity_mesh_choice"/>
            <ref name="diagnostic_scalar_field_tidal_range"/>
          </element>
          <element name="aliased">
            <ref name="generic_aliased_field"/>
          </element>
        </choice>
      </element>
      <element name="scalar_field">
        <attribute name="rank">
          <value>0</value>
        </attribute>
        <attribute name="name">
          <value>FreeSurfaceHistory</value>
        </attribute>
        <element name="diagnostic">
          <ref name="free_surface_history_algorithm"/>
          <ref name="velocity_mesh_choice"/>
        </element>
      </element>
      <element name="scalar_field">
        <a:documentation>Output the universal numbering of the mesh on which this field is based.</a:documentation>
        <attribute name="rank">
          <value>0</value>
        </attribute>
        <attribute name="name">
          <value>UniversalNumber</value>
        </attribute>
        <choice>
          <element name="diagnostic">
            <ref name="legacy_internal_algorithm"/>
            <ref name="mesh_choice"/>
            <ref name="diagnostic_scalar_field"/>
          </element>
          <element name="aliased">
            <ref name="generic_aliased_field"/>
          </element>
        </choice>
      </element>
      <element name="scalar_field">
        <a:documentation>Output the processors which own the nodes of the mesh on which this field is based.</a:documentation>
        <attribute name="rank">
          <value>0</value>
        </attribute>
        <attribute name="name">
          <value>NodeOwner</value>
        </attribute>
        <choice>
          <element name="diagnostic">
            <ref name="legacy_internal_algorithm"/>
            <ref name="mesh_choice"/>
            <ref name="diagnostic_scalar_field"/>
          </element>
          <element name="aliased">
            <ref name="generic_aliased_field"/>
          </element>
        </choice>
      </element>
      <element name="scalar_field">
        <a:documentation>An estimate of the edge wieghts whilst adapting using Zoltan
Note: you *must* turn on inteprolation otherwise this field
will be emptied by an adapt.</a:documentation>
        <attribute name="rank">
          <value>0</value>
        </attribute>
        <attribute name="name">
          <value>MaxEdgeWeightOnNodes</value>
        </attribute>
        <choice>
          <element name="diagnostic">
            <ref name="internal_algorithm"/>
            <ref name="velocity_mesh_choice"/>
            <ref name="diagnostic_scalar_field"/>
          </element>
          <element name="aliased">
            <ref name="generic_aliased_field"/>
          </element>
        </choice>
      </element>
      <element name="scalar_field">
        <a:documentation>SumVelocityDivergence

Diagnostic field used in multiphase simulations.
Sums up the divergence of each phase's apparent velocity, i.e. \sum{ div(vfrac*u) }</a:documentation>
        <attribute name="rank">
          <value>0</value>
        </attribute>
        <attribute name="name">
          <value>SumVelocityDivergence</value>
        </attribute>
        <element name="diagnostic">
          <ref name="velocity_mesh_choice"/>
          <ref name="internal_algorithm"/>
          <optional>
            <element name="integrate_divergence_by_parts">
              <empty/>
            </element>
          </optional>
          <optional>
            <element name="test_with_cv_dual">
              <a:documentation>Test the divergence operator with the CV dual function space. 
This is useful if the pressure is solved with a CV discretisation 
or with a CG but with the continuity tested with the CV dual. </a:documentation>
              <ref name="comment"/>
            </element>
          </optional>
          <ref name="diagnostic_scalar_field_no_adapt"/>
          <element name="solver">
            <ref name="linear_solver_options_sym"/>
          </element>
        </element>
      </element>
      <element name="scalar_field">
        <a:documentation>CompressibleContinuityResidual

Computes the residual of the continuity equation used in compressible multiphase flow simulations
i.e. vfrac_c*d(rho_c)/dt + div(rho_c*vfrac_c*u_c) + \sum_i{ rho_c*div(vfrac_i*u_i) }
where _c and _i denote the compressible and incompressible phases respectively.</a:documentation>
        <attribute name="rank">
          <value>0</value>
        </attribute>
        <attribute name="name">
          <value>CompressibleContinuityResidual</value>
        </attribute>
        <element name="diagnostic">
          <ref name="velocity_mesh_choice"/>
          <ref name="internal_algorithm"/>
          <ref name="diagnostic_scalar_field_no_adapt"/>
          <element name="solver">
            <ref name="linear_solver_options_sym"/>
          </element>
        </element>
      </element>
    </choice>
    <!--
      Insert new diagnostic scalar fields here using the template:
             element scalar_field {
                 attribute rank { "0" },
                 attribute name { "NewFieldName" },
                 (
                    element diagnostic {
                       internal_algorithm,
                       velocity_mesh_choice,
                       diagnostic_scalar_field
                    }|
                    element aliased {
                       generic_aliased_field
                    }
                 )
             }
    -->
  </define>
  <!-- This is the choice of additional vector field to be solved for -->
  <define name="vector_field_choice">
    <!--
      The first is a generic field, which may be used for any user-defined field
      that FLUIDITY knows nothing about, or a generic diagnostic
      Prognostic vector fields are not possible (other than velocity and those known fields below).
    -->
    <choice>
      <element name="vector_field">
        <a:documentation>Generic field variable (vector)</a:documentation>
        <attribute name="rank">
          <value>1</value>
        </attribute>
        <attribute name="name">
          <data type="string"/>
        </attribute>
        <choice>
          <a:documentation>Field type</a:documentation>
          <element name="prescribed">
            <ref name="mesh_choice"/>
            <ref name="prescribed_vector_field"/>
          </element>
          <element name="aliased">
            <ref name="generic_aliased_field"/>
          </element>
          <element name="diagnostic">
            <ref name="vector_diagnostic_algorithms"/>
            <ref name="velocity_mesh_choice"/>
            <ref name="diagnostic_vector_field"/>
          </element>
        </choice>
      </element>
      <!--
        
        - - List of fields that are primarily prognostic,
           but can be aliased.
        - - The list is in order of most frequently used.
        
      -->
      <element name="___Prognostic_fields_below___">
        <a:documentation>Prescribed vector fields below this</a:documentation>
        <empty/>
      </element>
      <element name="vector_field">
        <a:documentation>As HydrostaticPressure, but solves for the gradient of the pressure
associated with buoyancy. Requires a discontinuous mesh.</a:documentation>
        <attribute name="rank">
          <value>0</value>
        </attribute>
        <attribute name="name">
          <value>HydrostaticPressureGradient</value>
        </attribute>
        <element name="prognostic">
          <ref name="mesh_choice"/>
          <ref name="prognostic_hydrostatic_pressure_gradient_field"/>
        </element>
      </element>
      <!--
        
        - - List of fields that are primarily prescribed,
           but can be aliased.
        - - The list is in order of most frequently used.
        
      -->
      <element name="___Prescribed_fields_below___">
        <a:documentation>Prescribed vector fields below this</a:documentation>
        <empty/>
      </element>
      <element name="vector_field">
        <a:documentation>MaterialVelocity field.  Used to impose a velocity on a material
in combination with the imposed_material_velocity_absorption_algorithm
for VelocityAbsorption and imposed_material_velocity_source_algorithm 
for VelocitySource.</a:documentation>
        <attribute name="rank">
          <value>1</value>
        </attribute>
        <attribute name="name">
          <value>MaterialVelocity</value>
        </attribute>
        <choice>
          <element name="prescribed">
            <ref name="mesh_choice"/>
            <ref name="prescribed_vector_field"/>
          </element>
          <element name="aliased">
            <ref name="generic_aliased_field"/>
          </element>
        </choice>
      </element>
      <!--
        
        Insert new prescribed vector fields here using the template:
               element vector_field {
                   attribute rank { "1" },
                   attribute name { "NewFieldName" },
                   (
                      element prescribed {
                         mesh_choice,
                         prescribed_vector_field
                      }|
                      element aliased {
                         generic_aliased_field
                      }
                   )
               }
        
        - - Last is a list of fields that are primarily diagnostic,
           but can be aliased. An example is Tidal Range.
        - - The list is in order of most frequently used.
        
      -->
      <element name="___Diagnostic_Fields_Below___">
        <a:documentation>Diagnostic vector fields below this</a:documentation>
        <empty/>
      </element>
      <element name="vector_field">
        <a:documentation>Gradient of a scalar field evaluated using the C gradient
matrix constructed using finite elements.
Field must be in this material_phase.</a:documentation>
        <attribute name="rank">
          <value>1</value>
        </attribute>
        <attribute name="name">
          <value>FiniteElementGradient</value>
        </attribute>
        <choice>
          <element name="diagnostic">
            <ref name="internal_algorithm"/>
            <attribute name="field_name">
              <data type="string" datatypeLibrary=""/>
            </attribute>
            <ref name="mesh_choice"/>
            <optional>
              <element name="integrate_gradient_by_parts">
                <empty/>
              </element>
            </optional>
            <ref name="diagnostic_gradient_vector_field"/>
          </element>
          <element name="aliased">
            <ref name="generic_aliased_field"/>
          </element>
        </choice>
      </element>
      <element name="vector_field">
        <a:documentation>Gradient of a scalar field evaluated using the transpose
of the C^T divergence matrix constructed using finite
elements.
Field must be in this material_phase.</a:documentation>
        <attribute name="rank">
          <value>1</value>
        </attribute>
        <attribute name="name">
          <value>FiniteElementDivergenceTransposed</value>
        </attribute>
        <choice>
          <element name="diagnostic">
            <ref name="legacy_internal_algorithm"/>
            <attribute name="field_name">
              <data type="string" datatypeLibrary=""/>
            </attribute>
            <ref name="mesh_choice"/>
            <optional>
              <element name="integrate_divergence_by_parts">
                <empty/>
              </element>
            </optional>
            <ref name="diagnostic_gradient_vector_field"/>
          </element>
          <element name="aliased">
            <ref name="generic_aliased_field"/>
          </element>
        </choice>
      </element>
      <element name="vector_field">
        <a:documentation>Foam Velocity field. 
Required for simulations of foam flow and liquid drainage in foams. 
If diagnostic, a FoamVelocityPotential field is required, 
and the Foam Velocity is obtained by taking its gradient.</a:documentation>
        <attribute name="rank">
          <value>1</value>
        </attribute>
        <attribute name="name">
          <value>FoamVelocity</value>
        </attribute>
        <choice>
          <element name="prescribed">
            <ref name="velocity_mesh_choice"/>
            <ref name="prescribed_vector_field_no_adapt"/>
          </element>
          <element name="diagnostic">
            <ref name="internal_algorithm"/>
            <ref name="mesh_choice"/>
            <element name="solver">
              <ref name="linear_solver_options_sym"/>
            </element>
            <ref name="diagnostic_vector_field"/>
          </element>
          <element name="aliased">
            <ref name="generic_aliased_field"/>
          </element>
        </choice>
      </element>
      <element name="vector_field">
        <a:documentation>Foam Liquid Content times Velocity field.
Its surface integral gives the liquid 
volumetric flow in the flowing foam </a:documentation>
        <attribute name="rank">
          <value>1</value>
        </attribute>
        <attribute name="name">
          <value>FoamLiquidContentVelocity</value>
        </attribute>
        <element name="diagnostic">
          <ref name="internal_algorithm"/>
          <ref name="velocity_mesh_choice"/>
          <ref name="diagnostic_vector_field"/>
        </element>
      </element>
      <element name="vector_field">
        <a:documentation>Relative vorticity field - curl of the velocity field</a:documentation>
        <attribute name="rank">
          <value>1</value>
        </attribute>
        <attribute name="name">
          <value>Vorticity</value>
        </attribute>
        <choice>
          <element name="diagnostic">
            <ref name="vorticity_algorithm"/>
            <ref name="velocity_mesh_choice"/>
            <ref name="diagnostic_vector_field"/>
          </element>
          <element name="aliased">
            <ref name="generic_aliased_field"/>
          </element>
        </choice>
      </element>
      <element name="vector_field">
        <a:documentation>Planetary vorticity

Limitations:
 - Requires geometry dimension of 3.</a:documentation>
        <attribute name="rank">
          <value>1</value>
        </attribute>
        <attribute name="name">
          <value>PlanetaryVorticity</value>
        </attribute>
        <choice>
          <element name="diagnostic">
            <ref name="internal_algorithm"/>
            <ref name="velocity_mesh_choice"/>
            <ref name="diagnostic_vector_field"/>
          </element>
          <element name="aliased">
            <ref name="generic_aliased_field"/>
          </element>
        </choice>
      </element>
      <element name="vector_field">
        <a:documentation>Absolute vorticity:

  f + curl u

Limitations:
 - Requires a geometry dimension of 3.</a:documentation>
        <attribute name="rank">
          <value>1</value>
        </attribute>
        <attribute name="name">
          <value>AbsoluteVorticity</value>
        </attribute>
        <attribute name="depends">
          <value>Velocity</value>
        </attribute>
        <choice>
          <element name="diagnostic">
            <ref name="internal_algorithm"/>
            <ref name="velocity_mesh_choice"/>
            <ref name="diagnostic_vector_field"/>
          </element>
          <element name="aliased">
            <ref name="generic_aliased_field"/>
          </element>
        </choice>
      </element>
      <element name="vector_field">
        <a:documentation>Gradient of a scalar field evaluated using the transpose
of the C^T matrix constructed using control volumes.
Field must be in this material_phase.</a:documentation>
        <attribute name="rank">
          <value>1</value>
        </attribute>
        <attribute name="name">
          <value>ControlVolumeDivergenceTransposed</value>
        </attribute>
        <choice>
          <element name="diagnostic">
            <ref name="internal_algorithm"/>
            <attribute name="field_name">
              <data type="string" datatypeLibrary=""/>
            </attribute>
            <ref name="velocity_mesh_choice"/>
            <ref name="diagnostic_cv_gradient_vector_field"/>
          </element>
          <element name="aliased">
            <ref name="generic_aliased_field"/>
          </element>
        </choice>
      </element>
      <element name="vector_field">
        <a:documentation>Solid Velocity field.  Used to generate the momentum source </a:documentation>
        <attribute name="rank">
          <value>1</value>
        </attribute>
        <attribute name="name">
          <value>SolidVelocity</value>
        </attribute>
        <element name="diagnostic">
          <ref name="internal_algorithm"/>
          <ref name="mesh_choice"/>
          <ref name="diagnostic_vector_field"/>
        </element>
      </element>
      <element name="vector_field">
        <a:documentation>Same as Solid Velocity field but it is on the Particle mesh.
It is used to map the velocities coming from an external program like
FEMDEM or DEM to the fluid mesh. </a:documentation>
        <attribute name="rank">
          <value>1</value>
        </attribute>
        <attribute name="name">
          <value>ParticleVector</value>
        </attribute>
        <element name="diagnostic">
          <ref name="internal_algorithm"/>
          <ref name="mesh_choice"/>
          <ref name="diagnostic_vector_field"/>
        </element>
      </element>
      <element name="vector_field">
        <a:documentation>Same as Solid Velocity field but it is on the Particle mesh.
It is used to map the velocities coming from an external program like
FEMDEM or DEM to the fluid mesh. </a:documentation>
        <attribute name="rank">
          <value>1</value>
        </attribute>
        <attribute name="name">
          <value>ParticleForce</value>
        </attribute>
        <element name="diagnostic">
          <ref name="internal_algorithm"/>
          <ref name="mesh_choice"/>
          <ref name="diagnostic_vector_field"/>
        </element>
      </element>
      <element name="vector_field">
        <a:documentation>Same as Solid Velocity field but it is on the Particle mesh.
It is used to map the velocities coming from an external program like
FEMDEM or DEM to the fluid mesh. </a:documentation>
        <attribute name="rank">
          <value>1</value>
        </attribute>
        <attribute name="name">
          <value>SolidForce</value>
        </attribute>
        <element name="diagnostic">
          <ref name="internal_algorithm"/>
          <ref name="velocity_mesh_choice"/>
          <ref name="diagnostic_vector_field"/>
        </element>
      </element>
      <element name="vector_field">
        <attribute name="rank">
          <value>1</value>
        </attribute>
        <attribute name="name">
          <value>VelocityPlotForSolids</value>
        </attribute>
        <element name="diagnostic">
          <ref name="internal_algorithm"/>
          <ref name="velocity_mesh_choice"/>
          <ref name="diagnostic_vector_field"/>
        </element>
      </element>
      <element name="vector_field">
        <a:documentation>Same as Solid Velocity field but it is on the Particle mesh.
It is used to map the velocities coming from an external program like
FEMDEM or DEM to the fluid mesh. </a:documentation>
        <attribute name="rank">
          <value>1</value>
        </attribute>
        <attribute name="name">
          <value>FunctionalGradient</value>
        </attribute>
        <element name="diagnostic">
          <ref name="internal_algorithm"/>
          <ref name="velocity_mesh_choice"/>
          <ref name="diagnostic_vector_field"/>
        </element>
      </element>
      <element name="vector_field">
        <a:documentation>LinearMomentum field.
 p = \rho*u 
(where p is the linear momentum, \rho the density and u the velocity)</a:documentation>
        <attribute name="rank">
          <value>1</value>
        </attribute>
        <attribute name="name">
          <value>LinearMomentum</value>
        </attribute>
        <choice>
          <element name="diagnostic">
            <ref name="internal_algorithm"/>
            <ref name="velocity_mesh_choice"/>
            <ref name="diagnostic_vector_field"/>
          </element>
          <element name="aliased">
            <ref name="generic_aliased_field"/>
          </element>
        </choice>
      </element>
      <element name="vector_field">
        <a:documentation>Absolute Difference between two vector fields.

Both fields must be in this material_phase.
Assumes both fields are on the same mesh as the AbsoluteDifference field.</a:documentation>
        <attribute name="rank">
          <value>1</value>
        </attribute>
        <attribute name="name">
          <value>AbsoluteDifference</value>
        </attribute>
        <choice>
          <element name="diagnostic">
            <ref name="internal_algorithm"/>
            <attribute name="field_name_a">
              <data type="string" datatypeLibrary=""/>
            </attribute>
            <attribute name="field_name_b">
              <data type="string" datatypeLibrary=""/>
            </attribute>
            <ref name="mesh_choice"/>
            <ref name="diagnostic_vector_field"/>
            <optional>
              <element name="relative_to_average">
                <a:documentation>Evaluate the absolute difference once the average difference has been removed?</a:documentation>
                <empty/>
              </element>
            </optional>
          </element>
          <element name="aliased">
            <ref name="generic_aliased_field"/>
          </element>
        </choice>
      </element>
      <element name="vector_field">
        <a:documentation>Absolute Difference between two vector fields.

Both fields must be in this material_phase.
Assumes both fields are on the same mesh as the AbsoluteDifference field.</a:documentation>
        <attribute name="rank">
          <value>1</value>
        </attribute>
        <attribute name="name">
          <value>VectorAbsoluteDifference</value>
        </attribute>
        <choice>
          <element name="diagnostic">
            <ref name="internal_algorithm"/>
            <attribute name="field_name_a">
              <data type="string" datatypeLibrary=""/>
            </attribute>
            <attribute name="field_name_b">
              <data type="string" datatypeLibrary=""/>
            </attribute>
            <ref name="mesh_choice"/>
            <ref name="diagnostic_vector_field"/>
            <optional>
              <element name="relative_to_average">
                <a:documentation>Evaluate the absolute difference once the average difference has been removed?</a:documentation>
                <empty/>
              </element>
            </optional>
          </element>
          <element name="aliased">
            <ref name="generic_aliased_field"/>
          </element>
        </choice>
      </element>
      <element name="vector_field">
        <a:documentation>Bed Shear Stress = density*drag_coeff*|u|*u

at the moment this assumes the density and drag coefficients are constants.
This diagnostic vector field is only calculated over surface elements/nodes, 
interior nodes will have zero value.</a:documentation>
        <attribute name="rank">
          <value>1</value>
        </attribute>
        <attribute name="name">
          <value>BedShearStress</value>
        </attribute>
        <choice>
          <element name="diagnostic">
            <ref name="internal_algorithm"/>
            <ref name="velocity_mesh_choice"/>
            <ref name="diagnostic_vector_field_bed_shear_stress"/>
          </element>
          <element name="aliased">
            <ref name="generic_aliased_field"/>
          </element>
        </choice>
      </element>
      <element name="vector_field">
        <a:documentation>Max Bed Shear Stress.

Note that you need BedShearStress turned on for this to work.</a:documentation>
        <attribute name="rank">
          <value>1</value>
        </attribute>
        <attribute name="name">
          <value>MaxBedShearStress</value>
        </attribute>
        <choice>
          <element name="diagnostic">
            <group>
              <ref name="internal_algorithm"/>
              <ref name="velocity_mesh_choice"/>
            </group>
            <!-- diagnostic_vector_field_max_bed_shear_stress -->
          </element>
          <element name="aliased">
            <ref name="generic_aliased_field"/>
          </element>
        </choice>
        <element name="spin_up_time">
          <a:documentation>This is the time after which the max operator is
applied to the bed shear stress.</a:documentation>
          <ref name="real"/>
        </element>
      </element>
      <element name="vector_field">
        <a:documentation>Coordinate field remapped to the mesh of your choice.</a:documentation>
        <attribute name="rank">
          <value>1</value>
        </attribute>
        <attribute name="name">
          <value>DiagnosticCoordinate</value>
        </attribute>
        <choice>
          <element name="diagnostic">
            <ref name="internal_algorithm"/>
            <ref name="mesh_choice"/>
            <ref name="diagnostic_vector_field"/>
          </element>
          <element name="aliased">
            <ref name="generic_aliased_field"/>
          </element>
        </choice>
      </element>
      <element name="vector_field">
        <a:documentation>Galerkin projection of one field onto another mesh.

The field must be in this material_phase.

NOTE: you need the solver options if the mesh
of this field is continuous.</a:documentation>
        <attribute name="rank">
          <value>1</value>
        </attribute>
        <attribute name="name">
          <value>GalerkinProjection</value>
        </attribute>
        <choice>
          <element name="diagnostic">
            <ref name="legacy_internal_algorithm"/>
            <element name="source_field_name">
              <data type="string" datatypeLibrary=""/>
            </element>
            <ref name="mesh_choice"/>
            <optional>
              <element name="lump_mass">
                <a:documentation>Lump the mass matrix of the galerkin projection
less accurate but faster and might give smoother result.                  </a:documentation>
                <empty/>
              </element>
            </optional>
            <optional>
              <element name="solver">
                <ref name="linear_solver_options_sym"/>
              </element>
            </optional>
            <ref name="diagnostic_vector_field"/>
          </element>
          <element name="aliased">
            <ref name="generic_aliased_field"/>
          </element>
        </choice>
      </element>
      <element name="vector_field">
        <a:documentation>Computes the buoyancy term</a:documentation>
        <attribute name="rank">
          <value>1</value>
        </attribute>
        <attribute name="name">
          <value>Buoyancy</value>
        </attribute>
        <element name="diagnostic">
          <ref name="buoyancy_algorithm"/>
          <ref name="velocity_mesh_choice"/>
          <ref name="diagnostic_vector_field"/>
        </element>
      </element>
      <element name="vector_field">
        <a:documentation>Projects the Coriolis term onto the mesh of this diagnostic field.
Note that multiple projection methods are available (under the
algorithm option).</a:documentation>
        <attribute name="rank">
          <value>1</value>
        </attribute>
        <attribute name="name">
          <value>Coriolis</value>
        </attribute>
        <element name="diagnostic">
          <ref name="coriolis_algorithm"/>
          <ref name="velocity_mesh_choice"/>
          <ref name="diagnostic_vector_field"/>
        </element>
      </element>
    </choice>
    <!--
      Insert new diagnostic vector field here using the template:
             element vector_field {
                 attribute rank { "1" },
                 attribute name { "NewFieldName" },
                 (
                    element diagnostic {
                       internal_algorithm,
                       mesh_choice,
                       diagnostic_vector_field
                    }|
                    element aliased {
                       generic_aliased_field
                    }
                 )
             }
    -->
  </define>
  <!-- This is the choice of additional tensor fields -->
  <define name="tensor_field_choice">
    <!--
      The first is a generic field, which may be used for any user-defined field
      that FLUIDITY knows nothing about, or a generic diagnostic
      Prognostic tensor fields are not possible.
    -->
    <choice>
      <element name="tensor_field">
        <a:documentation>Generic field variable (tensor)</a:documentation>
        <attribute name="rank">
          <value>2</value>
        </attribute>
        <attribute name="name">
          <data type="string"/>
        </attribute>
        <choice>
          <a:documentation>Field type</a:documentation>
          <element name="prescribed">
            <ref name="mesh_choice"/>
            <ref name="prescribed_tensor_field"/>
          </element>
          <element name="aliased">
            <ref name="generic_aliased_field"/>
          </element>
          <element name="diagnostic">
            <ref name="tensor_diagnostic_algorithms"/>
            <ref name="velocity_mesh_choice"/>
            <ref name="diagnostic_tensor_field"/>
          </element>
        </choice>
      </element>
      <!--
        
        - - Second is a list of tensor fields that are primarily prescribed,
           but can be aliased.
        - - The list is in order of most frequently used.
        
      -->
      <element name="___Prescribed_fields_below___">
        <a:documentation>Prescribed scalar fields below this</a:documentation>
        <empty/>
      </element>
      <element name="tensor_field">
        <a:documentation>MaterialViscosity field:

Field for the viscosity of this material.
Required if using a diagnostic bulk viscosity
in a multimaterial simulation.</a:documentation>
        <attribute name="rank">
          <value>2</value>
        </attribute>
        <attribute name="name">
          <value>MaterialViscosity</value>
        </attribute>
        <choice>
          <element name="prescribed">
            <ref name="mesh_choice"/>
            <ref name="prescribed_tensor_field"/>
          </element>
          <element name="aliased">
            <ref name="generic_aliased_field"/>
          </element>
        </choice>
      </element>
      <!--
        
        Insert new prescribed tensor fields here using the template:
               element tensor_field {
                   attribute rank { "2" },
                   attribute name { "NewFieldName" },
                   (
                      element prescribed {
                         mesh_choice,
                         prescribed_tensor_field
                      }|
                      element aliased {
                         generic_aliased_field
                      }
                   )
               }|
        
        - - Last is a list of fields that are primarily diagnostic,
           but can be aliased.
        - - The list is in order of most frequently used.
        
      -->
      <element name="___Diagnostic_Fields_Below___">
        <a:documentation>Diagnostic tensor fields below this</a:documentation>
        <empty/>
      </element>
    </choice>
    <!--
      Insert new diagnostic tensor field here using the template:
             element tensor_field {
                 attribute name { "NewFieldName" },
                 (
                    element diagnostic {
                       internal_algorithm,
                       mesh_choice,
                       diagnostic_tensor_field
                    }|
                    element aliased {
                       generic_aliased_field
                    }
                 )
             }
    -->
  </define>
  <!--
    Select the type of dynamic control to be used
    Note: DEM and FEMDEM require the respective libraries
    to be compiled.
  -->
  <define name="input_solid_dynamics_choice">
    <choice>
      <element name="dynamic_type">
        <a:documentation>Obtain values from point and radius file.

First line of file is free to use (for comments)
Second line must contain the number of particles
Third and fourth line are again for comments. 
Following lines include 10 columns, corresponding to 
the particle's x, y, and z positions, followed by the radius, then
velocities in x, y, and z directions, followed by angular velocities
in the x, y, and z directions.</a:documentation>
        <attribute name="name">
          <value>from_input_file</value>
        </attribute>
        <attribute name="file_name">
          <data type="string"/>
        </attribute>
      </element>
      <element name="dynamic_type">
        <a:documentation>Two python scripts must be provided. The script is cycled over each particle.
One script for particle position (output is tuple of position coords)
Second script is for particle radius (output is tuple of position coords)
Third script is for particle translational velocity.
Fourth script is for particle angular velocity. (Note: particles 
have a no slip boundary condition at the surface, so this angular velocity
WILL matter to the flow.)
Python functions should be of the form:
 def val(X, t):
   Function code
   return # Return value
where X is a tuple of length geometry dimension.
   X[0] contains the number of the particle (in real format)</a:documentation>
        <attribute name="name">
          <value>python_script</value>
        </attribute>
      </element>
      <element name="dynamic_type">
        <attribute name="name">
          <value>use_simple_dynamics</value>
        </attribute>
        <element name="set_bottom">
          <ref name="real"/>
        </element>
        <element name="set_xmin">
          <ref name="real"/>
        </element>
        <element name="set_ymin">
          <ref name="real"/>
        </element>
        <element name="set_zmin">
          <ref name="real"/>
        </element>
        <element name="set_xmax">
          <ref name="real"/>
        </element>
        <element name="set_ymax">
          <ref name="real"/>
        </element>
        <element name="set_zmax">
          <ref name="real"/>
        </element>
      </element>
      <element name="dynamic_type">
        <a:documentation>Using y3D to model dynamics. Filename of input file for y3D must
be specified.</a:documentation>
        <attribute name="name">
          <value>use_y3D</value>
        </attribute>
        <attribute name="file_name">
          <data type="string"/>
        </attribute>
      </element>
      <element name="dynamic_type">
        <a:documentation>Using femdem 2D to model dynamics. Filename of input file must
be specified.</a:documentation>
        <attribute name="name">
          <value>use_2Dfemdem</value>
        </attribute>
        <attribute name="file_name">
          <data type="string"/>
        </attribute>
      </element>
      <element name="dynamic_type">
        <a:documentation>Using femdem 3D to model dynamics. Filename of input file must
be specified.</a:documentation>
        <attribute name="name">
          <value>use_3Dfemdem</value>
        </attribute>
        <attribute name="file_name">
          <data type="string"/>
        </attribute>
        <element name="quad2lin">
          <attribute name="file_name">
            <data type="string"/>
          </attribute>
        </element>
      </element>
    </choice>
  </define>
  <define name="cap_option">
    <element name="cap_values">
      <a:documentation>Cap the min and max values of this field when using
it as a volume fraction to work out bulk material
properties.
No capping used if not selected.</a:documentation>
      <optional>
        <element name="upper_cap">
          <a:documentation>Set the upper bound on the field.
Defaults to huge(0.0)*epsilon(0.0) if not set.</a:documentation>
          <ref name="real"/>
        </element>
      </optional>
      <optional>
        <element name="lower_cap">
          <a:documentation>Set the lower bound on the field.
Defaults to -huge(0.0)*epsilon(0.0) if not set.</a:documentation>
          <ref name="real"/>
        </element>
      </optional>
    </element>
  </define>
  <define name="surface_tension_option">
    <element name="surface_tension">
      <element name="surface_tension_coefficient">
        <a:documentation>Surface tension coefficient</a:documentation>
        <ref name="real"/>
      </element>
      <optional>
        <element name="equilibrium_contact_angle">
          <a:documentation>The equilibrium contact angle (in radians) with the boundaries identified by the surface ids</a:documentation>
          <ref name="real"/>
          <element name="surface_ids">
            <a:documentation>Surface ids:</a:documentation>
            <ref name="integer_vector"/>
          </element>
        </element>
      </optional>
    </element>
  </define>
  <define name="limiter_options">
    <choice>
      <element name="limit_face_value">
        <a:documentation>Limit the face value to satisfy a boundedness criterion.</a:documentation>
        <choice>
          <ref name="sweby_limiter"/>
          <ref name="ultimate_limiter"/>
        </choice>
      </element>
      <element name="do_not_limit_face_value">
        <a:documentation>Do not limit the face value</a:documentation>
        <empty/>
      </element>
    </choice>
  </define>
  <!--
    cv limiter options that 
    have NO reliance on any CFL field. 
  -->
  <define name="limiter_options_excluding_cfl">
    <choice>
      <element name="limit_face_value">
        <a:documentation>Limit the face value to satisfy a boundedness criterion.</a:documentation>
        <ref name="sweby_limiter"/>
      </element>
      <element name="do_not_limit_face_value">
        <a:documentation>Do not limit the face value</a:documentation>
        <empty/>
      </element>
    </choice>
  </define>
  <define name="sweby_limiter">
    <element name="limiter">
      <a:documentation>See "High-Resolution Schemes Using Flux Limiters for
Hyperbolic Conservation-Laws", P. K. Sweby, 1984, Siam
Journal on Numerical Analysis, 21, 995-1011</a:documentation>
      <attribute name="name">
        <value>Sweby</value>
      </attribute>
      <optional>
        <ref name="slope_options"/>
      </optional>
      <optional>
        <ref name="upwind_value_options"/>
      </optional>
    </element>
  </define>
  <define name="ultimate_limiter">
    <element name="limiter">
      <a:documentation>See "The Ultimate Conservative Difference Scheme Applied
to Unsteady One-Dimensional Advection", B. P. Leonard,
1991, Computer Methods in Applied Mechanics and
Engineering, 88, 17-74</a:documentation>
      <attribute name="name">
        <value>Ultimate</value>
      </attribute>
      <ref name="field_based_cfl_number_options"/>
      <optional>
        <ref name="upwind_value_options"/>
      </optional>
    </element>
  </define>
  <define name="slope_options">
    <element name="slopes">
      <a:documentation>Control the upper and lower slopes of the NVD limiter</a:documentation>
      <optional>
        <element name="lower">
          <a:documentation>Defaults to Sweby, 1984 limiter (= 1.0) if unselected</a:documentation>
          <ref name="real"/>
        </element>
      </optional>
      <optional>
        <element name="upper">
          <a:documentation>Defaults to Sweby, 1984 limiter (= 2.0) if unselected</a:documentation>
          <ref name="real"/>
        </element>
      </optional>
    </element>
  </define>
  <define name="upwind_value_options">
    <choice>
      <element name="project_upwind_value_from_point">
        <a:documentation>Select the method to be used for calculating the upwind value.
If not selected will default to project_upwind_value_from_point for
simplex element meshes and to a locally_bound_upwind_value for cube
element meshes.

This method projects the upwind value from a point in the element just
upwind of the node pair straddling the face.  It is otherwise known as 
anisotropic limiting.
This is only available on simplex meshes as it involes a search around
the donor node to find the upwind element.</a:documentation>
        <optional>
          <element name="reflect_off_domain_boundaries">
            <a:documentation>When the donor node is on a domain boundary reflect the projection
back into the mesh.</a:documentation>
            <empty/>
          </element>
        </optional>
        <optional>
          <element name="bound_projected_value_locally">
            <a:documentation>Constrain the projected value to be between the min and max of the
element values which it was found from.</a:documentation>
            <empty/>
          </element>
        </optional>
        <optional>
          <element name="store_upwind_elements">
            <a:documentation>Store the locations of the elements where the upwind values
are projected from for each node pair.
This inserts an integer csr matrix into state so is memory expensive but
saves a significant amount of time (searching around the neighbouring elements).
This is unsafe for moving meshes but should be ok for adaptive meshes.</a:documentation>
            <optional>
              <element name="store_upwind_quadrature">
                <a:documentation>Store the quadrature locations within the elements
where the upwind values
are projected from for each node pair.
This inserts a real block csr matrix into state so is even more memory
expensive than just storing the upwind elements and
only saves a comparitively
marginal amount of time (as actually searching the
neighbouring elements is the
slowest bit, finding the quadrature is relatively easy).</a:documentation>
                <empty/>
              </element>
            </optional>
          </element>
        </optional>
      </element>
      <element name="project_upwind_value_from_gradient">
        <a:documentation>Select the method to be used for calculating the upwind value.
If not selected will default to project_upwind_value_from_point for
simplex element meshes and to a locally_bound_upwind_value for cube
element meshes.

Projects the value of the advected variable from the downwind or donor node
using the interpolated gradient at the donor node in the
direction of the vector
connecting the node pair straddling the face.
This is available on all meshes (except if bounding the values).</a:documentation>
        <choice>
          <element name="project_from_downwind_value">
            <a:documentation>Select which node to project from:
Project from the downwind node (Jasak et al., 1999) so that:
upwind_value = downwind_value - 2*gradient.vector</a:documentation>
            <ref name="comment"/>
          </element>
          <element name="project_from_donor_value">
            <a:documentation>Select which node to project from:
Project from the donor node so that:
upwind_value = donor_value - gradient.vector</a:documentation>
            <ref name="comment"/>
          </element>
        </choice>
        <optional>
          <element name="reflect_off_domain_boundaries">
            <a:documentation>When the donor node is on a domain boundary reflect the projection
back into the mesh.</a:documentation>
            <empty/>
          </element>
        </optional>
        <optional>
          <element name="bound_projected_value_locally">
            <a:documentation>Constrain the projected value to be between the min and max of the
element values which surround it.
This is only available on simplex meshes as it involes a search around
the donor node to find the upwind element.</a:documentation>
            <optional>
              <element name="store_upwind_elements">
                <a:documentation>Store the locations of the elements closest to the project value.
This inserts an integer csr matrix into state so is
memory expensive but
saves a significant amount of time (searching around
the neighbouring elements).
This is unsafe for moving meshes but should be ok for adaptive meshes.</a:documentation>
                <ref name="comment"/>
              </element>
            </optional>
          </element>
        </optional>
      </element>
      <element name="locally_bound_upwind_value">
        <a:documentation>Select the method to be used for calculating the upwind value.
If not selected will default to project_upwind_value_from_point for
simplex element meshes and to a locally_bound_upwind_value for cube
element meshes.

Chooses an upwind value by selecting the maximum or minimum of the neighbouring
nodes depending on the local slope of the donor and downwind values.
Otherwise known as isotropic limiting.
This is available on all meshes except periodic domains.</a:documentation>
        <empty/>
      </element>
      <element name="pseudo_structured_upwind_value">
        <a:documentation>Select the method to be used for calculating the upwind value.
If not selected will default to project_upwind_value_from_point for
simplex element meshes and to a locally_bound_upwind_value for cube
element meshes.

Chooses an upwind value by selecting the value at the node most directy
upwind from the vector connecting the donor and downwind nodes.
This is available on all meshes.</a:documentation>
        <empty/>
      </element>
    </choice>
  </define>
  <define name="field_based_cfl_number_options">
    <choice>
      <element name="courant_number">
        <a:documentation>Select the Courant Number definition to be used.

This uses the control volume definition of the CFL Number.</a:documentation>
        <attribute name="name">
          <value>ControlVolumeCFLNumber</value>
        </attribute>
        <empty/>
      </element>
      <element name="courant_number">
        <a:documentation>***UNDER TESTING***

Select the Courant Number definition to be used.

This uses the control volume definition of the CFL Number.</a:documentation>
        <attribute name="name">
          <value>CVMaterialDensityCFLNumber</value>
        </attribute>
        <empty/>
      </element>
      <element name="courant_number">
        <a:documentation>Select the Courant Number definition to be used.

This uses the finite element approximation of the CFL Number.</a:documentation>
        <attribute name="name">
          <value>CFLNumber</value>
        </attribute>
        <empty/>
      </element>
      <element name="courant_number">
        <a:documentation>Select the Courant Number definition to be used.

This uses the control volume approximation of the CFL Number 
and the interstitial velocity for porous media flow.</a:documentation>
        <attribute name="name">
          <value>InterstitialVelocityCVCourantNumber</value>
        </attribute>
        <ref name="porosity_include_cv_cfl"/>
      </element>
      <element name="courant_number">
        <a:documentation>Select the Courant Number definition to be used.

This uses the CG finite element approximation of the CFL Number 
and the interstitial velocity for porous media flow.</a:documentation>
        <attribute name="name">
          <value>InterstitialVelocityCGCourantNumber</value>
        </attribute>
        <ref name="porosity_include_cv_cfl"/>
      </element>
      <element name="courant_number">
        <a:documentation>Select the Courant Number definition to be used.</a:documentation>
        <attribute name="name">
          <data type="string" datatypeLibrary=""/>
        </attribute>
        <empty/>
      </element>
    </choice>
  </define>
  <define name="dg_field_based_cfl_number_options">
    <optional>
      <choice>
        <element name="courant_number">
          <a:documentation>IF NOT SELECTED THEN THE DEFAULT DG_CourantNumber IS USED.

Select the Courant Number definition to be used.

This uses the DG finite element approximation of the CFL Number.</a:documentation>
          <attribute name="name">
            <value>DG_CourantNumber</value>
          </attribute>
          <empty/>
        </element>
        <element name="courant_number">
          <a:documentation>IF NOT SELECTED THEN THE DEFAULT DG_CourantNumber IS USED.

Select the Courant Number definition to be used.

This uses the DG finite element approximation of the CFL Number 
and the interstitial velocity for porous media flow.</a:documentation>
          <attribute name="name">
            <value>InterstitialVelocityDGCourantNumber</value>
          </attribute>
          <ref name="porosity_include_cv_cfl"/>
        </element>
        <element name="courant_number">
          <a:documentation>IF NOT SELECTED THEN THE DEFAULT DG_CourantNumber IS USED.

Select the Courant Number definition to be used.</a:documentation>
          <attribute name="name">
            <data type="string" datatypeLibrary=""/>
          </attribute>
          <empty/>
        </element>
      </choice>
    </optional>
  </define>
  <define name="cv_face_cfl_number_options">
    <choice>
      <element name="courant_number">
        <a:documentation>Select the Courant Number definition to be used in the slope of
the NVD diagram upper bound.
This uses the control volume definition of the CFL Number.</a:documentation>
        <attribute name="name">
          <value>ControlVolumeCFLNumber</value>
        </attribute>
        <empty/>
      </element>
      <element name="courant_number">
        <a:documentation>***UNDER TESTING***

Select the Courant Number definition to be used in the slope of
the NVD diagram upper bound.
This uses a control volume definition of the CFL Number
that incorporates the MaterialDensity.
Requires a MaterialDensity field in this material_phase!</a:documentation>
        <attribute name="name">
          <value>CVMaterialDensityCFLNumber</value>
        </attribute>
        <empty/>
      </element>
      <element name="courant_number">
        <a:documentation>***UNDER TESTING***

Select the Courant Number definition to be used in the slope of
the NVD diagram upper bound.
This uses the finite element approximation of the CFL Number.</a:documentation>
        <attribute name="name">
          <value>CFLNumber</value>
        </attribute>
        <empty/>
      </element>
      <element name="courant_number">
        <a:documentation>Select the Courant Number definition to be used in the slope of
the NVD diagram upper bound.
This uses a control volume definition of the CFL Number
and the interstitial velocity for porous media flow.</a:documentation>
        <attribute name="name">
          <value>InterstitialVelocityCVCourantNumber</value>
        </attribute>
        <ref name="porosity_include_cv_cfl"/>
      </element>
      <element name="courant_number">
        <a:documentation>***UNDER TESTING***

Select the Courant Number definition to be used in the slope of
the NVD diagram upper bound.</a:documentation>
        <attribute name="name">
          <data type="string" datatypeLibrary=""/>
        </attribute>
        <empty/>
      </element>
    </choice>
  </define>
  <define name="timestep_cfl_number_options">
    <choice>
      <element name="courant_number">
        <a:documentation>Select the Courant Number definition to be used for adaptive timestepping.
This uses the finite element approximation of the CFL Number.</a:documentation>
        <attribute name="name">
          <value>CFLNumber</value>
        </attribute>
        <ref name="velocity_mesh_choice">
          <a:documentation>Select the mesh on which you wish to evaluate the CFLNumber.</a:documentation>
        </ref>
      </element>
      <element name="courant_number">
        <a:documentation>Select the Courant Number definition to be used for adaptive timestepping.
This uses the control volume definition of the CFL Number.</a:documentation>
        <attribute name="name">
          <value>ControlVolumeCFLNumber</value>
        </attribute>
        <ref name="velocity_mesh_choice">
          <a:documentation>Select the mesh on which you wish to evaluate the ControlVolumeCFLNumber.</a:documentation>
        </ref>
      </element>
      <element name="courant_number">
        <a:documentation>Select the Courant Number definition to be used for adaptive timestepping.
This uses the CG finite element approximation of the CFL Number 
and the interstitial velocity for porous media flow.</a:documentation>
        <attribute name="name">
          <value>InterstitialVelocityCGCourantNumber</value>
        </attribute>
        <ref name="velocity_mesh_choice"/>
        <ref name="porosity_include_dg_and_cg_cfl"/>
      </element>
      <element name="courant_number">
        <a:documentation>Select the Courant Number definition to be used for adaptive timestepping.
This uses the control volume approximation of the CFL Number 
and the interstitial velocity for porous media flow.         </a:documentation>
        <attribute name="name">
          <value>InterstitialVelocityCVCourantNumber</value>
        </attribute>
        <ref name="velocity_mesh_choice"/>
        <ref name="porosity_include_cv_cfl"/>
      </element>
    </choice>
  </define>
  <define name="mixing_stats">
    <element name="include_mixing_stats">
      <a:documentation>Enable to include in the .stat file the fractions of the
scalar field contained in
bins specified by the user. This allows mixing of the field to be quantified.
Replaces and expands upon the old heaviside.dat file</a:documentation>
      <attribute name="name">
        <data type="string"/>
      </attribute>
      <choice>
        <element name="continuous_galerkin">
          <a:documentation>Select whether to evaluate the volume fraction over the finite element
(continuous galerkin) or within the control volume (control_volumes).

NOTE: continuous_galerkin only works with linear tets

NOTE: continuous_galerkin is not fully validated yet</a:documentation>
          <optional>
            <element name="normalise">
              <a:documentation>if select normalise the volume fractions will be
divided by the total volume of the domain</a:documentation>
              <empty/>
            </element>
          </optional>
        </element>
        <element name="control_volumes">
          <a:documentation>Select whether to evaluate the volume fraction over the finite element
(continuous galerkin) or within the control volume (control_volumes).</a:documentation>
          <optional>
            <element name="normalise">
              <a:documentation>if select normalise the volume fractions will be divided by the total volume of the domain  </a:documentation>
              <empty/>
            </element>
          </optional>
        </element>
      </choice>
      <element name="mixing_bin_bounds">
        <a:documentation>The values of the bounds of the bins 
e.g. the values -1.5 0.0 1.5 2.0 will return 4 bins 
and the fraction of the field in each bin with,
-1.5&lt;=field&lt;0.0, 0.0&lt;=field&lt;1.5, 1.5&lt;=field&lt;2.0, 2.0&lt;=field, 
will be calculated.  </a:documentation>
        <choice>
          <element name="constant">
            <a:documentation>list of bin bounds</a:documentation>
            <ref name="real_vector"/>
          </element>
          <element name="python">
            <a:documentation>Python function prescribing bin bounds. Functions should be of the form:

 def val(t):
    # Function code
    return # Return value that should be an array of reals

</a:documentation>
            <ref name="python_code"/>
          </element>
        </choice>
      </element>
      <optional>
        <element name="tolerance">
          <a:documentation>Define the tolerance beneath the specified bins that should be included.
Defaults to zero at machine tolerance (epsilon(0.0)) if not selected.</a:documentation>
          <ref name="real"/>
        </element>
      </optional>
    </element>
  </define>
  <define name="cv_stats">
    <element name="include_cv_stats">
      <a:documentation>Include statistics evaluated on the control volume mesh.</a:documentation>
      <empty/>
    </element>
  </define>
  <!-- Options for inclusion of calculations of surface integrals in the .stat file   -->
  <define name="surface_integral_stats_base.surface_integral">
    <attribute name="name">
      <data type="string"/>
    </attribute>
    <optional>
      <element name="surface_ids">
        <a:documentation>Surface IDs defining the surface over which to integrate. If disabled, integrates over the whole surface.</a:documentation>
        <ref name="integer_vector"/>
      </element>
    </optional>
    <optional>
      <element name="normalise">
        <a:documentation>Enable to normalise the integral by dividing by the surface area</a:documentation>
        <ref name="comment"/>
      </element>
    </optional>
  </define>
  <define name="surface_integral_stats_scalar">
    <element name="surface_integral">
      <a:documentation>Surface integral calculations. The following integral types are available:
 value: Integrates the field
 gradient_normal: Integrates the normal component of the gradient of the field</a:documentation>
      <ref name="surface_integral_stats_scalar.surface_integral"/>
    </element>
  </define>
  <define name="surface_integral_stats_scalar.surface_integral">
    <ref name="surface_integral_stats_base.surface_integral"/>
  </define>
  <define name="surface_integral_stats_scalar.surface_integral" combine="interleave">
    <attribute name="type">
      <choice>
        <value>value</value>
        <value>gradient_normal</value>
      </choice>
    </attribute>
  </define>
  <define name="surface_integral_stats_vector">
    <element name="surface_integral">
      <a:documentation>Surface integral calculations. The following integral types are available:
 normal: Integrates the normal component of the field</a:documentation>
      <ref name="surface_integral_stats_vector.surface_integral"/>
    </element>
  </define>
  <define name="surface_integral_stats_vector.surface_integral">
    <ref name="surface_integral_stats_base.surface_integral"/>
  </define>
  <define name="surface_integral_stats_vector.surface_integral" combine="interleave">
    <attribute name="type">
      <value>normal</value>
    </attribute>
  </define>
  <define name="forcing">
    <element name="ocean_forcing">
      <a:documentation>Force the boundary conditions of various fields in ocean simulations</a:documentation>
      <optional>
        <element name="iceshelf_meltrate">
          <optional>
            <element name="Holland08">
              <a:documentation>The type of parameterisation </a:documentation>
              <element name="c0">
                <a:documentation>Specific heat capacity of water [Jkg^{-1}]. Default value 3974.</a:documentation>
                <ref name="real"/>
              </element>
              <element name="cI">
                <a:documentation>Specific heat capacity of ice [Jkg^{-1}] Default value 2009.</a:documentation>
                <ref name="real"/>
              </element>
              <element name="L">
                <a:documentation>Transfer of heat and salt through the boundary layer [Jkg^{-1}]. Default value 3.35e5</a:documentation>
                <ref name="real"/>
              </element>
              <element name="TI">
                <a:documentation>Temperature of ice [C]. Default value -25, pretty cold </a:documentation>
                <ref name="real"/>
              </element>
              <element name="a">
                <a:documentation>Tb=aSb+b+cB, See equation (4) of Holland08. Default value -0.0573C. </a:documentation>
                <ref name="real"/>
              </element>
              <element name="b">
                <a:documentation>Tb=aSb+b+cB, See equation (4) of Holland08. Default value 0.0832C. </a:documentation>
                <ref name="real"/>
              </element>
              <element name="Cd">
                <a:documentation>Drag coefficient, 1.5e-3, see Holland and Jenkins's(1999) Cd. </a:documentation>
                <ref name="real"/>
              </element>
              <optional>
                <element name="melt_surfaceID">
                  <a:documentation>Surface ID for the ice</a:documentation>
                  <ref name="integer_vector"/>
                </element>
              </optional>
              <element name="melt_LayerLength">
                <a:documentation>Distance for the far field</a:documentation>
                <ref name="real"/>
              </element>
              <optional>
                <element name="scalar_field">
                  <a:documentation>Meltrate, calculated from the three equations.</a:documentation>
                  <attribute name="rank">
                    <value>0</value>
                  </attribute>
                  <attribute name="name">
                    <value>MeltRate</value>
                  </attribute>
                  <element name="diagnostic">
                    <ref name="internal_algorithm"/>
                    <ref name="velocity_mesh_choice"/>
                    <ref name="diagnostic_scalar_field"/>
                  </element>
                </element>
              </optional>
              <optional>
                <element name="scalar_field">
                  <a:documentation>Temperature of the ice-ocean interface, calculated from the three equations.</a:documentation>
                  <attribute name="rank">
                    <value>0</value>
                  </attribute>
                  <attribute name="name">
                    <value>Tb</value>
                  </attribute>
                  <element name="diagnostic">
                    <ref name="internal_algorithm"/>
                    <ref name="velocity_mesh_choice"/>
                    <ref name="diagnostic_scalar_field"/>
                  </element>
                </element>
              </optional>
              <optional>
                <element name="scalar_field">
                  <a:documentation>Salinity of the ice-ocean interface, calculated from the three equations.</a:documentation>
                  <attribute name="rank">
                    <value>0</value>
                  </attribute>
                  <attribute name="name">
                    <value>Sb</value>
                  </attribute>
                  <element name="diagnostic">
                    <ref name="internal_algorithm"/>
                    <ref name="velocity_mesh_choice"/>
                    <ref name="diagnostic_scalar_field"/>
                  </element>
                </element>
              </optional>
              <optional>
                <element name="scalar_field">
                  <a:documentation>Heat flux at the ice-ocean interface.</a:documentation>
                  <attribute name="rank">
                    <value>0</value>
                  </attribute>
                  <attribute name="name">
                    <value>Heat_flux</value>
                  </attribute>
                  <element name="diagnostic">
                    <ref name="internal_algorithm"/>
                    <ref name="velocity_mesh_choice"/>
                    <ref name="diagnostic_scalar_field"/>
                  </element>
                </element>
              </optional>
              <optional>
                <element name="scalar_field">
                  <a:documentation>Salt flux at the ice-ocean interface.</a:documentation>
                  <attribute name="rank">
                    <value>0</value>
                  </attribute>
                  <attribute name="name">
                    <value>Salt_flux</value>
                  </attribute>
                  <element name="diagnostic">
                    <ref name="internal_algorithm"/>
                    <ref name="velocity_mesh_choice"/>
                    <ref name="diagnostic_scalar_field"/>
                  </element>
                </element>
              </optional>
              <optional>
                <element name="scalar_field">
                  <a:documentation>Temperature of the far field, which is "melt_LayerLength" away from the ice. 
This variable feeds into the three equations. </a:documentation>
                  <attribute name="rank">
                    <value>0</value>
                  </attribute>
                  <attribute name="name">
                    <value>Tloc</value>
                  </attribute>
                  <element name="diagnostic">
                    <ref name="internal_algorithm"/>
                    <ref name="velocity_mesh_choice"/>
                    <ref name="diagnostic_scalar_field"/>
                  </element>
                </element>
              </optional>
              <optional>
                <element name="scalar_field">
                  <a:documentation>Salinity of the far field, which is "melt_LayerLength" away from the ice.
This variable feeds into the three equations. </a:documentation>
                  <attribute name="rank">
                    <value>0</value>
                  </attribute>
                  <attribute name="name">
                    <value>Sloc</value>
                  </attribute>
                  <element name="diagnostic">
                    <ref name="internal_algorithm"/>
                    <ref name="velocity_mesh_choice"/>
                    <ref name="diagnostic_scalar_field"/>
                  </element>
                </element>
              </optional>
              <optional>
                <element name="scalar_field">
                  <a:documentation>Pressure used in the three equations. 
We need to use the pressure at the ice-ocean interface.</a:documentation>
                  <attribute name="rank">
                    <value>0</value>
                  </attribute>
                  <attribute name="name">
                    <value>Ploc</value>
                  </attribute>
                  <element name="diagnostic">
                    <ref name="internal_algorithm"/>
                    <ref name="velocity_mesh_choice"/>
                    <ref name="diagnostic_scalar_field"/>
                  </element>
                </element>
              </optional>
              <optional>
                <element name="vector_field">
                  <a:documentation>Velocity of the far field, which is "melt_LayerLength" away from the ice.
This variable feeds into the three equations. </a:documentation>
                  <attribute name="rank">
                    <value>0</value>
                  </attribute>
                  <attribute name="name">
                    <value>Vloc</value>
                  </attribute>
                  <element name="diagnostic">
                    <ref name="internal_algorithm"/>
                    <ref name="velocity_mesh_choice"/>
                    <ref name="diagnostic_vector_field"/>
                  </element>
                </element>
              </optional>
              <optional>
                <element name="vector_field">
                  <a:documentation>Location of your far field, which is "melt_LayerLength" away from the ice.
Location should be perpendicular to the ice-ocean boundary.
melt_LayerLength = ||Location - Location_org||</a:documentation>
                  <attribute name="rank">
                    <value>0</value>
                  </attribute>
                  <attribute name="name">
                    <value>Location</value>
                  </attribute>
                  <element name="diagnostic">
                    <ref name="internal_algorithm"/>
                    <ref name="velocity_mesh_choice"/>
                    <ref name="diagnostic_vector_field"/>
                  </element>
                </element>
              </optional>
              <optional>
                <element name="vector_field">
                  <a:documentation>Location of your ice-ocean boundary.</a:documentation>
                  <attribute name="rank">
                    <value>0</value>
                  </attribute>
                  <attribute name="name">
                    <value>Location_org</value>
                  </attribute>
                  <element name="diagnostic">
                    <ref name="internal_algorithm"/>
                    <ref name="velocity_mesh_choice"/>
                    <ref name="diagnostic_vector_field"/>
                  </element>
                </element>
              </optional>
              <optional>
                <element name="calculate_boundaries">
                  <a:documentation>Boundary stuff   </a:documentation>
                  <element name="string_value">
                    <choice>
                      <value>neumann</value>
                      <value>dirichlet</value>
                    </choice>
                  </element>
                </element>
              </optional>
            </element>
          </optional>
        </element>
      </optional>
      <optional>
        <element name="shelf">
          <optional>
            <element name="amplitude">
              <a:documentation>Multiplying factor on equilibrium pressure</a:documentation>
              <ref name="real"/>
            </element>
          </optional>
          <optional>
            <element name="y_sign">
              <a:documentation>Change sign of depth / perturbation from original eta_0</a:documentation>
              <empty/>
            </element>
          </optional>
          <optional>
            <element name="calculate_only">
              <a:documentation>Only calculate the field, don't add to pressure (RHS of Momentum)</a:documentation>
              <empty/>
            </element>
          </optional>
          <optional>
            <element name="salinity_change_constant">
              <a:documentation>DeltaS for constant change over ocean,
or the difference between min and max for a linear variation in S</a:documentation>
              <ref name="real"/>
            </element>
          </optional>
          <optional>
            <element name="add_pressure_from_ice">
              <a:documentation>If the ice shelf is not included in the original mesh and a free-surface initial condition is used to generate the shelf, the hydrostatic pressure where the shelf now exists needs to be included</a:documentation>
              <empty/>
            </element>
          </optional>
          <optional>
            <element name="include_density_change_of_ice">
              <a:documentation>If using a linear variation in S, include the associated change in density of the ice shelf
NOT arranged to work with add_pressure_from_ice - TODO</a:documentation>
              <empty/>
            </element>
          </optional>
        </element>
      </optional>
      <optional>
        <element name="external_data_boundary_conditions">
          <a:documentation>Check this option to use an external data set for the t(0)
and in/out boundary conditions. This sets up NEMO-type forcing.</a:documentation>
          <element name="input_file">
            <a:documentation>Path of the file containing the external data set</a:documentation>
            <attribute name="file_name">
              <data type="string"/>
            </attribute>
          </element>
        </element>
      </optional>
      <optional>
        <element name="bulk_formulae">
          <a:documentation>Bulk formulae allow the boundary conditions of Temperature, Velocity, Salinty
and photosynthetic radiation to be set using data obtained from
the ERA-40 reanalysis (http://data-portal.ecmwf.int/data/d/era40_daily/)</a:documentation>
          <optional>
            <element name="bulk_formulae">
              <a:documentation>The type of bulk formulae to use. Default is NCAR if no selection is made.</a:documentation>
              <choice>
                <element name="type">
                  <a:documentation>Bulk formulae from Large and Yeager (2004)
Large, W. G. &amp; Yeager, S. G. Diurnal to decadal global forcing 
for ocean and sea-ice models: The data sets and flux climatologies. NCAR TR.</a:documentation>
                  <attribute name="name">
                    <value>NCAR</value>
                  </attribute>
                  <empty/>
                </element>
                <element name="type">
                  <a:documentation>Bulk formulae from Fairall et al (2003). 
Bulk Parameterization of Air–Sea Fluxes: Updates and 
Verification for the COARE Algorithm Journal of Climate, 2003, 16, 571-591</a:documentation>
                  <attribute name="name">
                    <value>COARE</value>
                  </attribute>
                  <empty/>
                </element>
                <element name="type">
                  <a:documentation>Bulk formulae from Kara et al (2005).
Stability-Dependent Exchange Coefficients for Air–Sea Fluxes
Journal of Atmospheric and Oceanic Technology, 2005, 22, 1080-1094</a:documentation>
                  <attribute name="name">
                    <value>Kara</value>
                  </attribute>
                  <empty/>
                </element>
              </choice>
            </element>
          </optional>
          <element name="input_file">
            <a:documentation>The netCDF data file downloaded from ERA-40 reanalysis website
(see above)</a:documentation>
            <attribute name="file_name">
              <data type="string"/>
            </attribute>
          </element>
          <optional>
            <element name="input_file_type">
              <choice>
                <element name="type">
                  <a:documentation>What kind of file is this? Currently only ERA40 files are supported</a:documentation>
                  <attribute name="name">
                    <value>ERA40</value>
                  </attribute>
                  <optional>
                    <element name="no_accumulation">
                      <a:documentation>The data from ERA40 website included accumulated values (ppt, ro, ssrd, strd).
If these values have been already ammended to instantaneous values, then switch this
flag on and the accumulation correction will not be applied.</a:documentation>
                      <empty/>
                    </element>
                  </optional>
                </element>
                <element name="type">
                  <attribute name="name">
                    <value>NSEP</value>
                  </attribute>
                  <empty/>
                </element>
                <element name="type">
                  <attribute name="name">
                    <value>ICOM</value>
                  </attribute>
                  <empty/>
                </element>
              </choice>
            </element>
          </optional>
          <optional>
            <element name="position">
              <a:documentation>Adding a latitude and longitude here (specified as two real numbers)
will obtain data from the forcing file at that location. The
mesh is not translated nor is the mesh put on the sphere, instead the
specified lat/long is translated into cartesian coordinates and this is simply
added to the surface mesh node coordinates when fluxes are calculated.</a:documentation>
              <ref name="real_vector"/>
              <optional>
                <element name="single_location">
                  <a:documentation>Turning on this option will cause all nodes on the surface mesh to
experience the same forcing, regardless of position. Only really
useful for psuedo-1D simulations.</a:documentation>
                  <empty/>
                </element>
              </optional>
            </element>
          </optional>
          <element name="output_fluxes_diagnostics">
            <a:documentation>Ouput some extra diagnostic fields for the momentum, temperature and salinity fluxes
These &lt;b&gt;must&lt;/b&gt; be on the velocity mesh</a:documentation>
            <optional>
              <element name="vector_field">
                <attribute name="rank">
                  <value>1</value>
                </attribute>
                <attribute name="name">
                  <value>MomentumFlux</value>
                </attribute>
                <choice>
                  <element name="diagnostic">
                    <ref name="internal_algorithm"/>
                    <ref name="velocity_mesh_choice"/>
                    <ref name="diagnostic_scalar_field"/>
                  </element>
                  <element name="aliased">
                    <ref name="generic_aliased_field"/>
                  </element>
                </choice>
              </element>
            </optional>
            <optional>
              <element name="scalar_field">
                <attribute name="rank">
                  <value>0</value>
                </attribute>
                <attribute name="name">
                  <value>HeatFlux</value>
                </attribute>
                <choice>
                  <element name="diagnostic">
                    <ref name="internal_algorithm"/>
                    <ref name="velocity_mesh_choice"/>
                    <ref name="diagnostic_scalar_field"/>
                  </element>
                  <element name="aliased">
                    <ref name="generic_aliased_field"/>
                  </element>
                </choice>
              </element>
            </optional>
            <optional>
              <element name="scalar_field">
                <attribute name="rank">
                  <value>0</value>
                </attribute>
                <attribute name="name">
                  <value>SalinityFlux</value>
                </attribute>
                <choice>
                  <element name="diagnostic">
                    <ref name="internal_algorithm"/>
                    <ref name="velocity_mesh_choice"/>
                    <ref name="diagnostic_scalar_field"/>
                  </element>
                  <element name="aliased">
                    <ref name="generic_aliased_field"/>
                  </element>
                </choice>
              </element>
            </optional>
            <optional>
              <element name="scalar_field">
                <attribute name="rank">
                  <value>0</value>
                </attribute>
                <attribute name="name">
                  <value>PhotosyntheticRadiationDownward</value>
                </attribute>
                <choice>
                  <element name="diagnostic">
                    <ref name="internal_algorithm"/>
                    <ref name="velocity_mesh_choice"/>
                    <ref name="diagnostic_scalar_field"/>
                  </element>
                  <element name="aliased">
                    <ref name="generic_aliased_field"/>
                  </element>
                </choice>
              </element>
            </optional>
          </element>
        </element>
      </optional>
      <optional>
        <element name="tidal_forcing">
          <a:documentation>Tidal forcing options </a:documentation>
          <optional>
            <element name="M2">
              <a:documentation>M2</a:documentation>
              <empty/>
            </element>
          </optional>
          <optional>
            <element name="S2">
              <a:documentation>S2</a:documentation>
              <empty/>
            </element>
          </optional>
          <optional>
            <element name="N2">
              <a:documentation>N2</a:documentation>
              <empty/>
            </element>
          </optional>
          <optional>
            <element name="K2">
              <a:documentation>K2</a:documentation>
              <empty/>
            </element>
          </optional>
          <optional>
            <element name="K1">
              <a:documentation>K1</a:documentation>
              <empty/>
            </element>
          </optional>
          <optional>
            <element name="O1">
              <a:documentation>O1</a:documentation>
              <empty/>
            </element>
          </optional>
          <optional>
            <element name="P1">
              <a:documentation>P1</a:documentation>
              <empty/>
            </element>
          </optional>
          <optional>
            <element name="Q1">
              <a:documentation>Q1</a:documentation>
              <empty/>
            </element>
          </optional>
          <optional>
            <element name="Mf">
              <a:documentation>Mf</a:documentation>
              <empty/>
            </element>
          </optional>
          <optional>
            <element name="Mm">
              <a:documentation>Mm</a:documentation>
              <empty/>
            </element>
          </optional>
          <optional>
            <element name="Ssa">
              <a:documentation>Ssa</a:documentation>
              <empty/>
            </element>
          </optional>
          <optional>
            <element name="all_tidal_components">
              <a:documentation>Switch on all tidal components</a:documentation>
              <empty/>
            </element>
          </optional>
          <optional>
            <element name="love_number">
              <a:documentation>Sets a user defined Love number. If not active a value of 1.0 is used.</a:documentation>
              <element name="value">
                <ref name="real"/>
              </element>
            </element>
          </optional>
        </element>
      </optional>
    </element>
  </define>
  <define name="biology">
    <element name="ocean_biology">
      <a:documentation>Model of biological processes in the ocean.</a:documentation>
      <choice>
        <element name="pznd">
          <a:documentation>A simple model of phytoplankton, zooplankton, general nutrient and detritus. </a:documentation>
          <choice>
            <element name="source_and_sink_algorithm">
              <a:documentation>Python code specifying the source and sink relationships 
between the biological tracers. This is usually achieved by 
importing fluidity.ocean_biology and calling a scheme from there. </a:documentation>
              <ref name="python_code"/>
            </element>
            <element name="disable_sources_and_sinks">
              <a:documentation>Do not calculate sources and sinks. 
This option is generally only useful for testing. </a:documentation>
              <empty/>
            </element>
          </choice>
          <element name="scalar_field">
            <a:documentation>Photosynthetically Active Radiation (PAR)</a:documentation>
            <attribute name="rank">
              <value>0</value>
            </attribute>
            <attribute name="name">
              <value>PhotosyntheticRadiation</value>
            </attribute>
            <choice>
              <element name="prognostic">
                <ref name="velocity_mesh_choice"/>
                <ref name="prognostic_photosynthetic_radiation"/>
              </element>
              <element name="prescribed">
                <ref name="velocity_mesh_choice"/>
                <ref name="prescribed_scalar_field"/>
              </element>
            </choice>
          </element>
        </element>
        <element name="six_component">
          <a:documentation>6 component biology model, which models Nitrates, Ammonium, 
Phytoplankton, Zooplankton, Detritus and Chlorophyll.

These fields must be enabled in the material phase

Based on the equations in
Popova, E. E.; Coward, A. C.; Nurser, G. A.; de Cuevas, B.; Fasham, M. J. R. &amp; Anderson, T. R. 
Mechanisms controlling primary and new production in a global ecosystem model - Part I: 
Validation of the biological simulation Ocean Science, 2006, 2, 249-266. 
DOI: 10.5194/os-2-249-2006</a:documentation>
          <choice>
            <element name="source_and_sink_algorithm">
              <a:documentation>Python code specifying the biology model. This takes
in velocity and light and outputs Phytoplankton, if
those fields exist.</a:documentation>
              <ref name="python_code"/>
            </element>
            <element name="disable_sources_and_sinks">
              <a:documentation>Do not calculate biology
This option is generally only useful for testing. </a:documentation>
              <empty/>
            </element>
          </choice>
          <optional>
            <element name="scalar_field">
              <a:documentation>Photosynthetically Active Radiation (PAR)</a:documentation>
              <attribute name="rank">
                <value>0</value>
              </attribute>
              <attribute name="name">
                <value>PhotosyntheticRadiation</value>
              </attribute>
              <choice>
                <element name="prognostic">
                  <ref name="velocity_mesh_choice"/>
                  <ref name="prognostic_photosynthetic_radiation"/>
                </element>
                <element name="prescribed">
                  <ref name="velocity_mesh_choice"/>
                  <ref name="prescribed_scalar_field"/>
                </element>
              </choice>
            </element>
          </optional>
        </element>
      </choice>
    </element>
  </define>
  <define name="prognostic_photosynthetic_radiation">
    <element name="equation">
      <a:documentation>PAR equation.</a:documentation>
      <attribute name="name">
        <value>PhotosyntheticRadiation</value>
      </attribute>
    </element>
    <element name="spatial_discretisation">
      <a:documentation>Spatial discretisation options</a:documentation>
      <element name="discontinuous_galerkin">
        <a:documentation>Discontinuous galerkin formulation. You can also use this
formulation with a continuous field in which case a simple
galerkin formulation will result. </a:documentation>
        <empty/>
      </element>
    </element>
    <element name="solver">
      <a:documentation>Solver</a:documentation>
      <ref name="linear_solver_options_asym"/>
    </element>
    <!-- Alas, no initial_condition either, so we'd better not checkpoint it... -->
    <element name="exclude_from_checkpointing">
      <a:documentation>Disables checkpointing of this field</a:documentation>
      <ref name="comment"/>
    </element>
    <element name="absorption_coefficients">
      <a:documentation>Coefficients of absorption of photosynthetically active
radiation for water and phytoplankton.</a:documentation>
      <element name="water">
        <a:documentation>Photosynthetically active radiation absorption coefficient for water.</a:documentation>
        <ref name="real"/>
      </element>
      <element name="phytoplankton">
        <a:documentation>Photosynthetically active radiation absorption coefficient for water.</a:documentation>
        <ref name="real"/>
      </element>
    </element>
    <optional>
      <element name="boundary_conditions">
        <a:documentation>Boundary conditions</a:documentation>
        <attribute name="name">
          <data type="string" datatypeLibrary=""/>
        </attribute>
        <element name="surface_ids">
          <a:documentation>Surface id:</a:documentation>
          <ref name="integer_vector"/>
        </element>
        <choice>
          <a:documentation>Type</a:documentation>
          <element name="type">
            <attribute name="name">
              <value>dirichlet</value>
            </attribute>
            <element name="apply_weakly">
              <a:documentation>Apply the dirichlet bc weakly.  Only available with
discontinuous_galerkin and control_volume
spatial_discretisations.

If not selected boundary conditions are applied strongly.</a:documentation>
              <empty/>
            </element>
            <ref name="input_choice_real"/>
          </element>
          <element name="type">
            <attribute name="name">
              <value>bulk_formulae</value>
            </attribute>
            <empty/>
          </element>
          <element name="type">
            <attribute name="name">
              <value>neumann</value>
            </attribute>
            <ref name="input_choice_real"/>
          </element>
        </choice>
      </element>
    </optional>
    <ref name="prognostic_scalar_output_options"/>
    <ref name="prognostic_scalar_stat_options"/>
    <ref name="scalar_convergence_options"/>
    <ref name="prognostic_detector_options"/>
    <ref name="scalar_steady_state_options"/>
    <ref name="adaptivity_options_scalar_field"/>
    <optional>
      <element name="priority">
        <a:documentation>Set the priority of this field
This determines the order in which scalar_fields are solved for:
 - higher numbers have the highest priority
 - lower numbers (including negative) have the lowest priority
 - default if not set is 0</a:documentation>
        <ref name="integer"/>
      </element>
    </optional>
  </define>
  <define name="recalculation_options">
    <element name="do_not_recalculate">
      <a:documentation>Prevent this field from being recalculated at every timestep.
This is cheaper especially if you are enforcing discrete properties on the field.</a:documentation>
      <empty/>
    </element>
  </define>
  <define name="discrete_properties_algorithm_scalar">
    <element name="enforce_discrete_properties">
      <a:documentation>Select discrete properties to enforce on the field
either after being prescribed or interpolated</a:documentation>
      <optional>
        <element name="solenoidal_lagrange_update">
          <a:documentation>Update this field using the lagrangian multiplier
calculated in the solenoidal projection of a
scalar field.

Note this field must be specified as the update field
underneath that vector field too.

Note also this only really makes sense for coupled
fields like velocity and pressure.</a:documentation>
          <empty/>
        </element>
      </optional>
    </element>
  </define>
  <define name="discrete_properties_algorithm_vector">
    <element name="enforce_discrete_properties">
      <a:documentation>Select discrete properties to enforce on the field
either after being prescribed or interpolated</a:documentation>
      <optional>
        <ref name="solenoidal_options"/>
      </optional>
    </element>
  </define>
  <define name="solenoidal_options">
    <element name="solenoidal">
      <a:documentation>Constrained divergence-free projection.
This adds an additional constraint that ensures that the field
is solenoidal, i.e. divergence-free.
This is equivalent in cost to a pressure solve.
This is expensive, and thus best left until
needed.

Note well: this only makes sense for nondivergent
vector fields, such as incompressible velocity!</a:documentation>
      <element name="interpolated_field">
        <a:documentation>Options for the mass matrix of the field being interpolated</a:documentation>
        <choice>
          <element name="continuous">
            <element name="lump_mass_matrix">
              <a:documentation>Lump the mass matrix for the assembly of the projection matrix
(not for the initial galerkin projection)

Required when using interpolating continuous fields</a:documentation>
              <optional>
                <element name="use_submesh">
                  <a:documentation>Lump on the submesh.
This only works for simplex meshes and is only
strictly valid on 2d meshes.</a:documentation>
                  <empty/>
                </element>
              </optional>
            </element>
          </element>
          <element name="discontinuous">
            <optional>
              <element name="lump_mass_matrix">
                <a:documentation>Lump the mass matrix for the assembly of the projection matrix
(not for the initial galerkin projection)</a:documentation>
                <empty/>
              </element>
            </optional>
          </element>
        </choice>
      </element>
      <element name="lagrange_multiplier">
        <a:documentation>Options for the lagrange multiplier

Must be on a continuous mesh!</a:documentation>
        <ref name="pressure_mesh_choice"/>
        <element name="spatial_discretisation">
          <choice>
            <element name="continuous_galerkin">
              <optional>
                <element name="remove_stabilisation_term">
                  <a:documentation>Remove the stabilisation term from the projection operator.

Automatic when not using P1P1.</a:documentation>
                  <empty/>
                </element>
              </optional>
              <optional>
                <element name="integrate_divergence_by_parts">
                  <a:documentation>Integrate the divergence operator by parts.

Automatic when projecting a discontinuous field</a:documentation>
                  <empty/>
                </element>
              </optional>
              <optional>
                <element name="test_divergence_with_cv_dual">
                  <a:documentation>Test the divergence equation with the control volume dual mesh
of the finite element lagrange multiplier mesh.
This will make the lagrange multiplier matrix non symmetric which must be 
considered when selecting the lagrange multiplier  solver options.</a:documentation>
                  <ref name="comment"/>
                </element>
              </optional>
            </element>
            <element name="control_volumes">
              <empty/>
            </element>
          </choice>
        </element>
        <optional>
          <element name="reference_node">
            <ref name="integer"/>
          </element>
        </optional>
        <optional>
          <element name="repair_stiff_nodes">
            <a:documentation>**UNDER DEVELOPMENT**
This searches the CMC matrix diagonal looking for nodes that are less than the maximum value time epsilon(0.0) (i.e. nodes that are effectively zero).
It then zeros that row and column and places a one on the diagonal and a zero on the rhs.
At a debug level of 2 it also prints out the value and the sum of the row values.
This is useful as a debugging tool if PETSc complains about zeros on the diagonal (i.e. if you have a stiff node in your mesh) but doesn't necessary produce nice answers at the end.</a:documentation>
            <empty/>
          </element>
        </optional>
        <optional>
          <choice>
            <element name="update_scalar_field">
              <a:documentation>Update a scalar field using the lagrange multiplier from
the divergence free projection of this field.  The selected
scalar field must have solenoidal selected in its interpolation
options too and it must be on the same mesh as used for the
solenoidal projection above.

Note well: this only really makes sense for scalar fields linked to nondivergent
vector fields, such as pressure to incompressible velocity!                  </a:documentation>
              <attribute name="name">
                <value>Pressure</value>
              </attribute>
              <empty/>
            </element>
            <element name="update_scalar_field">
              <a:documentation>Update a scalar field using the lagrange multiplier from
the divergence free projection of this field.  The selected
scalar field must have solenoidal selected in its interpolation
options too and it must be on the same mesh as used for the
solenoidal projection above.

Note well: this only really makes sense for scalar fields linked to nondivergent
vector fields, such as pressure to incompressible velocity!                  </a:documentation>
              <attribute name="name">
                <data type="string" datatypeLibrary=""/>
              </attribute>
              <empty/>
            </element>
          </choice>
        </optional>
        <element name="solver">
          <a:documentation>Solver options for the linear solve.
This method requires the inversion of a projection matrix.</a:documentation>
          <ref name="linear_solver_options_sym"/>
        </element>
      </element>
    </element>
  </define>
  <define name="represcribe_before_interpolation">
    <element name="represcribe_before_interpolation">
      <a:documentation>Represcribe the field before interpolation.

This means the interpolation will not be conservative from the previous mesh so be careful what you're trying to achieve!</a:documentation>
      <empty/>
    </element>
  </define>
</grammar><|MERGE_RESOLUTION|>--- conflicted
+++ resolved
@@ -1475,52 +1475,20 @@
                     </element>
                   </element>
                   <element name="scalar_field">
-<<<<<<< HEAD
-                    <a:documentation>VLES Filter function (diagnostic).</a:documentation>
-=======
                     <a:documentation>f_1 damping coefficient for low_Re k-epsilon model
 Required for low_Re boundaries. If no low_Re boundaries are present
 this will be set to 1.0 throughout the domain and will not
 affect the result</a:documentation>
->>>>>>> d5130160
                     <attribute name="rank">
                       <value>0</value>
                     </attribute>
                     <attribute name="name">
-<<<<<<< HEAD
-                      <value>Filter</value>
-=======
                       <value>f_1</value>
->>>>>>> d5130160
                     </attribute>
                     <element name="diagnostic">
                       <ref name="internal_algorithm"/>
                       <ref name="velocity_mesh_choice"/>
                       <ref name="diagnostic_scalar_field"/>
-<<<<<<< HEAD
-                    </element>
-                  </element>
-                  <element name="source_absorption">
-                    <a:documentation>Select whether source and absorption terms for k and epsilon
-are implicit or explicit.</a:documentation>
-                    <element name="string_value">
-                      <choice>
-                        <value>explicit</value>
-                        <value>implicit</value>
-                      </choice>
-                    </element>
-                  </element>
-                  <optional>
-                    <element name="vles">
-                      <a:documentation>Select whether this is a VLES or not,
-if so then apply LES filtering to the equations.</a:documentation>
-                      <empty/>
-                    </element>
-                  </optional>
-                  <element name="lengthscale_limit">
-                    <a:documentation>Limit the turbulence lengthscale to within physical bounds (e.g. inlet min dimension).
-This helps to prevent instabilities during simulation spin-up.</a:documentation>
-=======
                     </element>
                   </element>
                   <element name="scalar_field">
@@ -1561,7 +1529,6 @@
                     <a:documentation>Limit the maximum value of damping function values. This helps stability when using low_Re number
 boundary conditions. If not using low_Re boundaries this will have no effect. 
 Recommended value (default): 10.0</a:documentation>
->>>>>>> d5130160
                     <ref name="real"/>
                   </element>
                   <optional>
@@ -1584,6 +1551,27 @@
                         <ref name="velocity_mesh_choice"/>
                         <ref name="prescribed_scalar_field"/>
                       </element>
+                    </element>
+                  </optional>
+                  <element name="scalar_field">
+                    <a:documentation>VLES Filter function (diagnostic).</a:documentation>
+                    <attribute name="rank">
+                      <value>0</value>
+                    </attribute>
+                    <attribute name="name">
+                      <value>Filter</value>
+                    </attribute>
+                    <element name="diagnostic">
+                      <ref name="internal_algorithm"/>
+                      <ref name="velocity_mesh_choice"/>
+                      <ref name="diagnostic_scalar_field"/>
+                    </element>
+                  </element>
+                  <optional>
+                    <element name="vles">
+                      <a:documentation>Select whether this is a VLES or not,
+if so then apply LES filtering to the equations.</a:documentation>
+                      <empty/>
                     </element>
                   </optional>
                   <element name="C_mu">
@@ -3684,15 +3672,6 @@
         <element name="surface_roughness">
           <ref name="real"/>
         </element>
-      </element>
-      <element name="type">
-        <a:documentation>1/7th power law (Werner &amp; Wengle 1991):
-if y+&lt;11.8, u+ = y+, else u+ = 8.3(y+)^(1/7)
-
-Should be used in combination with a no_normal_flow condition. </a:documentation>
-        <attribute name="name">
-          <value>power_law</value>
-        </attribute>
       </element>
     </choice>
   </define>
