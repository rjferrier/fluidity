scalar_boundary_conditions =
  (
      ## Boundary conditions
      element boundary_conditions {
         attribute name { string },
         ## Surface id:
         element surface_ids {
            integer_vector
         },
         ## Type
         (
            element type {
               attribute name { "dirichlet" },
               ## Apply the dirichlet bc weakly.  Available
               ## automatically with discontinuous_galerkin and
               ## control_volume
               ## spatial_discretisations.
               ## If not selected boundary conditions are applied strongly.
               element apply_weakly {
                  ## If the initial condition and boundary conditions
                  ## differ, setting this option will cause the initial
                  ## condition on the boundary to be overwritten with
                  ## the boundary condition. Since you are applying the
                  ## boundary condition weakly, you probably do *not*
                  ## want this.
                  element boundary_overwrites_initial_condition {
                     empty
                  }?
               }?,
               input_choice_real
            }|
            element type {
               attribute name { "neumann" },
               input_choice_real
            }|
            robin_bc_scalar|
            ## Prevent the field from fluxing out of the boundary.
            ## Only applicable to control volume spatial discretisations.
            element type {
              attribute name { "zero_flux" },
              empty
            }|
            ## Add a bulk formulae flux to the scale field. Should
            ## really be added to Temperature, Salinity, or PhotosyntheticRadation
            ## fields, or nothing will happen. Do not add another Neumann boundary
            ## onto the same surface, or you will get an error.
            element type {
              attribute name { "bulk_formulae" },
              empty
            }|
            ## Sediment reentrainment boundary. Any sediment in the correct
            ## sediment class will be rentrained back into the flow
            ## depending on the bed shear stress and the parameters of the 
            ## sediment grain
            element type {
               attribute name { "sediment_reentrainment" },
               empty
            }|
            ## [UNDER DEVELOPMENT - DOES NOT WORK YET]
            ## Special type of Dirichlet boundary condition for the k-epsilon
            ## turbulence model. Can be used on TurbulentKineticEnergy (k)
            ## and/or TurbulentDissipation (epsilon) fields.
            ## e.g. use a Dirichlet BC on inlets and k_epsilon on walls.
            element type {
               attribute name { "k_epsilon" },
               ## Select high/low Reynolds number wall functions for k and epsilon fields.
               element string_value {
               "low_Re"|"high_Re"
               }
            }|
            ## Flux boundary condition. Currently only works with a control_volume 
            ## discretisation.
            ##
            ## This weakly enforces the total (advective plus diffusive) flux across 
            ## a boundary when solving the advection-diffusion equation.
            element type {
               attribute name { "flux" },
               input_choice_real
            }
         )
      }
)


robin_bc_scalar = 
   (
      ##  A robin boundary condition of the form
      ##  C1*T + n.(k*grad(T)) = C0
      ##  where k is the diffusivity tensor,
      ##  n the outward normal vector to the surface,
      ##  T the scalar field value on the surface,
      ##  C0 is the input order zero coefficient and
      ##  C1 is the input order one coefficient.
      ##  THIS WILL ONLY WORK FOR CONTINUOUS GALERKIN SPATIAL DISCRETISATION
      element type {
         attribute name { "robin" },
         ##  The order zero coefficient represented as C0 in
         ##  C1*T + n.(k*grad(T)) = C0
         element order_zero_coefficient {
            input_choice_real
         },
         ##  The order one coefficient represented as C1 in
         ##  C1*T + n.(k*grad(T)) = C0
         element order_one_coefficient {
            input_choice_real
         }
      }      
   )


prognostic_scalar_field =
   (
      scalar_equation_choice,
      spatial_discretisation_options,
      temporal_discretisation_options,
      (
         ## Solver
         element solver {
            linear_solver_options_asym
         }|
         ## Assume this field is being solved explicitly and skip the solver.
         ##
         ## ONLY AVAILABLE FOR PURE CONTROL VOLUME SPATIAL DISCRETISATIONS.
         ##
         ## Assumes lhs matrix only has diagonal lumped mass (times
         ## density if appropriate for equation)
         ## and divides the rhs by this.
         element explicit {
            empty
         }
      ),
      (
         ## Initial condition for WholeMesh
         ##
         ## Only specify one condition if not using mesh regions.
         ## Otherwise select other initial_condition option, specify region_ids
         ## and distinct names.  Then add extra intial conditions for other regions.
         element initial_condition {
            attribute name { "WholeMesh" },
            input_choice_initial_condition_real
         }|
         ## Multiple initial_conditions are allowed if specifying
         ## different values in different
         ## regions of the mesh (defined by region_ids).  In this case
         ## each initial_condition
         ## requires a distinct name for the options dictionary.
         element initial_condition {
            attribute name { string },
            region_ids?,
            input_choice_initial_condition_real
         }
      )+,
      scalar_boundary_conditions*,
      ## Choice of subgridscale model to apply to this field. 
      ## Note that the selected parameterisation must be switched 
      ## on for this material phase.
      ##
      ## At this time, do not switch on this option if you are using Mellor-Yamada.
      (
         element subgridscale_parameterisation {
            attribute name { "Gent_McWilliams"}
         }|
         element subgridscale_parameterisation {
            attribute name { "GLS"}
         }|
         ## Turning this option on enables calculation of turbulent diffusivity for this field, and calculation of buoyancy 
         ## source terms for this field in the k_eps code.
         ##
         ## TURBULENT DIFFUSIVITY
         ##
         ## To enable, set the diffusivity field to diagnostic/algorithm(k_epsilon). 
         ##
         ## The diffusivity, D, is set to the sum of the background diffusivity, D_bg, and the eddy diffusivity calculated 
         ## by the k-epsilon turbulence model.
         ##
         ## D = D_bg  nu_t / Pr
         ##
         ## where: nu_t = turbulent viscosity ; Pr = Prandtl or Schmidt number
         ##
         ## A background diffusivity can either be set globally
         ## under material_phase[]/subgridscale_parameterisations/k-epsilon, or individually for each field this is 
         ## applied upon. If it is set globally and locally, the local background diffusivity is used.
         ##
         ## BUOYANCY EFFECTS
         ##
         ## Enable this by selecting the BuoyancyEffects node. A buoyancy source term is added to the right hand side of the k
         ## and epsilon equations. See the manual for more information.
         ##
         element subgridscale_parameterisation {
            attribute name { "k-epsilon"},
            ## Option to set the Schmidt number (ratio of viscous diffusion rate to momentum diffusion rate) for 
            ## massive scalar fields, or Prandtl number (ratio of viscous diffusion rate to thermal diffusion rate) 
            ## for thermal fields.
            ##
            ## For this field. Default = 1.0 if not specified.
<<<<<<< HEAD
            element Prandtl_Schmidt_Number { real },
            ## Option to set a unique isotropic background diffusivity for this field.
            element BackgroundDiffusivity { real }?,
            ## Option to enable buoyancy source term for this field.
            element BuoyancyEffects {
               ## The beta value given here is used to calculate the perturbation in density due to a unit increase in this 
               ## scalar field. This is only used within the k-epsilon function. For a temperature field this will be the 
               ## thermal expansion coefficient, for a sediment field it will be the submerged specific gravity.
               ##
               ## \delta rho = S * \beta
               ##
               ## where S is the value of the scalar field.
               element Beta { real }
            }?
=======
            element prandtl_schmidt_number { real }?,
            ## Option to set a unique isotropic background diffusivity for this field.
            element background_diffusivity { real }?
>>>>>>> 02f4d1e3
         }|
         element subgridscale_parameterisation {
            attribute name { "prescribed_diffusivity"}
         }         
      )?,
      ## Buoyancy adjustment (vertical stabilization) schemes.
      element buoyancy_adjustment {
         ## Vertical mixing by diffusion.
         ## Stabilises unstable stratifications through mixing by diffusion.
         ##
         ## Note this scheme currently only applies to tracer fields represented in discontinuous spaces.
         element by_vertical_diffusion{
            ## Scaling amplitude of the applied diffusion. 
            ## If left unspecified, the default value of 1.0 is applied.
            element amplitude  {
                real
            }?,
            ## Calculates the rate of change of buoyancy in the direction of gravity
            ## on the field projected to continuous space - i.e. the buoyancy field is first projected to continous space.
            ## Without this option, this calculation is performed directly on the discontinuous field.
            ##
            ## Note this only make a difference when the buoyancy field is represented in a discontinuous space, and in fact,
            ## makes no difference to the routines called when this field is represented in a continuous space.
            ##
            ## This is one approach to allow the scheme to account for differences with respect to neighbouring
            ## elements when buoyancy is a discontinuous field.
            element project_buoyancy_to_continuous_space {
                empty
            }?
         }?
      }?,
      ## Diffusivity for field
      element tensor_field {
         attribute name { "Diffusivity" },
         attribute rank { "2" },
         (
            element prescribed {
                mesh_choice?,
                prescribed_tensor_field_no_adapt
            }|
            element diagnostic {
               mesh_choice?,
               (
                  tensor_python_diagnostic_algorithm |
                  internal_algorithm |
                  k_epsilon_diffusivity_algorithm
               ),
               diagnostic_tensor_field
            }
         )
      }?,
      ## source term
      element scalar_field {
         attribute name { "Source" },
         attribute rank { "0" },
         (
            element prescribed {
               prescribed_scalar_field_no_adapt
            }|
            element diagnostic {
               (
                  scalar_python_diagnostic_algorithm |
                  internal_algorithm
               ),
               diagnostic_scalar_field_no_adapt
            } 
         )
      }?,
      ## Absorption term
      element scalar_field {
         attribute name { "Absorption" },
         attribute rank { "0" },
         (
            element prescribed {
               prescribed_scalar_field_no_adapt
            }|
            element diagnostic {
               (
                  scalar_python_diagnostic_algorithm |
                  internal_algorithm
               ),
               diagnostic_scalar_field_no_adapt
            }
         )
      }?,
      ## Velocity at which this substance sinks through the water column.
      ## 
      ## This velocity is in the direction of gravity so if the substance
      ## floats or swims upwards, this field should be negative.
      element scalar_field {
         attribute name { "SinkingVelocity" },
         attribute rank { "0" },
         (
            element prescribed {
               prescribed_scalar_field_no_adapt
            }|
            element diagnostic {
               (
                  scalar_python_diagnostic_algorithm |
                  internal_algorithm
               ),
               diagnostic_scalar_field_no_adapt
            }
         )
      }?,
      prognostic_scalar_output_options,
      prognostic_scalar_stat_options,
      scalar_convergence_options,
      prognostic_detector_options,
      scalar_steady_state_options,
      adaptivity_options_prognostic_scalar_field,
      interpolation_algorithm_scalar,
      discrete_properties_algorithm_scalar?,
      ## Set the priority of this field
      ## This determines the order in which scalar_fields are solved for:
      ##  - higher numbers have the highest priority
      ##  - lower numbers (including negative) have the lowest priority
      ##  - default if not set is 0
      element priority {
         integer
      }?
   )

prognostic_velocity_field =
   (
      velocity_equation_choice,
      ## Spatial discretisation options
      element spatial_discretisation {
         (
            ## A new version of continuous galerkin assembly.
            element continuous_galerkin {
               advection_stabilisation_options,
               ## Discretisation options for the mass terms in the velocity equation.
               element mass_terms{
                  ## Lump the mass matrix - currently required if solving for pressure
                  ## and not using the schur complement scheme under Pressure
                  element lump_mass_matrix {
                     ## Lump on the submesh.
                     ## This only works for simplex meshes and is only
                     ## strictly valid on 2d meshes.
                     element use_submesh {
                       empty
                     }?
                  }?,
                  ## Remove the mass terms from the equation.
                  element exclude_mass_terms {
                     empty
                  }?
               },
               ## Discretisation options for the advection terms in the velocity equation.
               element advection_terms {
                  ## Integrate the advection terms of the momentum equation by parts.
                  ## This allows for the imposition of weak boundary conditions.
                  ## If activated the element advection matrix takes the form:
                  ##    /                                            /
                  ##  - | (grad N_A dot nu) N_B rho dV - (1. - beta) | N_A ( div nu ) N_B rho dV
                  ##    /                                            /
                  ## otherwise it takes the standard form:
                  ##    /                                     /
                  ##    | N_A (nu dot grad N_B) rho dV + beta | N_A ( div nu ) N_B rho dV
                  ##    /                                     /
                  ## where beta is set in conservative_advection, N is
                  ## a shape function and nu is the relative nonlinear
                  ## velocity.
                  element integrate_advection_by_parts {
                     empty
                  }?,
                  ## Remove the advection terms (u.grad u rho + beta
                  ## div u rho u) from the equation.
                  ## This overrides any other advection term options
                  ## (including conservative_advection below).
                  element exclude_advection_terms {
                     empty
                  }?
               },
               ## Discretisation options for the stress terms in the velocity equation.
               element stress_terms {
                  (
                     ## Use tensor form of the stress terms:
                     ##
                     ## mu u_{i,jj}
                     ##
                     ## This is only valid for incompressible
                     ## simulations as it is basically a simplication
                     ## of full stress form when divergent elements can
                     ## be cancelled out.
                     ##
                     ## Only diagonal components of viscosity
                     ## (i.e. either isotropic or
                     ## diagonal) are physical for isotropic materials.
                     ##
                     ## If components differ from each other
                     ## this must be for numerical reasons (i.e. not
                     ## physical variations in viscosity otherwise
                     ## simplification is not valid).
                     ##
                     ## If activated, the dim x dim (in this example
                     ## 3d) discrete stress matrix takes the form:
                     ##
                     ##  /  mu_xx*N_a,x*N_b,x + mu_yy*N_a,y*N_b,y + mu_zz*N_a,z*N_b,z
                     ##  |   0                                             ...
                     ##  \   0
                     ##
                     ##      0
                     ##  ... mu_xx*N_a,x*N_b,x + mu_yy*N_a,y*N_b,y + mu_zz*N_a,z*N_b,z   ...
                     ##      0
                     ##
                     ##      0                                                           \
                     ##  ... 0                                                           |
                     ##     mu_xx*N_a,x*N_b,x + mu_yy*N_a,y*N_b,y + mu_zz*N_a,z*N_b,z   /
                     ##
                     ## which is derived from b_a^T c b_b, where:
                     ##
                     ##  b_a = / N_a,x  \   c = /  mu_xx    0      0    \
                     ##        | N_a,y  |       |    0    mu_yy    0    |
                     ##        \ N_a,z  /       \    0      0    mu_zz  /
                     ##
                     ## where N_a and N_b are shape functions of the
                     ## ath and bth node respectively and mu are the
                     ## components of the viscosity tensor.
                    element tensor_form {
                      empty
                    }|
                    ## Use partial stress form of the stress tensor:
                    ##
                    ## 2*mu (u_{(i,j)})
                    ##
                    ## This couples the velocity components together.
                    ##
                    ## If using a viscosity ALL COMPONENTS OF
                    ## VISCOSITY MUST BE SET (i.e. either
                    ## anisotropic_symmetric or
                    ## anisotropic_asymmetric tensors).
                    ##
                    ## If components differ form each other this must
                    ## be for numerical reasons (i.e. not physical
                    ## variations in viscosity as the material is isotropic).
                    ##
                    ## If activated, the dim x dim (in this example
                    ## 3d) discrete stress matrix takes the form:
                    ##
                    ##  /   2*N_a,x*N_b,x*mu_xx + N_a,y*N_b,y*mu_xy + N_a,z*N_b,z*mu_xz
                    ##  |   N_a,x*N_b,y*mu_xy                                             ...
                    ##  \   N_a,x*N_b,z*mu_xz 
                    ##
                    ##      N_a,y*N_b,x*mu_xy 
                    ##  ... N_a,x*N_b,x*mu_xy + 2*N_a,y*N_b,y*mu_yy + N_a,z*N_b,z*mu_yz   ...
                    ##      N_a,y*N_b,z*mu_yz 
                    ##
                    ##      N_a,z*N_b,x*mu_xz                                             \
                    ##  ... N_a,z*N_b,y*mu_yz                                             |
                    ##      N_a,x*N_b,x*mu_xz + N_a,y*N_b,y*mu_yz + 2*N_a,z*N_b,z*mu_zz   /
                    ##
                    ## which is derived from b_a^T c b_b, where:
                    ##
                    ##  b_a = / N_a,x   0     0   \   c = /  2*mu_xx        0          0      0    0    0   \
                    ##        |  0    N_a,y   0   |       |     0        2*mu_yy       0      0    0    0   |
                    ##        |   0     0   N_a,z |       |     0           0       2*mu_zz   0    0    0   |
                    ##        | N_a,y N_a,x   0   |       |     0           0          0    mu_xy  0    0   |
                    ##        | N_a,z   0   N_a,x |       |     0           0          0      0  mu_xz  0   |
                    ##        \   0   N_a,z N_a,y /       \     0           0          0      0    0  mu_yz /
                    ##
                    ## where N_a and N_b are shape functions of the ath and bth node respectively and mu are the components of the viscosity tensor.
                    element partial_stress_form {
                      empty
                    }|
                    ## Use full stress form of the stress tensor:
                    ##
                    ## 2*mu (u_{(i,j)} - 1/3*\delta_{ij}u_{k,k})
                    ##
                    ## This couples the velocity components together.
                    ## It is required if performing a compressible simulation.
                    ##
                    ## If using a viscosity ALL COMPONENTS OF
                    ## VISCOSITY MUST BE SET (i.e. either
                    ## anisotropic_symmetric or
                    ## anisotropic_asymmetric tensors).
                    ##
                    ## If components differ form each other this must
                    ## be for numerical reasons (i.e. not physical
                    ## variations in viscosity as the material is isotropic).
                    ##
                    ## If activated, the dim x dim (in this example
                    ## 3d) discrete stress matrix takes the form:
                    ##
                    ##  /   4/3*N_a,x*N_b,x*mu_xx + N_a,y*N_b,y*mu_xy + N_a,z*N_b,z*mu_xz
                    ##  |   N_a,x*N_b,y*mu_xy - 2/3*N_a,y*N_b,x*mu_yx                       ...
                    ##  \   N_a,x*N_b,z*mu_xz - 2/3*N_a,z*N_b,x*mu_zx
                    ##
                    ##      N_a,y*N_b,x*mu_xy - 2/3*N_a,x*N_b,y*mu_xy
                    ##  ... N_a,x*N_b,x*mu_xy + 4/3*N_a,y*N_b,y*mu_yy + N_a,z*N_b,z*mu_yz   ...
                    ##      N_a,y*N_b,z*mu_yz - 2/3*N_a,z*N_b,y*mu_zy
                    ##
                    ##      N_a,z*N_b,x*mu_xz - 2/3*N_a,x*N_b,z*mu_xz                       \
                    ##  ... N_a,z*N_b,y*mu_yz - 2/3*N_a,y*N_b,z*mu_yz                       |
                    ##      N_a,x*N_b,x*mu_xz + N_a,y*N_b,y*mu_yz + 4/3*N_a,z*N_b,z*mu_zz   /
                    ##
                    ## which is derived from b_a^T c b_b, where:
                    ##
                    ##  b_a = / N_a,x   0     0   \   c = /  4/3*mu_xx  -2/3*mu_xy -2/3*mu_xz  0    0    0   \
                    ##        |  0    N_a,y   0   |       | -2/3*mu_yx   4/3*mu_yy -2/3*mu_yz  0    0    0   |
                    ##        |   0     0   N_a,z |       | -2/3*mu_zx  -2/3*mu_zy  4/3*mu_zz  0    0    0   |
                    ##        | N_a,y N_a,x   0   |       |     0           0          0     mu_xy  0    0   |
                    ##        | N_a,z   0   N_a,x |       |     0           0          0       0  mu_xz  0   |
                    ##        \   0   N_a,z N_a,y /       \     0           0          0       0    0  mu_yz /
                    ##
                    ## where N_a and N_b are shape functions of the ath and bth node respectively and mu are the components of the viscosity tensor.
                    element stress_form {
                      empty
                    }
                  )
               },
               ## large-eddy simulation models (currently restricted to use in incompressible flow cases, where the discrete velocity is divergence-free and the eddy viscosity tensor is traceless)
               element les_model {
                  ## similar to the original Smag model
                  element second_order {
                     ## literature symbol: Cs
                     ##
                     ## suggested value 0.1
                     element smagorinsky_coefficient {
                        real
                     },
                     ## eddy viscosity (turbulent diffusion of velocity).
                     ## This is an anisotropic symmetric viscosity, added to normal viscosity field, that
                     ## carries the influence of turbulence onto the velocity field.
                     element tensor_field {
                        attribute rank { "2" },
                        attribute name { "EddyViscosity" },
                        (
                           element diagnostic {
                              internal_algorithm,
                              velocity_mesh_choice,
                              diagnostic_tensor_field
                           }
                        )
                     }?
                  }
               |
                  ## this adds a fourth order operator to tackle the
                  ## dissipation issues of the original Smag model
                  ##
                  ## use this if your turbulence dissipates faster than it should
                  ##
                  ## requires a fine mesh to perform well
                  element fourth_order {
                     ## literature symbol: Cs
                     ##
                     ## suggested value 0.1
                     element smagorinsky_coefficient {
                        real
                     }
                  }
               |
                  ## similar to the original WALE model
                  element wale {
                     ## literature symbol: Cs
                     ##
                     ## suggested value 0.1
                     element smagorinsky_coefficient {
                        real
                     }
                  }
               |
                  ## [UNDER DEVELOPMENT] The Germano dynamic method (See Germano 1991, Lilly 1991, Pope)
                  ## accounts for turbulent flow anisotropy by implementing the Smagorinsky model
                  ## with a spatially varying coefficient. At its heart is the difference between turbulent
                  ##  stress tensors calculated from the velocity field filtered at 2 filter widths, G_t and G_m.
                  ## See the manual for further details.
                  element dynamic_les {
                     ## Filtering scale factor alpha: the ratio between the filter widths.
                     ## The test filter G_t = G_m*alpha, where G_m is the filter
                     ## width associated with the local mesh size. Filtering is achieved by applying
                     ## the inverse Helmholtz operator: u_filter_2 = (1-alpha*M)^-1 * u_filter_1.
                     ##
                     ## default/recommended value: 2.0
                     element alpha {
                        real
                     },
                     ## Solver options are required for calculation of Helmholtz-smoothed velocity.
                     element solver {
                        linear_solver_options_sym
                     },
                     ## Use the Lilly modification to the model (see Lilly 1991).
                     ## 
                     element enable_lilly {
                        empty
                     }?,
                     ## Allow negative eddy viscosity (backscatter).
                     ## WARNING: this may result in the simulation blowing up.
                     ## 
                     element enable_backscatter {
                        empty
                     }?,
                     ## Filtered velocity (diagnostic). This is the Velocity field filtered
                     ## with the test filter - see manual.
                     element vector_field {
                        attribute rank { "2" },
                        attribute name { "FilteredVelocity" },
                        (
                           element diagnostic {
                              internal_algorithm,
                              velocity_mesh_choice,
                              diagnostic_vector_field
                           }
                        )
                     }?,
                     ## Filter width tensor (diagnostic). This is the square of the mesh size.
                     element tensor_field {
                        attribute rank { "2" },
                        attribute name { "FilterWidth" },
                        (
                           element diagnostic {
                              internal_algorithm,
                              velocity_mesh_choice,
                              diagnostic_tensor_field
                           }
                        )
                     }?,
                     ## Strain rate S1: the test filter applied to the strain rate of the mesh-filtered velocity.
                     element tensor_field {
                        attribute rank { "2" },
                        attribute name { "StrainRate" },
                        (
                           element diagnostic {
                              internal_algorithm,
                              velocity_mesh_choice,
                              diagnostic_tensor_field
                           }
                        )
                     }?,
                     ## Strain rate S2: the strain rate of the test-filtered velocity.
                     element tensor_field {
                        attribute rank { "2" },
                        attribute name { "FilteredStrainRate" },
                        (
                           element diagnostic {
                              internal_algorithm,
                              velocity_mesh_choice,
                              diagnostic_tensor_field
                           }
                        )
                     }?,
                     ## Dynamic eddy viscosity (turbulent diffusion of velocity).
                     ## This is an anisotropic viscosity, added to normal viscosity field, that
                     ## carries the influence of turbulence onto the velocity field.
                     element tensor_field {
                        attribute rank { "2" },
                        attribute name { "EddyViscosity" },
                        (
                           element diagnostic {
                              internal_algorithm,
                              velocity_mesh_choice,
                              diagnostic_tensor_field
                           }
                        )
                     }?
                  }
               }?,
               ## A gauss point viscosity, calculated in such a way that it depends
               ## upon temperature. This is only valid when you have a temperature field.
               element temperature_dependent_viscosity {
                   element reference_viscosity {
                    real
                   },
                   element activation_energy {
                    real
                   }
               }?
            }|
            ## Discontinuous galerkin formulation. Confusingly it is not necessary to provide
            ## a discontinuous velocity field for this to work!
            element discontinuous_galerkin {
               ## Discretisation options for the mass terms in the velocity equation.
               element mass_terms{
                  ## Lump the mass matrix
                  element lump_mass_matrix {
                    empty
                  }?,
                  ## Remove the mass terms from the equation.
                  element exclude_mass_terms {
                     empty
                  }?
               }?,
               element viscosity_scheme {
                  (
                     ## Compact discontinuous Galerkin scheme.
                     ## (Peraire and Persson SIAM J. Sci. Comput. 30, p1806)
                     element compact_discontinuous_galerkin {
                        ## Penalty_parameter
                        ## Add penalty term Int [u][v] dS on element boundaries
                        ## scaled by C_0
                        element penalty_parameter {
                           real
                        }?
                     }|
                     ## Classical scheme from Bassi and Rebay 
                     ## (JCP 131 267-179 1997)
                     element bassi_rebay {
                        empty
                     }|
                     ## Scheme in which upwinding is applied in
                     ## alternating directions. Devised by C.Pain.
                     element arbitrary_upwind {
                        empty
                     }|
                     ## Classical interior penalty scheme
                     ## see, e.g., SIAM Journal on Numerical Analysis
                     ## Vol. 39, No. 5 (2002), pp. 1749-1779 
                     element interior_penalty {
                        ## Penalty_parameter
                        ## The penalty term Int [u][v] dS on element boundaries
                        ## is scaled by C = C_0 h**p
                        ## This option specifies the C_0
                        ## There is a theoretical lower bound for 
                        ## stability and hence convergence
                        element penalty_parameter {
                           real
                        },
                        ## Penalty_parameter
                        ## The penalty term Int [u][v] dS on element boundaries
                        ## is scaled by C = C_0 h**p
                        ## This option specifies p
                        ## Theoretically p=-1 is required for linear elements
                        element edge_length_power {
                           real
                        },
                        ## Option for how to compute the edge length h
                        element edge_length_option {
                           ## Use face integral (take sqrt in 3D)
                           element use_face_integral {
                              empty
                           }|
                           ## Use difference between element centre 
                           ## and neighbour centre
                           ## Use 2x distance to face centre on boundaries
                           element use_element_centres {
                              empty
                           }
                        },
                        ## Switch on debugging output
                        element debug {
                           ## Bound for testing element gradient matrix
                           element gradient_test_bound {
                              real
                           },
                           ## Remove the elemental integral:
                           ## Int grad u.kappa.grad v dV
                           element remove_element_integral {
                              empty
                           }?,
                           ## Remove the primal fluxes
                           element remove_primal_fluxes {
                              empty
                           }?,
                           ## Remove the penalty fluxes
                           element remove_penalty_fluxes {
                              empty
                           }?
                        }?
                     }
                  )
               },
               element advection_scheme {
                  (
                     ## Straightforward upwinding of the nonlinear velocity.
                     element upwind {
                        empty
                     }|
                     ## Disable advection
                     element none {
                        empty
                     }
                  ),
                  ## Project the advecting velocity to continuous
                  ## space. This is useful for obtaining bounded
                  ## advection schemes.
                  element project_velocity_to_continuous {
                     ## The mesh to which the projection should occur.
                     element mesh {
                        attribute name { "CoordinateMesh" }
                     }|
                     element mesh {
                        attribute name { xsd:string }
                     }
                  }?,
                  ## Integrate the advection terms of the momentum equation by parts.
                  ##
                  ## Integrating the advection term by parts is
                  ## necessary for a discontinuous
                  ## galerkin discretisation however it is possible to
                  ## select how many times the
                  ## integration by parts is performed.
                  ## Twice is the norm.
                  element integrate_advection_by_parts {
                    (
                      ## If activated the element advection matrix takes the form:
                      ##    /                                 /
                      ##    | N_A (nu dot grad N_B) dV + beta | N_A ( div nu ) N_B dV
                      ##    /                                 /
                      ##      /                                         /
                      ##  + I | N_A_i (nu dot n) N_B_o ds + [(1-I) - 1] | N_A_i (nu dot n) N_B_i ds
                      ##      /                                         /
                      ## where beta is set in conservative_advection,
                      ## N is a shape function (uppercase
                      ## subscripts indicate nodes A or B while
                      ## lowercase subscripts indicate inner or outer
                      ## faces i and o respectively), nu is the
                      ## nonlinear velocity and n is the outward
                      ## pointing normal from the element.
                      element twice {
                        empty
                      }|
                      ## If activated the element advection matrix takes the form:
                      ##    /                                        /
                      ##  - | (grad N_A dot nu) N_B dV - (1. - beta) | N_A ( div nu ) N_B dV
                      ##    /                                        /
                      ##      /                                   /
                      ##  + I | N_A_i (nu dot n) N_B_o ds + (1-I) | N_A_i (nu dot n) N_B_i ds
                      ##      /                                   /
                      ## where beta is set in conservative_advection,
                      ## N is a shape function (uppercase
                      ## subscripts indicate nodes A or B while
                      ## lowercase subscripts indicate inner or outer
                      ## faces i and o respectively), nu is the
                      ## nonlinear velocity and n is the outward
                      ## pointing normal from the element.
                      element once {
                        empty
                      }
                    )
                  },
                  ## If activated the conservation term:
                  ##  /
                  ##  | N_A ( div nu ) N_B dV
                  ##  /
                  ## is integrated_by_parts such that the element
                  ## advection matrix becomes:
                  ##         /                                        /
                  ##  - beta | (grad N_A dot nu) N_B dV + (1. - beta) | N_A (nu dot grad N_B) dV
                  ##         /                                        /
                  ##      /                                                /
                  ##  + I | N_A_i (nu dot n) N_B_o ds + [(1-I) - (1-beta)] | N_A_i (nu dot n) N_B_i ds
                  ##      /                                                /                  
                  ## where beta is set in conservative_advection, N is
                  ## a shape function (uppercase
                  ## subscripts indicate nodes A or B while lowercase
                  ## subscripts indicate inner or outer
                  ## faces i and o respectively), nu is the nonlinear
                  ## velocity and n is the outward pointing normal
                  ## from the element.
                  ## This is invariant regardless of whether the main
                  ## advection term is integrated by parts once or
                  ## twice.
                  element integrate_conservation_term_by_parts {
                    empty
                  }?
               }
            }
         ),
         ## Conservative discretisation of momentum equations
         ##  BETA=1. -- conservative (divergence form)
         ##  BETA=0. -- non-conservative
         ##  0. < BETA < 1.
         element conservative_advection {
            real
         }
      },
      ## Temporal discretisation options
      element temporal_discretisation {
         ## Implicit/explicit control (THETA)
         ##  =0.  -- explicit
         ##  =0.5 -- Crank-Nicolson
         ##  =1.  -- implicit
         element theta {
            real
         },
         ## Non-linear relaxation term
         ##  = 0  -- previous timestep velocity solution used in non-linear terms of momentum equations
         ##  = 1  -- previous iteration velocity solution used in non-linear terms of momentum equations
         ##  0 <= ITHETA <= 1
         element relaxation {
            real
         },
         ## Implicit/explicit control of velocity-divergence temporal
         ##  discretisation, theta_divergence
         ##  =0.  -- explicit
         ##  =0.5 -- Crank-Nicolson
         ##  =1.  -- implicit
         ##  Specification of this parameter will only affect
         ##  solution procedure when a free-surface is present or 
         ##  compressible projection is used. If left unspecified
         ##  the code defaults to theta_divergence = theta.
         element theta_divergence {
            real
         }?,
         element discontinuous_galerkin {
            (
               ## Use timestep subcycling to solve this equation.
               ## Specify the maximum courant number per subcycle.
               element maximum_courant_number_per_subcycle {
                  real
               }
            )
         }?
      },
      ## <b>ONLY MAKES SENSE WITH STOKES</b>
      ##
      ## Reference node (Node at which all components of velocity = 0.)
      ##
      ## Must be less than the total number of nodes.
      ## If parallel must be less than the total number of nodes of the first processor.
      ##
      ## WARNING: This only makes sense if you are solving a Stokes
      ## equation (i.e. excluding mass and advection terms in the 
      ## spatial_discretisation above) with all Neumann or periodic boundaries.
      ## 
      ##
      ## Note: it is also an option to remove the null-space of the residual vector. This
      ## option is available under solvers but only removes a single null space so will
      ## only work if your Stokes velocities are coupled in some way (not generally the 
      ## case unless using stress form viscosity and/or coriolis).
      element reference_node {
         integer
      }?,
      ## Solver
      element solver {
         linear_solver_options_asym
      },
      (
         ## Initial condition for WholeMesh
         ##
         ## Only specify one condition if not using mesh regions.
         ## Otherwise select other initial_condition option, specify region_ids
         ## and distinct names.  Then add extra intial conditions for other regions.
         element initial_condition {
            attribute name { "WholeMesh" },
            input_choice_initial_condition_vector
         }|
         ## Multiple initial_conditions are allowed if specifying
         ## different values in different
         ## regions of the mesh (defined by region_ids).  In this case
         ## each initial_condition
         ## requires a distinct name for the options dictionary.
         element initial_condition {
            attribute name { string },
            region_ids?,
            input_choice_initial_condition_vector
         }
      )+,
      (
         ## Prescribed different regions of the field
            element prescribed_region {
            attribute name { string },
            region_ids,
            input_choice_initial_condition_vector
         }
      )*,
      ## Boundary conditions
      element boundary_conditions {
         attribute name { string },
         ## Surface id:
         element surface_ids {
            integer_vector
         },
         velocity_boundary_conditions
      }*,
      ## For a Newtonian fluid this is the shear viscosity.
      ##
      ## For continuous_galerkin see stress_terms to see how the
      ## viscosity tensor is dealt with in the momentum equation.
      element tensor_field {
         attribute name { "Viscosity" },
         attribute rank { "2" },
         (
            element prescribed {
               mesh_choice?,
               prescribed_tensor_field_no_adapt
            }|
            element diagnostic {
               mesh_choice?,
               (
                  internal_algorithm |
                  bulk_viscosity_algorithm |
                  tensor_python_diagnostic_algorithm
               ),
               diagnostic_tensor_field
            }
         )
      }?,
      ## Source
      element vector_field {
         attribute name { "Source" },
         attribute rank { "1" },
         (
            element prescribed {
               mesh_choice?,
               prescribed_vector_field_no_adapt
            }|
            element diagnostic {
               mesh_choice?,
               (
                  vector_python_diagnostic_algorithm |
                  imposed_material_velocity_source_algorithm |
                  internal_velocity_source_algorithm
               ),
               diagnostic_vector_field
            }
         ),
         element lump_source {
            empty
         }?
      }?,
      ## Absorption
      ##
      ## Note: When in spherical geometry the absorption is now automatically rotated.
      ## The input values below correspond to setting the diagonal of the absorption matrix
      ## in the rotated frame of reference. The columns correspond to phi, theta and r 
      ## respectively.
      element vector_field {
         attribute name { "Absorption" },
         attribute rank { "1" },
         (
            element prescribed {
               mesh_choice?,
               prescribed_vector_field_no_adapt
            }|
            element diagnostic { 
               mesh_choice?,
               (
                  vector_python_diagnostic_algorithm |
                  imposed_material_velocity_absorption_algorithm |
                  internal_velocity_absorption_algorithm
               ),
               diagnostic_vector_field
            }
         ),
         (
           ## Default absorption: no lumping, is fully evaluated before the
           ## the pressure correction.
           element default_absorption {
              empty
           }|
           ## Lump the inclusion of absorbtion terms.
           element lump_absorption {
              ## Lump on the submesh.
              ## This only works for simplex meshes and is only
              ## strictly valid on 2d meshes.
              element use_submesh {
                empty
              }?
           }|
           ## Includes the pressure correction to the velocity in the
           ## absorption term (for theta>0). This makes the absorption
           ## term more implicit. The absorption term is lumped if and
           ## only if the mass matrix is lumped (lump_mass_matrix).
           element include_pressure_correction {
              empty
           }
         )
      }?,
      ## Vertical stabilization options
      ##
      ## Note: Switching on one of these options will result in all
      ## absorption terms being included in the pressure correction
      ## if running a planar simulation.
      element vertical_stabilization {
         ## A depth dependent absorption term to
         ## increase stability in shallow regions 
         ## given by n_grav*g*dt*rho/d
         element vertical_velocity_relaxation{
            ## This option scales the vertical velocity
            ## relaxation absorption by the chosen factor.
            ## (Note: Typical value for a time step of 100s
            ##  is ~ 0.0001. i.e. it probably needs to be small.)
            element scale_factor{
              real
            }
         }?,
         ## Implicit buoyancy, calculated via
         ## theta*g*dt*drho/dr_grav
         element implicit_buoyancy{
            ## Use this option to set a 'minimum' drho/dr_grav
            ## to be used in the implicit buoyancy calculation.
            ## Note that the default value is zero. 
            element min_gradient{
              real
            }?
         }?
      }?,
      ## SurfaceTension
      element tensor_field {
         attribute name { "SurfaceTension" },
         attribute rank { "2" },
         (
            element diagnostic {
                internal_algorithm,
                attribute field_name { "MaterialVolumeFraction" },
                ## Choose whether the mass matrix is lumped or not for the calculation of the gradient
                element lump_mass_matrix {
                  empty
                }?,
                ## Solver options are necessary if you're not lumping your mass or if you're field isn't dg
                element solver {
                  linear_solver_options_sym
                }?,
                ## Choose whether the surface tension term in the momentum equation is integrated by parts or not
                element integrate_by_parts {
                  empty
                }?,
                diagnostic_tensor_field
            }
         )
      }?,
      ## DrainageK1
      ## Used for calculating drainage for foams.
      ## It is based on the properties of the liquid within the Plateau borders.
      ## K1 = (0.0, -density*gravity/3*drag_coefficient*viscosity, 0.0)
      element vector_field {
         attribute name { "DrainageK1" },
         attribute rank { "1" },
         (
            element prescribed {
               mesh_choice?,
               prescribed_vector_field_no_adapt
            }|
            element diagnostic {
               diagnostic_vector_field
            }
         )
      }?,
      ## DrainageK2
      ## Used for calculating drainage for foams
      ## It is based on the properties of the liquid within the Plateau borders.
      ## K2 = sqrt(sqrt(3)-pi/2)*surface_tension/(6*drag_coefficient*viscosity)
      element scalar_field {
         attribute name { "DrainageK2" },
         attribute rank { "1" },
         (
            element prescribed {
               mesh_choice?,
               prescribed_scalar_field_no_adapt
            }|
            element diagnostic { 
               diagnostic_scalar_field
            }
         )
      }?,
      prognostic_vector_output_options,
      prognostic_velocity_stat_options,
      vector_convergence_options,
      prognostic_detector_options,
      vector_steady_state_options,
      adaptivity_options_prognostic_vector_field,
      interpolation_algorithm_vector,
      discrete_properties_algorithm_vector?
   )

prognostic_pressure_field =
   (
      element spatial_discretisation {
         (
            element continuous_galerkin {
               ## remove the  fourth order pressure stabilisation term KCMC
               ## must be removed for multimaterial and free surface calculations
               element remove_stabilisation_term {
                  empty
               }?,
               ## Integrate the continuity equation by parts.
               ##
               ## This allows for the imposition of weak velocity boundary conditions with continuous_galerkin.
               ## If activated this means that the pressure gradient operator is not integrated by parts.
               element integrate_continuity_by_parts {
                  empty
               }?,
               ## ** UNDER DEVELOPMENT **
               ##
               ## Fix for low reynolds numbers by adding the viscous terms to the inversed lumped mass matrix for the pressure correction.
               ## 
               ## ** ONLY WORKS with continuous_galerkin Velocity and lumping the mass matrix and not with lumping on submesh.
               element low_re_p_correction_fix {
                  empty
               }?,
               ## Test the continuity equation with the control volume dual mesh of the finite element pressure mesh.
               ## Only works for incompressible flow. This will make the pressure matrix non symmetric which must be 
               ## considered when selecting the pressure solver options. This will not work with the free surface and 
               ## wetting and drying models. Also the mesh assoicated with the pressure field must use the lagrangian 
               ## element type (the default). This will not work with the implicit solids model using two way coupling. 
               element test_continuity_with_cv_dual {
                  comment
               }?
            }|
            ## Select this discretisation if Pressure is defined on a discontinous mesh.
            ## Only works if your Velocity (or Momentum) is continuous. With this option
            ## the continuity equation is never integrated by parts.
            element discontinuous_galerkin {
               empty
            }|
            element control_volumes {
               empty
            }
         )
      },
      (
         ## Reference node (Node at which pressure = 0.) Note that the node number must be less than the total number of nodes.
         ## If running in parallel, the node number must be less than the total number of nodes of the first processor.
         ## ** Note - it is also an option to remove the null-space of the residual vector. This
         ## option is available under solvers
         element reference_node {
            integer
         }|
         ## Input coordinates of desired reference node. If a node does not exist at these
         ## coordinates, the nearest vertex will be selected.
         element reference_coordinates {
            real_dim_vector
         }
      )?,
      ## **UNDER DEVELOPMENT**
      ## This searches the CMC matrix diagonal looking for nodes that are less than the maximum value time epsilon(0.0) (i.e. nodes that are effectively zero).
      ## It then zeros that row and column and places a one on the diagonal and a zero on the rhs.
      ## At a debug level of 2 it also prints out the value and the sum of the row values.
      ## This is useful as a debugging tool if PETSc complains about zeros on the diagonal (i.e. if you have a stiff node in your mesh) but doesn't necessary produce nice answers at the end.
      element repair_stiff_nodes {
         empty
      }?,
      ## Atmospheric pressure
      ##
      ## Manual suggests 1.01325E+6
      element atmospheric_pressure {
         real
      }?,
      ## scheme
      element scheme {
         ## Use a poisson pressure equation to calculate a first guess at pressure.
         ## This does not necessarily satisfy continuity.
         ##   = 1 -- use a poisson guess at every timestep
         ##   = 0 -- never use a poisson guess
         ##   =-1 -- use a poisson guess at the first timestep only
         ## Manual suggests -1
         element poisson_pressure_solution {
            (
               element string_value{
                  # Lines is a hint to the gui about the size of the text box.
                  # It is not an enforced limit on string length.
                  attribute lines { "1" },
                  ( "never" | "only first timestep")
               },
               comment
            )
         },
         (
            ## Use the incompressible projection method to determine
            ## the pressure and satisfy continuity
            element use_projection_method {
               ## Assemble and use the full schur complement.
               ## This allows you to not lump the mass matrix if you're using
               ## cg and to use the full momentum matrix in the projection if
               ## you so desire.
               element full_schur_complement {
                 ( 
                   ## Specify the inner matrix (IM) to form the projection schur complement (C^T*IM^{-1}*C). 
                   ## Use the full mass matrix.
                   ##
                   ## Make sure you've not lumped your mass in the velocity spatial_discretisation if you want to be consistent!
                   element inner_matrix {
                     attribute name { "FullMassMatrix" },
                     element solver {
                       linear_solver_options_sym
                     }
                   }|
                   ## Specify the inner matrix (IM) to form the projection schur complement (C^T*IM^{-1}*C). 
                   ## Use the full momentum matrix.
                   ##
                   ## Doesn't really matter if you've lumped your mass or not but why would you if you're doing a full inner solve anyway?
                   element inner_matrix {
                     attribute name { "FullMomentumMatrix" },
                     element solver {
                       linear_solver_options_asym
                     }
                   }
                 ),
                 (
                   ## Specify the preconditioner matrix to use on the schur complement.
                   ##
                   ## For DG, the LumpedSchurComplement is our best approximation to CMC.
                   element preconditioner_matrix {
                     attribute name { "LumpedSchurComplement" },
                     element lump_on_submesh {
                       empty
                     }?
                   }|
                   ## Specify the preconditioner matrix to use on the schur complement.
                   ##
                   ## DiagonalSchurComplement = C_P^T * [(Big_m)_diagonal]^-1 * C
                   element preconditioner_matrix {
                     attribute name { "DiagonalSchurComplement" },
                     empty
                   }|
                   ## Specify the preconditioner matrix to use on the schur complement.
                   ##
                   ## Pressure Mass Matrix, scaled with the inverse of viscosity. This is
                   ## shown to be spectrally equivalent to the Schur complement.
                   ## Note that this currently only works with isoviscous and/or isotropic
                   ## viscosity tensors.
                   element preconditioner_matrix {
                     attribute name { "ScaledPressureMassMatrix" },
                     empty
                   }|
                   ## Specify the preconditioner matrix to use on the schur complement.
                   element preconditioner_matrix {
                     attribute name { "NoPreconditionerMatrix" },
                     empty
                   }
                 )
               }?
            }|
            ## Use the compressible projection method to determine the
            ## pressure and satisfy continuity and the eos.
            ## This is only currently compatible with control volume
            ## pressure spatial discretisations and requires a
            ## multimaterial eos.
            element use_compressible_projection_method {
               (
                  ## Variable (normally a density) used to normalise
                  ## each materials contribution
                  ## to the C_P^T matrix.  Leave unselected for no normalisation.
                  ## Selects the MaterialDensity field.
                  element normalisation {
                     attribute name{ "MaterialDensity" },
                     empty
                  }|
                  ## Variable (normally a density) used to normalise
                  ## each materials contribution
                  ## to the C_P^T matrix.  Leave unselected for no normalisation.
                  ## Selects the bulk Density field.
                  element normalisation {
                     attribute name{ "Density" },
                     empty
                  }|
                  ## Variable (normally a density) used to normalise
                  ## each materials contribution
                  ## to the C_P^T matrix.  Leave unselected for no normalisation.
                  ## Allows the selection of an arbitrary field.
                  element normalisation {
                     attribute name{ string },
                     empty
                  }
               )?

            }
         ),
         ## rediscretise the equations at every timestep and iteration
         ## (this is useful as a debugging tool but shouldn't be necessary for any application runs)
         element update_discretised_equation {
            empty
         }?
      },
      ## Solver
      element solver {
         linear_solver_options_sym
      },
      (
         ## Initial condition for WholeMesh
         ##asc
         ## Only specify one condition if not using mesh regions.
         ## Otherwise select other initial_condition option, specify region_ids
         ## and distinct names.  Then add extra intial conditions for other regions.
         element initial_condition {
            attribute name { "WholeMesh" },
            input_choice_initial_condition_pressure
         }|
         ## Multiple initial_conditions are allowed if specifying
         ## different values in different
         ## regions of the mesh (defined by region_ids).  In this case
         ## each initial_condition
         ## requires a distinct name for the options dictionary.
         element initial_condition {
            attribute name { string },
            region_ids?,
            input_choice_initial_condition_pressure
         }
      )*,
      element boundary_conditions {
         attribute name { string },
         ## Surface id:
         element surface_ids {
            integer_vector
         },
         ## Type
         element type {
            attribute name { "dirichlet" },
            ## Apply the dirichlet bc weakly.  Available
            ## automatically with discontinuous_galerkin and
            ## control_volume spatial_discretisations.
            ## If not selected boundary conditions are applied strongly.
            element apply_weakly {
              ## If the initial condition and boundary conditions
              ## differ, setting this option will cause the initial
              ## condition on the boundary to be overwritten with
              ## the boundary condition. Since you are applying the
              ## boundary condition weakly, you probably do *not*
              ## want this.
              element boundary_overwrites_initial_condition {
                 empty
              }?
            }?,
            input_choice_real_plus_boundary_forcing
         }
      }*,
      pressure_output_options,
      prognostic_scalar_stat_options,
      scalar_convergence_options,
      detector_options_disabled_default,
      scalar_steady_state_options,
      adaptivity_options_prognostic_scalar_field,
      interpolation_algorithm_scalar_full,
      discrete_properties_algorithm_scalar?
   )

prognostic_geostrophic_pressure_field =
   (
      element spatial_discretisation {
         ## Enables / disables RHS terms in the geopressure solver:
         ##
         ##   include_buoyancy - Include both the buoyancy and Coriolis terms on the RHS
         ##   exclude_buoyancy - Include only the Coriolis term on the RHS
         ##   exclude_coriolis - Include only the buoyancy term on the RHS
         element geostrophic_pressure_option {
            element string_value {
               "include_buoyancy" | "exclude_buoyancy" | "exclude_coriolis"
            }
         }
      },
      (
         ## Sets node 1 in the mesh as a reference node
         element reference_node {
            attribute name { "node_1" },
            element integer_value {
              attribute rank { "0" },
              attribute shape { "1" },
              "1"
            },
            comment
         }|
         ## Sets a custom node in the mesh as a reference node
         element reference_node {
            attribute name { "custom"},
            integer
         }|
         ## Sets the value of the field to zero at a supplied coordinate.
         ## This is a post-processing step after the solve, and hence should
         ## be used with the solver/remove_null_space option.
         element zero_coord {
           real_dim_vector
         }
      )?,
      (
         ## Solver
         element solver {
            linear_solver_options_sym
         }
      ),
      (
         ## Initial condition for WholeMesh
         ##
         ## Only specify one condition if not using mesh regions.
         ## Otherwise select other initial_condition option, specify region_ids
         ## and distinct names.  Then add extra intial conditions for other regions.
         element initial_condition {
            attribute name { "WholeMesh" },
            input_choice_initial_condition_real
         }|
         ## Multiple initial_conditions are allowed if specifying
         ## different values in different
         ## regions of the mesh (defined by region_ids).  In this case
         ## each initial_condition
         ## requires a distinct name for the options dictionary.
         element initial_condition {
            attribute name { string },
            region_ids?,
            input_choice_initial_condition_real
         }
      )*,
      ## Apply a strong dirichlet boundary condition to GeostrophicPressure.
      ## If applied, this would normally be a homogeneous bc on the top but
      ## this only makes sense when excluding coriolis.
      element boundary_conditions {
         attribute name { string },
         ## Surface id:
         element surface_ids {
            integer_vector
         },
         ## Type
         element type {
            attribute name { "dirichlet" },
            input_choice_real_plus_boundary_forcing
         }
      }*,
      prognostic_scalar_output_options,
      prognostic_scalar_stat_options,
      scalar_convergence_options,
      prognostic_detector_options,
      scalar_steady_state_options,
      adaptivity_options_prognostic_scalar_field,
      interpolation_algorithm_scalar_full,
      discrete_properties_algorithm_scalar?
   )
   
# Vertical balance pressure field, this is a copy of prognostic_scalar_field above
# removing all options that don't apply (mainly advection related)
prognostic_vertical_balance_pressure_field =
   (
      ## Solver
      element solver {
         linear_solver_options_sym
      },
      ## Apply a strong dirichlet boundary condition to VerticalBalancePressure.
      ## This is normally be a homogeneous bc on the top surface.
      element boundary_conditions {
         attribute name { string },
         ## Surface id:
         element surface_ids {
            integer_vector
         },
         ## Type
         element type {
            attribute name { "dirichlet" },
            input_choice_real_plus_boundary_forcing
         }
      }+,      
      ## Disables checkpointing of this field
      element exclude_from_checkpointing {
        comment
      },
      prognostic_scalar_output_options,
      prognostic_scalar_stat_options,
      scalar_convergence_options,
      prognostic_detector_options,
      scalar_steady_state_options,
      adaptivity_options_prognostic_scalar_field,
      interpolation_algorithm_scalar_full,
      discrete_properties_algorithm_scalar?
   )
   
# Hydrostatic pressure field, this is a copy of prognostic_scalar_field above
# removing all options that don't apply (mainly advection related)
prognostic_hydrostatic_pressure_field =
   (
      ## Spatial discretisation options
      element spatial_discretisation {
        (
          ## Uses an advancing front technique to integrate
          ## downwards through the mesh.
          ##
          ## Requires a discontinuous mesh!
          element discontinuous_galerkin {
            empty
          }|
          ## Solves a continuous steady state equation.
          ##
          ## Requires a continuous mesh and solver options below.
          element continuous_galerkin {
            advection_stabilisation_options,
            ## By default when the gradient of the HydrostaticPressure is
            ## subtracted from the rhs of the momentum equation, it is 
            ## integrated by parts.  This is the most general case as the
            ## HydrostaticPressure can be discontinuous.
            ## Use this option to turn off this behaviour, which will
            ## be valid for a continuous HydrostaticPressure.
            element do_not_integrate_gradient_by_parts {
              empty
            }?
          }
        )
      },
      ## Solver
      ## Only required for continuous_galerkin spatial_discretisations!
      element solver {
         linear_solver_options_asym
      }?,
      ## Disables checkpointing of this field
      element exclude_from_checkpointing {
        comment
      },
      prognostic_scalar_output_options,
      prognostic_scalar_stat_options,
      scalar_convergence_options,
      prognostic_detector_options,
      scalar_steady_state_options,
      adaptivity_options_prognostic_scalar_field,
      interpolation_algorithm_scalar_full,
      discrete_properties_algorithm_scalar?
   )
# Hydrostatic pressure gradient field
prognostic_hydrostatic_pressure_gradient_field =
   (
      ## Disables checkpointing of this field
      element exclude_from_checkpointing {
        comment
      },
      prognostic_vector_output_options,
      prognostic_velocity_stat_options,
      vector_convergence_options,
      prognostic_detector_options,
      vector_steady_state_options,
      adaptivity_options_prognostic_vector_field,
      interpolation_algorithm_vector_full
   )

# Foam Velocity Potential field.
# Used to calculate the velocity of flowing foams.
prognostic_foam_velocity_potential_field =
   (
      ## Spatial discretisation options
      element spatial_discretisation {
         element foam_velocity_option {
            empty
         }
      },
     (
         ## Solver
         element solver {
            linear_solver_options_sym
         }
      ),
      (
         ## Initial condition for WholeMesh
         ##
         ## Only specify one condition if not using mesh regions.
         ## Otherwise select other initial_condition option, specify region_ids
         ## and distinct names.  Then add extra intial conditions for other regions.
         element initial_condition {
            attribute name { "WholeMesh" },
            input_choice_initial_condition_real
         }|
         ## Multiple initial_conditions are allowed if specifying
         ## different values in different
         ## regions of the mesh (defined by region_ids).  In this case
         ## each initial_condition
         ## requires a distinct name for the options dictionary.
         element initial_condition {
            attribute name { string },
            region_ids,
            input_choice_initial_condition_real
         }
      )+,
      ## Boundary conditions
      element boundary_conditions {
         attribute replaces { "boundary, TTPER1 TTPER2 TTPERI" },
         attribute name { string },
         ## Surface id:
         element surface_ids {
            integer_vector
         },
         ## Type
         (
            element type {
               attribute name { "dirichlet" },
               ## Apply the dirichlet bc weakly.  Available
               ## automatically with discontinuous_galerkin,
               ## control_volume, and mixed_cv_cg
               ## spatial_discretisations.
               ## If not selected boundary conditions are applied strongly.
               element apply_weakly {
                  ## If the initial condition and boundary conditions
                  ## differ, setting this option will cause the initial
                  ## condition on the boundary to be overwritten with
                  ## the boundary condition. Since you are applying the
                  ## boundary condition weakly, you probably do *not*
                  ## want this.
                  element boundary_overwrites_initial_condition {
                     empty
                  }?
               }?,
               input_choice_real
            }|
            element type {
               attribute name { "neumann" },
               input_choice_real
            }|
            robin_bc_scalar|
            ## Prevent the field from fluxing out of the boundary.
            ## Only applicable to control volume spatial discretisations.
            element type {
              attribute name { "zero_flux" },
              empty
            }
         )
      }*,
      prognostic_scalar_output_options,
      prognostic_scalar_stat_options,
      prognostic_detector_options,
      scalar_steady_state_options,
      adaptivity_options_prognostic_scalar_field,
      interpolation_algorithm_scalar_full,
      discrete_properties_algorithm_scalar?
   )
   
# free surface field, this is a copy of prognostic_scalar_field above
# removing all options that don't apply (mainly advection related)
prognostic_free_surface_field =
   (
      (
         ## Spatial discretisation options
         element spatial_discretisation {
            ## Form a full 3D system for the free surface
            element free_surface_3D {
               empty
            }?,
            element fourth_order_dissipation {
               empty
            }?,
            ## low order (linear) free surface
            element low_order_free_surface {
               empty
            }?,
            (
               ## Select free surface filter
               ##
               ## With PN-PN we need some filter to supress spurious modes.
               element default_free_surface_filter {
                  empty
               }|
               ## Select free surface filter
               ##
               ## With PN-PN we need some filter to supress spurious modes.
               element user_specified_free_surface_filter {
                  ## Default is to apply 0.01 and for wetting and drying cases 1.0
                  element non_linear_filter_coefficient {
                     real
                  }
               }|
               ## Switch off free surface filter, this is more efficient than setting the coefficient to 0.
               element switch_off_free_surface_filter {
                  empty
               }
            ),
            ## Apply wetting and drying routines
            element wetting_drying {
               empty
            }?,
            ## Tidal forcing options 
            element tidal_forcing {
               ## M2
               element M2 {
                 empty
               }?,
               ## S2
               element S2 {
                  empty
               }?,
               ## N2
               element N2 {
                  empty
               }?,
               ## K2
               element K2 {
                  empty
               }?,
               ## K1
               element K1 {
                  empty
               }?,
               ## O1
               element O1 {
                  empty
               }?,
               ## P1
               element P1 {
                  empty
               }?,
               ## Q1
               element Q1 {
                  empty
               }?,             
               ## Switch on all tidal components
               element all_tidal_components {
                  empty
               }?,
               ## Switches on a Love number of 0.3
               element love_number {
                  empty
               }?,
               ## Use static tidal force for testing
               element static_tidal_force {
                  empty
               }?
            }?
         }
      ),
      # atheta, ctheta and fstheta (absorption, coriolis and free surface)
      # need to go in temporal discretisation
      # they are currently hard-coded however
      element temporal_discretisation {
         ## Implicit/explicitness for the free surface.
         ##
         ## Suggested value 1.0 (should be at least bigger than 0.5).
         ##  =0.  -- explicit
         ##  =0.5 -- Crank-Nicolson
         ##  =1.  -- implicit
         element theta {
            real
         },
         # Maybe this should go under a proper absorption field under free surface?
         ## Implicit/explicitness for absorption
         ## =0.  -- explicit (default)
         ## =0.5 -- Crank-Nicolson
         ## =1.  -- implicit
         element absorption_theta {
            real
         }?
      },
      ## Solver
      element solver {
         linear_solver_options_sym
      },
      (
         ## Initial condition for WholeMesh
         ##
         ## Only specify one condition if not using mesh regions.
         ## Otherwise select other initial_condition option, specify region_ids
         ## and distinct names.  Then add extra intial conditions for other regions.
         element initial_condition {
            attribute name { "WholeMesh" },
            input_choice_initial_condition_real
         }|
         ## Multiple initial_conditions are allowed if specifying
         ## different values in different
         ## regions of the mesh (defined by region_ids).  In this case
         ## each initial_condition
         ## requires a distinct name for the options dictionary.
         element initial_condition {
            attribute name { string },
            region_ids?,
            input_choice_initial_condition_real
         }
      )+,
      ## Boundary conditions
      element boundary_conditions {
         attribute name { string },
         ## Surface id:
         element surface_ids {
            integer_vector
         },
         ## Type
         (
            element type {
               attribute name { "dirichlet" },
               (
                  input_choice_real_contents|
                  element from_file {
                     element tidal {
                        attribute file_name { string },
                        attribute variable_name_amplitude { string },
                        attribute variable_name_phase { string },
                        ## See E.W. Schwiderski - Rev. Geophys. Space
                        ## Phys. Vol. 18 No. 1 pp. 243--268, 1980
                        ## for details of these constituent.
                        attribute name {"M2"|"S2"|"N2"|"K2"|"K1"|"O1"|"P1"|"Q1"|"Mf"|"Mm"|"Ssa"}
                     }+
                  }|
                  ## Set the boundary free-surface height from NEMO data.
                  ## A prescribed NEMO pressure scalar field must be set to use this option.
                  ## Set the name of the prescribed NEMO pressure scalar field below.
                  element NEMO_data {
                     attribute field_name { string }
                  }
               )
            }|
            element type {
               attribute name { "neumann" },
               input_choice_real
            }|
            robin_bc_scalar
         )
      }*,
      # no Diffusivity for field
      # no source term
      # no Absorption term
      # no Adaptive timestepping option
      prognostic_scalar_output_options,
      prognostic_scalar_stat_options,
      scalar_convergence_options,
      prognostic_detector_options,
      scalar_steady_state_options,
      adaptivity_options_prognostic_scalar_field,
      interpolation_algorithm_scalar,
      discrete_properties_algorithm_scalar?
   )

# stream function, this is a copy of prognostic_scalar_field above
# removing all options that don't apply (mainly advection related)
prognostic_stream_function_field =
   (
      ## Solver
      element solver {
         linear_solver_options_asym
      },
      ## Disables checkpointing of this field
      element exclude_from_checkpointing {
        comment
      },
      # no Diffusivity for field
      # no source term
      # no Absorption term
      # no Adaptive timestepping option
      prognostic_scalar_output_options,
      prognostic_scalar_stat_options,
      prognostic_detector_options,
      adaptivity_options_prognostic_scalar_field,
      interpolation_algorithm_scalar_full,
      discrete_properties_algorithm_scalar?
   )


# stream function, this is a copy of prognostic_scalar_field above
# removing all options that don't apply (mainly advection related)
prognostic_multipath_stream_function_field =
   (
      ## Solver
      element solver {
         linear_solver_options_asym
      },
      ## Boundary conditions
      element boundary_conditions {
         attribute name { string },
         ## Surface id:
         element surface_ids {
            integer_vector
         },
         ## The streamfunction will be zero on the primary boundary. There must be exactly one primary boundary.
          element primary_boundary{
            empty
         },
         ## Type
         (
            element type {
               attribute name { "dirichlet" },
               element internally_calculated {
                  empty
               }
            }
         )
      },
      ## Boundary conditions
      element boundary_conditions {
         attribute name { string },
         ## Surface id:
         element surface_ids {
            integer_vector
         },
         ## Secondary boundaries have a value given by the flux between this boundary and the primary boundary.  
         element secondary_boundary{
            ## A point on or behind the primary boundary *from* which the flux line should extend. 
            ## Note: Path should not go through periodic boundary
            element primary_point {
               real_dim_vector
            },
            ## A point on or behind the secondary boundary *to* which the flux line should extend. 
            ## Note: Path should not go through periodic boundary
            element secondary_point {
               real_dim_vector
            }
         },
         ## Type
         (
            element type {
               attribute name { "dirichlet" },
               element internally_calculated {
                  empty
               }
            }
         )
      }*,
      ## Disables checkpointing of this field
      element exclude_from_checkpointing {
        comment
      },
      # no Diffusivity for field
      # no source term
      # no Absorption term
      # no Adaptive timestepping option
      prognostic_scalar_output_options,
      prognostic_scalar_stat_options,
      prognostic_detector_options,
      scalar_steady_state_options,
      adaptivity_options_prognostic_scalar_field,
      interpolation_algorithm_scalar_full,
      discrete_properties_algorithm_scalar?
   )

scalar_equation_choice =
   (
      (
         ## Select the equation used to solve for this field.
         ## Advection Diffusion is the norm for scalar fields.
         ## Works for all discretisation types.
         element equation { 
            attribute name { "AdvectionDiffusion" },
            empty
         }|
         ## ***UNDER TESTING***
         ##
         ## Select the equation used to solve for this field.
         ## Heat Transfer equation - requires the selection of a Density field.
         ##
         ## ONLY WORKS FOR CONTROL VOLUME DISCRETISATIONS.
         ##
         ## This equation is very similar to a standard advection of temperature equation
         ## except that a coefficient density field may be spatially and/or temporally
         ## varying.
         element equation {
            attribute name { "HeatTransfer" },
            equation_coefficients
         }|
         ## ***UNDER TESTING***
         ##
         ## Select the equation used to solve for this field.
         ## Conservation of Mass equation - requires the selection of a Density field.
         ## ONLY WORKS FOR CONTROL VOLUME DISCRETISATIONS
         element equation {
            attribute name { "ConservationOfMass" },
            equation_coefficients
         }|
         ## ***UNDER TESTING***
         ##
         ## Select the equation used to solve for this field.
         ## Reduced Conservation of Mass equation - requires the selection of a Density field.
         ##
         ## ONLY WORKS FOR CONTROL VOLUME DISCRETISATIONS
         ##
         ## This equation is very similar to a standard conservation of mass equation
         ## except that the time discretisation uses only a single time level of density.
         ## This enables consistency between the
         ## MaterialVolumeFraction (ReducedConservationOfMass) and
         ## MaterialDensity (Advection) equations in compressible multimaterial simulations.
         element equation {
            attribute name { "ReducedConservationOfMass" },
            equation_coefficients
         }|
         ## ***UNDER TESTING***
         ##
         ## Select the equation used to solve for this field.
         ## Internal Energy equation - requires the selection of a Density field.
         ## ONLY WORKS FOR CONTROL VOLUME DISCRETISATIONS
         ## Solve the internal energy equation for this field.
         ## Requires pressure and velocity fields to be present.
         ## Uses a nonconservative time discretisation.
         element equation {
            attribute name { "InternalEnergy" },
            equation_coefficients
         }|
         ## Option to solve for electrical potential from
         ## electrokinetic, electrochemical or electrothermal sources 
         element equation { 
            attribute name { "ElectricalPotential" }
         }
      )
   )

equation_coefficients =
   (
      ## Select density to use in the equation
      ## Use the MaterialDensity - useful for multimaterial simulations
      ## Clearly this requires a MaterialDensity field to be present
      ## Whatever field is selected must be present.
      element density {
        attribute name { "MaterialDensity" },
        coefficient_discretisation_options?
      }|
      ## Select density to use in the equation
      ## Use the bulk Density
      ## Clearly this requires a Density field to be present
      ## Whatever field is selected must be present.
      element density {
        attribute name { "Density" },
        coefficient_discretisation_options?
      }|
      ## Select density to use in the equation
      ## Whatever field is selected must be present.
      element density {
        attribute name { string },
        coefficient_discretisation_options?
      }
   )

coefficient_discretisation_options =
  (
    ## Provide discretisation options for the coefficient density field.
    ##
    ## If not provided then the discretisation options will default to those
    ## under the field that is named (hence it will generally have to be a prognostic
    ## field itself).
    element discretisation_options {
      element spatial_discretisation {
        element control_volumes {
          spatial_control_volume_options_excluding_none
        }
      },
      element temporal_discretisation {
        ## Implicit/explicit control (TTHETA)
        ##  =0.  -- explicit
        ##  =0.5 -- Crank-Nicolson
        ##  =1.  -- implicit
        element theta {
          real
        },
        element control_volumes {
          ## Only works if a control volume or coupled_cv spatial discretisation is selected.
          ## If not active then the theta specified above will be used.
          ## Otherwise use variable limited theta on individual faces.
          element limit_theta {
              empty
          }?
        }
      }
    }
  )

velocity_equation_choice =
   (
      ## Select the equation used to solve for velocity.
      ## LinearMomentum is the norm and works for all discretisation types.
      element equation {
         attribute name { "LinearMomentum" }
      }|
      ## Select the equation used to solve for velocity.
      ## Boussinesq only works for continuous_galerkin and discontinuous_galerkin.
      element equation {
         attribute name { "Boussinesq" }
      }|
      ## Select the equation used to solve for velocity.
      ## Drainage only works for continuous_galerkin and discontinuous_galerkin.
      element equation {
         attribute name { "Drainage" }
      }
   )<|MERGE_RESOLUTION|>--- conflicted
+++ resolved
@@ -183,7 +183,7 @@
          ##
          ## BUOYANCY EFFECTS
          ##
-         ## Enable this by selecting the BuoyancyEffects node. A buoyancy source term is added to the right hand side of the k
+         ## Enable this by selecting the buoyancy_effects node. A buoyancy source term is added to the right hand side of the k
          ## and epsilon equations. See the manual for more information.
          ##
          element subgridscale_parameterisation {
@@ -193,12 +193,11 @@
             ## for thermal fields.
             ##
             ## For this field. Default = 1.0 if not specified.
-<<<<<<< HEAD
-            element Prandtl_Schmidt_Number { real },
+            element prandtl_schmidt_number { real }?,
             ## Option to set a unique isotropic background diffusivity for this field.
-            element BackgroundDiffusivity { real }?,
+            element background_diffusivity { real }?,
             ## Option to enable buoyancy source term for this field.
-            element BuoyancyEffects {
+            element buoyancy_effects {
                ## The beta value given here is used to calculate the perturbation in density due to a unit increase in this 
                ## scalar field. This is only used within the k-epsilon function. For a temperature field this will be the 
                ## thermal expansion coefficient, for a sediment field it will be the submerged specific gravity.
@@ -206,13 +205,8 @@
                ## \delta rho = S * \beta
                ##
                ## where S is the value of the scalar field.
-               element Beta { real }
+               element beta { real }
             }?
-=======
-            element prandtl_schmidt_number { real }?,
-            ## Option to set a unique isotropic background diffusivity for this field.
-            element background_diffusivity { real }?
->>>>>>> 02f4d1e3
          }|
          element subgridscale_parameterisation {
             attribute name { "prescribed_diffusivity"}
