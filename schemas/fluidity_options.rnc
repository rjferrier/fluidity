include "spud_base.rnc"

include "adaptivity_options.rnc"
include "diagnostic_algorithms.rnc"
include "input_output.rnc"
include "solvers.rnc"
include "stabilisation.rnc"
include "reduced_model.rnc"
include "mesh_options.rnc"
include "physical_parameters.rnc"
include "prognostic_field_options.rnc"
include "prescribed_field_options.rnc"
include "spatial_discretisation.rnc"
include "temporal_discretisation.rnc"
include "embedded_models.rnc"
include "flredecomp.rnc"
include "porous_media.rnc"
include "multiphase_interaction.rnc"
include "equation_of_state.rnc"

start =
   (
      ## The root node of the options dictionary.
      element fluidity_options {
         comment,
         ## Model output files are named according to the simulation
         ## name, e.g. [simulation_name]_0.vtu. Non-standard
         ## characters in the simulation name should be avoided.
         element simulation_name {
            anystring
         },
         ## Option problem_type does not change the tree.  It is just used for options checking.
         element problem_type {
            element string_value {
               # Lines is a hint to the gui about the size of the text box.
               # It is not an enforced limit on string length.
               attribute lines { "1" },
               ( "fluids" | "oceans" | "multimaterial" | "stokes" | "large_scale_ocean_options" | "foams" | "multiphase" )
            },
            comment
         },
         geometry,
         ## Input/output options
         element io {
            ## Format for dump files. Only vtk for now.
            element dump_format {
               element string_value{
                  "vtk"
               }
            },
            (
               ## Period between dumps in time units.
               ##
               ## Specifies the period between each dump of the solution to disk.
               ## A value of 0.0 indicates that there would be a dump at every timestep.
               element dump_period {
                (
                     element constant {
                     real
                   }|
                   ## Python function prescribing real input. Functions should be of the form:
                   ##
                   ##  def val(t):
                   ##     # Function code
                   ##     return # Return value
                   ##
                   ## 
                   element python {
                     python_code
                   }
                )  
               }|                 
               ## Dump period, in timesteps.
               ## 
               ## Specifies the number of timesteps between each dump of the solution to disk.
               ## A value of 0 indicates a dump at every timestep.
               element dump_period_in_timesteps {
                 (
                     element constant {
                     integer
                   }|
                   ## Python function prescribing integer input. Functions should be of the form:
                   ##
                   ##  def val(t):
                   ##     # Function code
                   ##     return # Return value
                   ##
                   ## 
                   element python {
                     python_code
                   }
                )   
               }
            ),
            ## Disable dump at simulation start
            element disable_dump_at_start {
               comment
            }?,
            ## Disable dump at simulation end
            element disable_dump_at_end {
               comment
            }?,
            # every CPUDUM seconds write results to disc.
            ## This is usually disabled.
            element cpu_dump_period {
               real
            }?,
            ## The period between dumps in walltime seconds. This is usually disabled.
            element wall_time_dump_period {
               real
            }?,
            ## Number of dumps before we overwrite previous dumps.
            element max_dump_file_count {
               integer
            }?,
            (
               ## The mesh on to which all the fields will be
               ## interpolated for VTK output.
               element output_mesh {
                  attribute name { "VelocityMesh" }
               }|
               ## The mesh on to which all the fields will be
               ## interpolated for VTK output.
               element output_mesh {
                  attribute name { "PressureMesh" }
               }|
               ## The mesh on to which all the fields will be
               ## interpolated for VTK output.
               element output_mesh {
                  attribute name { "CoordinateMesh" }
               }|
               ## The mesh on to which all the fields will be
               ## interpolated for VTK output.
               element output_mesh {
                  attribute name { xsd:string }
               }
            ),
            ## Options for convergence analysis.
            element convergence {
               ## Whether to enable the creation of a convergence
               ## file, giving details of the convergence of each
               ## field over the global nonlinear iteration loop.
               ## The .convergence file is in the same format as the .stat file.
               element convergence_file {
                  comment
               }?,
               ## Write state to a vtu on every iteration.
               ## 
               ## This is a useful debugging tool if things are not converging.
               ## To prevent an excessive number of files being accumulated previous
               ## timestep files will be overwritten hence it is best to use
               ## in conjunction with /timestepping/nonlinear_iterations/terminate_if_not_converged
               element convergence_vtus {
                  comment
               }?
            }?,
            ## Whether to enable dumping of checkpointing output.
            ##
            ## See http://amcg.ese.ic.ac.uk/index.php?title=Local:Checkpointing_from_new_options
            element checkpointing {
               ## Checkpointing period, in dumps. Non-negative value
               ## required. A value of zero indicates that checkpoints
               ## should be created at every dump. If
               ## /io/max_dumpfile_count is exceeded then earlier
               ## checkpoints may be overwritten.
               element checkpoint_period_in_dumps {
                  integer
               },
               ## Enable to checkpoint at simulation start.
               element checkpoint_at_start {
                  comment
               }?,
               ## Enable to force a checkpoint at simulation end.
               element checkpoint_at_end {
                  comment
               }?,
               comment
            }?,
            ## Diagnostic output (.stat file) options
            element stat {
               ## Enable to write diagnostic output at simulation start
               element output_at_start {
                  comment
               }?,
               ## Enable to write diagnostic output immediately before mesh adapts
               element output_before_adapts {
                  comment
               }?,
               ## Enable to write diagnostic output immediately after mesh adapts
               element output_after_adapts {
                  comment
               }?,
               comment
            },
            ## Specification of detectors. Note that when running in parallel the detector output is in binary format even if binary_output is not enabled. When running in serial, although the output is in principle still generated in ascii format if binary_output is not enabled, it is not certain that it is working well. Hence, it is recommended to enable binary_output and work with binary files. 
            element detectors {
               (
                  ## A single static detector
                  element static_detector {
                     attribute name { xsd:string },
                     (
                        element location {
                           real_dim_vector
                     }|
                        ## File containing the detectors positions in binary form
                        element from_checkpoint_file {
                           attribute file_name { xsd:string },
                           ## The format of the input file containing field data.
                           element format {
                             element string_value {
                                 "binary"
                             }
                           }
                        }
                     )
                  }|
                  ## A single lagrangian detector
                  element lagrangian_detector {
                     attribute name { xsd:string },
                     (
                     ## This is the initial location of a detector that moves with the fluid velocity.
                        element location {
                           real_dim_vector
                     }|
                        ## File containing the detectors positions in binary form
                        element from_checkpoint_file {
                           attribute file_name { xsd:string },
                           ## The format of the input file containing field data.
                           element format {
                             element string_value {
                                 "binary"
                             }
                           }
                        }
                     )
                  }|
                  ## Detectors with their locations specified via a python function or from a file. Allows detector arrays to be added.
                  element detector_array {
                     attribute name { xsd:string },
                     ## The number of detectors prescribed by the python function.
                     element number_of_detectors {
                        integer
                     },
                     (
                        ## Create fixed detectors.
                        element static {
                           empty
                        }|
                        ## Create detectors which move with the fluid velocity.
                        element lagrangian {
                           empty
                        }
                     ),
                     (
                        ## Python function prescribing dimensional vector input. Functions should be of the form:
                        ##
                        ##  def val(t):
                        ##     # Function code
                        ##     return # Return value
                        ##
                        ## The return value must have length number_of_detectors.
                        ##
                        ## *** IMPORTANT NOTE ***
                        ##
                        ## The t argument is for future use only - currently detector locations are only set at simulation start.
                        element python {
                          python_code
                        }|
                        ## File containing the detectors positions in binary form
                        element from_file {
                           attribute file_name { xsd:string },
                           ## The format of the input file containing field data.
                           element format {
                             element string_value {
                                 "binary"
                             }
                           }
                        }|
                        ## File containing the detectors positions in binary form
                        element from_checkpoint_file {
                           attribute file_name { xsd:string },
                           ## The format of the input file containing field data.
                           element format {
                              element string_value {
                                 "binary"
                              }
                           }
                        }
                     )
                  }
               )*,
               (
                  ## By default Fluidity will fail if a detector has left the domain.
                  element fail_outside_domain {
                     empty
                  }|
                  ## Enable to write NaN values to detector output if a detector has left the domain.
                  element write_nan_outside_domain {
                     empty
                  }
               ),
               ## Enable to write detector output in binary format
               element binary_output {
                  comment
               }?,
               ## Enable to let detectors move with the domain if mesh_movement is enabled.
               element move_with_mesh {
                  empty
               }?,
               lagrangian_timestepping?
            }?, 
            ## Options to create even more output in the logs:
            ##
            ## Note that the main option to control the log output is given on the command line:
            ##
            ## -v0  only output error and warnings
            ##
            ## -v1  also give "navigational information", to indicate where in the code we currently are
            ##
            ## -v2  also give any additional information (mins and maxes of fields, etc.)
            ##
            element log_output {
               ## Log all allocates and deallocates done for meshes, fields, sparsities and matrices.
               ##
               ## NOTE: Requires -v2
               element memory_diagnostics {
                  empty
               }?
            }?
         },
         ## Options dealing with time discretisation
         element timestepping {
            ## Current simulation time. At the start of the simulation this
            ## is the start time.
            element current_time {
               real,
               ## The following excerpt from the Udunits
               ## documentation explains the time unit encoding by
               ## example:
               ##
               ## The specification:
               ##
               ## seconds since 1992-10-8 15:15:42.5 -6:00
               ##
               ## indicates seconds since October 8th, 1992 at 3
               ## hours, 15 minutes and 42.5 seconds in the afternoon
               ## in the time zone which is six hours to the west of
               ## Coordinated Universal Time (i.e.  Mountain Daylight
               ## Time). The time zone specification can also be
               ## written without a colon using one or two-digits
               ## (indicating hours) or three or four digits
               ## (indicating hours and minutes).
               ##
               ## Time units are particularly required in situations
               ## where the problem (time-varying) boundary conditions
               ## and/ initial conditions are a function of time as
               ## defined by a calendar.  Examples include atmospheric
               ## forcing and climatology. The current time, specified
               ## above, is zero at the reference data/time.
               element time_units{attribute date { xsd:string }}?
            },
            ## The time step size. If adaptive time stepping is used
            ## then this is the initial time step size.
            element timestep {
               real
            },
            ## Simulation time at which the simulation should end.
            element finish_time {
               real
            },
            ## Timestep after which the simulation should end.
            element final_timestep {
               integer
            }?,
            ## Maximum CPU time (in seconds) before the simulation terminates
            element cpu_time_limit {
               real
            }?,
            ## Maximum wall time (secs) taken up before
            ## simulation terminates writing results to disc.
            ## 
            ## This is usually disabled.
            element wall_time_limit {
               real
            }?,
            ## maximum number of non-linear iterations.
            ## 
            ## Manual suggests 2
            element nonlinear_iterations {
               integer,
               ## tolerance for non-linear iteration.
               ## Manual suggests 1.0E-12
               element tolerance {
                  real,
                  (
                      ## Select the norm with which you want the tolerance to be tested.
                      ##
                      ## The infinity norm.
                      element infinity_norm {
                        empty
                      }|
                      ## Select the norm with which you want the tolerance to be tested.
                      ##
                      ## The l2 norm.
                      element l2_norm {
                        empty
                      }|
                      ## Select the norm with which you want the tolerance to be tested.
                      ##
                      ## The l2 norm evaluated on a control volume mesh.
                      element cv_l2_norm {
                        empty
                      }
                  )
               }?,
               ## Terminate the simulation if the number of
               ## nonlinear_iterations is reached
               ## and the tolerance criterion is not met.
               ## This is mostly useful as a debugging option if you
               ## suspect the solution is not converging.
               element terminate_if_not_converged {
                  empty
               }?,
               ## Number of non-linear iterations for the first time step after adapting the mesh.
               ## This option will work only if the mesh_adaptivity is switched on.
               element nonlinear_iterations_at_adapt {
                  integer
               }?
            }?,
            ## Vary the timestep according to the courant number.
            element adaptive_timestep {
               ## The timestep will be adjusted (within the tolerance
               ## and bounds specified) to target this courant
               ## number. Timestep adapts occur at the end of each
               ## timestep and after a mesh adapt.
               element requested_cfl {
                  real
               },
               timestep_cfl_number_options,
               ## Minimum time step size.
               ## Manual suggests 0.0
               element minimum_timestep {
                  ## If enabled, signals model termination if a timestep less
                  ## than or equal to the minimum_timestep is requested. The
                  ## model will stop at the end of the timestep in order to
                  ## allow for the latest output to be written. 
                  element terminate_if_reached {
                     comment
                  }?,
                  real
               }?,
               ## Maximum time step size.
               ## Manual suggests 1.E+10
               element maximum_timestep {
                  real
               }?,
               ## The maximum ratio by which the timestep is allowed
               ## to increase in a timestep adapt. e.g., a value of
               ## 1.1 indicates that the timestep may be increased by
               ## at most 10%.
               element increase_tolerance {
                  real
               }?,
               ## Specify whether you want to calculate a new timestep
               ## at the first timestep or not.
               element at_first_timestep {
                  empty
               }?
            }?,
            ## Activate if you want to terminate the simulation once a
            ## steady state is reached.
            ## 
            ## Enable/disable fields in this check under each field in
            ## steady_state options.
            # Preprocessor legacy: STEDER = 0. is equivalent to inactive.
            element steady_state {
               ## Enter the tolerance to which you want a steady state to be judged.
               element tolerance {
                  real,
                  (
                      ## Select the norm with which you want the tolerance to be tested.
                      ##
                      ## The infinity norm.
                      element infinity_norm {
                        empty
                      }|
                      ## Select the norm with which you want the tolerance to be tested.
                      ##
                      ## The l2 norm.
                      element l2_norm {
                        empty
                      }|
                      ## Select the norm with which you want the tolerance to be tested.
                      ##
                      ## The l2 norm evaluated on a control volume mesh.
                      element cv_l2_norm {
                        empty
                      }
                  )
               },
               ## If activated compare the above tolerance to the rate
               ## of change of the fields. Otherwise compare it
               ## directly to the change in the field.
               element acceleration_form {
                  empty
               }?,
               ## Write out the changes in the tested fields to a .steady_state
               ## file.
               element steady_state_file {
                  (
                     ## Write steady state output in binary format
                     element binary_output {
                        comment
                     }|
                     ## Write steady state output in plain text format
                     element plain_text_output {
                        comment
                     }
                  ),
                  comment
               }?
            }?
         },
         physical_parameter_options?,
         ## The material or phase options
         element material_phase {
            attribute name { xsd:string },
            equation_of_state_options?,
            ## Subgridscale parameterisations
            element subgridscale_parameterisations {
               ## Lagrangian-averaged Navier-Stokes equations 
               element LANS {
                  (
                     ## smoothing length specified as isotropic homogeneous
                     element alpha_isotropic_homogeneous {
                        real
                     }|
                     element alpha_anisotropic_homogeneous_cartesian {
                        real_dim_symmetric_tensor
                     }
                  )
                  #               (
                  #                  element leray {
                  #                     empty
                  #                  }|
                  #                  element LANS_momentum_form {
                  #                     empty
                  #                  }|
                  #                  element LANS_stress_form {
                  #                     empty
                  #                  }
                  #               )
               }?,
               ## This is the generic length scale (vertical turbulence mixed layer) model, 
               ## based here on Warner et al 2005, Ocean Modelling 8:81-113,
               ## which is itself based on the works of Umlauf and Burchard 2003.
               ##
               ## The GLS model encodes four individual turbulence closure models which can be chosen via 'option' below.
               ##
               ## You will need to make sure that DistanceToTop and DistanceToBottom fields (under geometry/ocean_boundaries) 
               ## are switched on, as well as PerturbationDensity.
               element GLS {
                  ## The base GLS option:
                  ## 1. k-kl which is a variant of Mellor-Yamada 2.5
                  ## 2. k-epsilon
                  ## 3. k-omega
                  ## 4. 'gen' from Warner et al 2005
                  ##
                  ## k-epsilon is recommended.
                  element option {
                     element string_value {
                     "k-kl"|"k-epsilon"|"k-omega"|"gen"
                     }
                  },
                  ## The stability function choice:
                  ## 1. KanthaClayson-94 which corresponds to Kantha and Clayson 1994
                  ## 2. Galperin-88 which corresponds to Galperin et al 1988
                  ## 3. Canuto-01-A which corresponds to choice A from Canuto et al 2001
                  ## 4. Canuto-01-B which corresponds to choice B from Canuto et al 2001
                  ##
                  ## Canuto A or B are recommended.
                  element stability_function {
                     element string_value {
                     "KanthaClayson-94"|"GibsonLaunder-78"|"Canuto-01-A"|"Canuto-01-B"
                     }
                  },                  
                  ## The wall function choice:
                  ## 1. None - pick this unless you're using k-kl
                  ## 2. Mellor and Yamada (1980) - parabolic shape
                  ## 3. Burchard (1998) - symmetric linear shape
                  ## 4. Burchard (2001) - Used for infinitely deep basins
                  ## 5. Blumberg et al (1992) - open channel flow
                  ##
                  ## See manual for equations.
                  element wall_function {
                     element string_value {
                     "none"|"MellorYamda"|"Burchard98"|"Burchard01"|"Blumberg"
                     }
                  }?,
                  ## Smooth buoyancy frequency before using it?
                  element smooth_buoyancy{
                    empty
                  }?,
                  ## Smooth velocity shear before using it?
                  element smooth_shear{
                    empty
                  }?,
                  ## Do you want the boundary conditions to be set automatically?
                  ## Make sure the ocean geometry settings are enabled for this option
                  element calculate_boundaries {
                     element string_value {
                     "neumann"|"dirichlet"
                     },
                     element top_surface_ids {
                        integer_vector
                     },
                     element bottom_surface_ids {
                        integer_vector
                     }
                  }?,
                  ## Perform relaxation of the diffusivity and viscosity in the GLS model.
                  ## Value should be >=0 and < 1. 0 is no relaxation (i.e. always use the
                  ## most up-to-date value) and 0.9 would represent making the current value
                  ## be 0.9*old_value + 0.1*new_value. Default is 0.0
                  ## If being used with adaptivity, ensure you switch on interpolation of the 
                  ## GLSVerticalDiffusivity and GLSVerticalViscosity fields. You will seg fault
                  ## otherwise.
                  element relax_diffusivity {
                     real
                  }?,
                  ## Add extra parameterisation for internal wave breaking at base of MLD. This
                  ## is based on the same parameterisation in NEMO and smooths the TKE down 
                  ## the water column based on an exponential function
                  ## Set the two parameters: % of TKE to smooth down and length scale to do this over
                  element ocean_parameterisation {
                     element lengthscale {
                        real
                     },
                     element percentage {
                        real
                     }
                  }?,
                  ## Turbulent kinetic energy. Make sure that the Diffusivity tensor field in here is set to diagnostic/internal.
                  element scalar_field {
                     attribute rank { "0" },
                     attribute name { "GLSTurbulentKineticEnergy" },
                     (
                        element prognostic {
                           velocity_mesh_choice,
                           prognostic_scalar_field,
                           ## Minimum value of TKE in m2s2. A typical value will be around 1e-6
                           element minimum_value {
                              real
                           }
                        }|
                        element aliased {
                           generic_aliased_field
                        }
                     )
                  },
                  ## Generic second equation used in GLS. 
                  ## Make sure that the Diffusivity tensor field in here is set to diagnostic/internal.
                  element scalar_field {
                     attribute rank { "0" },
                     attribute name { "GLSGenericSecondQuantity" },
                     (
                        element prognostic {
                           velocity_mesh_choice,
                           prognostic_scalar_field
                        }|
                        element aliased {
                           generic_aliased_field
                        }
                      )
                  },
                  ## Background viscosity
                  element tensor_field {
                     attribute rank { "2" },
                     attribute name { "GLSBackgroundViscosity" },
                     (
                        element prescribed {
                           mesh_choice,
                           prescribed_tensor_field
                        }|
                        element diagnostic {
                           mesh_choice,
                           (
                              sediment_concentration_dependent_viscosity_algorithm
                           ),
                           diagnostic_tensor_field
                        }
                     )
                  },                  
                  ## Background diffusivity
                  element tensor_field {
                     attribute rank { "2" },
                     attribute name { "GLSBackgroundDiffusivity" },
                     (
                        element prescribed {
                           mesh_choice,
                           prescribed_tensor_field
                        }
                     )
                  },
                  ## Eddy viscosity K_M
                  element tensor_field {
                     attribute rank { "2" },
                     attribute name { "GLSEddyViscosityKM" },
                     (
                        element diagnostic {
                           internal_algorithm,
                           velocity_mesh_choice,
                           diagnostic_scalar_field
                        }|
                        element aliased {
                           generic_aliased_field
                        }
                     )
                  },
                  ## Eddy diffusivity K_H
                  element tensor_field {
                     attribute rank { "2" },
                     attribute name { "GLSEddyDiffusivityKH" },
                     (
                        element diagnostic {
                           internal_algorithm,
                           velocity_mesh_choice,
                           diagnostic_scalar_field
                        }|
                        element aliased {
                           generic_aliased_field
                        }
                     )
                  },
                  ## Length scale (a diagnostic with GLS)
                  element scalar_field {
                     attribute rank { "0" },
                     attribute name { "GLSLengthScale" },
                     (
                        element diagnostic {
                           internal_algorithm,
                           velocity_mesh_choice,
                           diagnostic_scalar_field
                        }|
                        element aliased {
                           generic_aliased_field
                        }
                     )
                  }?,                  
                  ## Unedited TKE. The TKE filed has the upper and lower surfaces
                  ## altered with Dirichlet conditions for ouput. This is the
                  ## unedited surface.
                  element scalar_field {
                     attribute rank { "0" },
                     attribute name { "GLSTurbulentKineticEnergyOriginal" },
                     (
                        element diagnostic {
                           internal_algorithm,
                           velocity_mesh_choice,
                           diagnostic_scalar_field
                        }|
                        element aliased {
                           generic_aliased_field
                        }
                     )
                  }?,
                  ## Buoyancy frequency
                  element scalar_field {
                     attribute rank { "0" },
                     attribute name { "GLSBuoyancyFrequency" },
                     (
                        element diagnostic {
                           internal_algorithm,
                           velocity_mesh_choice,
                           diagnostic_scalar_field
                        }|
                        element aliased {
                           generic_aliased_field
                        }
                     )
                  }?,
                  ## Velocity shear
                  element scalar_field {
                     attribute rank { "0" },
                     attribute name { "GLSVelocityShear" },
                     (
                        element diagnostic {
                           internal_algorithm,
                           velocity_mesh_choice,
                           diagnostic_scalar_field
                        }|
                        element aliased {
                           generic_aliased_field
                        }
                     )
                  }?,
                  ## Shear production P
                  element scalar_field {
                     attribute rank { "0" },
                     attribute name { "GLSShearProduction" },
                     (
                        element diagnostic {
                           internal_algorithm,
                           velocity_mesh_choice,
                           diagnostic_scalar_field
                        }|
                        element aliased {
                           generic_aliased_field
                        }
                     )
                  }?,
                  ## Buoyancy production B
                  element scalar_field {
                     attribute rank { "0" },
                     attribute name { "GLSBuoyancyProduction" },
                     (
                        element diagnostic {
                           internal_algorithm,
                           velocity_mesh_choice,
                           diagnostic_scalar_field
                        }|
                        element aliased {
                           generic_aliased_field
                        }
                     )
                  }?,
                  ## Dissipation epsilon
                  element scalar_field {
                     attribute rank { "0" },
                     attribute name { "GLSDissipationEpsilon" },
                     (
                        element diagnostic {
                           internal_algorithm,
                           velocity_mesh_choice,
                           diagnostic_scalar_field
                        }|
                        element aliased {
                           generic_aliased_field
                        }
                     )
                  }?,
                  ## Stability function S_M
                  element scalar_field {
                     attribute rank { "0" },
                     attribute name { "GLSStabilityFunctionSM" },
                     (
                        element diagnostic {
                           internal_algorithm,
                           velocity_mesh_choice,
                           diagnostic_scalar_field
                        }|
                        element aliased {
                           generic_aliased_field
                        }
                     )
                  }?,
                  ## Stability function S_H
                  element scalar_field {
                     attribute rank { "0" },
                     attribute name { "GLSStabilityFunctionSH" },
                     (
                        element diagnostic {
                           internal_algorithm,
                           velocity_mesh_choice,
                           diagnostic_scalar_field
                        }|
                        element aliased {
                           generic_aliased_field
                        }
                     )
                  }?,
                  ## Source1 - TKE source term
                  element scalar_field {
                     attribute rank { "0" },
                     attribute name { "GLSSource1" },
                     (
                        element diagnostic {
                           internal_algorithm,
                           velocity_mesh_choice,
                           diagnostic_scalar_field
                        }|
                        element aliased {
                           generic_aliased_field
                        }
                     )
                  }?,
                  ## Source2 - Second Quantity source term
                  element scalar_field {
                     attribute rank { "0" },
                     attribute name { "GLSSource2" },
                     (
                        element diagnostic {
                           internal_algorithm,
                           velocity_mesh_choice,
                           diagnostic_scalar_field
                        }|
                        element aliased {
                           generic_aliased_field
                        }
                     )
                  }?,
                  ## Absorption1 - TKE absorption term
                  element scalar_field {
                     attribute rank { "0" },
                     attribute name { "GLSAbsorption1" },
                     (
                        element diagnostic {
                           internal_algorithm,
                           velocity_mesh_choice,
                           diagnostic_scalar_field
                        }|
                        element aliased {
                           generic_aliased_field
                        }
                     )
                  }?,
                  ## Absorption2 - Second Quantity absorption term
                  element scalar_field {
                     attribute rank { "0" },
                     attribute name { "GLSAbsorption2" },
                     (
                        element diagnostic {
                           internal_algorithm,
                           velocity_mesh_choice,
                           diagnostic_scalar_field
                        }|
                        element aliased {
                           generic_aliased_field
                        }
                     )
                  }?,
                  ## GLS Wall function
                  element scalar_field {
                     attribute rank { "0" },
                     attribute name { "GLSWallFunction" },
                     (
                        element diagnostic {
                           internal_algorithm,
                           velocity_mesh_choice,
                           diagnostic_scalar_field
                        }|
                        element aliased {
                           generic_aliased_field
                        }
                     )
                  }?,
                  ## Vertical eddy viscosity
                  element scalar_field {
                     attribute rank { "0" },
                     attribute name { "GLSVerticalViscosity" },
                     (
                        element diagnostic {
                           internal_algorithm,
                           velocity_mesh_choice,
                           diagnostic_scalar_field
                        }|
                        element aliased {
                           generic_aliased_field
                        }
                     )
                  }?,                  
                  ## Vertical eddy diffusivity
                  element scalar_field {
                     attribute rank { "0" },
                     attribute name { "GLSVerticalDiffusivity" },
                     (
                        element diagnostic {
                           internal_algorithm,
                           velocity_mesh_choice,
                           diagnostic_scalar_field
                        }|
                        element aliased {
                           generic_aliased_field
                        }
                     )
                  }?
               }?,
               element Mellor_Yamada {
                  ## Kinetic Energy
                  element scalar_field {
                     attribute rank { "0" },
                     attribute name { "KineticEnergy" },
                     (
                        element prognostic {
                           velocity_mesh_choice,
                           prognostic_scalar_field
                        }|
                        element aliased {
                           generic_aliased_field
                        }
                     )
                  },
                  ## Turbulent Length Scale x Kinetic Energy
                  element scalar_field {
                     attribute rank { "0" },
                     attribute name { "TurbulentLengthScalexKineticEnergy" },
                     (
                        element prognostic {
                           velocity_mesh_choice,
                           prognostic_scalar_field
                        }|
                        element aliased {
                           generic_aliased_field
                        }
                      )
                  },
                  ## Vertical Viscosity
                  element scalar_field {
                     attribute rank { "0" },
                     attribute name { "VerticalViscosity" },
                     (
                        element diagnostic {
                           internal_algorithm,
                           velocity_mesh_choice,
                           diagnostic_scalar_field
                        }|
                        element aliased {
                           generic_aliased_field
                        }
                     )
                  }?,
                  ## Vertical Diffusivity of Temperature
                  element scalar_field {
                     attribute rank { "0" },
                     attribute name { "VerticalDiffusivity" },
                     (
                        element diagnostic {
                           internal_algorithm,
                           velocity_mesh_choice,
                           diagnostic_scalar_field
                        }|
                        element aliased {
                           generic_aliased_field
                        }
                     )
                  }?
               }?,
               ## Trivial case in which the user supplies the diffusivity.
               element prescribed_diffusivity {
                  element tensor_field {
                     attribute rank { "2" },
                     attribute name { "PrescribedDiffusivity" },
                     element prescribed {
                        mesh_choice,
                        prescribed_tensor_field_no_adapt
                     }
                  }
               }?,
               ## Standard k-epsilon turbulence model (see e.g. Ferziger and Peric(2002) p.295).
               ## Solves 2 additional equations for TurbulentDissipation (epsilon) and TurbulentKineticEnergy (k),
               ## in order to close momentum equations.
               ## Generates an isotropic 'eddy viscosity', added to molecular viscosity field, that
               ## carries the influence of turbulence onto the velocity field. See the manual for details.
               element k-epsilon {
                  ## Turbulent kinetic energy (k).
                  ## 1. 'k_esilon'-type boundary conditions are recommended for this field.
                  ## 2. Turn on diffusivity, source and absorption diagnostic fields.
                  ## 3. Use the same mesh as Velocity.
                  element scalar_field {
                     attribute rank { "0" },
                     attribute name { "TurbulentKineticEnergy" },
                     (
                        element prognostic {
                           velocity_mesh_choice,
                           prognostic_scalar_field
                        }|
                        element prescribed {
                           velocity_mesh_choice,
                           prescribed_scalar_field
                        }
                     )
                  },
                  ## TurbulentDissipation (epsilon).
                  ## 1. 'k_epsilon'-type boundary conditions are recommended for this field.
                  ## 2. Turn on diffusivity, source and absorption diagnostic fields.
                  ## 3. Use the same mesh as Velocity.
                  element scalar_field {
                     attribute rank { "0" },
                     attribute name { "TurbulentDissipation" },
                     (
                        element prognostic {
                           velocity_mesh_choice,
                           prognostic_scalar_field
                        }|
                        element prescribed {
                           velocity_mesh_choice,
                           prescribed_scalar_field
                        }
                     )
                  },
                  ## Set the value of the background (laminar) viscosity field here.
                  ## Make it small to see the influence of the eddy viscosity.
                  ## IMPORTANT: make velocity/viscosity diagnostic.
                  element tensor_field {
                     attribute rank { "2" },
                     attribute name { "BackgroundViscosity" },
                     (
                        element prescribed {
                           velocity_mesh_choice,
                           prescribed_tensor_field
                        }|
                        element diagnostic {
                           velocity_mesh_choice,
                           (
                              sediment_concentration_dependent_viscosity_algorithm
                           ),
                           diagnostic_tensor_field
                        }
                     )
                  },
                  ## Set the value of the background (laminar) diffusivity field here.
                  ## This is used to calculate scalar field diffusivities.
                  element tensor_field {
                     attribute rank { "2" },
                     attribute name { "BackgroundDiffusivity" },
                     (
                        element prescribed {
                           velocity_mesh_choice,
                           prescribed_tensor_field
                        }
                     )
                  }?,
                  ## Eddy viscosity (turbulent diffusion of velocity).
                  ## This is a fictitious isotropic viscosity, added to normal viscosity field, that
                  ## carries the influence of turbulence onto the velocity field.
                  element tensor_field {
                     attribute rank { "2" },
                     attribute name { "EddyViscosity" },
                     (
                        element diagnostic {
                           internal_algorithm,
                           velocity_mesh_choice,
                           diagnostic_tensor_field
                        }
                     )
                  },
                  ## Scalar component of the eddy viscosity tensor.
                  ## This will appear in the stat file.
                  element scalar_field {
                     attribute rank { "0" },
                     attribute name { "ScalarEddyViscosity" },
                     (
                        element diagnostic {
                           internal_algorithm,
                           velocity_mesh_choice,
                           diagnostic_scalar_field
                        }|
                        element prescribed {
                           velocity_mesh_choice,
                           prescribed_scalar_field
                        }
                     )
                  },
                  ## Integral length scale of the turbulence (diagnostic).
                  element scalar_field {
                     attribute rank { "0" },
                     attribute name { "LengthScale" },
                     (
                        element diagnostic {
                           internal_algorithm,
                           velocity_mesh_choice,
                           diagnostic_scalar_field
                        }
                     )
                  },
                  ## f_1 damping coefficient for low_Re k-epsilon model
                  ## Required for low_Re boundaries. If no low_Re boundaries are present
                  ## this will be set to 1.0 throughout the domain and will not
                  ## affect the result
                  element scalar_field {
                     attribute rank { "0" },
                     attribute name { "f_1" },
                     element diagnostic {
                        internal_algorithm,
                        velocity_mesh_choice,
                        diagnostic_scalar_field                        
                     }
                  },
                  ## f_2 damping coefficient for low_Re k-epsilon model
                  ## Required for low_Re boundaries. If no low_Re boundaries are present
                  ## this will be set to 1.0 throughout the domain and will not
                  ## affect the result
                  element scalar_field {
                     attribute rank { "0" },
                     attribute name { "f_2" },
                     element diagnostic {
                        internal_algorithm,
                        velocity_mesh_choice,
                        diagnostic_scalar_field                        
                     }
                  },
                  ## f_mu damping coefficient for low_Re k-epsilon model
                  ## Required for low_Re boundaries. If no low_Re boundaries are present
                  ## this will be set to 1.0 throughout the domain and will not
                  ## affect the result
                  element scalar_field {
                     attribute rank { "0" },
                     attribute name { "f_mu" },
                     element diagnostic {
                        internal_algorithm,
                        velocity_mesh_choice,
                        diagnostic_scalar_field                        
                     }
                  },
                  ## Limit the maximum value of damping function values. This helps stability when using low_Re number
                  ## boundary conditions. If not using low_Re boundaries this will have no effect. 
                  ## Recommended value (default): 10.0
                  element max_damping_value {real},
                  ## Describes distance to nearest solid wall.
                  ## Required for low_Re boundaries.
                  ## For simple geometries the simplest method of providing this information is to use a python function.
                  ## For complex geometries where this is not possible precursive Eikonal equation or Poisson equation
                  ## simulations must be run using Fluidity to determine the values for this field.
                  ## Details of how this is done can be found in:
                  ## Tucker, P 2011: "Hybrid Hamilton/Jacobi/Poisson wall distance function model"
                  ## Elias et al 2007: "Simple finite element-based computation of distance functions in unstructured grids"
                  element scalar_field {
                     attribute rank { "0" },
                     attribute name { "DistanceToWall" },
                     element prescribed {
                        velocity_mesh_choice,
                        prescribed_scalar_field
                     }
                  }?,
                  ## VLES Filter function (diagnostic).
                  ## Run a VLES by switching this option on.
                  ## If so then filtering is applied to the eddy viscosity.
                  element scalar_field {
                     attribute rank { "0" },
                     attribute name { "VLESFilter" },
                     (
                        element diagnostic {
                           internal_algorithm,
                           velocity_mesh_choice,
                           diagnostic_scalar_field
                        }
                     )
                  }?,
                  ## Eddy-viscosity coefficient: nu_T = density * C_mu * k**2 / epsilon.
                  ## Recommended value (default): 0.09.
                  element C_mu {real},
                  ## TurbulentDissipation production coefficient.
                  ## Recommended value (default): 1.44.
                  element C_eps_1 {real},
                  ## TurbulentDissipation destruction coefficient.
                  ## Recommended value (default): 1.92.
                  element C_eps_2 {real},
                  ## Turbulent Schmidt number (eddy viscosity coefficient from k equation).
                  ## This is also the ratio of eddy viscosity to eddy diffusivity for use in other scalar fields.
                  ## Recommended value (default): 1.0.
                  element sigma_k {real},
                  ## Turbulent Schmidt number (eddy-viscosity coefficient from epsilon equation).
                  ## Recommended value (default): 1.3.
                  element sigma_eps {real},
                  ## The Schmidt number (ratio of viscous diffusion rate to momentum diffusion rate) for 
                  ## massive scalar fields, or Prandtl number (ratio of viscous diffusion rate to thermal diffusion rate) 
                  ## for thermal fields. This is used to calculate the turbulent buoyancy term.
                  ## Recommended value (default): 1.0.
                  element sigma_p {real},
                  ## Time discretisation of the source terms in the k and epsilon equations and also
                  ## of the eddy viscosity
                  element time_discretisation {  
                     ## Implicit/explicit control (THETA) of source terms and eddy viscosity in
                     ## the k-epsilon model
                     ##  = 0.  -- explicit
                     ##  = 0.5 -- Crank-Nicolson
                     ##  = 1.  -- implicit
                     element theta {real},
                     ## Each term in the k and epsilon equations can be implemented as either a 
                     ## source or as an absorbtion term. See the manual under 
                     ## 'Parameterisations/Turbulent flow modelling and simulation/Reynolds Averaged Navier Stokes (RANS) Modelling/Standard k − ε Turbulence Model/Time Discretisation and Coupling' 
                     ## for more information.
                     element source_term_implementation { 
                        element production_term { 'source'|'absorbtion' },
                        element destruction_term { 'source'|'absorbtion' },
                        element buoyancy_term { 'source'|'absorbtion' }
                     }
                  },
                  ## The source terms in the k-epsilon model are calculated before the field is 
                  ## solved. The process requires inversion of a mass matrix. This element contains
                  ## options for defining how this is done. For P1 meshes mass lumping can be used,
                  ## for other discretisations the mass matrix can not be easily inverted and so a 
                  ## solve must be carried out, with solver options specified.
                  element mass_terms {  
                     (
                        element lump_mass { empty }
                        |
                        element use_consistent_mass_matrix { 
                           element solver {
                              linear_solver_options_asym_scalar
                           }
                        }                     
                     )
                  },
                  ## produce vtu output of individual kk and eps source terms and set prescribed 
                  ## source terms for k and epsilon fields (for mms tests)
                  element debugging_options{
                     ## output fields for each of the source terms in the k-epsilon model
                     element source_term_output_fields{
                        element scalar_field {
                           attribute rank { "0" },
                           attribute name { "TurbulentKineticEnergy_production_term" },
                           element diagnostic {
                              internal_algorithm,
                              velocity_mesh_choice,
                              diagnostic_scalar_field                        
                           }
                        }?,
                        element scalar_field {
                           attribute rank { "0" },
                           attribute name { "TurbulentKineticEnergy_destruction_term" },
                           element diagnostic {
                              internal_algorithm,
                              velocity_mesh_choice,
                              diagnostic_scalar_field                        
                           }
                        }?,
                        element scalar_field {
                           attribute rank { "0" },
                           attribute name { "TurbulentKineticEnergy_buoyancy_term" },
                           element diagnostic {
                              internal_algorithm,
                              velocity_mesh_choice,
                              diagnostic_scalar_field                        
                           }
                        }?,
                        element scalar_field {
                           attribute rank { "0" },
                           attribute name { "TurbulentDissipation_production_term" },
                           element diagnostic {
                              internal_algorithm,
                              velocity_mesh_choice,
                              diagnostic_scalar_field                        
                           }
                        }?,
                        element scalar_field {
                           attribute rank { "0" },
                           attribute name { "TurbulentDissipation_destruction_term" },
                           element diagnostic {
                              internal_algorithm,
                              velocity_mesh_choice,
                              diagnostic_scalar_field                        
                           }
                        }?,
                        element scalar_field {
                           attribute rank { "0" },
                           attribute name { "TurbulentDissipation_buoyancy_term" },
                           element diagnostic {
                              internal_algorithm,
                              velocity_mesh_choice,
                              diagnostic_scalar_field                        
                           }
                        }?
                     },
                     ## Enable to apply prescribed source terms into the k and epsilon equations.
                     ## This is useful for MMS tests
                     element prescribed_source_terms{
                        element scalar_field {
                           attribute rank { "0" },
                           attribute name { "TurbulentKineticEnergyPrescribedSource" },
                           element prescribed {
                              velocity_mesh_choice,
                              prescribed_scalar_field                        
                           }
                        }?,
                        element scalar_field {
                           attribute rank { "0" },
                           attribute name { "TurbulentDissipationPrescribedSource" },
                           element prescribed {
                              velocity_mesh_choice,
                              prescribed_scalar_field                        
                           }
                        }?
                     },
                     ## enabling this option disables the production term in the k and epsilon equations
                     element disable_production_term{ empty }?,
                     ## enabling this option disables the destruction term in the k and epsilon equation
                     element disable_destruction_term{ empty }?,
                     ## enabling this option disables the bouyancy term in the k and epsilon equation
                     element disable_buoyancy_term{ empty }?,
                     ## enabling this option enables the low-Re number damping functions regardless of whether there is
                     ## a low-Re boundary condition
                     element enable_lowRe_damping{ empty }?,
                     ## Enabling this option disables feedback from the k-epsilon model back into 
                     ## the rest of the model. Reynolds stress tensor is set to zero by zeroing 
                     ## EddyViscosity and the added source term, based on k, in the momentum equation.
                     ## Hence, Viscosity will always stay as the BackgroundViscosity,
                     ## diffusivities will remain at the relevant BackgroundDiffusivity, and the 
                     ## momentum equation will be as if there were no turbulence model present. 
                     ## 
                     ## ScalarEddyViscosity is still calculated as normal.
                     element zero_reynolds_stress_tensor{ empty }?
                  }?
               }?
            }?,
            ## Pressure
            element scalar_field {
               attribute rank { "0" },
               attribute name { "Pressure" },
               ## Field type
               (
                  element prognostic {
                     # mesh choice with PressureMesh as first option
                     pressure_mesh_choice,
                     prognostic_pressure_field
                  }|
                  element prescribed {
                     # mesh choice with PressureMesh as first option
                     pressure_mesh_choice,
                     prescribed_scalar_field
                  }|
                  ## Compute pressure from Density and InternalEnergy
                  ## via a compressible equation of state.
                  element diagnostic {
                     # mesh choice with PressureMesh as first option
                     pressure_mesh_choice,
                     internal_algorithm,
                     diagnostic_scalar_field
                  }|
                  element aliased {
                     attribute material_phase_name { xsd:string },
                     attribute field_name {"Pressure" }
                  }
               )
            }?,
            ## Density
            element scalar_field {
               attribute rank { "0" },
               attribute name { "Density" },
               ## Field type
               (
                  element diagnostic {
                     internal_algorithm,
                     velocity_mesh_choice,
                     diagnostic_scalar_field
                  }|
                  element prognostic {
                     pressure_mesh_choice,
                     prognostic_density_field
                  }|
                  element aliased {
                     attribute material_phase_name { xsd:string },
                     attribute field_name {"Density" }
                  }
               )
            }?,
            ## Velocity vector and momentum options
            element vector_field {
               attribute rank { "1" },
               attribute name { "Velocity" },
               ## Field type
               (
                  element prognostic {
                     velocity_mesh_choice,
                     prognostic_velocity_field
                  }|
                  element prescribed {
                     velocity_mesh_choice,
                     prescribed_vector_field
                  }|
                  element diagnostic {
                     velocity_mesh_choice,
                     vector_python_diagnostic_algorithm,
                     diagnostic_vector_field
                  }|                  
                  element aliased {
                     attribute material_phase_name { xsd:string },
                     attribute field_name {"Velocity" }
                  }
               )
            },
            scalar_field_choice*,
            vector_field_choice*,
            tensor_field_choice*,
            population_balance*,
            ## Parameters required to model spontaneous electrical potentials in porous media.
            element electrical_properties {
               (
                  ## Specify electrical conductivity of fluid (S/m).
                  ## This assumes that salinity and temperature are not used.
                  element conductivity {real}|
                  ## Calculate conductivity from fluid salinity
                  element conductivity_from_salinity {
                     empty
                  }|
                  ## Calculate conductivity from fluid salinity and temperature
                  element conductivity_from_salinity_and_temperature {
                     empty
                  }
               ),
               ## Various coupling coefficients associated with spontaneous potentials.
               element coupling_coefficients {
                  ## Electrokinetic coupling coefficient (V/Pa).
                  element scalar_field {
                     attribute rank { "0" },
                     attribute name { "Electrokinetic" },
                     (
                        element prescribed {
                           velocity_mesh_choice,
                           prescribed_scalar_field_no_adapt
                        }|
                        element diagnostic {
                           velocity_mesh_choice,
                           scalar_python_diagnostic_algorithm,
                           diagnostic_scalar_field_no_adapt
                        }  
                     )
                  }?,
                  ## Thermoelectric coupling coefficient (V/K).
                  element scalar_field {
                     attribute rank { "0" },
                     attribute name { "Thermoelectric" },
                     (
                        element prescribed {
                           velocity_mesh_choice,
                           prescribed_scalar_field_no_adapt
                        }|
                        element diagnostic {
                           velocity_mesh_choice,
                           scalar_python_diagnostic_algorithm,
                           diagnostic_scalar_field_no_adapt
                        }  
                     )
                  }?,
                  ## Electrochemical coupling coefficient (V.L/mol).
                  element scalar_field {
                     attribute rank { "0" },
                     attribute name { "Electrochemical" },
                     (
                        element prescribed {
                           velocity_mesh_choice,
                           prescribed_scalar_field_no_adapt
                        }|
                        element diagnostic {
                           velocity_mesh_choice,
                           scalar_python_diagnostic_algorithm,
                           diagnostic_scalar_field_no_adapt
                        }  
                     )
                  }?
               },
               ## Option to do a saturation distribution search which looks for the
               ## saturation distribution which gives the best fit of electrical potential
               ## to measured data
               element Saturation_Distribution_Search {
                 ## Here we specify the extents of the search space in x, y and z directions:
                  element search_criteria_horizontal_well {
                    ## The minimum x-coordinate of the test space
                     element x_min {real},
                    ## The maximum x-coordinate of the test space
                     element x_max {real},
                    ## The initial width of the segments, positioned symmetrically opposite the borehole
                     element width {real},
                    ## Option to search for the optimum width
                     element search_for_width { comment }?,
                    ## The minimum y-coordinate of the test space
                     element y_min {real},
                    ## The maximum y-coordinate of the test space
                     element y_max {real},
                    ## The minimum z-coordinate of the test space,
                    ## usually equal to the initial position of the water front
                     element z_min {real},
                    ## x-coordinate of the borehole
                     element borehole_x {real},
                    ## z-coordinate of the borehole
                     element borehole_z {real},
                    ## The maximum z-coordinate of the test space,
                    ## probably equal to the location of the borehole
                     element z_max {real},
                    ## The number of sections into which to divide the space
                     element sections {integer},
                    ## Initial step length for the Hooke and Jeeves search
                     element initial_step_length {real},
                    ## Set initial base_point, perhaps make this optional later.
                    ## Starts at the bottom for vertical well!!
                     element initial_base_point {real_vector}?,
                    ## filename for target file (real potential curve)
                     element target_filename {string}
                  }|
                  element search_criteria_vertical_well {
                    ## The minimum x-coordinate of the test space
                     element x_min {real},
                    ## The maximum x-coordinate of the test space
                     element x_max {real},
                    ## The initial width of the segments, positioned symmetrically opposite the borehole
                     element width {real},
                    ## Option to search for the optimum width
                     element search_for_width { comment }?,
                    ## The minimum y-coordinate of the test space,
                    ## usually equal to the initial position of the water front
                     element y_min {real},
                    ## The maximum y-coordinate of the test space,
                    ## probably equal to the location of the borehole
                     element y_max {real},
                    ## The minimum z-coordinate of the test space
                     element z_min {real},
                    ## The maximum z-coordinate of the test space
                     element z_max {real},
                    ## x-coordinate of the borehole
                     element borehole_x {real},
                    ## y-coordinate of the borehole
                     element borehole_y {real},
                    ## The number of sections into which to divide the space
                     element sections {integer},
                    ## Initial step length for the Hooke and Jeeves search
                     element initial_step_length {real},
                    ## Set initial base_point, perhaps make this optional later
                     element initial_base_point {real_vector}?,
                    ## filename for target file (real potential curve)
                     element target_filename {string}
                  }
               }?
            }?,
            ## Phase interaction options for Fluidity's multiphase flow model
            element multiphase_properties {
               comment,
               element particle_diameter {
	          element constant { real }|
		  element use_scalar_field { anystring }
               }?,
               ## If this is the fluid phase, 
               ## the effective conductivity is required 
               ## for the inter-phase heat transfer term.
               element effective_conductivity { 
                     real 
               }?,
               ## The specific heat (at constant volume) is required 
               ## for the inter-phase heat transfer term.
               element specific_heat { 
                     real
               }?
            }?,
            sediment?
         }+,
         mesh_adaptivity_options?,
         ## Information needed are a set of coordinates and 
         ## radius for each particle.
         element imported_solids{       
            (  element solid_type{
                  attribute name {"cylinders"},
                  element cylinder_width{real}
               }|
               element solid_type{
                  attribute name {"spheres"}
               }|
               element solid_type{
                  attribute name {"small_spheres"}
               }|
               element solid_type{
                  attribute name {"external_2D_mesh"},
                  (
                     element mapping_type{
                        attribute name{"brute_force"},
                        empty
                     }|
                     element mapping_type{
                        attribute name{"fastest_n_to_n"},
                        ## As a rule of thumb, (Xmax-Xmin)/(number of bins_x) should be
                        ## greater than (at least twice) the maximum element size
                        ## of the fluid mesh (in the region where the particle is).
                        ## Same thing applies in Y and Z
                        ## directions. Note that in some cases,
                        ## choosing the maximum element size for the
                        ## whole fluid mesh
                        ## might prove to slow down the mapping a
                        ## bit.(bins might not have the
                        ## optimal size)
                        element max_number_of_bins_x{integer},
                        element max_number_of_bins_y{integer},
                        element max_number_of_bins_z{integer},
                        element ntry {integer}
                     }
                  ),
                  element volume_checking_tol{real}
               }|
               element solid_type{
                  attribute name {"external_3D_mesh"},
                  (
                     element mapping_type{
                        attribute name{"brute_force"},
                        empty
                     }|
                     element mapping_type{
                        attribute name{"fastest_n_to_n"},
                        ## As a rule of thumb, (Xmax-Xmin)/(number of bins_x) should be
                        ## greater than (at least twice) the maximum element size
                        ## of the fluid mesh (in the region where the particle is).
                        ## Same thing applies in Y and Z
                        ## directions. Note that in some cases,
                        ## choosing the maximum element size for the whole fluid mesh 
                        ## might prove to slow down the mapping a
                        ## bit.(bins might not have the
                        ## optimal size)
                        element max_number_of_bins_x{integer},
                        element max_number_of_bins_y{integer},
                        element max_number_of_bins_z{integer},
                        element ntry {integer}
                     }
                  ),
                  element volume_checking_tol{real}
               }
            ),
            input_solid_dynamics_choice,
            element number_of_particles {integer},
            element position_script{python_code}?,
            element radius_script{python_code}?,
            element translation_velocity_script{python_code}?,
            element angular_velocity_script{python_code}?,
            element buoyancy {empty}?,
            element oneway {empty}?,
            element solid_concentration_max{real},
            element solid_absorption_factor{real},
            element solid_density{real},
            element use_multimaterials{empty}?,
            element calculate_total_volume{empty}?,
            element create_buffer{
               element buffer{real},
               element solid_concentration_min{real},
               element include_in_drag{empty}?,
               element profile1{real},
               element profile2{real},
               element profile3{real,
                  element constant_profile{real}
               }
            }?,
            element visualize_solidfluid{empty}?,
            element use_particle_cfl{empty}?,
            element calculate_drag{empty}?,
            element output_drag{empty}?,
            element output_particle_vtus{empty}?         
         }?,
   
         ## turbine model
         element turbine_model {
           ## specifies a turbine
           element turbine {
             attribute name {xsd:string},
             ## Model type
               (
                  ## Enforces the turbine model by using the dirichlet condition.
                  element dirichlet {
                     ## Name of the upstream (weak or strong) dirichlet boundary condition where the turbine model shall be applied to.
                     element boundary_condition_name_1 {
                       attribute name {xsd:string}
                     },
                     ## Name of the downstream (weak or strong) dirichlet boundary condition where the turbine model shall be applied to.
                     element boundary_condition_name_2 {
                       attribute name {xsd:string}
                     },
                     ## These coordinates define the upstream point where the free surface will be evaluated in order to calculate the head.
                     element free_surface_point_1 {
                       real_dim_vector
                     },
                     ## These coordinate define the downstream point where the free surface will be evaluated in order to calculate the head.
                     element free_surface_point_2 {
                       real_dim_vector
                     },
                     ## Python function val(h) takes the head h (=free_surface_point_1-free_surface_point_2) and returns the total flux through turbine (in m^3/s). A return value 
                     ## of 0.0 will deactivate the turbine model which results in the dirichlet conditions prescribed at these boundaries.
                     ## A flux value will be outflow for boundary_condition_name_1 and inflow for boundary_condition_name_2 and therefore sign(h)==sign(val(h)) should be true to achieve stability.
                     element head_flux {
                       python_code
                     }
                  }|
                  ## Implements the turbine model by using the fluxes from the discontinues galerkin model. Works only if dg is used. 
                  element flux {
                       ## Model type
                       (
                         element penalty {
                              ## Python function val(h) takes the pressure jump h and returns the flux factor between 0 and 1. A return value 
                              ## of 0.0 will deactivate the turbine model which results in the dirichlet conditions prescribed at these boundaries 
                              ## while a factor of +INF represents a connected domain.
                              element factor {
                                  python_code
                              }
                           }|
                         element dg {
                              ## Python function val(h) takes the pressure jump h and returns the flux factor between 0 and 1. A return value 
                              ## of 0.0 will deactivate the turbine model which results in the dirichlet conditions prescribed at these boundaries 
                              ## while a factor of 1 represents a connected domain.
                              element factor {
                                  python_code
                              }

                           }
                       ),
                       ## Name of the upstream (weak or strong) dirichlet boundary condition where the turbine model shall be applied to.
                       element boundary_condition_name_1 {
                         attribute name {xsd:string}
                       },
                       ## Name of the downstream (weak or strong) dirichlet boundary condition where the turbine model shall be applied to.
                       element boundary_condition_name_2 {
                         attribute name {xsd:string}
                       },
                       (
                         ## The turbine is always running. This is mainly used for debugging purposes.
                         element always_on {
                              empty
                           }|
                         ## The turbine is never running. This is mainly used for debugging purposes.
                         element always_off {
                              empty
                           }
                       )
                  }
               )
           }*
         }?, 
         biology?,
         forcing?,
         reduced_model?,
         porous_media_model?,
         embedded_models?,
         flredecomp?,
         multiphase_interaction?,
         element population_balance_continuous_phase_name{ string }?
      }
   )      

population_balance = 
   (
      ##
      element population_balance {
         (
            ## Determine initial weighted_abscissa and weights using the PD algorithm and the 
            ## initial conditions set in the diagnostic moment fields.
            ## 
            ## In this case it does not matter what is set in the weighted_abscissa and weights
            ## fields initial conditions option
            element calculate_initial_conditions_from_moments {
               empty
            }|
            ## Use initial conditions set in the weighted_abscissa and weights prognostic
            ## fields
            ## 
            ## In this case it does not matter what is set in the moment field initial conditions 
            ## options
            element use_prognostic_field_initial_conditions {
               empty
            }
         ),
         attribute name { xsd:string },
         element abscissa {
            element scalar_field {
               attribute rank { "0" },
               attribute name { "Abscissa_0" },
               ## Field type
               element diagnostic {
                  internal_algorithm,
                  velocity_mesh_choice,
                  diagnostic_scalar_field
               }
            },
            element scalar_field {
               attribute rank { "0" },
               attribute name { "Abscissa_1" },
               ## Field type
               element diagnostic {
                  internal_algorithm,
                  velocity_mesh_choice,
                  diagnostic_scalar_field
               }
            },
            element scalar_field {
               attribute rank { "0" },
               attribute name { xsd:string },
               ## Field type
               element diagnostic {
                  internal_algorithm,
                  velocity_mesh_choice,
                  diagnostic_scalar_field
               }
            }*
         },
         element weights {
            element scalar_field {
               attribute rank { "0" },
               attribute name { "Weight_0" },
               ## Field type
               element prognostic {
                  velocity_mesh_choice,
                  prognostic_scalar_field
               }
            },
            element scalar_field {
               attribute rank { "0" },
               attribute name { "Weight_1" },
               ## Field type
               element prognostic {
                  velocity_mesh_choice,
                  prognostic_scalar_field
               }
            },
            element scalar_field {
               attribute rank { "0" },
               attribute name { xsd:string },
               ## Field type
               element prognostic {
                  velocity_mesh_choice,
                  prognostic_scalar_field
               }
            }*
         },
         element weighted_abscissa {
            element scalar_field {
               attribute rank { "0" },
               attribute name { "WeightedAbscissa_0" },
               ## Field type
               element prognostic {
                  velocity_mesh_choice,
                  prognostic_scalar_field
               }
            },
            element scalar_field {
               attribute rank { "0" },
               attribute name { "WeightedAbscissa_1" },
               ## Field type
               element prognostic {
                  velocity_mesh_choice,
                  prognostic_scalar_field
               }
            },
            element scalar_field {
               attribute rank { "0" },
               attribute name { xsd:string },
               ## Field type
               element prognostic {
                  velocity_mesh_choice,
                  prognostic_scalar_field
               }
            }*
         },
         ## This option only works if you are using a continuous mesh for the population balance scalar fields.
         ## A DG mesh will use inverse mass calculated at element level.
         ## In the population balance DQMOM algorithm all sources for the 
         ## advection-diffusion equations are calculated at the quadrature points first 
         ## and then interpolated back to the nodal points. 
         ## For a continuous mesh, this interpolation is made by inverting the mass matrix. 
         ## Mass lumping is fairly quick and can be used with 1st order continuous meshes. 
         ## But the error is high for higher order continuous meshes and full mass matrix should be used.
         element adv_diff_source_term_interpolation {
            ## The mass matrix is lumped to obtain source fields at nodal points.
            element use_mass_lumping { empty } |
            ## Full mass marix is used and the linear system is solved iteratively to obtain source fields at nodal points.
            element use_full_mass_matrix {
               ## This block specifies the solver options for solving the linear system to interpolate advection-diffusion source terms at nodal points.
               element solver {
                  linear_solver_options_asym_scalar
               }
            }
         },
         element moments {
            element scalar_field {
               attribute rank { "0" },
               attribute name { "Moment_0" },
               element diagnostic {
                  internal_algorithm,
                  velocity_mesh_choice,
                  (
                     ## Initial condition for WholeMesh
                     ##
                     ## Only specify one condition if not using mesh regions.
                     ## Otherwise select other initial_condition option, specify region_ids
                     ## and distinct names.  Then add extra intial conditions for other regions.
                     element initial_condition {
                        attribute name { "WholeMesh" },
                        input_choice_initial_condition_real
                     }|
                     ## Multiple initial_conditions are allowed if specifying
                     ## different values in different
                     ## regions of the mesh (defined by region_ids).  In this case
                     ## each initial_condition
                     ## requires a distinct name for the options dictionary.
                     element initial_condition {
                        attribute name { string },
                        region_ids?,
                        input_choice_initial_condition_real
                     }
                  )+,
                  diagnostic_scalar_field
               }
            },
            element scalar_field {
               attribute rank { "0" },
               attribute name { "Moment_1" },
               element diagnostic {
                  internal_algorithm,
                  velocity_mesh_choice,
                  (
                     ## Initial condition for WholeMesh
                     ##
                     ## Only specify one condition if not using mesh regions.
                     ## Otherwise select other initial_condition option, specify region_ids
                     ## and distinct names.  Then add extra intial conditions for other regions.
                     element initial_condition {
                        attribute name { "WholeMesh" },
                        input_choice_initial_condition_real
                     }|
                     ## Multiple initial_conditions are allowed if specifying
                     ## different values in different
                     ## regions of the mesh (defined by region_ids).  In this case
                     ## each initial_condition
                     ## requires a distinct name for the options dictionary.
                     element initial_condition {
                        attribute name { string },
                        region_ids?,
                        input_choice_initial_condition_real
                     }
                  )+,
                  diagnostic_scalar_field
               }
            },
            element scalar_field {
               attribute rank { "0" },
               attribute name { "Moment_2" },
               element diagnostic {
                  internal_algorithm,
                  velocity_mesh_choice,
                  (
                     ## Initial condition for WholeMesh
                     ##
                     ## Only specify one condition if not using mesh regions.
                     ## Otherwise select other initial_condition option, specify region_ids
                     ## and distinct names.  Then add extra intial conditions for other regions.
                     element initial_condition {
                        attribute name { "WholeMesh" },
                        input_choice_initial_condition_real
                     }|
                     ## Multiple initial_conditions are allowed if specifying
                     ## different values in different
                     ## regions of the mesh (defined by region_ids).  In this case
                     ## each initial_condition
                     ## requires a distinct name for the options dictionary.
                     element initial_condition {
                        attribute name { string },
                        region_ids?,
                        input_choice_initial_condition_real
                     }
                  )+,
                  diagnostic_scalar_field
               }
            },
            element scalar_field {
               attribute rank { "0" },
               attribute name { "Moment_3" },
               element diagnostic {
                  internal_algorithm,
                  velocity_mesh_choice,
                  (
                     ## Initial condition for WholeMesh
                     ##
                     ## Only specify one condition if not using mesh regions.
                     ## Otherwise select other initial_condition option, specify region_ids
                     ## and distinct names.  Then add extra intial conditions for other regions.
                     element initial_condition {
                        attribute name { "WholeMesh" },
                        input_choice_initial_condition_real
                     }|
                     ## Multiple initial_conditions are allowed if specifying
                     ## different values in different
                     ## regions of the mesh (defined by region_ids).  In this case
                     ## each initial_condition
                     ## requires a distinct name for the options dictionary.
                     element initial_condition {
                        attribute name { string },
                        region_ids?,
                        input_choice_initial_condition_real
                     }
                  )+,
                  diagnostic_scalar_field
               }
            },
            element scalar_field {
               attribute rank { "0" },
               attribute name { xsd:string },
               element diagnostic {
                  internal_algorithm,
                  velocity_mesh_choice,
                  (
                     ## Initial condition for WholeMesh
                     ##
                     ## Only specify one condition if not using mesh regions.
                     ## Otherwise select other initial_condition option, specify region_ids
                     ## and distinct names.  Then add extra intial conditions for other regions.
                     element initial_condition {
                        attribute name { "WholeMesh" },
                        input_choice_initial_condition_real
                     }|
                     ## Multiple initial_conditions are allowed if specifying
                     ## different values in different
                     ## regions of the mesh (defined by region_ids).  In this case
                     ## each initial_condition
                     ## requires a distinct name for the options dictionary.
                     element initial_condition {
                        attribute name { string },
                        region_ids?,
                        input_choice_initial_condition_real
                     }
                  )+,
                  diagnostic_scalar_field
               }
            }*
         },
         element statistics {
            element scalar_field {
               attribute rank { "0" },
               attribute name { "Mean" },
               ## Field type
               element diagnostic {
                  internal_algorithm,
                  velocity_mesh_choice,
                  diagnostic_scalar_field
               }
            }?,
            element scalar_field {
               attribute rank { "0" },
               attribute name { "StandardDeviation" },
               ## Field type
               element diagnostic {
                  internal_algorithm,
                  velocity_mesh_choice,
                  diagnostic_scalar_field
               }
            }?,
            element scalar_field {
               attribute rank { "0" },
               attribute name { "Skew" },
               ## Field type
               element diagnostic {
                  internal_algorithm,
                  velocity_mesh_choice,
                  diagnostic_scalar_field
               }
            }?,
            element scalar_field {
               attribute rank { "0" },
               attribute name { "SauterMeanDia" },
               ## Field type
               element diagnostic {
                  internal_algorithm,
                  velocity_mesh_choice,
                  diagnostic_scalar_field
               }
            }?,
            element scalar_field {
               attribute rank { "0" },
               attribute name { "MeanDia10" },
               ## Field type
               element diagnostic {
                  internal_algorithm,
                  velocity_mesh_choice,
                  diagnostic_scalar_field
               }
            }?
         },   

         ## Source terms for the population balance equation like growth, 
         ## breakage, aggegation and internal dispersion
         element population_balance_source_terms {
            ## Growth term in the internal coordinate space
            element growth{ 
               ## Enter the growth degree (r) for the power-law growth G(\xi)=\xi^{r}
               element power_law_growth{ real }
            }?,
            ## Dispersion coefficient D. Currently it only works for constant dispersion and can't handle dispersion varying with internal coordinate
            element internal_dispersion{ real }?,
            ##
            element aggregation{
               ##
               element aggregation_frequency{
                  ##
                  element constant_aggregation{ real }|
                  ## aggregation frequency is given by \beta_{alpha gamma} = \xi_{alpha}^3 + \xi_{gamma}^3
                  element hydrodynamic_aggregation{ empty }|
                  ## aggregation frequency is given by \beta_{alpha gamma} = \beta_o (\xi_{alpha} + \xi_{gamma}). Enter the value of constant \beta_o below
                  element sum_aggregation{ real }|
                  ##
                  element laakkonen_2007_aggregation{ empty }
               }
            }?,
            ##
            element breakage{
               ##
               element breakage_frequency{
                  ##
                  element constant_breakage{ real }|
                  ## breakage frequency is given by a_{alpha} = p * \xi_{alpha}^r
                  element power_law_breakage{
                     ## coefficient p in breakage frequency a_{alpha} = p * \xi_{alpha}^r
                     element coefficient{ real },
                     ## degree r in breakage frequency a_{alpha} = p * \xi_{alpha}^r
                     element degree{ real }
                  }|
                  element laakkonen_breakage{ empty }
               },
               element distribution_function{
                  ##
                  element symmetric_fragmentation{ empty }|
                  ## McCoy and Madras (2003) used P(v|v') = 2/v' for v<v' and 0 otherwise, where v stands for volume. 
                  ## When written in terms of particle diameter, this converts to P(x|x')=(6x^2)/x'^3 for x<x' and 0 otherwise.
                  element mcCoy_madras_2003{ empty } |
                  element laakkonen_2007{ empty }
               }
            }?
         },

         ## At each vertex a linear system is solved to determine source terms
         ## for the abscissa and weight transport equations. This requires inversion
         ## of a matrix that has terms that are a function of the weighted abscissa.
         ## If any two abscissa happen to lie very close to one another this can cause
         ## this matrix to be ill-conditioned which can cause large errors or solver
         ## failures when attempting to invert the matrix. There several options for 
         ## evading this problem:
         ##
         ## (a) Set the abscissa and weight source terms to zero at the offending vertex.
         ## (b) Perturbate the weighted absciss used to construct the matrix until the 
         ## matrix is no longer ill conditioned and can be inverted.
         ## (c) Use the source terms of neighbouring cells (not implemented)
         element ill_conditioned_matrices {
            ## The required condition number of the matrix. Recommended value of 1e-12
            element required_condition_number{ real },
            (
               ## This is a better option when much of the domain has a minimum 0'th moment
               element set_source_to_zero { empty }|
               element perturbate{
                  ## The amount to perturbate the weighted abscissa. The values are 
                  ## iteratively perturbated by rand(-1,1)*perturbation until the matrix
                  ## exceeds the required condition number. Too low a value can cause
                  ## very long run times but a higher value will lead to larger errors.
                  ## After every ten perturbations at any one grid location a message is 
                  ## printed to the log file noting the difficulties in solving the linear 
                  ## system.
                  ## Recommended value of 1e-7
                  element perturbation{ real }
               }|
               ## Do not check for ill-conditioning of matrix A
               element do_nothing{ empty }
            )
         },
         ## weights of zero can cause instabilities. It is recommended that a minimum
         ## weight of approx 1e-10 is used.
         element minimum_weight{ real },
         ## Scaling factor to be used for the Sauter Mean Diameter / Mean Diameter calculated in the 
         ## statistics. It is useful in a non-dimensional implementation of the PBE.
         element scaling_factor_Dia{ real }?,
         ## This is the submerged specific gravity, R, of this population balance
         ## as a function of internal coordinate, Z. 
         ## It will be used in the equation of state.
         ## 
         ## R(Z) = (rho_c(Z) - rho_a)/(rho_a)
         ## 
         ## Where: rho_c(Z) is the density of the dispersed phase and rho_a is 
         ## the ambient fluid density
         ##
         ## Must be given as a python function in the form:
         ## 
         ##  def R(Z): 
         ##     # Function code
         ##     return # Return value of R
         element submerged_specific_gravity {
            python_code
         }?,
         element output_abscissa_and_weights{ empty }?,
         element output_sources{ empty }?,
<<<<<<< HEAD
         element apply_source_as_absorption{ empty }?
=======
         ## This will apply all source terms for the weights and weighted_abscissa scalar 
         ## fields as absorption terms.
         element apply_source_as_absorption{ 
            ## For including a sponge region for weights and weighted_abscissas (which are 
            ## applied as absorption terms) a sponge field is defined which will be analogous to 
            ## an absorption term. This field is zero everywhere except where a large absorption
            ## is present. 
            element include_sponge_region{
               ## Name of the scalar field which is the sponge scalar field. Note: This sponge field must
               ## be defined the the same material phase.
               element sponge_scalar_field_name{ string }
            }?         
         }?
>>>>>>> 24c6fb95
      }
   )

sediment = 
   (
      ## A sediment model. See the manual for details on how to use this model.
      element sediment {
         ## A single sediment field with discrete characteristics
         ## 
         ## Notes: 
         ##
         ## - a sinking velocity is required for sediment fields, this can be set for each
         ## sediment field under prognostic/SinkingVelocity
         ##
         ## - continuity must be the same for all fields. i.e. use the same mesh for all fields
         ##
         ## - rentrainment bc's can be used to allow sediment to be picked up from the bed
         ## due to turbulence. This must be set on the same boundaries as the SedimentDepositon
         ## field
         ## 
         ## - see the manual for more details on how to use this model 
         element scalar_field {
            attribute rank { "0" },
            attribute name { string },
            ## Field type
            element prognostic {
               velocity_mesh_choice,
               prognostic_scalar_field,
               ## Sediment bedload diagnostic which records the sediment 
               ## deposited through the prescribed boundary.
               ##
               ## The units are in unit distances as a depth of sediment.
               ##
               ## - The equation type must be set to SedimentBedload
               ##
               ## - Spatial discretisation should be as the parent sediment class
               ##
               ## - Initial conditions can be set as normal
               ##
               ## - Most other settings are irrelevant
               ##     - No solver settings are required as the sediment model only works
               ##       for p1 discretisations where the mass matrix can be easily inverted.
               ##     - The bedload is always calculated completely explicitly
               ##     - You cannot apply Source or Absorbtion terms to the bedload
               ##     - There is no diffusion of the bedload
               element scalar_field {
                  attribute rank { "0" },
                  attribute name { "Bedload" },
                  ## Field type
                  (
                     element prognostic {
                        ## Surface ids over which to calculate the bedload:
                        element surface_ids {
                           integer_vector
                        },
                        prognostic_scalar_field,
                        ## Disables calculation of change to bedload due to 
                        ## erosion/deposition (generally only used for mms testing):
                        element disable_calculation { empty }?
                     }
                  )
               },
               ## Sediment bedload diagnostic which records the sediment 
               ## deposited through the prescribed boundary.
               ##
               ## The units are in unit distances/second.
               element scalar_field {
                  attribute rank { "0" },
                  attribute name { "BedloadVolumeFraction" },
                  ## Field type
                  element diagnostic {
                     diagnostic_scalar_field
                  }
               },
               ## Sediment bedload deposit rate diagnostic.
               ##
               ## The units are in unit distances/second.
               element scalar_field {
                  attribute rank { "0" },
                  attribute name { "BedloadDepositRate" },
                  ## Field type
                  element diagnostic {
                     diagnostic_scalar_field
                  }
               }?,
               ## Sediment bedload erosion rate diagnostic.
               ##
               ## The units are in unit distances as a depth of sediment.
               element scalar_field {
                  attribute rank { "0" },
                  attribute name { "BedloadErosionRate" },
                  ## Field type
                  element diagnostic {
                     diagnostic_scalar_field
                  }
               }?,
               ## This is the unhindered sinking velocity of the sediment particles. 
               ## 
               ## With the sinking velocity field set to diagnostic, this field is used, along with the sediment 
               ## concentration, to calculate the hindered sinking velocity of sediment particles. 
               ##
               ## This uses the equation developed by Richardson and Zaki [1954]. 
               ##
               ## If the 'SinkingVelocity' is not set to diagnostic, this field will not be used.
               ##
               ## As with the sinking velocity, this velocity is in the direction of gravity so if the substance
               ## floats upwards, this field should be negative.
               ##
               ## This should be on the same mesh as the associated SinkingVelocity field.
               element scalar_field {
                  attribute name { "UnhinderedSinkingVelocity" },
                  attribute rank { "0" },
                  element prescribed {
                     velocity_mesh_choice,
                     prescribed_scalar_field
                  }
               }?,
               ## This is the submerged specific gravity, R, of this sediment. 
               ## It will be used with the sediment concentration in the equation
               ## of state, as well as in erosion algorithms.
               ## 
               ## R = (rho_s - rho_a)/(rho_a)
               ##
               ## Where: rho_s is the sediment density and rho_a is the ambient fluid density
               element submerged_specific_gravity {
                  real
               },
               ## This is the diameter of the grain.
               ## Diameter must be specified here or under each sediment class.
               element diameter {
                  real
               }?,
               ## Set porosity to use. Default is 0.3. 1.0 is a sold material.
               element bed_porosity {
                  real
               }?,
               ## Erodability of the sediment grain. A value of one means that only the
               ## critical shear stress is used to determine if a grain can be put into 
               ## suspension. A value of zero means these grains can never be resuspended.
               ## Default is 1.
               element erodability {
                  real
               }?,
               ## Critical shear stress of a grain. If not switched on a value
               ## will be computed according to the particle Reynolds number and Shield's
               ## criterion.
               element critical_shear_stress {
                  real
               }?
            }
         }*,
         ## The median sediment diameter in the active layer of the bed. 
         ## Required for some reentrainment algorithms.
         element scalar_field {
            attribute rank { "0" },
            attribute name { "SedimentBedActiveLayerD50" },
            (
               element diagnostic {
                  ## Surface ids over which to calculate the bedload:
                  element surface_ids {
                     integer_vector
                  },
                  internal_algorithm,
                  velocity_mesh_choice,
                  diagnostic_scalar_field
               }
            )
         },
         ## The standard deviation of sediment in the active layer of the
         ## bed. Required for some reentrainment algorithms
         element scalar_field {
            attribute rank { "0" },
            attribute name { "SedimentBedActiveLayerSigma" },
            (
               element diagnostic {
                  ## Surface ids over which to calculate the bedload:
                  element surface_ids {
                     integer_vector
                  },
                  internal_algorithm,
                  velocity_mesh_choice,
                  diagnostic_scalar_field
               }
            )
         },
         ## ZeroSedimentConcentrationViscosity field:
         ##
         ## Field for the viscosity of this a fluid with zero 
         ## concentration of sediment.
         ## Required if using a diagnostic viscosity
         ## in a sediment problem where sediment concentration
         ## dependent viscosity is required.
         element tensor_field {
            attribute rank { "2" },
            attribute name { "ZeroSedimentConcentrationViscosity" },
            (
               element prescribed {
                  velocity_mesh_choice,
                  prescribed_tensor_field
               }|
               element aliased {
                  generic_aliased_field
               }
            )
         }?
      }
   )

prognostic_density_field =
   (
      scalar_equation_choice?,
      ## Spatial discretisation options
      element spatial_discretisation {
         (
            ## Continuous Galerkin formulation.
            element continuous_galerkin {
               advection_stabilisation_options,
               ## Discretisation options for the advection terms.
               element advection_terms {
                  ## Integrate the advection terms of the momentum equation by
                  ## parts.
                  element integrate_advection_by_parts {
                     comment
                  }?
               },
               ## Discretisation options for the mass terms.
               element mass_terms {
                  ## Lump the mass matrix
                  element lump_mass_matrix {
                     empty
                  }?
               },
               comment
            }|
            ## Discontinuous galerkin formulation
            discontinuous_galerkin_options|
            ## Use a control volume discretisation.
            element control_volumes {
              spatial_control_volume_options
            }
         ),
         ## Conservative discretisation of field advection equation
         ##  TBETA=1. -- conservative (divergence form)
         ##  TBETA=0. -- non-conservative
         ##  0. < TBETA < 1.
         element conservative_advection {
           real
         }
      },
      element temporal_discretisation {
         ## Implicit/explicit control (TTHETA)
         ##  =0.  -- explicit
         ##  =0.5 -- Crank-Nicholson
         ##  =1.  -- implicit
         element theta {
            real
         },
         temporal_control_volume_options?
      },
      (
         ## Solver
         element solver {
            linear_solver_options_asym_scalar
         }|
         ## Assume this field is being solved explicitly and skip the solver.
         ##
         ## ONLY AVAILABLE FOR PURE CONTROL VOLUME SPATIAL DISCRETISATIONS.
         ##
         ## Assumes lhs matrix only has diagonal lumped mass (times
         ## density if appropriate for equation)
         ## and divides the rhs by this.
         element explicit {
            empty
         }
      )?,
      (
         ## Initial condition for WholeMesh
         ##
         ## Only specify one condition if not using mesh regions.
         ## Otherwise select other initial_condition option, specify region_ids
         ## and distinct names.  Then add extra intial conditions for other regions.
         element initial_condition {
            attribute name { "WholeMesh" },
            input_choice_initial_condition_real
         }|
         ## Multiple initial_conditions are allowed if specifying
         ## different values in different
         ## regions of the mesh (defined by region_ids).  In this case
         ## each initial_condition
         ## requires a distinct name for the options dictionary.
         element initial_condition {
            attribute name { string },
            region_ids?,
            input_choice_initial_condition_real
         }
      )+,
      ## Boundary conditions
      element boundary_conditions {
         attribute name { string },
         ## Surface id:
         element surface_ids {
            integer_vector
         },
         ## Type
         (
            element type {
               attribute name { "dirichlet" },
               ## Apply the dirichlet bc weakly.  Available
               ## automatically with discontinuous_galerkin,
               ## and control_volume spatial_discretisations.
               ## If not selected boundary conditions are applied strongly.
               element apply_weakly {
                  ## If the initial condition and boundary conditions
                  ## differ, setting this option will cause the initial
                  ## condition on the boundary to be overwritten with
                  ## the boundary condition. Since you are applying the
                  ## boundary condition weakly, you probably do *not*
                  ## want this.
                  element boundary_overwrites_initial_condition {
                     empty
                  }?
               }?,
               input_choice_real
            }
         )
      }*,
      ## source term
      element scalar_field {
         attribute name { "Source" },
         attribute rank { "0" },
         (
            element prescribed {
               prescribed_scalar_field_no_adapt,
               recalculation_options?
            }|
            element diagnostic {
              internal_algorithm,
              diagnostic_scalar_field_no_adapt
            } 
         )
      }?,
      ## Absorption term
      element scalar_field {
         attribute name { "Absorption" },
         attribute rank { "0" },
         element prescribed {
            prescribed_scalar_field_no_adapt
         }
      }?,
      prognostic_scalar_output_options,
      prognostic_scalar_stat_options,
      scalar_convergence_options,
      prognostic_detector_options,
      scalar_steady_state_options,
      adaptivity_options_prognostic_scalar_field,
      interpolation_algorithm_scalar,
      discrete_properties_algorithm_scalar?,
      ## Set the priority of this field
      ## This determines the order in which scalar_fields are solved for:
      ##  - higher numbers have the highest priority
      ##  - lower numbers (including negative) have the lowest priority
      ##  - default if not set is 0
      element priority {
         integer
      }?
   )

geometry = 
   (
      ## Options dealing with the specification of geometry
      element geometry {
         ## Dimension of the problem.
         ## <b>This can only be set once</b>
         element dimension {
            element integer_value {
               attribute rank {"0"},
               ("3"|"2"|"1")
            }
         },
         ## The position mesh
         element mesh {
            attribute name { "CoordinateMesh" },
            mesh_info
         },
         ## The velocity mesh
         element mesh {
            attribute name { "VelocityMesh" },
            mesh_info
         }?,
         ## The pressure mesh
         element mesh {
            attribute name { "PressureMesh" },
            mesh_info
         }?,
         element mesh {
            attribute name { xsd:string },
            mesh_info,
            element exclude_from_mesh_adaptivity{empty}?
         }*,
         ## Quadrature
         element quadrature {
            ## Quadrature degree
            ## 
            ## note: this specifies the degree of quadrature,
            ## not the number of gauss points
            element degree {
               integer
            },
            ## Surface quadrature degree
            ## 
            ## note: this specifies the degree of surface
            ## quadrature not the number of surface gauss points
            element surface_degree {
               integer
            }?,
            ## Sets the degree of quadrature on each quadrilateral
            ## face of the control volume. 
            ##
            ## Defaults to 1 if
            ## unselected which is the same as pre-new options
            ## behaviour.
            element controlvolume_surface_degree {
               integer
            }?,
            ## Select which family of quadrature rules to use.
            ## The default is family_cools.
            ## family_wandzura allows for degree up to 30
            ## on triangular meshes.
            ## family_grundmann_moeller allows for degree up to
            ## 29 on simplicial meshes in arbitrary dimension.
            element quadrature_family {
               element string_value {
                  ( "family_cools" | "family_grundmann_moeller" | "family_wandzura" ) 
               }
            }?
         },
         ## This causes the change of variables associated with each element in 
         ## the mesh to be stored rather than calculated every time it is used. 
         ## This should speed up computations at a cost of some memory. 
         ## 
         ## The cache is automatically regenerated after mesh movement or 
         ## adaptivity and is automatically disabled for non-linear positions fields.
         element disable_geometric_data_cache {
            empty
         }?,
         ## Options specifying that the problem is on the surface of the sphere.
         element spherical_earth {
            (
               element linear_mapping {
                  empty
               }|
               ## Enabling this option approximates the curvature of the Earth as an
               ## nth degree polynomial, where n is the polynomial degree of the coordinate mesh.
               element superparametric_mapping {
                  empty
               }
            )
         }?,
         ## Options specifying the top surface and bottom of the domain
         ## used in various ocean calculations.
         element ocean_boundaries {
            ## Specify the surface ids that make up the top of the domain,
            ## i.e. the free surface or rigid lid.
            element top_surface_ids {
               integer_vector
            },
            ## Specify the surface ids that make up the bottom.
            element bottom_surface_ids {
               integer_vector
            },
            ## Diagnostic field giving the distance to the top surface.
            element scalar_field {
               attribute rank { "0" },
               attribute name { "DistanceToTop" },
               element diagnostic {
                  internal_algorithm,
                  element mesh {
                     attribute name {  "CoordinateMesh" }
                  },
                  diagnostic_scalar_field
               }
            },
            ## Diagnostic field giving the distance to ocean bottom.
            element scalar_field {
               attribute rank { "0" },
               attribute name { "DistanceToBottom" },
               element diagnostic {
                  internal_algorithm,
                  element mesh {
                     attribute name {  "CoordinateMesh" }
                  },
                  diagnostic_scalar_field
               }
            }
         }?
      }
   )

lagrangian_timestepping = 
   (
      element lagrangian_timestepping {
         ## Number of subdivisions of the timestep
         ## increase this if you are not happy with your 
         ## detector trajectory accuracy, or if particles
         ## are jumping out of the domain a lot
         element subcycles {
            integer
         },
         ## Tolerance for deciding if detector is in a given
         ## element. Recommended value 1.0e-10.
         element search_tolerance {
            real
         },
         (
            ## Use explicit runge kutta method with
            ## guided search particle tracking
            element explicit_runge_kutta_guided_search {
               ## Number of RK stages
               ## For the RK4 method, it should be 4.
               element n_stages {
                  integer
               },
               ## ERK stage array. This is an array
               ## containing the lower-triangular
               ## part of the Butcher weight matrix
               ## A that explains how to compute the
               ## RK stages.  See
               ## http://en.wikipedia.org/wiki/Runge–Kutta_methods#Explicit_Runge.E2.80.93Kutta_methods
               ## for notation.  The array is stored
               ## in the following order:
               ## [a_{21},a_{31},a_{32},...,a_{s1},a_{s2},a_{s(s-1)}]
               ## and so the array has size s(s-1)/2
               ## where s is the number of stages.
               ## For the RK4 method, it should be
               ## [0.5,0,0.5,0,0,1]
               element stage_weights {
                  real_vector
               },
               ## ERK timestep weights. This is the
               ## b vector that explains how to
               ## compute the timestep from the RK
               ## stages.  See
               ## http://en.wikipedia.org/wiki/Runge–Kutta_methods#Explicit_Runge.E2.80.93Kutta_methods
               ## for notation.  It should have size
               ## s where s is the number of stages.
               ## For the RK4 method, it should be
               ## [1/6,1/3,1/3,1/6]
               element timestep_weights {
                  real_vector
               }
            }|
            ## Use explicit Forward Euler method with
            ## guided search particle tracking
            element forward_euler_guided_search {
               empty
            }|
            ## Use classical Runge-Kutta method with
            ## guided search particle tracking
            element rk4_guided_search {
               empty
            }
         )
      }
   )

# Default child of diagnostic scalar field
diagnostic_scalar_field =
   (
      diagnostic_output_options,
      diagnostic_scalar_stat_options,
      scalar_convergence_options,
      diagnostic_detector_options,
      scalar_steady_state_options,
      adaptivity_options_scalar_field,
      recalculation_options?,
      interpolation_algorithm_scalar?
   )
   
# Default child of diagnostic scalar field without adaptivity options
diagnostic_scalar_field_no_adapt =
   (
      diagnostic_output_options,
      diagnostic_scalar_stat_options,
      diagnostic_detector_options
   )

# Default child of diagnostic scalar field
diagnostic_scalar_field_tidal_range =
   (
      diagnostic_output_options,
      diagnostic_scalar_stat_options,
      diagnostic_detector_options,
      adaptivity_options_scalar_field,
      (
          element spin_up_time {
             real
          }
      )       
   )

# Default child of diagnostic vector field
# Currently, this is empty, but in future this might include
# options that are general to all diagnostic vector fields
diagnostic_vector_field =
   (
      diagnostic_output_options,
      diagnostic_vector_stat_options,
      vector_convergence_options,      
      diagnostic_detector_options,
      vector_steady_state_options,      
      adaptivity_options_vector_field,
      recalculation_options?,
      interpolation_algorithm_vector?
   )

diagnostic_vector_field_bed_shear_stress =
   (
      element density {
         real
      }, 
      (
         ## Three options for calculation of bed shear stress are available:
         element calculation_method {
            ## density*drag_coeff*|u|*u 
            ## This is calculated at all boundaries
            element drag_coefficient {
               real
            }|
            ## nu * (grad(u) + grad(u).T)
            ## This uses the velocity gradient at the boundaries to calculate the 
            ## bed shear stress. Valid for non parameterised velocity boundaries.
            element velocity_gradient {    
               empty
            }
         }
      ),
      diagnostic_output_options,
      diagnostic_vector_stat_options,
      diagnostic_detector_options,
      adaptivity_options_vector_field
   )


# Default child of diagnostic tensor field
# Currently, this is empty, but in future this might include
# options that are general to all diagnostic tensor fields
diagnostic_tensor_field =
   (
      diagnostic_output_options,
      diagnostic_tensor_stat_options,
      adaptivity_options_tensor_field,
      interpolation_algorithm_vector?
   )
   
# Richardson number field. This is a normal diagnostic scalar field, but with
# Richardson number metric options added
adaptivity_options_richardson_number_field.adaptivity_options =
   (
      ## Do not use an interpolation error driven metric for this field
      element no_interpolation_measure {
        comment
      }
   )
adaptivity_options_richardson_number_field.adaptivity_options |= adaptivity_options_scalar_field.adaptivity_options
adaptivity_options_richardson_number_field =
   (
      element adaptivity_options {
         adaptivity_options_richardson_number_field.adaptivity_options,
         ## An isotropic metric formulation based on the Richardson number. Uses
         ## the logic that wherever the Richardson number is small, we expect
         ## to need resolution. Generates edge lengths using:
         ##
         ##   Edge length = min_edge_length if Ri <= min_ri
         ##                 max_edge_length if Ri >= max_ri
         ##                 a linear fit between min_edge_length and max_edge_length otherwise
         element richardson_number_metric {
            ## Richardson number at which we have minimum edge length (default 0.0)
            element min_ri {
              real
            }?,
            ## Richardson number at which we have maximum edge length
            element max_ri {
              real
            },
            ## Minimum edge length that can be requested by the Richardson number
            ## metric
            element min_edge_length {
              real
            },
            ## Maximum edge length that can be requested by the Richardson number
            ## metric
            element max_edge_length {
              real
            },
            ## Enable to preserve anisotropy when merging with other metric
            ## formulations
            element anisotropy_preserving_merge {
               comment
            }?,
            comment
         }?,
         adaptivity_preprocessing
      }?
   )
diagnostic_richardson_number_field = diagnostic_scalar_field_no_adapt
diagnostic_richardson_number_field &= adaptivity_options_richardson_number_field

diagnostic_cv_gradient_vector_field =
   (
      ## Choose whether the mass matrix is lumped or not
      element lump_mass_matrix {
            empty
      }?,
      ## Solver options are necessary if you're not lumping your mass or if you're field isn't dg
      element solver {
         linear_solver_options_sym
      }?,
      ## Normalise the gradient by its magnitude
      element normalise {
        empty
      }?,
      diagnostic_output_options,
      diagnostic_vector_stat_options,
      vector_convergence_options,
      diagnostic_detector_options,
      vector_steady_state_options,
      adaptivity_options_vector_field,
      recalculation_options?
   )

diagnostic_gradient_vector_field =
   (
      ## Solver
      element solver {
         linear_solver_options_sym
      },
      diagnostic_output_options,
      diagnostic_vector_stat_options,
      vector_convergence_options,
      diagnostic_detector_options,
      vector_steady_state_options,
      adaptivity_options_vector_field,
      recalculation_options?
   )

diagnostic_cv_divergence_scalar_field =
   (
      # No solver options because it can be solved directly!
      diagnostic_output_options,
      diagnostic_scalar_stat_options,
      scalar_convergence_options,
      diagnostic_detector_options,
      scalar_steady_state_options,
      adaptivity_options_scalar_field,
      recalculation_options?
   )

diagnostic_fe_divergence_scalar_field =
   (
      ## Solver
      element solver {
         linear_solver_options_sym
      },
      diagnostic_output_options,
      diagnostic_scalar_stat_options,
      scalar_convergence_options,
      diagnostic_detector_options,
      scalar_steady_state_options,
      adaptivity_options_scalar_field,
      recalculation_options?
   )

# three optional input vectors for user-specified rotation matrix
rotation_matrix_components =
   (
      ## Select if you want to specify the unit normal direction
      ## of the rotation matrix.
      ## If off then fluidity computes the normal.  
      element normal_direction {
         input_choice_real_dim_vector
      }?,
      ## Select if you want to specify the first unit tangent direction
      ## of the rotation matrix (in dim > 1 simulations).
      ## If off then fluidity computes the tangent.  
      element tangent_direction_1 {
         input_choice_real_dim_vector
      }?,
      ## Select if you want to specify the second unit tangent direction
      ## of the rotation matrix (in dim > 2 simulations).
      ## If off then fluidity computes the tangent.  
      element tangent_direction_2 {
         input_choice_real_dim_vector
      }?
   )

velocity_components_choice =
   (
      (
         element align_bc_with_cartesian {
            element x_component {
               input_choice_real_bc_component
            }?,
            element y_component {
               input_choice_real_bc_component
            }?,
            element z_component {
               input_choice_real_bc_component
            }?
         }|
         element align_bc_with_surface {
            element normal_component {
               input_choice_real_plus_field
            }?,
            element tangent_component_1 {
               input_choice_real_plus_field
            }?,
            element tangent_component_2 {
               input_choice_real_plus_field
            }?,
            rotation_matrix_components,
            ## this will calculate the determinant of the
            ## rotation matrix for every boundary node
            ## and dump a vtu with the node 
            ## normals and tangenials 1/2
            element debugging_mode{empty}?
         }
      )
   )

# Mainly tidal harmonic diagnostics
free_surface_diagnostic_options = 
   (
      (
         ## Activate this for tidal harmonic analysis 
          free_surface_history_algorithm?,
         ## Activate this for tidal harmonic analysis 
          tidal_harmonic_algorithm?
      )
   )

velocity_boundary_conditions =
   (
      (
         element type {
            attribute name { "dirichlet" },
            ## Apply the dirichlet bc weakly.  Available automatically
            ## with a discontinuous_galerkin Velocity
            ## spatial_discretisation.  Available if you
            ## integrate_continuity_by_parts with a
            ## continuous_galerkin Pressure or use a control_volume
            ## Pressure spatial_discretisation and/or
            ## integrate_advection_by_parts under Velocity
            ## spatial_discretisation with continuous_galerkin.
            ##
            ## If not selected boundary conditions are applied strongly.
            element apply_weakly {
               ## If the initial condition and boundary conditions
               ## differ, setting this option will cause the initial
               ## condition on the boundary to be overwritten with
               ## the boundary condition. Since you are applying the
               ## boundary condition weakly, you probably do *not*
               ## want this.
               element boundary_overwrites_initial_condition {
                  empty
               }?
            }?,
            velocity_components_choice
         }|
         element type {
            attribute name { "neumann" },
            velocity_components_choice
         }|
         ## Add a bulk formulae boundary condition. Only makes sense
         ## on the Velocity field.
         element type {
            attribute name { "bulk_formulae" },
               empty
         }|
         element type {
           attribute name { "free_surface" },
           (
              ## The default free_surface implements the physical boundary
              ## condition p=0 (this is full pressure without subtracting the hydrostatic component)
              ## For viscous fluids the correct boundary condition is a no normal
              ## stress condition, which includes a viscosity term. When using
              ## this option a prognostic FreeSurface field is required.
              element no_normal_stress {
                 ## Treat the free surface evolution equation separately from the momentum equation.  
                 ## i.e. stagger the solves.
                 ##
                 ## Requires a prognostic FreeSurface field.
                 element explicit {
                   empty
                 }?
              }?,
              ## When selected the density at the surface is calculated using the Density field.  Therefore
              ## this requires a Density field!
              element variable_density {
                 empty
              }?,
              ## When selected a hydrostatic pressure distribution on the outside is assumed
              ## using the specified density, i.e. instead of applying p=0 (resp.
              ## normal_stress=0) we apply p=p_external (resp. normal_stress=p_external) where p_external is determined by dp_external/dz=external_density*g
              element external_density {
                 real
              }?,
              ## This options adds a surface stabilisation term to the free surface. Works only for cg velocity so far. 
              ## Note: Once activated, the stabilisation term will occur in all free surface areas in the domain. 
              ## IN DEVELOPMENT
              element surface_stabilisation {
                  ## Scale factor for the surface stabilisation.
                  element scale_factor{
                    real
                  }
              }?
           )
         }|
         ## Apply quadratic drag. Specify drag coefficient. If you
         ## want to exactly replicate results from using the OCEDRA
         ## option, set this to 0.003 and remember to apply to both
         ## bottom and sides.
         element type {
            attribute name { "drag" },
            input_choice_real,
            (
              ## Use a quadratic drag.
              ##
              ## This means that the drag coefficient is nondimensional.
              element quadratic_drag {
                ## Use the Manning-Strickler formulation:
                ## n^2*g*|u|*u/H^(1/3)
                ## where n is the Manning coefficient, g is gravity, u is the velocity vector and H is the water heigth at that point.
                ##
                ## The coefficient given above defines the Manning coefficient [s/m^(1/3)] (a typical value for sand is 0.02)
                element manning-strickler {
                   empty
                }?
              }|
              ## Use a linear drag (basically just a surface absorption term).
              ##
              ## This means that the drag coefficient has units of momentum.
              element linear_drag {
                empty
              }
            )
         }|


         ## Apply wind forcing specified by stress or wind velocity.
         ## Replaces windy.dat and windy.py
         element type {
            attribute name { "wind_forcing" },
            (
               ## Wind forcing with user specified wind stress
               ##
               ## <b> Note that the stress needs to be specified
               ## using the same density units as the reference_density 
               ## under equation of state.</b>So if you use the recommended
               ## non-dimensional value of 1.0 for reference_density and
               ## your calculated stress is in kg m^-1s^-2 and the dimensional
               ## reference_density is 1000.0 kg m^-3, you need to divide
               ## the calculated stress in SI units by 1000.0.
               element wind_stress {
                  input_choice_real_dim_minus_one_vector|
                  element from_netcdf {
                     ## The format of this file should conform to NetCDF CF 1.x
                     ## (http://cf-pcmdi.llnl.gov/).
                     attribute file_name { xsd:string },
                     attribute east_west { xsd:string },
                     attribute north_south { xsd:string },
                     comment
                  }
               }|
               ## Wind forcing with user specified 10m wind velocity
               element wind_velocity {
                  ## Specify wind drag coefficient (dimensionless)
                  ## Suggested value: 4.0e-4
                  element wind_drag_coefficient {
                     input_choice_real
                  },
                  ## Density of air. 
                  ##
                  ## <b>Note that you have to specify
                  ## this density in the same units as the 
                  ## reference_density under equation of state.</b>
                  ## So with a typicial value of rho_air=1.3 kgm^-3
                  ## and rho_water=1000 kgm^-3, if you fill in the 
                  ## recommended (non-dimensional) value of 1.0 for 
                  ## reference_density, this field needs to be 1.3e-3.
                  element density_air {
                     real
                  },
                  ## Specify wind velocity
                  element wind_velocity {
                     input_choice_real_dim_minus_one_vector|
                     element from_netcdf {
                        ## The format of this file should conform to NetCDF CF 1.x
                        ## (http://cf-pcmdi.llnl.gov/)
                        attribute file_name { xsd:string },
                        attribute east_west { xsd:string },
                        attribute north_south { xsd:string },
                        comment
                     }
                  }
               }
            )
         }|

         ## When using control_volumes under Pressure
         ## spatial_discretisation or when using
         ## integrate_continuity_by_parts with continuous_galerkin
         ## Pressure and continuous_galerkin Velocity this
         ## boundary condition type imposes a weak no normal flow
         ## boundary condition on the surface_ids specified.
         element type {
            attribute name { "no_normal_flow" },
            empty
         }|
         ## Implements a prescribed normal flow. Works for DG only. This
         ## implements a weakly imposed bounadry condition normal to the surface.
         ## Note: Positive points out of the domain, negative into the domain.
         element type {
            attribute name { "prescribed_normal_flow" },
               input_choice_real_bc_component
         }|
         ## Flux boundary condition. 
         ##
         ## Weakly enforces a flux across a boundary
         element type {
            attribute name { "flux" },
            element align_bc_with_cartesian {
               element x_component {
                  input_choice_real_bc_component
               }?,
               element y_component {
                  input_choice_real_bc_component
               }?,
               element z_component {
                  input_choice_real_bc_component
               }?
            }
         }
      )
   )
   
# Output options for prognostic fields
prognostic_scalar_output_options =
   (
      ## Specify what is written to vtu dump files.
      element output {
         ## Exclude this field from dump files.
         element exclude_from_vtu {
            empty
         }?,
         ## Select this option to also write the values of this field
         ## on the previous timestep.
         ## (included under the name: Old<field_name> )
         element include_previous_time_step {
            empty
         }?,
         ## Select this option to also write the values of this field
         ## used in the nonlinear iteration.
         ## (included under the name: Nonlinear<field_name> )
         element include_nonlinear_field {
            empty
         }?,
         ## Output a file details the convergence (or otherwise) of
         ## this field with every advective nonlinear
         ## iteration.
         ## ONLY WORKS FOR PURE CONTROL VOLUME DISCRETISATIONS.
         element convergence_file {
            comment
         }?
      }
   )

# Output options for pressure (can't have a convergence file)
pressure_output_options =
   (
      ## Specify what is written to vtu dump files.
      element output {
         ## Exclude this field from dump files.
         element exclude_from_vtu {
            empty
         }?,
         ## Select this option to also write the values of this field
         ## on the previous timestep.
         ## (included under the name: Old<field_name> )
         element include_previous_time_step {
            empty
         }?,
         ## Select this option to also write the values of this field
         ## used in the nonlinear iteration.
         ## (included under the name: Nonlinear<field_name> )
         element include_nonlinear_field {
            empty
         }?,
         ## Write out some extra debugging vtu files that can be used
         ## to analyse what goes on in the pressure projection steps.
         ## WARNING: this may create a huge amount of vtu files, as 
         ## multiple files are written per nonlinear iteration.
         element debugging_vtus {
            empty
         }?
      }
   )

# Output options for prognostic fields
prognostic_vector_output_options =
   (
      ## Specify what is written to dump files.
      element output {
         ## Exclude this field from dump files.
         element exclude_from_vtu {
            empty
         }?,
         ## Select this option to also write the values of this field
         ## on the previous timestep.
         ## (included under the name: Old<field_name> )
         element include_previous_time_step {
            empty
         }?,
         ## Select this option to also write the values of this field
         ## used in the nonlinear iteration.
         ## (included under the name: Nonlinear<field_name> )
         element include_nonlinear_field {
            empty
         }?
      }
   )
   
# Field output options for all other fields
field_output_options =
   (
      ## Specify what is written to dump files.
      element output {
         ## Exclude this field from dump files.
         element exclude_from_vtu {
            comment
         }?,
         ## To be used with time-averaged diagnostic fields so that they can be checkpointed.
         element checkpoint {
            empty
         }?
      }
   )
field_output_options_disabled =
   (
      ## Specify what is written to vtu dump files.
      element output {
         (
            ## Exclude this field from dump files.
            element exclude_from_vtu {
               comment
            }|
            ## Include this field in dump files.
            element include_in_vtu {
               comment
            }
         )
      }
   )
   
diagnostic_output_options = field_output_options
prescribed_output_options = field_output_options

# Options for inclusion/exclusion of standard field statistics from the .stat
# file
include_stat =
   (
      ## Include this field in the .stat file (magnitude and components)
      element include_in_stat {
         comment
      }
   )
exclude_components_from_stat =
   (
      ## Include just the magnitude of this field in the .stat file
      ## (excluding the components)
      element exclude_components_from_stat {
         comment
      }
   )
exclude_stat =
   (
      ## Exclude this field from the .stat file.
      element exclude_from_stat {
         comment
      }
   )

# Diagnostic statistics options for prognostic scalar fields
prognostic_scalar_stat_options = 
   (
      ## Specify what is added to .stat files
      element stat {
        prognostic_scalar_stat_options.stat
      }
   )
  
# Diagnostic statistics for all other scalar fields
prognostic_scalar_stat_no_old_or_nonlinear_options =
   (
      ## Specify what is added to .stat files
      element stat {
         prognostic_scalar_stat_no_old_or_nonlinear_options.stat
         
      }
   )

diagnostic_scalar_stat_options = prognostic_scalar_stat_no_old_or_nonlinear_options
prescribed_scalar_stat_options = prognostic_scalar_stat_no_old_or_nonlinear_options

# Combining of stat elements for scalar fields
prognostic_scalar_stat_options.stat = prognostic_scalar_stat_no_old_or_nonlinear_options.stat
prognostic_scalar_stat_options.stat &=
   (
      ## Enable to include the previous timestep value of this field in the .stat file.
      element include_previous_time_step {
         comment
      }?,
      ## Enable to include the values of this field in the nonlinear
      ## iteration in the .stat file.
      element include_nonlinear_field {
         comment
      }?
   )
prognostic_scalar_stat_no_old_or_nonlinear_options.stat = 
   (
      exclude_stat?,
      cv_stats?,
      surface_integral_stats_scalar*,
      mixing_stats*
   )   
   
# Diagnostic statistics options for vector fields, with enabled by default
vector_field_stat_options_enabled_default = include_stat
vector_field_stat_options_enabled_default |= exclude_components_from_stat
vector_field_stat_options_enabled_default |= exclude_stat

# Diagnostic statistics options for vector fields, with enabled by default
vector_field_stat_options_disabled_default = exclude_stat
vector_field_stat_options_disabled_default |= exclude_components_from_stat
vector_field_stat_options_disabled_default |= include_stat

# Diagnostic statistics options for tensor fields, with enabled by default
tensor_field_stat_options_enabled_default = include_stat
tensor_field_stat_options_enabled_default |= exclude_components_from_stat
tensor_field_stat_options_enabled_default |= exclude_stat

# Diagnostic statistics options for tensor fields, with enabled by default
tensor_field_stat_options_disabled_default = exclude_stat
tensor_field_stat_options_disabled_default |= exclude_components_from_stat
tensor_field_stat_options_disabled_default |= include_stat

# Diagnostic statistics for prognostic vector fields
prognostic_velocity_stat_options =
   (
      ## Specify what is added to .stat files
      element stat {
         (
            prognostic_velocity_stat_options.stat
         )
      }      
   )

# Diagnostic statistics for all other vector fields
prognostic_vector_stat_no_old_or_nonlinear_options =
   (
      ## Specify what is added to .stat files
      element stat {
         prognostic_vector_stat_no_old_or_nonlinear_options.stat
      }
   )
diagnostic_vector_stat_options = prognostic_vector_stat_no_old_or_nonlinear_options
prescribed_vector_stat_options = prognostic_vector_stat_no_old_or_nonlinear_options

# Diagnostic statistics for tensor fields
prognostic_tensor_stat_no_old_or_nonlinear_options =
   (
      ## Specify what is added to .stat files
      element stat {
         prognostic_tensor_stat_no_old_or_nonlinear_options.stat
      }
   )
diagnostic_tensor_stat_options = prognostic_tensor_stat_no_old_or_nonlinear_options
prescribed_tensor_stat_options = prognostic_tensor_stat_no_old_or_nonlinear_options

# Combining of stat elements for vector fields
prognostic_velocity_stat_options.stat = prognostic_vector_stat_no_old_or_nonlinear_options.stat
prognostic_velocity_stat_options.stat &=
   (
      ## Specify how the previous timestep value of this field is added to the .stat file.
      element previous_time_step {
         vector_field_stat_options_disabled_default
      },
      ## Specify how the values of this field used in the nonlinear iteration are added to the .stat file.
      element nonlinear_field {
         vector_field_stat_options_disabled_default
      },
      element compute_body_forces_on_surfaces {
        attribute name { xsd:string },
        (
          ## What surface IDs do you want to do the calculation over?
          element surface_ids {
            integer_vector
          },
          ## Enable to output the pressure and viscous terms separately (as well
          ## as the total force)
          element output_terms {
             comment
          }?
        )
      }*,
      ## Compute the divergence of this field at the Gauss points
      ## and return its stats.  This is a direct measure of the
      ## divergence at the gauss points rather than a discrete measure
      ## at the nodes (provided by several other diagnostic fields).
      element divergence_stats {
        empty
      }?,
      ## Calculate the error in the conservation of momentum
      ## IN PROGRESS - Does not include all terms!
      element calculate_momentum_conservation_error {
         empty
      }?
   )
prognostic_vector_stat_no_old_or_nonlinear_options.stat =
   (
      vector_field_stat_options_enabled_default,
      surface_integral_stats_vector*
   )

# Combining of stat elements for tensor fields
prognostic_tensor_stat_no_old_or_nonlinear_options.stat =
   (
      tensor_field_stat_options_enabled_default
   )

# Convergence options for prognostic scalar fields
scalar_convergence_options =
   (
      ## Decide whether this field is tested for convergence
      ## during nonlinear iterations
      ## (if /timestepping/nonlinear_iterations and
      ## /timestepping/nonlinear_iterations/tolerance are
      ## enabled).
      ## Also specifies whether the field is added to the 
      ## convergence file (if /io/convergence_file is enabled).
      element convergence {
         (
            ## Include this field in convergence testing
            ## (if /timestepping/nonlinear_iterations and
            ## /timestepping/nonlinear_iterations/tolerance are
            ## enabled) and file (if /io/convergence_file is enabled)
            element include_in_convergence {
               comment
            }|
            ## Exclude this field from convergence testing and file 
            element exclude_from_convergence {
               comment
            }
         )
      }
   )

# Convergence statistics options for prognostic vector fields (velocity)
vector_convergence_options =
   (
      ## Decide whether this field is tested for convergence
      ## during nonlinear iterations
      ## (if /timestepping/nonlinear_iterations and
      ## /timestepping/nonlinear_iterations/tolerance are
      ## enabled).
      ## Also specifies whether the field is added to the 
      ## convergence file (if /io/convergence_file is enabled).
      element convergence {
         (
            ## Include this field (magnitude and components)
            ## in convergence testing
            ## (if /timestepping/nonlinear_iterations and
            ## /timestepping/nonlinear_iterations/tolerance are
            ## enabled) and file (if /io/convergence_file is enabled)
            element include_in_convergence {
               comment
            }|
            ## Include just the magnitude of this field 
            ## in convergence testing
            ## (if /timestepping/nonlinear_iterations and
            ## /timestepping/nonlinear_iterations/tolerance are
            ## enabled) and file (if /io/convergence_file is enabled)
            ## i.e. excluding the components
            element exclude_components_from_convergence {
               comment
            }|
            ## Exclude this field entirely from convergence testing and file 
            element exclude_from_convergence {
               comment
            }
         )
      }
   )

# Steady state options for prognostic scalar fields
scalar_steady_state_options =
   (
      ## Decide whether this field is tested for a steady state
      ## between timesteps
      ## (if /timestepping/steady_state is
      ## enabled).
      element steady_state {
         (
            ## Include this field in steady state testing
            ## (if /timestepping/steady_state is
            ## enabled)
            element include_in_steady_state {
               comment
            }|
            ## Exclude this field from steady state testing
            element exclude_from_steady_state {
               comment
            }
         )
      }
   )

# Steady state statistics options for prognostic vector fields (velocity)
vector_steady_state_options =
   (
      ## Decide whether this field is tested for a steady state
      ## between timesteps
      ## (if /timestepping/steady_state is
      ## enabled).
      element steady_state {
         (
            ## Include this field (magnitude and components)
            ## in steady state testing
            ## (if /timestepping/steady_state is enabled)
            element include_in_steady_state {
               comment
            }|
            ## Include just the magnitude of this field 
            ## in steady state testing
            ## (if /timestepping/steady_state is
            ## enabled)
            ## i.e. excluding the components
            element exclude_components_from_steady_state {
               comment
            }|
            ## Exclude this field entirely from convergence testing and file 
            element exclude_from_steady_state {
               comment
            }
         )
      }
   )

# Options for whether a field is to be included in detector output.
detector_options_enabled_default = 
   (
      ## Specify what is added to detector files
      element detectors {
         (
            ## This field is output at each detector location.
            element include_in_detectors {
               comment
            }|
            ## This field is not output at detector locations.
            element exclude_from_detectors {
               comment
            }
         )
      }
   )

# Options for whether a field is to be included in detector output.
detector_options_disabled_default = 
   (
      ## Specify what is added to detector files
      element detectors {
         (
            ## This field is not output at detector locations.
            element exclude_from_detectors {
               comment
            }|
            ## This field is output at each detector location.
            element include_in_detectors {
               comment
            }
         )
      }
   )

# Detector output defaults on for prognostic and diagnostic fields, 
# off for prescribed.
prognostic_detector_options = detector_options_enabled_default
diagnostic_detector_options = detector_options_enabled_default
prescribed_detector_options = detector_options_disabled_default

generic_aliased_field =
   (
      attribute material_phase_name { xsd:string },
      attribute field_name { xsd:string }
   )

# This is the choice of additional scalar field to be solved for
scalar_field_choice =
   (
# The first is a generic field, which may be used for any user-defined field
# that FLUIDITY knows nothing about, or a generic diagnostic
      (
         element scalar_field {
            attribute rank { "0" },
            attribute name { xsd:string },
            ## Field type
            (
               element prognostic {
                  velocity_mesh_choice,   
                  prognostic_scalar_field
               }|
               element prescribed {
                  velocity_mesh_choice,
                  prescribed_scalar_field
               }|
               element diagnostic {
                  scalar_diagnostic_algorithms,
                  velocity_mesh_choice,
                  diagnostic_scalar_field
               }|
               element aliased {
                  generic_aliased_field
               }
            )
         }|
         ## Prognostic scalar fields below this
         element ___Prognostic_Fields_Below___ {
            empty
         }|

# This is the long list of fields that FLUIDITY knows about
# -- First is a list of fields that are primarily prognostic,
#    but can be set to prescribed, or aliased...
# -- The list is in order of most frequently used.

         ## Salinity
         element scalar_field {
            attribute rank { "0" },
            attribute name { "Salinity" },
            (
               element prognostic {
                  velocity_mesh_choice,
                  prognostic_scalar_field
               }|
               element prescribed {
                  velocity_mesh_choice,
                  prescribed_scalar_field
               }|
               element aliased {
                  generic_aliased_field
               }
            )
         }|
         ## Temperature
         element scalar_field {
            attribute rank { "0" },
            attribute name { "Temperature" },
            (
               element prognostic {
                  velocity_mesh_choice,
                  prognostic_scalar_field
               }|
               element prescribed {
                  velocity_mesh_choice,
                  prescribed_scalar_field
               }|
               element aliased {
                  generic_aliased_field
               }
            )
         }|
         ## Background Temperature
         element scalar_field {
            attribute rank { "0" },
            attribute name { "BackgroundTemperature" },
            (
               element prescribed {
                  velocity_mesh_choice,
                  prescribed_scalar_field
               }
            )
         }|
         ## Passive Tracer
         element scalar_field {
            attribute rank { "0" },
            attribute name { "Tracer" },
            (
               element prognostic {
                  velocity_mesh_choice,
                  prognostic_scalar_field
               }|
               element prescribed {
                  velocity_mesh_choice,
                  prescribed_scalar_field
               }|
               element aliased {
                  generic_aliased_field
               }
            )
         }|
         ## Free Surface
         ## Use in combination with a free_surface boundary condition on velocity
         ## Without the no_normal_stress option, this field should be diagnostic
         ## and is optional. With the no_normal_stress option this field is required
         ## and should be prognostic.
         element scalar_field {
            attribute rank { "0" },
            attribute name { "FreeSurface" },
            (
               ## Free Surface elevation, to be used in combination with:
               ##
               ## * a free_surface boundary condition applied to the Velocity
               ## field, without the no_normal_stress_option.
               ## It gives you a full dimensional field (constant over the vertical)
               ## of the free surface elevation.
               ##
               ## * equation type ShallowWater for Velocity. It simply divides 
               ## Pressure by g, the gravitational constant.
               element diagnostic {
                  internal_algorithm,
                  ## Must be on the same mesh as Pressure
                  pressure_mesh_choice,
                  diagnostic_scalar_field
               }|
               ## Free Surface
               ## NOTE: the prognostic FreeSurface field only works in combination
               ## with the free_surface boundary condition applied to the Velocity
               ## field in combination with the no_normal_stress_option.
               ## It gives you a full dimensional field (constant over the vertical)
               ## of the free surface elevation. Initial and boundary conditions
               ## for free surface should be set on this field.
               element prognostic {
                  ## Must be on the same mesh as Pressure
                  pressure_mesh_choice,
                  (
                     ## Initial condition for WholeMesh
                     ##
                     ## Only specify one condition if not using mesh regions.
                     ## Otherwise select other initial_condition option, specify region_ids
                     ## and distinct names.  Then add extra intial conditions for other regions.
                     element initial_condition {
                        attribute name { "WholeMesh" },
                        input_choice_initial_condition_real
                     }|
                     ## Multiple initial_conditions are allowed if specifying
                     ## different values in different
                     ## regions of the mesh (defined by region_ids).  In this case
                     ## each initial_condition
                     ## requires a distinct name for the options dictionary.
                     element initial_condition {
                        attribute name { string },
                        region_ids?,
                        input_choice_initial_condition_real
                     }
                  )+,
                  ## Solver - only necessary in combination with an explicit no_normal_stress free_surface bc under Velocity.
                  element solver {
                     linear_solver_options_sym
                  },
                  prognostic_scalar_output_options,
                  prognostic_scalar_stat_options,
                  scalar_convergence_options,
                  prognostic_detector_options,
                  scalar_steady_state_options,
                  adaptivity_options_prognostic_scalar_field,
                  interpolation_algorithm_scalar
               }
               
            )
         }|
         ## Wetting and drying alpha coefficient. Alpha is 1 in dry and 0 in wet regions.
         element scalar_field {
            attribute rank { "0" },
            attribute name { "WettingDryingAlpha" },
            (
               ## Free Surface
               ## NOTE: the diagnostic WettingDryingAlpha only works in combination
               ## with the free_surface boundary condition applied to the Velocity
               ## field. It gives you a 3D field (constant over the vertical)
               ## of the wetting and drying alpha coefficient.
               element diagnostic {
                  internal_algorithm,
                  # this is hard-coded on the PressureMesh as long as the Pressure is
                  # if this is no longer true, it should be option-checked to be on the
                  # same mesh as Pressure
                  ## Must be on the same mesh as Pressure
                  pressure_mesh_choice,
                  diagnostic_scalar_field
               }
               
            )
         }|
         ## Second Fluid
         element scalar_field {
            attribute rank { "0" },
            attribute name { "SecondFluid" },
            (
               element prognostic {
                  velocity_mesh_choice,
                  prognostic_scalar_field
               }|
               element prescribed {
                  velocity_mesh_choice,
                  prescribed_scalar_field
               }|
               element aliased {
                  generic_aliased_field
               }
            )
         }|
         ## Diffuse Interface
         element scalar_field {
            attribute rank { "0" },
            attribute name { "DiffuseInterface" },
            (
               element prognostic {
                  velocity_mesh_choice,
                  prognostic_scalar_field
               }|
               element prescribed {
                  velocity_mesh_choice,
                  prescribed_scalar_field
               }|
               element aliased {
                  generic_aliased_field
               }
            )
         }|
         ## If enabled, decomposes Pressure by solving for the balanced part of 
         ## Pressure using a "geopressure" solver:
         ## 
         ##   f = - grad p_gp + g
         ##
         ## By choosing an appropriate mesh (typically velocity mesh order + 1)
         ## for the balanced part of pressure, physical balance can be
         ## represented to a higher degree of accuracy.
         ##
         ## If buoyancy is included and HydrostaticPressure or
         ## HydrostaticPressureGradient are enabled, the "geopressure" solver
         ## is modified:
         ##
         ##   f = - grad p_gp + g - grad p_hp
         element scalar_field {
            attribute rank { "0" },
            attribute name { "GeostrophicPressure" },
            (
               element prognostic {
                  ## The GeostrophicPressure mesh. Must be continuous.
                  ## 
                  ## <b>WARNING: It is usual for this to be a higher degree
                  ## mesh than the velocity mesh</b>
                  element mesh {
                     attribute name { xsd:string },
                     comment
                  },
                  prognostic_geostrophic_pressure_field
               }
            )
         }|
         ## If enabled, decomposes Pressure so that HydrostaticPressure balances against the density.
         ## Solves:
         ##
         ## grav_direction dot grad hp = grav*density
         ##
         ## for hp.
         element scalar_field {
            attribute rank { "0" },
            attribute name { "HydrostaticPressure" },
            (
               element prognostic {
                  mesh_choice,
                  prognostic_hydrostatic_pressure_field
               }
            )
         }|
         ## **UNDER TESTING**
         ##
         ## If enabled, decomposes Pressure so that VerticalBalancePressure balances against the density.
         ## Solves:
         ##
         ## (grav_direction dot grad) (grav_direction dot grad) vbp = (grav_direction dot grad) grav*density
         ##
         ## for vbp.
         element scalar_field {
            attribute rank { "0" },
            attribute name { "VerticalBalancePressure" },
            (
               element prognostic {
                  ## This needs to be a continuous field!
                  mesh_choice,
                  prognostic_vertical_balance_pressure_field
               }
            )
         }|
         ## FoamVelocityPotential field:
         ##
         ## Required in foam flow simulations where the foam velocity is not a
         ## prescribed field. It solves Laplace's equation for a scalar potential, 
         ## (the foam velocity is then obtained as the gradient of the potential).
         element scalar_field {
            attribute rank { "0" },
            attribute name { "FoamVelocityPotential" },
            (
               element prognostic {
                  velocity_mesh_choice,
                  prognostic_foam_velocity_potential_field
               }
            )
         }|
         ## MaterialVolumeFraction field:
         ##
         ## Volume fraction of this material.
         ## Required in multimaterial simulations.
         ##  - if prognostic solves for the volume fraction
         ##  - if prescribed uses a specified volume fraction
         ##  - if diagnostic solves for the final material volume fraction
         ## Only 1 diagnostic MaterialVolumeFraction field allowed per
         ## simulation or solves for all the volume fractions based on
         ## the SumMaterialVolumeFractions field.
         ## 
         ## A diagnostic MaterialVolumeFraction field is currently required for
         ## compressible multimaterial simulations (even if only 1 material).
         element scalar_field {
            attribute rank { "0" },
            attribute name { "MaterialVolumeFraction" },
            (
               element prognostic {
                  velocity_mesh_choice,
                  prognostic_scalar_field,
                  cap_option?,
                  surface_tension_option?
               }|
               element diagnostic {
                  internal_algorithm,
                  velocity_mesh_choice,
                  diagnostic_scalar_field,
                  cap_option?
               }|
               element prescribed {
                  velocity_mesh_choice,
                  prescribed_scalar_field,
                  cap_option?
               }|
               element aliased {
                  generic_aliased_field
               }
            )
         }|
         ## MaterialDensity field:
         ##
         ## Field for the density of this material.
         ## Required in compressible multimaterial simulations.
         ## Can be:
         ##  - diagnostic if using a linear equation of state
         ##  - prognostic if a compressible simulation
         ## (note that if you set a multimaterial
         ## equation of state and this field is
         ## prognostic then its initial condition
         ## will be overwritten by the density that
         ## satisfies the initial pressure and
         ## the equation of state)
         element scalar_field {
            attribute rank { "0" },
            attribute name { "MaterialDensity" },
            (
               element prognostic {
                  velocity_mesh_choice,
                  prognostic_scalar_field
               }|
               element diagnostic {
                  internal_algorithm,
                  velocity_mesh_choice,
                  diagnostic_scalar_field
               }|
               element aliased {
                  generic_aliased_field
               }
            )
         }|
         ## MaterialInternalEnergy field:
         ##
         ## Field for the internal energy of this material.
         ## Required in multimaterial compressible simulations
         ## with full stiffened_gas (perfect gas) eos.
         element scalar_field {
            attribute rank { "0" },
            attribute name { "MaterialInternalEnergy" },
            (
               element prognostic {
                  velocity_mesh_choice,
                  prognostic_scalar_field
               }|
               element aliased {
                  generic_aliased_field
               }
            )
         }|
         ## InternalEnergy field:
         ##
         ## Field for the internal energy of a single material.
         ## Required in compressible simulations
         ## with full stiffened_gas (perfect gas) eos.
         element scalar_field {
            attribute rank { "0" },
            attribute name { "InternalEnergy" },
            (
               element prognostic {
                  velocity_mesh_choice,
                  prognostic_scalar_field
               }|
               element aliased {
                  generic_aliased_field
               }
            )
         }|
         ## SumMaterialVolumeFractions field:
         ##
         ## Sums the prognostic MaterialVolumeFraction fields.
         ## - diagnostic: sums all the volume fractions in the other
         ##   material phases
         element scalar_field {
            attribute rank { "0" },
            attribute name { "SumMaterialVolumeFractions" },
            (
               element diagnostic {
                  internal_algorithm,
                  velocity_mesh_choice,
                  diagnostic_scalar_field
               }|
               element aliased {
                  generic_aliased_field
               }
            )
         }|
         ## CopiedField - This field copies the previous timesteps
         ## values from another (specified) field at every iteration
         ## and then solves the field using different (again, specified)
         ## scheme and solution options.
         ## For instance, this field can be used to create a diffused
         ## field to adapt to.
         ## Unless someone requests otherwise this is only currently possible
         ## for fields within the same material_phase.
         element scalar_field {
            attribute rank { "0" },
            attribute name { "CopiedField" },
            (
               element prognostic {
                  velocity_mesh_choice,
                  attribute copy_from_field { string },
                  prognostic_scalar_field
               }
            )
         }|
         ## Calculate the stream function of 2D incompressible flow. Note 
         ## that this *only* makes sense for proper 2D (not pseudo-2D) simulations.
         ## Requires a continuous mesh.
         element scalar_field {
            attribute rank { "0" },
            attribute name { "StreamFunction" },
            (
               element prognostic {
                  mesh_choice,
                  prognostic_stream_function_field
               }
            )
         }|
         ## ***UNDER TESTING***
         ## Calculate the stream function of 2D incompressible flow for multiply connected domains.
         ## Note that this *only* makes sense for proper 2D (not pseudo-2D) simulations.
         ## Requires a continuous mesh.
         element scalar_field {
            attribute rank { "0" },
            attribute name { "MultiplyConnectedStreamFunction" },
            attribute depends { "Velocity" },
            (
               element prognostic {
                  mesh_choice,
                  prognostic_multipath_stream_function_field
               }
            )
         }|
         ## Phytoplankton
         element scalar_field {
            attribute rank { "0" },
            attribute name { "Phytoplankton" },
            (
               element prognostic {
                  velocity_mesh_choice,
                  prognostic_scalar_field
               }|
               element prescribed {
                  velocity_mesh_choice,
                  prescribed_scalar_field
               }
            )
         }|
         ## Zooplankton
         element scalar_field {
            attribute rank { "0" },
            attribute name { "Zooplankton" },
            (
               element prognostic {
                  velocity_mesh_choice,
                  prognostic_scalar_field
               }|
               element prescribed {
                  velocity_mesh_choice,
                  prescribed_scalar_field
               }
            )
         }|
         ## Nutrient
         element scalar_field {
            attribute rank { "0" },
            attribute name { "Nutrient" },
            (
               element prognostic {
                  velocity_mesh_choice,
                  prognostic_scalar_field
               }|
               element prescribed {
                  velocity_mesh_choice,
                  prescribed_scalar_field
               }
            )
         }|
         ## Detritus
         element scalar_field {
            attribute rank { "0" },
            attribute name { "Detritus" },
            (
               element prognostic {
                  velocity_mesh_choice,
                  prognostic_scalar_field
               }|
               element prescribed {
                  velocity_mesh_choice,
                  prescribed_scalar_field
               }
            )
         }|
         ## Chlorophyll
         element scalar_field {
            attribute rank { "0" },
            attribute name { "Chlorophyll" },
            (
               element prognostic {
                  velocity_mesh_choice,
                  prognostic_scalar_field
               }|
               element prescribed {
                  velocity_mesh_choice,
                  prescribed_scalar_field
               }
            )
         }|
         ## Ammonium
         element scalar_field {
            attribute rank { "0" },
            attribute name { "Ammonium" },
            (
               element prognostic {
                  velocity_mesh_choice,
                  prognostic_scalar_field
               }|
               element prescribed {
                  velocity_mesh_choice,
                  prescribed_scalar_field
               }
            )
         }|

         ## PhaseVolumeFraction
         ## Required in porous_media and multiphase problem types
         element scalar_field {
            attribute rank { "0" },
            attribute name { "PhaseVolumeFraction" },
            (
               element prognostic {
                  velocity_mesh_choice,
                  prognostic_scalar_field,
                  cap_option?
               }|
               element prescribed {
                  velocity_mesh_choice,
                  prescribed_scalar_field
               }|
               element diagnostic {
                  velocity_mesh_choice,
                  internal_algorithm,
                  diagnostic_scalar_field_no_adapt,
                  cap_option?
               }
            )
         }|

         ## Electrical Potential:
         ## Required in electrokinetic, electrothermal
         ## and electrochemical problems
         ## (sub-option of porous_media problem type)
         element scalar_field {
            attribute rank { "0" },
            attribute name { "ElectricalPotential" },
            (
               element prognostic {
                  velocity_mesh_choice,
                  prognostic_scalar_field
               }
            )
         }|

         # Insert new prognostic scalar fields here using the template:
         #        element scalar_field {
         #            attribute rank { "0" },
         #            attribute name { "NewFieldName" },
         #            (
         #               element prognostic {
         #                  velocity_mesh_choice,
         #                  prognostic_scalar_field
         #               }|
         #               element prescribed {
         #                  velocity_mesh_choice,
         #                  prescribed_scalar_field
         #               }|
         #               element aliased {
         #                  generic_aliased_field
         #               }
         #            )
         #        }
         
# -- Second is a list of fields that are primarily prescribed,
#    but can be aliased. An example is wind velocity.
# -- The list is in order of most frequently used.

         ## Prescribed scalar fields below this
         element ___Prescribed_fields_below___ {
            empty
         }|
         element scalar_field {
            attribute rank { "0" },
            attribute name { "DistanceToSideBoundaries" },
            (
               element prescribed {
                  velocity_mesh_choice,
                  prescribed_scalar_field
               }|
               element aliased {
                  generic_aliased_field
               }
            )
         }|
         ## This is field should only be used with FEMDEM and adapt_at_first_timestep.
         ## It is used for adapting the mesh at the first time step
         ## and then it is removed from the state.
         element scalar_field {
            attribute rank { "0" },
            attribute name { "FirstAdaptDummy" },
            (
               element prescribed {
                  velocity_mesh_choice,
                  prescribed_scalar_field
               }|
               element aliased {
                  generic_aliased_field
               }
            )
         }|
         ## This field should only be used with foam simulations.
         ## It is the local Plateau border length per unite volume.
         ## lambda = 1.71/(bubble_radius)^2
         element scalar_field {
            attribute rank { "0" },
            attribute name { "DrainageLambda" },
            (
               element prescribed {
                  velocity_mesh_choice,
                  prescribed_scalar_field
               }|
               element aliased {
                  generic_aliased_field
               }
            )
         }|
#
# Insert new prescribed scalar fields here using the template:
#        element scalar_field {
#            attribute rank { "0" },
#            attribute name { "NewFieldName" },
#            (
#               element prescribed {
#                  velocity_mesh_choice,
#                  prescribed_scalar_field
#               }|
#               element aliased {
#                  generic_aliased_field
#               }
#            )
#        }
#
# -- Last is a list of fields that are primarily diagnostic,
#    but can be aliased. An example is Tidal Range.
# -- The list is in order of most frequently used.
#
         ## Diagnostic scalar fields below this
         element ___Diagnostic_Fields_Below___ {
            empty
         }|
         element scalar_field {
            attribute rank { "0" },
            attribute name { "PerturbationDensity" },
            (
               element diagnostic {
                  internal_algorithm,
                  velocity_mesh_choice,
                  diagnostic_scalar_field
               }|
               element aliased {
                  generic_aliased_field
               }
            )
         }|
         ## ControlVolumeDivergence:
         ##
         ## div field
         ##
         ## Divergence of the velocity field where
         ## the divergence operator is defined using
         ## the control volume C^T matrix.
         ## This assumes that the test space is discontinuous
         ## control volumes.
         element scalar_field {
            attribute rank { "0" },
            attribute name { "ControlVolumeDivergence" },
            (
               element diagnostic {
                  internal_algorithm,
                  attribute field_name { string },
                  velocity_mesh_choice,
                  diagnostic_cv_divergence_scalar_field
               }|
               element aliased {
                  generic_aliased_field
               }
            )
         }|

         ## FiniteElementDivergence:
         ##
         ## div field
         ##
         ## Divergence of the velocity field where
         ## the divergence operator is defined using
         ## the finite element C^T matrix.
         element scalar_field {
            attribute rank { "0" },
            attribute name { "FiniteElementDivergence" },
            (
               element diagnostic {
                  legacy_internal_algorithm,
                  attribute field_name { string },
                  velocity_mesh_choice,
                  element integrate_divergence_by_parts {
                     empty
                  }?,
                  diagnostic_fe_divergence_scalar_field
               }|
               element aliased {
                  generic_aliased_field
               }
            )
         }|
         ## Diffusive dissipation
         ##
         ## Only coded for 2D
         ##
         ##   -g*drho/dy
         ##
         ## where rho is the Density scalar field
         ##
         ## BE AWARE OF WHAT THE DENSITY SCALAR FIELD IS
         ##
         ##   Note the actual diffusive dissipation = -2*g*kappa*drho/dy so need
         ##   to multiply by kappa in post-processing (2 subject to definition) where
         ##   drho/dt + u.grad(rho) = kappa grad^2(rho)
         ##   This assumes kappa is isotropic and constant
         ##   For a linear equation of state kappa = diffusivity (thermal or haline)
         ##
         ## c.f. Winters 1995, Journal of Fluid Mechanics
         element scalar_field {
            attribute rank { "0" },
            attribute name { "DiffusiveDissipation" },
            (
               element diagnostic {
                  internal_algorithm,
                  velocity_mesh_choice,
                  diagnostic_scalar_field
               }|
               element aliased {
                  generic_aliased_field
               }
            )
         }|
         ## Richardson Number:
         ##
         ##  Ri = \frac{N^2}{(\frac{\partial u}{\partial z})^2 + (\frac{\partial u}{\partial z})^2}
         ## with 
         ##  N^2 = -\frac{g}{\rho_0}\frac{\partial \rho}{\partial z}
         ##
         ## Limitations:
         ##  - Gravity must be constant.
         ##  - Assumes gravity is in -ve final coordinate direction.
         element scalar_field {
            attribute rank { "0" },
            attribute name { "RichardsonNumber" },
            attribute depends { "Velocity,PerturbationDensity" },
            (
               element diagnostic {
                  internal_algorithm,
                  velocity_mesh_choice,
                  diagnostic_richardson_number_field
               }|
               element aliased {
                  generic_aliased_field
               }
            )
         }|
         ## CFLNumber
         ##
         ## See http://amcg.ese.ic.ac.uk/index.php?title=Local:Diagnostics#CFL_Number
         ##
         ## Adapting to this field is not recommended
         element scalar_field {
            attribute rank { "0" },
            attribute name { "CFLNumber" },
            (
               element diagnostic {
                  internal_algorithm,
                  velocity_mesh_choice,
                  diagnostic_scalar_field
               }|
               element aliased {
                  generic_aliased_field
               }
            )
         }|
         ## ControlVolumeCFLNumber
         ##
         ## Courant Number as defined on a control volume mesh
         ##
         ## Adapting to this field is not recommended
         element scalar_field {
            attribute rank { "0" },
            attribute name { "ControlVolumeCFLNumber" },
            (
               element diagnostic {
                  internal_algorithm,
                  velocity_mesh_choice,
                  diagnostic_scalar_field
               }|
               element aliased {
                  generic_aliased_field
               }
            )
         }|
         ## DG_CourantNumber
         ##
         ## Courant Number as defined on a DG mesh
         ##
         ## Adapting to this field is not recommended
         element scalar_field {
            attribute rank { "0" },
            attribute name { "DG_CourantNumber" },
            (
               element diagnostic {
                  internal_algorithm,
                  velocity_mesh_choice,
                  diagnostic_scalar_field
               }|
               element aliased {
                  generic_aliased_field
               }
            )
         }|
         ## InterstitialVelocityCGCourantNumber
         ##
         ## Courant Number as defined on a CG mesh 
         ## using the interstitial velocity for 
         ## porous media flow.
         ##
         ## Adapting to this field is not recommended
         element scalar_field {
            attribute rank { "0" },
            attribute name { "InterstitialVelocityCGCourantNumber" },
            (
               element diagnostic {
                  internal_algorithm,
                  velocity_mesh_choice,
                  porosity_include_dg_and_cg_cfl,
                  diagnostic_scalar_field
               }|
               element aliased {
                  generic_aliased_field
               }
            )
         }|
         ## InterstitialVelocityCVCourantNumber
         ##
         ## Courant Number as defined on a CV mesh 
         ## using the interstitial velocity for 
         ## porous media flow.
         ##
         ## Adapting to this field is not recommended
         element scalar_field {
            attribute rank { "0" },
            attribute name { "InterstitialVelocityCVCourantNumber" },
            (
               element diagnostic {
                  internal_algorithm,
                  velocity_mesh_choice,
                  porosity_include_cv_cfl,
                  diagnostic_scalar_field
               }|
               element aliased {
                  generic_aliased_field
               }
            )
         }|
         ## InterstitialVelocityDGCourantNumber
         ##
         ## Courant Number as defined on a DG mesh 
         ## using the interstitial velocity for 
         ## porous media flow.
         ##
         ## Adapting to this field is not recommended
         element scalar_field {
            attribute rank { "0" },
            attribute name { "InterstitialVelocityDGCourantNumber" },
            (
               element diagnostic {
                  internal_algorithm,
                  velocity_mesh_choice,
                  porosity_include_dg_and_cg_cfl,
                  diagnostic_scalar_field
               }|
               element aliased {
                  generic_aliased_field
               }
            )
         }|
         ## Buoyancy Adjustment diffusivity
         ##
         ## The element-wise diffusion applied
         ## in the buoyancy adjustment by vertical mixing
         ## scheme available for tracer fields.
         ##
         ## This is an element-wise P0 field, so it is best
         ## calculated in a discontinuous function space.
         element scalar_field {
            attribute rank { "0" },
            attribute name { "BuoyancyAdjustmentDiffusivity" },
            (
               element diagnostic {
                  internal_algorithm,
                  velocity_mesh_choice,
                  diagnostic_scalar_field
               }|
               element aliased {
                  generic_aliased_field
               }
            )
         }|
         ## The equilibrium pressure perturbation 
         ## 
         ## Further details to be added
         ## Currently a test field
         element scalar_field {
            attribute rank { "0" },
            attribute name { "EquilibriumPressure" },
            (
               element diagnostic {
                  internal_algorithm,
                  pressure_mesh_choice,
                  diagnostic_scalar_field
               }|
               element aliased {
                  generic_aliased_field
               }
            )
         }|
         ## The equilibrium pressure perturbation 
         ## 
         ## Further details to be added
         ## Currently a test field
         element scalar_field {
            attribute rank { "0" },
            attribute name { "PressureRelativeToExternal" },
            (
               element diagnostic {
                  internal_algorithm,
                  pressure_mesh_choice,
                  diagnostic_scalar_field
               }|
               element aliased {
                  generic_aliased_field
               }
            )
         }|
         ## Second invariant of the strain_rate tensor field. Selecting this field ensures
         ## that it is updated as part of the momeuntum diagnostics (i.e. 
         ## at the start of each momentum solve - within non-linear iterations.)
         element scalar_field {
            attribute rank { "0" },
            attribute name { "StrainRateSecondInvariant" },
            (
               element diagnostic {
                  strain_rate_second_invariant_algorithm,
                  velocity_mesh_choice,
                  diagnostic_scalar_field
               }
            )
         }|
         ## Discontinuity detector
         ##
         ## takes value 1 where detector is triggered
         ##
         ## Adapting to this field is not recommended
         element scalar_field {
            attribute rank { "0" },
            attribute name { "DiscontinuityDetector" },
            (
               element diagnostic {
                  internal_algorithm,
                  velocity_mesh_choice,
                  diagnostic_scalar_field
               }|
               element aliased {
                  generic_aliased_field
               }
            )
         }|
         ## CVMaterialDensityCFLNumber
         ##
         ## Courant Number as defined on a control volume mesh and
         ## incorporating the MaterialDensity.
         ## Requires a MaterialDensity field!
         ##
         ## Adapting to this field is not recommended
         element scalar_field {
            attribute rank { "0" },
            attribute name { "CVMaterialDensityCFLNumber" },
            (
               element diagnostic {
                  internal_algorithm,
                  velocity_mesh_choice,
                  diagnostic_scalar_field
               }|
               element aliased {
                  generic_aliased_field
               }
            )
         }|
         element scalar_field {
            attribute rank { "0" },
            attribute name { "SolidConcentration" },
            (
               element diagnostic {
                  internal_algorithm,
                  velocity_mesh_choice,
                  diagnostic_scalar_field
               }|
               element aliased {
                  generic_aliased_field
               }
            )
         }|
         ## This scalar field is meant to replace DENTRAF.
         ## Basically, if you use new options, DENTRAF is no longer needed
         ## No repointing is done from this field to DENTRAF.
         element scalar_field {
            attribute rank { "0" },
            attribute name { "CopyofDensity" },
            (
               element diagnostic {
                  internal_algorithm,
                  velocity_mesh_choice,
                  diagnostic_scalar_field
               }
            )
         }|
         ## Add field to be used by Solid_configuration to 
         ## Visualize the solids and MaterialVolumeFraction together
         element scalar_field {
            attribute rank { "0" },
            attribute name { "VisualizeSolidFluid" },
            (
               element diagnostic {
                  internal_algorithm,
                  velocity_mesh_choice,
                  diagnostic_scalar_field
               }
            )
         }|
         ## Add field to be used by Solid_configuration to 
         ## Visualize the solid_Concentration
         element scalar_field {
            attribute rank { "0" },
            attribute name { "VisualizeSolid" },
            (
               element diagnostic {
                  internal_algorithm,
                  velocity_mesh_choice,
                  diagnostic_scalar_field
               }
            )
         }|
         ## Add field to be used by Solid_configuration to 
         ## map  the solid_Concentration from particle mesh to 
         ## the fluid mesh.
         element scalar_field {
            attribute rank { "0" },
            attribute name { "ParticleScalar" },
            (
               element diagnostic {
                  internal_algorithm,
                  mesh_choice,
                  diagnostic_scalar_field
               }
            )
         }|
         ## Add field to be used by Explicit_ALE to 
         ## visualize functional values before iterations start.
         element scalar_field {
            attribute rank { "0" },
            attribute name { "FunctionalBegin" },
            (
               element diagnostic {
                  internal_algorithm,
                  mesh_choice,
                  diagnostic_scalar_field
               }
            )
         }|
         ## Add field to be used by Explicit_ALE to 
         ## visualize functional values at each iteration.
         element scalar_field {
            attribute rank { "0" },
            attribute name { "FunctionalIter" },
            (
               element diagnostic {
                  internal_algorithm,
                  mesh_choice,
                  diagnostic_scalar_field
               }
            )
         }|
         ## add a MaterialVolume scalar_field to calculate the spatially varying 
         ## volume of a material (requires a MaterialVolumeFraction)
         element scalar_field {
            attribute rank { "0" },
            attribute name { "MaterialVolume" },
            (
               element diagnostic {
                  internal_algorithm,
                  velocity_mesh_choice,
                  diagnostic_scalar_field
               }|
               element aliased {
                  generic_aliased_field
               }
            )
         }|
         ## add a MaterialMass scalar_field to calculate the spatially varying 
         ## mass of a material (requires a MaterialVolumeFraction and either a
         ## MaterialDensity field or a reference_density in a linear eos)
         element scalar_field {
            attribute rank { "0" },
            attribute name { "MaterialMass" },
            (
               element diagnostic {
                  internal_algorithm,
                  velocity_mesh_choice,
                  diagnostic_scalar_field
               }|
               element aliased {
                  generic_aliased_field
               }
            )
         }|
         ## Calculates the material density based on the bulk Pressure
         ## (and MaterialInternalEnergy if appropriate) for the equation
         ## of state of this material.
         element scalar_field {
            attribute rank { "0" },
            attribute name { "MaterialEOSDensity" },
            (
               element diagnostic {
                  internal_algorithm,
                  velocity_mesh_choice,
                  diagnostic_scalar_field
               }|
               element aliased {
                  generic_aliased_field
               }
            )
         }|
         ## Calculates the MaterialPressure based on the MaterialDensity
         ## (and MaterialInternalEnergy if appropriate) for the equation
         ## of state of this material.
         element scalar_field {
            attribute rank { "0" },
            attribute name { "MaterialPressure" },
            (
               element diagnostic {
                  internal_algorithm,
                  velocity_mesh_choice,
                  diagnostic_scalar_field
               }|
               element aliased {
                  generic_aliased_field
               }
            )
         }|
         ## Calculates the BulkMaterialPressure based on the MaterialDensity
         ## and MaterialVolumeFraction (and MaterialInternalEnergy if appropriate) 
         ## for the equation of state of all materials.
         element scalar_field {
            attribute rank { "0" },
            attribute name { "BulkMaterialPressure" },
            (
               element diagnostic {
                  internal_algorithm,
                  velocity_mesh_choice,
                  diagnostic_scalar_field
               }|
               element aliased {
                  generic_aliased_field
               }
            )
         }|
         ## Buoyancy adjustment (mixing by diffusion) coefficient
         element scalar_field {
            attribute rank { "0" },
            attribute name { "BuoyancyAdjustment" },
            (element diagnostic {
               internal_algorithm,
               mesh_choice,
               diagnostic_scalar_field
            }
            | element aliased { generic_aliased_field })
         }|
         ## Grid Reynolds number
         element scalar_field {
            attribute rank { "0" },
            attribute name { "GridReynoldsNumber" },
            (element diagnostic {
               internal_algorithm,
               velocity_mesh_choice,
               ## Include the density field in the Grid Reynolds number calculation.
               ## A Density field must exist in the material_phase for this.
               ## This assumes that the viscosity used is the dynamic viscosity.
               element include_density_field {
                  comment
               }?,
               diagnostic_scalar_field
            }
            | element aliased { generic_aliased_field })
         }|
         ## GridPecletNumber
         ##
         ## Peclet Number Pe = U*dx/2*diffusivity
         ##
         ## Also see the test case 'grid_peclet_number'
         ## if you wish to see the effect of changing the 
         ## diffusivity on a 1D, cg-discretised tracer-field
         ##
         ## Adapting to this field is not recommended
         element scalar_field {
            attribute rank { "0" },
            attribute name { "GridPecletNumber" },
            (
               element diagnostic {
                  internal_algorithm,
                  ## Mesh on which to calculate dx
                  mesh_choice,
                  ## This is the name of the scalar field
                  ## to calculate the Peclet number for
                  ## Note this field needs to have a diffusivity
                  element field_name { string },
                  diagnostic_scalar_field
               }|
               element aliased {
                  generic_aliased_field
               }
            )
         }|
         ## Horizontal velocity divergence:
         ##
         ## div_H velocity
         ##
         ## Uses the gravity field direction to determine the horizontal plane.
         element scalar_field {
            attribute rank { "0" },
            attribute name { "HorizontalVelocityDivergence" },
            (
               element diagnostic {
                  internal_algorithm,
                  velocity_mesh_choice,
                  diagnostic_scalar_field
               }|
               element aliased {
                  generic_aliased_field
               }
            )
         }|

         ## Velocity divergence:
         ##
         ## div velocity
         ##
         element scalar_field {
            attribute rank { "0" },
            attribute name { "VelocityDivergence" },
            (
               element diagnostic {
                  internal_algorithm,
                  velocity_mesh_choice,
                  diagnostic_scalar_field
               }|
               element aliased {
                  generic_aliased_field
               }
            )
         }|
         
         ## Kinetic energy density:
         ##
         ##  1/2 rho*|u|^2
         ##
         ## where rho is the Density scalar field
         ##
         ## BE AWARE OF WHAT IS IN THE DENSITY SCALAR FIELD
         ##
         ## In the Boussinesq approximation 
         ## rho -> rho_0 (reference density)
         ## to get this use the square of the 
         ## L2norm of the velocity field
         ## from the stat file and multiply by
         ## 1/2*rho_0 in post-processing
         element scalar_field {
            attribute rank { "0" },
            attribute name { "KineticEnergyDensity" },
            (
               element diagnostic {
                  internal_algorithm,
                  velocity_mesh_choice,
                  diagnostic_scalar_field
               }|
               element aliased {
                  generic_aliased_field
               }
            )
         }|
         
         ## Gravitational potential energy density:
         ##
         ## -rho*(g dot (r - r_0))
         ##
         ## where rho is the Density scalar field
         ## r_0 is the potential energy zero point
         ## and g is the gravity vector
         ##
         ## BE AWARE OF WHAT IS IN THE DENSITY SCALAR FIELD
         ##
         ## Limitations:
         ##  - Requires a constant gravity direction.
         ##  - The Density and GravitationalPotentialEnergyDensity fields must be on the same mesh.
         element scalar_field {
            attribute rank { "0" },
            attribute name { "GravitationalPotentialEnergyDensity" },
            (
               element diagnostic {
                  internal_algorithm,
                  velocity_mesh_choice,
                  diagnostic_scalar_field,
                  ## Coordinate of a point with a potential energy of zero.
                  element zero_point {
                     real_dim_vector
                  }
               }|
               element aliased {
                  generic_aliased_field
               }
            )
         }|
         ## Isopycnal coordinate
         ## Not parallelised
         ##
         ##  z_star(x,t) = 1/A int_V' H(rho(x',t)-rho(x,t)) dV'
         ##
         ## where rho is the Density scalar field, A is the width/area of the domain
         ##
         ## BE AWARE OF WHAT IS IN THE DENSITY SCALAR FIELD
         ##
         ## Limitations:
         ##  - You need to specify a (fine) mesh to redistribute the Density onto
         ##  - Requires a constant gravity direction.
         ##  - The Density and GravitationalPotentialEnergyDensity fields must be on the same mesh.
         element scalar_field {
            attribute rank { "0" },
            attribute name { "IsopycnalCoordinate" },
            (
               element diagnostic {
                  internal_algorithm,
                  velocity_mesh_choice,
                  ## This is the mesh onto which we redistribute the PerturbationDensity
                  element fine_mesh {
                     attribute name { string }
                  },
                  diagnostic_scalar_field                 
               }|
               element aliased {
                  generic_aliased_field
               }
            )
         }|
         ## Background potential energy density:
         ##
         ##   PE_b = rho*g*z_star
         ##
         ## where rho is the Density scalar field and
         ## z_star is the isopycnal coordinate. 
         ##
         ##
         ## BE AWARE OF WHAT IS IN THE DENSITY SCALAR FIELD
         ##
         ##
         ## Limitations:
         ##  - Requires a constant gravity direction.
         ##  - Requires a Density scalar field.
         ##  - Requires the IsopycnalCoordinate diagnostic field.
         ##  - The Density and GravitationalPotentialEnergyDensity
         ##  fields must be on the same mesh.
         element scalar_field {
            attribute rank { "0" },
            attribute name { "BackgroundPotentialEnergyDensity" },
            (
               element diagnostic {
                  internal_algorithm,
                  velocity_mesh_choice,
                  diagnostic_scalar_field                 
               }|
               element aliased {
                  generic_aliased_field
               }
            )
         }|
         
         ## Ertel potential vorticity:
         ##
         ##  (f + curl u) dot grad rho'
         ##
         ## Limitations:
         ##  - Requires a geometry dimension of 3.
         element scalar_field {
            attribute rank { "0" },
            attribute name { "PotentialVorticity" },
            attribute depends { "Velocity,PerturbationDensity" },
            (
               element diagnostic {
                  internal_algorithm,
                  velocity_mesh_choice,
                  diagnostic_scalar_field
               }|
               element aliased {
                  generic_aliased_field
               }
            )
         }|
         ## Relative potential vorticity:
         ##
         ##   curl u dot grad rho'
         element scalar_field {
            attribute rank { "0" },
            attribute name { "RelativePotentialVorticity" },
            attribute depends { "Velocity,PerturbationDensity" },
            (
              element diagnostic {
                  internal_algorithm,
                  velocity_mesh_choice,
                  diagnostic_scalar_field
               }|
               element aliased {
                  generic_aliased_field
               }
            )
         }|
         ## Calculate the horizontal stream function psi where:
         ##   \partial_x \psi = -v
         ##   \partial_y \psi = u
         ## where u and v are perpendicular to the gravity direction. Applies a
         ## strong Dirichlet boundary condition of 0 on all boundaries.
         element scalar_field {
            attribute rank { "0" },
            attribute name { "HorizontalStreamFunction" },
            attribute depends { "Velocity" },
            (
              element diagnostic {
                  internal_algorithm,
                  velocity_mesh_choice,
                  ## Solver
                  element solver {
                     linear_solver_options_sym
                  },
                  diagnostic_scalar_field
               }|
               element aliased {
                  generic_aliased_field
               }
            )
         }|
         ## Speed:
         ##
         ##  |u|
         ##
         ## Limitations:
         ##  - The Speed and Velocity fields must be on the same mesh.
         element scalar_field {
            attribute rank { "0" },
            attribute name { "Speed" },
            (
               element diagnostic {
                  internal_algorithm,
                  velocity_mesh_choice,
                  diagnostic_scalar_field
               }|
               element aliased {
                  generic_aliased_field
               }
            )
         }|

         ## Used in implicit_solids to determine the interface (i.e. boundary) between the fluid and solid.
         element scalar_field {
            attribute rank { "0" },
            attribute name { "SolidPhase" },
            attribute raplaces { "IDENT = -42"},
            (
               element diagnostic {
                  internal_algorithm,
                  velocity_mesh_choice,
                  diagnostic_scalar_field
               }|
               element aliased {
                  generic_aliased_field
               }
            )
         }|
         ## Absolute Difference between two scalar fields.
         ##
         ## Both fields must be in this material_phase.
         ## Assumes both fields are on the same mesh as the AbsoluteDifference field.
         element scalar_field {
            attribute rank { "0" },
            attribute name { "AbsoluteDifference" },
            (
               element diagnostic {
                  internal_algorithm,
                  attribute field_name_a { string },
                  attribute field_name_b { string },
                  mesh_choice,
                  diagnostic_scalar_field,
                  ## Evaluate the absolute difference once the average difference has been removed?
                  element relative_to_average {
                    empty
                  }?,
                  ## Ignore boundary nodes (i.e. zero them when calculating the difference)
                  element ignore_boundaries {
                    empty
                  }?
               }|
               element aliased {
                  generic_aliased_field
               }
            )
         }|

         ## Absolute Difference between two scalar fields.
         ##
         ## Both fields must be in this material_phase.
         ## Assumes both fields are on the same mesh as the AbsoluteDifference field.
         element scalar_field {
            attribute rank { "0" },
            attribute name { "ScalarAbsoluteDifference" },
            (
               element diagnostic {
                  internal_algorithm,
                  attribute field_name_a { string },
                  attribute field_name_b { string },
                  mesh_choice,
                  diagnostic_scalar_field,
                  ## Evaluate the absolute difference once the average difference has been removed?
                  element relative_to_average {
                    empty
                  }?,
                  ## Ignore boundary nodes (i.e. zero them when calculating the difference)
                  element ignore_boundaries {
                    empty
                  }?
               }|
               element aliased {
                  generic_aliased_field
               }
            )
         }|
         ## Galerkin projection of one field onto another mesh.
         ##
         ## The field must be in this material_phase.
         ## 
         ## NOTE: you need the solver options if the mesh
         ## of this field is continuous.
         element scalar_field {
            attribute rank { "0" },
            attribute name { "GalerkinProjection" },
            (
               element diagnostic {
                  legacy_internal_algorithm,
                  element source_field_name { string },
                  mesh_choice,
                  ## Lump the mass matrix of the galerkin projection
                  ## less accurate but faster and might give smoother result.                  
                  element lump_mass {
                     empty
                  }?,
                  element solver {
                    linear_solver_options_sym
                  }?,
                  diagnostic_scalar_field
               }|
               element aliased {
                  generic_aliased_field
               }
            )
         }|
         ## Primary production of Phytoplankton. This is calculated by
         ## the ocean biology module and will not be calculated unless
         ## ocean biology is being simulated.
         element scalar_field {
            attribute rank { "0" },
            attribute name { "PrimaryProduction" },
            (
               element diagnostic {
                  internal_algorithm,
                  velocity_mesh_choice,
                  diagnostic_scalar_field
               }|
               element aliased {
                  generic_aliased_field
               }
            )
         }|
         ## Grazing of Phytoplankton by Zooplankton. This is calculated by
         ## the ocean biology module and will not be calculated unless
         ## ocean biology is being simulated.
         element scalar_field {
            attribute rank { "0" },
            attribute name { "PhytoplanktonGrazing" },
            (
               element diagnostic {
                  internal_algorithm,
                  velocity_mesh_choice,
                  diagnostic_scalar_field
               }|
               element aliased {
                  generic_aliased_field
               }
            )

         }|
         element scalar_field {
            attribute rank { "0" },
            attribute name { "TidalRange" },
            (
               element diagnostic {
                  internal_algorithm,
                  velocity_mesh_choice,
                  diagnostic_scalar_field_tidal_range
               }|
               element aliased {
                  generic_aliased_field
               }
            )
         }|
         element scalar_field {
            attribute rank { "0" },
            attribute name { "FreeSurfaceHistory" },
            (
               element diagnostic {
                  free_surface_history_algorithm,
                  velocity_mesh_choice
               }
            )
         }|
         ## Output the universal numbering of the mesh on which this field is based.
         element scalar_field {
            attribute rank { "0" },
            attribute name { "UniversalNumber" },
            (
               element diagnostic {
                  legacy_internal_algorithm,
                  mesh_choice,
                  diagnostic_scalar_field
               }|
               element aliased {
                  generic_aliased_field
               }
            )
         }|
         ## Output the processors which own the nodes of the mesh on which this field is based.
         element scalar_field {
            attribute rank { "0" },
            attribute name { "NodeOwner" },
            (
               element diagnostic {
                  legacy_internal_algorithm,
                  mesh_choice,
                  diagnostic_scalar_field
               }|
               element aliased {
                  generic_aliased_field
               }
            )
         }|
         ## An estimate of the edge wieghts whilst adapting using Zoltan
         ## Note: you *must* turn on inteprolation otherwise this field
         ## will be emptied by an adapt.
         element scalar_field {
            attribute rank { "0" },
            attribute name { "MaxEdgeWeightOnNodes" },
            (
               element diagnostic {
                  internal_algorithm,
                  velocity_mesh_choice,
                  diagnostic_scalar_field
               }|
               element aliased {
                  generic_aliased_field
               }
            )
         }|

         ## SumVelocityDivergence
         ##
         ## Diagnostic field used in multiphase simulations.
         ## Sums up the divergence of each phase's apparent velocity, i.e. \sum{ div(vfrac*u) }
         element scalar_field {
            attribute rank { "0" },
            attribute name { "SumVelocityDivergence" },
            (
               element diagnostic {
                  velocity_mesh_choice,
                  internal_algorithm,
                  element integrate_divergence_by_parts {
                     empty
                  }?,
                  ## Test the divergence operator with the CV dual function space. 
                  ## This is useful if the pressure is solved with a CV discretisation 
                  ## or with a CG but with the continuity tested with the CV dual. 
                  element test_with_cv_dual {
                     comment
                  }?,
                  diagnostic_scalar_field_no_adapt,
                  element solver {
                     linear_solver_options_sym
                  }
               }
            )
         }|
         
         ## CompressibleContinuityResidual
         ##
         ## Computes the residual of the continuity equation used in compressible multiphase flow simulations
         ## i.e. vfrac_c*d(rho_c)/dt + div(rho_c*vfrac_c*u_c) + \sum_i{ rho_c*div(vfrac_i*u_i) }
         ## where _c and _i denote the compressible and incompressible phases respectively.
         element scalar_field {
            attribute rank { "0" },
            attribute name { "CompressibleContinuityResidual" },
            (
               element diagnostic {
                  velocity_mesh_choice,
                  internal_algorithm,
                  diagnostic_scalar_field_no_adapt,
                  element solver {
                     linear_solver_options_sym
                  }
               }
            )
         }    

# Insert new diagnostic scalar fields here using the template:
#        element scalar_field {
#            attribute rank { "0" },
#            attribute name { "NewFieldName" },
#            (
#               element diagnostic {
#                  internal_algorithm,
#                  velocity_mesh_choice,
#                  diagnostic_scalar_field
#               }|
#               element aliased {
#                  generic_aliased_field
#               }
#            )
#        }
      )
   )

# This is the choice of additional vector field to be solved for
vector_field_choice =
   (
# The first is a generic field, which may be used for any user-defined field
# that FLUIDITY knows nothing about, or a generic diagnostic
# Prognostic vector fields are not possible (other than velocity and those known fields below).
      (
         ## Generic field variable (vector)
         element vector_field {
            attribute rank { "1" },
            attribute name { xsd:string },
            ## Field type
            (
               element prescribed {
                  mesh_choice,
                  prescribed_vector_field
               }|
               element aliased {
                  generic_aliased_field
               }|
               element diagnostic {
                  vector_diagnostic_algorithms,
                  velocity_mesh_choice,
                  diagnostic_vector_field
               }
            )
         }|
#
# -- List of fields that are primarily prognostic,
#    but can be aliased.
# -- The list is in order of most frequently used.
#
         ## Prescribed vector fields below this
         element ___Prognostic_fields_below___ {
            empty
         }|
         ## As HydrostaticPressure, but solves for the gradient of the pressure
         ## associated with buoyancy. Requires a discontinuous mesh.
         element vector_field {
            attribute rank { "0" },
            attribute name { "HydrostaticPressureGradient" },
            (
               element prognostic {
                  mesh_choice,
                  prognostic_hydrostatic_pressure_gradient_field
               }
            )
         }|
#
# -- List of fields that are primarily prescribed,
#    but can be aliased.
# -- The list is in order of most frequently used.
#
         ## Prescribed vector fields below this
         element ___Prescribed_fields_below___ {
            empty
         }|

         ## MaterialVelocity field.  Used to impose a velocity on a material
         ## in combination with the imposed_material_velocity_absorption_algorithm
         ## for VelocityAbsorption and imposed_material_velocity_source_algorithm 
         ## for VelocitySource.
         element vector_field {
            attribute rank { "1" },
            attribute name { "MaterialVelocity" },
            (
               element prescribed {
                  mesh_choice,
                  prescribed_vector_field
               }|
               element aliased {
                  generic_aliased_field
               }
            )
         }|
#
# Insert new prescribed vector fields here using the template:
#        element vector_field {
#            attribute rank { "1" },
#            attribute name { "NewFieldName" },
#            (
#               element prescribed {
#                  mesh_choice,
#                  prescribed_vector_field
#               }|
#               element aliased {
#                  generic_aliased_field
#               }
#            )
#        }
#
# -- Last is a list of fields that are primarily diagnostic,
#    but can be aliased. An example is Tidal Range.
# -- The list is in order of most frequently used.
#
         ## Diagnostic vector fields below this
         element ___Diagnostic_Fields_Below___ {
            empty
         }|

         ## Gradient of a scalar field evaluated using the C gradient
         ## matrix constructed using finite elements.
         ## Field must be in this material_phase.
         element vector_field {
            attribute rank { "1" },
            attribute name { "FiniteElementGradient" },
            (
               element diagnostic {
                  internal_algorithm,
                  attribute field_name { string },
                  mesh_choice,
                  element integrate_gradient_by_parts {
                     empty
                  }?,
                  diagnostic_gradient_vector_field
               }|
               element aliased {
                  generic_aliased_field
               }
            )
         }|

         ## Gradient of a scalar field evaluated using the transpose
         ## of the C^T divergence matrix constructed using finite
         ## elements.
         ## Field must be in this material_phase.
         element vector_field {
            attribute rank { "1" },
            attribute name { "FiniteElementDivergenceTransposed" },
            (
               element diagnostic {
                  legacy_internal_algorithm,
                  attribute field_name { string },
                  mesh_choice,
                  element integrate_divergence_by_parts {
                     empty
                  }?,
                  diagnostic_gradient_vector_field
               }|
               element aliased {
                  generic_aliased_field
               }
            )
         }|

         ## Foam Velocity field. 
         ## Required for simulations of foam flow and liquid drainage in foams. 
         ## If diagnostic, a FoamVelocityPotential field is required, 
         ## and the Foam Velocity is obtained by taking its gradient.
         element vector_field {
            attribute rank { "1" },
            attribute name { "FoamVelocity" },
            (
               element prescribed {
                  velocity_mesh_choice,
                  prescribed_vector_field_no_adapt
               }|
               element diagnostic {
                  internal_algorithm,
                  mesh_choice,
                  element solver {
                     linear_solver_options_sym
                  },
                  diagnostic_vector_field
               }|
               element aliased {
                  generic_aliased_field
               }
            )
         }|

         ## Foam Liquid Content times Velocity field.
         ## Its surface integral gives the liquid 
         ## volumetric flow in the flowing foam 
         element vector_field {
            attribute rank { "1" },
            attribute name { "FoamLiquidContentVelocity" },
            (
               element diagnostic {
                  internal_algorithm,
                  velocity_mesh_choice,
                  diagnostic_vector_field
               }     
            )
         }|
         
         ## Relative vorticity field - curl of the velocity field
         element vector_field {
            attribute rank { "1" },
            attribute name { "Vorticity" },
            (
               element diagnostic {
                  vorticity_algorithm,
                  velocity_mesh_choice,
                  diagnostic_vector_field
               }|
               element aliased {
                  generic_aliased_field
               }
            )
         }|  

         ## Planetary vorticity
         ##
         ## Limitations:
         ##  - Requires geometry dimension of 3.
         element vector_field {
            attribute rank { "1" },
            attribute name { "PlanetaryVorticity" },
            (
               element diagnostic {
                  internal_algorithm,
                  velocity_mesh_choice,
                  diagnostic_vector_field
               }|
               element aliased {
                  generic_aliased_field
               }
            )
         }|
         ## Absolute vorticity:
         ##
         ##   f + curl u
         ##
         ## Limitations:
         ##  - Requires a geometry dimension of 3.
         element vector_field {
            attribute rank { "1" },
            attribute name { "AbsoluteVorticity" },
            attribute depends { "Velocity" },
            (
               element diagnostic {
                  internal_algorithm,
                  velocity_mesh_choice,
                  diagnostic_vector_field
               }|
               element aliased {
                  generic_aliased_field
               }
            )
         }|
         
         ## Gradient of a scalar field evaluated using the transpose
         ## of the C^T matrix constructed using control volumes.
         ## Field must be in this material_phase.
         element vector_field {
            attribute rank { "1" },
            attribute name { "ControlVolumeDivergenceTransposed" },
            (
               element diagnostic {
                  internal_algorithm,
                  attribute field_name { string },
                  velocity_mesh_choice,
                  diagnostic_cv_gradient_vector_field
               }|
               element aliased {
                  generic_aliased_field
               }
            )
         }|
         ## Solid Velocity field.  Used to generate the momentum source 
         element vector_field {
            attribute rank { "1" },
            attribute name { "SolidVelocity" },
            (
               element diagnostic {
                  internal_algorithm,
                  mesh_choice,
                  diagnostic_vector_field
               }
            )
         }|
         ## Same as Solid Velocity field but it is on the Particle mesh.
         ## It is used to map the velocities coming from an external program like
         ## FEMDEM or DEM to the fluid mesh. 
         element vector_field {
            attribute rank { "1" },
            attribute name { "ParticleVector" },
            (
               element diagnostic {
                  internal_algorithm,
                  mesh_choice,
                  diagnostic_vector_field
               }
            )
         }|
         ## Same as Solid Velocity field but it is on the Particle mesh.
         ## It is used to map the velocities coming from an external program like
         ## FEMDEM or DEM to the fluid mesh. 
         element vector_field {
            attribute rank { "1" },
            attribute name { "ParticleForce" },
            (
               element diagnostic {
                  internal_algorithm,
                  mesh_choice,
                  diagnostic_vector_field
               }
            )
         }|

         ## Same as Solid Velocity field but it is on the Particle mesh.
         ## It is used to map the velocities coming from an external program like
         ## FEMDEM or DEM to the fluid mesh. 
         element vector_field {
            attribute rank { "1" },
            attribute name { "SolidForce" },
            (
               element diagnostic {
                  internal_algorithm,
                  velocity_mesh_choice,
                  diagnostic_vector_field
               }
            )
         }|
         element vector_field {
            attribute rank { "1" },
            attribute name { "VelocityPlotForSolids" },
            (
               element diagnostic {
                  internal_algorithm,
                  velocity_mesh_choice,
                  diagnostic_vector_field
               }
            )
         }|
         ## Same as Solid Velocity field but it is on the Particle mesh.
         ## It is used to map the velocities coming from an external program like
         ## FEMDEM or DEM to the fluid mesh. 
         element vector_field {
            attribute rank { "1" },
            attribute name { "FunctionalGradient" },
            (
               element diagnostic {
                  internal_algorithm,
                  velocity_mesh_choice,
                  diagnostic_vector_field
               }
            )
         }|
         ## LinearMomentum field.
         ##  p = \rho*u 
         ## (where p is the linear momentum, \rho the density and u the velocity)
         element vector_field {
             attribute rank { "1" },
             attribute name { "LinearMomentum" },
             (
                element diagnostic {
                   internal_algorithm,
                   velocity_mesh_choice,
                   diagnostic_vector_field
                }|
                element aliased {
                   generic_aliased_field
                }
             )
         }|

         ## Absolute Difference between two vector fields.
         ##
         ## Both fields must be in this material_phase.
         ## Assumes both fields are on the same mesh as the AbsoluteDifference field.
         element vector_field {
            attribute rank { "1" },
            attribute name { "AbsoluteDifference" },
            (
               element diagnostic {
                  internal_algorithm,
                  attribute field_name_a { string },
                  attribute field_name_b { string },
                  mesh_choice,
                  diagnostic_vector_field,
                  ## Evaluate the absolute difference once the average difference has been removed?
                  element relative_to_average {
                    empty
                  }?
               }|
               element aliased {
                  generic_aliased_field
               }
            )
         }|

         ## Absolute Difference between two vector fields.
         ##
         ## Both fields must be in this material_phase.
         ## Assumes both fields are on the same mesh as the AbsoluteDifference field.
         element vector_field {
            attribute rank { "1" },
            attribute name { "VectorAbsoluteDifference" },
            (
               element diagnostic {
                  internal_algorithm,
                  attribute field_name_a { string },
                  attribute field_name_b { string },
                  mesh_choice,
                  diagnostic_vector_field,
                  ## Evaluate the absolute difference once the average difference has been removed?
                  element relative_to_average {
                    empty
                  }?
               }|
               element aliased {
                  generic_aliased_field
               }
            )
         }|
         
         ## Bed Shear Stress
         ## 
         ## This diagnostic vector field is only calculated over surface elements/nodes, 
         ## interior nodes will have zero value.
         element vector_field {
             attribute rank { "1" },
             attribute name { "BedShearStress" },
             (
                element diagnostic {
                   internal_algorithm,
                   velocity_mesh_choice,
                   diagnostic_vector_field_bed_shear_stress
                }|
                element prescribed {
                   velocity_mesh_choice,
                   prescribed_vector_field_no_adapt
                }|
                element aliased {
                   generic_aliased_field
                }
             )
         }|
         ## Max Bed Shear Stress.
         ##
         ## Note that you need BedShearStress turned on for this to work.
         element vector_field {
             attribute rank { "1" },
             attribute name { "MaxBedShearStress" },
             (
                element diagnostic {
                   internal_algorithm,
                   velocity_mesh_choice
                   #diagnostic_vector_field_max_bed_shear_stress
                }|
                element aliased {
                   generic_aliased_field
                }
             ),
            ## This is the time after which the max operator is
            ## applied to the bed shear stress.
            element spin_up_time {
               real
            }
         }|

         ## Coordinate field remapped to the mesh of your choice.
         element vector_field {
             attribute rank { "1" },
             attribute name { "DiagnosticCoordinate" },
             (
                element diagnostic {
                   internal_algorithm,
                   mesh_choice,
                   diagnostic_vector_field
                }|
                element aliased {
                   generic_aliased_field
                }
             )
         }|
         ## Galerkin projection of one field onto another mesh.
         ##
         ## The field must be in this material_phase.
         ## 
         ## NOTE: you need the solver options if the mesh
         ## of this field is continuous.
         element vector_field {
            attribute rank { "1" },
            attribute name { "GalerkinProjection" },
            (
               element diagnostic {
                  legacy_internal_algorithm,
                  element source_field_name { string },
                  mesh_choice,
                  ## Lump the mass matrix of the galerkin projection
                  ## less accurate but faster and might give smoother result.                  
                  element lump_mass {
                     empty
                  }?,                  
                  element solver {
                  linear_solver_options_sym
                  }?,
                  diagnostic_vector_field
               }|
               element aliased {
                  generic_aliased_field
               }
            )
         }|
         ## Computes the buoyancy term
         element vector_field {
            attribute rank { "1" },
            attribute name { "Buoyancy" },
            (
               element diagnostic {
                  buoyancy_algorithm,
                  velocity_mesh_choice,
                  diagnostic_vector_field
               }
            )
         }|
         ## Projects the Coriolis term onto the mesh of this diagnostic field.
         ## Note that multiple projection methods are available (under the
         ## algorithm option).
         element vector_field {
            attribute rank { "1" },
            attribute name { "Coriolis" },
            (
               element diagnostic {
                  coriolis_algorithm,
                  velocity_mesh_choice,
                  diagnostic_vector_field
               }
            )
         }

# Insert new diagnostic vector field here using the template:
#        element vector_field {
#            attribute rank { "1" },
#            attribute name { "NewFieldName" },
#            (
#               element diagnostic {
#                  internal_algorithm,
#                  mesh_choice,
#                  diagnostic_vector_field
#               }|
#               element aliased {
#                  generic_aliased_field
#               }
#            )
#        }
      )
   )  

# This is the choice of additional tensor fields
tensor_field_choice =
   (
# The first is a generic field, which may be used for any user-defined field
# that FLUIDITY knows nothing about, or a generic diagnostic
# Prognostic tensor fields are not possible.
      (
         ## Generic field variable (tensor)
         element tensor_field {
            attribute rank { "2" },
            attribute name { xsd:string },
            ## Field type
            (
               element prescribed {
                  mesh_choice,
                  prescribed_tensor_field
               }|
               element aliased {
                  generic_aliased_field
               }|
               element diagnostic {
                  tensor_diagnostic_algorithms,
                  velocity_mesh_choice,
                  diagnostic_tensor_field
               }
            )
         }|
#
# -- Second is a list of tensor fields that are primarily prescribed,
#    but can be aliased.
# -- The list is in order of most frequently used.
#
         ## Prescribed scalar fields below this
         element ___Prescribed_fields_below___ {
            empty
         }|

         ## MaterialViscosity field:
         ##
         ## Field for the viscosity of this material.
         ## Required if using a diagnostic bulk viscosity
         ## in a multimaterial simulation.
         element tensor_field {
            attribute rank { "2" },
            attribute name { "MaterialViscosity" },
            (
               element prescribed {
                  mesh_choice,
                  prescribed_tensor_field
               }|
               element diagnostic {
                  mesh_choice,
                  tensor_python_diagnostic_algorithm,
                  diagnostic_tensor_field
               }|
               element aliased {
                  generic_aliased_field
               }
            )
         }|

#
# Insert new prescribed tensor fields here using the template:
#        element tensor_field {
#            attribute rank { "2" },
#            attribute name { "NewFieldName" },
#            (
#               element prescribed {
#                  mesh_choice,
#                  prescribed_tensor_field
#               }|
#               element aliased {
#                  generic_aliased_field
#               }
#            )
#        }|
#
# -- Last is a list of fields that are primarily diagnostic,
#    but can be aliased.
# -- The list is in order of most frequently used.
#
         ## Diagnostic tensor fields below this
         element ___Diagnostic_Fields_Below___ {
            empty
         }

# Insert new diagnostic tensor field here using the template:
#        element tensor_field {
#            attribute name { "NewFieldName" },
#            (
#               element diagnostic {
#                  internal_algorithm,
#                  mesh_choice,
#                  diagnostic_tensor_field
#               }|
#               element aliased {
#                  generic_aliased_field
#               }
#            )
#        }
      )
   )

#Select the type of dynamic control to be used
#Note: DEM and FEMDEM require the respective libraries
#to be compiled.
input_solid_dynamics_choice =         
   (
      ## Obtain values from point and radius file.
      ##
      ## First line of file is free to use (for comments)
      ## Second line must contain the number of particles
      ## Third and fourth line are again for comments. 
      ## Following lines include 10 columns, corresponding to 
      ## the particle's x, y, and z positions, followed by the radius, then
      ## velocities in x, y, and z directions, followed by angular velocities
      ## in the x, y, and z directions.
      element dynamic_type {
         attribute name {"from_input_file"},
         attribute file_name {xsd:string}
      }|
      ## Two python scripts must be provided. The script is cycled over each particle.
      ## One script for particle position (output is tuple of position coords)
      ## Second script is for particle radius (output is tuple of position coords)
      ## Third script is for particle translational velocity.
      ## Fourth script is for particle angular velocity. (Note: particles 
      ## have a no slip boundary condition at the surface, so this angular velocity
      ## WILL matter to the flow.)
      ## Python functions should be of the form:
      ##  def val(X, t):
      ##    Function code
      ##    return # Return value
      ## where X is a tuple of length geometry dimension.
      ##    X[0] contains the number of the particle (in real format)
      element dynamic_type {
         attribute name {"python_script"}
      }|
      element dynamic_type {
         attribute name {"use_simple_dynamics"},
         element set_bottom{real},
         element set_xmin{real},
         element set_ymin{real},
         element set_zmin{real},
         element set_xmax{real},
         element set_ymax{real},
         element set_zmax{real}
      }|
      ## Using y3D to model dynamics. Filename of input file for y3D must
      ## be specified.
      element dynamic_type {
         attribute name {"use_y3D"},
         attribute file_name {xsd:string}
      }|
      ## Using femdem 2D to model dynamics. Filename of input file must
      ## be specified.
      element dynamic_type {
         attribute name {"use_2Dfemdem"},
         attribute file_name {xsd:string}
      }|
      ## Using femdem 3D to model dynamics. Filename of input file must
      ## be specified.
      element dynamic_type {
         attribute name {"use_3Dfemdem"},
         attribute file_name {xsd:string},
         element quad2lin {
            attribute file_name {xsd:string}
         }
      }         
   )

cap_option =
   (
      ## Cap the min and max values of this field when using
      ## it as a volume fraction to work out bulk material
      ## properties.
      ## No capping used if not selected.
      element cap_values {
         ## Set the upper bound on the field.
         ## Defaults to huge(0.0)*epsilon(0.0) if not set.
         element upper_cap {
            real
         }?,
         ## Set the lower bound on the field.
         ## Defaults to -huge(0.0)*epsilon(0.0) if not set.
         element lower_cap {
            real
         }?
      }
   )

surface_tension_option =
   (
      element surface_tension {
        ## Surface tension coefficient
        element surface_tension_coefficient {
          real
        },
        ## The equilibrium contact angle (in radians) with the boundaries identified by the surface ids
        element equilibrium_contact_angle {
          real,
          ## Surface ids:
          element surface_ids {
              integer_vector
          }
        }?
      }
   )

limiter_options =
  (
      (
        ## Limit the face value to satisfy a boundedness criterion.
        element limit_face_value{
          (
            sweby_limiter|
            ultimate_limiter
          )
        }|
        ## Do not limit the face value
        element do_not_limit_face_value{
          empty
        }
      )
  )

# cv limiter options that 
# have NO reliance on any CFL field. 
limiter_options_excluding_cfl =
  (
      (
        ## Limit the face value to satisfy a boundedness criterion.
        element limit_face_value{
          (
            sweby_limiter
          )
        }|
        ## Do not limit the face value
        element do_not_limit_face_value{
          empty
        }
      )
  )

sweby_limiter = 
  ## See "High-Resolution Schemes Using Flux Limiters for
  ## Hyperbolic Conservation-Laws", P. K. Sweby, 1984, Siam
  ## Journal on Numerical Analysis, 21, 995-1011
  element limiter {
    attribute name {"Sweby"},
    slope_options?,
    upwind_value_options?
  }

ultimate_limiter =
  ## See "The Ultimate Conservative Difference Scheme Applied
  ## to Unsteady One-Dimensional Advection", B. P. Leonard,
  ## 1991, Computer Methods in Applied Mechanics and
  ## Engineering, 88, 17-74
  element limiter {
    attribute name {"Ultimate"},
    field_based_cfl_number_options,
    upwind_value_options?
  }

slope_options =
   (
      ## Control the upper and lower slopes of the NVD limiter
      element slopes {
         ## Defaults to Sweby, 1984 limiter (= 1.0) if unselected
         element lower {
            real
         }?,
         ## Defaults to Sweby, 1984 limiter (= 2.0) if unselected
         element upper {
            real
         }?
      }
   )

upwind_value_options =
   (
      (
         ## Select the method to be used for calculating the upwind value.
         ## If not selected will default to project_upwind_value_from_point for
         ## simplex element meshes and to a locally_bound_upwind_value for cube
         ## element meshes.
         ##
         ## This method projects the upwind value from a point in the element just
         ## upwind of the node pair straddling the face.  It is otherwise known as 
         ## anisotropic limiting.
         ## This is only available on simplex meshes as it involes a search around
         ## the donor node to find the upwind element.
         element project_upwind_value_from_point {
            ## When the donor node is on a domain boundary reflect the projection
            ## back into the mesh.
            element reflect_off_domain_boundaries {
               empty
            }?,
            ## Constrain the projected value to be between the min and max of the
            ## element values which it was found from.
            element bound_projected_value_locally {
               empty
            }?,
            ## Store the locations of the elements where the upwind values
            ## are projected from for each node pair.
            ## This inserts an integer csr matrix into state so is memory expensive but
            ## saves a significant amount of time (searching around the neighbouring elements).
            ## This is unsafe for moving meshes but should be ok for adaptive meshes.
            element store_upwind_elements {
               ## Store the quadrature locations within the elements
               ## where the upwind values
               ## are projected from for each node pair.
               ## This inserts a real block csr matrix into state so is even more memory
               ## expensive than just storing the upwind elements and
               ## only saves a comparitively
               ## marginal amount of time (as actually searching the
               ## neighbouring elements is the
               ## slowest bit, finding the quadrature is relatively easy).
               element store_upwind_quadrature {
                  empty
               }?
            }?
         }|
         ## Select the method to be used for calculating the upwind value.
         ## If not selected will default to project_upwind_value_from_point for
         ## simplex element meshes and to a locally_bound_upwind_value for cube
         ## element meshes.
         ##
         ## Projects the value of the advected variable from the downwind or donor node
         ## using the interpolated gradient at the donor node in the
         ## direction of the vector
         ## connecting the node pair straddling the face.
         ## This is available on all meshes (except if bounding the values).
         element project_upwind_value_from_gradient {
            (
               ## Select which node to project from:
               ## Project from the downwind node (Jasak et al., 1999) so that:
               ## upwind_value = downwind_value - 2*gradient.vector
               element project_from_downwind_value {
                  comment
               }|
               ## Select which node to project from:
               ## Project from the donor node so that:
               ## upwind_value = donor_value - gradient.vector
               element project_from_donor_value {
                  comment
               }
            ),
            ## When the donor node is on a domain boundary reflect the projection
            ## back into the mesh.
            element reflect_off_domain_boundaries {
               empty
            }?,
            ## Constrain the projected value to be between the min and max of the
            ## element values which surround it.
            ## This is only available on simplex meshes as it involes a search around
            ## the donor node to find the upwind element.
            element bound_projected_value_locally {
               ## Store the locations of the elements closest to the project value.
               ## This inserts an integer csr matrix into state so is
               ## memory expensive but
               ## saves a significant amount of time (searching around
               ## the neighbouring elements).
               ## This is unsafe for moving meshes but should be ok for adaptive meshes.
               element store_upwind_elements {
                  comment
               }?
            }?
         }|
         ## Select the method to be used for calculating the upwind value.
         ## If not selected will default to project_upwind_value_from_point for
         ## simplex element meshes and to a locally_bound_upwind_value for cube
         ## element meshes.
         ##
         ## Chooses an upwind value by selecting the maximum or minimum of the neighbouring
         ## nodes depending on the local slope of the donor and downwind values.
         ## Otherwise known as isotropic limiting.
         ## This is available on all meshes except periodic domains.
         element locally_bound_upwind_value {
            empty
         }|
         ## Select the method to be used for calculating the upwind value.
         ## If not selected will default to project_upwind_value_from_point for
         ## simplex element meshes and to a locally_bound_upwind_value for cube
         ## element meshes.
         ##
         ## Chooses an upwind value by selecting the value at the node most directy
         ## upwind from the vector connecting the donor and downwind nodes.
         ## This is available on all meshes.
         element pseudo_structured_upwind_value {
            empty
         }
      )
   )

field_based_cfl_number_options =
   (
      (
         ## Select the Courant Number definition to be used.
         ##
         ## This uses the control volume definition of the CFL Number.
         element courant_number {
            attribute name { "ControlVolumeCFLNumber" },
            empty
         }|
         ## ***UNDER TESTING***
         ##
         ## Select the Courant Number definition to be used.
         ##
         ## This uses the control volume definition of the CFL Number.
         element courant_number {
            attribute name { "CVMaterialDensityCFLNumber" },
            empty
         }|
         ## Select the Courant Number definition to be used.
         ##
         ## This uses the finite element approximation of the CFL Number.
         element courant_number {
            attribute name { "CFLNumber" },
            empty
         }|
         ## Select the Courant Number definition to be used.
         ##
         ## This uses the control volume approximation of the CFL Number 
         ## and the interstitial velocity for porous media flow.
         element courant_number {
            attribute name { "InterstitialVelocityCVCourantNumber" },
            porosity_include_cv_cfl
         }|
         ## Select the Courant Number definition to be used.
         ##
         ## This uses the CG finite element approximation of the CFL Number 
         ## and the interstitial velocity for porous media flow.
         element courant_number {
            attribute name { "InterstitialVelocityCGCourantNumber" },
            porosity_include_cv_cfl
         }|
         ## Select the Courant Number definition to be used.
         element courant_number {
            attribute name { string },
            empty
         }
      )
   )

dg_field_based_cfl_number_options =
   (
      (
         ## IF NOT SELECTED THEN THE DEFAULT DG_CourantNumber IS USED.
         ## 
         ## Select the Courant Number definition to be used.
         ## 
         ## This uses the DG finite element approximation of the CFL Number.
         element courant_number {
            attribute name { "DG_CourantNumber" },
            empty
         }|
         ## IF NOT SELECTED THEN THE DEFAULT DG_CourantNumber IS USED.
         ## 
         ## Select the Courant Number definition to be used.
         ## 
         ## This uses the DG finite element approximation of the CFL Number 
         ## and the interstitial velocity for porous media flow.
         element courant_number {
            attribute name { "InterstitialVelocityDGCourantNumber" },
            porosity_include_cv_cfl
         }|
         ## IF NOT SELECTED THEN THE DEFAULT DG_CourantNumber IS USED.
         ## 
         ## Select the Courant Number definition to be used.
         element courant_number {
            attribute name { string },
            empty
         }
      )?
   )

cv_face_cfl_number_options =
   (
      (
         ## Select the Courant Number definition to be used in the slope of
         ## the NVD diagram upper bound.
         ## This uses the control volume definition of the CFL Number.
         element courant_number {
            attribute name { "ControlVolumeCFLNumber" },
            empty
         }|
         ## ***UNDER TESTING***
         ##
         ## Select the Courant Number definition to be used in the slope of
         ## the NVD diagram upper bound.
         ## This uses a control volume definition of the CFL Number
         ## that incorporates the MaterialDensity.
         ## Requires a MaterialDensity field in this material_phase!
         element courant_number {
            attribute name { "CVMaterialDensityCFLNumber" },
            empty
         }|
         ## ***UNDER TESTING***
         ##
         ## Select the Courant Number definition to be used in the slope of
         ## the NVD diagram upper bound.
         ## This uses the finite element approximation of the CFL Number.
         element courant_number {
            attribute name { "CFLNumber" },
            empty
         }|
         ## Select the Courant Number definition to be used in the slope of
         ## the NVD diagram upper bound.
         ## This uses a control volume definition of the CFL Number
         ## and the interstitial velocity for porous media flow.
         element courant_number {
            attribute name { "InterstitialVelocityCVCourantNumber" },
            porosity_include_cv_cfl
         }|
         ## ***UNDER TESTING***
         ##
         ## Select the Courant Number definition to be used in the slope of
         ## the NVD diagram upper bound.
         element courant_number {
            attribute name { string },
            empty
         }
      )
   )

timestep_cfl_number_options =
   (
      (
         ## Select the Courant Number definition to be used for adaptive timestepping.
         ## This uses the finite element approximation of the CFL Number.
         element courant_number {
            attribute name { "CFLNumber" },
              ## Select the mesh on which you wish to evaluate the CFLNumber.
              velocity_mesh_choice
         }|
         ## Select the Courant Number definition to be used for adaptive timestepping.
         ## This uses the control volume definition of the CFL Number.
         element courant_number {
            attribute name { "ControlVolumeCFLNumber" },
              ## Select the mesh on which you wish to evaluate the ControlVolumeCFLNumber.
              velocity_mesh_choice
         }|
         ## Select the Courant Number definition to be used for adaptive timestepping.
         ## This uses the CG finite element approximation of the CFL Number 
         ## and the interstitial velocity for porous media flow.
         element courant_number {
            attribute name { "InterstitialVelocityCGCourantNumber" },
            velocity_mesh_choice,
            porosity_include_dg_and_cg_cfl
         }|
         ## Select the Courant Number definition to be used for adaptive timestepping.
         ## This uses the control volume approximation of the CFL Number 
         ## and the interstitial velocity for porous media flow.         
         element courant_number {
            attribute name { "InterstitialVelocityCVCourantNumber" },
            velocity_mesh_choice,
            porosity_include_cv_cfl
         }
      )
   )

mixing_stats =
   (
      ## Enable to include in the .stat file the fractions of the
      ## scalar field contained in
      ## bins specified by the user. This allows mixing of the field to be quantified.
      ## Replaces and expands upon the old heaviside.dat file
      element include_mixing_stats{
         attribute name { xsd:string },
         (
            ## Select whether to evaluate the volume fraction over the finite element
            ## (continuous galerkin) or within the control volume (control_volumes).
            ##
            ## NOTE: continuous_galerkin only works with linear tets
            ##
            ## NOTE: continuous_galerkin is not fully validated yet
            element continuous_galerkin {
               ## if select normalise the volume fractions will be
               ## divided by the total volume of the domain
               element normalise {
                  empty
               }?
            }|
            ## Select whether to evaluate the volume fraction over the finite element
            ## (continuous galerkin) or within the control volume (control_volumes).
            element control_volumes {
               ## if select normalise the volume fractions will be divided by the total volume of the domain  
               element normalise {
                  empty
               }?
            }
         ),
         ## The values of the bounds of the bins 
         ## e.g. the values -1.5 0.0 1.5 2.0 will return 4 bins 
         ## and the fraction of the field in each bin with,
         ## -1.5<=field<0.0, 0.0<=field<1.5, 1.5<=field<2.0, 2.0<=field, 
         ## will be calculated.  
         element mixing_bin_bounds { 
            (
                 ## list of bin bounds
                 element constant { 
                     real_vector
                 }|
                 ## Python function prescribing bin bounds. Functions should be of the form:
                 ##
                 ##  def val(t):
                 ##     # Function code
                 ##     return # Return value that should be an array of reals
                 ##
                 ## 
                 element python {
                     python_code
                   }
              )
         },
         ## Define the tolerance beneath the specified bins that should be included.
         ## Defaults to zero at machine tolerance (epsilon(0.0)) if not selected.
         element tolerance {
            real
         }?
      }
   )

cv_stats =
   (
      ## Include statistics evaluated on the control volume mesh.
      element include_cv_stats {
         empty
      }
   )

# Options for inclusion of calculations of surface integrals in the .stat file   
surface_integral_stats_base.surface_integral =
   (
      attribute name { xsd:string },
      ## Surface IDs defining the surface over which to integrate. If disabled, integrates over the whole surface.
      element surface_ids {
         integer_vector
      }?,
      ## Enable to normalise the integral by dividing by the surface area
      element normalise {
         comment
      }?
   )
surface_integral_stats_scalar =
   (
      ## Surface integral calculations. The following integral types are available:
      ##  value: Integrates the field
      ##  gradient_normal: Integrates the normal component of the gradient of the field
      element surface_integral {
         surface_integral_stats_scalar.surface_integral
      }
   )
surface_integral_stats_scalar.surface_integral = surface_integral_stats_base.surface_integral
surface_integral_stats_scalar.surface_integral &=
   (
      attribute type { "value" | "gradient_normal" }
   )
surface_integral_stats_vector =
   (
      ## Surface integral calculations. The following integral types are available:
      ##  normal: Integrates the normal component of the field
      element surface_integral {
         surface_integral_stats_vector.surface_integral
      }
   )
surface_integral_stats_vector.surface_integral = surface_integral_stats_base.surface_integral
surface_integral_stats_vector.surface_integral &=
   (
      attribute type { "normal" }
   )


forcing =
  (
    ## Force the boundary conditions of various fields in ocean simulations
    element ocean_forcing{
        element iceshelf_meltrate{
           ## The type of parameterisation 
           element Holland08{
           ## Specific heat capacity of water [Jkg^{-1}]. Default value 3974.
           element c0 {real},  
           ## Specific heat capacity of ice [Jkg^{-1}] Default value 2009.
           element cI {real},
           ## Transfer of heat and salt through the boundary layer [Jkg^{-1}]. Default value 3.35e5
           element L {real},
           ## Temperature of ice [C]. Default value -25, pretty cold 
           element TI {real},
           ## Tb=aSb+b+cB, See equation (4) of Holland08. Default value -0.0573C. 
           element a {real},
           ## Tb=aSb+b+cB, See equation (4) of Holland08. Default value 0.0832C. 
           element b {real},
           ## Drag coefficient, 1.5e-3, see Holland and Jenkins's(1999) Cd. 
           element Cd {real},
           ## Surface ID for the ice
           element melt_surfaceID {integer_vector}?,
           ## Distance for the far field
           element melt_LayerLength {real},
           ## Meltrate, calculated from the three equations.
           element scalar_field {
                     attribute rank { "0" },
                     attribute name { "MeltRate" },
                     (
                       element diagnostic {
                        internal_algorithm,
                        velocity_mesh_choice,
                        diagnostic_scalar_field
                        }
                     )
           }?,
           ## Temperature of the ice-ocean interface, calculated from the three equations.
           element scalar_field {
                     attribute rank { "0" },
                     attribute name { "Tb" },
                     (
                       element diagnostic {
                        internal_algorithm,
                        velocity_mesh_choice,
                        diagnostic_scalar_field
                        }
                     )
           }?,
           ## Salinity of the ice-ocean interface, calculated from the three equations.
           element scalar_field {
                     attribute rank { "0" },
                     attribute name { "Sb" },
                     (
                       element diagnostic {
                        internal_algorithm,
                        velocity_mesh_choice,
                        diagnostic_scalar_field
                        }
                     )
           }?,
           ## Heat flux at the ice-ocean interface.
           element scalar_field {
                     attribute rank { "0" },
                     attribute name { "Heat_flux" },
                     (
                       element diagnostic {
                        internal_algorithm,
                        velocity_mesh_choice,
                        diagnostic_scalar_field
                        }
                     )
           }?,
           ## Salt flux at the ice-ocean interface.
           element scalar_field {
                     attribute rank { "0" },
                     attribute name { "Salt_flux" },
                     (
                       element diagnostic {
                        internal_algorithm,
                        velocity_mesh_choice,
                        diagnostic_scalar_field
                        }
                     )
           }?,
           ## Temperature of the far field, which is "melt_LayerLength" away from the ice. 
           ## This variable feeds into the three equations. 
           element scalar_field {
                     attribute rank { "0" },
                     attribute name { "Tloc" },
                     (
                       element diagnostic {
                        internal_algorithm,
                        velocity_mesh_choice,
                        diagnostic_scalar_field
                        }
                     )
           }?,
           ## Salinity of the far field, which is "melt_LayerLength" away from the ice.
           ## This variable feeds into the three equations. 
           element scalar_field {
                     attribute rank { "0" },
                     attribute name { "Sloc" },
                     (
                       element diagnostic {
                        internal_algorithm,
                        velocity_mesh_choice,
                        diagnostic_scalar_field
                        }
                     )
           }?,
           ## Pressure used in the three equations. 
           ## We need to use the pressure at the ice-ocean interface.
           element scalar_field {
                     attribute rank { "0" },
                     attribute name { "Ploc" },
                     (
                       element diagnostic {
                        internal_algorithm,
                        velocity_mesh_choice,
                        diagnostic_scalar_field
                        }
                     )
           }?,
           ## Velocity of the far field, which is "melt_LayerLength" away from the ice.
           ## This variable feeds into the three equations. 
           element vector_field {
                     attribute rank { "0" },
                     attribute name { "Vloc" },
                     (
                       element diagnostic {
                        internal_algorithm,
                        velocity_mesh_choice,
                        diagnostic_vector_field
                        }
                     )
           }?,
           ## Location of your far field, which is "melt_LayerLength" away from the ice.
           ## Location should be perpendicular to the ice-ocean boundary.
           ## melt_LayerLength = ||Location - Location_org||
           element vector_field {
                     attribute rank { "0" },
                     attribute name { "Location" },
                     (
                       element diagnostic {
                        internal_algorithm,
                        velocity_mesh_choice,
                        diagnostic_vector_field
                        }
                     )
           }?,    
           ## Location of your ice-ocean boundary.
           element vector_field {
                     attribute rank { "0" },
                     attribute name { "Location_org" },
                     (
                       element diagnostic {
                        internal_algorithm,
                        velocity_mesh_choice,
                        diagnostic_vector_field
                        }
                     )
           }?, 
            ## Boundary stuff   
           element calculate_boundaries {
                     element string_value {
                     "neumann"|"dirichlet"
                     }
                  }?                       
           }?      
        }?,
        element shelf {
           ## Multiplying factor on equilibrium pressure
           element amplitude {
             real
           }?,
           ## Change sign of depth / perturbation from original eta_0
           element y_sign {
             empty
           }?,
           ## Only calculate the field, don't add to pressure (RHS of Momentum)
           element calculate_only {
             empty
           }?,
           ## DeltaS for constant change over ocean,
           ## or the difference between min and max for a linear variation in S
           element salinity_change_constant {
             real
           }?,
           ## If the ice shelf is not included in the original mesh and a free-surface initial condition is used to generate the shelf, the hydrostatic pressure where the shelf now exists needs to be included
           element add_pressure_from_ice {
             empty
           }?,
           ## If using a linear variation in S, include the associated change in density of the ice shelf
           ## NOT arranged to work with add_pressure_from_ice - TODO
           element include_density_change_of_ice {
             empty
           }?
        }?,
        ## Check this option to use an external data set for the t(0)
        ## and in/out boundary conditions. This sets up NEMO-type forcing.
        element external_data_boundary_conditions {
            ## Path of the file containing the external data set
            element input_file {
                attribute file_name {xsd:string} 
            }
        }?,
        ## Bulk formulae allow the boundary conditions of Temperature, Velocity, Salinty
        ## and photosynthetic radiation to be set using data obtained from
        ## the ERA-40 reanalysis (http://data-portal.ecmwf.int/data/d/era40_daily/)
        element bulk_formulae {
            ## The type of bulk formulae to use. Default is NCAR if no selection is made.
            element bulk_formulae {
                ## Bulk formulae from Large and Yeager (2004)
                ## Large, W. G. & Yeager, S. G. Diurnal to decadal global forcing 
                ## for ocean and sea-ice models: The data sets and flux climatologies. NCAR TR.
                element type {
                    attribute name { "NCAR" },
                    empty
                }|
                ## Bulk formulae from Fairall et al (2003). 
                ## Bulk Parameterization of Air–Sea Fluxes: Updates and 
                ## Verification for the COARE Algorithm Journal of Climate, 2003, 16, 571-591
                element type {
                    attribute name { "COARE" },
                    empty
                }|
                ## Bulk formulae from Kara et al (2005).
                ## Stability-Dependent Exchange Coefficients for Air–Sea Fluxes
                ## Journal of Atmospheric and Oceanic Technology, 2005, 22, 1080-1094
                element type {
                    attribute name { "Kara" },
                    empty
                }
            }?,
            ## The netCDF data file downloaded from ERA-40 reanalysis website
            ## (see above)
            element input_file {
               attribute file_name {xsd:string} 
            },
            element input_file_type {
                ## What kind of file is this? Currently only ERA40 files are supported
                element type {
                    attribute name { "ERA40" },
                    ## The data from ERA40 website included accumulated values (ppt, ro, ssrd, strd).
                    ## If these values have been already ammended to instantaneous values, then switch this
                    ## flag on and the accumulation correction will not be applied.
                    element no_accumulation {
                        empty
                    }?
                }|
                element type {
                    attribute name { "NSEP" },
                    empty
                }|
                element type {
                    attribute name { "ICOM" },
                    empty
                }
            }?,
            ## Adding a latitude and longitude here (specified as two real numbers)
            ## will obtain data from the forcing file at that location. The
            ## mesh is not translated nor is the mesh put on the sphere, instead the
            ## specified lat/long is translated into cartesian coordinates and this is simply
            ## added to the surface mesh node coordinates when fluxes are calculated.
            element position {
                real_vector,
                ## Turning on this option will cause all nodes on the surface mesh to
                ## experience the same forcing, regardless of position. Only really
                ## useful for psuedo-1D simulations.
                element single_location {
                    empty
                }?
            }?,
            ## Ouput some extra diagnostic fields for the momentum, temperature and salinity fluxes
            ## These <b>must</b> be on the velocity mesh
            element output_fluxes_diagnostics {
                element vector_field {
                    attribute rank { "1" },
                    attribute name { "MomentumFlux" },
                    (
                        element diagnostic {
                            internal_algorithm,
                            velocity_mesh_choice,
                            diagnostic_scalar_field
                        }|
                        element aliased {
                            generic_aliased_field
                        }
                    )
                }?, 
                element scalar_field {
                    attribute rank { "0" },
                    attribute name { "HeatFlux" },
                    (
                        element diagnostic {
                            internal_algorithm,
                            velocity_mesh_choice,
                            diagnostic_scalar_field
                        }|
                        element aliased {
                            generic_aliased_field
                        }
                    )
                }?,            
                element scalar_field {
                    attribute rank { "0" },
                    attribute name { "SalinityFlux" },
                    (
                        element diagnostic {
                            internal_algorithm,
                            velocity_mesh_choice,
                            diagnostic_scalar_field
                        }|
                        element aliased {
                            generic_aliased_field
                        }
                    )
                }?,
                element scalar_field {
                    attribute rank { "0" },
                    attribute name { "PhotosyntheticRadiationDownward" },
                    (
                        element diagnostic {
                            internal_algorithm,
                            velocity_mesh_choice,
                            diagnostic_scalar_field
                        }|
                        element aliased {
                            generic_aliased_field
                        }
                    )
                }?
            }
        }?,
        ## Tidal forcing options 
        element tidal_forcing {
               ## M2
               element M2 {
                 ## Ancient frequencies:
                 ##
                 ## Ma     Frequency
                 ##
                 ## 0        1.405e-4
                 ##
                 ## 10      1.408e-4
                 ##
                 ## 50      1.416e-4
                 ##
                 ## 100    1.423e-4
                 ##
                 ## 200    1.428e-4
                 ##
                 ## 300    1.431e-4
                 ##
                 ## 350    1.434e-4
                 ##
                 ## 400    1.436e-4
                 ##
                 ## 450    1.441e-4
                 ##
                 ## 500    1.451e-4
                 ##
                 ## 570    1.469e-4
                 ##
                 ## From Poliakow,2005
                 element frequency {
                    real
                  }?,
                 ## Ma     Amplitude
                 ##
                 ## 0        0.2423
                 ##
                 ## 10      0.2428
                 ##
                 ## 50      0.2446
                 ##
                 ## 100    0.2460
                 ##
                 ## 200    0.2471
                 ##
                 ## 300    0.2477
                 ##
                 ## 350    0.2485
                 ##
                 ## 400    0.2489
                 ##
                 ## 450    0.2499
                 ##
                 ## 500    0.2521
                 ##
                 ## 570    0.2560
                 ##
                 ## From Poliakow,2005
                 element amplitude {
                    real
                 }?
               }?,
               ## S2
               element S2 {
                  empty
               }?,
               ## N2
               element N2 {
                  empty
               }?,
               ## K2
               element K2 {
                  empty
               }?,
               ## K1
               element K1 {
                  empty
               }?,
               ## O1
               element O1 {
                  empty
               }?,
               ## P1
               element P1 {
                  empty
               }?,
               ## Q1
               element Q1 {
                  empty
               }?,        
               ## Mf
               element Mf {
                  empty
               }?,  
               ## Mm
               element Mm {
                  empty
               }?,  
               ## Ssa
               element Ssa {
                  empty
               }?,  
               ## Switch on all tidal components
               element all_tidal_components {
                  empty
               }?,
               ## Sets a user defined Love number. If not active a value of 1.0 is used.
               ## Recommended value is 0.693
               element love_number {
                  element value {
                     real
                  }
               }?,
               ## Self attraction and loading term (SAL). This is a simple implementation
               ## that uses a constant beta value
               element sal {
                element beta {
                    real
                }
              }?,
              ## Add the CHI term to the harmonics. You probably only want to do this is you're simulating a specific time
              element chi {
                empty
              }?

        }?
    }
  )

biology =
   (
      ## Model of biological processes in the ocean.
      element ocean_biology{
         ## A simple model of phytoplankton, zooplankton, general nutrient and detritus. 
         element pznd {
            (
               ## Python code specifying the source and sink relationships 
               ## between the biological tracers. This is usually achieved by 
               ## importing fluidity.ocean_biology and calling a scheme from there. 
               element source_and_sink_algorithm {
                  python_code
               }|
               ## Do not calculate sources and sinks. 
               ## This option is generally only useful for testing. 
               element disable_sources_and_sinks {
                  empty
               }
             ),
            ## Photosynthetically Active Radiation (PAR)
            element scalar_field {
               attribute rank { "0" },
               attribute name { "PhotosyntheticRadiation" },
               (
                  element prognostic {
                     velocity_mesh_choice,
                     prognostic_photosynthetic_radiation
                  }|
                  element prescribed {
                     velocity_mesh_choice,
                     prescribed_scalar_field
                  }
               )
            }
         }|
         ## 6 component biology model, which models Nitrates, Ammonium, 
         ## Phytoplankton, Zooplankton, Detritus and Chlorophyll.
         ##
         ## These fields must be enabled in the material phase
         ##
         ## Based on the equations in
         ## Popova, E. E.; Coward, A. C.; Nurser, G. A.; de Cuevas, B.; Fasham, M. J. R. & Anderson, T. R. 
         ## Mechanisms controlling primary and new production in a global ecosystem model - Part I: 
         ## Validation of the biological simulation Ocean Science, 2006, 2, 249-266. 
         ## DOI: 10.5194/os-2-249-2006
         element six_component {
            (
               ## Python code specifying the biology model. This takes
               ## in velocity and light and outputs Phytoplankton, if
               ## those fields exist.
               element source_and_sink_algorithm {
                  python_code
               }|
               ## Do not calculate biology
               ## This option is generally only useful for testing. 
               element disable_sources_and_sinks {
                  empty
               }
             ),
            ## Photosynthetically Active Radiation (PAR)
            element scalar_field {
               attribute rank { "0" },
               attribute name { "PhotosyntheticRadiation" },
               (
                  element prognostic {
                     velocity_mesh_choice,
                     prognostic_photosynthetic_radiation
                  }|
                  element prescribed {
                     velocity_mesh_choice,
                     prescribed_scalar_field
                  }
               )
            }?
         }
      }
   )


prognostic_photosynthetic_radiation =
   (
      ## PAR equation.
      element equation { 
         attribute name { "PhotosyntheticRadiation" }
      },
      ## Spatial discretisation options
      element spatial_discretisation {
         (
            ## Discontinuous galerkin formulation. You can also use this
            ## formulation with a continuous field in which case a simple
            ## galerkin formulation will result. 
            element discontinuous_galerkin {
               empty
            }
         )
      },
      (
         ## Solver
         element solver {
            linear_solver_options_asym_scalar
         }
      ),
      # Alas, no initial_condition either, so we'd better not checkpoint it...
      ## Disables checkpointing of this field
      element exclude_from_checkpointing {
        comment
      },
      ## Coefficients of absorption of photosynthetically active
      ## radiation for water and phytoplankton.
      element absorption_coefficients {
         ## Photosynthetically active radiation absorption coefficient for water.
         element water {
            real
         },
         ## Photosynthetically active radiation absorption coefficient for water.
         element phytoplankton {
            real
         }
      },
      ## Boundary conditions
      element boundary_conditions {
         attribute name { string },
         ## Surface id:
         element surface_ids {
            integer_vector
         },
         ## Type
         (
            element type {
               attribute name { "dirichlet" },
               ## Apply the dirichlet bc weakly.  Only available with
               ## discontinuous_galerkin and control_volume
               ## spatial_discretisations.
               ##
               ## If not selected boundary conditions are applied strongly.
               element apply_weakly {
                 empty
               },
               input_choice_real
            }|
            element type {
               attribute name { "bulk_formulae" },
               empty
            }|
            element type {
               attribute name { "neumann" },
               input_choice_real
            }
         )
      }?,
      prognostic_scalar_output_options,
      prognostic_scalar_stat_options,
      scalar_convergence_options,
      prognostic_detector_options,
      scalar_steady_state_options,
      adaptivity_options_scalar_field,
      ## Set the priority of this field
      ## This determines the order in which scalar_fields are solved for:
      ##  - higher numbers have the highest priority
      ##  - lower numbers (including negative) have the lowest priority
      ##  - default if not set is 0
      element priority {
         integer
      }?
   )

recalculation_options =
   (
      ## Prevent this field from being recalculated at every timestep.
      ## This is cheaper especially if you are enforcing discrete properties on the field.
      element do_not_recalculate {
        empty
      }
   )

discrete_properties_algorithm_scalar =
   (
      ## Select discrete properties to enforce on the field
      ## either after being prescribed or interpolated
      element enforce_discrete_properties {
        ## Update this field using the lagrangian multiplier
        ## calculated in the solenoidal projection of a
        ## scalar field.
        ##
        ## Note this field must be specified as the update field
        ## underneath that vector field too.
        ##
        ## Note also this only really makes sense for coupled
        ## fields like velocity and pressure.
        element solenoidal_lagrange_update {
          empty
        }?
      }
   )

discrete_properties_algorithm_vector =
   (
      ## Select discrete properties to enforce on the field
      ## either after being prescribed or interpolated
      element enforce_discrete_properties {
        solenoidal_options?
      }
   )

solenoidal_options =
    ## Constrained divergence-free projection.
    ## This adds an additional constraint that ensures that the field
    ## is solenoidal, i.e. divergence-free.
    ## This is equivalent in cost to a pressure solve.
    ## This is expensive, and thus best left until
    ## needed.
    ##
    ## Note well: this only makes sense for nondivergent
    ## vector fields, such as incompressible velocity!
    element solenoidal {
      ## Options for the mass matrix of the field being interpolated
      element interpolated_field {
        (
          element continuous {
            ## Lump the mass matrix for the assembly of the projection matrix
            ## (not for the initial galerkin projection)
            ##
            ## Required when using interpolating continuous fields
            element lump_mass_matrix {
              ## Lump on the submesh.
              ## This only works for simplex meshes and is only
              ## strictly valid on 2d meshes.
              element use_submesh {
                empty
              }?
            }
          }|
          element discontinuous {
            ## Lump the mass matrix for the assembly of the projection matrix
            ## (not for the initial galerkin projection)
            element lump_mass_matrix {
              empty
            }?
          }
        )
      },
      ## Options for the lagrange multiplier
      ##
      ## Must be on a continuous mesh!
      element lagrange_multiplier {
        pressure_mesh_choice,
        element spatial_discretisation {
          (
            element continuous_galerkin {
              ## Remove the stabilisation term from the projection operator.
              ##
              ## Automatic when not using P1P1.
              element remove_stabilisation_term {
                empty
              }?,
              ## Integrate the divergence operator by parts.
              ##
              ## Automatic when projecting a discontinuous field
              element integrate_divergence_by_parts {
                empty
              }?,
              ## Test the divergence equation with the control volume dual mesh
              ## of the finite element lagrange multiplier mesh.
              ## This will make the lagrange multiplier matrix non symmetric which must be 
              ## considered when selecting the lagrange multiplier  solver options.
              element test_divergence_with_cv_dual {
                 comment
              }?
            }|
            element control_volumes {
              empty
            }
          )
        },
        element reference_node {
          integer
        }?,
        ## **UNDER DEVELOPMENT**
        ## This searches the CMC matrix diagonal looking for nodes that are less than the maximum value time epsilon(0.0) (i.e. nodes that are effectively zero).
        ## It then zeros that row and column and places a one on the diagonal and a zero on the rhs.
        ## At a debug level of 2 it also prints out the value and the sum of the row values.
        ## This is useful as a debugging tool if PETSc complains about zeros on the diagonal (i.e. if you have a stiff node in your mesh) but doesn't necessary produce nice answers at the end.
        element repair_stiff_nodes {
           empty
        }?,
        (
          ## Update a scalar field using the lagrange multiplier from
          ## the divergence free projection of this field.  The selected
          ## scalar field must have solenoidal selected in its interpolation
          ## options too and it must be on the same mesh as used for the
          ## solenoidal projection above.
          ##
          ## Note well: this only really makes sense for scalar fields linked to nondivergent
          ## vector fields, such as pressure to incompressible velocity!                  
          element update_scalar_field {
            attribute name { "Pressure" },
            empty
          }|
          ## Update a scalar field using the lagrange multiplier from
          ## the divergence free projection of this field.  The selected
          ## scalar field must have solenoidal selected in its interpolation
          ## options too and it must be on the same mesh as used for the
          ## solenoidal projection above.
          ##
          ## Note well: this only really makes sense for scalar fields linked to nondivergent
          ## vector fields, such as pressure to incompressible velocity!                  
          element update_scalar_field {
            attribute name { string },
            empty
          }
        )?,
        ## Solver options for the linear solve.
        ## This method requires the inversion of a projection matrix.
        element solver {
          linear_solver_options_sym
        }
      }
    }

represcribe_before_interpolation =
    ## Represcribe the field before interpolation.
    ##
    ## This means the interpolation will not be conservative from the previous mesh so be careful what you're trying to achieve!
    element represcribe_before_interpolation {
      empty
    } <|MERGE_RESOLUTION|>--- conflicted
+++ resolved
@@ -2262,9 +2262,6 @@
          }?,
          element output_abscissa_and_weights{ empty }?,
          element output_sources{ empty }?,
-<<<<<<< HEAD
-         element apply_source_as_absorption{ empty }?
-=======
          ## This will apply all source terms for the weights and weighted_abscissa scalar 
          ## fields as absorption terms.
          element apply_source_as_absorption{ 
@@ -2278,7 +2275,6 @@
                element sponge_scalar_field_name{ string }
             }?         
          }?
->>>>>>> 24c6fb95
       }
    )
 
