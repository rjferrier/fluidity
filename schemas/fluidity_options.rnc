include "spud_base.rnc"

include "adaptivity_options.rnc"
include "diagnostic_algorithms.rnc"
include "input_output.rnc"
include "solvers.rnc"
include "stabilisation.rnc"
include "reduced_model.rnc"
include "mesh_options.rnc"
include "physical_parameters.rnc"
include "prognostic_field_options.rnc"
include "prescribed_field_options.rnc"
include "spatial_discretisation.rnc"
include "temporal_discretisation.rnc"
include "embedded_models.rnc"
include "radiation.rnc"

start =
   (
      ## The root node of the options dictionary.
      element fluidity_options {
         comment,
         ## Model output files are named according to the simulation
         ## name, e.g. [simulation_name]_0.vtu. Non-standard
         ## characters in the simulation name should be avoided.
         element simulation_name {
            anystring
         },
         ## Option problem_type does not change the tree.  It is just used for options checking.
         element problem_type {
            element string_value {
               # Lines is a hint to the gui about the size of the text box.
               # It is not an enforced limit on string length.
               attribute lines { "1" },
               ( "fluids" | "oceans" | "multimaterial" | "porous_media" | "stokes" | "large_scale_ocean_options" | "implicit_solids" | "foams" | "multiphase" )
            },
            comment
         },
         geometry,
         ## Input/output options
         element io {
            ## Format for dump files. Only vtk for now.
            element dump_format {
               element string_value{
                  "vtk"
               }
            },
            (
               ## Period between dumps in time units.
               ##
               ## Specifies the period between each dump of the solution to disk.
               ## A value of 0.0 indicates that there would be a dump at every timestep.
               element dump_period {
                (
                     element constant {
                     real
                   }|
                   ## Python function prescribing real input. Functions should be of the form:
                   ##
                   ##  def val(t):
                   ##     # Function code
                   ##     return # Return value
                   ##
                   ## 
                   element python {
                     python_code
                   }
                )  
               }|                 
               ## Dump period, in timesteps.
               ## 
               ## Specifies the number of timesteps between each dump of the solution to disk.
               ## A value of 0 indicates a dump at every timestep.
               element dump_period_in_timesteps {
                 (
                     element constant {
                     integer
                   }|
                   ## Python function prescribing integer input. Functions should be of the form:
                   ##
                   ##  def val(t):
                   ##     # Function code
                   ##     return # Return value
                   ##
                   ## 
                   element python {
                     python_code
                   }
                )   
               }
            ),
            ## Disable dump at simulation start
            element disable_dump_at_start {
               comment
            }?,
            ## Disable dump at simulation end
            element disable_dump_at_end {
               comment
            }?,
            # every CPUDUM seconds write results to disc.
            ## This is usually disabled.
            element cpu_dump_period {
               real
            }?,
            ## The period between dumps in walltime seconds. This is usually disabled.
            element wall_time_dump_period {
               real
            }?,
            ## Number of dumps before we overwrite previous dumps.
            element max_dump_file_count {
               integer
            }?,
            (
               ## The mesh on to which all the fields will be
               ## interpolated for VTK output.
               element output_mesh {
                  attribute name { "VelocityMesh" }
               }|
               ## The mesh on to which all the fields will be
               ## interpolated for VTK output.
               element output_mesh {
                  attribute name { "PressureMesh" }
               }|
               ## The mesh on to which all the fields will be
               ## interpolated for VTK output.
               element output_mesh {
                  attribute name { "CoordinateMesh" }
               }|
               ## The mesh on to which all the fields will be
               ## interpolated for VTK output.
               element output_mesh {
                  attribute name { xsd:string }
               }
            ),
<<<<<<< HEAD
            ## Regularise spatial aspect - rescales spatial extent of output position mesh.
            ## Regularise the domain so all spatial extents are of the same length
            ## (the smallest of the spatial extents),
            ## i.e. scale so the domain has an aspect ratio of 1:1, or 1:1:1.
            ## Note this option should not be used in conjunction with checkpointing (at present).
            element regularise_spatial_aspect {
=======
            ## Select to disable automatically using a discontinuous output
            ## mesh when there are discontinuous fields to output.
            element adhere_to_output_mesh_continuity {
>>>>>>> 8bf3a9fc
               comment
            }?,
            ## Options for convergence analysis.
            element convergence {
               ## Whether to enable the creation of a convergence
               ## file, giving details of the convergence of each
               ## field over the global nonlinear iteration loop.
               ## The .convergence file is in the same format as the .stat file.
               element convergence_file {
                  comment
               }?,
               ## Write state to a vtu on every iteration.
               ## 
               ## This is a useful debugging tool if things are not converging.
               ## To prevent an excessive number of files being accumulated previous
               ## timestep files will be overwritten hence it is best to use
               ## in conjunction with /timestepping/nonlinear_iterations/terminate_if_not_converged
               element convergence_vtus {
                  comment
               }?
            }?,
            ## Whether to enable dumping of checkpointing output.
            ##
            ## See http://amcg.ese.ic.ac.uk/index.php?title=Local:Checkpointing_from_new_options
            element checkpointing {
               ## Checkpointing period, in dumps. Non-negative value
               ## required. A value of zero indicates that checkpoints
               ## should be created at every dump. If
               ## /io/max_dumpfile_count is exceeded then earlier
               ## checkpoints may be overwritten.
               element checkpoint_period_in_dumps {
                  integer
               },
               ## Enable to checkpoint at simulation start.
               element checkpoint_at_start {
                  comment
               }?,
               ## Enable to force a checkpoint at simulation end.
               element checkpoint_at_end {
                  comment
               }?,
               comment
            }?,
            ## Diagnostic output (.stat file) options
            element stat {
               ## Enable to write diagnostic output at simulation start
               element output_at_start {
                  comment
               }?,
               ## Enable to write diagnostic output immediately before mesh adapts
               element output_before_adapts {
                  comment
               }?,
               ## Enable to write diagnostic output immediately after mesh adapts
               element output_after_adapts {
                  comment
               }?,
               comment
            },
            ## Specification of detectors. Note that when running in parallel the detector output is in binary format even if binary_output is not enabled. When running in serial, although the output is in principle still generated in ascii format if binary_output is not enabled, it is not certain that it is working well. Hence, it is recommended to enable binary_output and work with binary files. 
            element detectors {
               (
                  ## A single static detector
                  element static_detector {
                     attribute name { xsd:string },
                     (
                        element location {
                           real_dim_vector
                     }|
                        ## File containing the detectors positions in binary form
                        element from_checkpoint_file {
                           attribute file_name { xsd:string },
                           ## The format of the input file containing field data.
                           element format {
                             element string_value {
                                 "binary"
                             }
                           }
                        }
                     )
                  }|
                  ## A single lagrangian detector
                  element lagrangian_detector {
                     attribute name { xsd:string },
                     (
                     ## This is the initial location of a detector that moves with the fluid velocity.
                        element location {
                           real_dim_vector
                     }|
                        ## File containing the detectors positions in binary form
                        element from_checkpoint_file {
                           attribute file_name { xsd:string },
                           ## The format of the input file containing field data.
                           element format {
                             element string_value {
                                 "binary"
                             }
                           }
                        }
                     )
                  }|
                  ## Detectors with their locations specified via a python function or from a file. Allows detector arrays to be added.
                  element detector_array {
                     attribute name { xsd:string },
                     ## The number of detectors prescribed by the python function.
                     element number_of_detectors {
                        integer
                     },
                     (
                        ## Create fixed detectors.
                        element static {
                           empty
                        }|
                        ## Create detectors which move with the fluid velocity.
                        element lagrangian {
                           empty
                        }
                     ),
                     (
                        ## Python function prescribing dimensional vector input. Functions should be of the form:
                        ##
                        ##  def val(t):
                        ##     # Function code
                        ##     return # Return value
                        ##
                        ## The return value must have length number_of_detectors.
                        ##
                        ## *** IMPORTANT NOTE ***
                        ##
                        ## The t argument is for future use only - currently detector locations are only set at simulation start.
                        element python {
                          python_code
                        }|
                        ## File containing the detectors positions in binary form
                        element from_file {
                           attribute file_name { xsd:string },
                           ## The format of the input file containing field data.
                           element format {
                             element string_value {
                                 "binary"
                             }
                           }
                        }|
                        ## File containing the detectors positions in binary form
                        element from_checkpoint_file {
                           attribute file_name { xsd:string },
                           ## The format of the input file containing field data.
                           element format {
                              element string_value {
                                 "binary"
                              }
                           }
                        }
                     )
                  }
               )*,
               ## Enable to write detector output in binary format
               element binary_output {
                  comment
               }?,
               element lagrangian_timestepping {
                  (
                     ## Use explicit runge kutta method with
                     ## binary search
                     element explicit_runge_kutta_guided_search {
                        ## Number of subdivisions of the timestep
                        ## increase this if you are not happy with your 
                        ## detector trajectory accuracy, or if particles
                        ## are jumping out of the domain a lot
                        element subcycles {
                           integer
                        },
                        ## Tolerance for deciding if detector is in a given
                        ## element. Recommended value 1.0e-10.
                        element search_tolerance {
                           real
                        },
                        ## Number of RK stages
                        ## For the RK4 method, it should be 4.
                        element n_stages {
                           integer
                        },
                        ## ERK stage array. This is an array
                        ## containing the lower-triangular
                        ## part of the Butcher weight matrix
                        ## A that explains how to compute the
                        ## RK stages.  See
                        ## http://en.wikipedia.org/wiki/Runge–Kutta_methods#Explicit_Runge.E2.80.93Kutta_methods
                        ## for notation.  The array is stored
                        ## in the following order:
                        ## [a_{21},a_{31},a_{32},...,a_{s1},a_{s2},a_{s(s-1)}]
                        ## and so the array has size s(s-1)/2
                        ## where s is the number of stages.
                        ## For the RK4 method, it should be
                        ## [0.5,0,0.5,0,0,1]
                        element stage_weights {
                           real_vector
                        },
                        ## ERK timestep weights. This is the
                        ## b vector that explains how to
                        ## compute the timestep from the RK
                        ## stages.  See
                        ## http://en.wikipedia.org/wiki/Runge–Kutta_methods#Explicit_Runge.E2.80.93Kutta_methods
                        ## for notation.  It should have size
                        ## s where s is the number of stages.
                        ## For the RK4 method, it should be
                        ## [1/6,1/3,1/3,1/6]
                        element timestep_weights {
                           real_vector
                        }
                     }|
                     ## Use binary search algorithm
                     element binary_search {
                        empty
                     }
                  )
               }?
            }?, 
            ## Options to create even more output in the logs:
            ##
            ## Note that the main option to control the log output is given on the command line:
            ##
            ## -v0  only output error and warnings
            ##
            ## -v1  also give "navigational information", to indicate where in the code we currently are
            ##
            ## -v2  also give any additional information (mins and maxes of fields, etc.)
            ##
            element log_output {
               ## Log all allocates and deallocates done for meshes, fields, sparsities and matrices.
               ##
               ## NOTE: Requires -v2
               element memory_diagnostics {
                  empty
               }?
            }?
         },
         ## Options dealing with time discretisation
         element timestepping {
            ## Current simulation time. At the start of the simulation this
            ## is the start time.
            element current_time {
               real,
               ## The following excerpt from the Udunits
               ## documentation explains the time unit encoding by
               ## example:
               ##
               ## The specification:
               ##
               ## seconds since 1992-10-8 15:15:42.5 -6:00
               ##
               ## indicates seconds since October 8th, 1992 at 3
               ## hours, 15 minutes and 42.5 seconds in the afternoon
               ## in the time zone which is six hours to the west of
               ## Coordinated Universal Time (i.e.  Mountain Daylight
               ## Time). The time zone specification can also be
               ## written without a colon using one or two-digits
               ## (indicating hours) or three or four digits
               ## (indicating hours and minutes).
               ##
               ## Time units are particularly required in situations
               ## where the problem (time-varying) boundary conditions
               ## and/ initial conditions are a function of time as
               ## defined by a calendar.  Examples include atmospheric
               ## forcing and climatology. The current time, specified
               ## above, is zero at the reference data/time.
               element time_units{attribute date { xsd:string }}?
            },
            ## The time step size. If adaptive time stepping is used
            ## then this is the initial time step size.
            element timestep {
               real
            },
            ## Simulation time at which the simulation should end.
            element finish_time {
               real
            },
            ## Timestep after which the simulation should end.
            element final_timestep {
               integer
            }?,
            ## Maximum CPU time (in seconds) before the simulation terminates
            element cpu_time_limit {
               real
            }?,
            ## Maximum wall time (secs) taken up before
            ## simulation terminates writing results to disc.
            ## 
            ## This is usually disabled.
            element wall_time_limit {
               real
            }?,
            ## maximum number of non-linear iterations.
            ## 
            ## Manual suggests 2
            element nonlinear_iterations {
               integer,
               ## tolerance for non-linear iteration.
               ## Manual suggests 1.0E-12
               element tolerance {
                  real,
                  (
                      ## Select the norm with which you want the tolerance to be tested.
                      ##
                      ## The infinity norm.
                      element infinity_norm {
                        empty
                      }|
                      ## Select the norm with which you want the tolerance to be tested.
                      ##
                      ## The l2 norm.
                      element l2_norm {
                        empty
                      }|
                      ## Select the norm with which you want the tolerance to be tested.
                      ##
                      ## The l2 norm evaluated on a control volume mesh.
                      element cv_l2_norm {
                        empty
                      }
                  )
               }?,
               ## Terminate the simulation if the number of
               ## nonlinear_iterations is reached
               ## and the tolerance criterion is not met.
               ## This is mostly useful as a debugging option if you
               ## suspect the solution is not converging.
               element terminate_if_not_converged {
                  empty
               }?,
               ## Number of non-linear iterations for the first time step after adapting the mesh.
               ## This option will work only if the mesh_adaptivity is switched on.
               element nonlinear_iterations_at_adapt {
                  integer
               }?
            }?,
            ## Vary the timestep according to the courant number.
            element adaptive_timestep {
               ## The timestep will be adjusted (within the tolerance
               ## and bounds specified) to target this courant
               ## number. Timestep adapts occur at the end of each
               ## timestep and after a mesh adapt.
               element requested_cfl {
                  real
               },
               timestep_cfl_number_options,
               ## Minimum time step size.
               ## Manual suggests 0.0
               element minimum_timestep {
                  ## If enabled, signals model termination if a timestep less
                  ## than or equal to the minimum_timestep is requested. The
                  ## model will stop at the end of the timestep in order to
                  ## allow for the latest output to be written. 
                  element terminate_if_reached {
                     comment
                  }?,
                  real
               }?,
               ## Maximum time step size.
               ## Manual suggests 1.E+10
               element maximum_timestep {
                  real
               }?,
               ## The maximum ratio by which the timestep is allowed
               ## to increase in a timestep adapt. e.g., a value of
               ## 1.1 indicates that the timestep may be increased by
               ## at most 10%.
               element increase_tolerance {
                  real
               }?,
               ## Specify whether you want to calculate a new timestep
               ## at the first timestep or not.
               element at_first_timestep {
                  empty
               }?
            }?,
            ## Activate if you want to terminate the simulation once a
            ## steady state is reached.
            ## 
            ## Enable/disable fields in this check under each field in
            ## steady_state options.
            # Preprocessor legacy: STEDER = 0. is equivalent to inactive.
            element steady_state {
               ## Enter the tolerance to which you want a steady state to be judged.
               element tolerance {
                  real,
                  (
                      ## Select the norm with which you want the tolerance to be tested.
                      ##
                      ## The infinity norm.
                      element infinity_norm {
                        empty
                      }|
                      ## Select the norm with which you want the tolerance to be tested.
                      ##
                      ## The l2 norm.
                      element l2_norm {
                        empty
                      }|
                      ## Select the norm with which you want the tolerance to be tested.
                      ##
                      ## The l2 norm evaluated on a control volume mesh.
                      element cv_l2_norm {
                        empty
                      }
                  )
               },
               ## If activated compare the above tolerance to the rate
               ## of change of the fields. Otherwise compare it
               ## directly to the change in the field.
               element acceleration_form {
                  empty
               }?,
               ## Write out the changes in the tested fields to a .steady_state
               ## file.
               element steady_state_file {
                  (
                     ## Write steady state output in binary format
                     element binary_output {
                        comment
                     }|
                     ## Write steady state output in plain text format
                     element plain_text_output {
                        comment
                     }
                  ),
                  comment
               }?
            }?
         },
         physical_parameter_options?,
         ## The material or phase options
         element material_phase {
            attribute name { xsd:string },
            ## The equation of state
            element equation_of_state {
               (
                  (
                     ## Equations of state for ocean (and simple fluid) applications
                     element fluids {
                        (
                           ## Incompressible linear equation of state
                           ## 
                           ## (e.g. density=denini*(1.0-dengam*(temperature-temini)+dengam_sal*(salinity-S0)))
                           element linear {
                              ## The reference or background density
                              element reference_density {
                                 real
                              },
                              ## Enable to add temperature dependency
                              ## to the equation of state.
                              element temperature_dependency {
                                 ## The reference or background
                                 ## temperature (actual temperature =
                                 ## calculated temperature plus this
                                 ## value).
                                 element reference_temperature {
                                    real
                                 },
                                 ## The thermal expansion coefficient
                                 element thermal_expansion_coefficient {
                                    real
                                 }
                              }?,
                              ## Enable to add salinity dependency to
                              ## the equation of state.
                              element salinity_dependency {
                                 ## The reference or background
                                 ## salinity (actual salinity =
                                 ## calculated salinity plus this
                                 ## value).
                                 element reference_salinity {
                                    real
                                 },
                                 ## The haline contraction coefficient
                                 element saline_contraction_coefficient {
                                    real
                                 }
                              }?,
                              ## Enable this option to subtract out
                              ## the hydrostatic level
                              element subtract_out_hydrostatic_level {
                                 empty
                              }?
                           }|
                           ## 2002 McDougall, Jackett, Wright and
                           ## Feistel equation of state using Pade
                           ## approximation
                           element ocean_pade_approximation {
                              element include_depth_below_surface {
                                 empty
                              }?
                           }
                        )
                     }|
                     ## Equations of state for compressible applications
                     element compressible {
                        ## Stiffened Gas EoS
                        ##
                        ## Used with compressible simulations
                        element stiffened_gas {
                           ## reference uncompressed density
                           ##
                           ## if activated then either Liquid EoS or
                           ## full Stiffened Gas EoS
                           element reference_density {
                              real
                           }?,
                           ## Ratio of specific heats at constant
                           ## pressure to that at constant volume
                           ##
                           ## Requires an energy field.
                           ## If activated then a full Stiffened Gas EoS 
                           element ratio_specific_heats {
                              real
                           }?,
                           ## bulk_sound_speed_squared = isothermal_bulk_modulus/reference_density
                           ##
                           ## if activated then either full or partial Liquid EoS or full
                           ## Stiffened Gas EoS
                           element bulk_sound_speed_squared {
                              real
                           }?
                        }|
                        ## Giraldo et. al. 2008, J. Comp. Phys.
                        ##
                        ## Used with compressible simulations
                        element giraldo {
                           ## reference pressure
                           ##
                           ## The pressure at which potential temperature
                           ## equals actual temperature. Normally taken to
                           ## be the surface pressure, 1.0e05.
                           element reference_pressure {
                              real
                           },
                           ## Heat capacity at constant pressure
                           element C_P {
                              real
                           },
                           ## Heat capacity at constant volume
                           element C_V {
                              real
                           }
                        }|
                        ## Foam EoS
                        ## Used with compressible simulations of liquid drainage in foams.
                        ## It describes the liquid content in the foam as the product of the 
                        ## Plateau border cross sectional area and the local Plateau 
                        ## border length per unit volume (lambda). 
                        element foam {
                           empty
                        }  
                     }
                  )
               )
            }?,
            ## Subgridscale parameterisations
            element subgridscale_parameterisations {
               ## Lagrangian-averaged Navier-Stokes equations 
               element LANS {
                  (
                     ## smoothing length specified as isotropic homogeneous
                     element alpha_isotropic_homogeneous {
                        real
                     }|
                     element alpha_anisotropic_homogeneous_cartesian {
                        real_dim_symmetric_tensor
                     }
                  )
                  #               (
                  #                  element leray {
                  #                     empty
                  #                  }|
                  #                  element LANS_momentum_form {
                  #                     empty
                  #                  }|
                  #                  element LANS_stress_form {
                  #                     empty
                  #                  }
                  #               )
               }?,
               ## You MUST add the following additional fields for this:
               ##  DistanceToTop
               ##  DistanceToBottom
               ##  DistanceToSideBoundaries
               ##  PerturbationDensity
               element Gent_McWilliams {
                  ## This is the diffusivity along density
                  ## surfaces. At the moment the dianeutral
                  ## diffusivity is hardcoded to be 10^-7 x
                  ## isoneutral_diffusivity.
                  element isoneutral_diffusivity {
                     real
                  },
                  ## This is the diffusivity that parameterises the
                  ## effects of the baroclinic eddies.
                  element GentMcWilliams_diffusivity {
                     real
                  },
                  ## The vertical and off-diagonal components of the
                  ## Gent-McWilliams diffusivity tensor need to be
                  ## tapered to zero near the boundaries of the
                  ## domain. A taper should also be applied where the
                  ## density slope is large - define "large" by
                  ## setting maximum_density_slope below.
                  element tapering {
                     ## Where the slope of the density surface is
                     ## greater than or equal to the
                     ## maximum_density_slope, an exponential taper is
                     ## applied to the isoneutral diffusivity and a
                     ## linear taper is applied to the GentMcWilliams
                     ## diffusivity.
                     element maximum_density_slope {
                        real
                     },
                     ## The exponential taper has the form
                     ## tanh((S_max-sqrt(S.S))/S_d) where S_mac is the
                     ## maximum_density_slope, S is the local slope of
                     ## the density surface and S_d is a parameter
                     ## that controls the width of the tapering
                     ## region.
                     element width_of_exponential_taper_region {
                        real
                     },
                     ## If the slope of the density surface is less
                     ## than the maximum_density_slope but we are
                     ## still near the surface, a sine taper is
                     ## applies to both the diffusivities - "near" is
                     ## defined as d < R1 |S| where d is the distance
                     ## to the top, |S| is the slope of the density
                     ## surface and R1 is the
                     ## first_baroclinic_Rossby_radius.
                     element first_baroclinic_Rossby_radius {
                        real
                     },
                     ## Near the bottom and side boundaries the
                     ## Gent-McWlliams diffusivity is tapered to zero
                     ## by multiplying by c*DistanceToBoundary
                     element constant_for_linear_taper {
                        real
                     }
                  }
               }?,
               ## This is the generic length scale (vertical turbulence mixed layer) model, 
               ## based here on Warner et al 2005, Ocean Modelling 8:81-113,
               ## which is itself based on the works of Umlauf and Burchard 2003.
               ##
               ## The GLS model encodes four individual turbulence closure models which can be chosen via 'option' below.
               ##
               ## You will need to make sure that DistanceToTop and DistanceToBottom fields (under geometry/ocean_boundaries) 
               ## are switched on, as well as PerturbationDensity.
               element GLS {
                  ## The base GLS option:
                  ## 1. k-kl which is a variant of Mellor-Yamada 2.5
                  ## 2. k-epsilon
                  ## 3. k-omega
                  ## 4. 'gen' from Warner et al 2005
                  ##
                  ## k-epsilon is recommended.
                  element option {
                     element string_value {
                     "k-kl"|"k-epsilon"|"k-omega"|"gen"
                     }
                  },
                  ## The stability function choice:
                  ## 1. KanthaClayson-94 which corresponds to Kantha and Clayson 1994
                  ## 2. Galperin-88 which corresponds to Galperin et al 1988
                  ## 3. Canuto-01-A which corresponds to choice A from Canuto et al 2001
                  ## 4. Canuto-01-B which corresponds to choice B from Canuto et al 2001
                  ##
                  ## Canuto A or B are recommended.
                  element stability_function {
                     element string_value {
                     "KanthaClayson-94"|"GibsonLaunder-78"|"Canuto-01-A"|"Canuto-01-B"
                     }
                  },                  
                  ## The wall function choice:
                  ## 1. None - pick this unless you're using k-kl
                  ## 2. Mellor and Yamada (1980) - parabolic shape
                  ## 3. Burchard (1998) - symmetric linear shape
                  ## 4. Burchard (2001) - Used for infinitely deep basins
                  ## 5. Blumberg et al (1992) - open channel flow
                  ##
                  ## See manual for equations.
                  element wall_function {
                     element string_value {
                     "none"|"MellorYamda"|"Burchard98"|"Burchard01"|"Blumberg"
                     }
                  }?,
                  ## Smooth buoyancy frequency before using it?
                  element smooth_buoyancy{
                    empty
                  }?,
                  ## Smooth velocity shear before using it?
                  element smooth_shear{
                    empty
                  }?,
                  ## Do you want the boundary conditions to be set automatically?
                  ## Make sure the ocean geometry settings are enabled for this option
                  element calculate_boundaries {
                     element string_value {
                     "neumann"|"dirichlet"
                     },
                     element top_surface_ids {
                        integer_vector
                     },
                     element bottom_surface_ids {
                        integer_vector
                     }
                  }?,
                  ## Perform relaxation of the diffusivity and viscosity in the GLS model.
                  ## Value should be >=0 and < 1. 0 is no relaxation (i.e. always use the
                  ## most up-to-date value) and 0.9 would represent making the current value
                  ## be 0.9*old_value + 0.1*new_value. Default is 0.0
                  ## If being used with adaptivity, ensure you switch on interpolation of the 
                  ## GLSVerticalDiffusivity and GLSVerticalViscosity fields. You will seg fault
                  ## otherwise.
                  element relax_diffusivity {
                     real
                  }?,
                  ## Turbulent kinetic energy. Make sure that the Diffusivity tensor field in here is set to diagnostic/internal.
                  element scalar_field {
                     attribute rank { "0" },
                     attribute name { "GLSTurbulentKineticEnergy" },
                     (
                        element prognostic {
                           velocity_mesh_choice,
                           prognostic_scalar_field,
                           ## Minimum value of TKE in m2s2. A typical value will be around 1e-6
                           element minimum_value {
                              real
                           }
                        }|
                        element aliased {
                           generic_aliased_field
                        }
                     )
                  },
                  ## Generic second equation used in GLS. 
                  ## Make sure that the Diffusivity tensor field in here is set to diagnostic/internal.
                  element scalar_field {
                     attribute rank { "0" },
                     attribute name { "GLSGenericSecondQuantity" },
                     (
                        element prognostic {
                           velocity_mesh_choice,
                           prognostic_scalar_field
                        }|
                        element aliased {
                           generic_aliased_field
                        }
                      )
                  },
                  ## Background viscosity
                  element tensor_field {
                     attribute rank { "2" },
                     attribute name { "GLSBackgroundViscosity" },
                     (
                        element prescribed {
                           mesh_choice,
                           prescribed_tensor_field
                        }
                     )
                  },                  
                  ## Background diffusivity
                  element tensor_field {
                     attribute rank { "2" },
                     attribute name { "GLSBackgroundDiffusivity" },
                     (
                        element prescribed {
                           mesh_choice,
                           prescribed_tensor_field
                        }
                     )
                  },
                  ## Eddy viscosity K_M
                  element tensor_field {
                     attribute rank { "2" },
                     attribute name { "GLSEddyViscosityKM" },
                     (
                        element diagnostic {
                           internal_algorithm,
                           velocity_mesh_choice,
                           diagnostic_scalar_field
                        }|
                        element aliased {
                           generic_aliased_field
                        }
                     )
                  },
                  ## Eddy diffusivity K_H
                  element tensor_field {
                     attribute rank { "2" },
                     attribute name { "GLSEddyDiffusivityKH" },
                     (
                        element diagnostic {
                           internal_algorithm,
                           velocity_mesh_choice,
                           diagnostic_scalar_field
                        }|
                        element aliased {
                           generic_aliased_field
                        }
                     )
                  },
                  ## Length scale (a diagnostic with GLS)
                  element scalar_field {
                     attribute rank { "0" },
                     attribute name { "GLSLengthScale" },
                     (
                        element diagnostic {
                           internal_algorithm,
                           velocity_mesh_choice,
                           diagnostic_scalar_field
                        }|
                        element aliased {
                           generic_aliased_field
                        }
                     )
                  }?,                  
                  ## Unedited TKE. The TKE filed has the upper and lower surfaces
                  ## altered with Dirichlet conditions for ouput. This is the
                  ## unedited surface.
                  element scalar_field {
                     attribute rank { "0" },
                     attribute name { "GLSTurbulentKineticEnergyOriginal" },
                     (
                        element diagnostic {
                           internal_algorithm,
                           velocity_mesh_choice,
                           diagnostic_scalar_field
                        }|
                        element aliased {
                           generic_aliased_field
                        }
                     )
                  }?,
                  ## Buoyancy frequency
                  element scalar_field {
                     attribute rank { "0" },
                     attribute name { "GLSBuoyancyFrequency" },
                     (
                        element diagnostic {
                           internal_algorithm,
                           velocity_mesh_choice,
                           diagnostic_scalar_field
                        }|
                        element aliased {
                           generic_aliased_field
                        }
                     )
                  }?,
                  ## Velocity shear
                  element scalar_field {
                     attribute rank { "0" },
                     attribute name { "GLSVelocityShear" },
                     (
                        element diagnostic {
                           internal_algorithm,
                           velocity_mesh_choice,
                           diagnostic_scalar_field
                        }|
                        element aliased {
                           generic_aliased_field
                        }
                     )
                  }?,
                  ## Shear production P
                  element scalar_field {
                     attribute rank { "0" },
                     attribute name { "GLSShearProduction" },
                     (
                        element diagnostic {
                           internal_algorithm,
                           velocity_mesh_choice,
                           diagnostic_scalar_field
                        }|
                        element aliased {
                           generic_aliased_field
                        }
                     )
                  }?,
                  ## Buoyancy production B
                  element scalar_field {
                     attribute rank { "0" },
                     attribute name { "GLSBuoyancyProduction" },
                     (
                        element diagnostic {
                           internal_algorithm,
                           velocity_mesh_choice,
                           diagnostic_scalar_field
                        }|
                        element aliased {
                           generic_aliased_field
                        }
                     )
                  }?,
                  ## Dissipation epsilon
                  element scalar_field {
                     attribute rank { "0" },
                     attribute name { "GLSDissipationEpsilon" },
                     (
                        element diagnostic {
                           internal_algorithm,
                           velocity_mesh_choice,
                           diagnostic_scalar_field
                        }|
                        element aliased {
                           generic_aliased_field
                        }
                     )
                  }?,
                  ## Stability function S_M
                  element scalar_field {
                     attribute rank { "0" },
                     attribute name { "GLSStabilityFunctionSM" },
                     (
                        element diagnostic {
                           internal_algorithm,
                           velocity_mesh_choice,
                           diagnostic_scalar_field
                        }|
                        element aliased {
                           generic_aliased_field
                        }
                     )
                  }?,
                  ## Stability function S_H
                  element scalar_field {
                     attribute rank { "0" },
                     attribute name { "GLSStabilityFunctionSH" },
                     (
                        element diagnostic {
                           internal_algorithm,
                           velocity_mesh_choice,
                           diagnostic_scalar_field
                        }|
                        element aliased {
                           generic_aliased_field
                        }
                     )
                  }?,
                  ## Source1 - TKE source term
                  element scalar_field {
                     attribute rank { "0" },
                     attribute name { "GLSSource1" },
                     (
                        element diagnostic {
                           internal_algorithm,
                           velocity_mesh_choice,
                           diagnostic_scalar_field
                        }|
                        element aliased {
                           generic_aliased_field
                        }
                     )
                  }?,
                  ## Source2 - Second Quantity source term
                  element scalar_field {
                     attribute rank { "0" },
                     attribute name { "GLSSource2" },
                     (
                        element diagnostic {
                           internal_algorithm,
                           velocity_mesh_choice,
                           diagnostic_scalar_field
                        }|
                        element aliased {
                           generic_aliased_field
                        }
                     )
                  }?,
                  ## Absorption1 - TKE absorption term
                  element scalar_field {
                     attribute rank { "0" },
                     attribute name { "GLSAbsorption1" },
                     (
                        element diagnostic {
                           internal_algorithm,
                           velocity_mesh_choice,
                           diagnostic_scalar_field
                        }|
                        element aliased {
                           generic_aliased_field
                        }
                     )
                  }?,
                  ## Absorption2 - Second Quantity absorption term
                  element scalar_field {
                     attribute rank { "0" },
                     attribute name { "GLSAbsorption2" },
                     (
                        element diagnostic {
                           internal_algorithm,
                           velocity_mesh_choice,
                           diagnostic_scalar_field
                        }|
                        element aliased {
                           generic_aliased_field
                        }
                     )
                  }?,
                  ## GLS Wall function
                  element scalar_field {
                     attribute rank { "0" },
                     attribute name { "GLSWallFunction" },
                     (
                        element diagnostic {
                           internal_algorithm,
                           velocity_mesh_choice,
                           diagnostic_scalar_field
                        }|
                        element aliased {
                           generic_aliased_field
                        }
                     )
                  }?,
                  ## Vertical eddy viscosity
                  element scalar_field {
                     attribute rank { "0" },
                     attribute name { "GLSVerticalViscosity" },
                     (
                        element diagnostic {
                           internal_algorithm,
                           velocity_mesh_choice,
                           diagnostic_scalar_field
                        }|
                        element aliased {
                           generic_aliased_field
                        }
                     )
                  }?,                  
                  ## Vertical eddy diffusivity
                  element scalar_field {
                     attribute rank { "0" },
                     attribute name { "GLSVerticalDiffusivity" },
                     (
                        element diagnostic {
                           internal_algorithm,
                           velocity_mesh_choice,
                           diagnostic_scalar_field
                        }|
                        element aliased {
                           generic_aliased_field
                        }
                     )
                  }?
               }?,
               element Mellor_Yamada {
                  ## Kinetic Energy
                  element scalar_field {
                     attribute rank { "0" },
                     attribute name { "KineticEnergy" },
                     (
                        element prognostic {
                           velocity_mesh_choice,
                           prognostic_scalar_field
                        }|
                        element aliased {
                           generic_aliased_field
                        }
                     )
                  },
                  ## Turbulent Length Scale x Kinetic Energy
                  element scalar_field {
                     attribute rank { "0" },
                     attribute name { "TurbulentLengthScalexKineticEnergy" },
                     (
                        element prognostic {
                           velocity_mesh_choice,
                           prognostic_scalar_field
                        }|
                        element aliased {
                           generic_aliased_field
                        }
                      )
                  },
                  ## Vertical Viscosity
                  element scalar_field {
                     attribute rank { "0" },
                     attribute name { "VerticalViscosity" },
                     (
                        element diagnostic {
                           internal_algorithm,
                           velocity_mesh_choice,
                           diagnostic_scalar_field
                        }|
                        element aliased {
                           generic_aliased_field
                        }
                     )
                  }?,
                  ## Vertical Diffusivity of Temperature
                  element scalar_field {
                     attribute rank { "0" },
                     attribute name { "VerticalDiffusivity" },
                     (
                        element diagnostic {
                           internal_algorithm,
                           velocity_mesh_choice,
                           diagnostic_scalar_field
                        }|
                        element aliased {
                           generic_aliased_field
                        }
                     )
                  }?
               }?,
               ## Trivial case in which the user supplies the diffusivity.
               element prescribed_diffusivity {
                  element tensor_field {
                     attribute rank { "2" },
                     attribute name { "PrescribedDiffusivity" },
                     element prescribed {
                        mesh_choice,
                        prescribed_tensor_field_no_adapt
                     }
                  }
               }?,
               ## Standard k-epsilon turbulence model (see Ferziger and Peric(2002) p.295).
               ## Solves 2 additional equations for TurbulentDissipation (epsilon) and TurbulentKineticEnergy (k),
               ## in order to close momentum equations.
               ## Generates an isotropic 'eddy viscosity', added to normal viscosity field, that
               ## carries the influence of turbulence onto the velocity field. See the manual for details.
               element k-epsilon {
                  ## Turbulent kinetic energy (k).
                  ## 1. 'k_epsilon'-type boundary conditions are recommended for this field.
                  ## 2. Turn on diffusivity, source and absorption diagnostic fields.
                  ## 3. Use the same mesh as Velocity.
                  element scalar_field {
                     attribute rank { "0" },
                     attribute name { "TurbulentKineticEnergy" },
                     (
                        element prognostic {
                           velocity_mesh_choice,
                           prognostic_scalar_field
                        }
                     )
                  },
                  ## TurbulentDissipation (epsilon).
                  ## 1. 'k_epsilon'-type boundary conditions are recommended for this field.
                  ## 2. Turn on diffusivity, source and absorption diagnostic fields.
                  ## 3. Use the same mesh as Velocity.
                  element scalar_field {
                     attribute rank { "0" },
                     attribute name { "TurbulentDissipation" },
                     (
                        element prognostic {
                           velocity_mesh_choice,
                           prognostic_scalar_field
                        }
                     )
                  },
                  ## Set the value of the background (laminar) viscosity field here.
                  ## Make it small to see the influence of the eddy viscosity.
                  ## IMPORTANT: make velocity/viscosity diagnostic.
                  element tensor_field {
                     attribute rank { "2" },
                     attribute name { "BackgroundViscosity" },
                     (
                        element prescribed {
                           velocity_mesh_choice,
                           prescribed_tensor_field
                        }
                     )
                  },
                  ## Eddy viscosity (turbulent diffusion of velocity).
                  ## This is a fictitious isotropic viscosity, added to normal viscosity field, that
                  ## carries the influence of turbulence onto the velocity field.
                  element tensor_field {
                     attribute rank { "2" },
                     attribute name { "KEpsEddyViscosity" },
                     (
                        element diagnostic {
                           internal_algorithm,
                           velocity_mesh_choice,
                           diagnostic_tensor_field
                        }
                     )
                  },
                  ## Scalar component of the eddy viscosity tensor (diagnostic).
                  ## This will appear in the stat file.
                  element scalar_field {
                     attribute rank { "0" },
                     attribute name { "ScalarEddyViscosity" },
                     (
                        element diagnostic {
                           internal_algorithm,
                           velocity_mesh_choice,
                           diagnostic_scalar_field
                        }
                     )
                  },
                  ## Integral length scale of the turbulence (diagnostic).
                  element scalar_field {
                     attribute rank { "0" },
                     attribute name { "LengthScale" },
                     (
                        element diagnostic {
                           internal_algorithm,
                           velocity_mesh_choice,
                           diagnostic_scalar_field
                        }
                     )
                  }?,
                  ## Ratio of TurbulentKineticEnergy to TurbulentDissipation (diagnostic).
                  element scalar_field {
                     attribute rank { "0" },
                     attribute name { "TKEOverEpsilon" },
                     (
                        element diagnostic {
                           internal_algorithm,
                           velocity_mesh_choice,
                           diagnostic_scalar_field
                        }
                     )
                  }?,
                  ## Reciprocal of the above ratio, a.k.a. Omega or specific dissipation (diagnostic).
                  element scalar_field {
                     attribute rank { "0" },
                     attribute name { "EpsilonOverTKE" },
                     (
                        element diagnostic {
                           internal_algorithm,
                           velocity_mesh_choice,
                           diagnostic_scalar_field
                        }
                     )
                  }?,
                  ## Select whether source and absorption terms for k and epsilon
                  ## are implicit or explicit.
                  element source_absorption {
                     element string_value {
                     "explicit"|"implicit"
                     }
                  },
                  ## Eddy-viscosity coefficient: nu_T = density * C_mu * k**2 / epsilon.
                  ## Recommended value (default): 0.09.
                  element C_mu {real},
                  ## TurbulentDissipation production coefficient.
                  ## Recommended value (default): 1.44.
                  element C_eps_1 {real},
                  ## TurbulentDissipation destruction coefficient.
                  ## Recommended value (default): 1.92.
                  element C_eps_2 {real},
                  ## Turbulent Schmidt number (eddy viscosity coefficient from k equation).
                  ## This is also the ratio of eddy viscosity to eddy diffusivity for use in other scalar fields.
                  ## Recommended value (default): 1.0.
                  element sigma_k {real},
                  ## Turbulent Schmidt number (eddy-viscosity coefficient from epsilon equation).
                  ## Recommended value (default): 1.3.
                  element sigma_eps {real}
                  
               }?
            }?,
            ## Pressure
            element scalar_field {
               attribute rank { "0" },
               attribute name { "Pressure" },
               ## Field type
               (
                  element prognostic {
                     # mesh choice with PressureMesh as first option
                     pressure_mesh_choice,
                     prognostic_pressure_field
                  }|
                  element prescribed {
                     # mesh choice with PressureMesh as first option
                     pressure_mesh_choice,
                     prescribed_scalar_field
                  }|
                  ## Compute pressure from Density and InternalEnergy
                  ## via a compressible equation of state.
                  element diagnostic {
                     # mesh choice with PressureMesh as first option
                     pressure_mesh_choice,
                     internal_algorithm,
                     diagnostic_scalar_field
                  }|
                  element aliased {
                     attribute material_phase_name { xsd:string },
                     attribute field_name {"Pressure" }
                  }
               )
            }?,
            ## Density
            element scalar_field {
               attribute rank { "0" },
               attribute name { "Density" },
               ## Field type
               (
                  element diagnostic {
                     internal_algorithm,
                     velocity_mesh_choice,
                     diagnostic_scalar_field
                  }|
                  element prognostic {
                     pressure_mesh_choice,
                     prognostic_density_field
                  }|
                  element aliased {
                     attribute material_phase_name { xsd:string },
                     attribute field_name {"Density" }
                  }
               )
            }?,
            ## Velocity vector and momentum options
            element vector_field {
               attribute rank { "1" },
               attribute name { "Velocity" },
               ## Field type
               (
                  element prognostic {
                     velocity_mesh_choice,
                     prognostic_velocity_field
                  }|
                  element prescribed {
                     velocity_mesh_choice,
                     prescribed_vector_field
                  }|
                  element diagnostic {
                     velocity_mesh_choice,
                     vector_python_diagnostic_algorithm,
                     diagnostic_vector_field
                  }|                  
                  element aliased {
                     attribute material_phase_name { xsd:string },
                     attribute field_name {"Velocity" }
                  }
               )
            },
            scalar_field_choice*,
            vector_field_choice*,
            tensor_field_choice*,
            ## Parameters required to model spontaneous electrical potentials in porous media.
            element electrical_properties {
               (
                  ## Specify electrical conductivity of fluid (S/m).
                  ## This assumes that salinity and temperature are not used.
                  element conductivity {real}|
                  ## Calculate conductivity from fluid salinity
                  element conductivity_from_salinity {
                     empty
                  }|
                  ## Calculate conductivity from fluid salinity and temperature
                  element conductivity_from_salinity_and_temperature {
                     empty
                  }
               ),
               ## Various coupling coefficients associated with spontaneous potentials.
               element coupling_coefficients {
                  ## Electrokinetic coupling coefficient (V/Pa).
                  element scalar_field {
                     attribute rank { "0" },
                     attribute name { "Electrokinetic" },
                     (
                        element prescribed {
                           velocity_mesh_choice,
                           prescribed_scalar_field_no_adapt
                        }|
                        element diagnostic {
                           velocity_mesh_choice,
                           scalar_python_diagnostic_algorithm,
                           diagnostic_scalar_field_no_adapt
                        }  
                     )
                  }?,
                  ## Thermoelectric coupling coefficient (V/K).
                  element scalar_field {
                     attribute rank { "0" },
                     attribute name { "Thermoelectric" },
                     (
                        element prescribed {
                           velocity_mesh_choice,
                           prescribed_scalar_field_no_adapt
                        }|
                        element diagnostic {
                           velocity_mesh_choice,
                           scalar_python_diagnostic_algorithm,
                           diagnostic_scalar_field_no_adapt
                        }  
                     )
                  }?,
                  ## Electrochemical coupling coefficient (V.L/mol).
                  element scalar_field {
                     attribute rank { "0" },
                     attribute name { "Electrochemical" },
                     (
                        element prescribed {
                           velocity_mesh_choice,
                           prescribed_scalar_field_no_adapt
                        }|
                        element diagnostic {
                           velocity_mesh_choice,
                           scalar_python_diagnostic_algorithm,
                           diagnostic_scalar_field_no_adapt
                        }  
                     )
                  }?
               },
               ## Option to do a saturation distribution search which looks for the
               ## saturation distribution which gives the best fit of electrical potential
               ## to measured data
               element Saturation_Distribution_Search {
                 ## Here we specify the extents of the search space in x, y and z directions:
                  element search_criteria_horizontal_well {
                    ## The minimum x-coordinate of the test space
                     element x_min {real},
                    ## The maximum x-coordinate of the test space
                     element x_max {real},
                    ## The initial width of the segments, positioned symmetrically opposite the borehole
                     element width {real},
                    ## Option to search for the optimum width
                     element search_for_width { comment }?,
                    ## The minimum y-coordinate of the test space
                     element y_min {real},
                    ## The maximum y-coordinate of the test space
                     element y_max {real},
                    ## The minimum z-coordinate of the test space,
                    ## usually equal to the initial position of the water front
                     element z_min {real},
                    ## x-coordinate of the borehole
                     element borehole_x {real},
                    ## z-coordinate of the borehole
                     element borehole_z {real},
                    ## The maximum z-coordinate of the test space,
                    ## probably equal to the location of the borehole
                     element z_max {real},
                    ## The number of sections into which to divide the space
                     element sections {integer},
                    ## Initial step length for the Hooke and Jeeves search
                     element initial_step_length {real},
                    ## Set initial base_point, perhaps make this optional later.
                    ## Starts at the bottom for vertical well!!
                     element initial_base_point {real_vector}?,
                    ## filename for target file (real potential curve)
                     element target_filename {string}
                  }|
                  element search_criteria_vertical_well {
                    ## The minimum x-coordinate of the test space
                     element x_min {real},
                    ## The maximum x-coordinate of the test space
                     element x_max {real},
                    ## The initial width of the segments, positioned symmetrically opposite the borehole
                     element width {real},
                    ## Option to search for the optimum width
                     element search_for_width { comment }?,
                    ## The minimum y-coordinate of the test space,
                    ## usually equal to the initial position of the water front
                     element y_min {real},
                    ## The maximum y-coordinate of the test space,
                    ## probably equal to the location of the borehole
                     element y_max {real},
                    ## The minimum z-coordinate of the test space
                     element z_min {real},
                    ## The maximum z-coordinate of the test space
                     element z_max {real},
                    ## x-coordinate of the borehole
                     element borehole_x {real},
                    ## y-coordinate of the borehole
                     element borehole_y {real},
                    ## The number of sections into which to divide the space
                     element sections {integer},
                    ## Initial step length for the Hooke and Jeeves search
                     element initial_step_length {real},
                    ## Set initial base_point, perhaps make this optional later
                     element initial_base_point {real_vector}?,
                    ## filename for target file (real potential curve)
                     element target_filename {string}
                  }
               }?
            }?,
            ## Parameters required to model multiphase flow in porous media
            element multiphase_properties {
               ## Relative permeability end point relperm_max
               ## in eq: relperm_max*(saturation/porosity)**(-relperm_exponent)
               ## Value between 0 and 1
               element relperm_max {real},
               ## Relative permeability exponent relperm_exponent
               ## in eq: relperm_max*(saturation/porosity)**(-relperm_exponent)
               element relperm_exponent {real},
               ## Immobile volume of fluid phase
               element immobile_fraction {real}?
            }?,
            sediment?
         }+,
         mesh_adaptivity_options?,
         ## Information needed are a set of coordinates and 
         ## radius for each particle.
         element imported_solids{       
            (  element solid_type{
                  attribute name {"cylinders"},
                  element cylinder_width{real}
               }|
               element solid_type{
                  attribute name {"spheres"}
               }|
               element solid_type{
                  attribute name {"small_spheres"}
               }|
               element solid_type{
                  attribute name {"external_2D_mesh"},
                  (
                     element mapping_type{
                        attribute name{"brute_force"},
                        empty
                     }|
                     element mapping_type{
                        attribute name{"fastest_n_to_n"},
                        ## As a rule of thumb, (Xmax-Xmin)/(number of bins_x) should be
                        ## greater than (at least twice) the maximum element size
                        ## of the fluid mesh (in the region where the particle is).
                        ## Same thing applies in Y and Z
                        ## directions. Note that in some cases,
                        ## choosing the maximum element size for the
                        ## whole fluid mesh
                        ## might prove to slow down the mapping a
                        ## bit.(bins might not have the
                        ## optimal size)
                        element max_number_of_bins_x{integer},
                        element max_number_of_bins_y{integer},
                        element max_number_of_bins_z{integer},
                        element ntry {integer}
                     }
                  ),
                  element volume_checking_tol{real}
               }|
               element solid_type{
                  attribute name {"external_3D_mesh"},
                  (
                     element mapping_type{
                        attribute name{"brute_force"},
                        empty
                     }|
                     element mapping_type{
                        attribute name{"fastest_n_to_n"},
                        ## As a rule of thumb, (Xmax-Xmin)/(number of bins_x) should be
                        ## greater than (at least twice) the maximum element size
                        ## of the fluid mesh (in the region where the particle is).
                        ## Same thing applies in Y and Z
                        ## directions. Note that in some cases,
                        ## choosing the maximum element size for the whole fluid mesh 
                        ## might prove to slow down the mapping a
                        ## bit.(bins might not have the
                        ## optimal size)
                        element max_number_of_bins_x{integer},
                        element max_number_of_bins_y{integer},
                        element max_number_of_bins_z{integer},
                        element ntry {integer}
                     }
                  ),
                  element volume_checking_tol{real}
               }
            ),
            input_solid_dynamics_choice,
            element number_of_particles {integer},
            element position_script{python_code}?,
            element radius_script{python_code}?,
            element translation_velocity_script{python_code}?,
            element angular_velocity_script{python_code}?,
            element buoyancy {empty}?,
            element oneway {empty}?,
            element solid_concentration_max{real},
            element solid_absorption_factor{real},
            element solid_density{real},
            element use_multimaterials{empty}?,
            element calculate_total_volume{empty}?,
            element create_buffer{
               element buffer{real},
               element solid_concentration_min{real},
               element include_in_drag{empty}?,
               element profile1{real},
               element profile2{real},
               element profile3{real,
                  element constant_profile{real}
               }
            }?,
            element visualize_solidfluid{empty}?,
            element use_particle_cfl{empty}?,
            element calculate_drag{empty}?,
            element output_drag{empty}?,
            element output_particle_vtus{empty}?         
         }?,
   
         ## turbine model
         element turbine_model {
           ## specifies a turbine
           element turbine {
             attribute name {xsd:string},
             ## Model type
               (
                  ## Enforces the turbine model by using the dirichlet condition.
                  element dirichlet {
                     ## Name of the upstream (weak or strong) dirichlet boundary condition where the turbine model shall be applied to.
                     element boundary_condition_name_1 {
                       attribute name {xsd:string}
                     },
                     ## Name of the downstream (weak or strong) dirichlet boundary condition where the turbine model shall be applied to.
                     element boundary_condition_name_2 {
                       attribute name {xsd:string}
                     },
                     ## These coordinates define the upstream point where the free surface will be evaluated in order to calculate the head.
                     element free_surface_point_1 {
                       real_dim_vector
                     },
                     ## These coordinate define the downstream point where the free surface will be evaluated in order to calculate the head.
                     element free_surface_point_2 {
                       real_dim_vector
                     },
                     ## Python function val(h) takes the head h (=free_surface_point_1-free_surface_point_2) and returns the total flux through turbine (in m^3/s). A return value 
                     ## of 0.0 will deactivate the turbine model which results in the dirichlet conditions prescribed at these boundaries.
                     ## A flux value will be outflow for boundary_condition_name_1 and inflow for boundary_condition_name_2 and therefore sign(h)==sign(val(h)) should be true to achieve stability.
                     element head_flux {
                       python_code
                     }
                  }|
                  ## Implements the turbine model by using the fluxes from the discontinues galerkin model. Works only if dg is used. 
                  element flux {
                       ## Model type
                       (
                         element penalty {
                              ## Python function val(h) takes the pressure jump h and returns the flux factor between 0 and 1. A return value 
                              ## of 0.0 will deactivate the turbine model which results in the dirichlet conditions prescribed at these boundaries 
                              ## while a factor of +INF represents a connected domain.
                              element factor {
                                  python_code
                              }
                           }|
                         element dg {
                              ## Python function val(h) takes the pressure jump h and returns the flux factor between 0 and 1. A return value 
                              ## of 0.0 will deactivate the turbine model which results in the dirichlet conditions prescribed at these boundaries 
                              ## while a factor of 1 represents a connected domain.
                              element factor {
                                  python_code
                              }

                           }
                       ),
                       ## Name of the upstream (weak or strong) dirichlet boundary condition where the turbine model shall be applied to.
                       element boundary_condition_name_1 {
                         attribute name {xsd:string}
                       },
                       ## Name of the downstream (weak or strong) dirichlet boundary condition where the turbine model shall be applied to.
                       element boundary_condition_name_2 {
                         attribute name {xsd:string}
                       },
                       (
                         ## The turbine is always running. This is mainly used for debugging purposes.
                         element always_on {
                              empty
                           }|
                         ## The turbine is never running. This is mainly used for debugging purposes.
                         element always_off {
                              empty
                           }
                       )
                  }
               )
           }*
         }?, 
  
         ## traffic model
         element traffic_model {
            ## number of vehicles to be modelled
            element number_of_vehicles{integer},
            ## specify the traffic model input file
            element vehicle_activity_file{attribute file_name { xsd:string }},
            ## traffic_model_time_lag
            ##
            ## traffic_time=traffic_time+lag
            element traffic_model_time_lag{real},
            ## scaling factors between fluidity, traffic and wind tunnel models
            element scale{
               ## between fluidity and field
               ## usually between 1:150 and 1:200
               element model_scale{real},
               ## usually  2.5 - 3.0 m/s
               element reference_velocity_field{real},
               ## normalized should be 1. m/s 
               ## otherwise use the maximum inflow velocity
               element reference_velocity_model{real},
               ## usually in field scale
               ## check specific road network
               element road_network_scale{real},
               ## between fluidity and field
               ## usually between 1:150 and 1:200
               element vehicle_scale{real},
               ## in metres
               element exhaust_diameter{real}
            },
            ## bounding box for traffic network
            ##
            ## ignore vehicles outside this box 
            element bounding_box{
               element x_min{real},
               element x_max{real},
               element y_min{real},
               element y_max{real}
            }?,
            ## if the bottom of the domain is not flat
            ## this makes sure the vehicles will follow the 
            ## road gradient
            ## you need to specify the boundary id of the road
            element sloping_floor{integer}?,
            ## tailpipe emissions
            element emissions_factors{
               ## use a constant emissions factor
               element type{
                  attribute name{"constant_emissions_factors"},
                  element emissions_factor{real}
               }|
               ## use the TRL instantaneous emissions model (IEDB)
               ## this is not open source and therefore the database
               ## needs to be read in
               element type{
                  attribute name{"modelled_emissions_factors"},
                  element passenger_vehicle_petrol{xsd:string}?,
                  element passenger_vehicle_diesel{xsd:string}?,
                  element large_vehicle{xsd:string}?
               }
            }?,
            ## options for the solution of the tailpipe tracer releases
            ## if the emissions factors are not specified
            ## it will use a constant emissions factor
            element scalar_field {
               attribute rank { "0" },
               attribute name { "TrafficTracerTemplate" },
               ## Field type
               element prognostic {
                  velocity_mesh_choice,
                  prognostic_scalar_field
               }
            }?

         }?,
         biology?,
         forcing?,
         reduced_model?,
         ## Porous Media
         element porous_media {
            ## Specify scalar field Porosity
            element scalar_field {
               attribute name { "Porosity" },
               (
                  element prescribed {
                     velocity_mesh_choice,
                     prescribed_scalar_field
                  }|
                  element aliased {
                     generic_aliased_field
                  }
               )
            },
            ## Specify field Permeability
            (
               element scalar_field {
                  attribute name { "Permeability" },
                  (
                     element prescribed {
                        velocity_mesh_choice,
                        prescribed_scalar_field
                     }|
                     element aliased {
                        generic_aliased_field
                     }
                  )
               }|
               element vector_field {
                  attribute name { "Permeability" },
                  element prescribed {
                     velocity_mesh_choice,
                     prescribed_vector_field
                  }
               }|
               element tensor_field {
                  attribute name { "Permeability" },
                  element prescribed { 
                     velocity_mesh_choice,
                     prescribed_tensor_field
                  }
               }
            ),
            ## Specify scalar field Electrical Conductivity
            element scalar_field {
               attribute name { "ElectricalConductivity" },
               element diagnostic {
                  velocity_mesh_choice,
                  (
                     internal_algorithm |
                     scalar_python_diagnostic_algorithm
                  ),
                  diagnostic_scalar_field_no_adapt
               }
            }?,
            element multiphase_parameters {
               ## Capillary pressure multiplier cp_A
               ## in eq: cp_A*((Phase1_saturation+0.00001)**(-cp_expo))
               element cp_A {real}?,
               ## Capillary pressure exponent cp_expo
               ## in eq: cp_A*((Phase1_saturation+0.00001)**(-cp_expo))
               element cp_expo {real}?
            }?
         }?,
         ## UNDER DEVELOPMENT - DO NOT USE
         ##
         ## Implict Solids
         element implicit_solids {
              ## Absorption coefficient weighting factor.
              ##
              ## default: beta=1.
              element beta{ real }?,
              ## Source options for heated solids.
              ## A fixed source term for the solid or a
              ## solid fixed temperature can be used. Obviously, this
              ## requires a prognostic Temperature field. 
              element source{
                 (
                    ## Use a fixed temperature source for the solids.
                    ## The temperature diffusivity should be set to diagnostic/internal with this option.
                    element temperature_source{
                         ## Fluid Peclet number.
                         element fluid_peclet_number{ real },
                         ## Solid Peclet number.
                         element solid_peclet_number{ real },
                         ## Solid source intensity.
                         ## The non-dimensional source is: [L_ref / (u_ref T_ref)] [ 1 / (\rho c_p)_s] S.
                         element source_intensity { real },
                         ## Apply source to an inner zone of the particle rather than the whole particle.
                         ## Assumes a spherical inner zone.
                         element zone_radius { real }?
                    }|
                    ## Use a fixed temperature for the solids.
                    element temperature{
                         ## Solid temperature.
                         element temperature{ real }
                    }
                 )
              }?,
              ## Pressure gradient for periodic domains.
              element pressure_gradient{ real_dim_vector }?,
              (
                 element one_way_coupling{
                      ## The solid mesh.
                      ##
                      ## Triangle mesh format only supported.
                      element mesh{ attribute file_name {xsd:string} },
                      element multiple_solids{
                           ## number of solids
                           element number_of_solids {integer},
                           ## Python function prescribing dimensional vector input. Functions should be of the form:
                           ##
                           ##  def val(t):
                           ##     # Function code
                           ##     return # Return value
                           ##
                           ## The return value must have length number_of_solids.
                           ##
                           ## *** IMPORTANT NOTE ***
                           ##
                           ## The t argument is for future use only - currently solid locations are only set at simulation start.
                           element python { python_code },
                           ## Calculate diagnostic variables for each solid.
                           element print_diagnostics { empty }?
                      }?,
                      ## Calculate diagnostic variables associated with the solids.
                      element print_diagnostics { empty }?
                 }|
                 element two_way_coupling{
                      ## The solid mesh.
                      ##
                      ## Y3D FEMDEM mesh format only supported.
                      element mesh{ attribute file_name {xsd:string} },
                      ## Choose which velocity the fluids model will solve for. 
                      element fluids_scheme{
                           (
                              ## Solve for the fluid velocity. 
                              element use_fluid_velocity { empty }|
                              ## Solve for the bulk velocity.
                              element use_bulk_velocity { empty }
                           )
                      }
                 }
              )
         }?,
         embedded_models?
      }
   )      

sediment = 
   (
      ## A simple sediment model in which different classes of sediment fall 
      ## and diffuse at different rates.
      element sediment {
         ## This field is the basis for all sediment fields. Each
         ## sediment class has a sediment field with name
         ## SedimentClassName where ClassName is the name of the
         ## class.
         ##
         ## By default, all sediment classes have exactly the same
         ## characteristics, however each class can be given its own
         ## settling velocity, diffusivity and initial condition under
         ## the sediment_class element and this will override the
         ## default specified here.
         element scalar_field {
            attribute rank { "0" },
            attribute name { "SedimentTemplate" },
            ## Field type
            element prognostic {
               velocity_mesh_choice,
               prognostic_scalar_field
            },
            ## This is the density of this sediment. It will be used
            ## with the sediment concentration in the equation of state.
            ## Density must be specified here or for each sediment class.
            element density {
               real
            }?,
            ## This is the diameter of the grain in mm.
            ## Diameter must be specified here or under each sediment class.
            element diameter {
               real
            }?,
            ## Set porosity to use. Default is 0.3. 1.0 is a sold material.
            element porosity {
               real
            }?,
            ## Erodability of the sediment grain. A value of one means that only the
            ## critical shear stress is used to determine if a grain can be put into 
            ## suspension. A value of zero means these grains can never be resuspended.
            ## Default is 1.
            element erodability {
                real
            }?,
            ## Critical shear stress of a grain. If not switched on a value
            ## will be computed according to the particle Reynolds number and Shield's
            ## criterion. Otherwise inoput a value in Nm-1
            element critical_shear_stress {
               real
            }?
         },
         ## This field is the template for the sediment flux
         ## diagnostic which records the flux of sediment through the
         ## domain boundary.
         element scalar_field {
            attribute rank { "0" },
            attribute name { "SedimentFluxTemplate" },
            ## Field type
            element diagnostic {
               ## Surface ids over which to calculate the flux:
               element surface_ids {
                  integer_vector
               },
               velocity_mesh_choice,
               diagnostic_scalar_field
            }
         },
         element sediment_class {
            attribute name { xsd:string },
            initial_condition_scalar*,
            scalar_boundary_conditions*,
            ## Diffusivity for sediment class
            element tensor_field {
               attribute name { "Diffusivity" },
               attribute rank { "2" },
               (
                  element prescribed {
                     mesh_choice?,
                     prescribed_tensor_field_no_adapt
                  }|
                  element diagnostic {
                    tensor_python_diagnostic_algorithm,
                    diagnostic_tensor_field
                  }
               )
            }?,
            ## Velocity at which this sediment sinks through the water column.
            ## 
            ## This velocity is in the direction of gravity so if the substance
            ## floats upwards, this field should be negative.
            element scalar_field {
               attribute name { "SinkingVelocity" },
               attribute rank { "0" },
               element prescribed {
                  prescribed_scalar_field_no_adapt
               }
            }?,
            ## This is the density of this sediment. It will be used
            ## with the sediment concentration in the equation of state.
            element density {
               real
            }?,
            ## This is the diamter of the grain in mm
            element diameter {
               real
            }?,
            ## Erodability of the sediment grain. A value of one means that only the
            ## critical shear stress is used to determine if a grain can be put into 
            ## suspension. A value of zero means these grains can never be resuspended.
            ## Default is 1.
            element erodability {
                real
            }?,
            ## Critical shear stress of a grain. If not switched on a value
            ## will be computed according to the particle Reynolds number and Shield's
            ## criterion. Otherwise inoput a value in Nm-1
            element critical_shear_stress {
               real
            }?
         }+
      }
   )

prognostic_density_field =
   (
      scalar_equation_choice?,
      ## Spatial discretisation options
      element spatial_discretisation {
         (
            ## Continuous Galerkin formulation.
            element continuous_galerkin {
               advection_stabilisation_options,
               ## Discretisation options for the advection terms.
               element advection_terms {
                  ## Integrate the advection terms of the momentum equation by
                  ## parts.
                  element integrate_advection_by_parts {
                     comment
                  }?
               },
               ## Discretisation options for the mass terms.
               element mass_terms {
                  ## Lump the mass matrix
                  element lump_mass_matrix {
                     empty
                  }?
               },
               comment
            }|
            ## Discontinuous galerkin formulation
            discontinuous_galerkin_options|
            ## Use a control volume discretisation.
            element control_volumes {
              spatial_control_volume_options
            }
         ),
         ## Conservative discretisation of field advection equation
         ##  TBETA=1. -- conservative (divergence form)
         ##  TBETA=0. -- non-conservative
         ##  0. < TBETA < 1.
         element conservative_advection {
           real
         }
      },
      element temporal_discretisation {
         ## Implicit/explicit control (TTHETA)
         ##  =0.  -- explicit
         ##  =0.5 -- Crank-Nicholson
         ##  =1.  -- implicit
         element theta {
            real
         },
         temporal_control_volume_options?
      },
      (
         ## Solver
         element solver {
            linear_solver_options_asym
         }|
         ## Assume this field is being solved explicitly and skip the solver.
         ##
         ## ONLY AVAILABLE FOR PURE CONTROL VOLUME SPATIAL DISCRETISATIONS.
         ##
         ## Assumes lhs matrix only has diagonal lumped mass (times
         ## density if appropriate for equation)
         ## and divides the rhs by this.
         element explicit {
            empty
         }
      )?,
      (
         ## Initial condition for WholeMesh
         ##
         ## Only specify one condition if not using mesh regions.
         ## Otherwise select other initial_condition option, specify region_ids
         ## and distinct names.  Then add extra intial conditions for other regions.
         element initial_condition {
            attribute name { "WholeMesh" },
            input_choice_initial_condition_real
         }|
         ## Multiple initial_conditions are allowed if specifying
         ## different values in different
         ## regions of the mesh (defined by region_ids).  In this case
         ## each initial_condition
         ## requires a distinct name for the options dictionary.
         element initial_condition {
            attribute name { string },
            region_ids?,
            input_choice_initial_condition_real
         }
      )+,
      ## Boundary conditions
      element boundary_conditions {
         attribute name { string },
         ## Surface id:
         element surface_ids {
            integer_vector
         },
         ## Type
         (
            element type {
               attribute name { "dirichlet" },
               ## Apply the dirichlet bc weakly.  Available
               ## automatically with discontinuous_galerkin,
               ## and control_volume spatial_discretisations.
               ## If not selected boundary conditions are applied strongly.
               element apply_weakly {
                  ## If the initial condition and boundary conditions
                  ## differ, setting this option will cause the initial
                  ## condition on the boundary to be overwritten with
                  ## the boundary condition. Since you are applying the
                  ## boundary condition weakly, you probably do *not*
                  ## want this.
                  element boundary_overwrites_initial_condition {
                     empty
                  }?
               }?,
               input_choice_real
            }
         )
      }*,
      ## source term
      element scalar_field {
         attribute name { "Source" },
         attribute rank { "0" },
         (
            element prescribed {
               prescribed_scalar_field_no_adapt,
               recalculation_options?
            }|
            ## This only works for traffic modelling
            element diagnostic {
              internal_algorithm,
              diagnostic_scalar_field_no_adapt
            } 
         )
      }?,
      ## Absorption term
      element scalar_field {
         attribute name { "Absorption" },
         attribute rank { "0" },
         element prescribed {
            prescribed_scalar_field_no_adapt
         }
      }?,
      prognostic_scalar_output_options,
      prognostic_scalar_stat_options,
      scalar_convergence_options,
      prognostic_detector_options,
      scalar_steady_state_options,
      adaptivity_options_prognostic_scalar_field,
      interpolation_algorithm_scalar,
      discrete_properties_algorithm_scalar?,
      ## Set the priority of this field
      ## This determines the order in which scalar_fields are solved for:
      ##  - higher numbers have the highest priority
      ##  - lower numbers (including negative) have the lowest priority
      ##  - default if not set is 0
      element priority {
         integer
      }?
   )

geometry = 
   (
      ## Options dealing with the specification of geometry
      element geometry {
         ## Dimension of the problem.
         ## <b>This can only be set once</b>
         element dimension {
            element integer_value {
               attribute rank {"0"},
               ("3"|"2"|"1")
            }
         },
         ## The position mesh
         element mesh {
            attribute name { "CoordinateMesh" },
            mesh_info
         },
         ## The velocity mesh
         element mesh {
            attribute name { "VelocityMesh" },
            mesh_info
         }?,
         ## The pressure mesh
         element mesh {
            attribute name { "PressureMesh" },
            mesh_info
         }?,
         element mesh {
            attribute name { xsd:string },
            mesh_info,
            element exclude_from_mesh_adaptivity{empty}?
         }*,
         ## Quadrature
         element quadrature {
            ## Quadrature degree
            ## 
            ## note: this specifies the degree of quadrature,
            ## not the number of gauss points
            element degree {
               integer
            },
            ## Surface quadrature degree
            ## 
            ## note: this specifies the degree of surface
            ## quadrature not the number of surface gauss points
            element surface_degree {
               integer
            }?,
            ## Sets the degree of quadrature on each quadrilateral
            ## face of the control volume. 
            ##
            ## Defaults to 1 if
            ## unselected which is the same as pre-new options
            ## behaviour.
            element controlvolume_surface_degree {
               integer
            }?,
            ## Select which family of quadrature rules to use.
            ## The default is family_cools.
            ## family_wandzura allows for degree up to 30
            ## on triangular meshes.
            ## family_grundmann_moeller allows for degree up to
            ## 29 on simplicial meshes in arbitrary dimension.
            element quadrature_family {
               element string_value {
                  ( "family_cools" | "family_grundmann_moeller" | "family_wandzura" ) 
               }
            }?
         },
         ## This causes the change of variables associated with each element in 
         ## the mesh to be stored rather than calculated every time it is used. 
         ## This should speed up computations at a cost of some memory. 
         ## 
         ## The cache is automatically regenerated after mesh movement or 
         ## adaptivity and is automatically disabled for non-linear positions fields.
         element disable_geometric_data_cache {
            empty
         }?,
         ## Options specifying that the problem is on the surface of the sphere.
         element spherical_earth {
            (
               element linear_mapping {
                  empty
               }|
               ## Enabling this option approximates the curvature of the Earth as an
               ## nth degree polynomial, where n is the polynomial degree of the coordinate mesh.
               element superparametric_mapping {
                  empty
               }
            )
         }?,
         ## Options specifying the top surface and bottom of the domain
         ## used in various ocean calculations.
         element ocean_boundaries {
            ## Specify the surface ids that make up the top of the domain,
            ## i.e. the free surface or rigid lid.
            element top_surface_ids {
               integer_vector
            },
            ## Specify the surface ids that make up the bottom.
            element bottom_surface_ids {
               integer_vector
            },
            ## Diagnostic field giving the distance to the top surface.
            element scalar_field {
               attribute rank { "0" },
               attribute name { "DistanceToTop" },
               element diagnostic {
                  internal_algorithm,
                  element mesh {
                     attribute name {  "CoordinateMesh" }
                  },
                  diagnostic_scalar_field
               }
            },
            ## Diagnostic field giving the distance to ocean bottom.
            element scalar_field {
               attribute rank { "0" },
               attribute name { "DistanceToBottom" },
               element diagnostic {
                  internal_algorithm,
                  element mesh {
                     attribute name {  "CoordinateMesh" }
                  },
                  diagnostic_scalar_field
               }
            }
         }?
      }
   )


# Default child of diagnostic scalar field
diagnostic_scalar_field =
   (
      diagnostic_output_options,
      diagnostic_scalar_stat_options,
      scalar_convergence_options,
      diagnostic_detector_options,
      scalar_steady_state_options,
      adaptivity_options_scalar_field,
      recalculation_options?,
      interpolation_algorithm_scalar?
   )
   
# Default child of diagnostic scalar field without adaptivity options
diagnostic_scalar_field_no_adapt =
   (
      diagnostic_output_options,
      diagnostic_scalar_stat_options,
      diagnostic_detector_options
   )

# Default child of diagnostic scalar field
diagnostic_scalar_field_tidal_range =
   (
      diagnostic_output_options,
      diagnostic_scalar_stat_options,
      diagnostic_detector_options,
      adaptivity_options_scalar_field,
      (
          element spin_up_time {
             real
          }
      )       
   )

# Default child of diagnostic vector field
# Currently, this is empty, but in future this might include
# options that are general to all diagnostic vector fields
diagnostic_vector_field =
   (
      diagnostic_output_options,
      diagnostic_vector_stat_options,
      vector_convergence_options,      
      diagnostic_detector_options,
      vector_steady_state_options,      
      adaptivity_options_vector_field,
      recalculation_options?,
      interpolation_algorithm_vector?
   )


diagnostic_vector_field_bed_shear_stress =
   (
      (
          element density {
             real
          }
      ),       
      (
          element drag_coefficient {
             real
          }
      ),   
      diagnostic_output_options,
      diagnostic_vector_stat_options,
      diagnostic_detector_options,
      adaptivity_options_vector_field
   )


# Default child of diagnostic tensor field
# Currently, this is empty, but in future this might include
# options that are general to all diagnostic tensor fields
diagnostic_tensor_field =
   (
      diagnostic_output_options,
      diagnostic_tensor_stat_options,
      adaptivity_options_tensor_field,
      interpolation_algorithm_vector?
   )
   
# Richardson number field. This is a normal diagnostic scalar field, but with
# Richardson number metric options added
adaptivity_options_richardson_number_field.adaptivity_options =
   (
      ## Do not use an interpolation error driven metric for this field
      element no_interpolation_measure {
        comment
      }
   )
adaptivity_options_richardson_number_field.adaptivity_options |= adaptivity_options_scalar_field.adaptivity_options
adaptivity_options_richardson_number_field =
   (
      element adaptivity_options {
         adaptivity_options_richardson_number_field.adaptivity_options,
         ## An isotropic metric formulation based on the Richardson number. Uses
         ## the logic that wherever the Richardson number is small, we expect
         ## to need resolution. Generates edge lengths using:
         ##
         ##   Edge length = min_edge_length if Ri <= min_ri
         ##                 max_edge_length if Ri >= max_ri
         ##                 a linear fit between min_edge_length and max_edge_length otherwise
         element richardson_number_metric {
            ## Richardson number at which we have minimum edge length (default 0.0)
            element min_ri {
              real
            }?,
            ## Richardson number at which we have maximum edge length
            element max_ri {
              real
            },
            ## Minimum edge length that can be requested by the Richardson number
            ## metric
            element min_edge_length {
              real
            },
            ## Maximum edge length that can be requested by the Richardson number
            ## metric
            element max_edge_length {
              real
            },
            ## Enable to preserve anisotropy when merging with other metric
            ## formulations
            element anisotropy_preserving_merge {
               comment
            }?,
            comment
         }?,
         adaptivity_preprocessing
      }?
   )
diagnostic_richardson_number_field = diagnostic_scalar_field_no_adapt
diagnostic_richardson_number_field &= adaptivity_options_richardson_number_field

diagnostic_cv_gradient_vector_field =
   (
      ## Choose whether the mass matrix is lumped or not
      element lump_mass_matrix {
            empty
      }?,
      ## Solver options are necessary if you're not lumping your mass or if you're field isn't dg
      element solver {
         linear_solver_options_sym
      }?,
      ## Normalise the gradient by its magnitude
      element normalise {
        empty
      }?,
      diagnostic_output_options,
      diagnostic_vector_stat_options,
      vector_convergence_options,
      diagnostic_detector_options,
      vector_steady_state_options,
      adaptivity_options_vector_field,
      recalculation_options?
   )

diagnostic_gradient_vector_field =
   (
      ## Solver
      element solver {
         linear_solver_options_sym
      },
      diagnostic_output_options,
      diagnostic_vector_stat_options,
      vector_convergence_options,
      diagnostic_detector_options,
      vector_steady_state_options,
      adaptivity_options_vector_field,
      recalculation_options?
   )

diagnostic_cv_divergence_scalar_field =
   (
      # No solver options because it can be solved directly!
      diagnostic_output_options,
      diagnostic_scalar_stat_options,
      scalar_convergence_options,
      diagnostic_detector_options,
      scalar_steady_state_options,
      adaptivity_options_scalar_field,
      recalculation_options?
   )

diagnostic_fe_divergence_scalar_field =
   (
      ## Solver
      element solver {
         linear_solver_options_sym
      },
      diagnostic_output_options,
      diagnostic_scalar_stat_options,
      scalar_convergence_options,
      diagnostic_detector_options,
      scalar_steady_state_options,
      adaptivity_options_scalar_field,
      recalculation_options?
   )

# three optional input vectors for user-specified rotation matrix
rotation_matrix_components =
   (
      ## Select if you want to specify the normal direction
      ## of the rotation matrix.
      ## If off then fluidity computes the normal
      ## If on the tangents vectors must also be specified.
      element normal_direction {
         input_choice_real_dim_vector
      }?,
      ## specify first unit tangent vector to boundary
      element tangent_direction_1 {
         input_choice_real_dim_vector
      }?,
      ## specify second (if exists, i.e. if 3d) unit tangent vector to boundary
      element tangent_direction_2 {
         input_choice_real_dim_vector
      }?
   )

velocity_components_choice =
   (
      (
         element align_bc_with_surface {
            element normal_component {
               input_choice_real
            }?,
            element tangent_component_1 {
               input_choice_real
            }?,
            element tangent_component_2 {
               input_choice_real
            }?,
            rotation_matrix_components,
            ## this will calculate the determinant of the
            ## rotation matrix for every boundary node
            ## and dump a vtu with the node 
            ## normals and tangenials 1/2
            element debugging_mode{empty}?
         }|
         element align_bc_with_cartesian {
            element x_component {
               input_choice_real_bc_component
            }?,
            element y_component {
               input_choice_real_bc_component
            }?,
            element z_component {
               input_choice_real_bc_component
            }?
         }
      )
   )

# Mainly tidal harmonic diagnostics
free_surface_diagnostic_options = 
   (
      (
         ## Activate this for tidal harmonic analysis 
          free_surface_history_algorithm?,
         ## Activate this for tidal harmonic analysis 
          tidal_harmonic_algorithm?
      )
   )

velocity_boundary_conditions =
   (
      (
         element type {
            attribute name { "dirichlet" },
            ## Apply the dirichlet bc weakly.  Available automatically
            ## with a discontinuous_galerkin Velocity
            ## spatial_discretisation.  Available if you
            ## integrate_continuity_by_parts with a
            ## continuous_galerkin Pressure or use a control_volume
            ## Pressure spatial_discretisation and/or
            ## integrate_advection_by_parts under Velocity
            ## spatial_discretisation with continuous_galerkin.
            ##
            ## If not selected boundary conditions are applied strongly.
            element apply_weakly {
               ## If the initial condition and boundary conditions
               ## differ, setting this option will cause the initial
               ## condition on the boundary to be overwritten with
               ## the boundary condition. Since you are applying the
               ## boundary condition weakly, you probably do *not*
               ## want this.
               element boundary_overwrites_initial_condition {
                  empty
               }?
            }?,
            velocity_components_choice
         }|
         element type {
            attribute name { "neumann" },
            velocity_components_choice
         }|
         ## Add a bulk formulae boundary condition. Only makes sense
         ## on the Velocity field.
         element type {
            attribute name { "bulk_formulae" },
               empty
         }|
         element type {
           attribute name { "free_surface" },
           (
              ## This options adds a surface stabilisation term to the free surface. Works only for cg velocity so far. 
              ## Note: Once activated, the stabilisation term will occur in all free surface areas in the domain. 
              ## IN DEVELOPMENT
              element surface_stabilisation {
                  ## Scale factor for the surface stabilisation.
                  element scale_factor{
                    real
                  }
              }?
           )
         }|
         ## Apply quadratic drag. Specify drag coefficient. If you
         ## want to exactly replicate results from using the OCEDRA
         ## option, set this to 0.003 and remember to apply to both
         ## bottom and sides.
         element type {
            attribute name { "drag" },
            input_choice_real,
            (
              ## Use a quadratic drag.
              ##
              ## This means that the drag coefficient is nondimensional.
              element quadratic_drag {
                ## Use the Manning-Strickler formulation:
                ## n^2*g*|u|*u/H^(1/3)
                ## where n is the Manning coefficient, g is gravity, u is the velocity vector and H is the water heigth at that point.
                ##
                ## The coefficient given above defines the Manning coefficient [s/m^(1/3)] (a typical value for sand is 0.02)
                element manning-strickler {
                   empty
                }?
              }|
              ## Use a linear drag (basically just a surface absorption term).
              ##
              ## This means that the drag coefficient has units of momentum.
              element linear_drag {
                empty
              }
            )
         }|


         ## Apply wind forcing specified by stress or wind velocity.
         ## Replaces windy.dat and windy.py
         element type {
            attribute name { "wind_forcing" },
            (
               ## Wind forcing with user specified wind stress
               ##
               ## <b> Note that the stress needs to be specified
               ## using the same density units as the reference_density 
               ## under equation of state.</b>So if you use the recommended
               ## non-dimensional value of 1.0 for reference_density and
               ## your calculated stress is in kg m^-1s^-2 and the dimensional
               ## reference_density is 1000.0 kg m^-3, you need to divide
               ## the calculated stress in SI units by 1000.0.
               element wind_stress {
                  input_choice_real_dim_minus_one_vector|
                  element from_netcdf {
                     ## The format of this file should conform to NetCDF CF 1.x
                     ## (http://cf-pcmdi.llnl.gov/).
                     attribute file_name { xsd:string },
                     attribute east_west { xsd:string },
                     attribute north_south { xsd:string },
                     comment
                  }
               }|
               ## Wind forcing with user specified 10m wind velocity
               element wind_velocity {
                  ## Specify wind drag coefficient (dimensionless)
                  ## Suggested value: 4.0e-4
                  element wind_drag_coefficient {
                     input_choice_real
                  },
                  ## Density of air. 
                  ##
                  ## <b>Note that you have to specify
                  ## this density in the same units as the 
                  ## reference_density under equation of state.</b>
                  ## So with a typicial value of rho_air=1.3 kgm^-3
                  ## and rho_water=1000 kgm^-3, if you fill in the 
                  ## recommended (non-dimensional) value of 1.0 for 
                  ## reference_density, this field needs to be 1.3e-3.
                  element density_air {
                     real
                  },
                  ## Specify wind velocity
                  element wind_velocity {
                     input_choice_real_dim_minus_one_vector|
                     element from_netcdf {
                        ## The format of this file should conform to NetCDF CF 1.x
                        ## (http://cf-pcmdi.llnl.gov/)
                        attribute file_name { xsd:string },
                        attribute east_west { xsd:string },
                        attribute north_south { xsd:string },
                        comment
                     }
                  }
               }
            )
         }|

         ## When using control_volumes under Pressure
         ## spatial_discretisation or when using
         ## integrate_continuity_by_parts with continuous_galerkin
         ## Pressure and continuous_galerkin Velocity this
         ## boundary condition type imposes a weak no normal flow
         ## boundary condition on the surface_ids specified.
         element type {
            attribute name { "no_normal_flow" },
            empty
         }|

         ## Implements a penalty function for the near wall region.
         ## Using this option coarse meshes can
         ## be used in the near wall region.
         ##
         ## Should be used in combination with a no_normal_flow condition. 
         ##
         ## See Bazilevs et al. 2007
         element type{
            attribute name { "near_wall_treatment" },
            element tolerance {real},
            ## if not set then Cb=2*h, where h is the element size
            element Cb {real}?
         }|
         ## Log law of the wall
         ##
         ## Should be used in combination with a no_normal_flow condition. 
         element type{
            attribute name { "log_law_of_wall" },
            element surface_roughness {real}
         }|
         ## Dummy BC
         ##
         ## Should be used in combination with the near_wall_treatment condition.
         ## When activated wall treatment is not applied on the wall-outflow edge.
         element type{
            attribute name { "outflow" }
         }
      )
   )
   
# Output options for prognostic fields
prognostic_scalar_output_options =
   (
      ## Specify what is written to vtu dump files.
      element output {
         ## Exclude this field from dump files.
         element exclude_from_vtu {
            empty
         }?,
         ## Select this option to also write the values of this field
         ## on the previous timestep.
         ## (included under the name: Old<field_name> )
         element include_previous_time_step {
            empty
         }?,
         ## Select this option to also write the values of this field
         ## used in the nonlinear iteration.
         ## (included under the name: Nonlinear<field_name> )
         element include_nonlinear_field {
            empty
         }?,
         ## Output a file details the convergence (or otherwise) of
         ## this field with every advective nonlinear
         ## iteration.
         ## ONLY WORKS FOR PURE CONTROL VOLUME DISCRETISATIONS.
         element convergence_file {
            comment
         }?
      }
   )

# Output options for pressure (can't have a convergence file)
pressure_output_options =
   (
      ## Specify what is written to vtu dump files.
      element output {
         ## Exclude this field from dump files.
         element exclude_from_vtu {
            empty
         }?,
         ## Select this option to also write the values of this field
         ## on the previous timestep.
         ## (included under the name: Old<field_name> )
         element include_previous_time_step {
            empty
         }?,
         ## Select this option to also write the values of this field
         ## used in the nonlinear iteration.
         ## (included under the name: Nonlinear<field_name> )
         element include_nonlinear_field {
            empty
         }?,
         ## Write out some extra debugging vtu files that can be used
         ## to analyse what goes on in the pressure projection steps.
         ## WARNING: this may create a huge amount of vtu files, as 
         ## multiple files are written per nonlinear iteration.
         element debugging_vtus {
            empty
         }?
      }
   )

# Output options for prognostic fields
prognostic_vector_output_options =
   (
      ## Specify what is written to dump files.
      element output {
         ## Exclude this field from dump files.
         element exclude_from_vtu {
            empty
         }?,
         ## Select this option to also write the values of this field
         ## on the previous timestep.
         ## (included under the name: Old<field_name> )
         element include_previous_time_step {
            empty
         }?,
         ## Select this option to also write the values of this field
         ## used in the nonlinear iteration.
         ## (included under the name: Nonlinear<field_name> )
         element include_nonlinear_field {
            empty
         }?
      }
   )
   
# Field output options for all other fields
field_output_options =
   (
      ## Specify what is written to dump files.
      element output {
         ## Exclude this field from dump files.
         element exclude_from_vtu {
            comment
         }?,
         ## To be used with time-averaged diagnostic fields so that they can be checkpointed.
         element checkpoint {
            empty
         }?
      }
   )
field_output_options_disabled =
   (
      ## Specify what is written to vtu dump files.
      element output {
         (
            ## Exclude this field from dump files.
            element exclude_from_vtu {
               comment
            }|
            ## Include this field in dump files.
            element include_in_vtu {
               comment
            }
         )
      }
   )
   
diagnostic_output_options = field_output_options
prescribed_output_options = field_output_options

# Options for inclusion/exclusion of standard field statistics from the .stat
# file
include_stat =
   (
      ## Include this field in the .stat file (magnitude and components)
      element include_in_stat {
         comment
      }
   )
exclude_components_from_stat =
   (
      ## Include just the magnitude of this field in the .stat file
      ## (excluding the components)
      element exclude_components_from_stat {
         comment
      }
   )
exclude_stat =
   (
      ## Exclude this field from the .stat file.
      element exclude_from_stat {
         comment
      }
   )

# Diagnostic statistics options for prognostic scalar fields
prognostic_scalar_stat_options = 
   (
      ## Specify what is added to .stat files
      element stat {
        prognostic_scalar_stat_options.stat
      }
   )
  
# Diagnostic statistics for all other scalar fields
prognostic_scalar_stat_no_old_or_nonlinear_options =
   (
      ## Specify what is added to .stat files
      element stat {
         prognostic_scalar_stat_no_old_or_nonlinear_options.stat
         
      }
   )

diagnostic_scalar_stat_options = prognostic_scalar_stat_no_old_or_nonlinear_options
prescribed_scalar_stat_options = prognostic_scalar_stat_no_old_or_nonlinear_options

# Combining of stat elements for scalar fields
prognostic_scalar_stat_options.stat = prognostic_scalar_stat_no_old_or_nonlinear_options.stat
prognostic_scalar_stat_options.stat &=
   (
      ## Enable to include the previous timestep value of this field in the .stat file.
      element include_previous_time_step {
         comment
      }?,
      ## Enable to include the values of this field in the nonlinear
      ## iteration in the .stat file.
      element include_nonlinear_field {
         comment
      }?
   )
prognostic_scalar_stat_no_old_or_nonlinear_options.stat = 
   (
      exclude_stat?,
      cv_stats?,
      surface_integral_stats_scalar*,
      mixing_stats*
   )   
   
# Diagnostic statistics options for vector fields, with enabled by default
vector_field_stat_options_enabled_default = include_stat
vector_field_stat_options_enabled_default |= exclude_components_from_stat
vector_field_stat_options_enabled_default |= exclude_stat

# Diagnostic statistics options for vector fields, with enabled by default
vector_field_stat_options_disabled_default = exclude_stat
vector_field_stat_options_disabled_default |= exclude_components_from_stat
vector_field_stat_options_disabled_default |= include_stat

# Diagnostic statistics options for tensor fields, with enabled by default
tensor_field_stat_options_enabled_default = include_stat
tensor_field_stat_options_enabled_default |= exclude_components_from_stat
tensor_field_stat_options_enabled_default |= exclude_stat

# Diagnostic statistics options for tensor fields, with enabled by default
tensor_field_stat_options_disabled_default = exclude_stat
tensor_field_stat_options_disabled_default |= exclude_components_from_stat
tensor_field_stat_options_disabled_default |= include_stat

# Diagnostic statistics for prognostic vector fields
prognostic_velocity_stat_options =
   (
      ## Specify what is added to .stat files
      element stat {
         (
            prognostic_velocity_stat_options.stat
         )
      }      
   )

# Diagnostic statistics for all other vector fields
prognostic_vector_stat_no_old_or_nonlinear_options =
   (
      ## Specify what is added to .stat files
      element stat {
         prognostic_vector_stat_no_old_or_nonlinear_options.stat
      }
   )
diagnostic_vector_stat_options = prognostic_vector_stat_no_old_or_nonlinear_options
prescribed_vector_stat_options = prognostic_vector_stat_no_old_or_nonlinear_options

# Diagnostic statistics for tensor fields
prognostic_tensor_stat_no_old_or_nonlinear_options =
   (
      ## Specify what is added to .stat files
      element stat {
         prognostic_tensor_stat_no_old_or_nonlinear_options.stat
      }
   )
diagnostic_tensor_stat_options = prognostic_tensor_stat_no_old_or_nonlinear_options
prescribed_tensor_stat_options = prognostic_tensor_stat_no_old_or_nonlinear_options

# Combining of stat elements for vector fields
prognostic_velocity_stat_options.stat = prognostic_vector_stat_no_old_or_nonlinear_options.stat
prognostic_velocity_stat_options.stat &=
   (
      ## Specify how the previous timestep value of this field is added to the .stat file.
      element previous_time_step {
         vector_field_stat_options_disabled_default
      },
      ## Specify how the values of this field used in the nonlinear iteration are added to the .stat file.
      element nonlinear_field {
         vector_field_stat_options_disabled_default
      },
      ## What surface IDs do you want to do the calculation over?
      element compute_body_forces_on_surfaces {
         ## Enable to output the pressure and viscous terms separately (as well
         ## as the total force)
         element output_terms {
            comment
         }?,
         integer_vector
      }?,
      ## Compute the divergence of this field at the Gauss points
      ## and return its stats.  This is a direct measure of the
      ## divergence at the gauss points rather than a discrete measure
      ## at the nodes (provided by several other diagnostic fields).
      element divergence_stats {
        empty
      }?,
      ## Calculate the error in the conservation of momentum
      ## IN PROGRESS - Does not include all terms!
      element calculate_momentum_conservation_error {
         empty
      }?
   )
prognostic_vector_stat_no_old_or_nonlinear_options.stat =
   (
      vector_field_stat_options_enabled_default,
      surface_integral_stats_vector*
   )

# Combining of stat elements for tensor fields
prognostic_tensor_stat_no_old_or_nonlinear_options.stat =
   (
      tensor_field_stat_options_enabled_default
   )

# Convergence options for prognostic scalar fields
scalar_convergence_options =
   (
      ## Decide whether this field is tested for convergence
      ## during nonlinear iterations
      ## (if /timestepping/nonlinear_iterations and
      ## /timestepping/nonlinear_iterations/tolerance are
      ## enabled).
      ## Also specifies whether the field is added to the 
      ## convergence file (if /io/convergence_file is enabled).
      element convergence {
         (
            ## Include this field in convergence testing
            ## (if /timestepping/nonlinear_iterations and
            ## /timestepping/nonlinear_iterations/tolerance are
            ## enabled) and file (if /io/convergence_file is enabled)
            element include_in_convergence {
               comment
            }|
            ## Exclude this field from convergence testing and file 
            element exclude_from_convergence {
               comment
            }
         )
      }
   )

# Convergence statistics options for prognostic vector fields (velocity)
vector_convergence_options =
   (
      ## Decide whether this field is tested for convergence
      ## during nonlinear iterations
      ## (if /timestepping/nonlinear_iterations and
      ## /timestepping/nonlinear_iterations/tolerance are
      ## enabled).
      ## Also specifies whether the field is added to the 
      ## convergence file (if /io/convergence_file is enabled).
      element convergence {
         (
            ## Include this field (magnitude and components)
            ## in convergence testing
            ## (if /timestepping/nonlinear_iterations and
            ## /timestepping/nonlinear_iterations/tolerance are
            ## enabled) and file (if /io/convergence_file is enabled)
            element include_in_convergence {
               comment
            }|
            ## Include just the magnitude of this field 
            ## in convergence testing
            ## (if /timestepping/nonlinear_iterations and
            ## /timestepping/nonlinear_iterations/tolerance are
            ## enabled) and file (if /io/convergence_file is enabled)
            ## i.e. excluding the components
            element exclude_components_from_convergence {
               comment
            }|
            ## Exclude this field entirely from convergence testing and file 
            element exclude_from_convergence {
               comment
            }
         )
      }
   )

# Steady state options for prognostic scalar fields
scalar_steady_state_options =
   (
      ## Decide whether this field is tested for a steady state
      ## between timesteps
      ## (if /timestepping/steady_state is
      ## enabled).
      element steady_state {
         (
            ## Include this field in steady state testing
            ## (if /timestepping/steady_state is
            ## enabled)
            element include_in_steady_state {
               comment
            }|
            ## Exclude this field from steady state testing
            element exclude_from_steady_state {
               comment
            }
         )
      }
   )

# Steady state statistics options for prognostic vector fields (velocity)
vector_steady_state_options =
   (
      ## Decide whether this field is tested for a steady state
      ## between timesteps
      ## (if /timestepping/steady_state is
      ## enabled).
      element steady_state {
         (
            ## Include this field (magnitude and components)
            ## in steady state testing
            ## (if /timestepping/steady_state is enabled)
            element include_in_steady_state {
               comment
            }|
            ## Include just the magnitude of this field 
            ## in steady state testing
            ## (if /timestepping/steady_state is
            ## enabled)
            ## i.e. excluding the components
            element exclude_components_from_steady_state {
               comment
            }|
            ## Exclude this field entirely from convergence testing and file 
            element exclude_from_steady_state {
               comment
            }
         )
      }
   )

# Options for whether a field is to be included in detector output.
detector_options_enabled_default = 
   (
      ## Specify what is added to detector files
      element detectors {
         (
            ## This field is output at each detector location.
            element include_in_detectors {
               comment
            }|
            ## This field is not output at detector locations.
            element exclude_from_detectors {
               comment
            }
         )
      }
   )

# Options for whether a field is to be included in detector output.
detector_options_disabled_default = 
   (
      ## Specify what is added to detector files
      element detectors {
         (
            ## This field is not output at detector locations.
            element exclude_from_detectors {
               comment
            }|
            ## This field is output at each detector location.
            element include_in_detectors {
               comment
            }
         )
      }
   )

# Detector output defaults on for prognostic and diagnostic fields, 
# off for prescribed.
prognostic_detector_options = detector_options_enabled_default
diagnostic_detector_options = detector_options_enabled_default
prescribed_detector_options = detector_options_disabled_default

generic_aliased_field =
   (
      attribute material_phase_name { xsd:string },
      attribute field_name { xsd:string }
   )

# This is the choice of additional scalar field to be solved for
scalar_field_choice =
   (
# The first is a generic field, which may be used for any user-defined field
# that FLUIDITY knows nothing about, or a generic diagnostic
      (
         element scalar_field {
            attribute rank { "0" },
            attribute name { xsd:string },
            ## Field type
            (
               element prognostic {
                  velocity_mesh_choice,
                  prognostic_scalar_field
               }|
               element prescribed {
                  velocity_mesh_choice,
                  prescribed_scalar_field
               }|
               element diagnostic {
                  scalar_diagnostic_algorithms,
                  velocity_mesh_choice,
                  diagnostic_scalar_field
               }|
               element aliased {
                  generic_aliased_field
               }
            )
         }|
         ## Prognostic scalar fields below this
         element ___Prognostic_Fields_Below___ {
            empty
         }|

# This is the long list of fields that FLUIDITY knows about
# -- First is a list of fields that are primarily prognostic,
#    but can be set to prescribed, or aliased...
# -- The list is in order of most frequently used.

         ## Salinity
         element scalar_field {
            attribute rank { "0" },
            attribute name { "Salinity" },
            (
               element prognostic {
                  velocity_mesh_choice,
                  prognostic_scalar_field
               }|
               element prescribed {
                  velocity_mesh_choice,
                  prescribed_scalar_field
               }|
               element aliased {
                  generic_aliased_field
               }
            )
         }|
         ## Temperature
         element scalar_field {
            attribute rank { "0" },
            attribute name { "Temperature" },
            (
               element prognostic {
                  velocity_mesh_choice,
                  prognostic_scalar_field
               }|
               element prescribed {
                  velocity_mesh_choice,
                  prescribed_scalar_field
               }|
               element aliased {
                  generic_aliased_field
               }
            )
         }|
         ## Background Temperature
         element scalar_field {
            attribute rank { "0" },
            attribute name { "BackgroundTemperature" },
            (
               element prescribed {
                  velocity_mesh_choice,
                  prescribed_scalar_field
               }
            )
         }|
         ## Passive Tracer
         element scalar_field {
            attribute rank { "0" },
            attribute name { "Tracer" },
            (
               element prognostic {
                  velocity_mesh_choice,
                  prognostic_scalar_field
               }|
               element prescribed {
                  velocity_mesh_choice,
                  prescribed_scalar_field
               }|
               element aliased {
                  generic_aliased_field
               }
            )
         }|
         ## Free Surface
         ## NOTE: if you are using the free_surface boundary condition
         ## applied to the Velocity field (recommended), you should not 
         ## use the prognostic FreeSurface field. In this case you may 
         ## (optionally) add a diagnostic FreeSurface field.
         element scalar_field {
            attribute rank { "0" },
            attribute name { "FreeSurface" },
            (
               ## Free Surface
               ## NOTE: the diagnostic FreeSurface field only works in combination
               ## with the free_surface boundary condition applied to the Velocity
               ## field. It gives you a 3D field (constant over the vertical)
               ## of the free surface elevation.
               element diagnostic {
                  internal_algorithm,
                  # this is hard-coded on the PressureMesh as long as the Pressure is
                  # if this is no longer true, it should be option-checked to be on the
                  # same mesh as Pressure
                  ## Must be on the same mesh as Pressure
                  pressure_mesh_choice,
                  diagnostic_scalar_field
               }
               
            )
         }|
         ## Wetting and drying alpha coefficient. Alpha is 1 in dry and 0 in wet regions.
         element scalar_field {
            attribute rank { "0" },
            attribute name { "WettingDryingAlpha" },
            (
               ## Free Surface
               ## NOTE: the diagnostic WettingDryingAlpha only works in combination
               ## with the free_surface boundary condition applied to the Velocity
               ## field. It gives you a 3D field (constant over the vertical)
               ## of the wetting and drying alpha coefficient.
               element diagnostic {
                  internal_algorithm,
                  # this is hard-coded on the PressureMesh as long as the Pressure is
                  # if this is no longer true, it should be option-checked to be on the
                  # same mesh as Pressure
                  ## Must be on the same mesh as Pressure
                  pressure_mesh_choice,
                  diagnostic_scalar_field
               }
               
            )
         }|
         ## Second Fluid
         element scalar_field {
            attribute rank { "0" },
            attribute name { "SecondFluid" },
            (
               element prognostic {
                  velocity_mesh_choice,
                  prognostic_scalar_field
               }|
               element prescribed {
                  velocity_mesh_choice,
                  prescribed_scalar_field
               }|
               element aliased {
                  generic_aliased_field
               }
            )
         }|
         ## Diffuse Interface
         element scalar_field {
            attribute rank { "0" },
            attribute name { "DiffuseInterface" },
            (
               element prognostic {
                  velocity_mesh_choice,
                  prognostic_scalar_field
               }|
               element prescribed {
                  velocity_mesh_choice,
                  prescribed_scalar_field
               }|
               element aliased {
                  generic_aliased_field
               }
            )
         }|
         ## If enabled, decomposes Pressure by solving for the balanced part of 
         ## Pressure using a "geopressure" solver:
         ## 
         ##   f = - grad p_gp + g
         ##
         ## By choosing an appropriate mesh (typically velocity mesh order + 1)
         ## for the balanced part of pressure, physical balance can be
         ## represented to a higher degree of accuracy.
         ##
         ## If buoyancy is included and HydrostaticPressure or
         ## HydrostaticPressureGradient are enabled, the "geopressure" solver
         ## is modified:
         ##
         ##   f = - grad p_gp + g - grad p_hp
         element scalar_field {
            attribute rank { "0" },
            attribute name { "GeostrophicPressure" },
            (
               element prognostic {
                  ## The GeostrophicPressure mesh. Must be continuous.
                  ## 
                  ## <b>WARNING: It is usual for this to be a higher degree
                  ## mesh than the velocity mesh</b>
                  element mesh {
                     attribute name { xsd:string },
                     comment
                  },
                  prognostic_geostrophic_pressure_field
               }
            )
         }|
         ## If enabled, decomposes Pressure so that HydrostaticPressure balances against the density.
         ## Solves:
         ##
         ## grav_direction dot grad hp = grav*density
         ##
         ## for hp.
         element scalar_field {
            attribute rank { "0" },
            attribute name { "HydrostaticPressure" },
            (
               element prognostic {
                  mesh_choice,
                  prognostic_hydrostatic_pressure_field
               }
            )
         }|
         ## **UNDER TESTING**
         ##
         ## If enabled, decomposes Pressure so that VerticalBalancePressure balances against the density.
         ## Solves:
         ##
         ## (grav_direction dot grad) (grav_direction dot grad) vbp = (grav_direction dot grad) grav*density
         ##
         ## for vbp.
         element scalar_field {
            attribute rank { "0" },
            attribute name { "VerticalBalancePressure" },
            (
               element prognostic {
                  ## This needs to be a continuous field!
                  mesh_choice,
                  prognostic_vertical_balance_pressure_field
               }
            )
         }|
         ## FoamVelocityPotential field:
         ##
         ## Required in foam flow simulations where the foam velocity is not a
         ## prescribed field. It solves Laplace's equation for a scalar potential, 
         ## (the foam velocity is then obtained as the gradient of the potential).
         element scalar_field {
            attribute rank { "0" },
            attribute name { "FoamVelocityPotential" },
            (
               element prognostic {
                  velocity_mesh_choice,
                  prognostic_foam_velocity_potential_field
               }
            )
         }|
         ## MaterialVolumeFraction field:
         ##
         ## Volume fraction of this material.
         ## Required in multimaterial simulations.
         ##  - if prognostic solves for the volume fraction
         ##  - if prescribed uses a specified volume fraction
         ##  - if diagnostic solves for the final material volume fraction
         ## Only 1 diagnostic MaterialVolumeFraction field allowed per
         ## simulation or solves for all the volume fractions based on
         ## the SumMaterialVolumeFractions field.
         ## 
         ## A diagnostic MaterialVolumeFraction field is currently required for
         ## compressible multimaterial simulations (even if only 1 material).
         element scalar_field {
            attribute rank { "0" },
            attribute name { "MaterialVolumeFraction" },
            (
               element prognostic {
                  velocity_mesh_choice,
                  prognostic_scalar_field,
                  cap_option?,
                  surface_tension_option?
               }|
               element diagnostic {
                  internal_algorithm,
                  velocity_mesh_choice,
                  diagnostic_scalar_field,
                  cap_option?
               }|
               element prescribed {
                  velocity_mesh_choice,
                  prescribed_scalar_field,
                  cap_option?
               }|
               element aliased {
                  generic_aliased_field
               }
            )
         }|
         ## MaterialDensity field:
         ##
         ## Field for the density of this material.
         ## Required in compressible multimaterial simulations.
         ## Can be:
         ##  - diagnostic if using a linear equation of state
         ##  - prognostic if a compressible simulation
         ## (note that if you set a multimaterial
         ## equation of state and this field is
         ## prognostic then its initial condition
         ## will be overwritten by the density that
         ## satisfies the initial pressure and
         ## the equation of state)
         element scalar_field {
            attribute rank { "0" },
            attribute name { "MaterialDensity" },
            (
               element prognostic {
                  velocity_mesh_choice,
                  prognostic_scalar_field
               }|
               element diagnostic {
                  internal_algorithm,
                  velocity_mesh_choice,
                  diagnostic_scalar_field
               }|
               element aliased {
                  generic_aliased_field
               }
            )
         }|
         ## MaterialInternalEnergy field:
         ##
         ## Field for the internal energy of this material.
         ## Required in multimaterial compressible simulations
         ## with full stiffened_gas (perfect gas) eos.
         element scalar_field {
            attribute rank { "0" },
            attribute name { "MaterialInternalEnergy" },
            (
               element prognostic {
                  velocity_mesh_choice,
                  prognostic_scalar_field
               }|
               element aliased {
                  generic_aliased_field
               }
            )
         }|
         ## InternalEnergy field:
         ##
         ## Field for the internal energy of a single material.
         ## Required in compressible simulations
         ## with full stiffened_gas (perfect gas) eos.
         element scalar_field {
            attribute rank { "0" },
            attribute name { "InternalEnergy" },
            (
               element prognostic {
                  velocity_mesh_choice,
                  prognostic_scalar_field
               }|
               element aliased {
                  generic_aliased_field
               }
            )
         }|
         ## SumMaterialVolumeFractions field:
         ##
         ## Sums the prognostic MaterialVolumeFraction fields.
         ## - diagnostic: sums all the volume fractions in the other
         ##   material phases
         element scalar_field {
            attribute rank { "0" },
            attribute name { "SumMaterialVolumeFractions" },
            (
               element diagnostic {
                  internal_algorithm,
                  velocity_mesh_choice,
                  diagnostic_scalar_field
               }|
               element aliased {
                  generic_aliased_field
               }
            )
         }|
         ## CopiedField - This field copies the previous timesteps
         ## values from another (specified) field at every iteration
         ## and then solves the field using different (again, specified)
         ## scheme and solution options.
         ## For instance, this field can be used to create a diffused
         ## field to adapt to.
         ## Unless someone requests otherwise this is only currently possible
         ## for fields within the same material_phase.
         element scalar_field {
            attribute rank { "0" },
            attribute name { "CopiedField" },
            (
               element prognostic {
                  velocity_mesh_choice,
                  attribute copy_from_field { string },
                  prognostic_scalar_field
               }
            )
         }|
         ## Calculate the stream function of 2D incompressible flow. Note 
         ## that this *only* makes sense for proper 2D (not pseudo-2D) simulations.
         ## Requires a continuous mesh.
         element scalar_field {
            attribute rank { "0" },
            attribute name { "StreamFunction" },
            (
               element prognostic {
                  mesh_choice,
                  prognostic_stream_function_field
               }
            )
         }|
         ## ***UNDER TESTING***
         ## Calculate the stream function of 2D incompressible flow. for multiply connected domains
         ## Note that this *only* makes sense for proper 2D (not pseudo-2D) simulations.
         ## Requires a continuous mesh.
         element scalar_field {
            attribute rank { "0" },
            attribute name { "MultiplyConnectedStreamFunction" },
            attribute depends { "Velocity" },
            (
               element prognostic {
                  mesh_choice,
                  prognostic_multipath_stream_function_field
               }
            )
         }|
         ## Phytoplankton
         element scalar_field {
            attribute rank { "0" },
            attribute name { "Phytoplankton" },
            (
               element prognostic {
                  velocity_mesh_choice,
                  prognostic_scalar_field
               }|
               element prescribed {
                  velocity_mesh_choice,
                  prescribed_scalar_field
               }
            )
         }|
         ## Zooplankton
         element scalar_field {
            attribute rank { "0" },
            attribute name { "Zooplankton" },
            (
               element prognostic {
                  velocity_mesh_choice,
                  prognostic_scalar_field
               }|
               element prescribed {
                  velocity_mesh_choice,
                  prescribed_scalar_field
               }
            )
         }|
         ## Nutrient
         element scalar_field {
            attribute rank { "0" },
            attribute name { "Nutrient" },
            (
               element prognostic {
                  velocity_mesh_choice,
                  prognostic_scalar_field
               }|
               element prescribed {
                  velocity_mesh_choice,
                  prescribed_scalar_field
               }
            )
         }|
         ## Detritus
         element scalar_field {
            attribute rank { "0" },
            attribute name { "Detritus" },
            (
               element prognostic {
                  velocity_mesh_choice,
                  prognostic_scalar_field
               }|
               element prescribed {
                  velocity_mesh_choice,
                  prescribed_scalar_field
               }
            )
         }|
         ## Chlorophyll
         element scalar_field {
            attribute rank { "0" },
            attribute name { "Chlorophyll" },
            (
               element prognostic {
                  velocity_mesh_choice,
                  prognostic_scalar_field
               }|
               element prescribed {
                  velocity_mesh_choice,
                  prescribed_scalar_field
               }
            )
         }|
         ## Ammonium
         element scalar_field {
            attribute rank { "0" },
            attribute name { "Ammonium" },
            (
               element prognostic {
                  velocity_mesh_choice,
                  prognostic_scalar_field
               }|
               element prescribed {
                  velocity_mesh_choice,
                  prescribed_scalar_field
               }
            )
         }|

         ## PhaseVolumeFraction
         ## Required in porous_media and multiphase problem types
         element scalar_field {
            attribute rank { "0" },
            attribute name { "PhaseVolumeFraction" },
            (
               element prognostic {
                  velocity_mesh_choice,
                  prognostic_scalar_field,
                  cap_option?
               }|
               element prescribed {
                  velocity_mesh_choice,
                  prescribed_scalar_field
               }|
               element diagnostic {
                  velocity_mesh_choice,
                  internal_algorithm,
                  diagnostic_scalar_field_no_adapt,
                  cap_option?
               }
            )
         }|

         ## Electrical Potential:
         ## Required in electrokinetic, electrothermal
         ## and electrochemical problems
         ## (sub-option of porous_media problem type)
         element scalar_field {
            attribute rank { "0" },
            attribute name { "ElectricalPotential" },
            (
               element prognostic {
                  velocity_mesh_choice,
                  prognostic_scalar_field
               }
            )
         }|

         # Insert new prognostic scalar fields here using the template:
         #        element scalar_field {
         #            attribute rank { "0" },
         #            attribute name { "NewFieldName" },
         #            (
         #               element prognostic {
         #                  velocity_mesh_choice,
         #                  prognostic_scalar_field
         #               }|
         #               element prescribed {
         #                  velocity_mesh_choice,
         #                  prescribed_scalar_field
         #               }|
         #               element aliased {
         #                  generic_aliased_field
         #               }
         #            )
         #        }
         
# -- Second is a list of fields that are primarily prescribed,
#    but can be aliased. An example is wind velocity.
# -- The list is in order of most frequently used.

         ## Prescribed scalar fields below this
         element ___Prescribed_fields_below___ {
            empty
         }|
         element scalar_field {
            attribute rank { "0" },
            attribute name { "DistanceToSideBoundaries" },
            (
               element prescribed {
                  velocity_mesh_choice,
                  prescribed_scalar_field
               }|
               element aliased {
                  generic_aliased_field
               }
            )
         }|
         ## This is field should only be used with FEMDEM and adapt_at_first_timestep.
         ## It is used for adapting the mesh at the first time step
         ## and then it is removed from the state.
         element scalar_field {
            attribute rank { "0" },
            attribute name { "FirstAdaptDummy" },
            (
               element prescribed {
                  velocity_mesh_choice,
                  prescribed_scalar_field
               }|
               element aliased {
                  generic_aliased_field
               }
            )
         }|
         ## This field should only be used with foam simulations.
         ## It is the local Plateau border length per unite volume.
         ## lambda = 1.71/(bubble_radius)^2
         element scalar_field {
            attribute rank { "0" },
            attribute name { "DrainageLambda" },
            (
               element prescribed {
                  velocity_mesh_choice,
                  prescribed_scalar_field
               }|
               element aliased {
                  generic_aliased_field
               }
            )
         }|
#
# Insert new prescribed scalar fields here using the template:
#        element scalar_field {
#            attribute rank { "0" },
#            attribute name { "NewFieldName" },
#            (
#               element prescribed {
#                  velocity_mesh_choice,
#                  prescribed_scalar_field
#               }|
#               element aliased {
#                  generic_aliased_field
#               }
#            )
#        }
#
# -- Last is a list of fields that are primarily diagnostic,
#    but can be aliased. An example is Tidal Range.
# -- The list is in order of most frequently used.
#
         ## Diagnostic scalar fields below this
         element ___Diagnostic_Fields_Below___ {
            empty
         }|
         element scalar_field {
            attribute rank { "0" },
            attribute name { "PerturbationDensity" },
            (
               element diagnostic {
                  internal_algorithm,
                  velocity_mesh_choice,
                  diagnostic_scalar_field
               }|
               element aliased {
                  generic_aliased_field
               }
            )
         }|
         ## ControlVolumeDivergence:
         ##
         ## div field
         ##
         ## Divergence of the velocity field where
         ## the divergence operator is defined using
         ## the control volume C^T matrix.
         ## This assumes that the test space is discontinuous
         ## control volumes.
         element scalar_field {
            attribute rank { "0" },
            attribute name { "ControlVolumeDivergence" },
            (
               element diagnostic {
                  internal_algorithm,
                  attribute field_name { string },
                  velocity_mesh_choice,
                  diagnostic_cv_divergence_scalar_field
               }|
               element aliased {
                  generic_aliased_field
               }
            )
         }|

         ## FiniteElementDivergence:
         ##
         ## div field
         ##
         ## Divergence of the velocity field where
         ## the divergence operator is defined using
         ## the finite element C^T matrix.
         element scalar_field {
            attribute rank { "0" },
            attribute name { "FiniteElementDivergence" },
            (
               element diagnostic {
                  legacy_internal_algorithm,
                  attribute field_name { string },
                  velocity_mesh_choice,
                  element integrate_divergence_by_parts {
                     empty
                  }?,
                  diagnostic_fe_divergence_scalar_field
               }|
               element aliased {
                  generic_aliased_field
               }
            )
         }|
         ## Diffusive dissipation
         ##
         ## Only coded for 2D
         ##
         ##   -g*drho/dy
         ##
         ## where rho is the Density scalar field
         ##
         ## BE AWARE OF WHAT THE DENSITY SCALAR FIELD IS
         ##
         ##   Note the actual diffusive dissipation = -2*g*kappa*drho/dy so need
         ##   to multiply by kappa in post-processing (2 subject to definition) where
         ##   drho/dt + u.grad(rho) = kappa grad^2(rho)
         ##   This assumes kappa is isotropic and constant
         ##   For a linear equation of state kappa = diffusivity (thermal or haline)
         ##
         ## c.f. Winters 1995, Journal of Fluid Mechanics
         element scalar_field {
            attribute rank { "0" },
            attribute name { "DiffusiveDissipation" },
            (
               element diagnostic {
                  internal_algorithm,
                  velocity_mesh_choice,
                  diagnostic_scalar_field
               }|
               element aliased {
                  generic_aliased_field
               }
            )
         }|
         ## Viscous dissipation
         ##   For Boussinesq fluid with isotropic viscosity (see below)
         ##
         ## Only coded for 2D
         ##
         ##   (grad u):(grad u) = sum_ij(du_i/dx_j)(du_i/dx_j)
         ##
         ##   The actual viscous dissipation for a Newtonian, Boussinesq fluid with
         ##   constant, isotropic viscosity is nu*rho_0*(grad u):(grad u)
         ##   where rho_0 is the reference density in the equation of state
         ##   and nu is the viscosity so need to multiply by these when post-processing
         ##
         ## c.f. Winters 1995, Journal of Fluid Mechanics
         element scalar_field {
            attribute rank { "0" },
            attribute name { "ViscousDissipation" },
            (
               element diagnostic {
                  internal_algorithm,
                  velocity_mesh_choice,
                  diagnostic_scalar_field
               }|
               element aliased {
                  generic_aliased_field
               }
            )
         }|
         ## Richardson Number:
         ##
         ##  Ri = \frac{N^2}{(\frac{\partial u}{\partial z})^2 + (\frac{\partial u}{\partial z})^2}
         ## with 
         ##  N^2 = -\frac{g}{\rho_0}\frac{\partial \rho}{\partial z}
         ##
         ## Limitations:
         ##  - Gravity must be constant.
         ##  - Assumes gravity is in -ve final coordinate direction.
         element scalar_field {
            attribute rank { "0" },
            attribute name { "RichardsonNumber" },
            attribute depends { "Velocity,PerturbationDensity" },
            (
               element diagnostic {
                  internal_algorithm,
                  velocity_mesh_choice,
                  diagnostic_richardson_number_field
               }|
               element aliased {
                  generic_aliased_field
               }
            )
         }|
         ## CFLNumber
         ##
         ## See http://amcg.ese.ic.ac.uk/index.php?title=Local:Diagnostics#CFL_Number
         ##
         ## Adapting to this field is not recommended
         element scalar_field {
            attribute rank { "0" },
            attribute name { "CFLNumber" },
            (
               element diagnostic {
                  internal_algorithm,
                  velocity_mesh_choice,
                  diagnostic_scalar_field
               }|
               element aliased {
                  generic_aliased_field
               }
            )
         }|
         ## ControlVolumeCFLNumber
         ##
         ## Courant Number as defined on a control volume mesh
         ##
         ## Adapting to this field is not recommended
         element scalar_field {
            attribute rank { "0" },
            attribute name { "ControlVolumeCFLNumber" },
            (
               element diagnostic {
                  internal_algorithm,
                  velocity_mesh_choice,
                  diagnostic_scalar_field
               }|
               element aliased {
                  generic_aliased_field
               }
            )
         }|
         ## DG_CourantNumber
         ##
         ## Courant Number as defined on a DG mesh
         ##
         ## Adapting to this field is not recommended
         element scalar_field {
            attribute rank { "0" },
            attribute name { "DG_CourantNumber" },
            (
               element diagnostic {
                  internal_algorithm,
                  velocity_mesh_choice,
                  diagnostic_scalar_field
               }|
               element aliased {
                  generic_aliased_field
               }
            )
         }|
         ## The equilibrium pressure perturbation 
         ## 
         ## Further details to be added
         ## Currently a test field
         element scalar_field {
            attribute rank { "0" },
            attribute name { "EquilibriumPressure" },
            (
               element diagnostic {
                  internal_algorithm,
                  pressure_mesh_choice,
                  diagnostic_scalar_field
               }|
               element aliased {
                  generic_aliased_field
               }
            )
         }|
         ## The equilibrium pressure perturbation 
         ## 
         ## Further details to be added
         ## Currently a test field
         element scalar_field {
            attribute rank { "0" },
            attribute name { "PressureRelativeToExternal" },
            (
               element diagnostic {
                  internal_algorithm,
                  pressure_mesh_choice,
                  diagnostic_scalar_field
               }|
               element aliased {
                  generic_aliased_field
               }
            )
         }|
         ## Discontinuity detector
         ##
         ## takes value 1 where detector is triggered
         ##
         ## Adapting to this field is not recommended
         element scalar_field {
            attribute rank { "0" },
            attribute name { "DiscontinuityDetector" },
            (
               element diagnostic {
                  internal_algorithm,
                  velocity_mesh_choice,
                  diagnostic_scalar_field
               }|
               element aliased {
                  generic_aliased_field
               }
            )
         }|
         ## CVMaterialDensityCFLNumber
         ##
         ## Courant Number as defined on a control volume mesh and
         ## incorporating the MaterialDensity.
         ## Requires a MaterialDensity field!
         ##
         ## Adapting to this field is not recommended
         element scalar_field {
            attribute rank { "0" },
            attribute name { "CVMaterialDensityCFLNumber" },
            (
               element diagnostic {
                  internal_algorithm,
                  velocity_mesh_choice,
                  diagnostic_scalar_field
               }|
               element aliased {
                  generic_aliased_field
               }
            )
         }|
         element scalar_field {
            attribute rank { "0" },
            attribute name { "SolidConcentration" },
            (
               element diagnostic {
                  internal_algorithm,
                  velocity_mesh_choice,
                  diagnostic_scalar_field
               }|
               element aliased {
                  generic_aliased_field
               }
            )
         }|
         ## This scalar field is meant to replace DENTRAF.
         ## Basically, if you use new options, DENTRAF is no longer needed
         ## No repointing is done from this field to DENTRAF.
         element scalar_field {
            attribute rank { "0" },
            attribute name { "CopyofDensity" },
            (
               element diagnostic {
                  internal_algorithm,
                  velocity_mesh_choice,
                  diagnostic_scalar_field
               }
            )
         }|
         ## Add field to be used by Solid_configuration to 
         ## Visualize the solids and MaterialVolumeFraction together
         element scalar_field {
            attribute rank { "0" },
            attribute name { "VisualizeSolidFluid" },
            (
               element diagnostic {
                  internal_algorithm,
                  velocity_mesh_choice,
                  diagnostic_scalar_field
               }
            )
         }|
         ## Add field to be used by Solid_configuration to 
         ## Visualize the solid_Concentration
         element scalar_field {
            attribute rank { "0" },
            attribute name { "VisualizeSolid" },
            (
               element diagnostic {
                  internal_algorithm,
                  velocity_mesh_choice,
                  diagnostic_scalar_field
               }
            )
         }|
         ## Add field to be used by Solid_configuration to 
         ## map  the solid_Concentration from particle mesh to 
         ## the fluid mesh.
         element scalar_field {
            attribute rank { "0" },
            attribute name { "ParticleScalar" },
            (
               element diagnostic {
                  internal_algorithm,
                  mesh_choice,
                  diagnostic_scalar_field
               }
            )
         }|
         ## Add field to be used by Explicit_ALE to 
         ## visualize functional values before iterations start.
         element scalar_field {
            attribute rank { "0" },
            attribute name { "FunctionalBegin" },
            (
               element diagnostic {
                  internal_algorithm,
                  mesh_choice,
                  diagnostic_scalar_field
               }
            )
         }|
         ## Add field to be used by Explicit_ALE to 
         ## visualize functional values at each iteration.
         element scalar_field {
            attribute rank { "0" },
            attribute name { "FunctionalIter" },
            (
               element diagnostic {
                  internal_algorithm,
                  mesh_choice,
                  diagnostic_scalar_field
               }
            )
         }|
         ## add a MaterialVolume scalar_field to calculate the spatially varying 
         ## volume of a material (requires a MaterialVolumeFraction)
         element scalar_field {
            attribute rank { "0" },
            attribute name { "MaterialVolume" },
            (
               element diagnostic {
                  internal_algorithm,
                  velocity_mesh_choice,
                  diagnostic_scalar_field
               }|
               element aliased {
                  generic_aliased_field
               }
            )
         }|
         ## add a MaterialMass scalar_field to calculate the spatially varying 
         ## mass of a material (requires a MaterialVolumeFraction and either a
         ## MaterialDensity field or a reference_density in a linear eos)
         element scalar_field {
            attribute rank { "0" },
            attribute name { "MaterialMass" },
            (
               element diagnostic {
                  internal_algorithm,
                  velocity_mesh_choice,
                  diagnostic_scalar_field
               }|
               element aliased {
                  generic_aliased_field
               }
            )
         }|
         ## Calculates the material density based on the bulk Pressure
         ## (and MaterialInternalEnergy if appropriate) for the equation
         ## of state of this material.
         element scalar_field {
            attribute rank { "0" },
            attribute name { "MaterialEOSDensity" },
            (
               element diagnostic {
                  internal_algorithm,
                  velocity_mesh_choice,
                  diagnostic_scalar_field
               }|
               element aliased {
                  generic_aliased_field
               }
            )
         }|
         ## Calculates the MaterialPressure based on the MaterialDensity
         ## (and MaterialInternalEnergy if appropriate) for the equation
         ## of state of this material.
         element scalar_field {
            attribute rank { "0" },
            attribute name { "MaterialPressure" },
            (
               element diagnostic {
                  internal_algorithm,
                  velocity_mesh_choice,
                  diagnostic_scalar_field
               }|
               element aliased {
                  generic_aliased_field
               }
            )
         }|
         ## Calculates the BulkMaterialPressure based on the MaterialDensity
         ## and MaterialVolumeFraction (and MaterialInternalEnergy if appropriate) 
         ## for the equation of state of all materials.
         element scalar_field {
            attribute rank { "0" },
            attribute name { "BulkMaterialPressure" },
            (
               element diagnostic {
                  internal_algorithm,
                  velocity_mesh_choice,
                  diagnostic_scalar_field
               }|
               element aliased {
                  generic_aliased_field
               }
            )
         }|
         ## Buoyancy adjustment (mixing by diffusion) coefficient
         element scalar_field {
            attribute rank { "0" },
            attribute name { "BuoyancyAdjustment" },
            (element diagnostic {
               internal_algorithm,
               mesh_choice,
               diagnostic_scalar_field
            }
            | element aliased { generic_aliased_field })
         }|
         ## Grid Reynolds number
         element scalar_field {
            attribute rank { "0" },
            attribute name { "GridReynoldsNumber" },
            (element diagnostic {
               internal_algorithm,
               velocity_mesh_choice,
               diagnostic_scalar_field
            }
            | element aliased { generic_aliased_field })
         }|
         ## GridPecletNumber
         ##
         ## Peclet Number Pe = U*dx/2*diffusivity
         ##
         ## Also see the test case 'grid_peclet_number'
         ## if you wish to see the effect of changing the 
         ## diffusivity on a 1D, cg-discretised tracer-field
         ##
         ## Adapting to this field is not recommended
         element scalar_field {
            attribute rank { "0" },
            attribute name { "GridPecletNumber" },
            (
               element diagnostic {
                  internal_algorithm,
                  ## Mesh on which to calculate dx
                  mesh_choice,
                  ## This is the name of the scalar field
                  ## to calculate the Peclet number for
                  ## Note this field needs to have a diffusivity
                  element field_name { string },
                  diagnostic_scalar_field
               }|
               element aliased {
                  generic_aliased_field
               }
            )
         }|
         ## Horizontal velocity divergence:
         ##
         ## div_H velocity
         ##
         ## Uses the gravity field direction to determine the horizontal plane.
         element scalar_field {
            attribute rank { "0" },
            attribute name { "HorizontalVelocityDivergence" },
            (
               element diagnostic {
                  internal_algorithm,
                  velocity_mesh_choice,
                  diagnostic_scalar_field
               }|
               element aliased {
                  generic_aliased_field
               }
            )
         }|

         ## Velocity divergence:
         ##
         ## div velocity
         ##
         element scalar_field {
            attribute rank { "0" },
            attribute name { "VelocityDivergence" },
            (
               element diagnostic {
                  internal_algorithm,
                  velocity_mesh_choice,
                  diagnostic_scalar_field
               }|
               element aliased {
                  generic_aliased_field
               }
            )
         }|

         ## Vorticity for a 2D field:
         ##
         ##  du   dv
         ##  -- - --
         ##  dy   dx
         element scalar_field {
            attribute rank { "0" },
            attribute name { "Vorticity2D" },
            (
               element diagnostic {
                  vorticity_2d_algorithm,
                  velocity_mesh_choice,
                  diagnostic_scalar_field
               }|
               element aliased {
                  generic_aliased_field
               }
            )
         }|
         
         ## Kinetic energy density:
         ##
         ##  1/2 rho*|u|^2
         ##
         ## where rho is the Density scalar field
         ##
         ## BE AWARE OF WHAT IS IN THE DENSITY SCALAR FIELD
         ##
         ## In the Boussinesq approximation 
         ## rho -> rho_0 (reference density)
         ## to get this use the square of the 
         ## L2norm of the velocity field
         ## from the stat file and multiply by
         ## 1/2*rho_0 in post-processing
         element scalar_field {
            attribute rank { "0" },
            attribute name { "KineticEnergyDensity" },
            (
               element diagnostic {
                  internal_algorithm,
                  velocity_mesh_choice,
                  diagnostic_scalar_field
               }|
               element aliased {
                  generic_aliased_field
               }
            )
         }|
         
         ## Gravitational potential energy density:
         ##
         ## -rho*(g dot (r - r_0))
         ##
         ## where rho is the Density scalar field
         ## r_0 is the potential energy zero point
         ## and g is the gravity vector
         ##
         ## BE AWARE OF WHAT IS IN THE DENSITY SCALAR FIELD
         ##
         ## Limitations:
         ##  - Requires a constant gravity direction.
         ##  - The Density and GravitationalPotentialEnergyDensity fields must be on the same mesh.
         element scalar_field {
            attribute rank { "0" },
            attribute name { "GravitationalPotentialEnergyDensity" },
            (
               element diagnostic {
                  internal_algorithm,
                  velocity_mesh_choice,
                  diagnostic_scalar_field,
                  ## Coordinate of a point with a potential energy of zero.
                  element zero_point {
                     real_dim_vector
                  }
               }|
               element aliased {
                  generic_aliased_field
               }
            )
         }|
         ## Isopycnal coordinate
         ## Not parallelised
         ##
         ##  z_star(x,t) = 1/A int_V' H(rho(x',t)-rho(x,t)) dV'
         ##
         ## where rho is the Density scalar field, A is the width/area of the domain
         ##
         ## BE AWARE OF WHAT IS IN THE DENSITY SCALAR FIELD
         ##
         ## Limitations:
         ##  - You need to specify a (fine) mesh to redistribute the Density onto
         ##  - Requires a constant gravity direction.
         ##  - The Density and GravitationalPotentialEnergyDensity fields must be on the same mesh.
         element scalar_field {
            attribute rank { "0" },
            attribute name { "IsopycnalCoordinate" },
            (
               element diagnostic {
                  internal_algorithm,
                  velocity_mesh_choice,
                  ## This is the mesh onto which we redistribute the PerturbationDensity
                  element fine_mesh {
                     attribute name { string }
                  },
                  diagnostic_scalar_field                 
               }|
               element aliased {
                  generic_aliased_field
               }
            )
         }|
         ## Background potential energy density:
         ##
         ##   PE_b = rho*g*z_star
         ##
         ## where rho is the Density scalar field and
         ## z_star is the isopycnal coordinate. 
         ##
         ##
         ## BE AWARE OF WHAT IS IN THE DENSITY SCALAR FIELD
         ##
         ##
         ## Limitations:
         ##  - Requires a constant gravity direction.
         ##  - Requires a Density scalar field.
         ##  - Requires the IsopycnalCoordinate diagnostic field.
         ##  - The Density and GravitationalPotentialEnergyDensity
         ##  fields must be on the same mesh.
         element scalar_field {
            attribute rank { "0" },
            attribute name { "BackgroundPotentialEnergyDensity" },
            (
               element diagnostic {
                  internal_algorithm,
                  velocity_mesh_choice,
                  diagnostic_scalar_field                 
               }|
               element aliased {
                  generic_aliased_field
               }
            )
         }|
         
         ## Ertel potential vorticity:
         ##
         ##  (f + curl u) dot grad rho'
         ##
         ## Limitations:
         ##  - Requires a geometry dimension of 3.
         element scalar_field {
            attribute rank { "0" },
            attribute name { "PotentialVorticity" },
            attribute depends { "Velocity,PerturbationDensity" },
            (
               element diagnostic {
                  internal_algorithm,
                  velocity_mesh_choice,
                  diagnostic_scalar_field
               }|
               element aliased {
                  generic_aliased_field
               }
            )
         }|
         ## Relative potential vorticity:
         ##
         ##   curl u dot grad rho'
         element scalar_field {
            attribute rank { "0" },
            attribute name { "RelativePotentialVorticity" },
            attribute depends { "Velocity,PerturbationDensity" },
            (
              element diagnostic {
                  internal_algorithm,
                  velocity_mesh_choice,
                  diagnostic_scalar_field
               }|
               element aliased {
                  generic_aliased_field
               }
            )
         }|         
         ## Local average mesh edge lengths
         element scalar_field {
          attribute rank { "0" },
            attribute name { "MeshEdgeLengths" },
            (
              element diagnostic {
                  scalar_edge_lengths_algorithm,
                  element mesh {
                     attribute name { "CoordinateMesh" }
                  },
                  diagnostic_scalar_field
               }|
               element aliased {
                  generic_aliased_field
               }
            )
         }|
         ## Calculate the horizontal stream function psi where:
         ##   \partial_x \psi = -v
         ##   \partial_y \psi = u
         ## where u and v are perpendicular to the gravity direction. Applies a
         ## strong Dirichlet boundary condition of 0 on all boundaries.
         element scalar_field {
            attribute rank { "0" },
            attribute name { "HorizontalStreamFunction" },
            attribute depends { "Velocity" },
            (
              element diagnostic {
                  internal_algorithm,
                  velocity_mesh_choice,
                  ## Solver
                  element solver {
                     linear_solver_options_sym
                  },
                  diagnostic_scalar_field
               }|
               element aliased {
                  generic_aliased_field
               }
            )
         }|
         ## Speed:
         ##
         ##  |u|
         ##
         ## Limitations:
         ##  - The Speed and Velocity fields must be on the same mesh.
         element scalar_field {
            attribute rank { "0" },
            attribute name { "Speed" },
            (
               element diagnostic {
                  internal_algorithm,
                  velocity_mesh_choice,
                  diagnostic_scalar_field
               }|
               element aliased {
                  generic_aliased_field
               }
            )
         }|

         ## Volume of the vehicles
         ##
         ## used in Traffic Modelling
         element scalar_field {
            attribute rank { "0" },
            attribute name { "SolidPhase" },
            attribute raplaces { "IDENT = -42"},
            (
               element diagnostic {
                  internal_algorithm,
                  velocity_mesh_choice,
                  diagnostic_scalar_field
               }|
               element aliased {
                  generic_aliased_field
               }
            )
         }|
         ## Absolute Difference between two scalar fields.
         ##
         ## Both fields must be in this material_phase.
         ## Assumes both fields are on the same mesh as the AbsoluteDifference field.
         element scalar_field {
            attribute rank { "0" },
            attribute name { "AbsoluteDifference" },
            (
               element diagnostic {
                  internal_algorithm,
                  attribute field_name_a { string },
                  attribute field_name_b { string },
                  mesh_choice,
                  diagnostic_scalar_field,
                  ## Evaluate the absolute difference once the average difference has been removed?
                  element relative_to_average {
                    empty
                  }?,
                  ## Ignore boundary nodes (i.e. zero them when calculating the difference)
                  element ignore_boundaries {
                    empty
                  }?
               }|
               element aliased {
                  generic_aliased_field
               }
            )
         }|

         ## Absolute Difference between two scalar fields.
         ##
         ## Both fields must be in this material_phase.
         ## Assumes both fields are on the same mesh as the AbsoluteDifference field.
         element scalar_field {
            attribute rank { "0" },
            attribute name { "ScalarAbsoluteDifference" },
            (
               element diagnostic {
                  internal_algorithm,
                  attribute field_name_a { string },
                  attribute field_name_b { string },
                  mesh_choice,
                  diagnostic_scalar_field,
                  ## Evaluate the absolute difference once the average difference has been removed?
                  element relative_to_average {
                    empty
                  }?,
                  ## Ignore boundary nodes (i.e. zero them when calculating the difference)
                  element ignore_boundaries {
                    empty
                  }?
               }|
               element aliased {
                  generic_aliased_field
               }
            )
         }|
         ## Galerkin projection of one field onto another mesh.
         ##
         ## The field must be in this material_phase.
         ## 
         ## NOTE: you need the solver options if the mesh
         ## of this field is continuous.
         element scalar_field {
            attribute rank { "0" },
            attribute name { "GalerkinProjection" },
            (
               element diagnostic {
                  legacy_internal_algorithm,
                  element source_field_name { string },
                  mesh_choice,
                  ## Lump the mass matrix of the galerkin projection
                  ## less accurate but faster and might give smoother result.                  
                  element lump_mass {
                     empty
                  }?,
                  element solver {
                    linear_solver_options_sym
                  }?,
                  diagnostic_scalar_field
               }|
               element aliased {
                  generic_aliased_field
               }
            )
         }|
         ## Primary production of Phytoplankton. This is calculated by
         ## the ocean biology module and will not be calculated unless
         ## ocean biology is being simulated.
         element scalar_field {
            attribute rank { "0" },
            attribute name { "PrimaryProduction" },
            (
               element diagnostic {
                  internal_algorithm,
                  velocity_mesh_choice,
                  diagnostic_scalar_field
               }|
               element aliased {
                  generic_aliased_field
               }
            )
         }|
         ## Grazing of Phytoplankton by Zooplankton. This is calculated by
         ## the ocean biology module and will not be calculated unless
         ## ocean biology is being simulated.
         element scalar_field {
            attribute rank { "0" },
            attribute name { "PhytoplanktonGrazing" },
            (
               element diagnostic {
                  internal_algorithm,
                  velocity_mesh_choice,
                  diagnostic_scalar_field
               }|
               element aliased {
                  generic_aliased_field
               }
            )

         }|
         element scalar_field {
            attribute rank { "0" },
            attribute name { "TidalRange" },
            (
               element diagnostic {
                  internal_algorithm,
                  velocity_mesh_choice,
                  diagnostic_scalar_field_tidal_range
               }|
               element aliased {
                  generic_aliased_field
               }
            )
         }|
         element scalar_field {
            attribute rank { "0" },
            attribute name { "MaxFreeSurface" },
            (
               element diagnostic {
                  internal_algorithm,
                  velocity_mesh_choice,
                  diagnostic_scalar_field
               }|
               element aliased {
                  generic_aliased_field
               }
            )
         }|
         element scalar_field {
            attribute rank { "0" },
            attribute name { "MinFreeSurface" },
            (
               element diagnostic {
                  internal_algorithm,
                  velocity_mesh_choice,
                  diagnostic_scalar_field
               }|
               element aliased {
                  generic_aliased_field
               }
            )
         }|
         element scalar_field {
            attribute rank { "0" },
            attribute name { "FreeSurfaceHistory" },
            (
               element diagnostic {
                  free_surface_history_algorithm,
                  velocity_mesh_choice
               }
            )
         }|
         ## Output the universal numbering of the mesh on which this field is based.
         element scalar_field {
            attribute rank { "0" },
            attribute name { "UniversalNumber" },
            (
               element diagnostic {
                  legacy_internal_algorithm,
                  mesh_choice,
                  diagnostic_scalar_field
               }|
               element aliased {
                  generic_aliased_field
               }
            )
         }|
         ## Output the processors which own the nodes of the mesh on which this field is based.
         element scalar_field {
            attribute rank { "0" },
            attribute name { "NodeOwner" },
            (
               element diagnostic {
                  legacy_internal_algorithm,
                  mesh_choice,
                  diagnostic_scalar_field
               }|
               element aliased {
                  generic_aliased_field
               }
            )
         }|
         element scalar_field {
            attribute rank { "0" },
            attribute name { "HarmonicPhaseSSa" },
            (
               element diagnostic {
                  internal_algorithm,
                  velocity_mesh_choice,
                  diagnostic_scalar_field
               }|
               element aliased {
                  generic_aliased_field
               }
            )
         }|
         ## An estimate of the edge wieghts whilst adapting using Zoltan
         ## Note: you *must* turn on inteprolation otherwise this field
         ## will be emptied by an adapt.
         element scalar_field {
            attribute rank { "0" },
            attribute name { "MaxEdgeWeightOnNodes" },
            (
               element diagnostic {
                  internal_algorithm,
                  velocity_mesh_choice,
                  diagnostic_scalar_field
               }|
               element aliased {
                  generic_aliased_field
               }
            )
         }|

         ## SumVelocityDivergence
         ##
         ## Diagnostic field used in multiphase simulations.
         ## Sums up the divergence of each phase's bulk velocity, i.e. \sum{ div(vfrac*u) }
         element scalar_field {
            attribute rank { "0" },
            attribute name { "SumVelocityDivergence" },
            (
               element diagnostic {
                  velocity_mesh_choice,
                  internal_algorithm,
                  element integrate_divergence_by_parts {
                     empty
                  }?,
                  diagnostic_scalar_field_no_adapt,
                  element solver {
                     linear_solver_options_sym
                  }
               }
            )
         }              

# Insert new diagnostic scalar fields here using the template:
#        element scalar_field {
#            attribute rank { "0" },
#            attribute name { "NewFieldName" },
#            (
#               element diagnostic {
#                  internal_algorithm,
#                  velocity_mesh_choice,
#                  diagnostic_scalar_field
#               }|
#               element aliased {
#                  generic_aliased_field
#               }
#            )
#        }
      )
   )

# This is the choice of additional vector field to be solved for
vector_field_choice =
   (
# The first is a generic field, which may be used for any user-defined field
# that FLUIDITY knows nothing about, or a generic diagnostic
# Prognostic vector fields are not possible (other than velocity and those known fields below).
      (
         ## Generic field variable (vector)
         element vector_field {
            attribute rank { "1" },
            attribute name { xsd:string },
            ## Field type
            (
               element prescribed {
                  mesh_choice,
                  prescribed_vector_field
               }|
               element aliased {
                  generic_aliased_field
               }|
               element diagnostic {
                  vector_diagnostic_algorithms,
                  velocity_mesh_choice,
                  diagnostic_vector_field
               }
            )
         }|
#
# -- List of fields that are primarily prognostic,
#    but can be aliased.
# -- The list is in order of most frequently used.
#
         ## Prescribed vector fields below this
         element ___Prognostic_fields_below___ {
            empty
         }|
         ## As HydrostaticPressure, but solves for the gradient of the pressure
         ## associated with buoyancy. Requires a discontinuous mesh.
         element vector_field {
            attribute rank { "0" },
            attribute name { "HydrostaticPressureGradient" },
            (
               element prognostic {
                  mesh_choice,
                  prognostic_hydrostatic_pressure_gradient_field
               }
            )
         }|
#
# -- List of fields that are primarily prescribed,
#    but can be aliased.
# -- The list is in order of most frequently used.
#
         ## Prescribed vector fields below this
         element ___Prescribed_fields_below___ {
            empty
         }|

         ## MaterialVelocity field.  Used to impose a velocity on a material
         ## in combination with the imposed_material_velocity_absorption_algorithm
         ## for VelocityAbsorption and imposed_material_velocity_source_algorithm 
         ## for VelocitySource.
         element vector_field {
            attribute rank { "1" },
            attribute name { "MaterialVelocity" },
            (
               element prescribed {
                  mesh_choice,
                  prescribed_vector_field
               }|
               element aliased {
                  generic_aliased_field
               }
            )
         }|
#
# Insert new prescribed vector fields here using the template:
#        element vector_field {
#            attribute rank { "1" },
#            attribute name { "NewFieldName" },
#            (
#               element prescribed {
#                  mesh_choice,
#                  prescribed_vector_field
#               }|
#               element aliased {
#                  generic_aliased_field
#               }
#            )
#        }
#
# -- Last is a list of fields that are primarily diagnostic,
#    but can be aliased. An example is Tidal Range.
# -- The list is in order of most frequently used.
#
         ## Diagnostic vector fields below this
         element ___Diagnostic_Fields_Below___ {
            empty
         }|

         ## Gradient of a scalar field evaluated using the C gradient
         ## matrix constructed using finite elements.
         ## Field must be in this material_phase.
         element vector_field {
            attribute rank { "1" },
            attribute name { "FiniteElementGradient" },
            (
               element diagnostic {
                  internal_algorithm,
                  attribute field_name { string },
                  mesh_choice,
                  element integrate_gradient_by_parts {
                     empty
                  }?,
                  diagnostic_gradient_vector_field
               }|
               element aliased {
                  generic_aliased_field
               }
            )
         }|

         ## Gradient of a scalar field evaluated using the transpose
         ## of the C^T divergence matrix constructed using finite
         ## elements.
         ## Field must be in this material_phase.
         element vector_field {
            attribute rank { "1" },
            attribute name { "FiniteElementDivergenceTransposed" },
            (
               element diagnostic {
                  legacy_internal_algorithm,
                  attribute field_name { string },
                  mesh_choice,
                  element integrate_divergence_by_parts {
                     empty
                  }?,
                  diagnostic_gradient_vector_field
               }|
               element aliased {
                  generic_aliased_field
               }
            )
         }|

         ## Foam Velocity field. 
         ## Required for simulations of foam flow and liquid drainage in foams. 
         ## If diagnostic, a FoamVelocityPotential field is required, 
         ## and the Foam Velocity is obtained by taking its gradient.
         element vector_field {
            attribute rank { "1" },
            attribute name { "FoamVelocity" },
            (
               element prescribed {
                  velocity_mesh_choice,
                  prescribed_vector_field_no_adapt
               }|
               element diagnostic {
                  internal_algorithm,
                  mesh_choice,
                  element solver {
                     linear_solver_options_sym
                  },
                  diagnostic_vector_field
               }|
               element aliased {
                  generic_aliased_field
               }
            )
         }|

         ## Foam Liquid Content times Velocity field.
         ## Its surface integral gives the liquid 
         ## volumetric flow in the flowing foam 
         element vector_field {
            attribute rank { "1" },
            attribute name { "FoamLiquidContentVelocity" },
            (
               element diagnostic {
                  internal_algorithm,
                  velocity_mesh_choice,
                  diagnostic_vector_field
               }     
            )
         }|
         
         ## Relative vorticity field - curl of the velocity field
         element vector_field {
            attribute rank { "1" },
            attribute name { "Vorticity" },
            (
               element diagnostic {
                  vorticity_algorithm,
                  velocity_mesh_choice,
                  diagnostic_vector_field
               }|
               element aliased {
                  generic_aliased_field
               }
            )
         }|  

         ## Planetary vorticity
         ##
         ## Limitations:
         ##  - Requires geometry dimension of 3.
         element vector_field {
            attribute rank { "1" },
            attribute name { "PlanetaryVorticity" },
            (
               element diagnostic {
                  internal_algorithm,
                  velocity_mesh_choice,
                  diagnostic_vector_field
               }|
               element aliased {
                  generic_aliased_field
               }
            )
         }|
         ## Absolute vorticity:
         ##
         ##   f + curl u
         ##
         ## Limitations:
         ##  - Requires a geometry dimension of 3.
         element vector_field {
            attribute rank { "1" },
            attribute name { "AbsoluteVorticity" },
            attribute depends { "Velocity" },
            (
               element diagnostic {
                  internal_algorithm,
                  velocity_mesh_choice,
                  diagnostic_vector_field
               }|
               element aliased {
                  generic_aliased_field
               }
            )
         }|
         
         ## Gradient of a scalar field evaluated using the transpose
         ## of the C^T matrix constructed using control volumes.
         ## Field must be in this material_phase.
         element vector_field {
            attribute rank { "1" },
            attribute name { "ControlVolumeDivergenceTransposed" },
            (
               element diagnostic {
                  internal_algorithm,
                  attribute field_name { string },
                  velocity_mesh_choice,
                  diagnostic_cv_gradient_vector_field
               }|
               element aliased {
                  generic_aliased_field
               }
            )
         }|
         ## Solid Velocity field.  Used to generate the momentum source 
         element vector_field {
            attribute rank { "1" },
            attribute name { "SolidVelocity" },
            (
               element diagnostic {
                  internal_algorithm,
                  mesh_choice,
                  diagnostic_vector_field
               }
            )
         }|
         ## Same as Solid Velocity field but it is on the Particle mesh.
         ## It is used to map the velocities coming from an external program like
         ## FEMDEM or DEM to the fluid mesh. 
         element vector_field {
            attribute rank { "1" },
            attribute name { "ParticleVector" },
            (
               element diagnostic {
                  internal_algorithm,
                  mesh_choice,
                  diagnostic_vector_field
               }
            )
         }|
         ## Same as Solid Velocity field but it is on the Particle mesh.
         ## It is used to map the velocities coming from an external program like
         ## FEMDEM or DEM to the fluid mesh. 
         element vector_field {
            attribute rank { "1" },
            attribute name { "ParticleForce" },
            (
               element diagnostic {
                  internal_algorithm,
                  mesh_choice,
                  diagnostic_vector_field
               }
            )
         }|

         ## Same as Solid Velocity field but it is on the Particle mesh.
         ## It is used to map the velocities coming from an external program like
         ## FEMDEM or DEM to the fluid mesh. 
         element vector_field {
            attribute rank { "1" },
            attribute name { "SolidForce" },
            (
               element diagnostic {
                  internal_algorithm,
                  velocity_mesh_choice,
                  diagnostic_vector_field
               }
            )
         }|
         element vector_field {
            attribute rank { "1" },
            attribute name { "VelocityPlotForSolids" },
            (
               element diagnostic {
                  internal_algorithm,
                  velocity_mesh_choice,
                  diagnostic_vector_field
               }
            )
         }|
         ## Same as Solid Velocity field but it is on the Particle mesh.
         ## It is used to map the velocities coming from an external program like
         ## FEMDEM or DEM to the fluid mesh. 
         element vector_field {
            attribute rank { "1" },
            attribute name { "FunctionalGradient" },
            (
               element diagnostic {
                  internal_algorithm,
                  velocity_mesh_choice,
                  diagnostic_vector_field
               }
            )
         }|
         ## LinearMomentum field.
         ##  p = \rho*u 
         ## (where p is the linear momentum, \rho the density and u the velocity)
         element vector_field {
             attribute rank { "1" },
             attribute name { "LinearMomentum" },
             (
                element diagnostic {
                   internal_algorithm,
                   velocity_mesh_choice,
                   diagnostic_vector_field
                }|
                element aliased {
                   generic_aliased_field
                }
             )
         }|
         ## Calculate the control volume auxiliary gradient for a particular field.
         ## The related field must be a scalar field in this material_phase.
         element vector_field {
            attribute rank { "0" },
            attribute name { "ControlVolumeAuxiliaryGradient" },
            (
               element diagnostic {
                  internal_algorithm,
                  velocity_mesh_choice,
                  attribute gradient_of_field { string },
                  diagnostic_vector_field
               }|
               element aliased {
                  generic_aliased_field
               }
            )
         }|
         ## Calculate the dg (Bassi Rebay) auxiliary gradient for a particular field.
         ## The related field must be a scalar field in this material_phase.
         element vector_field {
            attribute rank { "0" },
            attribute name { "DGAuxiliaryGradient" },
            (
               element diagnostic {
                  internal_algorithm,
                  velocity_mesh_choice,
                  attribute gradient_of_field { string },
                  diagnostic_vector_field
               }|
               element aliased {
                  generic_aliased_field
               }
            )
         }|
         ## Experimental geostrophic source field to be used in combination with
         ## a free surface. Does not solve a vertical balance yet.
         element vector_field {
            attribute rank { "1" },
            attribute name { "GeostrophicSource" },
            (
               element diagnostic {
                  internal_algorithm,
                  mesh_choice,
                  diagnostic_vector_field
               }
            )
         }|

         ## Absolute Difference between two vector fields.
         ##
         ## Both fields must be in this material_phase.
         ## Assumes both fields are on the same mesh as the AbsoluteDifference field.
         element vector_field {
            attribute rank { "1" },
            attribute name { "AbsoluteDifference" },
            (
               element diagnostic {
                  internal_algorithm,
                  attribute field_name_a { string },
                  attribute field_name_b { string },
                  mesh_choice,
                  diagnostic_vector_field,
                  ## Evaluate the absolute difference once the average difference has been removed?
                  element relative_to_average {
                    empty
                  }?
               }|
               element aliased {
                  generic_aliased_field
               }
            )
         }|

         ## Absolute Difference between two vector fields.
         ##
         ## Both fields must be in this material_phase.
         ## Assumes both fields are on the same mesh as the AbsoluteDifference field.
         element vector_field {
            attribute rank { "1" },
            attribute name { "VectorAbsoluteDifference" },
            (
               element diagnostic {
                  internal_algorithm,
                  attribute field_name_a { string },
                  attribute field_name_b { string },
                  mesh_choice,
                  diagnostic_vector_field,
                  ## Evaluate the absolute difference once the average difference has been removed?
                  element relative_to_average {
                    empty
                  }?
               }|
               element aliased {
                  generic_aliased_field
               }
            )
         }|
         
         ## Bed Shear Stress = density*drag_coeff*|u|*u
         ##
         ## at the moment this assumes the density and drag coefficients are constants.
         ## This diagnostic vector field is only calculated over surface elements/nodes, 
         ## interior nodes will have zero value.
         element vector_field {
             attribute rank { "1" },
             attribute name { "BedShearStress" },
             (
                element diagnostic {
                   internal_algorithm,
                   velocity_mesh_choice,
                   diagnostic_vector_field_bed_shear_stress
                }|
                element aliased {
                   generic_aliased_field
                }
             )
         }|
         ## Max Bed Shear Stress.
         ##
         ## Note that you need BedShearStress turned on for this to work.
         element vector_field {
             attribute rank { "1" },
             attribute name { "MaxBedShearStress" },
             (
                element diagnostic {
                   internal_algorithm,
                   velocity_mesh_choice
                   #diagnostic_vector_field_max_bed_shear_stress
                }|
                element aliased {
                   generic_aliased_field
                }
             ),
            ## This is the time after which the max operator is
            ## applied to the bed shear stress.
            element spin_up_time {
               real
            }
         }|

         ## Coordinate field remapped to the mesh of your choice.
         element vector_field {
             attribute rank { "1" },
             attribute name { "DiagnosticCoordinate" },
             (
                element diagnostic {
                   internal_algorithm,
                   mesh_choice,
                   diagnostic_vector_field
                }|
                element aliased {
                   generic_aliased_field
                }
             )
         }|

         ## Displacement
         element vector_field {
             attribute rank { "1" },
             attribute name { "Displacement" },
             (
                element diagnostic {
                   internal_algorithm,
                   velocity_mesh_choice,
                   diagnostic_vector_field
                }|
                element aliased {
                   generic_aliased_field
                }
             )
         }|
         ## Galerkin projection of one field onto another mesh.
         ##
         ## The field must be in this material_phase.
         ## 
         ## NOTE: you need the solver options if the mesh
         ## of this field is continuous.
         element vector_field {
            attribute rank { "1" },
            attribute name { "GalerkinProjection" },
            (
               element diagnostic {
                  legacy_internal_algorithm,
                  element source_field_name { string },
                  mesh_choice,
                  ## Lump the mass matrix of the galerkin projection
                  ## less accurate but faster and might give smoother result.                  
                  element lump_mass {
                     empty
                  }?,                  
                  element solver {
                  linear_solver_options_sym
                  }?,
                  diagnostic_vector_field
               }|
               element aliased {
                  generic_aliased_field
               }
            )
         }|
         ## Computes the buoyancy term
         element vector_field {
            attribute rank { "1" },
            attribute name { "Buoyancy" },
            (
               element diagnostic {
                  buoyancy_algorithm,
                  velocity_mesh_choice,
                  diagnostic_vector_field
               }
            )
         }|
         ## Projects the Coriolis term onto the mesh of this diagnostic field.
         ## Note that multiple projection methods are available (under the
         ## algorithm option).
         element vector_field {
            attribute rank { "1" },
            attribute name { "Coriolis" },
            (
               element diagnostic {
                  coriolis_algorithm,
                  velocity_mesh_choice,
                  diagnostic_vector_field
               }
            )
         }

# Insert new diagnostic vector field here using the template:
#        element vector_field {
#            attribute rank { "1" },
#            attribute name { "NewFieldName" },
#            (
#               element diagnostic {
#                  internal_algorithm,
#                  mesh_choice,
#                  diagnostic_vector_field
#               }|
#               element aliased {
#                  generic_aliased_field
#               }
#            )
#        }
      )
   )  

# This is the choice of additional tensor fields
tensor_field_choice =
   (
# The first is a generic field, which may be used for any user-defined field
# that FLUIDITY knows nothing about, or a generic diagnostic
# Prognostic tensor fields are not possible.
      (
         ## Generic field variable (tensor)
         element tensor_field {
            attribute rank { "2" },
            attribute name { xsd:string },
            ## Field type
            (
               element prescribed {
                  mesh_choice,
                  prescribed_tensor_field
               }|
               element aliased {
                  generic_aliased_field
               }|
               element diagnostic {
                  tensor_diagnostic_algorithms,
                  velocity_mesh_choice,
                  diagnostic_tensor_field
               }
            )
         }|
#
# -- Second is a list of tensor fields that are primarily prescribed,
#    but can be aliased.
# -- The list is in order of most frequently used.
#
         ## Prescribed scalar fields below this
         element ___Prescribed_fields_below___ {
            empty
         }|

         ## MaterialViscosity field:
         ##
         ## Field for the viscosity of this material.
         ## Required if using a diagnostic bulk viscosity
         ## in a multimaterial simulation.
         element tensor_field {
            attribute rank { "2" },
            attribute name { "MaterialViscosity" },
            (
               element prescribed {
                  mesh_choice,
                  prescribed_tensor_field
               }|
               element aliased {
                  generic_aliased_field
               }
            )
         }|

#
# Insert new prescribed tensor fields here using the template:
#        element tensor_field {
#            attribute rank { "2" },
#            attribute name { "NewFieldName" },
#            (
#               element prescribed {
#                  mesh_choice,
#                  prescribed_tensor_field
#               }|
#               element aliased {
#                  generic_aliased_field
#               }
#            )
#        }|
#
# -- Last is a list of fields that are primarily diagnostic,
#    but can be aliased.
# -- The list is in order of most frequently used.
#
         ## Diagnostic tensor fields below this
         element ___Diagnostic_Fields_Below___ {
            empty
         }

# Insert new diagnostic tensor field here using the template:
#        element tensor_field {
#            attribute name { "NewFieldName" },
#            (
#               element diagnostic {
#                  internal_algorithm,
#                  mesh_choice,
#                  diagnostic_tensor_field
#               }|
#               element aliased {
#                  generic_aliased_field
#               }
#            )
#        }
      )
   )

#Select the type of dynamic control to be used
#Note: DEM and FEMDEM require the respective libraries
#to be compiled.
input_solid_dynamics_choice =         
   (
      ## Obtain values from point and radius file.
      ##
      ## First line of file is free to use (for comments)
      ## Second line must contain the number of particles
      ## Third and fourth line are again for comments. 
      ## Following lines include 10 columns, corresponding to 
      ## the particle's x, y, and z positions, followed by the radius, then
      ## velocities in x, y, and z directions, followed by angular velocities
      ## in the x, y, and z directions.
      element dynamic_type {
         attribute name {"from_input_file"},
         attribute file_name {xsd:string}
      }|
      ## Two python scripts must be provided. The script is cycled over each particle.
      ## One script for particle position (output is tuple of position coords)
      ## Second script is for particle radius (output is tuple of position coords)
      ## Third script is for particle translational velocity.
      ## Fourth script is for particle angular velocity. (Note: particles 
      ## have a no slip boundary condition at the surface, so this angular velocity
      ## WILL matter to the flow.)
      ## Python functions should be of the form:
      ##  def val(X, t):
      ##    Function code
      ##    return # Return value
      ## where X is a tuple of length geometry dimension.
      ##    X[0] contains the number of the particle (in real format)
      element dynamic_type {
         attribute name {"python_script"}
      }|
      element dynamic_type {
         attribute name {"use_simple_dynamics"},
         element set_bottom{real},
         element set_xmin{real},
         element set_ymin{real},
         element set_zmin{real},
         element set_xmax{real},
         element set_ymax{real},
         element set_zmax{real}
      }|
      ## Using y3D to model dynamics. Filename of input file for y3D must
      ## be specified.
      element dynamic_type {
         attribute name {"use_y3D"},
         attribute file_name {xsd:string}
      }|
      ## Using femdem 2D to model dynamics. Filename of input file must
      ## be specified.
      element dynamic_type {
         attribute name {"use_2Dfemdem"},
         attribute file_name {xsd:string}
      }|
      ## Using femdem 3D to model dynamics. Filename of input file must
      ## be specified.
      element dynamic_type {
         attribute name {"use_3Dfemdem"},
         attribute file_name {xsd:string},
         element quad2lin {
            attribute file_name {xsd:string}
         }
      }         
   )

cap_option =
   (
      ## Cap the min and max values of this field when using
      ## it as a volume fraction to work out bulk material
      ## properties.
      ## No capping used if not selected.
      element cap_values {
         ## Set the upper bound on the field.
         ## Defaults to huge(0.0)*epsilon(0.0) if not set.
         element upper_cap {
            real
         }?,
         ## Set the lower bound on the field.
         ## Defaults to -huge(0.0)*epsilon(0.0) if not set.
         element lower_cap {
            real
         }?
      }
   )

surface_tension_option =
   (
      element surface_tension {
        ## Surface tension coefficient
        element surface_tension_coefficient {
          real
        },
        ## The equilibrium contact angle (in radians) with the boundaries identified by the surface ids
        element equilibrium_contact_angle {
          real,
          ## Surface ids:
          element surface_ids {
              integer_vector
          }
        }?
      }
   )

limiter_options =
  (
      (
        ## Limit the face value to satisfy a boundedness criterion.
        element limit_face_value{
          (
            sweby_limiter|
            ultimate_limiter
          )
        }|
        ## Do not limit the face value
        element do_not_limit_face_value{
          empty
        }
      )
  )

sweby_limiter = 
  ## See "High-Resolution Schemes Using Flux Limiters for
  ## Hyperbolic Conservation-Laws", P. K. Sweby, 1984, Siam
  ## Journal on Numerical Analysis, 21, 995-1011
  element limiter {
    attribute name {"Sweby"},
    slope_options?,
    upwind_value_options?
  }

ultimate_limiter =
  ## See "The Ultimate Conservative Difference Scheme Applied
  ## to Unsteady One-Dimensional Advection", B. P. Leonard,
  ## 1991, Computer Methods in Applied Mechanics and
  ## Engineering, 88, 17-74
  element limiter {
    attribute name {"Ultimate"},
    field_based_cfl_number_options,
    upwind_value_options?
  }

slope_options =
   (
      ## Control the upper and lower slopes of the NVD limiter
      element slopes {
         ## Defaults to Sweby, 1984 limiter (= 1.0) if unselected
         element lower {
            real
         }?,
         ## Defaults to Sweby, 1984 limiter (= 2.0) if unselected
         element upper {
            real
         }?
      }
   )

upwind_value_options =
   (
      (
         ## Select the method to be used for calculating the upwind value.
         ## If not selected will default to project_upwind_value_from_point for
         ## simplex element meshes and to a locally_bound_upwind_value for cube
         ## element meshes.
         ##
         ## This method projects the upwind value from a point in the element just
         ## upwind of the node pair straddling the face.  It is otherwise known as 
         ## anisotropic limiting.
         ## This is only available on simplex meshes as it involes a search around
         ## the donor node to find the upwind element.
         element project_upwind_value_from_point {
            ## When the donor node is on a domain boundary reflect the projection
            ## back into the mesh.
            element reflect_off_domain_boundaries {
               empty
            }?,
            ## Constrain the projected value to be between the min and max of the
            ## element values which it was found from.
            element bound_projected_value_locally {
               empty
            }?,
            ## Store the locations of the elements where the upwind values
            ## are projected from for each node pair.
            ## This inserts an integer csr matrix into state so is memory expensive but
            ## saves a significant amount of time (searching around the neighbouring elements).
            ## This is unsafe for moving meshes but should be ok for adaptive meshes.
            element store_upwind_elements {
               ## Store the quadrature locations within the elements
               ## where the upwind values
               ## are projected from for each node pair.
               ## This inserts a real block csr matrix into state so is even more memory
               ## expensive than just storing the upwind elements and
               ## only saves a comparitively
               ## marginal amount of time (as actually searching the
               ## neighbouring elements is the
               ## slowest bit, finding the quadrature is relatively easy).
               element store_upwind_quadrature {
                  empty
               }?
            }?
         }|
         ## Select the method to be used for calculating the upwind value.
         ## If not selected will default to project_upwind_value_from_point for
         ## simplex element meshes and to a locally_bound_upwind_value for cube
         ## element meshes.
         ##
         ## Projects the value of the advected variable from the downwind or donor node
         ## using the interpolated gradient at the donor node in the
         ## direction of the vector
         ## connecting the node pair straddling the face.
         ## This is available on all meshes (except if bounding the values).
         element project_upwind_value_from_gradient {
            (
               ## Select which node to project from:
               ## Project from the downwind node (Jasak et al., 1999) so that:
               ## upwind_value = downwind_value - 2*gradient.vector
               element project_from_downwind_value {
                  comment
               }|
               ## Select which node to project from:
               ## Project from the donor node so that:
               ## upwind_value = donor_value - gradient.vector
               element project_from_donor_value {
                  comment
               }
            ),
            ## When the donor node is on a domain boundary reflect the projection
            ## back into the mesh.
            element reflect_off_domain_boundaries {
               empty
            }?,
            ## Constrain the projected value to be between the min and max of the
            ## element values which surround it.
            ## This is only available on simplex meshes as it involes a search around
            ## the donor node to find the upwind element.
            element bound_projected_value_locally {
               ## Store the locations of the elements closest to the project value.
               ## This inserts an integer csr matrix into state so is
               ## memory expensive but
               ## saves a significant amount of time (searching around
               ## the neighbouring elements).
               ## This is unsafe for moving meshes but should be ok for adaptive meshes.
               element store_upwind_elements {
                  comment
               }?
            }?
         }|
         ## Select the method to be used for calculating the upwind value.
         ## If not selected will default to project_upwind_value_from_point for
         ## simplex element meshes and to a locally_bound_upwind_value for cube
         ## element meshes.
         ##
         ## Chooses an upwind value by selecting the maximum or minimum of the neighbouring
         ## nodes depending on the local slope of the donor and downwind values.
         ## Otherwise known as isotropic limiting.
         ## This is available on all meshes except periodic domains.
         element locally_bound_upwind_value {
            empty
         }|
         ## Select the method to be used for calculating the upwind value.
         ## If not selected will default to project_upwind_value_from_point for
         ## simplex element meshes and to a locally_bound_upwind_value for cube
         ## element meshes.
         ##
         ## Chooses an upwind value by selecting the value at the node most directy
         ## upwind from the vector connecting the donor and downwind nodes.
         ## This is available on all meshes.
         element pseudo_structured_upwind_value {
            empty
         }
      )
   )

field_based_cfl_number_options =
   (
      (
         ## Select the Courant Number definition to be used.
         ##
         ## This uses the control volume definition of the CFL Number.
         element courant_number {
            attribute name { "ControlVolumeCFLNumber" },
            empty
         }|
         ## ***UNDER TESTING***
         ##
         ## Select the Courant Number definition to be used.
         ##
         ## This uses the control volume definition of the CFL Number.
         element courant_number {
            attribute name { "CVMaterialDensityCFLNumber" },
            empty
         }|
         ## Select the Courant Number definition to be used.
         ##
         ## This uses the finite element approximation of the CFL Number.
         element courant_number {
            attribute name { "CFLNumber" },
            empty
         }|
         ## Select the Courant Number definition to be used.
         element courant_number {
            attribute name { string },
            empty
         }
      )
   )

cv_face_cfl_number_options =
   (
      (
         ## Select the Courant Number definition to be used in the slope of
         ## the NVD diagram upper bound.
         ## This uses the control volume definition of the CFL Number.
         element courant_number {
            attribute name { "ControlVolumeCFLNumber" },
            empty
         }|
         ## ***UNDER TESTING***
         ##
         ## Select the Courant Number definition to be used in the slope of
         ## the NVD diagram upper bound.
         ## This uses a control volume definition of the CFL Number
         ## that incorporates the MaterialDensity.
         ## Requires a MaterialDensity field in this material_phase!
         element courant_number {
            attribute name { "CVMaterialDensityCFLNumber" },
            empty
         }|
         ## ***UNDER TESTING***
         ##
         ## Select the Courant Number definition to be used in the slope of
         ## the NVD diagram upper bound.
         ## This uses the finite element approximation of the CFL Number.
         element courant_number {
            attribute name { "CFLNumber" },
            empty
         }|
         ## ***UNDER TESTING***
         ##
         ## Select the Courant Number definition to be used in the slope of
         ## the NVD diagram upper bound.
         element courant_number {
            attribute name { string },
            empty
         }
      )
   )

timestep_cfl_number_options =
   (
      (
         ## Select the Courant Number definition to be used for adaptive timestepping.
         ## This uses the finite element approximation of the CFL Number.
         element courant_number {
            attribute name { "CFLNumber" },
              ## Select the mesh on which you wish to evaluate the CFLNumber.
              velocity_mesh_choice
         }|
         ## Select the Courant Number definition to be used for adaptive timestepping.
         ## This uses the control volume definition of the CFL Number.
         element courant_number {
            attribute name { "ControlVolumeCFLNumber" },
              ## Select the mesh on which you wish to evaluate the ControlVolumeCFLNumber.
              velocity_mesh_choice
         }
      )
   )

mixing_stats =
   (
      ## Enable to include in the .stat file the fractions of the
      ## scalar field contained in
      ## bins specified by the user. This allows mixing of the field to be quantified.
      ## Replaces and expands upon the old heaviside.dat file
      element include_mixing_stats{
         attribute name { xsd:string },
         (
            ## Select whether to evaluate the volume fraction over the finite element
            ## (continuous galerkin) or within the control volume (control_volumes).
            ##
            ## NOTE: continuous_galerkin only works with linear tets
            ##
            ## NOTE: continuous_galerkin is not fully validated yet
            element continuous_galerkin {
               ## if select normalise the volume fractions will be
               ## divided by the total volume of the domain
               element normalise {
                  empty
               }?
            }|
            ## Select whether to evaluate the volume fraction over the finite element
            ## (continuous galerkin) or within the control volume (control_volumes).
            element control_volumes {
               ## if select normalise the volume fractions will be divided by the total volume of the domain  
               element normalise {
                  empty
               }?
            }
         ),
         ## The values of the bounds of the bins 
         ## e.g. the values -1.5 0.0 1.5 2.0 will return 4 bins 
         ## and the fraction of the field in each bin with,
         ## -1.5<=field<0.0, 0.0<=field<1.5, 1.5<=field<2.0, 2.0<=field, 
         ## will be calculated.  
         element mixing_bin_bounds { 
            (
                 ## list of bin bounds
                 element constant { 
                     real_vector
                 }|
                 ## Python function prescribing bin bounds. Functions should be of the form:
                 ##
                 ##  def val(t):
                 ##     # Function code
                 ##     return # Return value that should be an array of reals
                 ##
                 ## 
                 element python {
                     python_code
                   }
              )
         },
         ## Define the tolerance beneath the specified bins that should be included.
         ## Defaults to zero at machine tolerance (epsilon(0.0)) if not selected.
         element tolerance {
            real
         }?
      }
   )

cv_stats =
   (
      ## Include statistics evaluated on the control volume mesh.
      element include_cv_stats {
         empty
      }
   )

# Options for inclusion of calculations of surface integrals in the .stat file   
surface_integral_stats_base.surface_integral =
   (
      attribute name { xsd:string },
      ## Surface IDs defining the surface over which to integrate. If disabled, integrates over the whole surface.
      element surface_ids {
         integer_vector
      }?,
      ## Enable to normalise the integral by dividing by the surface area
      element normalise {
         comment
      }?
   )
surface_integral_stats_scalar =
   (
      ## Surface integral calculations. The following integral types are available:
      ##  value: Integrates the field
      ##  gradient_normal: Integrates the normal component of the gradient of the field
      element surface_integral {
         surface_integral_stats_scalar.surface_integral
      }
   )
surface_integral_stats_scalar.surface_integral = surface_integral_stats_base.surface_integral
surface_integral_stats_scalar.surface_integral &=
   (
      attribute type { "value" | "gradient_normal" }
   )
surface_integral_stats_vector =
   (
      ## Surface integral calculations. The following integral types are available:
      ##  normal: Integrates the normal component of the field
      element surface_integral {
         surface_integral_stats_vector.surface_integral
      }
   )
surface_integral_stats_vector.surface_integral = surface_integral_stats_base.surface_integral
surface_integral_stats_vector.surface_integral &=
   (
      attribute type { "normal" }
   )


forcing =
  (
    ## Force the boundary conditions of various fields in ocean simulations
    element ocean_forcing{
        element iceshelf_meltrate{
           ## The type of parameterisation 
           element Holland08{
           ## Specific heat capacity of water [Jkg^{-1}]. Default value 3974.
           element c0 {real},  
           ## Specific heat capacity of ice [Jkg^{-1}] Default value 2009.
           element cI {real},
           ## Transfer of heat and salt through the boundary layer [Jkg^{-1}]. Default value 3.35e5
           element L {real},
           ## Temperature of ice [C]. Default value -25, pretty cold 
           element TI {real},
           ## Tb=aSb+b+cB, See equation (4) of Holland08. Default value -0.0573C. 
           element a {real},
           ## Tb=aSb+b+cB, See equation (4) of Holland08. Default value 0.0832C. 
           element b {real},
           ## Drag coefficient, 1.5e-3, see Holland and Jenkins's(1999) Cd. 
           element Cd {real},
           ## Surface ID for the ice
           element melt_surfaceID {integer_vector}?,
           ## Distance for the far field
           element melt_LayerLength {real},
           ## Meltrate, calculated from the three equations.
           element scalar_field {
                     attribute rank { "0" },
                     attribute name { "MeltRate" },
                     (
                       element diagnostic {
                        internal_algorithm,
                        velocity_mesh_choice,
                        diagnostic_scalar_field
                        }
                     )
           }?,
           ## Temperature of the ice-ocean interface, calculated from the three equations.
           element scalar_field {
                     attribute rank { "0" },
                     attribute name { "Tb" },
                     (
                       element diagnostic {
                        internal_algorithm,
                        velocity_mesh_choice,
                        diagnostic_scalar_field
                        }
                     )
           }?,
           ## Salinity of the ice-ocean interface, calculated from the three equations.
           element scalar_field {
                     attribute rank { "0" },
                     attribute name { "Sb" },
                     (
                       element diagnostic {
                        internal_algorithm,
                        velocity_mesh_choice,
                        diagnostic_scalar_field
                        }
                     )
           }?,
           ## Heat flux at the ice-ocean interface.
           element scalar_field {
                     attribute rank { "0" },
                     attribute name { "Heat_flux" },
                     (
                       element diagnostic {
                        internal_algorithm,
                        velocity_mesh_choice,
                        diagnostic_scalar_field
                        }
                     )
           }?,
           ## Salt flux at the ice-ocean interface.
           element scalar_field {
                     attribute rank { "0" },
                     attribute name { "Salt_flux" },
                     (
                       element diagnostic {
                        internal_algorithm,
                        velocity_mesh_choice,
                        diagnostic_scalar_field
                        }
                     )
           }?,
           ## Temperature of the far field, which is "melt_LayerLength" away from the ice. 
           ## This variable feeds into the three equations. 
           element scalar_field {
                     attribute rank { "0" },
                     attribute name { "Tloc" },
                     (
                       element diagnostic {
                        internal_algorithm,
                        velocity_mesh_choice,
                        diagnostic_scalar_field
                        }
                     )
           }?,
           ## Salinity of the far field, which is "melt_LayerLength" away from the ice.
           ## This variable feeds into the three equations. 
           element scalar_field {
                     attribute rank { "0" },
                     attribute name { "Sloc" },
                     (
                       element diagnostic {
                        internal_algorithm,
                        velocity_mesh_choice,
                        diagnostic_scalar_field
                        }
                     )
           }?,
           ## Pressure used in the three equations. 
           ## We need to use the pressure at the ice-ocean interface.
           element scalar_field {
                     attribute rank { "0" },
                     attribute name { "Ploc" },
                     (
                       element diagnostic {
                        internal_algorithm,
                        velocity_mesh_choice,
                        diagnostic_scalar_field
                        }
                     )
           }?,
           ## Velocity of the far field, which is "melt_LayerLength" away from the ice.
           ## This variable feeds into the three equations. 
           element vector_field {
                     attribute rank { "0" },
                     attribute name { "Vloc" },
                     (
                       element diagnostic {
                        internal_algorithm,
                        velocity_mesh_choice,
                        diagnostic_vector_field
                        }
                     )
           }?,
           ## Location of your far field, which is "melt_LayerLength" away from the ice.
           ## Location should be perpendicular to the ice-ocean boundary.
           ## melt_LayerLength = ||Location - Location_org||
           element vector_field {
                     attribute rank { "0" },
                     attribute name { "Location" },
                     (
                       element diagnostic {
                        internal_algorithm,
                        velocity_mesh_choice,
                        diagnostic_vector_field
                        }
                     )
           }?,    
           ## Location of your ice-ocean boundary.
           element vector_field {
                     attribute rank { "0" },
                     attribute name { "Location_org" },
                     (
                       element diagnostic {
                        internal_algorithm,
                        velocity_mesh_choice,
                        diagnostic_vector_field
                        }
                     )
           }?,
           ## Provide the hydrostatic pressure under the shelf
           ## for the interface melt parameterisation
           element scalar_field {
                     attribute rank { "0" },
                     attribute name { "subshelf_hydrostatic_pressure" },
                     (
                       element diagnostic {
                        internal_algorithm,
                        velocity_mesh_choice,
                        diagnostic_scalar_field
                        }
                     )
           }?,
           element subshelf_hydrostatic_pressure {
                (
                   ## Python function prescribing real input. Functions should be of the form:
                   ##
                   ##  def val(t):
                   ##     # Function code
                   ##     return # Return value
                   ##
                   ## 
                   element python {
                     python_code
                   }
                )  
            }?, 
            ## Boundary stuff
            element calculate_boundaries {
                     element string_value {
                     "neumann"|"dirichlet"
                     },
                     ## This is for specifying Kt and Ks
                     element Kt_x {real}?,
                     element Kt_y {real}?,
                     element Kt_z {real}?,
                     element Ks_x {real}?,
                     element Ks_y {real}?,
                     element Ks_z {real}?,
                     ##This is for testing the BC implementation on ice-ocean ice-ocean interface. 
                     ##By setting this value, the temperature of ice-ocean interface is fixed to this value.
                     element bc_value_temperature {real}?,
                     ##This is for testing the BC implementation on ice-ocean ice-ocean interface. 
                     ##By setting this value, the salinity of ice-ocean interface is fixed to this value.
                     element bc_value_salinity {real}?
                  }?                       
           }?      
        }?,
        element shelf {
           ## Multiplying factor on equilibrium pressure
           element amplitude {
             real
           }?,
           ## Change sign of depth / perturbation from original eta_0
           element y_sign {
             empty
           }?,
           ## Only calculate the field, don't add to pressure (RHS of Momentum)
           element calculate_only {
             empty
           }?,
           ## DeltaS for constant change over ocean,
           ## or the difference between min and max for a linear variation in S
           element salinity_change_constant {
             real
           }?,
           ## If the ice shelf is not included in the original mesh and a free-surface initial condition is used to generate the shelf, the hydrostatic pressure where the shelf now exists needs to be included
           element add_pressure_from_ice {
             empty
           }?,
           ## If using a linear variation in S, include the associated change in density of the ice shelf
           ## NOT arranged to work with add_pressure_from_ice - TODO
           element include_density_change_of_ice {
             empty
           }?
        }?,
        ## Check this option to use an external data set for the t(0)
        ## and in/out boundary conditions. This sets up NEMO-type forcing.
        element external_data_boundary_conditions {
            ## Path of the file containing the external data set
            element input_file {
                attribute file_name {xsd:string} 
            }
        }?,
        ## Bulk formulae allow the boundary conditions of Temperature, Velocity, Salinty
        ## and photosynthetic radiation to be set using data obtained from
        ## the ERA-40 reanalysis (http://data-portal.ecmwf.int/data/d/era40_daily/)
        element bulk_formulae {
            ## The type of bulk formulae to use. Default is NCAR if no selection is made.
            element bulk_formulae {
                ## Bulk formulae from Large and Yeager (2004)
                ## Large, W. G. & Yeager, S. G. Diurnal to decadal global forcing 
                ## for ocean and sea-ice models: The data sets and flux climatologies. NCAR TR.
                element type {
                    attribute name { "NCAR" },
                    empty
                }|
                ## Bulk formulae from Fairall et al (2003). 
                ## Bulk Parameterization of Air–Sea Fluxes: Updates and 
                ## Verification for the COARE Algorithm Journal of Climate, 2003, 16, 571-591
                element type {
                    attribute name { "COARE" },
                    empty
                }|
                ## Bulk formulae from Kara et al (2005).
                ## Stability-Dependent Exchange Coefficients for Air–Sea Fluxes
                ## Journal of Atmospheric and Oceanic Technology, 2005, 22, 1080-1094
                element type {
                    attribute name { "Kara" },
                    empty
                }
            }?,
            ## The netCDF data file downloaded from ERA-40 reanalysis website
            ## (see above)
            element input_file {
               attribute file_name {xsd:string} 
            },
            element input_file_type {
                ## What kind of file is this? Currently only ERA40 files are supported
                element type {
                    attribute name { "ERA40" },
                    empty
                #}|
                #element type {
                #    attribute name { "NSEP" },
                #    empty
                #}|
                #element type {
                #    attribute name { "ICOM" },
                #    empty
                }
            }?,
            ## Adding a latitude and longitude here (specified as two real numbers)
            ## will obtain data from the forcing file at that location. The
            ## mesh is not translated nor is the mesh put on the sphere, instead the
            ## specified lat/long is translated into cartesian coordinates and this is simply
            ## added to the surface mesh node coordinates when fluxes are calculated.
            element position {
                real_vector,
                ## Turning on this option will cause all nodes on the surface mesh to
                ## experience the same forcing, regardless of position. Only really
                ## useful for psuedo-1D simulations.
                element single_location {
                    empty
                }?
            }?,
            ## Ouput some extra diagnostic fields for the momentum, temperature and salinity fluxes
            element output_fluxes_diagnostics {
                element vector_field {
                    attribute rank { "1" },
                    attribute name { "MomentumFlux" },
                    (
                        element diagnostic {
                            internal_algorithm,
                            velocity_mesh_choice,
                            diagnostic_scalar_field
                        }|
                        element aliased {
                            generic_aliased_field
                        }
                    )
                }?, 
                element scalar_field {
                    attribute rank { "0" },
                    attribute name { "HeatFlux" },
                    (
                        element diagnostic {
                            internal_algorithm,
                            velocity_mesh_choice,
                            diagnostic_scalar_field
                        }|
                        element aliased {
                            generic_aliased_field
                        }
                    )
                }?,            
                element scalar_field {
                    attribute rank { "0" },
                    attribute name { "SalinityFlux" },
                    (
                        element diagnostic {
                            internal_algorithm,
                            velocity_mesh_choice,
                            diagnostic_scalar_field
                        }|
                        element aliased {
                            generic_aliased_field
                        }
                    )
                }?,
                element scalar_field {
                    attribute rank { "0" },
                    attribute name { "PhotosyntheticRadiationDownward" },
                    (
                        element diagnostic {
                            internal_algorithm,
                            velocity_mesh_choice,
                            diagnostic_scalar_field
                        }|
                        element aliased {
                            generic_aliased_field
                        }
                    )
                }?
            }
        }?,
        ## Tidal forcing options 
        element tidal_forcing {
               ## M2
               element M2 {
                 empty
               }?,
               ## S2
               element S2 {
                  empty
               }?,
               ## N2
               element N2 {
                  empty
               }?,
               ## K2
               element K2 {
                  empty
               }?,
               ## K1
               element K1 {
                  empty
               }?,
               ## O1
               element O1 {
                  empty
               }?,
               ## P1
               element P1 {
                  empty
               }?,
               ## Q1
               element Q1 {
                  empty
               }?,        
               ## Mf
               element Mf {
                  empty
               }?,  
               ## Mm
               element Mm {
                  empty
               }?,  
               ## Ssa
               element Ssa {
                  empty
               }?,  
               ## Switch on all tidal components
               element all_tidal_components {
                  empty
               }?,
               ## Sets a user defined Love number. If not active a value of 1.0 is used.
               element love_number {
                  element value {
                     real
                  }
               }?
        }?
    }
  )

biology =
   (
      ## Model of biological processes in the ocean.
      element ocean_biology{
         ## A simple model of phytoplankton, zooplankton, general nutrient and detritus. 
         element pznd {
            (
               ## Python code specifying the source and sink relationships 
               ## between the biological tracers. This is usually achieved by 
               ## importing fluidity.ocean_biology and calling a scheme from there. 
               element source_and_sink_algorithm {
                  python_code
               }|
               ## Do not calculate sources and sinks. 
               ## This option is generally only useful for testing. 
               element disable_sources_and_sinks {
                  empty
               }
             ),
            ## Photosynthetically Active Radiation (PAR)
            element scalar_field {
               attribute rank { "0" },
               attribute name { "PhotosyntheticRadiation" },
               (
                  element prognostic {
                     velocity_mesh_choice,
                     prognostic_photosynthetic_radiation
                  }|
                  element prescribed {
                     velocity_mesh_choice,
                     prescribed_scalar_field
                  }
               )
            }
         }|
         ## Lagrangian particle biology from the VEW project.
         element lagrangian_ensemble {
            (
               ## Python code specifying the biology model. This takes
               ## in velocity and light and outputs Phytoplankton, if
               ## those fields exist.
               element biology_algorithm {
                  python_code
               }|
               ## Do not calculate biology
               ## This option is generally only useful for testing. 
               element disable_biology {
                  empty
               }
            ),
            hyperlight?
         }|
         ## 6 component biology model, which models Nitrates, Ammonium, 
         ## Phytoplankton, Zooplankton, Detritus and Chlorophyll.
         ##
         ## These fields must be enabled in the material phase
         ##
         ## Based on the equations in
         ## Popova, E. E.; Coward, A. C.; Nurser, G. A.; de Cuevas, B.; Fasham, M. J. R. & Anderson, T. R. 
         ## Mechanisms controlling primary and new production in a global ecosystem model - Part I: 
         ## Validation of the biological simulation Ocean Science, 2006, 2, 249-266. 
         ## DOI: 10.5194/os-2-249-2006
         element six_component {
            (
               ## Python code specifying the biology model. This takes
               ## in velocity and light and outputs Phytoplankton, if
               ## those fields exist.
               element source_and_sink_algorithm {
                  python_code
               }|
               ## Do not calculate biology
               ## This option is generally only useful for testing. 
               element disable_sources_and_sinks {
                  empty
               }
             ),
            ## Photosynthetically Active Radiation (PAR)
            element scalar_field {
               attribute rank { "0" },
               attribute name { "PhotosyntheticRadiation" },
               (
                  element prognostic {
                     velocity_mesh_choice,
                     prognostic_photosynthetic_radiation
                  }|
                  element prescribed {
                     velocity_mesh_choice,
                     prescribed_scalar_field
                  }
               )
            }?
         }
      }
   )


prognostic_photosynthetic_radiation =
   (
      ## PAR equation.
      element equation { 
         attribute name { "PhotosyntheticRadiation" }
      },
      ## Spatial discretisation options
      element spatial_discretisation {
         (
            ## Discontinuous galerkin formulation. You can also use this
            ## formulation with a continuous field in which case a simple
            ## galerkin formulation will result. 
            element discontinuous_galerkin {
               empty
            }
         )
      },
      (
         ## Solver
         element solver {
            linear_solver_options_asym
         }
      ),
      # Alas, no initial_condition either, so we'd better not checkpoint it...
      ## Disables checkpointing of this field
      element exclude_from_checkpointing {
        comment
      },
      ## Coefficients of absorption of photosynthetically active
      ## radiation for water and phytoplankton.
      element absorption_coefficients {
         ## Photosynthetically active radiation absorption coefficient for water.
         element water {
            real
         },
         ## Photosynthetically active radiation absorption coefficient for water.
         element phytoplankton {
            real
         }
      },
      ## Boundary conditions
      element boundary_conditions {
         attribute name { string },
         ## Surface id:
         element surface_ids {
            integer_vector
         },
         ## Type
         (
            element type {
               attribute name { "dirichlet" },
               ## Apply the dirichlet bc weakly.  Only available with
               ## discontinuous_galerkin and control_volume
               ## spatial_discretisations.
               ##
               ## If not selected boundary conditions are applied strongly.
               element apply_weakly {
                 empty
               },
               input_choice_real
            }|
            element type {
               attribute name { "bulk_formulae" },
               empty
            }|
            element type {
               attribute name { "neumann" },
               input_choice_real
            }
         )
      }?,
      prognostic_scalar_output_options,
      prognostic_scalar_stat_options,
      scalar_convergence_options,
      prognostic_detector_options,
      scalar_steady_state_options,
      adaptivity_options_scalar_field,
      ## Set the priority of this field
      ## This determines the order in which scalar_fields are solved for:
      ##  - higher numbers have the highest priority
      ##  - lower numbers (including negative) have the lowest priority
      ##  - default if not set is 0
      element priority {
         integer
      }?
   )

hyperlight = 
   (
      ## Hyperlight solar irradiance model, which 
      ## computes a fast approximation to the Radiative Transfer Equation.
      ## NOTE: This module requires fluidity to be compiled with the 
      ## --enable-hyperlight flag.
      element hyperlight {
         ## Hydrolight always computes the scalar irradiance 
         ## for 36 regular wavebands of width 10nm in PAR. 
         ## Particular wavebands or total PAR irradiance need 
         ## to be derived from these fixed bands.
         element scalar_field {
            attribute rank { "0" },
            attribute name { "IrradianceTemplate" },
            element prescribed {
               velocity_mesh_choice,
               prescribed_scalar_field
            }
         },
         element scalar_field {
            attribute rank { "0" },
            attribute name { "IrradiancePAR" },
            element diagnostic {
               velocity_mesh_choice,
               scalar_python_diagnostic_algorithm,
               diagnostic_scalar_field_no_adapt
            }
         }?,
         ## F, the ratio for correlated CDOM
         element CDOM {
            real
         },
         ## BF_chl, the backscatter fraction for chlorophyll-bearing particles
         element BF_chl {
            real
         },
         ## Parameter for GC sky irradiance model - 
         ## if provided this overwrites the values from the forcing routines.
         element CloudCover {
            real
         }?,
         ## Parameter for GC sky irradiance model - 
         ## if provided this overwrites the values from the forcing routines.
         element WindSpeed {
            real
         }?,
         ## Optional performance parameter that determines the percentage of 
         ## surface irradiance at which the model stops computing.
         ## Default is 0.01 = 1% (standard definition of euphotic depth)
         element EuphoticRatio {
            real
         }?
      }
   )

recalculation_options =
   (
      ## Prevent this field from being recalculated at every timestep.
      ## This is cheaper especially if you are enforcing discrete properties on the field.
      element do_not_recalculate {
        empty
      }
   )

discrete_properties_algorithm_scalar =
   (
      ## Select discrete properties to enforce on the field
      ## either after being prescribed or interpolated
      element enforce_discrete_properties {
        ## Update this field using the lagrangian multiplier
        ## calculated in the solenoidal projection of a
        ## scalar field.
        ##
        ## Note this field must be specified as the update field
        ## underneath that vector field too.
        ##
        ## Note also this only really makes sense for coupled
        ## fields like velocity and pressure.
        element solenoidal_lagrange_update {
          empty
        }?
      }
   )

discrete_properties_algorithm_vector =
   (
      ## Select discrete properties to enforce on the field
      ## either after being prescribed or interpolated
      element enforce_discrete_properties {
        solenoidal_options?
      }
   )

solenoidal_options =
    ## Constrained divergence-free projection.
    ## This adds an additional constraint that ensures that the field
    ## is solenoidal, i.e. divergence-free.
    ## This is equivalent in cost to a pressure solve.
    ## This is expensive, and thus best left until
    ## needed.
    ##
    ## Note well: this only makes sense for nondivergent
    ## vector fields, such as incompressible velocity!
    element solenoidal {
      ## Options for the mass matrix of the field being interpolated
      element interpolated_field {
        (
          element continuous {
            ## Lump the mass matrix for the assembly of the projection matrix
            ## (not for the initial galerkin projection)
            ##
            ## Required when using interpolating continuous fields
            element lump_mass_matrix {
              ## Lump on the submesh.
              ## This only works for simplex meshes and is only
              ## strictly valid on 2d meshes.
              element use_submesh {
                empty
              }?
            }
          }|
          element discontinuous {
            ## Lump the mass matrix for the assembly of the projection matrix
            ## (not for the initial galerkin projection)
            element lump_mass_matrix {
              empty
            }?
          }
        )
      },
      ## Options for the lagrange multiplier
      ##
      ## Must be on a continuous mesh!
      element lagrange_multiplier {
        pressure_mesh_choice,
        element spatial_discretisation {
          (
            element continuous_galerkin {
              ## Remove the stabilisation term from the projection operator.
              ##
              ## Automatic when not using P1P1.
              element remove_stabilisation_term {
                empty
              }?,
              ## Integrate the divergence operator by parts.
              ##
              ## Automatic when projecting a discontinuous field
              element integrate_divergence_by_parts {
                empty
              }?
            }|
            element control_volumes {
              empty
            }
          )
        },
        element reference_node {
          integer
        }?,
        ## **UNDER DEVELOPMENT**
        ## This searches the CMC matrix diagonal looking for nodes that are less than the maximum value time epsilon(0.0) (i.e. nodes that are effectively zero).
        ## It then zeros that row and column and places a one on the diagonal and a zero on the rhs.
        ## At a debug level of 2 it also prints out the value and the sum of the row values.
        ## This is useful as a debugging tool if PETSc complains about zeros on the diagonal (i.e. if you have a stiff node in your mesh) but doesn't necessary produce nice answers at the end.
        element repair_stiff_nodes {
           empty
        }?,
        (
          ## Update a scalar field using the lagrange multiplier from
          ## the divergence free projection of this field.  The selected
          ## scalar field must have solenoidal selected in its interpolation
          ## options too and it must be on the same mesh as used for the
          ## solenoidal projection above.
          ##
          ## Note well: this only really makes sense for scalar fields linked to nondivergent
          ## vector fields, such as pressure to incompressible velocity!                  
          element update_scalar_field {
            attribute name { "Pressure" },
            empty
          }|
          ## Update a scalar field using the lagrange multiplier from
          ## the divergence free projection of this field.  The selected
          ## scalar field must have solenoidal selected in its interpolation
          ## options too and it must be on the same mesh as used for the
          ## solenoidal projection above.
          ##
          ## Note well: this only really makes sense for scalar fields linked to nondivergent
          ## vector fields, such as pressure to incompressible velocity!                  
          element update_scalar_field {
            attribute name { string },
            empty
          }
        )?,
        ## Solver options for the linear solve.
        ## This method requires the inversion of a projection matrix.
        element solver {
          linear_solver_options_sym
        }
      }
    }

represcribe_before_interpolation =
    ## Represcribe the field before interpolation.
    ##
    ## This means the interpolation will not be conservative from the previous mesh so be careful what you're trying to achieve!
    element represcribe_before_interpolation {
      empty
    } <|MERGE_RESOLUTION|>--- conflicted
+++ resolved
@@ -132,18 +132,15 @@
                   attribute name { xsd:string }
                }
             ),
-<<<<<<< HEAD
             ## Regularise spatial aspect - rescales spatial extent of output position mesh.
             ## Regularise the domain so all spatial extents are of the same length
             ## (the smallest of the spatial extents),
             ## i.e. scale so the domain has an aspect ratio of 1:1, or 1:1:1.
             ## Note this option should not be used in conjunction with checkpointing (at present).
             element regularise_spatial_aspect {
-=======
             ## Select to disable automatically using a discontinuous output
             ## mesh when there are discontinuous fields to output.
             element adhere_to_output_mesh_continuity {
->>>>>>> 8bf3a9fc
                comment
             }?,
             ## Options for convergence analysis.
