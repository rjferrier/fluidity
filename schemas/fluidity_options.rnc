include "spud_base.rnc"

include "adaptivity_options.rnc"
include "diagnostic_algorithms.rnc"
include "input_output.rnc"
include "solvers.rnc"
include "stabilisation.rnc"
include "reduced_model.rnc"
include "mesh_options.rnc"
include "physical_parameters.rnc"
include "prognostic_field_options.rnc"
include "prescribed_field_options.rnc"
include "spatial_discretisation.rnc"
include "temporal_discretisation.rnc"
include "embedded_models.rnc"
include "flredecomp.rnc"
include "porous_media.rnc"
include "multiphase_interaction.rnc"
include "equation_of_state.rnc"

start =
   (
      ## The root node of the options dictionary.
      element fluidity_options {
         comment,
         ## Model output files are named according to the simulation
         ## name, e.g. [simulation_name]_0.vtu. Non-standard
         ## characters in the simulation name should be avoided.
         element simulation_name {
            anystring
         },
         ## Option problem_type does not change the tree.  It is just used for options checking.
         element problem_type {
            element string_value {
               # Lines is a hint to the gui about the size of the text box.
               # It is not an enforced limit on string length.
               attribute lines { "1" },
               ( "fluids" | "oceans" | "multimaterial" | "stokes" | "large_scale_ocean_options" | "foams" | "multiphase" )
            },
            comment
         },
         geometry,
         ## Input/output options
         element io {
            ## Format for dump files. Only vtk for now.
            element dump_format {
               element string_value{
                  "vtk"
               }
            },
            (
               ## Period between dumps in time units.
               ##
               ## Specifies the period between each dump of the solution to disk.
               ## A value of 0.0 indicates that there would be a dump at every timestep.
               element dump_period {
                (
                     element constant {
                     real
                   }|
                   ## Python function prescribing real input. Functions should be of the form:
                   ##
                   ##  def val(t):
                   ##     # Function code
                   ##     return # Return value
                   ##
                   ## 
                   element python {
                     python_code
                   }
                )  
               }|                 
               ## Dump period, in timesteps.
               ## 
               ## Specifies the number of timesteps between each dump of the solution to disk.
               ## A value of 0 indicates a dump at every timestep.
               element dump_period_in_timesteps {
                 (
                     element constant {
                     integer
                   }|
                   ## Python function prescribing integer input. Functions should be of the form:
                   ##
                   ##  def val(t):
                   ##     # Function code
                   ##     return # Return value
                   ##
                   ## 
                   element python {
                     python_code
                   }
                )   
               }
            ),
            ## Disable dump at simulation start
            element disable_dump_at_start {
               comment
            }?,
            ## Disable dump at simulation end
            element disable_dump_at_end {
               comment
            }?,
            # every CPUDUM seconds write results to disc.
            ## This is usually disabled.
            element cpu_dump_period {
               real
            }?,
            ## The period between dumps in walltime seconds. This is usually disabled.
            element wall_time_dump_period {
               real
            }?,
            ## Number of dumps before we overwrite previous dumps.
            element max_dump_file_count {
               integer
            }?,
            (
               ## The mesh on to which all the fields will be
               ## interpolated for VTK output.
               element output_mesh {
                  attribute name { "VelocityMesh" }
               }|
               ## The mesh on to which all the fields will be
               ## interpolated for VTK output.
               element output_mesh {
                  attribute name { "PressureMesh" }
               }|
               ## The mesh on to which all the fields will be
               ## interpolated for VTK output.
               element output_mesh {
                  attribute name { "CoordinateMesh" }
               }|
               ## The mesh on to which all the fields will be
               ## interpolated for VTK output.
               element output_mesh {
                  attribute name { xsd:string }
               }
            ),
            ## Options for convergence analysis.
            element convergence {
               ## Whether to enable the creation of a convergence
               ## file, giving details of the convergence of each
               ## field over the global nonlinear iteration loop.
               ## The .convergence file is in the same format as the .stat file.
               element convergence_file {
                  comment
               }?,
               ## Write state to a vtu on every iteration.
               ## 
               ## This is a useful debugging tool if things are not converging.
               ## To prevent an excessive number of files being accumulated previous
               ## timestep files will be overwritten hence it is best to use
               ## in conjunction with /timestepping/nonlinear_iterations/terminate_if_not_converged
               element convergence_vtus {
                  comment
               }?
            }?,
            ## Whether to enable dumping of checkpointing output.
            ##
            ## See http://amcg.ese.ic.ac.uk/index.php?title=Local:Checkpointing_from_new_options
            element checkpointing {
               ## Checkpointing period, in dumps. Non-negative value
               ## required. A value of zero indicates that checkpoints
               ## should be created at every dump. If
               ## /io/max_dumpfile_count is exceeded then earlier
               ## checkpoints may be overwritten.
               element checkpoint_period_in_dumps {
                  integer
               },
               ## Enable to checkpoint at simulation start.
               element checkpoint_at_start {
                  comment
               }?,
               ## Enable to force a checkpoint at simulation end.
               element checkpoint_at_end {
                  comment
               }?,
               comment
            }?,
            ## Diagnostic output (.stat file) options
            element stat {
               ## Enable to write diagnostic output at simulation start
               element output_at_start {
                  comment
               }?,
               ## Enable to write diagnostic output immediately before mesh adapts
               element output_before_adapts {
                  comment
               }?,
               ## Enable to write diagnostic output immediately after mesh adapts
               element output_after_adapts {
                  comment
               }?,
               comment
            },
            ## Specification of detectors. Note that when running in parallel the detector output is in binary format even if binary_output is not enabled. When running in serial, although the output is in principle still generated in ascii format if binary_output is not enabled, it is not certain that it is working well. Hence, it is recommended to enable binary_output and work with binary files. 
            element detectors {
               (
                  ## A single static detector
                  element static_detector {
                     attribute name { xsd:string },
                     (
                        element location {
                           real_dim_vector
                     }|
                        ## File containing the detectors positions in binary form
                        element from_checkpoint_file {
                           attribute file_name { xsd:string },
                           ## The format of the input file containing field data.
                           element format {
                             element string_value {
                                 "binary"
                             }
                           }
                        }
                     )
                  }|
                  ## A single lagrangian detector
                  element lagrangian_detector {
                     attribute name { xsd:string },
                     (
                     ## This is the initial location of a detector that moves with the fluid velocity.
                        element location {
                           real_dim_vector
                     }|
                        ## File containing the detectors positions in binary form
                        element from_checkpoint_file {
                           attribute file_name { xsd:string },
                           ## The format of the input file containing field data.
                           element format {
                             element string_value {
                                 "binary"
                             }
                           }
                        }
                     )
                  }|
                  ## Detectors with their locations specified via a python function or from a file. Allows detector arrays to be added.
                  element detector_array {
                     attribute name { xsd:string },
                     ## The number of detectors prescribed by the python function.
                     element number_of_detectors {
                        integer
                     },
                     (
                        ## Create fixed detectors.
                        element static {
                           empty
                        }|
                        ## Create detectors which move with the fluid velocity.
                        element lagrangian {
                           empty
                        }
                     ),
                     (
                        ## Python function prescribing dimensional vector input. Functions should be of the form:
                        ##
                        ##  def val(t):
                        ##     # Function code
                        ##     return # Return value
                        ##
                        ## The return value must have length number_of_detectors.
                        ##
                        ## *** IMPORTANT NOTE ***
                        ##
                        ## The t argument is for future use only - currently detector locations are only set at simulation start.
                        element python {
                          python_code
                        }|
                        ## File containing the detectors positions in binary form
                        element from_file {
                           attribute file_name { xsd:string },
                           ## The format of the input file containing field data.
                           element format {
                             element string_value {
                                 "binary"
                             }
                           }
                        }|
                        ## File containing the detectors positions in binary form
                        element from_checkpoint_file {
                           attribute file_name { xsd:string },
                           ## The format of the input file containing field data.
                           element format {
                              element string_value {
                                 "binary"
                              }
                           }
                        }
                     )
                  }
               )*,
               (
                  ## By default Fluidity will fail if a detector has left the domain.
                  element fail_outside_domain {
                     empty
                  }|
                  ## Enable to write NaN values to detector output if a detector has left the domain.
                  element write_nan_outside_domain {
                     empty
                  }
               ),
               ## Enable to write detector output in binary format
               element binary_output {
                  comment
               }?,
               ## Enable to let detectors move with the domain if mesh_movement is enabled.
               element move_with_mesh {
                  empty
               }?,
               lagrangian_timestepping?
            }?, 
            ## Options to create even more output in the logs:
            ##
            ## Note that the main option to control the log output is given on the command line:
            ##
            ## -v0  only output error and warnings
            ##
            ## -v1  also give "navigational information", to indicate where in the code we currently are
            ##
            ## -v2  also give any additional information (mins and maxes of fields, etc.)
            ##
            element log_output {
               ## Log all allocates and deallocates done for meshes, fields, sparsities and matrices.
               ##
               ## NOTE: Requires -v2
               element memory_diagnostics {
                  empty
               }?
            }?
         },
         ## Options dealing with time discretisation
         element timestepping {
            ## Current simulation time. At the start of the simulation this
            ## is the start time.
            element current_time {
               real,
               ## The following excerpt from the Udunits
               ## documentation explains the time unit encoding by
               ## example:
               ##
               ## The specification:
               ##
               ## seconds since 1992-10-8 15:15:42.5 -6:00
               ##
               ## indicates seconds since October 8th, 1992 at 3
               ## hours, 15 minutes and 42.5 seconds in the afternoon
               ## in the time zone which is six hours to the west of
               ## Coordinated Universal Time (i.e.  Mountain Daylight
               ## Time). The time zone specification can also be
               ## written without a colon using one or two-digits
               ## (indicating hours) or three or four digits
               ## (indicating hours and minutes).
               ##
               ## Time units are particularly required in situations
               ## where the problem (time-varying) boundary conditions
               ## and/ initial conditions are a function of time as
               ## defined by a calendar.  Examples include atmospheric
               ## forcing and climatology. The current time, specified
               ## above, is zero at the reference data/time.
               element time_units{attribute date { xsd:string }}?
            },
            ## The time step size. If adaptive time stepping is used
            ## then this is the initial time step size.
            element timestep {
               real
            },
            ## Simulation time at which the simulation should end.
            element finish_time {
               real
            },
            ## Timestep after which the simulation should end.
            element final_timestep {
               integer
            }?,
            ## Maximum CPU time (in seconds) before the simulation terminates
            element cpu_time_limit {
               real
            }?,
            ## Maximum wall time (secs) taken up before
            ## simulation terminates writing results to disc.
            ## 
            ## This is usually disabled.
            element wall_time_limit {
               real
            }?,
            ## maximum number of non-linear iterations.
            ## 
            ## Manual suggests 2
            element nonlinear_iterations {
               integer,
               ## tolerance for non-linear iteration.
               ## Manual suggests 1.0E-12
               element tolerance {
                  real,
                  (
                      ## Select the norm with which you want the tolerance to be tested.
                      ##
                      ## The infinity norm.
                      element infinity_norm {
                        empty
                      }|
                      ## Select the norm with which you want the tolerance to be tested.
                      ##
                      ## The l2 norm.
                      element l2_norm {
                        empty
                      }|
                      ## Select the norm with which you want the tolerance to be tested.
                      ##
                      ## The l2 norm evaluated on a control volume mesh.
                      element cv_l2_norm {
                        empty
                      }
                  )
               }?,
               ## Terminate the simulation if the number of
               ## nonlinear_iterations is reached
               ## and the tolerance criterion is not met.
               ## This is mostly useful as a debugging option if you
               ## suspect the solution is not converging.
               element terminate_if_not_converged {
                  empty
               }?,
               ## Number of non-linear iterations for the first time step after adapting the mesh.
               ## This option will work only if the mesh_adaptivity is switched on.
               element nonlinear_iterations_at_adapt {
                  integer
               }?
            }?,
            ## Vary the timestep according to the courant number.
            element adaptive_timestep {
               ## The timestep will be adjusted (within the tolerance
               ## and bounds specified) to target this courant
               ## number. Timestep adapts occur at the end of each
               ## timestep and after a mesh adapt.
               element requested_cfl {
                  real
               },
               timestep_cfl_number_options,
               ## Minimum time step size.
               ## Manual suggests 0.0
               element minimum_timestep {
                  ## If enabled, signals model termination if a timestep less
                  ## than or equal to the minimum_timestep is requested. The
                  ## model will stop at the end of the timestep in order to
                  ## allow for the latest output to be written. 
                  element terminate_if_reached {
                     comment
                  }?,
                  real
               }?,
               ## Maximum time step size.
               ## Manual suggests 1.E+10
               element maximum_timestep {
                  real
               }?,
               ## The maximum ratio by which the timestep is allowed
               ## to increase in a timestep adapt. e.g., a value of
               ## 1.1 indicates that the timestep may be increased by
               ## at most 10%.
               element increase_tolerance {
                  real
               }?,
               ## Specify whether you want to calculate a new timestep
               ## at the first timestep or not.
               element at_first_timestep {
                  empty
               }?
            }?,
            ## Activate if you want to terminate the simulation once a
            ## steady state is reached.
            ## 
            ## Enable/disable fields in this check under each field in
            ## steady_state options.
            # Preprocessor legacy: STEDER = 0. is equivalent to inactive.
            element steady_state {
               ## Enter the tolerance to which you want a steady state to be judged.
               element tolerance {
                  real,
                  (
                      ## Select the norm with which you want the tolerance to be tested.
                      ##
                      ## The infinity norm.
                      element infinity_norm {
                        empty
                      }|
                      ## Select the norm with which you want the tolerance to be tested.
                      ##
                      ## The l2 norm.
                      element l2_norm {
                        empty
                      }|
                      ## Select the norm with which you want the tolerance to be tested.
                      ##
                      ## The l2 norm evaluated on a control volume mesh.
                      element cv_l2_norm {
                        empty
                      }
                  )
               },
               ## If activated compare the above tolerance to the rate
               ## of change of the fields. Otherwise compare it
               ## directly to the change in the field.
               element acceleration_form {
                  empty
               }?,
               ## Write out the changes in the tested fields to a .steady_state
               ## file.
               element steady_state_file {
                  (
                     ## Write steady state output in binary format
                     element binary_output {
                        comment
                     }|
                     ## Write steady state output in plain text format
                     element plain_text_output {
                        comment
                     }
                  ),
                  comment
               }?
            }?
         },
         physical_parameter_options?,
         ## The material or phase options
         element material_phase {
            attribute name { xsd:string },
            equation_of_state_options?,
            ## Subgridscale parameterisations
            element subgridscale_parameterisations {
               ## Lagrangian-averaged Navier-Stokes equations 
               element LANS {
                  (
                     ## smoothing length specified as isotropic homogeneous
                     element alpha_isotropic_homogeneous {
                        real
                     }|
                     element alpha_anisotropic_homogeneous_cartesian {
                        real_dim_symmetric_tensor
                     }
                  )
                  #               (
                  #                  element leray {
                  #                     empty
                  #                  }|
                  #                  element LANS_momentum_form {
                  #                     empty
                  #                  }|
                  #                  element LANS_stress_form {
                  #                     empty
                  #                  }
                  #               )
               }?,
               ## This is the generic length scale (vertical turbulence mixed layer) model, 
               ## based here on Warner et al 2005, Ocean Modelling 8:81-113,
               ## which is itself based on the works of Umlauf and Burchard 2003.
               ##
               ## The GLS model encodes four individual turbulence closure models which can be chosen via 'option' below.
               ##
               ## You will need to make sure that DistanceToTop and DistanceToBottom fields (under geometry/ocean_boundaries) 
               ## are switched on, as well as PerturbationDensity.
               element GLS {
                  ## The base GLS option:
                  ## 1. k-kl which is a variant of Mellor-Yamada 2.5
                  ## 2. k-epsilon
                  ## 3. k-omega
                  ## 4. 'gen' from Warner et al 2005
                  ##
                  ## k-epsilon is recommended.
                  element option {
                     element string_value {
                     "k-kl"|"k-epsilon"|"k-omega"|"gen"
                     }
                  },
                  ## The stability function choice:
                  ## 1. KanthaClayson-94 which corresponds to Kantha and Clayson 1994
                  ## 2. Galperin-88 which corresponds to Galperin et al 1988
                  ## 3. Canuto-01-A which corresponds to choice A from Canuto et al 2001
                  ## 4. Canuto-01-B which corresponds to choice B from Canuto et al 2001
                  ##
                  ## Canuto A or B are recommended.
                  element stability_function {
                     element string_value {
                     "KanthaClayson-94"|"GibsonLaunder-78"|"Canuto-01-A"|"Canuto-01-B"
                     }
                  },                  
                  ## The wall function choice:
                  ## 1. None - pick this unless you're using k-kl
                  ## 2. Mellor and Yamada (1980) - parabolic shape
                  ## 3. Burchard (1998) - symmetric linear shape
                  ## 4. Burchard (2001) - Used for infinitely deep basins
                  ## 5. Blumberg et al (1992) - open channel flow
                  ##
                  ## See manual for equations.
                  element wall_function {
                     element string_value {
                     "none"|"MellorYamda"|"Burchard98"|"Burchard01"|"Blumberg"
                     }
                  }?,
                  ## Smooth buoyancy frequency before using it?
                  element smooth_buoyancy{
                    empty
                  }?,
                  ## Smooth velocity shear before using it?
                  element smooth_shear{
                    empty
                  }?,
                  ## Do you want the boundary conditions to be set automatically?
                  ## Make sure the ocean geometry settings are enabled for this option
                  element calculate_boundaries {
                     element string_value {
                     "neumann"|"dirichlet"
                     },
                     element top_surface_ids {
                        integer_vector
                     },
                     element bottom_surface_ids {
                        integer_vector
                     }
                  }?,
                  ## Perform relaxation of the diffusivity and viscosity in the GLS model.
                  ## Value should be >=0 and < 1. 0 is no relaxation (i.e. always use the
                  ## most up-to-date value) and 0.9 would represent making the current value
                  ## be 0.9*old_value + 0.1*new_value. Default is 0.0
                  ## If being used with adaptivity, ensure you switch on interpolation of the 
                  ## GLSVerticalDiffusivity and GLSVerticalViscosity fields. You will seg fault
                  ## otherwise.
                  element relax_diffusivity {
                     real
                  }?,
                  ## Add extra parameterisation for internal wave breaking at base of MLD. This
                  ## is based on the same parameterisation in NEMO and smooths the TKE down 
                  ## the water column based on an exponential function
                  ## Set the two parameters: % of TKE to smooth down and length scale to do this over
                  element ocean_parameterisation {
                     element lengthscale {
                        real
                     },
                     element percentage {
                        real
                     }
                  }?,
                  ## Turbulent kinetic energy. Make sure that the Diffusivity tensor field in here is set to diagnostic/internal.
                  element scalar_field {
                     attribute rank { "0" },
                     attribute name { "GLSTurbulentKineticEnergy" },
                     (
                        element prognostic {
                           velocity_mesh_choice,
                           prognostic_scalar_field,
                           ## Minimum value of TKE in m2s2. A typical value will be around 1e-6
                           element minimum_value {
                              real
                           }
                        }|
                        element aliased {
                           generic_aliased_field
                        }
                     )
                  },
                  ## Generic second equation used in GLS. 
                  ## Make sure that the Diffusivity tensor field in here is set to diagnostic/internal.
                  element scalar_field {
                     attribute rank { "0" },
                     attribute name { "GLSGenericSecondQuantity" },
                     (
                        element prognostic {
                           velocity_mesh_choice,
                           prognostic_scalar_field
                        }|
                        element aliased {
                           generic_aliased_field
                        }
                      )
                  },
                  ## Background viscosity
                  element tensor_field {
                     attribute rank { "2" },
                     attribute name { "GLSBackgroundViscosity" },
                     (
                        element prescribed {
                           mesh_choice,
                           prescribed_tensor_field
                        }
                     )
                  },                  
                  ## Background diffusivity
                  element tensor_field {
                     attribute rank { "2" },
                     attribute name { "GLSBackgroundDiffusivity" },
                     (
                        element prescribed {
                           mesh_choice,
                           prescribed_tensor_field
                        }
                     )
                  },
                  ## Eddy viscosity K_M
                  element tensor_field {
                     attribute rank { "2" },
                     attribute name { "GLSEddyViscosityKM" },
                     (
                        element diagnostic {
                           internal_algorithm,
                           velocity_mesh_choice,
                           diagnostic_scalar_field
                        }|
                        element aliased {
                           generic_aliased_field
                        }
                     )
                  },
                  ## Eddy diffusivity K_H
                  element tensor_field {
                     attribute rank { "2" },
                     attribute name { "GLSEddyDiffusivityKH" },
                     (
                        element diagnostic {
                           internal_algorithm,
                           velocity_mesh_choice,
                           diagnostic_scalar_field
                        }|
                        element aliased {
                           generic_aliased_field
                        }
                     )
                  },
                  ## Length scale (a diagnostic with GLS)
                  element scalar_field {
                     attribute rank { "0" },
                     attribute name { "GLSLengthScale" },
                     (
                        element diagnostic {
                           internal_algorithm,
                           velocity_mesh_choice,
                           diagnostic_scalar_field
                        }|
                        element aliased {
                           generic_aliased_field
                        }
                     )
                  }?,                  
                  ## Unedited TKE. The TKE filed has the upper and lower surfaces
                  ## altered with Dirichlet conditions for ouput. This is the
                  ## unedited surface.
                  element scalar_field {
                     attribute rank { "0" },
                     attribute name { "GLSTurbulentKineticEnergyOriginal" },
                     (
                        element diagnostic {
                           internal_algorithm,
                           velocity_mesh_choice,
                           diagnostic_scalar_field
                        }|
                        element aliased {
                           generic_aliased_field
                        }
                     )
                  }?,
                  ## Buoyancy frequency
                  element scalar_field {
                     attribute rank { "0" },
                     attribute name { "GLSBuoyancyFrequency" },
                     (
                        element diagnostic {
                           internal_algorithm,
                           velocity_mesh_choice,
                           diagnostic_scalar_field
                        }|
                        element aliased {
                           generic_aliased_field
                        }
                     )
                  }?,
                  ## Velocity shear
                  element scalar_field {
                     attribute rank { "0" },
                     attribute name { "GLSVelocityShear" },
                     (
                        element diagnostic {
                           internal_algorithm,
                           velocity_mesh_choice,
                           diagnostic_scalar_field
                        }|
                        element aliased {
                           generic_aliased_field
                        }
                     )
                  }?,
                  ## Shear production P
                  element scalar_field {
                     attribute rank { "0" },
                     attribute name { "GLSShearProduction" },
                     (
                        element diagnostic {
                           internal_algorithm,
                           velocity_mesh_choice,
                           diagnostic_scalar_field
                        }|
                        element aliased {
                           generic_aliased_field
                        }
                     )
                  }?,
                  ## Buoyancy production B
                  element scalar_field {
                     attribute rank { "0" },
                     attribute name { "GLSBuoyancyProduction" },
                     (
                        element diagnostic {
                           internal_algorithm,
                           velocity_mesh_choice,
                           diagnostic_scalar_field
                        }|
                        element aliased {
                           generic_aliased_field
                        }
                     )
                  }?,
                  ## Dissipation epsilon
                  element scalar_field {
                     attribute rank { "0" },
                     attribute name { "GLSDissipationEpsilon" },
                     (
                        element diagnostic {
                           internal_algorithm,
                           velocity_mesh_choice,
                           diagnostic_scalar_field
                        }|
                        element aliased {
                           generic_aliased_field
                        }
                     )
                  }?,
                  ## Stability function S_M
                  element scalar_field {
                     attribute rank { "0" },
                     attribute name { "GLSStabilityFunctionSM" },
                     (
                        element diagnostic {
                           internal_algorithm,
                           velocity_mesh_choice,
                           diagnostic_scalar_field
                        }|
                        element aliased {
                           generic_aliased_field
                        }
                     )
                  }?,
                  ## Stability function S_H
                  element scalar_field {
                     attribute rank { "0" },
                     attribute name { "GLSStabilityFunctionSH" },
                     (
                        element diagnostic {
                           internal_algorithm,
                           velocity_mesh_choice,
                           diagnostic_scalar_field
                        }|
                        element aliased {
                           generic_aliased_field
                        }
                     )
                  }?,
                  ## Source1 - TKE source term
                  element scalar_field {
                     attribute rank { "0" },
                     attribute name { "GLSSource1" },
                     (
                        element diagnostic {
                           internal_algorithm,
                           velocity_mesh_choice,
                           diagnostic_scalar_field
                        }|
                        element aliased {
                           generic_aliased_field
                        }
                     )
                  }?,
                  ## Source2 - Second Quantity source term
                  element scalar_field {
                     attribute rank { "0" },
                     attribute name { "GLSSource2" },
                     (
                        element diagnostic {
                           internal_algorithm,
                           velocity_mesh_choice,
                           diagnostic_scalar_field
                        }|
                        element aliased {
                           generic_aliased_field
                        }
                     )
                  }?,
                  ## Absorption1 - TKE absorption term
                  element scalar_field {
                     attribute rank { "0" },
                     attribute name { "GLSAbsorption1" },
                     (
                        element diagnostic {
                           internal_algorithm,
                           velocity_mesh_choice,
                           diagnostic_scalar_field
                        }|
                        element aliased {
                           generic_aliased_field
                        }
                     )
                  }?,
                  ## Absorption2 - Second Quantity absorption term
                  element scalar_field {
                     attribute rank { "0" },
                     attribute name { "GLSAbsorption2" },
                     (
                        element diagnostic {
                           internal_algorithm,
                           velocity_mesh_choice,
                           diagnostic_scalar_field
                        }|
                        element aliased {
                           generic_aliased_field
                        }
                     )
                  }?,
                  ## GLS Wall function
                  element scalar_field {
                     attribute rank { "0" },
                     attribute name { "GLSWallFunction" },
                     (
                        element diagnostic {
                           internal_algorithm,
                           velocity_mesh_choice,
                           diagnostic_scalar_field
                        }|
                        element aliased {
                           generic_aliased_field
                        }
                     )
                  }?,
                  ## Vertical eddy viscosity
                  element scalar_field {
                     attribute rank { "0" },
                     attribute name { "GLSVerticalViscosity" },
                     (
                        element diagnostic {
                           internal_algorithm,
                           velocity_mesh_choice,
                           diagnostic_scalar_field
                        }|
                        element aliased {
                           generic_aliased_field
                        }
                     )
                  }?,                  
                  ## Vertical eddy diffusivity
                  element scalar_field {
                     attribute rank { "0" },
                     attribute name { "GLSVerticalDiffusivity" },
                     (
                        element diagnostic {
                           internal_algorithm,
                           velocity_mesh_choice,
                           diagnostic_scalar_field
                        }|
                        element aliased {
                           generic_aliased_field
                        }
                     )
                  }?
               }?,
               element Mellor_Yamada {
                  ## Kinetic Energy
                  element scalar_field {
                     attribute rank { "0" },
                     attribute name { "KineticEnergy" },
                     (
                        element prognostic {
                           velocity_mesh_choice,
                           prognostic_scalar_field
                        }|
                        element aliased {
                           generic_aliased_field
                        }
                     )
                  },
                  ## Turbulent Length Scale x Kinetic Energy
                  element scalar_field {
                     attribute rank { "0" },
                     attribute name { "TurbulentLengthScalexKineticEnergy" },
                     (
                        element prognostic {
                           velocity_mesh_choice,
                           prognostic_scalar_field
                        }|
                        element aliased {
                           generic_aliased_field
                        }
                      )
                  },
                  ## Vertical Viscosity
                  element scalar_field {
                     attribute rank { "0" },
                     attribute name { "VerticalViscosity" },
                     (
                        element diagnostic {
                           internal_algorithm,
                           velocity_mesh_choice,
                           diagnostic_scalar_field
                        }|
                        element aliased {
                           generic_aliased_field
                        }
                     )
                  }?,
                  ## Vertical Diffusivity of Temperature
                  element scalar_field {
                     attribute rank { "0" },
                     attribute name { "VerticalDiffusivity" },
                     (
                        element diagnostic {
                           internal_algorithm,
                           velocity_mesh_choice,
                           diagnostic_scalar_field
                        }|
                        element aliased {
                           generic_aliased_field
                        }
                     )
                  }?
               }?,
               ## Trivial case in which the user supplies the diffusivity.
               element prescribed_diffusivity {
                  element tensor_field {
                     attribute rank { "2" },
                     attribute name { "PrescribedDiffusivity" },
                     element prescribed {
                        mesh_choice,
                        prescribed_tensor_field_no_adapt
                     }
                  }
               }?,
               ## Standard k-epsilon turbulence model (see e.g. Ferziger and Peric(2002) p.295).
               ## Solves 2 additional equations for TurbulentDissipation (epsilon) and TurbulentKineticEnergy (k),
               ## in order to close momentum equations.
               ## Generates an isotropic 'eddy viscosity', added to molecular viscosity field, that
               ## carries the influence of turbulence onto the velocity field. See the manual for details.
               element k-epsilon {
                  ## Turbulent kinetic energy (k).
                  ## 1. 'k_esilon'-type boundary conditions are recommended for this field.
                  ## 2. Turn on diffusivity, source and absorption diagnostic fields.
                  ## 3. Use the same mesh as Velocity.
                  element scalar_field {
                     attribute rank { "0" },
                     attribute name { "TurbulentKineticEnergy" },
                     (
                        element prognostic {
                           velocity_mesh_choice,
                           prognostic_scalar_field
                        }|
                        element prescribed {
                           velocity_mesh_choice,
                           prescribed_scalar_field
                        }
                     )
                  },
                  ## TurbulentDissipation (epsilon).
                  ## 1. 'k_epsilon'-type boundary conditions are recommended for this field.
                  ## 2. Turn on diffusivity, source and absorption diagnostic fields.
                  ## 3. Use the same mesh as Velocity.
                  element scalar_field {
                     attribute rank { "0" },
                     attribute name { "TurbulentDissipation" },
                     (
                        element prognostic {
                           velocity_mesh_choice,
                           prognostic_scalar_field
                        }|
                        element prescribed {
                           velocity_mesh_choice,
                           prescribed_scalar_field
                        }
                     )
                  },
                  ## Set the value of the background (laminar) viscosity field here.
                  ## Make it small to see the influence of the eddy viscosity.
                  ## IMPORTANT: make velocity/viscosity diagnostic.
                  element tensor_field {
                     attribute rank { "2" },
                     attribute name { "BackgroundViscosity" },
                     (
                        element prescribed {
                           velocity_mesh_choice,
                           prescribed_tensor_field
                        }
                     )
                  },
                  ## Set the value of the background (laminar) diffusivity field here.
                  ## This is used to calculate scalar field diffusivities.
                  element tensor_field {
                     attribute rank { "2" },
                     attribute name { "BackgroundDiffusivity" },
                     (
                        element prescribed {
                           velocity_mesh_choice,
                           prescribed_tensor_field
                        }
                     )
                  }?,
                  ## Eddy viscosity (turbulent diffusion of velocity).
                  ## This is a fictitious isotropic viscosity, added to normal viscosity field, that
                  ## carries the influence of turbulence onto the velocity field.
                  element tensor_field {
                     attribute rank { "2" },
                     attribute name { "EddyViscosity" },
                     (
                        element diagnostic {
                           internal_algorithm,
                           velocity_mesh_choice,
                           diagnostic_tensor_field
                        }
                     )
                  },
                  ## Scalar component of the eddy viscosity tensor.
                  ## This will appear in the stat file.
                  element scalar_field {
                     attribute rank { "0" },
                     attribute name { "ScalarEddyViscosity" },
                     (
                        element diagnostic {
                           internal_algorithm,
                           velocity_mesh_choice,
                           diagnostic_scalar_field
                        }|
                        element prescribed {
                           velocity_mesh_choice,
                           prescribed_scalar_field
                        }
                     )
                  },
                  ## Integral length scale of the turbulence (diagnostic).
                  element scalar_field {
                     attribute rank { "0" },
                     attribute name { "LengthScale" },
                     (
                        element diagnostic {
                           internal_algorithm,
                           velocity_mesh_choice,
                           diagnostic_scalar_field
                        }
                     )
                  },
<<<<<<< HEAD
                  ## VLES Filter function (diagnostic).
                  element scalar_field {
                     attribute rank { "0" },
                     attribute name { "Filter" },
                     (
                        element diagnostic {
                           internal_algorithm,
                           velocity_mesh_choice,
                           diagnostic_scalar_field
                        }
                     )
                  },
                  ## Select whether source and absorption terms for k and epsilon
                  ## are implicit or explicit.
                  element source_absorption {
                     element string_value {
                     "explicit"|"implicit"
                     }
                  },
                  ## Select whether this is a VLES or not,
                  ## if so then apply LES filtering to the equations.
                  element vles {
                     empty
                  }?,
                  ## Limit the turbulence lengthscale to within physical bounds (e.g. inlet min dimension).
                  ## This helps to prevent instabilities during simulation spin-up.
                  element lengthscale_limit {real},
=======
                  ## f_1 damping coefficient for low_Re k-epsilon model
                  ## Required for low_Re boundaries. If no low_Re boundaries are present
                  ## this will be set to 1.0 throughout the domain and will not
                  ## affect the result
                  element scalar_field {
                     attribute rank { "0" },
                     attribute name { "f_1" },
                     element diagnostic {
                        internal_algorithm,
                        velocity_mesh_choice,
                        diagnostic_scalar_field                        
                     }
                  },
                  ## f_2 damping coefficient for low_Re k-epsilon model
                  ## Required for low_Re boundaries. If no low_Re boundaries are present
                  ## this will be set to 1.0 throughout the domain and will not
                  ## affect the result
                  element scalar_field {
                     attribute rank { "0" },
                     attribute name { "f_2" },
                     element diagnostic {
                        internal_algorithm,
                        velocity_mesh_choice,
                        diagnostic_scalar_field                        
                     }
                  },
                  ## f_mu damping coefficient for low_Re k-epsilon model
                  ## Required for low_Re boundaries. If no low_Re boundaries are present
                  ## this will be set to 1.0 throughout the domain and will not
                  ## affect the result
                  element scalar_field {
                     attribute rank { "0" },
                     attribute name { "f_mu" },
                     element diagnostic {
                        internal_algorithm,
                        velocity_mesh_choice,
                        diagnostic_scalar_field                        
                     }
                  },
                  ## Limit the maximum value of damping function values. This helps stability when using low_Re number
                  ## boundary conditions. If not using low_Re boundaries this will have no effect. 
                  ## Recommended value (default): 10.0
                  element max_damping_value {real},
                  ## Describes distance to nearest solid wall.
                  ## Required for low_Re boundaries.
                  ## For simple geometries the simplest method of providing this information is to use a python function.
                  ## For complex geometries where this is not possible precursive Eikonal equation or Poisson equation
                  ## simulations must be run using Fluidity to determine the values for this field.
                  ## Details of how this is done can be found in:
                  ## Tucker, P 2011: "Hybrid Hamilton/Jacobi/Poisson wall distance function model"
                  ## Elias et al 2007: "Simple finite element-based computation of distance functions in unstructured grids"
                  element scalar_field {
                     attribute rank { "0" },
                     attribute name { "DistanceToWall" },
                     element prescribed {
                        velocity_mesh_choice,
                        prescribed_scalar_field
                     }
                  }?,
>>>>>>> d5130160
                  ## Eddy-viscosity coefficient: nu_T = density * C_mu * k**2 / epsilon.
                  ## Recommended value (default): 0.09.
                  element C_mu {real},
                  ## TurbulentDissipation production coefficient.
                  ## Recommended value (default): 1.44.
                  element C_eps_1 {real},
                  ## TurbulentDissipation destruction coefficient.
                  ## Recommended value (default): 1.92.
                  element C_eps_2 {real},
                  ## Turbulent Schmidt number (eddy viscosity coefficient from k equation).
                  ## This is also the ratio of eddy viscosity to eddy diffusivity for use in other scalar fields.
                  ## Recommended value (default): 1.0.
                  element sigma_k {real},
                  ## Turbulent Schmidt number (eddy-viscosity coefficient from epsilon equation).
                  ## Recommended value (default): 1.3.
<<<<<<< HEAD
                  element sigma_eps {real}
=======
                  element sigma_eps {real},
                  ## The Schmidt number (ratio of viscous diffusion rate to momentum diffusion rate) for 
                  ## massive scalar fields, or Prandtl number (ratio of viscous diffusion rate to thermal diffusion rate) 
                  ## for thermal fields. This is used to calculate the turbulent buoyancy term.
                  ## Recommended value (default): 1.0.
                  element sigma_p {real},
                  ## Implicit source term - lump production term into absorbtion so that it is calculated 
                  ## implicitly
                  element implicit_source { empty }?,
                  ## Implicit buoyancy term - lump buoyancy term into absorbtion so that it is calculated 
                  ## implicitly
                  element implicit_buoyancy { empty }?,
                  ## Explicit absorbtion term - lump absorbtion term into source so that it is calculated 
                  ## explicitly
                  element explicit_absorbtion { empty }?,
                  element mass_lumping_in_diagnostics {  
                     (
                        element lump_mass { empty }
                        |
                        element solve_using_mass_matrix { 
                           element solver {
                              linear_solver_options_asym
                           }
                        }                     
                     )
                  },
                  ## produce vtu output of individual kk and eps source terms and set prescribed source terms
                  ## for k and epsilon fields (for mms tests)
                  element debugging_options{
                     ## output fields for each of the source and absorbtion terms in the k-epsilon 
                     ## model
                     element source_term_output_fields{
                        element scalar_field {
                           attribute rank { "0" },
                           attribute name { "TurbulentKineticEnergyProduction" },
                           element diagnostic {
                              internal_algorithm,
                              velocity_mesh_choice,
                              diagnostic_scalar_field                        
                           }
                        }?,
                        element scalar_field {
                           attribute rank { "0" },
                           attribute name { "TurbulentKineticEnergyBuoyancyTerm" },
                           element diagnostic {
                              internal_algorithm,
                              velocity_mesh_choice,
                              diagnostic_scalar_field                        
                           }
                        }?,
                        element scalar_field {
                           attribute rank { "0" },
                           attribute name { "TurbulentKineticEnergyDestruction" },
                           element diagnostic {
                              internal_algorithm,
                              velocity_mesh_choice,
                              diagnostic_scalar_field                        
                           }
                        }?,
                        element scalar_field {
                           attribute rank { "0" },
                           attribute name { "TurbulentDissipationProduction" },
                           element diagnostic {
                              internal_algorithm,
                              velocity_mesh_choice,
                              diagnostic_scalar_field                        
                           }
                        }?,
                        element scalar_field {
                           attribute rank { "0" },
                           attribute name { "TurbulentDissipationBuoyancyTerm" },
                           element diagnostic {
                              internal_algorithm,
                              velocity_mesh_choice,
                              diagnostic_scalar_field                        
                           }
                        }?,
                        element scalar_field {
                           attribute rank { "0" },
                           attribute name { "TurbulentDissipationDestruction" },
                           element diagnostic {
                              internal_algorithm,
                              velocity_mesh_choice,
                              diagnostic_scalar_field                        
                           }
                        }?
                     },
                     ## Enable to apply prescribed source terms into the k and epsilon equations.
                     ## This is useful for MMS tests
                     element prescribed_source_terms{
                        element scalar_field {
                           attribute rank { "0" },
                           attribute name { "TurbulentKineticEnergyPrescribedSource" },
                           element prescribed {
                              velocity_mesh_choice,
                              prescribed_scalar_field                        
                           }
                        }?,
                        element scalar_field {
                           attribute rank { "0" },
                           attribute name { "TurbulentDissipationPrescribedSource" },
                           element prescribed {
                              velocity_mesh_choice,
                              prescribed_scalar_field                        
                           }
                        }?
                     },
                     ## enabling this option disables the production term in the k and epsilon equations
                     element disable_production{ empty }?,
                     ## enabling this option disables the destruction term in the k and epsilon equation
                     element disable_destruction{ empty }?,
                     ## enabling this option disables the bouyancy term in the k and epsilon equation
                     element disable_buoyancy{ empty }?,
                     ## enabling this option enables the low-Re number damping functions regardless of whether there is
                     ## a low-Re boundary condition
                     element enable_lowRe_damping{ empty }?,
                     ## Enabling this option disables feedback from the k-epsilon model back into 
                     ## the rest of the model. Reynolds stress tensor is set to zero by zeroing 
                     ## EddyViscosity and the added source term, based on k, in the momentum equation.
                     ## Hence, Viscosity will always stay as the BackgroundViscosity,
                     ## diffusivities will remain at the relevant BackgroundDiffusivity, and the 
                     ## momentum equation will be as if there were no turbulence model present. 
                     ## 
                     ## ScalarEddyViscosity is still calculated as normal.
                     element zero_reynolds_stress_tensor{ empty }?
                  }?
>>>>>>> d5130160
               }?
            }?,
            ## Pressure
            element scalar_field {
               attribute rank { "0" },
               attribute name { "Pressure" },
               ## Field type
               (
                  element prognostic {
                     # mesh choice with PressureMesh as first option
                     pressure_mesh_choice,
                     prognostic_pressure_field
                  }|
                  element prescribed {
                     # mesh choice with PressureMesh as first option
                     pressure_mesh_choice,
                     prescribed_scalar_field
                  }|
                  ## Compute pressure from Density and InternalEnergy
                  ## via a compressible equation of state.
                  element diagnostic {
                     # mesh choice with PressureMesh as first option
                     pressure_mesh_choice,
                     internal_algorithm,
                     diagnostic_scalar_field
                  }|
                  element aliased {
                     attribute material_phase_name { xsd:string },
                     attribute field_name {"Pressure" }
                  }
               )
            }?,
            ## Density
            element scalar_field {
               attribute rank { "0" },
               attribute name { "Density" },
               ## Field type
               (
                  element diagnostic {
                     internal_algorithm,
                     velocity_mesh_choice,
                     diagnostic_scalar_field
                  }|
                  element prognostic {
                     pressure_mesh_choice,
                     prognostic_density_field
                  }|
                  element aliased {
                     attribute material_phase_name { xsd:string },
                     attribute field_name {"Density" }
                  }
               )
            }?,
            ## Velocity vector and momentum options
            element vector_field {
               attribute rank { "1" },
               attribute name { "Velocity" },
               ## Field type
               (
                  element prognostic {
                     velocity_mesh_choice,
                     prognostic_velocity_field
                  }|
                  element prescribed {
                     velocity_mesh_choice,
                     prescribed_vector_field
                  }|
                  element diagnostic {
                     velocity_mesh_choice,
                     vector_python_diagnostic_algorithm,
                     diagnostic_vector_field
                  }|                  
                  element aliased {
                     attribute material_phase_name { xsd:string },
                     attribute field_name {"Velocity" }
                  }
               )
            },
            scalar_field_choice*,
            vector_field_choice*,
            tensor_field_choice*,
            ## Parameters required to model spontaneous electrical potentials in porous media.
            element electrical_properties {
               (
                  ## Specify electrical conductivity of fluid (S/m).
                  ## This assumes that salinity and temperature are not used.
                  element conductivity {real}|
                  ## Calculate conductivity from fluid salinity
                  element conductivity_from_salinity {
                     empty
                  }|
                  ## Calculate conductivity from fluid salinity and temperature
                  element conductivity_from_salinity_and_temperature {
                     empty
                  }
               ),
               ## Various coupling coefficients associated with spontaneous potentials.
               element coupling_coefficients {
                  ## Electrokinetic coupling coefficient (V/Pa).
                  element scalar_field {
                     attribute rank { "0" },
                     attribute name { "Electrokinetic" },
                     (
                        element prescribed {
                           velocity_mesh_choice,
                           prescribed_scalar_field_no_adapt
                        }|
                        element diagnostic {
                           velocity_mesh_choice,
                           scalar_python_diagnostic_algorithm,
                           diagnostic_scalar_field_no_adapt
                        }  
                     )
                  }?,
                  ## Thermoelectric coupling coefficient (V/K).
                  element scalar_field {
                     attribute rank { "0" },
                     attribute name { "Thermoelectric" },
                     (
                        element prescribed {
                           velocity_mesh_choice,
                           prescribed_scalar_field_no_adapt
                        }|
                        element diagnostic {
                           velocity_mesh_choice,
                           scalar_python_diagnostic_algorithm,
                           diagnostic_scalar_field_no_adapt
                        }  
                     )
                  }?,
                  ## Electrochemical coupling coefficient (V.L/mol).
                  element scalar_field {
                     attribute rank { "0" },
                     attribute name { "Electrochemical" },
                     (
                        element prescribed {
                           velocity_mesh_choice,
                           prescribed_scalar_field_no_adapt
                        }|
                        element diagnostic {
                           velocity_mesh_choice,
                           scalar_python_diagnostic_algorithm,
                           diagnostic_scalar_field_no_adapt
                        }  
                     )
                  }?
               },
               ## Option to do a saturation distribution search which looks for the
               ## saturation distribution which gives the best fit of electrical potential
               ## to measured data
               element Saturation_Distribution_Search {
                 ## Here we specify the extents of the search space in x, y and z directions:
                  element search_criteria_horizontal_well {
                    ## The minimum x-coordinate of the test space
                     element x_min {real},
                    ## The maximum x-coordinate of the test space
                     element x_max {real},
                    ## The initial width of the segments, positioned symmetrically opposite the borehole
                     element width {real},
                    ## Option to search for the optimum width
                     element search_for_width { comment }?,
                    ## The minimum y-coordinate of the test space
                     element y_min {real},
                    ## The maximum y-coordinate of the test space
                     element y_max {real},
                    ## The minimum z-coordinate of the test space,
                    ## usually equal to the initial position of the water front
                     element z_min {real},
                    ## x-coordinate of the borehole
                     element borehole_x {real},
                    ## z-coordinate of the borehole
                     element borehole_z {real},
                    ## The maximum z-coordinate of the test space,
                    ## probably equal to the location of the borehole
                     element z_max {real},
                    ## The number of sections into which to divide the space
                     element sections {integer},
                    ## Initial step length for the Hooke and Jeeves search
                     element initial_step_length {real},
                    ## Set initial base_point, perhaps make this optional later.
                    ## Starts at the bottom for vertical well!!
                     element initial_base_point {real_vector}?,
                    ## filename for target file (real potential curve)
                     element target_filename {string}
                  }|
                  element search_criteria_vertical_well {
                    ## The minimum x-coordinate of the test space
                     element x_min {real},
                    ## The maximum x-coordinate of the test space
                     element x_max {real},
                    ## The initial width of the segments, positioned symmetrically opposite the borehole
                     element width {real},
                    ## Option to search for the optimum width
                     element search_for_width { comment }?,
                    ## The minimum y-coordinate of the test space,
                    ## usually equal to the initial position of the water front
                     element y_min {real},
                    ## The maximum y-coordinate of the test space,
                    ## probably equal to the location of the borehole
                     element y_max {real},
                    ## The minimum z-coordinate of the test space
                     element z_min {real},
                    ## The maximum z-coordinate of the test space
                     element z_max {real},
                    ## x-coordinate of the borehole
                     element borehole_x {real},
                    ## y-coordinate of the borehole
                     element borehole_y {real},
                    ## The number of sections into which to divide the space
                     element sections {integer},
                    ## Initial step length for the Hooke and Jeeves search
                     element initial_step_length {real},
                    ## Set initial base_point, perhaps make this optional later
                     element initial_base_point {real_vector}?,
                    ## filename for target file (real potential curve)
                     element target_filename {string}
                  }
               }?
            }?,
            ## Phase interaction options for Fluidity's multiphase flow model
            element multiphase_properties {
               comment,
               element particle_diameter { 
                     real 
               }?,
               ## If this is the fluid phase, 
               ## the effective conductivity is required 
               ## for the inter-phase heat transfer term.
               element effective_conductivity { 
                     real 
               }?,
               ## The specific heat (at constant volume) is required 
               ## for the inter-phase heat transfer term.
               element specific_heat { 
                     real
               }?
            }?,
            sediment?
         }+,
         mesh_adaptivity_options?,
         ## Information needed are a set of coordinates and 
         ## radius for each particle.
         element imported_solids{       
            (  element solid_type{
                  attribute name {"cylinders"},
                  element cylinder_width{real}
               }|
               element solid_type{
                  attribute name {"spheres"}
               }|
               element solid_type{
                  attribute name {"small_spheres"}
               }|
               element solid_type{
                  attribute name {"external_2D_mesh"},
                  (
                     element mapping_type{
                        attribute name{"brute_force"},
                        empty
                     }|
                     element mapping_type{
                        attribute name{"fastest_n_to_n"},
                        ## As a rule of thumb, (Xmax-Xmin)/(number of bins_x) should be
                        ## greater than (at least twice) the maximum element size
                        ## of the fluid mesh (in the region where the particle is).
                        ## Same thing applies in Y and Z
                        ## directions. Note that in some cases,
                        ## choosing the maximum element size for the
                        ## whole fluid mesh
                        ## might prove to slow down the mapping a
                        ## bit.(bins might not have the
                        ## optimal size)
                        element max_number_of_bins_x{integer},
                        element max_number_of_bins_y{integer},
                        element max_number_of_bins_z{integer},
                        element ntry {integer}
                     }
                  ),
                  element volume_checking_tol{real}
               }|
               element solid_type{
                  attribute name {"external_3D_mesh"},
                  (
                     element mapping_type{
                        attribute name{"brute_force"},
                        empty
                     }|
                     element mapping_type{
                        attribute name{"fastest_n_to_n"},
                        ## As a rule of thumb, (Xmax-Xmin)/(number of bins_x) should be
                        ## greater than (at least twice) the maximum element size
                        ## of the fluid mesh (in the region where the particle is).
                        ## Same thing applies in Y and Z
                        ## directions. Note that in some cases,
                        ## choosing the maximum element size for the whole fluid mesh 
                        ## might prove to slow down the mapping a
                        ## bit.(bins might not have the
                        ## optimal size)
                        element max_number_of_bins_x{integer},
                        element max_number_of_bins_y{integer},
                        element max_number_of_bins_z{integer},
                        element ntry {integer}
                     }
                  ),
                  element volume_checking_tol{real}
               }
            ),
            input_solid_dynamics_choice,
            element number_of_particles {integer},
            element position_script{python_code}?,
            element radius_script{python_code}?,
            element translation_velocity_script{python_code}?,
            element angular_velocity_script{python_code}?,
            element buoyancy {empty}?,
            element oneway {empty}?,
            element solid_concentration_max{real},
            element solid_absorption_factor{real},
            element solid_density{real},
            element use_multimaterials{empty}?,
            element calculate_total_volume{empty}?,
            element create_buffer{
               element buffer{real},
               element solid_concentration_min{real},
               element include_in_drag{empty}?,
               element profile1{real},
               element profile2{real},
               element profile3{real,
                  element constant_profile{real}
               }
            }?,
            element visualize_solidfluid{empty}?,
            element use_particle_cfl{empty}?,
            element calculate_drag{empty}?,
            element output_drag{empty}?,
            element output_particle_vtus{empty}?         
         }?,
   
         ## turbine model
         element turbine_model {
           ## specifies a turbine
           element turbine {
             attribute name {xsd:string},
             ## Model type
               (
                  ## Enforces the turbine model by using the dirichlet condition.
                  element dirichlet {
                     ## Name of the upstream (weak or strong) dirichlet boundary condition where the turbine model shall be applied to.
                     element boundary_condition_name_1 {
                       attribute name {xsd:string}
                     },
                     ## Name of the downstream (weak or strong) dirichlet boundary condition where the turbine model shall be applied to.
                     element boundary_condition_name_2 {
                       attribute name {xsd:string}
                     },
                     ## These coordinates define the upstream point where the free surface will be evaluated in order to calculate the head.
                     element free_surface_point_1 {
                       real_dim_vector
                     },
                     ## These coordinate define the downstream point where the free surface will be evaluated in order to calculate the head.
                     element free_surface_point_2 {
                       real_dim_vector
                     },
                     ## Python function val(h) takes the head h (=free_surface_point_1-free_surface_point_2) and returns the total flux through turbine (in m^3/s). A return value 
                     ## of 0.0 will deactivate the turbine model which results in the dirichlet conditions prescribed at these boundaries.
                     ## A flux value will be outflow for boundary_condition_name_1 and inflow for boundary_condition_name_2 and therefore sign(h)==sign(val(h)) should be true to achieve stability.
                     element head_flux {
                       python_code
                     }
                  }|
                  ## Implements the turbine model by using the fluxes from the discontinues galerkin model. Works only if dg is used. 
                  element flux {
                       ## Model type
                       (
                         element penalty {
                              ## Python function val(h) takes the pressure jump h and returns the flux factor between 0 and 1. A return value 
                              ## of 0.0 will deactivate the turbine model which results in the dirichlet conditions prescribed at these boundaries 
                              ## while a factor of +INF represents a connected domain.
                              element factor {
                                  python_code
                              }
                           }|
                         element dg {
                              ## Python function val(h) takes the pressure jump h and returns the flux factor between 0 and 1. A return value 
                              ## of 0.0 will deactivate the turbine model which results in the dirichlet conditions prescribed at these boundaries 
                              ## while a factor of 1 represents a connected domain.
                              element factor {
                                  python_code
                              }

                           }
                       ),
                       ## Name of the upstream (weak or strong) dirichlet boundary condition where the turbine model shall be applied to.
                       element boundary_condition_name_1 {
                         attribute name {xsd:string}
                       },
                       ## Name of the downstream (weak or strong) dirichlet boundary condition where the turbine model shall be applied to.
                       element boundary_condition_name_2 {
                         attribute name {xsd:string}
                       },
                       (
                         ## The turbine is always running. This is mainly used for debugging purposes.
                         element always_on {
                              empty
                           }|
                         ## The turbine is never running. This is mainly used for debugging purposes.
                         element always_off {
                              empty
                           }
                       )
                  }
               )
           }*
         }?, 
         biology?,
         forcing?,
         reduced_model?,
         porous_media_model?,
         embedded_models?,
         flredecomp?,
         multiphase_interaction?
      }
   )      

sediment = 
   (
      ## A simple sediment model in which different classes of sediment fall 
      ## and diffuse at different rates.
      element sediment {
         ## This field is the basis for all sediment fields. Each
         ## sediment class has a sediment field with name
         ## SedimentClassName where ClassName is the name of the
         ## class.
         ##
         ## By default, all sediment classes have exactly the same
         ## characteristics, however each class can be given its own
         ## settling velocity, diffusivity and initial condition under
         ## the sediment_class element and this will override the
         ## default specified here.
         element scalar_field {
            attribute rank { "0" },
            attribute name { "SedimentTemplate" },
            ## Field type
            element prognostic {
               velocity_mesh_choice,
               prognostic_scalar_field
            },
            ## This is the density of this sediment. It will be used
            ## with the sediment concentration in the equation of state.
            ## Density must be specified here or for each sediment class.
            element density {
               real
            }?,
            ## This is the diameter of the grain in mm.
            ## Diameter must be specified here or under each sediment class.
            element diameter {
               real
            }?,
            ## Set porosity to use. Default is 0.3. 1.0 is a sold material.
            element porosity {
               real
            }?,
            ## Erodability of the sediment grain. A value of one means that only the
            ## critical shear stress is used to determine if a grain can be put into 
            ## suspension. A value of zero means these grains can never be resuspended.
            ## Default is 1.
            element erodability {
                real
            }?,
            ## Critical shear stress of a grain. If not switched on a value
            ## will be computed according to the particle Reynolds number and Shield's
            ## criterion. Otherwise inoput a value in Nm-1
            element critical_shear_stress {
               real
            }?
         },
         ## This field is the template for the sediment flux
         ## diagnostic which records the flux of sediment through the
         ## domain boundary.
         element scalar_field {
            attribute rank { "0" },
            attribute name { "SedimentFluxTemplate" },
            ## Field type
            element diagnostic {
               ## Surface ids over which to calculate the flux:
               element surface_ids {
                  integer_vector
               },
               velocity_mesh_choice,
               diagnostic_scalar_field
            }
         },
         element sediment_class {
            attribute name { xsd:string },
            initial_condition_scalar*,
            scalar_boundary_conditions*,
            ## Diffusivity for sediment class
            element tensor_field {
               attribute name { "Diffusivity" },
               attribute rank { "2" },
               (
                  element prescribed {
                     mesh_choice?,
                     prescribed_tensor_field_no_adapt
                  }|
                  element diagnostic {
                    tensor_python_diagnostic_algorithm,
                    diagnostic_tensor_field
                  }
               )
            }?,
            ## Velocity at which this sediment sinks through the water column.
            ## 
            ## This velocity is in the direction of gravity so if the substance
            ## floats upwards, this field should be negative.
            element scalar_field {
               attribute name { "SinkingVelocity" },
               attribute rank { "0" },
               element prescribed {
                  prescribed_scalar_field_no_adapt
               }
            }?,
            ## This is the density of this sediment. It will be used
            ## with the sediment concentration in the equation of state.
            element density {
               real
            }?,
            ## This is the diamter of the grain in mm
            element diameter {
               real
            }?,
            ## Erodability of the sediment grain. A value of one means that only the
            ## critical shear stress is used to determine if a grain can be put into 
            ## suspension. A value of zero means these grains can never be resuspended.
            ## Default is 1.
            element erodability {
                real
            }?,
            ## Critical shear stress of a grain. If not switched on a value
            ## will be computed according to the particle Reynolds number and Shield's
            ## criterion. Otherwise inoput a value in Nm-1
            element critical_shear_stress {
               real
            }?
         }+
      }
   )

prognostic_density_field =
   (
      scalar_equation_choice?,
      ## Spatial discretisation options
      element spatial_discretisation {
         (
            ## Continuous Galerkin formulation.
            element continuous_galerkin {
               advection_stabilisation_options,
               ## Discretisation options for the advection terms.
               element advection_terms {
                  ## Integrate the advection terms of the momentum equation by
                  ## parts.
                  element integrate_advection_by_parts {
                     comment
                  }?
               },
               ## Discretisation options for the mass terms.
               element mass_terms {
                  ## Lump the mass matrix
                  element lump_mass_matrix {
                     empty
                  }?
               },
               comment
            }|
            ## Discontinuous galerkin formulation
            discontinuous_galerkin_options|
            ## Use a control volume discretisation.
            element control_volumes {
              spatial_control_volume_options
            }
         ),
         ## Conservative discretisation of field advection equation
         ##  TBETA=1. -- conservative (divergence form)
         ##  TBETA=0. -- non-conservative
         ##  0. < TBETA < 1.
         element conservative_advection {
           real
         }
      },
      element temporal_discretisation {
         ## Implicit/explicit control (TTHETA)
         ##  =0.  -- explicit
         ##  =0.5 -- Crank-Nicholson
         ##  =1.  -- implicit
         element theta {
            real
         },
         temporal_control_volume_options?
      },
      (
         ## Solver
         element solver {
            linear_solver_options_asym
         }|
         ## Assume this field is being solved explicitly and skip the solver.
         ##
         ## ONLY AVAILABLE FOR PURE CONTROL VOLUME SPATIAL DISCRETISATIONS.
         ##
         ## Assumes lhs matrix only has diagonal lumped mass (times
         ## density if appropriate for equation)
         ## and divides the rhs by this.
         element explicit {
            empty
         }
      )?,
      (
         ## Initial condition for WholeMesh
         ##
         ## Only specify one condition if not using mesh regions.
         ## Otherwise select other initial_condition option, specify region_ids
         ## and distinct names.  Then add extra intial conditions for other regions.
         element initial_condition {
            attribute name { "WholeMesh" },
            input_choice_initial_condition_real
         }|
         ## Multiple initial_conditions are allowed if specifying
         ## different values in different
         ## regions of the mesh (defined by region_ids).  In this case
         ## each initial_condition
         ## requires a distinct name for the options dictionary.
         element initial_condition {
            attribute name { string },
            region_ids?,
            input_choice_initial_condition_real
         }
      )+,
      ## Boundary conditions
      element boundary_conditions {
         attribute name { string },
         ## Surface id:
         element surface_ids {
            integer_vector
         },
         ## Type
         (
            element type {
               attribute name { "dirichlet" },
               ## Apply the dirichlet bc weakly.  Available
               ## automatically with discontinuous_galerkin,
               ## and control_volume spatial_discretisations.
               ## If not selected boundary conditions are applied strongly.
               element apply_weakly {
                  ## If the initial condition and boundary conditions
                  ## differ, setting this option will cause the initial
                  ## condition on the boundary to be overwritten with
                  ## the boundary condition. Since you are applying the
                  ## boundary condition weakly, you probably do *not*
                  ## want this.
                  element boundary_overwrites_initial_condition {
                     empty
                  }?
               }?,
               input_choice_real
            }
         )
      }*,
      ## source term
      element scalar_field {
         attribute name { "Source" },
         attribute rank { "0" },
         (
            element prescribed {
               prescribed_scalar_field_no_adapt,
               recalculation_options?
            }|
            element diagnostic {
              internal_algorithm,
              diagnostic_scalar_field_no_adapt
            } 
         )
      }?,
      ## Absorption term
      element scalar_field {
         attribute name { "Absorption" },
         attribute rank { "0" },
         element prescribed {
            prescribed_scalar_field_no_adapt
         }
      }?,
      prognostic_scalar_output_options,
      prognostic_scalar_stat_options,
      scalar_convergence_options,
      prognostic_detector_options,
      scalar_steady_state_options,
      adaptivity_options_prognostic_scalar_field,
      interpolation_algorithm_scalar,
      discrete_properties_algorithm_scalar?,
      ## Set the priority of this field
      ## This determines the order in which scalar_fields are solved for:
      ##  - higher numbers have the highest priority
      ##  - lower numbers (including negative) have the lowest priority
      ##  - default if not set is 0
      element priority {
         integer
      }?
   )

geometry = 
   (
      ## Options dealing with the specification of geometry
      element geometry {
         ## Dimension of the problem.
         ## <b>This can only be set once</b>
         element dimension {
            element integer_value {
               attribute rank {"0"},
               ("3"|"2"|"1")
            }
         },
         ## The position mesh
         element mesh {
            attribute name { "CoordinateMesh" },
            mesh_info
         },
         ## The velocity mesh
         element mesh {
            attribute name { "VelocityMesh" },
            mesh_info
         }?,
         ## The pressure mesh
         element mesh {
            attribute name { "PressureMesh" },
            mesh_info
         }?,
         element mesh {
            attribute name { xsd:string },
            mesh_info,
            element exclude_from_mesh_adaptivity{empty}?
         }*,
         ## Quadrature
         element quadrature {
            ## Quadrature degree
            ## 
            ## note: this specifies the degree of quadrature,
            ## not the number of gauss points
            element degree {
               integer
            },
            ## Surface quadrature degree
            ## 
            ## note: this specifies the degree of surface
            ## quadrature not the number of surface gauss points
            element surface_degree {
               integer
            }?,
            ## Sets the degree of quadrature on each quadrilateral
            ## face of the control volume. 
            ##
            ## Defaults to 1 if
            ## unselected which is the same as pre-new options
            ## behaviour.
            element controlvolume_surface_degree {
               integer
            }?,
            ## Select which family of quadrature rules to use.
            ## The default is family_cools.
            ## family_wandzura allows for degree up to 30
            ## on triangular meshes.
            ## family_grundmann_moeller allows for degree up to
            ## 29 on simplicial meshes in arbitrary dimension.
            element quadrature_family {
               element string_value {
                  ( "family_cools" | "family_grundmann_moeller" | "family_wandzura" ) 
               }
            }?
         },
         ## This causes the change of variables associated with each element in 
         ## the mesh to be stored rather than calculated every time it is used. 
         ## This should speed up computations at a cost of some memory. 
         ## 
         ## The cache is automatically regenerated after mesh movement or 
         ## adaptivity and is automatically disabled for non-linear positions fields.
         element disable_geometric_data_cache {
            empty
         }?,
         ## Options specifying that the problem is on the surface of the sphere.
         element spherical_earth {
            (
               element linear_mapping {
                  empty
               }|
               ## Enabling this option approximates the curvature of the Earth as an
               ## nth degree polynomial, where n is the polynomial degree of the coordinate mesh.
               element superparametric_mapping {
                  empty
               }
            )
         }?,
         ## Options specifying the top surface and bottom of the domain
         ## used in various ocean calculations.
         element ocean_boundaries {
            ## Specify the surface ids that make up the top of the domain,
            ## i.e. the free surface or rigid lid.
            element top_surface_ids {
               integer_vector
            },
            ## Specify the surface ids that make up the bottom.
            element bottom_surface_ids {
               integer_vector
            },
            ## Diagnostic field giving the distance to the top surface.
            element scalar_field {
               attribute rank { "0" },
               attribute name { "DistanceToTop" },
               element diagnostic {
                  internal_algorithm,
                  element mesh {
                     attribute name {  "CoordinateMesh" }
                  },
                  diagnostic_scalar_field
               }
            },
            ## Diagnostic field giving the distance to ocean bottom.
            element scalar_field {
               attribute rank { "0" },
               attribute name { "DistanceToBottom" },
               element diagnostic {
                  internal_algorithm,
                  element mesh {
                     attribute name {  "CoordinateMesh" }
                  },
                  diagnostic_scalar_field
               }
            }
         }?
      }
   )

lagrangian_timestepping = 
   (
      element lagrangian_timestepping {
         ## Number of subdivisions of the timestep
         ## increase this if you are not happy with your 
         ## detector trajectory accuracy, or if particles
         ## are jumping out of the domain a lot
         element subcycles {
            integer
         },
         ## Tolerance for deciding if detector is in a given
         ## element. Recommended value 1.0e-10.
         element search_tolerance {
            real
         },
         (
            ## Use explicit runge kutta method with
            ## guided search particle tracking
            element explicit_runge_kutta_guided_search {
               ## Number of RK stages
               ## For the RK4 method, it should be 4.
               element n_stages {
                  integer
               },
               ## ERK stage array. This is an array
               ## containing the lower-triangular
               ## part of the Butcher weight matrix
               ## A that explains how to compute the
               ## RK stages.  See
               ## http://en.wikipedia.org/wiki/Runge–Kutta_methods#Explicit_Runge.E2.80.93Kutta_methods
               ## for notation.  The array is stored
               ## in the following order:
               ## [a_{21},a_{31},a_{32},...,a_{s1},a_{s2},a_{s(s-1)}]
               ## and so the array has size s(s-1)/2
               ## where s is the number of stages.
               ## For the RK4 method, it should be
               ## [0.5,0,0.5,0,0,1]
               element stage_weights {
                  real_vector
               },
               ## ERK timestep weights. This is the
               ## b vector that explains how to
               ## compute the timestep from the RK
               ## stages.  See
               ## http://en.wikipedia.org/wiki/Runge–Kutta_methods#Explicit_Runge.E2.80.93Kutta_methods
               ## for notation.  It should have size
               ## s where s is the number of stages.
               ## For the RK4 method, it should be
               ## [1/6,1/3,1/3,1/6]
               element timestep_weights {
                  real_vector
               }
            }|
            ## Use explicit Forward Euler method with
            ## guided search particle tracking
            element forward_euler_guided_search {
               empty
            }|
            ## Use classical Runge-Kutta method with
            ## guided search particle tracking
            element rk4_guided_search {
               empty
            }
         )
      }
   )

# Default child of diagnostic scalar field
diagnostic_scalar_field =
   (
      diagnostic_output_options,
      diagnostic_scalar_stat_options,
      scalar_convergence_options,
      diagnostic_detector_options,
      scalar_steady_state_options,
      adaptivity_options_scalar_field,
      recalculation_options?,
      interpolation_algorithm_scalar?
   )
   
# Default child of diagnostic scalar field without adaptivity options
diagnostic_scalar_field_no_adapt =
   (
      diagnostic_output_options,
      diagnostic_scalar_stat_options,
      diagnostic_detector_options
   )

# Default child of diagnostic scalar field
diagnostic_scalar_field_tidal_range =
   (
      diagnostic_output_options,
      diagnostic_scalar_stat_options,
      diagnostic_detector_options,
      adaptivity_options_scalar_field,
      (
          element spin_up_time {
             real
          }
      )       
   )

# Default child of diagnostic vector field
# Currently, this is empty, but in future this might include
# options that are general to all diagnostic vector fields
diagnostic_vector_field =
   (
      diagnostic_output_options,
      diagnostic_vector_stat_options,
      vector_convergence_options,      
      diagnostic_detector_options,
      vector_steady_state_options,      
      adaptivity_options_vector_field,
      recalculation_options?,
      interpolation_algorithm_vector?
   )

diagnostic_vector_field_bed_shear_stress =
   (
      element density {
         real
      }, 
      (
         ## Three options for calculation of bed shear stress are available:
         element calculation_method {
            ## density*drag_coeff*|u|*u 
            ## This is calculated at all boundaries
            element drag_coefficient {
               real
            }|
            ## velocity_gradient - nu * grad(u)
            ## This uses the velocity gradient at the boundaries to calculate the 
            ## bed shear stress. Valid for non parameterised velocity boundaries
            element velocity_gradient {  
               empty
            }|
            ## This diagnostic can only be used in conjunction with a near-wall treatment
            ## velocity boundary condition. It is calculated at the same time as that boundary condition.
            ## The shear stress depends upon parameters set for the near-wall treatment algorithm.
            element wall_treatment {  
               empty
            }
         }
      ),
      diagnostic_output_options,
      diagnostic_vector_stat_options,
      diagnostic_detector_options,
      adaptivity_options_vector_field
   )


# Default child of diagnostic tensor field
# Currently, this is empty, but in future this might include
# options that are general to all diagnostic tensor fields
diagnostic_tensor_field =
   (
      diagnostic_output_options,
      diagnostic_tensor_stat_options,
      adaptivity_options_tensor_field,
      interpolation_algorithm_vector?
   )
   
# Richardson number field. This is a normal diagnostic scalar field, but with
# Richardson number metric options added
adaptivity_options_richardson_number_field.adaptivity_options =
   (
      ## Do not use an interpolation error driven metric for this field
      element no_interpolation_measure {
        comment
      }
   )
adaptivity_options_richardson_number_field.adaptivity_options |= adaptivity_options_scalar_field.adaptivity_options
adaptivity_options_richardson_number_field =
   (
      element adaptivity_options {
         adaptivity_options_richardson_number_field.adaptivity_options,
         ## An isotropic metric formulation based on the Richardson number. Uses
         ## the logic that wherever the Richardson number is small, we expect
         ## to need resolution. Generates edge lengths using:
         ##
         ##   Edge length = min_edge_length if Ri <= min_ri
         ##                 max_edge_length if Ri >= max_ri
         ##                 a linear fit between min_edge_length and max_edge_length otherwise
         element richardson_number_metric {
            ## Richardson number at which we have minimum edge length (default 0.0)
            element min_ri {
              real
            }?,
            ## Richardson number at which we have maximum edge length
            element max_ri {
              real
            },
            ## Minimum edge length that can be requested by the Richardson number
            ## metric
            element min_edge_length {
              real
            },
            ## Maximum edge length that can be requested by the Richardson number
            ## metric
            element max_edge_length {
              real
            },
            ## Enable to preserve anisotropy when merging with other metric
            ## formulations
            element anisotropy_preserving_merge {
               comment
            }?,
            comment
         }?,
         adaptivity_preprocessing
      }?
   )
diagnostic_richardson_number_field = diagnostic_scalar_field_no_adapt
diagnostic_richardson_number_field &= adaptivity_options_richardson_number_field

diagnostic_cv_gradient_vector_field =
   (
      ## Choose whether the mass matrix is lumped or not
      element lump_mass_matrix {
            empty
      }?,
      ## Solver options are necessary if you're not lumping your mass or if you're field isn't dg
      element solver {
         linear_solver_options_sym
      }?,
      ## Normalise the gradient by its magnitude
      element normalise {
        empty
      }?,
      diagnostic_output_options,
      diagnostic_vector_stat_options,
      vector_convergence_options,
      diagnostic_detector_options,
      vector_steady_state_options,
      adaptivity_options_vector_field,
      recalculation_options?
   )

diagnostic_gradient_vector_field =
   (
      ## Solver
      element solver {
         linear_solver_options_sym
      },
      diagnostic_output_options,
      diagnostic_vector_stat_options,
      vector_convergence_options,
      diagnostic_detector_options,
      vector_steady_state_options,
      adaptivity_options_vector_field,
      recalculation_options?
   )

diagnostic_cv_divergence_scalar_field =
   (
      # No solver options because it can be solved directly!
      diagnostic_output_options,
      diagnostic_scalar_stat_options,
      scalar_convergence_options,
      diagnostic_detector_options,
      scalar_steady_state_options,
      adaptivity_options_scalar_field,
      recalculation_options?
   )

diagnostic_fe_divergence_scalar_field =
   (
      ## Solver
      element solver {
         linear_solver_options_sym
      },
      diagnostic_output_options,
      diagnostic_scalar_stat_options,
      scalar_convergence_options,
      diagnostic_detector_options,
      scalar_steady_state_options,
      adaptivity_options_scalar_field,
      recalculation_options?
   )

# three optional input vectors for user-specified rotation matrix
rotation_matrix_components =
   (
      ## Select if you want to specify the unit normal direction
      ## of the rotation matrix.
      ## If off then fluidity computes the normal.  
      element normal_direction {
         input_choice_real_dim_vector
      }?,
      ## Select if you want to specify the first unit tangent direction
      ## of the rotation matrix (in dim > 1 simulations).
      ## If off then fluidity computes the tangent.  
      element tangent_direction_1 {
         input_choice_real_dim_vector
      }?,
      ## Select if you want to specify the second unit tangent direction
      ## of the rotation matrix (in dim > 2 simulations).
      ## If off then fluidity computes the tangent.  
      element tangent_direction_2 {
         input_choice_real_dim_vector
      }?
   )

velocity_components_choice =
   (
      (
         element align_bc_with_cartesian {
            element x_component {
               input_choice_real_bc_component
            }?,
            element y_component {
               input_choice_real_bc_component
            }?,
            element z_component {
               input_choice_real_bc_component
            }?
         }|
         element align_bc_with_surface {
            element normal_component {
               input_choice_real_plus_field
            }?,
            element tangent_component_1 {
               input_choice_real_plus_field
            }?,
            element tangent_component_2 {
               input_choice_real_plus_field
            }?,
            rotation_matrix_components,
            ## this will calculate the determinant of the
            ## rotation matrix for every boundary node
            ## and dump a vtu with the node 
            ## normals and tangenials 1/2
            element debugging_mode{empty}?
         }
      )
   )

# Mainly tidal harmonic diagnostics
free_surface_diagnostic_options = 
   (
      (
         ## Activate this for tidal harmonic analysis 
          free_surface_history_algorithm?,
         ## Activate this for tidal harmonic analysis 
          tidal_harmonic_algorithm?
      )
   )

velocity_boundary_conditions =
   (
      (
         element type {
            attribute name { "dirichlet" },
            ## Apply the dirichlet bc weakly.  Available automatically
            ## with a discontinuous_galerkin Velocity
            ## spatial_discretisation.  Available if you
            ## integrate_continuity_by_parts with a
            ## continuous_galerkin Pressure or use a control_volume
            ## Pressure spatial_discretisation and/or
            ## integrate_advection_by_parts under Velocity
            ## spatial_discretisation with continuous_galerkin.
            ##
            ## If not selected boundary conditions are applied strongly.
            element apply_weakly {
               ## If the initial condition and boundary conditions
               ## differ, setting this option will cause the initial
               ## condition on the boundary to be overwritten with
               ## the boundary condition. Since you are applying the
               ## boundary condition weakly, you probably do *not*
               ## want this.
               element boundary_overwrites_initial_condition {
                  empty
               }?
            }?,
            velocity_components_choice
         }|
         element type {
            attribute name { "neumann" },
            velocity_components_choice
         }|
         ## Add a bulk formulae boundary condition. Only makes sense
         ## on the Velocity field.
         element type {
            attribute name { "bulk_formulae" },
               empty
         }|
         element type {
           attribute name { "free_surface" },
           (
              ## This options adds a surface stabilisation term to the free surface. Works only for cg velocity so far. 
              ## Note: Once activated, the stabilisation term will occur in all free surface areas in the domain. 
              ## IN DEVELOPMENT
              element surface_stabilisation {
                  ## Scale factor for the surface stabilisation.
                  element scale_factor{
                    real
                  }
              }?
           )
         }|
         ## Apply quadratic drag. Specify drag coefficient. If you
         ## want to exactly replicate results from using the OCEDRA
         ## option, set this to 0.003 and remember to apply to both
         ## bottom and sides.
         element type {
            attribute name { "drag" },
            input_choice_real,
            (
              ## Use a quadratic drag.
              ##
              ## This means that the drag coefficient is nondimensional.
              element quadratic_drag {
                ## Use the Manning-Strickler formulation:
                ## n^2*g*|u|*u/H^(1/3)
                ## where n is the Manning coefficient, g is gravity, u is the velocity vector and H is the water heigth at that point.
                ##
                ## The coefficient given above defines the Manning coefficient [s/m^(1/3)] (a typical value for sand is 0.02)
                element manning-strickler {
                   empty
                }?
              }|
              ## Use a linear drag (basically just a surface absorption term).
              ##
              ## This means that the drag coefficient has units of momentum.
              element linear_drag {
                empty
              }
            )
         }|


         ## Apply wind forcing specified by stress or wind velocity.
         ## Replaces windy.dat and windy.py
         element type {
            attribute name { "wind_forcing" },
            (
               ## Wind forcing with user specified wind stress
               ##
               ## <b> Note that the stress needs to be specified
               ## using the same density units as the reference_density 
               ## under equation of state.</b>So if you use the recommended
               ## non-dimensional value of 1.0 for reference_density and
               ## your calculated stress is in kg m^-1s^-2 and the dimensional
               ## reference_density is 1000.0 kg m^-3, you need to divide
               ## the calculated stress in SI units by 1000.0.
               element wind_stress {
                  input_choice_real_dim_minus_one_vector|
                  element from_netcdf {
                     ## The format of this file should conform to NetCDF CF 1.x
                     ## (http://cf-pcmdi.llnl.gov/).
                     attribute file_name { xsd:string },
                     attribute east_west { xsd:string },
                     attribute north_south { xsd:string },
                     comment
                  }
               }|
               ## Wind forcing with user specified 10m wind velocity
               element wind_velocity {
                  ## Specify wind drag coefficient (dimensionless)
                  ## Suggested value: 4.0e-4
                  element wind_drag_coefficient {
                     input_choice_real
                  },
                  ## Density of air. 
                  ##
                  ## <b>Note that you have to specify
                  ## this density in the same units as the 
                  ## reference_density under equation of state.</b>
                  ## So with a typicial value of rho_air=1.3 kgm^-3
                  ## and rho_water=1000 kgm^-3, if you fill in the 
                  ## recommended (non-dimensional) value of 1.0 for 
                  ## reference_density, this field needs to be 1.3e-3.
                  element density_air {
                     real
                  },
                  ## Specify wind velocity
                  element wind_velocity {
                     input_choice_real_dim_minus_one_vector|
                     element from_netcdf {
                        ## The format of this file should conform to NetCDF CF 1.x
                        ## (http://cf-pcmdi.llnl.gov/)
                        attribute file_name { xsd:string },
                        attribute east_west { xsd:string },
                        attribute north_south { xsd:string },
                        comment
                     }
                  }
               }
            )
         }|

         ## When using control_volumes under Pressure
         ## spatial_discretisation or when using
         ## integrate_continuity_by_parts with continuous_galerkin
         ## Pressure and continuous_galerkin Velocity this
         ## boundary condition type imposes a weak no normal flow
         ## boundary condition on the surface_ids specified.
         element type {
            attribute name { "no_normal_flow" },
            empty
         }|

         ## Implements a penalty function for the near wall region.
         ## Using this option coarse meshes can
         ## be used in the near wall region.
         ##
         ## Should be used in combination with a no_normal_flow condition. 
         ##
         ## See Bazilevs et al. 2007
         element type{
            attribute name { "near_wall_treatment" },
            element tolerance {real},
            ## if not set then Cb=2*h, where h is the element size
            element Cb {real}?
         }|
         ## Log law of the wall
         ##
         ## Should be used in combination with a no_normal_flow condition. 
         element type{
            attribute name { "log_law_of_wall" },
            element surface_roughness {real}
         }|
         ## 1/7th power law (Werner & Wengle 1991):
         ## if y+<11.8, u+ = y+, else u+ = 8.3(y+)^(1/7)
         ## 
         ## Should be used in combination with a no_normal_flow condition. 
         element type{
            attribute name { "power_law" }
         }
      )
   )
   
# Output options for prognostic fields
prognostic_scalar_output_options =
   (
      ## Specify what is written to vtu dump files.
      element output {
         ## Exclude this field from dump files.
         element exclude_from_vtu {
            empty
         }?,
         ## Select this option to also write the values of this field
         ## on the previous timestep.
         ## (included under the name: Old<field_name> )
         element include_previous_time_step {
            empty
         }?,
         ## Select this option to also write the values of this field
         ## used in the nonlinear iteration.
         ## (included under the name: Nonlinear<field_name> )
         element include_nonlinear_field {
            empty
         }?,
         ## Output a file details the convergence (or otherwise) of
         ## this field with every advective nonlinear
         ## iteration.
         ## ONLY WORKS FOR PURE CONTROL VOLUME DISCRETISATIONS.
         element convergence_file {
            comment
         }?
      }
   )

# Output options for pressure (can't have a convergence file)
pressure_output_options =
   (
      ## Specify what is written to vtu dump files.
      element output {
         ## Exclude this field from dump files.
         element exclude_from_vtu {
            empty
         }?,
         ## Select this option to also write the values of this field
         ## on the previous timestep.
         ## (included under the name: Old<field_name> )
         element include_previous_time_step {
            empty
         }?,
         ## Select this option to also write the values of this field
         ## used in the nonlinear iteration.
         ## (included under the name: Nonlinear<field_name> )
         element include_nonlinear_field {
            empty
         }?,
         ## Write out some extra debugging vtu files that can be used
         ## to analyse what goes on in the pressure projection steps.
         ## WARNING: this may create a huge amount of vtu files, as 
         ## multiple files are written per nonlinear iteration.
         element debugging_vtus {
            empty
         }?
      }
   )

# Output options for prognostic fields
prognostic_vector_output_options =
   (
      ## Specify what is written to dump files.
      element output {
         ## Exclude this field from dump files.
         element exclude_from_vtu {
            empty
         }?,
         ## Select this option to also write the values of this field
         ## on the previous timestep.
         ## (included under the name: Old<field_name> )
         element include_previous_time_step {
            empty
         }?,
         ## Select this option to also write the values of this field
         ## used in the nonlinear iteration.
         ## (included under the name: Nonlinear<field_name> )
         element include_nonlinear_field {
            empty
         }?
      }
   )
   
# Field output options for all other fields
field_output_options =
   (
      ## Specify what is written to dump files.
      element output {
         ## Exclude this field from dump files.
         element exclude_from_vtu {
            comment
         }?,
         ## To be used with time-averaged diagnostic fields so that they can be checkpointed.
         element checkpoint {
            empty
         }?
      }
   )
field_output_options_disabled =
   (
      ## Specify what is written to vtu dump files.
      element output {
         (
            ## Exclude this field from dump files.
            element exclude_from_vtu {
               comment
            }|
            ## Include this field in dump files.
            element include_in_vtu {
               comment
            }
         )
      }
   )
   
diagnostic_output_options = field_output_options
prescribed_output_options = field_output_options

# Options for inclusion/exclusion of standard field statistics from the .stat
# file
include_stat =
   (
      ## Include this field in the .stat file (magnitude and components)
      element include_in_stat {
         comment
      }
   )
exclude_components_from_stat =
   (
      ## Include just the magnitude of this field in the .stat file
      ## (excluding the components)
      element exclude_components_from_stat {
         comment
      }
   )
exclude_stat =
   (
      ## Exclude this field from the .stat file.
      element exclude_from_stat {
         comment
      }
   )

# Diagnostic statistics options for prognostic scalar fields
prognostic_scalar_stat_options = 
   (
      ## Specify what is added to .stat files
      element stat {
        prognostic_scalar_stat_options.stat
      }
   )
  
# Diagnostic statistics for all other scalar fields
prognostic_scalar_stat_no_old_or_nonlinear_options =
   (
      ## Specify what is added to .stat files
      element stat {
         prognostic_scalar_stat_no_old_or_nonlinear_options.stat
         
      }
   )

diagnostic_scalar_stat_options = prognostic_scalar_stat_no_old_or_nonlinear_options
prescribed_scalar_stat_options = prognostic_scalar_stat_no_old_or_nonlinear_options

# Combining of stat elements for scalar fields
prognostic_scalar_stat_options.stat = prognostic_scalar_stat_no_old_or_nonlinear_options.stat
prognostic_scalar_stat_options.stat &=
   (
      ## Enable to include the previous timestep value of this field in the .stat file.
      element include_previous_time_step {
         comment
      }?,
      ## Enable to include the values of this field in the nonlinear
      ## iteration in the .stat file.
      element include_nonlinear_field {
         comment
      }?
   )
prognostic_scalar_stat_no_old_or_nonlinear_options.stat = 
   (
      exclude_stat?,
      cv_stats?,
      surface_integral_stats_scalar*,
      mixing_stats*
   )   
   
# Diagnostic statistics options for vector fields, with enabled by default
vector_field_stat_options_enabled_default = include_stat
vector_field_stat_options_enabled_default |= exclude_components_from_stat
vector_field_stat_options_enabled_default |= exclude_stat

# Diagnostic statistics options for vector fields, with enabled by default
vector_field_stat_options_disabled_default = exclude_stat
vector_field_stat_options_disabled_default |= exclude_components_from_stat
vector_field_stat_options_disabled_default |= include_stat

# Diagnostic statistics options for tensor fields, with enabled by default
tensor_field_stat_options_enabled_default = include_stat
tensor_field_stat_options_enabled_default |= exclude_components_from_stat
tensor_field_stat_options_enabled_default |= exclude_stat

# Diagnostic statistics options for tensor fields, with enabled by default
tensor_field_stat_options_disabled_default = exclude_stat
tensor_field_stat_options_disabled_default |= exclude_components_from_stat
tensor_field_stat_options_disabled_default |= include_stat

# Diagnostic statistics for prognostic vector fields
prognostic_velocity_stat_options =
   (
      ## Specify what is added to .stat files
      element stat {
         (
            prognostic_velocity_stat_options.stat
         )
      }      
   )

# Diagnostic statistics for all other vector fields
prognostic_vector_stat_no_old_or_nonlinear_options =
   (
      ## Specify what is added to .stat files
      element stat {
         prognostic_vector_stat_no_old_or_nonlinear_options.stat
      }
   )
diagnostic_vector_stat_options = prognostic_vector_stat_no_old_or_nonlinear_options
prescribed_vector_stat_options = prognostic_vector_stat_no_old_or_nonlinear_options

# Diagnostic statistics for tensor fields
prognostic_tensor_stat_no_old_or_nonlinear_options =
   (
      ## Specify what is added to .stat files
      element stat {
         prognostic_tensor_stat_no_old_or_nonlinear_options.stat
      }
   )
diagnostic_tensor_stat_options = prognostic_tensor_stat_no_old_or_nonlinear_options
prescribed_tensor_stat_options = prognostic_tensor_stat_no_old_or_nonlinear_options

# Combining of stat elements for vector fields
prognostic_velocity_stat_options.stat = prognostic_vector_stat_no_old_or_nonlinear_options.stat
prognostic_velocity_stat_options.stat &=
   (
      ## Specify how the previous timestep value of this field is added to the .stat file.
      element previous_time_step {
         vector_field_stat_options_disabled_default
      },
      ## Specify how the values of this field used in the nonlinear iteration are added to the .stat file.
      element nonlinear_field {
         vector_field_stat_options_disabled_default
      },
      ## What surface IDs do you want to do the calculation over?
      element compute_body_forces_on_surfaces {
         ## Enable to output the pressure and viscous terms separately (as well
         ## as the total force)
         element output_terms {
            comment
         }?,
         integer_vector
      }?,
      ## Compute the divergence of this field at the Gauss points
      ## and return its stats.  This is a direct measure of the
      ## divergence at the gauss points rather than a discrete measure
      ## at the nodes (provided by several other diagnostic fields).
      element divergence_stats {
        empty
      }?,
      ## Calculate the error in the conservation of momentum
      ## IN PROGRESS - Does not include all terms!
      element calculate_momentum_conservation_error {
         empty
      }?
   )
prognostic_vector_stat_no_old_or_nonlinear_options.stat =
   (
      vector_field_stat_options_enabled_default,
      surface_integral_stats_vector*
   )

# Combining of stat elements for tensor fields
prognostic_tensor_stat_no_old_or_nonlinear_options.stat =
   (
      tensor_field_stat_options_enabled_default
   )

# Convergence options for prognostic scalar fields
scalar_convergence_options =
   (
      ## Decide whether this field is tested for convergence
      ## during nonlinear iterations
      ## (if /timestepping/nonlinear_iterations and
      ## /timestepping/nonlinear_iterations/tolerance are
      ## enabled).
      ## Also specifies whether the field is added to the 
      ## convergence file (if /io/convergence_file is enabled).
      element convergence {
         (
            ## Include this field in convergence testing
            ## (if /timestepping/nonlinear_iterations and
            ## /timestepping/nonlinear_iterations/tolerance are
            ## enabled) and file (if /io/convergence_file is enabled)
            element include_in_convergence {
               comment
            }|
            ## Exclude this field from convergence testing and file 
            element exclude_from_convergence {
               comment
            }
         )
      }
   )

# Convergence statistics options for prognostic vector fields (velocity)
vector_convergence_options =
   (
      ## Decide whether this field is tested for convergence
      ## during nonlinear iterations
      ## (if /timestepping/nonlinear_iterations and
      ## /timestepping/nonlinear_iterations/tolerance are
      ## enabled).
      ## Also specifies whether the field is added to the 
      ## convergence file (if /io/convergence_file is enabled).
      element convergence {
         (
            ## Include this field (magnitude and components)
            ## in convergence testing
            ## (if /timestepping/nonlinear_iterations and
            ## /timestepping/nonlinear_iterations/tolerance are
            ## enabled) and file (if /io/convergence_file is enabled)
            element include_in_convergence {
               comment
            }|
            ## Include just the magnitude of this field 
            ## in convergence testing
            ## (if /timestepping/nonlinear_iterations and
            ## /timestepping/nonlinear_iterations/tolerance are
            ## enabled) and file (if /io/convergence_file is enabled)
            ## i.e. excluding the components
            element exclude_components_from_convergence {
               comment
            }|
            ## Exclude this field entirely from convergence testing and file 
            element exclude_from_convergence {
               comment
            }
         )
      }
   )

# Steady state options for prognostic scalar fields
scalar_steady_state_options =
   (
      ## Decide whether this field is tested for a steady state
      ## between timesteps
      ## (if /timestepping/steady_state is
      ## enabled).
      element steady_state {
         (
            ## Include this field in steady state testing
            ## (if /timestepping/steady_state is
            ## enabled)
            element include_in_steady_state {
               comment
            }|
            ## Exclude this field from steady state testing
            element exclude_from_steady_state {
               comment
            }
         )
      }
   )

# Steady state statistics options for prognostic vector fields (velocity)
vector_steady_state_options =
   (
      ## Decide whether this field is tested for a steady state
      ## between timesteps
      ## (if /timestepping/steady_state is
      ## enabled).
      element steady_state {
         (
            ## Include this field (magnitude and components)
            ## in steady state testing
            ## (if /timestepping/steady_state is enabled)
            element include_in_steady_state {
               comment
            }|
            ## Include just the magnitude of this field 
            ## in steady state testing
            ## (if /timestepping/steady_state is
            ## enabled)
            ## i.e. excluding the components
            element exclude_components_from_steady_state {
               comment
            }|
            ## Exclude this field entirely from convergence testing and file 
            element exclude_from_steady_state {
               comment
            }
         )
      }
   )

# Options for whether a field is to be included in detector output.
detector_options_enabled_default = 
   (
      ## Specify what is added to detector files
      element detectors {
         (
            ## This field is output at each detector location.
            element include_in_detectors {
               comment
            }|
            ## This field is not output at detector locations.
            element exclude_from_detectors {
               comment
            }
         )
      }
   )

# Options for whether a field is to be included in detector output.
detector_options_disabled_default = 
   (
      ## Specify what is added to detector files
      element detectors {
         (
            ## This field is not output at detector locations.
            element exclude_from_detectors {
               comment
            }|
            ## This field is output at each detector location.
            element include_in_detectors {
               comment
            }
         )
      }
   )

# Detector output defaults on for prognostic and diagnostic fields, 
# off for prescribed.
prognostic_detector_options = detector_options_enabled_default
diagnostic_detector_options = detector_options_enabled_default
prescribed_detector_options = detector_options_disabled_default

generic_aliased_field =
   (
      attribute material_phase_name { xsd:string },
      attribute field_name { xsd:string }
   )

# This is the choice of additional scalar field to be solved for
scalar_field_choice =
   (
# The first is a generic field, which may be used for any user-defined field
# that FLUIDITY knows nothing about, or a generic diagnostic
      (
         element scalar_field {
            attribute rank { "0" },
            attribute name { xsd:string },
            ## Field type
            (
               element prognostic {
                  velocity_mesh_choice,
                  prognostic_scalar_field
               }|
               element prescribed {
                  velocity_mesh_choice,
                  prescribed_scalar_field
               }|
               element diagnostic {
                  scalar_diagnostic_algorithms,
                  velocity_mesh_choice,
                  diagnostic_scalar_field
               }|
               element aliased {
                  generic_aliased_field
               }
            )
         }|
         ## Prognostic scalar fields below this
         element ___Prognostic_Fields_Below___ {
            empty
         }|

# This is the long list of fields that FLUIDITY knows about
# -- First is a list of fields that are primarily prognostic,
#    but can be set to prescribed, or aliased...
# -- The list is in order of most frequently used.

         ## Salinity
         element scalar_field {
            attribute rank { "0" },
            attribute name { "Salinity" },
            (
               element prognostic {
                  velocity_mesh_choice,
                  prognostic_scalar_field
               }|
               element prescribed {
                  velocity_mesh_choice,
                  prescribed_scalar_field
               }|
               element aliased {
                  generic_aliased_field
               }
            )
         }|
         ## Temperature
         element scalar_field {
            attribute rank { "0" },
            attribute name { "Temperature" },
            (
               element prognostic {
                  velocity_mesh_choice,
                  prognostic_scalar_field
               }|
               element prescribed {
                  velocity_mesh_choice,
                  prescribed_scalar_field
               }|
               element aliased {
                  generic_aliased_field
               }
            )
         }|
         ## Background Temperature
         element scalar_field {
            attribute rank { "0" },
            attribute name { "BackgroundTemperature" },
            (
               element prescribed {
                  velocity_mesh_choice,
                  prescribed_scalar_field
               }
            )
         }|
         ## Passive Tracer
         element scalar_field {
            attribute rank { "0" },
            attribute name { "Tracer" },
            (
               element prognostic {
                  velocity_mesh_choice,
                  prognostic_scalar_field
               }|
               element prescribed {
                  velocity_mesh_choice,
                  prescribed_scalar_field
               }|
               element aliased {
                  generic_aliased_field
               }
            )
         }|
         ## Free Surface
         ## NOTE: if you are using the free_surface boundary condition
         ## applied to the Velocity field (recommended), you should not 
         ## use the prognostic FreeSurface field. In this case you may 
         ## (optionally) add a diagnostic FreeSurface field.
         element scalar_field {
            attribute rank { "0" },
            attribute name { "FreeSurface" },
            (
               ## Free Surface
               ## NOTE: the diagnostic FreeSurface field only works in combination
               ## with the free_surface boundary condition applied to the Velocity
               ## field. It gives you a 3D field (constant over the vertical)
               ## of the free surface elevation.
               element diagnostic {
                  internal_algorithm,
                  # this is hard-coded on the PressureMesh as long as the Pressure is
                  # if this is no longer true, it should be option-checked to be on the
                  # same mesh as Pressure
                  ## Must be on the same mesh as Pressure
                  pressure_mesh_choice,
                  diagnostic_scalar_field
               }
               
            )
         }|
         ## Wetting and drying alpha coefficient. Alpha is 1 in dry and 0 in wet regions.
         element scalar_field {
            attribute rank { "0" },
            attribute name { "WettingDryingAlpha" },
            (
               ## Free Surface
               ## NOTE: the diagnostic WettingDryingAlpha only works in combination
               ## with the free_surface boundary condition applied to the Velocity
               ## field. It gives you a 3D field (constant over the vertical)
               ## of the wetting and drying alpha coefficient.
               element diagnostic {
                  internal_algorithm,
                  # this is hard-coded on the PressureMesh as long as the Pressure is
                  # if this is no longer true, it should be option-checked to be on the
                  # same mesh as Pressure
                  ## Must be on the same mesh as Pressure
                  pressure_mesh_choice,
                  diagnostic_scalar_field
               }
               
            )
         }|
         ## Second Fluid
         element scalar_field {
            attribute rank { "0" },
            attribute name { "SecondFluid" },
            (
               element prognostic {
                  velocity_mesh_choice,
                  prognostic_scalar_field
               }|
               element prescribed {
                  velocity_mesh_choice,
                  prescribed_scalar_field
               }|
               element aliased {
                  generic_aliased_field
               }
            )
         }|
         ## Diffuse Interface
         element scalar_field {
            attribute rank { "0" },
            attribute name { "DiffuseInterface" },
            (
               element prognostic {
                  velocity_mesh_choice,
                  prognostic_scalar_field
               }|
               element prescribed {
                  velocity_mesh_choice,
                  prescribed_scalar_field
               }|
               element aliased {
                  generic_aliased_field
               }
            )
         }|
         ## If enabled, decomposes Pressure by solving for the balanced part of 
         ## Pressure using a "geopressure" solver:
         ## 
         ##   f = - grad p_gp + g
         ##
         ## By choosing an appropriate mesh (typically velocity mesh order + 1)
         ## for the balanced part of pressure, physical balance can be
         ## represented to a higher degree of accuracy.
         ##
         ## If buoyancy is included and HydrostaticPressure or
         ## HydrostaticPressureGradient are enabled, the "geopressure" solver
         ## is modified:
         ##
         ##   f = - grad p_gp + g - grad p_hp
         element scalar_field {
            attribute rank { "0" },
            attribute name { "GeostrophicPressure" },
            (
               element prognostic {
                  ## The GeostrophicPressure mesh. Must be continuous.
                  ## 
                  ## <b>WARNING: It is usual for this to be a higher degree
                  ## mesh than the velocity mesh</b>
                  element mesh {
                     attribute name { xsd:string },
                     comment
                  },
                  prognostic_geostrophic_pressure_field
               }
            )
         }|
         ## If enabled, decomposes Pressure so that HydrostaticPressure balances against the density.
         ## Solves:
         ##
         ## grav_direction dot grad hp = grav*density
         ##
         ## for hp.
         element scalar_field {
            attribute rank { "0" },
            attribute name { "HydrostaticPressure" },
            (
               element prognostic {
                  mesh_choice,
                  prognostic_hydrostatic_pressure_field
               }
            )
         }|
         ## **UNDER TESTING**
         ##
         ## If enabled, decomposes Pressure so that VerticalBalancePressure balances against the density.
         ## Solves:
         ##
         ## (grav_direction dot grad) (grav_direction dot grad) vbp = (grav_direction dot grad) grav*density
         ##
         ## for vbp.
         element scalar_field {
            attribute rank { "0" },
            attribute name { "VerticalBalancePressure" },
            (
               element prognostic {
                  ## This needs to be a continuous field!
                  mesh_choice,
                  prognostic_vertical_balance_pressure_field
               }
            )
         }|
         ## FoamVelocityPotential field:
         ##
         ## Required in foam flow simulations where the foam velocity is not a
         ## prescribed field. It solves Laplace's equation for a scalar potential, 
         ## (the foam velocity is then obtained as the gradient of the potential).
         element scalar_field {
            attribute rank { "0" },
            attribute name { "FoamVelocityPotential" },
            (
               element prognostic {
                  velocity_mesh_choice,
                  prognostic_foam_velocity_potential_field
               }
            )
         }|
         ## MaterialVolumeFraction field:
         ##
         ## Volume fraction of this material.
         ## Required in multimaterial simulations.
         ##  - if prognostic solves for the volume fraction
         ##  - if prescribed uses a specified volume fraction
         ##  - if diagnostic solves for the final material volume fraction
         ## Only 1 diagnostic MaterialVolumeFraction field allowed per
         ## simulation or solves for all the volume fractions based on
         ## the SumMaterialVolumeFractions field.
         ## 
         ## A diagnostic MaterialVolumeFraction field is currently required for
         ## compressible multimaterial simulations (even if only 1 material).
         element scalar_field {
            attribute rank { "0" },
            attribute name { "MaterialVolumeFraction" },
            (
               element prognostic {
                  velocity_mesh_choice,
                  prognostic_scalar_field,
                  cap_option?,
                  surface_tension_option?
               }|
               element diagnostic {
                  internal_algorithm,
                  velocity_mesh_choice,
                  diagnostic_scalar_field,
                  cap_option?
               }|
               element prescribed {
                  velocity_mesh_choice,
                  prescribed_scalar_field,
                  cap_option?
               }|
               element aliased {
                  generic_aliased_field
               }
            )
         }|
         ## MaterialDensity field:
         ##
         ## Field for the density of this material.
         ## Required in compressible multimaterial simulations.
         ## Can be:
         ##  - diagnostic if using a linear equation of state
         ##  - prognostic if a compressible simulation
         ## (note that if you set a multimaterial
         ## equation of state and this field is
         ## prognostic then its initial condition
         ## will be overwritten by the density that
         ## satisfies the initial pressure and
         ## the equation of state)
         element scalar_field {
            attribute rank { "0" },
            attribute name { "MaterialDensity" },
            (
               element prognostic {
                  velocity_mesh_choice,
                  prognostic_scalar_field
               }|
               element diagnostic {
                  internal_algorithm,
                  velocity_mesh_choice,
                  diagnostic_scalar_field
               }|
               element aliased {
                  generic_aliased_field
               }
            )
         }|
         ## MaterialInternalEnergy field:
         ##
         ## Field for the internal energy of this material.
         ## Required in multimaterial compressible simulations
         ## with full stiffened_gas (perfect gas) eos.
         element scalar_field {
            attribute rank { "0" },
            attribute name { "MaterialInternalEnergy" },
            (
               element prognostic {
                  velocity_mesh_choice,
                  prognostic_scalar_field
               }|
               element aliased {
                  generic_aliased_field
               }
            )
         }|
         ## InternalEnergy field:
         ##
         ## Field for the internal energy of a single material.
         ## Required in compressible simulations
         ## with full stiffened_gas (perfect gas) eos.
         element scalar_field {
            attribute rank { "0" },
            attribute name { "InternalEnergy" },
            (
               element prognostic {
                  velocity_mesh_choice,
                  prognostic_scalar_field
               }|
               element aliased {
                  generic_aliased_field
               }
            )
         }|
         ## SumMaterialVolumeFractions field:
         ##
         ## Sums the prognostic MaterialVolumeFraction fields.
         ## - diagnostic: sums all the volume fractions in the other
         ##   material phases
         element scalar_field {
            attribute rank { "0" },
            attribute name { "SumMaterialVolumeFractions" },
            (
               element diagnostic {
                  internal_algorithm,
                  velocity_mesh_choice,
                  diagnostic_scalar_field
               }|
               element aliased {
                  generic_aliased_field
               }
            )
         }|
         ## CopiedField - This field copies the previous timesteps
         ## values from another (specified) field at every iteration
         ## and then solves the field using different (again, specified)
         ## scheme and solution options.
         ## For instance, this field can be used to create a diffused
         ## field to adapt to.
         ## Unless someone requests otherwise this is only currently possible
         ## for fields within the same material_phase.
         element scalar_field {
            attribute rank { "0" },
            attribute name { "CopiedField" },
            (
               element prognostic {
                  velocity_mesh_choice,
                  attribute copy_from_field { string },
                  prognostic_scalar_field
               }
            )
         }|
         ## Calculate the stream function of 2D incompressible flow. Note 
         ## that this *only* makes sense for proper 2D (not pseudo-2D) simulations.
         ## Requires a continuous mesh.
         element scalar_field {
            attribute rank { "0" },
            attribute name { "StreamFunction" },
            (
               element prognostic {
                  mesh_choice,
                  prognostic_stream_function_field
               }
            )
         }|
         ## ***UNDER TESTING***
         ## Calculate the stream function of 2D incompressible flow for multiply connected domains.
         ## Note that this *only* makes sense for proper 2D (not pseudo-2D) simulations.
         ## Requires a continuous mesh.
         element scalar_field {
            attribute rank { "0" },
            attribute name { "MultiplyConnectedStreamFunction" },
            attribute depends { "Velocity" },
            (
               element prognostic {
                  mesh_choice,
                  prognostic_multipath_stream_function_field
               }
            )
         }|
         ## Phytoplankton
         element scalar_field {
            attribute rank { "0" },
            attribute name { "Phytoplankton" },
            (
               element prognostic {
                  velocity_mesh_choice,
                  prognostic_scalar_field
               }|
               element prescribed {
                  velocity_mesh_choice,
                  prescribed_scalar_field
               }
            )
         }|
         ## Zooplankton
         element scalar_field {
            attribute rank { "0" },
            attribute name { "Zooplankton" },
            (
               element prognostic {
                  velocity_mesh_choice,
                  prognostic_scalar_field
               }|
               element prescribed {
                  velocity_mesh_choice,
                  prescribed_scalar_field
               }
            )
         }|
         ## Nutrient
         element scalar_field {
            attribute rank { "0" },
            attribute name { "Nutrient" },
            (
               element prognostic {
                  velocity_mesh_choice,
                  prognostic_scalar_field
               }|
               element prescribed {
                  velocity_mesh_choice,
                  prescribed_scalar_field
               }
            )
         }|
         ## Detritus
         element scalar_field {
            attribute rank { "0" },
            attribute name { "Detritus" },
            (
               element prognostic {
                  velocity_mesh_choice,
                  prognostic_scalar_field
               }|
               element prescribed {
                  velocity_mesh_choice,
                  prescribed_scalar_field
               }
            )
         }|
         ## Chlorophyll
         element scalar_field {
            attribute rank { "0" },
            attribute name { "Chlorophyll" },
            (
               element prognostic {
                  velocity_mesh_choice,
                  prognostic_scalar_field
               }|
               element prescribed {
                  velocity_mesh_choice,
                  prescribed_scalar_field
               }
            )
         }|
         ## Ammonium
         element scalar_field {
            attribute rank { "0" },
            attribute name { "Ammonium" },
            (
               element prognostic {
                  velocity_mesh_choice,
                  prognostic_scalar_field
               }|
               element prescribed {
                  velocity_mesh_choice,
                  prescribed_scalar_field
               }
            )
         }|

         ## PhaseVolumeFraction
         ## Required in porous_media and multiphase problem types
         element scalar_field {
            attribute rank { "0" },
            attribute name { "PhaseVolumeFraction" },
            (
               element prognostic {
                  velocity_mesh_choice,
                  prognostic_scalar_field,
                  cap_option?
               }|
               element prescribed {
                  velocity_mesh_choice,
                  prescribed_scalar_field
               }|
               element diagnostic {
                  velocity_mesh_choice,
                  internal_algorithm,
                  diagnostic_scalar_field_no_adapt,
                  cap_option?
               }
            )
         }|

         ## Electrical Potential:
         ## Required in electrokinetic, electrothermal
         ## and electrochemical problems
         ## (sub-option of porous_media problem type)
         element scalar_field {
            attribute rank { "0" },
            attribute name { "ElectricalPotential" },
            (
               element prognostic {
                  velocity_mesh_choice,
                  prognostic_scalar_field
               }
            )
         }|

         # Insert new prognostic scalar fields here using the template:
         #        element scalar_field {
         #            attribute rank { "0" },
         #            attribute name { "NewFieldName" },
         #            (
         #               element prognostic {
         #                  velocity_mesh_choice,
         #                  prognostic_scalar_field
         #               }|
         #               element prescribed {
         #                  velocity_mesh_choice,
         #                  prescribed_scalar_field
         #               }|
         #               element aliased {
         #                  generic_aliased_field
         #               }
         #            )
         #        }
         
# -- Second is a list of fields that are primarily prescribed,
#    but can be aliased. An example is wind velocity.
# -- The list is in order of most frequently used.

         ## Prescribed scalar fields below this
         element ___Prescribed_fields_below___ {
            empty
         }|
         element scalar_field {
            attribute rank { "0" },
            attribute name { "DistanceToSideBoundaries" },
            (
               element prescribed {
                  velocity_mesh_choice,
                  prescribed_scalar_field
               }|
               element aliased {
                  generic_aliased_field
               }
            )
         }|
         ## This is field should only be used with FEMDEM and adapt_at_first_timestep.
         ## It is used for adapting the mesh at the first time step
         ## and then it is removed from the state.
         element scalar_field {
            attribute rank { "0" },
            attribute name { "FirstAdaptDummy" },
            (
               element prescribed {
                  velocity_mesh_choice,
                  prescribed_scalar_field
               }|
               element aliased {
                  generic_aliased_field
               }
            )
         }|
         ## This field should only be used with foam simulations.
         ## It is the local Plateau border length per unite volume.
         ## lambda = 1.71/(bubble_radius)^2
         element scalar_field {
            attribute rank { "0" },
            attribute name { "DrainageLambda" },
            (
               element prescribed {
                  velocity_mesh_choice,
                  prescribed_scalar_field
               }|
               element aliased {
                  generic_aliased_field
               }
            )
         }|
#
# Insert new prescribed scalar fields here using the template:
#        element scalar_field {
#            attribute rank { "0" },
#            attribute name { "NewFieldName" },
#            (
#               element prescribed {
#                  velocity_mesh_choice,
#                  prescribed_scalar_field
#               }|
#               element aliased {
#                  generic_aliased_field
#               }
#            )
#        }
#
# -- Last is a list of fields that are primarily diagnostic,
#    but can be aliased. An example is Tidal Range.
# -- The list is in order of most frequently used.
#
         ## Diagnostic scalar fields below this
         element ___Diagnostic_Fields_Below___ {
            empty
         }|
         element scalar_field {
            attribute rank { "0" },
            attribute name { "PerturbationDensity" },
            (
               element diagnostic {
                  internal_algorithm,
                  velocity_mesh_choice,
                  diagnostic_scalar_field
               }|
               element aliased {
                  generic_aliased_field
               }
            )
         }|
         ## ControlVolumeDivergence:
         ##
         ## div field
         ##
         ## Divergence of the velocity field where
         ## the divergence operator is defined using
         ## the control volume C^T matrix.
         ## This assumes that the test space is discontinuous
         ## control volumes.
         element scalar_field {
            attribute rank { "0" },
            attribute name { "ControlVolumeDivergence" },
            (
               element diagnostic {
                  internal_algorithm,
                  attribute field_name { string },
                  velocity_mesh_choice,
                  diagnostic_cv_divergence_scalar_field
               }|
               element aliased {
                  generic_aliased_field
               }
            )
         }|

         ## FiniteElementDivergence:
         ##
         ## div field
         ##
         ## Divergence of the velocity field where
         ## the divergence operator is defined using
         ## the finite element C^T matrix.
         element scalar_field {
            attribute rank { "0" },
            attribute name { "FiniteElementDivergence" },
            (
               element diagnostic {
                  legacy_internal_algorithm,
                  attribute field_name { string },
                  velocity_mesh_choice,
                  element integrate_divergence_by_parts {
                     empty
                  }?,
                  diagnostic_fe_divergence_scalar_field
               }|
               element aliased {
                  generic_aliased_field
               }
            )
         }|
         ## Diffusive dissipation
         ##
         ## Only coded for 2D
         ##
         ##   -g*drho/dy
         ##
         ## where rho is the Density scalar field
         ##
         ## BE AWARE OF WHAT THE DENSITY SCALAR FIELD IS
         ##
         ##   Note the actual diffusive dissipation = -2*g*kappa*drho/dy so need
         ##   to multiply by kappa in post-processing (2 subject to definition) where
         ##   drho/dt + u.grad(rho) = kappa grad^2(rho)
         ##   This assumes kappa is isotropic and constant
         ##   For a linear equation of state kappa = diffusivity (thermal or haline)
         ##
         ## c.f. Winters 1995, Journal of Fluid Mechanics
         element scalar_field {
            attribute rank { "0" },
            attribute name { "DiffusiveDissipation" },
            (
               element diagnostic {
                  internal_algorithm,
                  velocity_mesh_choice,
                  diagnostic_scalar_field
               }|
               element aliased {
                  generic_aliased_field
               }
            )
         }|
         ## Viscous dissipation
         ##   For Boussinesq fluid with isotropic viscosity (see below)
         ##
         ## Only coded for 2D
         ##
         ##   (grad u):(grad u) = sum_ij(du_i/dx_j)(du_i/dx_j)
         ##
         ##   The actual viscous dissipation for a Newtonian, Boussinesq fluid with
         ##   constant, isotropic viscosity is nu*rho_0*(grad u):(grad u)
         ##   where rho_0 is the reference density in the equation of state
         ##   and nu is the viscosity so need to multiply by these when post-processing
         ##
         ## c.f. Winters 1995, Journal of Fluid Mechanics
         element scalar_field {
            attribute rank { "0" },
            attribute name { "ViscousDissipation" },
            (
               element diagnostic {
                  internal_algorithm,
                  velocity_mesh_choice,
                  diagnostic_scalar_field
               }|
               element aliased {
                  generic_aliased_field
               }
            )
         }|
         ## Richardson Number:
         ##
         ##  Ri = \frac{N^2}{(\frac{\partial u}{\partial z})^2 + (\frac{\partial u}{\partial z})^2}
         ## with 
         ##  N^2 = -\frac{g}{\rho_0}\frac{\partial \rho}{\partial z}
         ##
         ## Limitations:
         ##  - Gravity must be constant.
         ##  - Assumes gravity is in -ve final coordinate direction.
         element scalar_field {
            attribute rank { "0" },
            attribute name { "RichardsonNumber" },
            attribute depends { "Velocity,PerturbationDensity" },
            (
               element diagnostic {
                  internal_algorithm,
                  velocity_mesh_choice,
                  diagnostic_richardson_number_field
               }|
               element aliased {
                  generic_aliased_field
               }
            )
         }|
         ## CFLNumber
         ##
         ## See http://amcg.ese.ic.ac.uk/index.php?title=Local:Diagnostics#CFL_Number
         ##
         ## Adapting to this field is not recommended
         element scalar_field {
            attribute rank { "0" },
            attribute name { "CFLNumber" },
            (
               element diagnostic {
                  internal_algorithm,
                  velocity_mesh_choice,
                  diagnostic_scalar_field
               }|
               element aliased {
                  generic_aliased_field
               }
            )
         }|
         ## ControlVolumeCFLNumber
         ##
         ## Courant Number as defined on a control volume mesh
         ##
         ## Adapting to this field is not recommended
         element scalar_field {
            attribute rank { "0" },
            attribute name { "ControlVolumeCFLNumber" },
            (
               element diagnostic {
                  internal_algorithm,
                  velocity_mesh_choice,
                  diagnostic_scalar_field
               }|
               element aliased {
                  generic_aliased_field
               }
            )
         }|
         ## DG_CourantNumber
         ##
         ## Courant Number as defined on a DG mesh
         ##
         ## Adapting to this field is not recommended
         element scalar_field {
            attribute rank { "0" },
            attribute name { "DG_CourantNumber" },
            (
               element diagnostic {
                  internal_algorithm,
                  velocity_mesh_choice,
                  diagnostic_scalar_field
               }|
               element aliased {
                  generic_aliased_field
               }
            )
         }|
         ## InterstitialVelocityCGCourantNumber
         ##
         ## Courant Number as defined on a CG mesh 
         ## using the interstitial velocity for 
         ## porous media flow.
         ##
         ## Adapting to this field is not recommended
         element scalar_field {
            attribute rank { "0" },
            attribute name { "InterstitialVelocityCGCourantNumber" },
            (
               element diagnostic {
                  internal_algorithm,
                  velocity_mesh_choice,
                  porosity_include_dg_and_cg_cfl,
                  diagnostic_scalar_field
               }|
               element aliased {
                  generic_aliased_field
               }
            )
         }|
         ## InterstitialVelocityCVCourantNumber
         ##
         ## Courant Number as defined on a CV mesh 
         ## using the interstitial velocity for 
         ## porous media flow.
         ##
         ## Adapting to this field is not recommended
         element scalar_field {
            attribute rank { "0" },
            attribute name { "InterstitialVelocityCVCourantNumber" },
            (
               element diagnostic {
                  internal_algorithm,
                  velocity_mesh_choice,
                  porosity_include_cv_cfl,
                  diagnostic_scalar_field
               }|
               element aliased {
                  generic_aliased_field
               }
            )
         }|
         ## InterstitialVelocityDGCourantNumber
         ##
         ## Courant Number as defined on a DG mesh 
         ## using the interstitial velocity for 
         ## porous media flow.
         ##
         ## Adapting to this field is not recommended
         element scalar_field {
            attribute rank { "0" },
            attribute name { "InterstitialVelocityDGCourantNumber" },
            (
               element diagnostic {
                  internal_algorithm,
                  velocity_mesh_choice,
                  porosity_include_dg_and_cg_cfl,
                  diagnostic_scalar_field
               }|
               element aliased {
                  generic_aliased_field
               }
            )
         }|
         ## The equilibrium pressure perturbation 
         ## 
         ## Further details to be added
         ## Currently a test field
         element scalar_field {
            attribute rank { "0" },
            attribute name { "EquilibriumPressure" },
            (
               element diagnostic {
                  internal_algorithm,
                  pressure_mesh_choice,
                  diagnostic_scalar_field
               }|
               element aliased {
                  generic_aliased_field
               }
            )
         }|
         ## The equilibrium pressure perturbation 
         ## 
         ## Further details to be added
         ## Currently a test field
         element scalar_field {
            attribute rank { "0" },
            attribute name { "PressureRelativeToExternal" },
            (
               element diagnostic {
                  internal_algorithm,
                  pressure_mesh_choice,
                  diagnostic_scalar_field
               }|
               element aliased {
                  generic_aliased_field
               }
            )
         }|
         ## Discontinuity detector
         ##
         ## takes value 1 where detector is triggered
         ##
         ## Adapting to this field is not recommended
         element scalar_field {
            attribute rank { "0" },
            attribute name { "DiscontinuityDetector" },
            (
               element diagnostic {
                  internal_algorithm,
                  velocity_mesh_choice,
                  diagnostic_scalar_field
               }|
               element aliased {
                  generic_aliased_field
               }
            )
         }|
         ## CVMaterialDensityCFLNumber
         ##
         ## Courant Number as defined on a control volume mesh and
         ## incorporating the MaterialDensity.
         ## Requires a MaterialDensity field!
         ##
         ## Adapting to this field is not recommended
         element scalar_field {
            attribute rank { "0" },
            attribute name { "CVMaterialDensityCFLNumber" },
            (
               element diagnostic {
                  internal_algorithm,
                  velocity_mesh_choice,
                  diagnostic_scalar_field
               }|
               element aliased {
                  generic_aliased_field
               }
            )
         }|
         element scalar_field {
            attribute rank { "0" },
            attribute name { "SolidConcentration" },
            (
               element diagnostic {
                  internal_algorithm,
                  velocity_mesh_choice,
                  diagnostic_scalar_field
               }|
               element aliased {
                  generic_aliased_field
               }
            )
         }|
         ## This scalar field is meant to replace DENTRAF.
         ## Basically, if you use new options, DENTRAF is no longer needed
         ## No repointing is done from this field to DENTRAF.
         element scalar_field {
            attribute rank { "0" },
            attribute name { "CopyofDensity" },
            (
               element diagnostic {
                  internal_algorithm,
                  velocity_mesh_choice,
                  diagnostic_scalar_field
               }
            )
         }|
         ## Add field to be used by Solid_configuration to 
         ## Visualize the solids and MaterialVolumeFraction together
         element scalar_field {
            attribute rank { "0" },
            attribute name { "VisualizeSolidFluid" },
            (
               element diagnostic {
                  internal_algorithm,
                  velocity_mesh_choice,
                  diagnostic_scalar_field
               }
            )
         }|
         ## Add field to be used by Solid_configuration to 
         ## Visualize the solid_Concentration
         element scalar_field {
            attribute rank { "0" },
            attribute name { "VisualizeSolid" },
            (
               element diagnostic {
                  internal_algorithm,
                  velocity_mesh_choice,
                  diagnostic_scalar_field
               }
            )
         }|
         ## Add field to be used by Solid_configuration to 
         ## map  the solid_Concentration from particle mesh to 
         ## the fluid mesh.
         element scalar_field {
            attribute rank { "0" },
            attribute name { "ParticleScalar" },
            (
               element diagnostic {
                  internal_algorithm,
                  mesh_choice,
                  diagnostic_scalar_field
               }
            )
         }|
         ## Add field to be used by Explicit_ALE to 
         ## visualize functional values before iterations start.
         element scalar_field {
            attribute rank { "0" },
            attribute name { "FunctionalBegin" },
            (
               element diagnostic {
                  internal_algorithm,
                  mesh_choice,
                  diagnostic_scalar_field
               }
            )
         }|
         ## Add field to be used by Explicit_ALE to 
         ## visualize functional values at each iteration.
         element scalar_field {
            attribute rank { "0" },
            attribute name { "FunctionalIter" },
            (
               element diagnostic {
                  internal_algorithm,
                  mesh_choice,
                  diagnostic_scalar_field
               }
            )
         }|
         ## add a MaterialVolume scalar_field to calculate the spatially varying 
         ## volume of a material (requires a MaterialVolumeFraction)
         element scalar_field {
            attribute rank { "0" },
            attribute name { "MaterialVolume" },
            (
               element diagnostic {
                  internal_algorithm,
                  velocity_mesh_choice,
                  diagnostic_scalar_field
               }|
               element aliased {
                  generic_aliased_field
               }
            )
         }|
         ## add a MaterialMass scalar_field to calculate the spatially varying 
         ## mass of a material (requires a MaterialVolumeFraction and either a
         ## MaterialDensity field or a reference_density in a linear eos)
         element scalar_field {
            attribute rank { "0" },
            attribute name { "MaterialMass" },
            (
               element diagnostic {
                  internal_algorithm,
                  velocity_mesh_choice,
                  diagnostic_scalar_field
               }|
               element aliased {
                  generic_aliased_field
               }
            )
         }|
         ## Calculates the material density based on the bulk Pressure
         ## (and MaterialInternalEnergy if appropriate) for the equation
         ## of state of this material.
         element scalar_field {
            attribute rank { "0" },
            attribute name { "MaterialEOSDensity" },
            (
               element diagnostic {
                  internal_algorithm,
                  velocity_mesh_choice,
                  diagnostic_scalar_field
               }|
               element aliased {
                  generic_aliased_field
               }
            )
         }|
         ## Calculates the MaterialPressure based on the MaterialDensity
         ## (and MaterialInternalEnergy if appropriate) for the equation
         ## of state of this material.
         element scalar_field {
            attribute rank { "0" },
            attribute name { "MaterialPressure" },
            (
               element diagnostic {
                  internal_algorithm,
                  velocity_mesh_choice,
                  diagnostic_scalar_field
               }|
               element aliased {
                  generic_aliased_field
               }
            )
         }|
         ## Calculates the BulkMaterialPressure based on the MaterialDensity
         ## and MaterialVolumeFraction (and MaterialInternalEnergy if appropriate) 
         ## for the equation of state of all materials.
         element scalar_field {
            attribute rank { "0" },
            attribute name { "BulkMaterialPressure" },
            (
               element diagnostic {
                  internal_algorithm,
                  velocity_mesh_choice,
                  diagnostic_scalar_field
               }|
               element aliased {
                  generic_aliased_field
               }
            )
         }|
         ## Buoyancy adjustment (mixing by diffusion) coefficient
         element scalar_field {
            attribute rank { "0" },
            attribute name { "BuoyancyAdjustment" },
            (element diagnostic {
               internal_algorithm,
               mesh_choice,
               diagnostic_scalar_field
            }
            | element aliased { generic_aliased_field })
         }|
         ## Grid Reynolds number
         element scalar_field {
            attribute rank { "0" },
            attribute name { "GridReynoldsNumber" },
            (element diagnostic {
               internal_algorithm,
               velocity_mesh_choice,
               ## Include the density field in the Grid Reynolds number calculation.
               ## A Density field must exist in the material_phase for this.
               ## This assumes that the viscosity used is the dynamic viscosity.
               element include_density_field {
                  comment
               }?,
               diagnostic_scalar_field
            }
            | element aliased { generic_aliased_field })
         }|
         ## GridPecletNumber
         ##
         ## Peclet Number Pe = U*dx/2*diffusivity
         ##
         ## Also see the test case 'grid_peclet_number'
         ## if you wish to see the effect of changing the 
         ## diffusivity on a 1D, cg-discretised tracer-field
         ##
         ## Adapting to this field is not recommended
         element scalar_field {
            attribute rank { "0" },
            attribute name { "GridPecletNumber" },
            (
               element diagnostic {
                  internal_algorithm,
                  ## Mesh on which to calculate dx
                  mesh_choice,
                  ## This is the name of the scalar field
                  ## to calculate the Peclet number for
                  ## Note this field needs to have a diffusivity
                  element field_name { string },
                  diagnostic_scalar_field
               }|
               element aliased {
                  generic_aliased_field
               }
            )
         }|
         ## Horizontal velocity divergence:
         ##
         ## div_H velocity
         ##
         ## Uses the gravity field direction to determine the horizontal plane.
         element scalar_field {
            attribute rank { "0" },
            attribute name { "HorizontalVelocityDivergence" },
            (
               element diagnostic {
                  internal_algorithm,
                  velocity_mesh_choice,
                  diagnostic_scalar_field
               }|
               element aliased {
                  generic_aliased_field
               }
            )
         }|

         ## Velocity divergence:
         ##
         ## div velocity
         ##
         element scalar_field {
            attribute rank { "0" },
            attribute name { "VelocityDivergence" },
            (
               element diagnostic {
                  internal_algorithm,
                  velocity_mesh_choice,
                  diagnostic_scalar_field
               }|
               element aliased {
                  generic_aliased_field
               }
            )
         }|
         
         ## Kinetic energy density:
         ##
         ##  1/2 rho*|u|^2
         ##
         ## where rho is the Density scalar field
         ##
         ## BE AWARE OF WHAT IS IN THE DENSITY SCALAR FIELD
         ##
         ## In the Boussinesq approximation 
         ## rho -> rho_0 (reference density)
         ## to get this use the square of the 
         ## L2norm of the velocity field
         ## from the stat file and multiply by
         ## 1/2*rho_0 in post-processing
         element scalar_field {
            attribute rank { "0" },
            attribute name { "KineticEnergyDensity" },
            (
               element diagnostic {
                  internal_algorithm,
                  velocity_mesh_choice,
                  diagnostic_scalar_field
               }|
               element aliased {
                  generic_aliased_field
               }
            )
         }|
         
         ## Gravitational potential energy density:
         ##
         ## -rho*(g dot (r - r_0))
         ##
         ## where rho is the Density scalar field
         ## r_0 is the potential energy zero point
         ## and g is the gravity vector
         ##
         ## BE AWARE OF WHAT IS IN THE DENSITY SCALAR FIELD
         ##
         ## Limitations:
         ##  - Requires a constant gravity direction.
         ##  - The Density and GravitationalPotentialEnergyDensity fields must be on the same mesh.
         element scalar_field {
            attribute rank { "0" },
            attribute name { "GravitationalPotentialEnergyDensity" },
            (
               element diagnostic {
                  internal_algorithm,
                  velocity_mesh_choice,
                  diagnostic_scalar_field,
                  ## Coordinate of a point with a potential energy of zero.
                  element zero_point {
                     real_dim_vector
                  }
               }|
               element aliased {
                  generic_aliased_field
               }
            )
         }|
         ## Isopycnal coordinate
         ## Not parallelised
         ##
         ##  z_star(x,t) = 1/A int_V' H(rho(x',t)-rho(x,t)) dV'
         ##
         ## where rho is the Density scalar field, A is the width/area of the domain
         ##
         ## BE AWARE OF WHAT IS IN THE DENSITY SCALAR FIELD
         ##
         ## Limitations:
         ##  - You need to specify a (fine) mesh to redistribute the Density onto
         ##  - Requires a constant gravity direction.
         ##  - The Density and GravitationalPotentialEnergyDensity fields must be on the same mesh.
         element scalar_field {
            attribute rank { "0" },
            attribute name { "IsopycnalCoordinate" },
            (
               element diagnostic {
                  internal_algorithm,
                  velocity_mesh_choice,
                  ## This is the mesh onto which we redistribute the PerturbationDensity
                  element fine_mesh {
                     attribute name { string }
                  },
                  diagnostic_scalar_field                 
               }|
               element aliased {
                  generic_aliased_field
               }
            )
         }|
         ## Background potential energy density:
         ##
         ##   PE_b = rho*g*z_star
         ##
         ## where rho is the Density scalar field and
         ## z_star is the isopycnal coordinate. 
         ##
         ##
         ## BE AWARE OF WHAT IS IN THE DENSITY SCALAR FIELD
         ##
         ##
         ## Limitations:
         ##  - Requires a constant gravity direction.
         ##  - Requires a Density scalar field.
         ##  - Requires the IsopycnalCoordinate diagnostic field.
         ##  - The Density and GravitationalPotentialEnergyDensity
         ##  fields must be on the same mesh.
         element scalar_field {
            attribute rank { "0" },
            attribute name { "BackgroundPotentialEnergyDensity" },
            (
               element diagnostic {
                  internal_algorithm,
                  velocity_mesh_choice,
                  diagnostic_scalar_field                 
               }|
               element aliased {
                  generic_aliased_field
               }
            )
         }|
         
         ## Ertel potential vorticity:
         ##
         ##  (f + curl u) dot grad rho'
         ##
         ## Limitations:
         ##  - Requires a geometry dimension of 3.
         element scalar_field {
            attribute rank { "0" },
            attribute name { "PotentialVorticity" },
            attribute depends { "Velocity,PerturbationDensity" },
            (
               element diagnostic {
                  internal_algorithm,
                  velocity_mesh_choice,
                  diagnostic_scalar_field
               }|
               element aliased {
                  generic_aliased_field
               }
            )
         }|
         ## Relative potential vorticity:
         ##
         ##   curl u dot grad rho'
         element scalar_field {
            attribute rank { "0" },
            attribute name { "RelativePotentialVorticity" },
            attribute depends { "Velocity,PerturbationDensity" },
            (
              element diagnostic {
                  internal_algorithm,
                  velocity_mesh_choice,
                  diagnostic_scalar_field
               }|
               element aliased {
                  generic_aliased_field
               }
            )
         }|
         ## Calculate the horizontal stream function psi where:
         ##   \partial_x \psi = -v
         ##   \partial_y \psi = u
         ## where u and v are perpendicular to the gravity direction. Applies a
         ## strong Dirichlet boundary condition of 0 on all boundaries.
         element scalar_field {
            attribute rank { "0" },
            attribute name { "HorizontalStreamFunction" },
            attribute depends { "Velocity" },
            (
              element diagnostic {
                  internal_algorithm,
                  velocity_mesh_choice,
                  ## Solver
                  element solver {
                     linear_solver_options_sym
                  },
                  diagnostic_scalar_field
               }|
               element aliased {
                  generic_aliased_field
               }
            )
         }|
         ## Speed:
         ##
         ##  |u|
         ##
         ## Limitations:
         ##  - The Speed and Velocity fields must be on the same mesh.
         element scalar_field {
            attribute rank { "0" },
            attribute name { "Speed" },
            (
               element diagnostic {
                  internal_algorithm,
                  velocity_mesh_choice,
                  diagnostic_scalar_field
               }|
               element aliased {
                  generic_aliased_field
               }
            )
         }|

         ## Used in implicit_solids to determine the interface (i.e. boundary) between the fluid and solid.
         element scalar_field {
            attribute rank { "0" },
            attribute name { "SolidPhase" },
            attribute raplaces { "IDENT = -42"},
            (
               element diagnostic {
                  internal_algorithm,
                  velocity_mesh_choice,
                  diagnostic_scalar_field
               }|
               element aliased {
                  generic_aliased_field
               }
            )
         }|
         ## Absolute Difference between two scalar fields.
         ##
         ## Both fields must be in this material_phase.
         ## Assumes both fields are on the same mesh as the AbsoluteDifference field.
         element scalar_field {
            attribute rank { "0" },
            attribute name { "AbsoluteDifference" },
            (
               element diagnostic {
                  internal_algorithm,
                  attribute field_name_a { string },
                  attribute field_name_b { string },
                  mesh_choice,
                  diagnostic_scalar_field,
                  ## Evaluate the absolute difference once the average difference has been removed?
                  element relative_to_average {
                    empty
                  }?,
                  ## Ignore boundary nodes (i.e. zero them when calculating the difference)
                  element ignore_boundaries {
                    empty
                  }?
               }|
               element aliased {
                  generic_aliased_field
               }
            )
         }|

         ## Absolute Difference between two scalar fields.
         ##
         ## Both fields must be in this material_phase.
         ## Assumes both fields are on the same mesh as the AbsoluteDifference field.
         element scalar_field {
            attribute rank { "0" },
            attribute name { "ScalarAbsoluteDifference" },
            (
               element diagnostic {
                  internal_algorithm,
                  attribute field_name_a { string },
                  attribute field_name_b { string },
                  mesh_choice,
                  diagnostic_scalar_field,
                  ## Evaluate the absolute difference once the average difference has been removed?
                  element relative_to_average {
                    empty
                  }?,
                  ## Ignore boundary nodes (i.e. zero them when calculating the difference)
                  element ignore_boundaries {
                    empty
                  }?
               }|
               element aliased {
                  generic_aliased_field
               }
            )
         }|
         ## Galerkin projection of one field onto another mesh.
         ##
         ## The field must be in this material_phase.
         ## 
         ## NOTE: you need the solver options if the mesh
         ## of this field is continuous.
         element scalar_field {
            attribute rank { "0" },
            attribute name { "GalerkinProjection" },
            (
               element diagnostic {
                  legacy_internal_algorithm,
                  element source_field_name { string },
                  mesh_choice,
                  ## Lump the mass matrix of the galerkin projection
                  ## less accurate but faster and might give smoother result.                  
                  element lump_mass {
                     empty
                  }?,
                  element solver {
                    linear_solver_options_sym
                  }?,
                  diagnostic_scalar_field
               }|
               element aliased {
                  generic_aliased_field
               }
            )
         }|
         ## Primary production of Phytoplankton. This is calculated by
         ## the ocean biology module and will not be calculated unless
         ## ocean biology is being simulated.
         element scalar_field {
            attribute rank { "0" },
            attribute name { "PrimaryProduction" },
            (
               element diagnostic {
                  internal_algorithm,
                  velocity_mesh_choice,
                  diagnostic_scalar_field
               }|
               element aliased {
                  generic_aliased_field
               }
            )
         }|
         ## Grazing of Phytoplankton by Zooplankton. This is calculated by
         ## the ocean biology module and will not be calculated unless
         ## ocean biology is being simulated.
         element scalar_field {
            attribute rank { "0" },
            attribute name { "PhytoplanktonGrazing" },
            (
               element diagnostic {
                  internal_algorithm,
                  velocity_mesh_choice,
                  diagnostic_scalar_field
               }|
               element aliased {
                  generic_aliased_field
               }
            )

         }|
         element scalar_field {
            attribute rank { "0" },
            attribute name { "TidalRange" },
            (
               element diagnostic {
                  internal_algorithm,
                  velocity_mesh_choice,
                  diagnostic_scalar_field_tidal_range
               }|
               element aliased {
                  generic_aliased_field
               }
            )
         }|
         element scalar_field {
            attribute rank { "0" },
            attribute name { "FreeSurfaceHistory" },
            (
               element diagnostic {
                  free_surface_history_algorithm,
                  velocity_mesh_choice
               }
            )
         }|
         ## Output the universal numbering of the mesh on which this field is based.
         element scalar_field {
            attribute rank { "0" },
            attribute name { "UniversalNumber" },
            (
               element diagnostic {
                  legacy_internal_algorithm,
                  mesh_choice,
                  diagnostic_scalar_field
               }|
               element aliased {
                  generic_aliased_field
               }
            )
         }|
         ## Output the processors which own the nodes of the mesh on which this field is based.
         element scalar_field {
            attribute rank { "0" },
            attribute name { "NodeOwner" },
            (
               element diagnostic {
                  legacy_internal_algorithm,
                  mesh_choice,
                  diagnostic_scalar_field
               }|
               element aliased {
                  generic_aliased_field
               }
            )
         }|
         ## An estimate of the edge wieghts whilst adapting using Zoltan
         ## Note: you *must* turn on inteprolation otherwise this field
         ## will be emptied by an adapt.
         element scalar_field {
            attribute rank { "0" },
            attribute name { "MaxEdgeWeightOnNodes" },
            (
               element diagnostic {
                  internal_algorithm,
                  velocity_mesh_choice,
                  diagnostic_scalar_field
               }|
               element aliased {
                  generic_aliased_field
               }
            )
         }|

         ## SumVelocityDivergence
         ##
         ## Diagnostic field used in multiphase simulations.
         ## Sums up the divergence of each phase's apparent velocity, i.e. \sum{ div(vfrac*u) }
         element scalar_field {
            attribute rank { "0" },
            attribute name { "SumVelocityDivergence" },
            (
               element diagnostic {
                  velocity_mesh_choice,
                  internal_algorithm,
                  element integrate_divergence_by_parts {
                     empty
                  }?,
                  ## Test the divergence operator with the CV dual function space. 
                  ## This is useful if the pressure is solved with a CV discretisation 
                  ## or with a CG but with the continuity tested with the CV dual. 
                  element test_with_cv_dual {
                     comment
                  }?,
                  diagnostic_scalar_field_no_adapt,
                  element solver {
                     linear_solver_options_sym
                  }
               }
            )
         }|
         
         ## CompressibleContinuityResidual
         ##
         ## Computes the residual of the continuity equation used in compressible multiphase flow simulations
         ## i.e. vfrac_c*d(rho_c)/dt + div(rho_c*vfrac_c*u_c) + \sum_i{ rho_c*div(vfrac_i*u_i) }
         ## where _c and _i denote the compressible and incompressible phases respectively.
         element scalar_field {
            attribute rank { "0" },
            attribute name { "CompressibleContinuityResidual" },
            (
               element diagnostic {
                  velocity_mesh_choice,
                  internal_algorithm,
                  diagnostic_scalar_field_no_adapt,
                  element solver {
                     linear_solver_options_sym
                  }
               }
            )
         }    

# Insert new diagnostic scalar fields here using the template:
#        element scalar_field {
#            attribute rank { "0" },
#            attribute name { "NewFieldName" },
#            (
#               element diagnostic {
#                  internal_algorithm,
#                  velocity_mesh_choice,
#                  diagnostic_scalar_field
#               }|
#               element aliased {
#                  generic_aliased_field
#               }
#            )
#        }
      )
   )

# This is the choice of additional vector field to be solved for
vector_field_choice =
   (
# The first is a generic field, which may be used for any user-defined field
# that FLUIDITY knows nothing about, or a generic diagnostic
# Prognostic vector fields are not possible (other than velocity and those known fields below).
      (
         ## Generic field variable (vector)
         element vector_field {
            attribute rank { "1" },
            attribute name { xsd:string },
            ## Field type
            (
               element prescribed {
                  mesh_choice,
                  prescribed_vector_field
               }|
               element aliased {
                  generic_aliased_field
               }|
               element diagnostic {
                  vector_diagnostic_algorithms,
                  velocity_mesh_choice,
                  diagnostic_vector_field
               }
            )
         }|
#
# -- List of fields that are primarily prognostic,
#    but can be aliased.
# -- The list is in order of most frequently used.
#
         ## Prescribed vector fields below this
         element ___Prognostic_fields_below___ {
            empty
         }|
         ## As HydrostaticPressure, but solves for the gradient of the pressure
         ## associated with buoyancy. Requires a discontinuous mesh.
         element vector_field {
            attribute rank { "0" },
            attribute name { "HydrostaticPressureGradient" },
            (
               element prognostic {
                  mesh_choice,
                  prognostic_hydrostatic_pressure_gradient_field
               }
            )
         }|
#
# -- List of fields that are primarily prescribed,
#    but can be aliased.
# -- The list is in order of most frequently used.
#
         ## Prescribed vector fields below this
         element ___Prescribed_fields_below___ {
            empty
         }|

         ## MaterialVelocity field.  Used to impose a velocity on a material
         ## in combination with the imposed_material_velocity_absorption_algorithm
         ## for VelocityAbsorption and imposed_material_velocity_source_algorithm 
         ## for VelocitySource.
         element vector_field {
            attribute rank { "1" },
            attribute name { "MaterialVelocity" },
            (
               element prescribed {
                  mesh_choice,
                  prescribed_vector_field
               }|
               element aliased {
                  generic_aliased_field
               }
            )
         }|
#
# Insert new prescribed vector fields here using the template:
#        element vector_field {
#            attribute rank { "1" },
#            attribute name { "NewFieldName" },
#            (
#               element prescribed {
#                  mesh_choice,
#                  prescribed_vector_field
#               }|
#               element aliased {
#                  generic_aliased_field
#               }
#            )
#        }
#
# -- Last is a list of fields that are primarily diagnostic,
#    but can be aliased. An example is Tidal Range.
# -- The list is in order of most frequently used.
#
         ## Diagnostic vector fields below this
         element ___Diagnostic_Fields_Below___ {
            empty
         }|

         ## Gradient of a scalar field evaluated using the C gradient
         ## matrix constructed using finite elements.
         ## Field must be in this material_phase.
         element vector_field {
            attribute rank { "1" },
            attribute name { "FiniteElementGradient" },
            (
               element diagnostic {
                  internal_algorithm,
                  attribute field_name { string },
                  mesh_choice,
                  element integrate_gradient_by_parts {
                     empty
                  }?,
                  diagnostic_gradient_vector_field
               }|
               element aliased {
                  generic_aliased_field
               }
            )
         }|

         ## Gradient of a scalar field evaluated using the transpose
         ## of the C^T divergence matrix constructed using finite
         ## elements.
         ## Field must be in this material_phase.
         element vector_field {
            attribute rank { "1" },
            attribute name { "FiniteElementDivergenceTransposed" },
            (
               element diagnostic {
                  legacy_internal_algorithm,
                  attribute field_name { string },
                  mesh_choice,
                  element integrate_divergence_by_parts {
                     empty
                  }?,
                  diagnostic_gradient_vector_field
               }|
               element aliased {
                  generic_aliased_field
               }
            )
         }|

         ## Foam Velocity field. 
         ## Required for simulations of foam flow and liquid drainage in foams. 
         ## If diagnostic, a FoamVelocityPotential field is required, 
         ## and the Foam Velocity is obtained by taking its gradient.
         element vector_field {
            attribute rank { "1" },
            attribute name { "FoamVelocity" },
            (
               element prescribed {
                  velocity_mesh_choice,
                  prescribed_vector_field_no_adapt
               }|
               element diagnostic {
                  internal_algorithm,
                  mesh_choice,
                  element solver {
                     linear_solver_options_sym
                  },
                  diagnostic_vector_field
               }|
               element aliased {
                  generic_aliased_field
               }
            )
         }|

         ## Foam Liquid Content times Velocity field.
         ## Its surface integral gives the liquid 
         ## volumetric flow in the flowing foam 
         element vector_field {
            attribute rank { "1" },
            attribute name { "FoamLiquidContentVelocity" },
            (
               element diagnostic {
                  internal_algorithm,
                  velocity_mesh_choice,
                  diagnostic_vector_field
               }     
            )
         }|
         
         ## Relative vorticity field - curl of the velocity field
         element vector_field {
            attribute rank { "1" },
            attribute name { "Vorticity" },
            (
               element diagnostic {
                  vorticity_algorithm,
                  velocity_mesh_choice,
                  diagnostic_vector_field
               }|
               element aliased {
                  generic_aliased_field
               }
            )
         }|  

         ## Planetary vorticity
         ##
         ## Limitations:
         ##  - Requires geometry dimension of 3.
         element vector_field {
            attribute rank { "1" },
            attribute name { "PlanetaryVorticity" },
            (
               element diagnostic {
                  internal_algorithm,
                  velocity_mesh_choice,
                  diagnostic_vector_field
               }|
               element aliased {
                  generic_aliased_field
               }
            )
         }|
         ## Absolute vorticity:
         ##
         ##   f + curl u
         ##
         ## Limitations:
         ##  - Requires a geometry dimension of 3.
         element vector_field {
            attribute rank { "1" },
            attribute name { "AbsoluteVorticity" },
            attribute depends { "Velocity" },
            (
               element diagnostic {
                  internal_algorithm,
                  velocity_mesh_choice,
                  diagnostic_vector_field
               }|
               element aliased {
                  generic_aliased_field
               }
            )
         }|
         
         ## Gradient of a scalar field evaluated using the transpose
         ## of the C^T matrix constructed using control volumes.
         ## Field must be in this material_phase.
         element vector_field {
            attribute rank { "1" },
            attribute name { "ControlVolumeDivergenceTransposed" },
            (
               element diagnostic {
                  internal_algorithm,
                  attribute field_name { string },
                  velocity_mesh_choice,
                  diagnostic_cv_gradient_vector_field
               }|
               element aliased {
                  generic_aliased_field
               }
            )
         }|
         ## Solid Velocity field.  Used to generate the momentum source 
         element vector_field {
            attribute rank { "1" },
            attribute name { "SolidVelocity" },
            (
               element diagnostic {
                  internal_algorithm,
                  mesh_choice,
                  diagnostic_vector_field
               }
            )
         }|
         ## Same as Solid Velocity field but it is on the Particle mesh.
         ## It is used to map the velocities coming from an external program like
         ## FEMDEM or DEM to the fluid mesh. 
         element vector_field {
            attribute rank { "1" },
            attribute name { "ParticleVector" },
            (
               element diagnostic {
                  internal_algorithm,
                  mesh_choice,
                  diagnostic_vector_field
               }
            )
         }|
         ## Same as Solid Velocity field but it is on the Particle mesh.
         ## It is used to map the velocities coming from an external program like
         ## FEMDEM or DEM to the fluid mesh. 
         element vector_field {
            attribute rank { "1" },
            attribute name { "ParticleForce" },
            (
               element diagnostic {
                  internal_algorithm,
                  mesh_choice,
                  diagnostic_vector_field
               }
            )
         }|

         ## Same as Solid Velocity field but it is on the Particle mesh.
         ## It is used to map the velocities coming from an external program like
         ## FEMDEM or DEM to the fluid mesh. 
         element vector_field {
            attribute rank { "1" },
            attribute name { "SolidForce" },
            (
               element diagnostic {
                  internal_algorithm,
                  velocity_mesh_choice,
                  diagnostic_vector_field
               }
            )
         }|
         element vector_field {
            attribute rank { "1" },
            attribute name { "VelocityPlotForSolids" },
            (
               element diagnostic {
                  internal_algorithm,
                  velocity_mesh_choice,
                  diagnostic_vector_field
               }
            )
         }|
         ## Same as Solid Velocity field but it is on the Particle mesh.
         ## It is used to map the velocities coming from an external program like
         ## FEMDEM or DEM to the fluid mesh. 
         element vector_field {
            attribute rank { "1" },
            attribute name { "FunctionalGradient" },
            (
               element diagnostic {
                  internal_algorithm,
                  velocity_mesh_choice,
                  diagnostic_vector_field
               }
            )
         }|
         ## LinearMomentum field.
         ##  p = \rho*u 
         ## (where p is the linear momentum, \rho the density and u the velocity)
         element vector_field {
             attribute rank { "1" },
             attribute name { "LinearMomentum" },
             (
                element diagnostic {
                   internal_algorithm,
                   velocity_mesh_choice,
                   diagnostic_vector_field
                }|
                element aliased {
                   generic_aliased_field
                }
             )
         }|

         ## Absolute Difference between two vector fields.
         ##
         ## Both fields must be in this material_phase.
         ## Assumes both fields are on the same mesh as the AbsoluteDifference field.
         element vector_field {
            attribute rank { "1" },
            attribute name { "AbsoluteDifference" },
            (
               element diagnostic {
                  internal_algorithm,
                  attribute field_name_a { string },
                  attribute field_name_b { string },
                  mesh_choice,
                  diagnostic_vector_field,
                  ## Evaluate the absolute difference once the average difference has been removed?
                  element relative_to_average {
                    empty
                  }?
               }|
               element aliased {
                  generic_aliased_field
               }
            )
         }|

         ## Absolute Difference between two vector fields.
         ##
         ## Both fields must be in this material_phase.
         ## Assumes both fields are on the same mesh as the AbsoluteDifference field.
         element vector_field {
            attribute rank { "1" },
            attribute name { "VectorAbsoluteDifference" },
            (
               element diagnostic {
                  internal_algorithm,
                  attribute field_name_a { string },
                  attribute field_name_b { string },
                  mesh_choice,
                  diagnostic_vector_field,
                  ## Evaluate the absolute difference once the average difference has been removed?
                  element relative_to_average {
                    empty
                  }?
               }|
               element aliased {
                  generic_aliased_field
               }
            )
         }|
         
         ## Bed Shear Stress = density*drag_coeff*|u|*u
         ##
         ## at the moment this assumes the density and drag coefficients are constants.
         ## This diagnostic vector field is only calculated over surface elements/nodes, 
         ## interior nodes will have zero value.
         element vector_field {
             attribute rank { "1" },
             attribute name { "BedShearStress" },
             (
                element diagnostic {
                   internal_algorithm,
                   velocity_mesh_choice,
                   diagnostic_vector_field_bed_shear_stress
                }|
                element aliased {
                   generic_aliased_field
                }
             )
         }|
         ## Max Bed Shear Stress.
         ##
         ## Note that you need BedShearStress turned on for this to work.
         element vector_field {
             attribute rank { "1" },
             attribute name { "MaxBedShearStress" },
             (
                element diagnostic {
                   internal_algorithm,
                   velocity_mesh_choice
                   #diagnostic_vector_field_max_bed_shear_stress
                }|
                element aliased {
                   generic_aliased_field
                }
             ),
            ## This is the time after which the max operator is
            ## applied to the bed shear stress.
            element spin_up_time {
               real
            }
         }|

         ## Coordinate field remapped to the mesh of your choice.
         element vector_field {
             attribute rank { "1" },
             attribute name { "DiagnosticCoordinate" },
             (
                element diagnostic {
                   internal_algorithm,
                   mesh_choice,
                   diagnostic_vector_field
                }|
                element aliased {
                   generic_aliased_field
                }
             )
         }|
         ## Galerkin projection of one field onto another mesh.
         ##
         ## The field must be in this material_phase.
         ## 
         ## NOTE: you need the solver options if the mesh
         ## of this field is continuous.
         element vector_field {
            attribute rank { "1" },
            attribute name { "GalerkinProjection" },
            (
               element diagnostic {
                  legacy_internal_algorithm,
                  element source_field_name { string },
                  mesh_choice,
                  ## Lump the mass matrix of the galerkin projection
                  ## less accurate but faster and might give smoother result.                  
                  element lump_mass {
                     empty
                  }?,                  
                  element solver {
                  linear_solver_options_sym
                  }?,
                  diagnostic_vector_field
               }|
               element aliased {
                  generic_aliased_field
               }
            )
         }|
         ## Computes the buoyancy term
         element vector_field {
            attribute rank { "1" },
            attribute name { "Buoyancy" },
            (
               element diagnostic {
                  buoyancy_algorithm,
                  velocity_mesh_choice,
                  diagnostic_vector_field
               }
            )
         }|
         ## Projects the Coriolis term onto the mesh of this diagnostic field.
         ## Note that multiple projection methods are available (under the
         ## algorithm option).
         element vector_field {
            attribute rank { "1" },
            attribute name { "Coriolis" },
            (
               element diagnostic {
                  coriolis_algorithm,
                  velocity_mesh_choice,
                  diagnostic_vector_field
               }
            )
         }

# Insert new diagnostic vector field here using the template:
#        element vector_field {
#            attribute rank { "1" },
#            attribute name { "NewFieldName" },
#            (
#               element diagnostic {
#                  internal_algorithm,
#                  mesh_choice,
#                  diagnostic_vector_field
#               }|
#               element aliased {
#                  generic_aliased_field
#               }
#            )
#        }
      )
   )  

# This is the choice of additional tensor fields
tensor_field_choice =
   (
# The first is a generic field, which may be used for any user-defined field
# that FLUIDITY knows nothing about, or a generic diagnostic
# Prognostic tensor fields are not possible.
      (
         ## Generic field variable (tensor)
         element tensor_field {
            attribute rank { "2" },
            attribute name { xsd:string },
            ## Field type
            (
               element prescribed {
                  mesh_choice,
                  prescribed_tensor_field
               }|
               element aliased {
                  generic_aliased_field
               }|
               element diagnostic {
                  tensor_diagnostic_algorithms,
                  velocity_mesh_choice,
                  diagnostic_tensor_field
               }
            )
         }|
#
# -- Second is a list of tensor fields that are primarily prescribed,
#    but can be aliased.
# -- The list is in order of most frequently used.
#
         ## Prescribed scalar fields below this
         element ___Prescribed_fields_below___ {
            empty
         }|

         ## MaterialViscosity field:
         ##
         ## Field for the viscosity of this material.
         ## Required if using a diagnostic bulk viscosity
         ## in a multimaterial simulation.
         element tensor_field {
            attribute rank { "2" },
            attribute name { "MaterialViscosity" },
            (
               element prescribed {
                  mesh_choice,
                  prescribed_tensor_field
               }|
               element aliased {
                  generic_aliased_field
               }
            )
         }|

#
# Insert new prescribed tensor fields here using the template:
#        element tensor_field {
#            attribute rank { "2" },
#            attribute name { "NewFieldName" },
#            (
#               element prescribed {
#                  mesh_choice,
#                  prescribed_tensor_field
#               }|
#               element aliased {
#                  generic_aliased_field
#               }
#            )
#        }|
#
# -- Last is a list of fields that are primarily diagnostic,
#    but can be aliased.
# -- The list is in order of most frequently used.
#
         ## Diagnostic tensor fields below this
         element ___Diagnostic_Fields_Below___ {
            empty
         }

# Insert new diagnostic tensor field here using the template:
#        element tensor_field {
#            attribute name { "NewFieldName" },
#            (
#               element diagnostic {
#                  internal_algorithm,
#                  mesh_choice,
#                  diagnostic_tensor_field
#               }|
#               element aliased {
#                  generic_aliased_field
#               }
#            )
#        }
      )
   )

#Select the type of dynamic control to be used
#Note: DEM and FEMDEM require the respective libraries
#to be compiled.
input_solid_dynamics_choice =         
   (
      ## Obtain values from point and radius file.
      ##
      ## First line of file is free to use (for comments)
      ## Second line must contain the number of particles
      ## Third and fourth line are again for comments. 
      ## Following lines include 10 columns, corresponding to 
      ## the particle's x, y, and z positions, followed by the radius, then
      ## velocities in x, y, and z directions, followed by angular velocities
      ## in the x, y, and z directions.
      element dynamic_type {
         attribute name {"from_input_file"},
         attribute file_name {xsd:string}
      }|
      ## Two python scripts must be provided. The script is cycled over each particle.
      ## One script for particle position (output is tuple of position coords)
      ## Second script is for particle radius (output is tuple of position coords)
      ## Third script is for particle translational velocity.
      ## Fourth script is for particle angular velocity. (Note: particles 
      ## have a no slip boundary condition at the surface, so this angular velocity
      ## WILL matter to the flow.)
      ## Python functions should be of the form:
      ##  def val(X, t):
      ##    Function code
      ##    return # Return value
      ## where X is a tuple of length geometry dimension.
      ##    X[0] contains the number of the particle (in real format)
      element dynamic_type {
         attribute name {"python_script"}
      }|
      element dynamic_type {
         attribute name {"use_simple_dynamics"},
         element set_bottom{real},
         element set_xmin{real},
         element set_ymin{real},
         element set_zmin{real},
         element set_xmax{real},
         element set_ymax{real},
         element set_zmax{real}
      }|
      ## Using y3D to model dynamics. Filename of input file for y3D must
      ## be specified.
      element dynamic_type {
         attribute name {"use_y3D"},
         attribute file_name {xsd:string}
      }|
      ## Using femdem 2D to model dynamics. Filename of input file must
      ## be specified.
      element dynamic_type {
         attribute name {"use_2Dfemdem"},
         attribute file_name {xsd:string}
      }|
      ## Using femdem 3D to model dynamics. Filename of input file must
      ## be specified.
      element dynamic_type {
         attribute name {"use_3Dfemdem"},
         attribute file_name {xsd:string},
         element quad2lin {
            attribute file_name {xsd:string}
         }
      }         
   )

cap_option =
   (
      ## Cap the min and max values of this field when using
      ## it as a volume fraction to work out bulk material
      ## properties.
      ## No capping used if not selected.
      element cap_values {
         ## Set the upper bound on the field.
         ## Defaults to huge(0.0)*epsilon(0.0) if not set.
         element upper_cap {
            real
         }?,
         ## Set the lower bound on the field.
         ## Defaults to -huge(0.0)*epsilon(0.0) if not set.
         element lower_cap {
            real
         }?
      }
   )

surface_tension_option =
   (
      element surface_tension {
        ## Surface tension coefficient
        element surface_tension_coefficient {
          real
        },
        ## The equilibrium contact angle (in radians) with the boundaries identified by the surface ids
        element equilibrium_contact_angle {
          real,
          ## Surface ids:
          element surface_ids {
              integer_vector
          }
        }?
      }
   )

limiter_options =
  (
      (
        ## Limit the face value to satisfy a boundedness criterion.
        element limit_face_value{
          (
            sweby_limiter|
            ultimate_limiter
          )
        }|
        ## Do not limit the face value
        element do_not_limit_face_value{
          empty
        }
      )
  )

# cv limiter options that 
# have NO reliance on any CFL field. 
limiter_options_excluding_cfl =
  (
      (
        ## Limit the face value to satisfy a boundedness criterion.
        element limit_face_value{
          (
            sweby_limiter
          )
        }|
        ## Do not limit the face value
        element do_not_limit_face_value{
          empty
        }
      )
  )

sweby_limiter = 
  ## See "High-Resolution Schemes Using Flux Limiters for
  ## Hyperbolic Conservation-Laws", P. K. Sweby, 1984, Siam
  ## Journal on Numerical Analysis, 21, 995-1011
  element limiter {
    attribute name {"Sweby"},
    slope_options?,
    upwind_value_options?
  }

ultimate_limiter =
  ## See "The Ultimate Conservative Difference Scheme Applied
  ## to Unsteady One-Dimensional Advection", B. P. Leonard,
  ## 1991, Computer Methods in Applied Mechanics and
  ## Engineering, 88, 17-74
  element limiter {
    attribute name {"Ultimate"},
    field_based_cfl_number_options,
    upwind_value_options?
  }

slope_options =
   (
      ## Control the upper and lower slopes of the NVD limiter
      element slopes {
         ## Defaults to Sweby, 1984 limiter (= 1.0) if unselected
         element lower {
            real
         }?,
         ## Defaults to Sweby, 1984 limiter (= 2.0) if unselected
         element upper {
            real
         }?
      }
   )

upwind_value_options =
   (
      (
         ## Select the method to be used for calculating the upwind value.
         ## If not selected will default to project_upwind_value_from_point for
         ## simplex element meshes and to a locally_bound_upwind_value for cube
         ## element meshes.
         ##
         ## This method projects the upwind value from a point in the element just
         ## upwind of the node pair straddling the face.  It is otherwise known as 
         ## anisotropic limiting.
         ## This is only available on simplex meshes as it involes a search around
         ## the donor node to find the upwind element.
         element project_upwind_value_from_point {
            ## When the donor node is on a domain boundary reflect the projection
            ## back into the mesh.
            element reflect_off_domain_boundaries {
               empty
            }?,
            ## Constrain the projected value to be between the min and max of the
            ## element values which it was found from.
            element bound_projected_value_locally {
               empty
            }?,
            ## Store the locations of the elements where the upwind values
            ## are projected from for each node pair.
            ## This inserts an integer csr matrix into state so is memory expensive but
            ## saves a significant amount of time (searching around the neighbouring elements).
            ## This is unsafe for moving meshes but should be ok for adaptive meshes.
            element store_upwind_elements {
               ## Store the quadrature locations within the elements
               ## where the upwind values
               ## are projected from for each node pair.
               ## This inserts a real block csr matrix into state so is even more memory
               ## expensive than just storing the upwind elements and
               ## only saves a comparitively
               ## marginal amount of time (as actually searching the
               ## neighbouring elements is the
               ## slowest bit, finding the quadrature is relatively easy).
               element store_upwind_quadrature {
                  empty
               }?
            }?
         }|
         ## Select the method to be used for calculating the upwind value.
         ## If not selected will default to project_upwind_value_from_point for
         ## simplex element meshes and to a locally_bound_upwind_value for cube
         ## element meshes.
         ##
         ## Projects the value of the advected variable from the downwind or donor node
         ## using the interpolated gradient at the donor node in the
         ## direction of the vector
         ## connecting the node pair straddling the face.
         ## This is available on all meshes (except if bounding the values).
         element project_upwind_value_from_gradient {
            (
               ## Select which node to project from:
               ## Project from the downwind node (Jasak et al., 1999) so that:
               ## upwind_value = downwind_value - 2*gradient.vector
               element project_from_downwind_value {
                  comment
               }|
               ## Select which node to project from:
               ## Project from the donor node so that:
               ## upwind_value = donor_value - gradient.vector
               element project_from_donor_value {
                  comment
               }
            ),
            ## When the donor node is on a domain boundary reflect the projection
            ## back into the mesh.
            element reflect_off_domain_boundaries {
               empty
            }?,
            ## Constrain the projected value to be between the min and max of the
            ## element values which surround it.
            ## This is only available on simplex meshes as it involes a search around
            ## the donor node to find the upwind element.
            element bound_projected_value_locally {
               ## Store the locations of the elements closest to the project value.
               ## This inserts an integer csr matrix into state so is
               ## memory expensive but
               ## saves a significant amount of time (searching around
               ## the neighbouring elements).
               ## This is unsafe for moving meshes but should be ok for adaptive meshes.
               element store_upwind_elements {
                  comment
               }?
            }?
         }|
         ## Select the method to be used for calculating the upwind value.
         ## If not selected will default to project_upwind_value_from_point for
         ## simplex element meshes and to a locally_bound_upwind_value for cube
         ## element meshes.
         ##
         ## Chooses an upwind value by selecting the maximum or minimum of the neighbouring
         ## nodes depending on the local slope of the donor and downwind values.
         ## Otherwise known as isotropic limiting.
         ## This is available on all meshes except periodic domains.
         element locally_bound_upwind_value {
            empty
         }|
         ## Select the method to be used for calculating the upwind value.
         ## If not selected will default to project_upwind_value_from_point for
         ## simplex element meshes and to a locally_bound_upwind_value for cube
         ## element meshes.
         ##
         ## Chooses an upwind value by selecting the value at the node most directy
         ## upwind from the vector connecting the donor and downwind nodes.
         ## This is available on all meshes.
         element pseudo_structured_upwind_value {
            empty
         }
      )
   )

field_based_cfl_number_options =
   (
      (
         ## Select the Courant Number definition to be used.
         ##
         ## This uses the control volume definition of the CFL Number.
         element courant_number {
            attribute name { "ControlVolumeCFLNumber" },
            empty
         }|
         ## ***UNDER TESTING***
         ##
         ## Select the Courant Number definition to be used.
         ##
         ## This uses the control volume definition of the CFL Number.
         element courant_number {
            attribute name { "CVMaterialDensityCFLNumber" },
            empty
         }|
         ## Select the Courant Number definition to be used.
         ##
         ## This uses the finite element approximation of the CFL Number.
         element courant_number {
            attribute name { "CFLNumber" },
            empty
         }|
         ## Select the Courant Number definition to be used.
         ##
         ## This uses the control volume approximation of the CFL Number 
         ## and the interstitial velocity for porous media flow.
         element courant_number {
            attribute name { "InterstitialVelocityCVCourantNumber" },
            porosity_include_cv_cfl
         }|
         ## Select the Courant Number definition to be used.
         ##
         ## This uses the CG finite element approximation of the CFL Number 
         ## and the interstitial velocity for porous media flow.
         element courant_number {
            attribute name { "InterstitialVelocityCGCourantNumber" },
            porosity_include_cv_cfl
         }|
         ## Select the Courant Number definition to be used.
         element courant_number {
            attribute name { string },
            empty
         }
      )
   )

dg_field_based_cfl_number_options =
   (
      (
         ## IF NOT SELECTED THEN THE DEFAULT DG_CourantNumber IS USED.
         ## 
         ## Select the Courant Number definition to be used.
         ## 
         ## This uses the DG finite element approximation of the CFL Number.
         element courant_number {
            attribute name { "DG_CourantNumber" },
            empty
         }|
         ## IF NOT SELECTED THEN THE DEFAULT DG_CourantNumber IS USED.
         ## 
         ## Select the Courant Number definition to be used.
         ## 
         ## This uses the DG finite element approximation of the CFL Number 
         ## and the interstitial velocity for porous media flow.
         element courant_number {
            attribute name { "InterstitialVelocityDGCourantNumber" },
            porosity_include_cv_cfl
         }|
         ## IF NOT SELECTED THEN THE DEFAULT DG_CourantNumber IS USED.
         ## 
         ## Select the Courant Number definition to be used.
         element courant_number {
            attribute name { string },
            empty
         }
      )?
   )

cv_face_cfl_number_options =
   (
      (
         ## Select the Courant Number definition to be used in the slope of
         ## the NVD diagram upper bound.
         ## This uses the control volume definition of the CFL Number.
         element courant_number {
            attribute name { "ControlVolumeCFLNumber" },
            empty
         }|
         ## ***UNDER TESTING***
         ##
         ## Select the Courant Number definition to be used in the slope of
         ## the NVD diagram upper bound.
         ## This uses a control volume definition of the CFL Number
         ## that incorporates the MaterialDensity.
         ## Requires a MaterialDensity field in this material_phase!
         element courant_number {
            attribute name { "CVMaterialDensityCFLNumber" },
            empty
         }|
         ## ***UNDER TESTING***
         ##
         ## Select the Courant Number definition to be used in the slope of
         ## the NVD diagram upper bound.
         ## This uses the finite element approximation of the CFL Number.
         element courant_number {
            attribute name { "CFLNumber" },
            empty
         }|
         ## Select the Courant Number definition to be used in the slope of
         ## the NVD diagram upper bound.
         ## This uses a control volume definition of the CFL Number
         ## and the interstitial velocity for porous media flow.
         element courant_number {
            attribute name { "InterstitialVelocityCVCourantNumber" },
            porosity_include_cv_cfl
         }|
         ## ***UNDER TESTING***
         ##
         ## Select the Courant Number definition to be used in the slope of
         ## the NVD diagram upper bound.
         element courant_number {
            attribute name { string },
            empty
         }
      )
   )

timestep_cfl_number_options =
   (
      (
         ## Select the Courant Number definition to be used for adaptive timestepping.
         ## This uses the finite element approximation of the CFL Number.
         element courant_number {
            attribute name { "CFLNumber" },
              ## Select the mesh on which you wish to evaluate the CFLNumber.
              velocity_mesh_choice
         }|
         ## Select the Courant Number definition to be used for adaptive timestepping.
         ## This uses the control volume definition of the CFL Number.
         element courant_number {
            attribute name { "ControlVolumeCFLNumber" },
              ## Select the mesh on which you wish to evaluate the ControlVolumeCFLNumber.
              velocity_mesh_choice
         }|
         ## Select the Courant Number definition to be used for adaptive timestepping.
         ## This uses the CG finite element approximation of the CFL Number 
         ## and the interstitial velocity for porous media flow.
         element courant_number {
            attribute name { "InterstitialVelocityCGCourantNumber" },
            velocity_mesh_choice,
            porosity_include_dg_and_cg_cfl
         }|
         ## Select the Courant Number definition to be used for adaptive timestepping.
         ## This uses the control volume approximation of the CFL Number 
         ## and the interstitial velocity for porous media flow.         
         element courant_number {
            attribute name { "InterstitialVelocityCVCourantNumber" },
            velocity_mesh_choice,
            porosity_include_cv_cfl
         }
      )
   )

mixing_stats =
   (
      ## Enable to include in the .stat file the fractions of the
      ## scalar field contained in
      ## bins specified by the user. This allows mixing of the field to be quantified.
      ## Replaces and expands upon the old heaviside.dat file
      element include_mixing_stats{
         attribute name { xsd:string },
         (
            ## Select whether to evaluate the volume fraction over the finite element
            ## (continuous galerkin) or within the control volume (control_volumes).
            ##
            ## NOTE: continuous_galerkin only works with linear tets
            ##
            ## NOTE: continuous_galerkin is not fully validated yet
            element continuous_galerkin {
               ## if select normalise the volume fractions will be
               ## divided by the total volume of the domain
               element normalise {
                  empty
               }?
            }|
            ## Select whether to evaluate the volume fraction over the finite element
            ## (continuous galerkin) or within the control volume (control_volumes).
            element control_volumes {
               ## if select normalise the volume fractions will be divided by the total volume of the domain  
               element normalise {
                  empty
               }?
            }
         ),
         ## The values of the bounds of the bins 
         ## e.g. the values -1.5 0.0 1.5 2.0 will return 4 bins 
         ## and the fraction of the field in each bin with,
         ## -1.5<=field<0.0, 0.0<=field<1.5, 1.5<=field<2.0, 2.0<=field, 
         ## will be calculated.  
         element mixing_bin_bounds { 
            (
                 ## list of bin bounds
                 element constant { 
                     real_vector
                 }|
                 ## Python function prescribing bin bounds. Functions should be of the form:
                 ##
                 ##  def val(t):
                 ##     # Function code
                 ##     return # Return value that should be an array of reals
                 ##
                 ## 
                 element python {
                     python_code
                   }
              )
         },
         ## Define the tolerance beneath the specified bins that should be included.
         ## Defaults to zero at machine tolerance (epsilon(0.0)) if not selected.
         element tolerance {
            real
         }?
      }
   )

cv_stats =
   (
      ## Include statistics evaluated on the control volume mesh.
      element include_cv_stats {
         empty
      }
   )

# Options for inclusion of calculations of surface integrals in the .stat file   
surface_integral_stats_base.surface_integral =
   (
      attribute name { xsd:string },
      ## Surface IDs defining the surface over which to integrate. If disabled, integrates over the whole surface.
      element surface_ids {
         integer_vector
      }?,
      ## Enable to normalise the integral by dividing by the surface area
      element normalise {
         comment
      }?
   )
surface_integral_stats_scalar =
   (
      ## Surface integral calculations. The following integral types are available:
      ##  value: Integrates the field
      ##  gradient_normal: Integrates the normal component of the gradient of the field
      element surface_integral {
         surface_integral_stats_scalar.surface_integral
      }
   )
surface_integral_stats_scalar.surface_integral = surface_integral_stats_base.surface_integral
surface_integral_stats_scalar.surface_integral &=
   (
      attribute type { "value" | "gradient_normal" }
   )
surface_integral_stats_vector =
   (
      ## Surface integral calculations. The following integral types are available:
      ##  normal: Integrates the normal component of the field
      element surface_integral {
         surface_integral_stats_vector.surface_integral
      }
   )
surface_integral_stats_vector.surface_integral = surface_integral_stats_base.surface_integral
surface_integral_stats_vector.surface_integral &=
   (
      attribute type { "normal" }
   )


forcing =
  (
    ## Force the boundary conditions of various fields in ocean simulations
    element ocean_forcing{
        element iceshelf_meltrate{
           ## The type of parameterisation 
           element Holland08{
           ## Specific heat capacity of water [Jkg^{-1}]. Default value 3974.
           element c0 {real},  
           ## Specific heat capacity of ice [Jkg^{-1}] Default value 2009.
           element cI {real},
           ## Transfer of heat and salt through the boundary layer [Jkg^{-1}]. Default value 3.35e5
           element L {real},
           ## Temperature of ice [C]. Default value -25, pretty cold 
           element TI {real},
           ## Tb=aSb+b+cB, See equation (4) of Holland08. Default value -0.0573C. 
           element a {real},
           ## Tb=aSb+b+cB, See equation (4) of Holland08. Default value 0.0832C. 
           element b {real},
           ## Drag coefficient, 1.5e-3, see Holland and Jenkins's(1999) Cd. 
           element Cd {real},
           ## Surface ID for the ice
           element melt_surfaceID {integer_vector}?,
           ## Distance for the far field
           element melt_LayerLength {real},
           ## Meltrate, calculated from the three equations.
           element scalar_field {
                     attribute rank { "0" },
                     attribute name { "MeltRate" },
                     (
                       element diagnostic {
                        internal_algorithm,
                        velocity_mesh_choice,
                        diagnostic_scalar_field
                        }
                     )
           }?,
           ## Temperature of the ice-ocean interface, calculated from the three equations.
           element scalar_field {
                     attribute rank { "0" },
                     attribute name { "Tb" },
                     (
                       element diagnostic {
                        internal_algorithm,
                        velocity_mesh_choice,
                        diagnostic_scalar_field
                        }
                     )
           }?,
           ## Salinity of the ice-ocean interface, calculated from the three equations.
           element scalar_field {
                     attribute rank { "0" },
                     attribute name { "Sb" },
                     (
                       element diagnostic {
                        internal_algorithm,
                        velocity_mesh_choice,
                        diagnostic_scalar_field
                        }
                     )
           }?,
           ## Heat flux at the ice-ocean interface.
           element scalar_field {
                     attribute rank { "0" },
                     attribute name { "Heat_flux" },
                     (
                       element diagnostic {
                        internal_algorithm,
                        velocity_mesh_choice,
                        diagnostic_scalar_field
                        }
                     )
           }?,
           ## Salt flux at the ice-ocean interface.
           element scalar_field {
                     attribute rank { "0" },
                     attribute name { "Salt_flux" },
                     (
                       element diagnostic {
                        internal_algorithm,
                        velocity_mesh_choice,
                        diagnostic_scalar_field
                        }
                     )
           }?,
           ## Temperature of the far field, which is "melt_LayerLength" away from the ice. 
           ## This variable feeds into the three equations. 
           element scalar_field {
                     attribute rank { "0" },
                     attribute name { "Tloc" },
                     (
                       element diagnostic {
                        internal_algorithm,
                        velocity_mesh_choice,
                        diagnostic_scalar_field
                        }
                     )
           }?,
           ## Salinity of the far field, which is "melt_LayerLength" away from the ice.
           ## This variable feeds into the three equations. 
           element scalar_field {
                     attribute rank { "0" },
                     attribute name { "Sloc" },
                     (
                       element diagnostic {
                        internal_algorithm,
                        velocity_mesh_choice,
                        diagnostic_scalar_field
                        }
                     )
           }?,
           ## Pressure used in the three equations. 
           ## We need to use the pressure at the ice-ocean interface.
           element scalar_field {
                     attribute rank { "0" },
                     attribute name { "Ploc" },
                     (
                       element diagnostic {
                        internal_algorithm,
                        velocity_mesh_choice,
                        diagnostic_scalar_field
                        }
                     )
           }?,
           ## Velocity of the far field, which is "melt_LayerLength" away from the ice.
           ## This variable feeds into the three equations. 
           element vector_field {
                     attribute rank { "0" },
                     attribute name { "Vloc" },
                     (
                       element diagnostic {
                        internal_algorithm,
                        velocity_mesh_choice,
                        diagnostic_vector_field
                        }
                     )
           }?,
           ## Location of your far field, which is "melt_LayerLength" away from the ice.
           ## Location should be perpendicular to the ice-ocean boundary.
           ## melt_LayerLength = ||Location - Location_org||
           element vector_field {
                     attribute rank { "0" },
                     attribute name { "Location" },
                     (
                       element diagnostic {
                        internal_algorithm,
                        velocity_mesh_choice,
                        diagnostic_vector_field
                        }
                     )
           }?,    
           ## Location of your ice-ocean boundary.
           element vector_field {
                     attribute rank { "0" },
                     attribute name { "Location_org" },
                     (
                       element diagnostic {
                        internal_algorithm,
                        velocity_mesh_choice,
                        diagnostic_vector_field
                        }
                     )
           }?, 
            ## Boundary stuff   
           element calculate_boundaries {
                     element string_value {
                     "neumann"|"dirichlet"
                     }
                  }?                       
           }?      
        }?,
        element shelf {
           ## Multiplying factor on equilibrium pressure
           element amplitude {
             real
           }?,
           ## Change sign of depth / perturbation from original eta_0
           element y_sign {
             empty
           }?,
           ## Only calculate the field, don't add to pressure (RHS of Momentum)
           element calculate_only {
             empty
           }?,
           ## DeltaS for constant change over ocean,
           ## or the difference between min and max for a linear variation in S
           element salinity_change_constant {
             real
           }?,
           ## If the ice shelf is not included in the original mesh and a free-surface initial condition is used to generate the shelf, the hydrostatic pressure where the shelf now exists needs to be included
           element add_pressure_from_ice {
             empty
           }?,
           ## If using a linear variation in S, include the associated change in density of the ice shelf
           ## NOT arranged to work with add_pressure_from_ice - TODO
           element include_density_change_of_ice {
             empty
           }?
        }?,
        ## Check this option to use an external data set for the t(0)
        ## and in/out boundary conditions. This sets up NEMO-type forcing.
        element external_data_boundary_conditions {
            ## Path of the file containing the external data set
            element input_file {
                attribute file_name {xsd:string} 
            }
        }?,
        ## Bulk formulae allow the boundary conditions of Temperature, Velocity, Salinty
        ## and photosynthetic radiation to be set using data obtained from
        ## the ERA-40 reanalysis (http://data-portal.ecmwf.int/data/d/era40_daily/)
        element bulk_formulae {
            ## The type of bulk formulae to use. Default is NCAR if no selection is made.
            element bulk_formulae {
                ## Bulk formulae from Large and Yeager (2004)
                ## Large, W. G. & Yeager, S. G. Diurnal to decadal global forcing 
                ## for ocean and sea-ice models: The data sets and flux climatologies. NCAR TR.
                element type {
                    attribute name { "NCAR" },
                    empty
                }|
                ## Bulk formulae from Fairall et al (2003). 
                ## Bulk Parameterization of Air–Sea Fluxes: Updates and 
                ## Verification for the COARE Algorithm Journal of Climate, 2003, 16, 571-591
                element type {
                    attribute name { "COARE" },
                    empty
                }|
                ## Bulk formulae from Kara et al (2005).
                ## Stability-Dependent Exchange Coefficients for Air–Sea Fluxes
                ## Journal of Atmospheric and Oceanic Technology, 2005, 22, 1080-1094
                element type {
                    attribute name { "Kara" },
                    empty
                }
            }?,
            ## The netCDF data file downloaded from ERA-40 reanalysis website
            ## (see above)
            element input_file {
               attribute file_name {xsd:string} 
            },
            element input_file_type {
                ## What kind of file is this? Currently only ERA40 files are supported
                element type {
                    attribute name { "ERA40" },
                    ## The data from ERA40 website included accumulated values (ppt, ro, ssrd, strd).
                    ## If these values have been already ammended to instantaneous values, then switch this
                    ## flag on and the accumulation correction will not be applied.
                    element no_accumulation {
                        empty
                    }?
                }|
                element type {
                    attribute name { "NSEP" },
                    empty
                }|
                element type {
                    attribute name { "ICOM" },
                    empty
                }
            }?,
            ## Adding a latitude and longitude here (specified as two real numbers)
            ## will obtain data from the forcing file at that location. The
            ## mesh is not translated nor is the mesh put on the sphere, instead the
            ## specified lat/long is translated into cartesian coordinates and this is simply
            ## added to the surface mesh node coordinates when fluxes are calculated.
            element position {
                real_vector,
                ## Turning on this option will cause all nodes on the surface mesh to
                ## experience the same forcing, regardless of position. Only really
                ## useful for psuedo-1D simulations.
                element single_location {
                    empty
                }?
            }?,
            ## Ouput some extra diagnostic fields for the momentum, temperature and salinity fluxes
            ## These <b>must</b> be on the velocity mesh
            element output_fluxes_diagnostics {
                element vector_field {
                    attribute rank { "1" },
                    attribute name { "MomentumFlux" },
                    (
                        element diagnostic {
                            internal_algorithm,
                            velocity_mesh_choice,
                            diagnostic_scalar_field
                        }|
                        element aliased {
                            generic_aliased_field
                        }
                    )
                }?, 
                element scalar_field {
                    attribute rank { "0" },
                    attribute name { "HeatFlux" },
                    (
                        element diagnostic {
                            internal_algorithm,
                            velocity_mesh_choice,
                            diagnostic_scalar_field
                        }|
                        element aliased {
                            generic_aliased_field
                        }
                    )
                }?,            
                element scalar_field {
                    attribute rank { "0" },
                    attribute name { "SalinityFlux" },
                    (
                        element diagnostic {
                            internal_algorithm,
                            velocity_mesh_choice,
                            diagnostic_scalar_field
                        }|
                        element aliased {
                            generic_aliased_field
                        }
                    )
                }?,
                element scalar_field {
                    attribute rank { "0" },
                    attribute name { "PhotosyntheticRadiationDownward" },
                    (
                        element diagnostic {
                            internal_algorithm,
                            velocity_mesh_choice,
                            diagnostic_scalar_field
                        }|
                        element aliased {
                            generic_aliased_field
                        }
                    )
                }?
            }
        }?,
        ## Tidal forcing options 
        element tidal_forcing {
               ## M2
               element M2 {
                 empty
               }?,
               ## S2
               element S2 {
                  empty
               }?,
               ## N2
               element N2 {
                  empty
               }?,
               ## K2
               element K2 {
                  empty
               }?,
               ## K1
               element K1 {
                  empty
               }?,
               ## O1
               element O1 {
                  empty
               }?,
               ## P1
               element P1 {
                  empty
               }?,
               ## Q1
               element Q1 {
                  empty
               }?,        
               ## Mf
               element Mf {
                  empty
               }?,  
               ## Mm
               element Mm {
                  empty
               }?,  
               ## Ssa
               element Ssa {
                  empty
               }?,  
               ## Switch on all tidal components
               element all_tidal_components {
                  empty
               }?,
               ## Sets a user defined Love number. If not active a value of 1.0 is used.
               element love_number {
                  element value {
                     real
                  }
               }?
        }?
    }
  )

biology =
   (
      ## Model of biological processes in the ocean.
      element ocean_biology{
         ## A simple model of phytoplankton, zooplankton, general nutrient and detritus. 
         element pznd {
            (
               ## Python code specifying the source and sink relationships 
               ## between the biological tracers. This is usually achieved by 
               ## importing fluidity.ocean_biology and calling a scheme from there. 
               element source_and_sink_algorithm {
                  python_code
               }|
               ## Do not calculate sources and sinks. 
               ## This option is generally only useful for testing. 
               element disable_sources_and_sinks {
                  empty
               }
             ),
            ## Photosynthetically Active Radiation (PAR)
            element scalar_field {
               attribute rank { "0" },
               attribute name { "PhotosyntheticRadiation" },
               (
                  element prognostic {
                     velocity_mesh_choice,
                     prognostic_photosynthetic_radiation
                  }|
                  element prescribed {
                     velocity_mesh_choice,
                     prescribed_scalar_field
                  }
               )
            }
         }|
         ## 6 component biology model, which models Nitrates, Ammonium, 
         ## Phytoplankton, Zooplankton, Detritus and Chlorophyll.
         ##
         ## These fields must be enabled in the material phase
         ##
         ## Based on the equations in
         ## Popova, E. E.; Coward, A. C.; Nurser, G. A.; de Cuevas, B.; Fasham, M. J. R. & Anderson, T. R. 
         ## Mechanisms controlling primary and new production in a global ecosystem model - Part I: 
         ## Validation of the biological simulation Ocean Science, 2006, 2, 249-266. 
         ## DOI: 10.5194/os-2-249-2006
         element six_component {
            (
               ## Python code specifying the biology model. This takes
               ## in velocity and light and outputs Phytoplankton, if
               ## those fields exist.
               element source_and_sink_algorithm {
                  python_code
               }|
               ## Do not calculate biology
               ## This option is generally only useful for testing. 
               element disable_sources_and_sinks {
                  empty
               }
             ),
            ## Photosynthetically Active Radiation (PAR)
            element scalar_field {
               attribute rank { "0" },
               attribute name { "PhotosyntheticRadiation" },
               (
                  element prognostic {
                     velocity_mesh_choice,
                     prognostic_photosynthetic_radiation
                  }|
                  element prescribed {
                     velocity_mesh_choice,
                     prescribed_scalar_field
                  }
               )
            }?
         }
      }
   )


prognostic_photosynthetic_radiation =
   (
      ## PAR equation.
      element equation { 
         attribute name { "PhotosyntheticRadiation" }
      },
      ## Spatial discretisation options
      element spatial_discretisation {
         (
            ## Discontinuous galerkin formulation. You can also use this
            ## formulation with a continuous field in which case a simple
            ## galerkin formulation will result. 
            element discontinuous_galerkin {
               empty
            }
         )
      },
      (
         ## Solver
         element solver {
            linear_solver_options_asym
         }
      ),
      # Alas, no initial_condition either, so we'd better not checkpoint it...
      ## Disables checkpointing of this field
      element exclude_from_checkpointing {
        comment
      },
      ## Coefficients of absorption of photosynthetically active
      ## radiation for water and phytoplankton.
      element absorption_coefficients {
         ## Photosynthetically active radiation absorption coefficient for water.
         element water {
            real
         },
         ## Photosynthetically active radiation absorption coefficient for water.
         element phytoplankton {
            real
         }
      },
      ## Boundary conditions
      element boundary_conditions {
         attribute name { string },
         ## Surface id:
         element surface_ids {
            integer_vector
         },
         ## Type
         (
            element type {
               attribute name { "dirichlet" },
               ## Apply the dirichlet bc weakly.  Only available with
               ## discontinuous_galerkin and control_volume
               ## spatial_discretisations.
               ##
               ## If not selected boundary conditions are applied strongly.
               element apply_weakly {
                 empty
               },
               input_choice_real
            }|
            element type {
               attribute name { "bulk_formulae" },
               empty
            }|
            element type {
               attribute name { "neumann" },
               input_choice_real
            }
         )
      }?,
      prognostic_scalar_output_options,
      prognostic_scalar_stat_options,
      scalar_convergence_options,
      prognostic_detector_options,
      scalar_steady_state_options,
      adaptivity_options_scalar_field,
      ## Set the priority of this field
      ## This determines the order in which scalar_fields are solved for:
      ##  - higher numbers have the highest priority
      ##  - lower numbers (including negative) have the lowest priority
      ##  - default if not set is 0
      element priority {
         integer
      }?
   )

recalculation_options =
   (
      ## Prevent this field from being recalculated at every timestep.
      ## This is cheaper especially if you are enforcing discrete properties on the field.
      element do_not_recalculate {
        empty
      }
   )

discrete_properties_algorithm_scalar =
   (
      ## Select discrete properties to enforce on the field
      ## either after being prescribed or interpolated
      element enforce_discrete_properties {
        ## Update this field using the lagrangian multiplier
        ## calculated in the solenoidal projection of a
        ## scalar field.
        ##
        ## Note this field must be specified as the update field
        ## underneath that vector field too.
        ##
        ## Note also this only really makes sense for coupled
        ## fields like velocity and pressure.
        element solenoidal_lagrange_update {
          empty
        }?
      }
   )

discrete_properties_algorithm_vector =
   (
      ## Select discrete properties to enforce on the field
      ## either after being prescribed or interpolated
      element enforce_discrete_properties {
        solenoidal_options?
      }
   )

solenoidal_options =
    ## Constrained divergence-free projection.
    ## This adds an additional constraint that ensures that the field
    ## is solenoidal, i.e. divergence-free.
    ## This is equivalent in cost to a pressure solve.
    ## This is expensive, and thus best left until
    ## needed.
    ##
    ## Note well: this only makes sense for nondivergent
    ## vector fields, such as incompressible velocity!
    element solenoidal {
      ## Options for the mass matrix of the field being interpolated
      element interpolated_field {
        (
          element continuous {
            ## Lump the mass matrix for the assembly of the projection matrix
            ## (not for the initial galerkin projection)
            ##
            ## Required when using interpolating continuous fields
            element lump_mass_matrix {
              ## Lump on the submesh.
              ## This only works for simplex meshes and is only
              ## strictly valid on 2d meshes.
              element use_submesh {
                empty
              }?
            }
          }|
          element discontinuous {
            ## Lump the mass matrix for the assembly of the projection matrix
            ## (not for the initial galerkin projection)
            element lump_mass_matrix {
              empty
            }?
          }
        )
      },
      ## Options for the lagrange multiplier
      ##
      ## Must be on a continuous mesh!
      element lagrange_multiplier {
        pressure_mesh_choice,
        element spatial_discretisation {
          (
            element continuous_galerkin {
              ## Remove the stabilisation term from the projection operator.
              ##
              ## Automatic when not using P1P1.
              element remove_stabilisation_term {
                empty
              }?,
              ## Integrate the divergence operator by parts.
              ##
              ## Automatic when projecting a discontinuous field
              element integrate_divergence_by_parts {
                empty
              }?,
              ## Test the divergence equation with the control volume dual mesh
              ## of the finite element lagrange multiplier mesh.
              ## This will make the lagrange multiplier matrix non symmetric which must be 
              ## considered when selecting the lagrange multiplier  solver options.
              element test_divergence_with_cv_dual {
                 comment
              }?
            }|
            element control_volumes {
              empty
            }
          )
        },
        element reference_node {
          integer
        }?,
        ## **UNDER DEVELOPMENT**
        ## This searches the CMC matrix diagonal looking for nodes that are less than the maximum value time epsilon(0.0) (i.e. nodes that are effectively zero).
        ## It then zeros that row and column and places a one on the diagonal and a zero on the rhs.
        ## At a debug level of 2 it also prints out the value and the sum of the row values.
        ## This is useful as a debugging tool if PETSc complains about zeros on the diagonal (i.e. if you have a stiff node in your mesh) but doesn't necessary produce nice answers at the end.
        element repair_stiff_nodes {
           empty
        }?,
        (
          ## Update a scalar field using the lagrange multiplier from
          ## the divergence free projection of this field.  The selected
          ## scalar field must have solenoidal selected in its interpolation
          ## options too and it must be on the same mesh as used for the
          ## solenoidal projection above.
          ##
          ## Note well: this only really makes sense for scalar fields linked to nondivergent
          ## vector fields, such as pressure to incompressible velocity!                  
          element update_scalar_field {
            attribute name { "Pressure" },
            empty
          }|
          ## Update a scalar field using the lagrange multiplier from
          ## the divergence free projection of this field.  The selected
          ## scalar field must have solenoidal selected in its interpolation
          ## options too and it must be on the same mesh as used for the
          ## solenoidal projection above.
          ##
          ## Note well: this only really makes sense for scalar fields linked to nondivergent
          ## vector fields, such as pressure to incompressible velocity!                  
          element update_scalar_field {
            attribute name { string },
            empty
          }
        )?,
        ## Solver options for the linear solve.
        ## This method requires the inversion of a projection matrix.
        element solver {
          linear_solver_options_sym
        }
      }
    }

represcribe_before_interpolation =
    ## Represcribe the field before interpolation.
    ##
    ## This means the interpolation will not be conservative from the previous mesh so be careful what you're trying to achieve!
    element represcribe_before_interpolation {
      empty
    } <|MERGE_RESOLUTION|>--- conflicted
+++ resolved
@@ -1149,35 +1149,6 @@
                         }
                      )
                   },
-<<<<<<< HEAD
-                  ## VLES Filter function (diagnostic).
-                  element scalar_field {
-                     attribute rank { "0" },
-                     attribute name { "Filter" },
-                     (
-                        element diagnostic {
-                           internal_algorithm,
-                           velocity_mesh_choice,
-                           diagnostic_scalar_field
-                        }
-                     )
-                  },
-                  ## Select whether source and absorption terms for k and epsilon
-                  ## are implicit or explicit.
-                  element source_absorption {
-                     element string_value {
-                     "explicit"|"implicit"
-                     }
-                  },
-                  ## Select whether this is a VLES or not,
-                  ## if so then apply LES filtering to the equations.
-                  element vles {
-                     empty
-                  }?,
-                  ## Limit the turbulence lengthscale to within physical bounds (e.g. inlet min dimension).
-                  ## This helps to prevent instabilities during simulation spin-up.
-                  element lengthscale_limit {real},
-=======
                   ## f_1 damping coefficient for low_Re k-epsilon model
                   ## Required for low_Re boundaries. If no low_Re boundaries are present
                   ## this will be set to 1.0 throughout the domain and will not
@@ -1237,7 +1208,23 @@
                         prescribed_scalar_field
                      }
                   }?,
->>>>>>> d5130160
+                  ## VLES Filter function (diagnostic).
+                  element scalar_field {
+                     attribute rank { "0" },
+                     attribute name { "Filter" },
+                     (
+                        element diagnostic {
+                           internal_algorithm,
+                           velocity_mesh_choice,
+                           diagnostic_scalar_field
+                        }
+                     )
+                  },
+                  ## Select whether this is a VLES or not,
+                  ## if so then apply LES filtering to the equations.
+                  element vles {
+                     empty
+                  }?,
                   ## Eddy-viscosity coefficient: nu_T = density * C_mu * k**2 / epsilon.
                   ## Recommended value (default): 0.09.
                   element C_mu {real},
@@ -1253,9 +1240,6 @@
                   element sigma_k {real},
                   ## Turbulent Schmidt number (eddy-viscosity coefficient from epsilon equation).
                   ## Recommended value (default): 1.3.
-<<<<<<< HEAD
-                  element sigma_eps {real}
-=======
                   element sigma_eps {real},
                   ## The Schmidt number (ratio of viscous diffusion rate to momentum diffusion rate) for 
                   ## massive scalar fields, or Prandtl number (ratio of viscous diffusion rate to thermal diffusion rate) 
@@ -1382,7 +1366,6 @@
                      ## ScalarEddyViscosity is still calculated as normal.
                      element zero_reynolds_stress_tensor{ empty }?
                   }?
->>>>>>> d5130160
                }?
             }?,
             ## Pressure
@@ -2741,13 +2724,6 @@
          element type{
             attribute name { "log_law_of_wall" },
             element surface_roughness {real}
-         }|
-         ## 1/7th power law (Werner & Wengle 1991):
-         ## if y+<11.8, u+ = y+, else u+ = 8.3(y+)^(1/7)
-         ## 
-         ## Should be used in combination with a no_normal_flow condition. 
-         element type{
-            attribute name { "power_law" }
          }
       )
    )
