include "spud_base.rnc"

include "adaptivity_options.rnc"
include "diagnostic_algorithms.rnc"
include "input_output.rnc"
include "solvers.rnc"
include "stabilisation.rnc"
include "reduced_model.rnc"
include "mesh_options.rnc"
include "physical_parameters.rnc"
include "prognostic_field_options.rnc"
include "prescribed_field_options.rnc"
include "spatial_discretisation.rnc"
include "temporal_discretisation.rnc"
include "embedded_models.rnc"
include "flredecomp.rnc"
include "porous_media.rnc"
include "multiphase_interaction.rnc"
include "equation_of_state.rnc"

start =
   (
      ## The root node of the options dictionary.
      element fluidity_options {
         comment,
         ## Model output files are named according to the simulation
         ## name, e.g. [simulation_name]_0.vtu. Non-standard
         ## characters in the simulation name should be avoided.
         element simulation_name {
            anystring
         },
         ## Option problem_type does not change the tree.  It is just used for options checking.
         element problem_type {
            element string_value {
               # Lines is a hint to the gui about the size of the text box.
               # It is not an enforced limit on string length.
               attribute lines { "1" },
               ( "fluids" | "oceans" | "multimaterial" | "stokes" | "large_scale_ocean_options" | "foams" | "multiphase" )
            },
            comment
         },
         geometry,
         ## Input/output options
         element io {
            ## Format for dump files. Only vtk for now.
            element dump_format {
               element string_value{
                  "vtk"
               }
            },
            (
               ## Period between dumps in time units.
               ##
               ## Specifies the period between each dump of the solution to disk.
               ## A value of 0.0 indicates that there would be a dump at every timestep.
               element dump_period {
                (
                     element constant {
                     real
                   }|
                   ## Python function prescribing real input. Functions should be of the form:
                   ##
                   ##  def val(t):
                   ##     # Function code
                   ##     return # Return value
                   ##
                   ## 
                   element python {
                     python_code
                   }
                )  
               }|                 
               ## Dump period, in timesteps.
               ## 
               ## Specifies the number of timesteps between each dump of the solution to disk.
               ## A value of 0 indicates a dump at every timestep.
               element dump_period_in_timesteps {
                 (
                     element constant {
                     integer
                   }|
                   ## Python function prescribing integer input. Functions should be of the form:
                   ##
                   ##  def val(t):
                   ##     # Function code
                   ##     return # Return value
                   ##
                   ## 
                   element python {
                     python_code
                   }
                )   
               }
            ),
            ## Disable dump at simulation start
            element disable_dump_at_start {
               comment
            }?,
            ## Disable dump at simulation end
            element disable_dump_at_end {
               comment
            }?,
            # every CPUDUM seconds write results to disc.
            ## This is usually disabled.
            element cpu_dump_period {
               real
            }?,
            ## The period between dumps in walltime seconds. This is usually disabled.
            element wall_time_dump_period {
               real
            }?,
            ## Number of dumps before we overwrite previous dumps.
            element max_dump_file_count {
               integer
            }?,
            (
               ## The mesh on to which all the fields will be
               ## interpolated for VTK output.
               element output_mesh {
                  attribute name { "VelocityMesh" }
               }|
               ## The mesh on to which all the fields will be
               ## interpolated for VTK output.
               element output_mesh {
                  attribute name { "PressureMesh" }
               }|
               ## The mesh on to which all the fields will be
               ## interpolated for VTK output.
               element output_mesh {
                  attribute name { "CoordinateMesh" }
               }|
               ## The mesh on to which all the fields will be
               ## interpolated for VTK output.
               element output_mesh {
                  attribute name { xsd:string }
               }
            ),
            ## Options for convergence analysis.
            element convergence {
               ## Whether to enable the creation of a convergence
               ## file, giving details of the convergence of each
               ## field over the global nonlinear iteration loop.
               ## The .convergence file is in the same format as the .stat file.
               element convergence_file {
                  comment
               }?,
               ## Write state to a vtu on every iteration.
               ## 
               ## This is a useful debugging tool if things are not converging.
               ## To prevent an excessive number of files being accumulated previous
               ## timestep files will be overwritten hence it is best to use
               ## in conjunction with /timestepping/nonlinear_iterations/terminate_if_not_converged
               element convergence_vtus {
                  comment
               }?
            }?,
            ## Whether to enable dumping of checkpointing output.
            ##
            ## See http://amcg.ese.ic.ac.uk/index.php?title=Local:Checkpointing_from_new_options
            element checkpointing {
               ## Checkpointing period, in dumps. Non-negative value
               ## required. A value of zero indicates that checkpoints
               ## should be created at every dump. If
               ## /io/max_dumpfile_count is exceeded then earlier
               ## checkpoints may be overwritten.
               element checkpoint_period_in_dumps {
                  integer
               },
               ## Enable to checkpoint at simulation start.
               element checkpoint_at_start {
                  comment
               }?,
               ## Enable to force a checkpoint at simulation end.
               element checkpoint_at_end {
                  comment
               }?,
               comment
            }?,
            ## Diagnostic output (.stat file) options
            element stat {
               ## Enable to write diagnostic output at simulation start
               element output_at_start {
                  comment
               }?,
               ## Enable to write diagnostic output immediately before mesh adapts
               element output_before_adapts {
                  comment
               }?,
               ## Enable to write diagnostic output immediately after mesh adapts
               element output_after_adapts {
                  comment
               }?,
               comment
            },
            ## Specification of detectors. Note that when running in parallel the detector output is in binary format even if binary_output is not enabled. When running in serial, although the output is in principle still generated in ascii format if binary_output is not enabled, it is not certain that it is working well. Hence, it is recommended to enable binary_output and work with binary files. 
            element detectors {
               (
                  ## A single static detector
                  element static_detector {
                     attribute name { xsd:string },
                     (
                        element location {
                           real_dim_vector
                     }|
                        ## File containing the detectors positions in binary form
                        element from_checkpoint_file {
                           attribute file_name { xsd:string },
                           ## The format of the input file containing field data.
                           element format {
                             element string_value {
                                 "binary"
                             }
                           }
                        }
                     )
                  }|
                  ## A single lagrangian detector
                  element lagrangian_detector {
                     attribute name { xsd:string },
                     (
                     ## This is the initial location of a detector that moves with the fluid velocity.
                        element location {
                           real_dim_vector
                     }|
                        ## File containing the detectors positions in binary form
                        element from_checkpoint_file {
                           attribute file_name { xsd:string },
                           ## The format of the input file containing field data.
                           element format {
                             element string_value {
                                 "binary"
                             }
                           }
                        }
                     )
                  }|
                  ## Detectors with their locations specified via a python function or from a file. Allows detector arrays to be added.
                  element detector_array {
                     attribute name { xsd:string },
                     ## The number of detectors prescribed by the python function.
                     element number_of_detectors {
                        integer
                     },
                     (
                        ## Create fixed detectors.
                        element static {
                           empty
                        }|
                        ## Create detectors which move with the fluid velocity.
                        element lagrangian {
                           empty
                        }
                     ),
                     (
                        ## Python function prescribing dimensional vector input. Functions should be of the form:
                        ##
                        ##  def val(t):
                        ##     # Function code
                        ##     return # Return value
                        ##
                        ## The return value must have length number_of_detectors.
                        ##
                        ## *** IMPORTANT NOTE ***
                        ##
                        ## The t argument is for future use only - currently detector locations are only set at simulation start.
                        element python {
                          python_code
                        }|
                        ## File containing the detectors positions in binary form
                        element from_file {
                           attribute file_name { xsd:string },
                           ## The format of the input file containing field data.
                           element format {
                             element string_value {
                                 "binary"
                             }
                           }
                        }|
                        ## File containing the detectors positions in binary form
                        element from_checkpoint_file {
                           attribute file_name { xsd:string },
                           ## The format of the input file containing field data.
                           element format {
                              element string_value {
                                 "binary"
                              }
                           }
                        }
                     )
                  }
               )*,
               (
                  ## By default Fluidity will fail if a detector has left the domain.
                  element fail_outside_domain {
                     empty
                  }|
                  ## Enable to write NaN values to detector output if a detector has left the domain.
                  element write_nan_outside_domain {
                     empty
                  }
               ),
               ## Enable to write detector output in binary format
               element binary_output {
                  comment
               }?,
               ## Enable to let detectors move with the domain if mesh_movement is enabled.
               element move_with_mesh {
                  empty
               }?,
               lagrangian_timestepping?
            }?, 
            ## Options to create even more output in the logs:
            ##
            ## Note that the main option to control the log output is given on the command line:
            ##
            ## -v0  only output error and warnings
            ##
            ## -v1  also give "navigational information", to indicate where in the code we currently are
            ##
            ## -v2  also give any additional information (mins and maxes of fields, etc.)
            ##
            element log_output {
               ## Log all allocates and deallocates done for meshes, fields, sparsities and matrices.
               ##
               ## NOTE: Requires -v2
               element memory_diagnostics {
                  empty
               }?
            }?
         },
         ## Options dealing with time discretisation
         element timestepping {
            ## Current simulation time. At the start of the simulation this
            ## is the start time.
            element current_time {
               real,
               ## The following excerpt from the Udunits
               ## documentation explains the time unit encoding by
               ## example:
               ##
               ## The specification:
               ##
               ## seconds since 1992-10-8 15:15:42.5 -6:00
               ##
               ## indicates seconds since October 8th, 1992 at 3
               ## hours, 15 minutes and 42.5 seconds in the afternoon
               ## in the time zone which is six hours to the west of
               ## Coordinated Universal Time (i.e.  Mountain Daylight
               ## Time). The time zone specification can also be
               ## written without a colon using one or two-digits
               ## (indicating hours) or three or four digits
               ## (indicating hours and minutes).
               ##
               ## Time units are particularly required in situations
               ## where the problem (time-varying) boundary conditions
               ## and/ initial conditions are a function of time as
               ## defined by a calendar.  Examples include atmospheric
               ## forcing and climatology. The current time, specified
               ## above, is zero at the reference data/time.
               element time_units{attribute date { xsd:string }}?
            },
            ## The time step size. If adaptive time stepping is used
            ## then this is the initial time step size.
            element timestep {
               real
            },
            ## Simulation time at which the simulation should end.
            element finish_time {
               real
            },
            ## Timestep after which the simulation should end.
            element final_timestep {
               integer
            }?,
            ## Maximum CPU time (in seconds) before the simulation terminates
            element cpu_time_limit {
               real
            }?,
            ## Maximum wall time (secs) taken up before
            ## simulation terminates writing results to disc.
            ## 
            ## This is usually disabled.
            element wall_time_limit {
               real
            }?,
            ## maximum number of non-linear iterations.
            ## 
            ## Manual suggests 2
            element nonlinear_iterations {
               integer,
               ## tolerance for non-linear iteration.
               ## Manual suggests 1.0E-12
               element tolerance {
                  real,
                  (
                      ## Select the norm with which you want the tolerance to be tested.
                      ##
                      ## The infinity norm.
                      element infinity_norm {
                        empty
                      }|
                      ## Select the norm with which you want the tolerance to be tested.
                      ##
                      ## The l2 norm.
                      element l2_norm {
                        empty
                      }|
                      ## Select the norm with which you want the tolerance to be tested.
                      ##
                      ## The l2 norm evaluated on a control volume mesh.
                      element cv_l2_norm {
                        empty
                      }
                  )
               }?,
               ## Terminate the simulation if the number of
               ## nonlinear_iterations is reached
               ## and the tolerance criterion is not met.
               ## This is mostly useful as a debugging option if you
               ## suspect the solution is not converging.
               element terminate_if_not_converged {
                  empty
               }?,
               ## Number of non-linear iterations for the first time step after adapting the mesh.
               ## This option will work only if the mesh_adaptivity is switched on.
               element nonlinear_iterations_at_adapt {
                  integer
               }?
            }?,
            ## Vary the timestep according to the courant number.
            element adaptive_timestep {
               ## The timestep will be adjusted (within the tolerance
               ## and bounds specified) to target this courant
               ## number. Timestep adapts occur at the end of each
               ## timestep and after a mesh adapt.
               element requested_cfl {
                  real
               },
               timestep_cfl_number_options,
               ## Minimum time step size.
               ## Manual suggests 0.0
               element minimum_timestep {
                  ## If enabled, signals model termination if a timestep less
                  ## than or equal to the minimum_timestep is requested. The
                  ## model will stop at the end of the timestep in order to
                  ## allow for the latest output to be written. 
                  element terminate_if_reached {
                     comment
                  }?,
                  real
               }?,
               ## Maximum time step size.
               ## Manual suggests 1.E+10
               element maximum_timestep {
                  real
               }?,
               ## The maximum ratio by which the timestep is allowed
               ## to increase in a timestep adapt. e.g., a value of
               ## 1.1 indicates that the timestep may be increased by
               ## at most 10%.
               element increase_tolerance {
                  real
               }?,
               ## Specify whether you want to calculate a new timestep
               ## at the first timestep or not.
               element at_first_timestep {
                  empty
               }?
            }?,
            ## Activate if you want to terminate the simulation once a
            ## steady state is reached.
            ## 
            ## Enable/disable fields in this check under each field in
            ## steady_state options.
            # Preprocessor legacy: STEDER = 0. is equivalent to inactive.
            element steady_state {
               ## Enter the tolerance to which you want a steady state to be judged.
               element tolerance {
                  real,
                  (
                      ## Select the norm with which you want the tolerance to be tested.
                      ##
                      ## The infinity norm.
                      element infinity_norm {
                        empty
                      }|
                      ## Select the norm with which you want the tolerance to be tested.
                      ##
                      ## The l2 norm.
                      element l2_norm {
                        empty
                      }|
                      ## Select the norm with which you want the tolerance to be tested.
                      ##
                      ## The l2 norm evaluated on a control volume mesh.
                      element cv_l2_norm {
                        empty
                      }
                  )
               },
               ## If activated compare the above tolerance to the rate
               ## of change of the fields. Otherwise compare it
               ## directly to the change in the field.
               element acceleration_form {
                  empty
               }?,
               ## Write out the changes in the tested fields to a .steady_state
               ## file.
               element steady_state_file {
                  (
                     ## Write steady state output in binary format
                     element binary_output {
                        comment
                     }|
                     ## Write steady state output in plain text format
                     element plain_text_output {
                        comment
                     }
                  ),
                  comment
               }?
            }?
         },
         physical_parameter_options?,
         ## The material or phase options
         element material_phase {
            attribute name { xsd:string },
            equation_of_state_options?,
            ## Subgridscale parameterisations
            element subgridscale_parameterisations {
               ## Lagrangian-averaged Navier-Stokes equations 
               element LANS {
                  (
                     ## smoothing length specified as isotropic homogeneous
                     element alpha_isotropic_homogeneous {
                        real
                     }|
                     element alpha_anisotropic_homogeneous_cartesian {
                        real_dim_symmetric_tensor
                     }
                  )
                  #               (
                  #                  element leray {
                  #                     empty
                  #                  }|
                  #                  element LANS_momentum_form {
                  #                     empty
                  #                  }|
                  #                  element LANS_stress_form {
                  #                     empty
                  #                  }
                  #               )
               }?,
               ## This is the generic length scale (vertical turbulence mixed layer) model, 
               ## based here on Warner et al 2005, Ocean Modelling 8:81-113,
               ## which is itself based on the works of Umlauf and Burchard 2003.
               ##
               ## The GLS model encodes four individual turbulence closure models which can be chosen via 'option' below.
               ##
               ## You will need to make sure that DistanceToTop and DistanceToBottom fields (under geometry/ocean_boundaries) 
               ## are switched on, as well as PerturbationDensity.
               element GLS {
                  ## The base GLS option:
                  ## 1. k-kl which is a variant of Mellor-Yamada 2.5
                  ## 2. k-epsilon
                  ## 3. k-omega
                  ## 4. 'gen' from Warner et al 2005
                  ##
                  ## k-epsilon is recommended.
                  element option {
                     element string_value {
                     "k-kl"|"k-epsilon"|"k-omega"|"gen"
                     }
                  },
                  ## The stability function choice:
                  ## 1. KanthaClayson-94 which corresponds to Kantha and Clayson 1994
                  ## 2. Galperin-88 which corresponds to Galperin et al 1988
                  ## 3. Canuto-01-A which corresponds to choice A from Canuto et al 2001
                  ## 4. Canuto-01-B which corresponds to choice B from Canuto et al 2001
                  ##
                  ## Canuto A or B are recommended.
                  element stability_function {
                     element string_value {
                     "KanthaClayson-94"|"GibsonLaunder-78"|"Canuto-01-A"|"Canuto-01-B"
                     }
                  },                  
                  ## The wall function choice:
                  ## 1. None - pick this unless you're using k-kl
                  ## 2. Mellor and Yamada (1980) - parabolic shape
                  ## 3. Burchard (1998) - symmetric linear shape
                  ## 4. Burchard (2001) - Used for infinitely deep basins
                  ## 5. Blumberg et al (1992) - open channel flow
                  ##
                  ## See manual for equations.
                  element wall_function {
                     element string_value {
                     "none"|"MellorYamda"|"Burchard98"|"Burchard01"|"Blumberg"
                     }
                  }?,
                  ## Smooth buoyancy frequency before using it?
                  element smooth_buoyancy{
                    empty
                  }?,
                  ## Smooth velocity shear before using it?
                  element smooth_shear{
                    empty
                  }?,
                  ## Do you want the boundary conditions to be set automatically?
                  ## Make sure the ocean geometry settings are enabled for this option
                  element calculate_boundaries {
                     element string_value {
                     "neumann"|"dirichlet"
                     },
                     element top_surface_ids {
                        integer_vector
                     },
                     element bottom_surface_ids {
                        integer_vector
                     }
                  }?,
                  ## Perform relaxation of the diffusivity and viscosity in the GLS model.
                  ## Value should be >=0 and < 1. 0 is no relaxation (i.e. always use the
                  ## most up-to-date value) and 0.9 would represent making the current value
                  ## be 0.9*old_value + 0.1*new_value. Default is 0.0
                  ## If being used with adaptivity, ensure you switch on interpolation of the 
                  ## GLSVerticalDiffusivity and GLSVerticalViscosity fields. You will seg fault
                  ## otherwise.
                  element relax_diffusivity {
                     real
                  }?,
                  ## Add extra parameterisation for internal wave breaking at base of MLD. This
                  ## is based on the same parameterisation in NEMO and smooths the TKE down 
                  ## the water column based on an exponential function
                  ## Set the two parameters: % of TKE to smooth down and length scale to do this over
                  element ocean_parameterisation {
                     element lengthscale {
                        real
                     },
                     element percentage {
                        real
                     }
                  }?,
                  ## Turbulent kinetic energy. Make sure that the Diffusivity tensor field in here is set to diagnostic/internal.
                  element scalar_field {
                     attribute rank { "0" },
                     attribute name { "GLSTurbulentKineticEnergy" },
                     (
                        element prognostic {
                           velocity_mesh_choice,
                           prognostic_scalar_field,
                           ## Minimum value of TKE in m2s2. A typical value will be around 1e-6
                           element minimum_value {
                              real
                           }
                        }|
                        element aliased {
                           generic_aliased_field
                        }
                     )
                  },
                  ## Generic second equation used in GLS. 
                  ## Make sure that the Diffusivity tensor field in here is set to diagnostic/internal.
                  element scalar_field {
                     attribute rank { "0" },
                     attribute name { "GLSGenericSecondQuantity" },
                     (
                        element prognostic {
                           velocity_mesh_choice,
                           prognostic_scalar_field
                        }|
                        element aliased {
                           generic_aliased_field
                        }
                      )
                  },
                  ## Background viscosity
                  element tensor_field {
                     attribute rank { "2" },
                     attribute name { "GLSBackgroundViscosity" },
                     (
                        element prescribed {
                           mesh_choice,
                           prescribed_tensor_field
                        }|
                        element diagnostic {
                           mesh_choice,
                           (
                              sediment_concentration_dependent_viscosity_algorithm
                           ),
                           diagnostic_tensor_field
                        }
                     )
                  },                  
                  ## Background diffusivity
                  element tensor_field {
                     attribute rank { "2" },
                     attribute name { "GLSBackgroundDiffusivity" },
                     (
                        element prescribed {
                           mesh_choice,
                           prescribed_tensor_field
                        }
                     )
                  },
                  ## Eddy viscosity K_M
                  element tensor_field {
                     attribute rank { "2" },
                     attribute name { "GLSEddyViscosityKM" },
                     (
                        element diagnostic {
                           internal_algorithm,
                           velocity_mesh_choice,
                           diagnostic_scalar_field
                        }|
                        element aliased {
                           generic_aliased_field
                        }
                     )
                  },
                  ## Eddy diffusivity K_H
                  element tensor_field {
                     attribute rank { "2" },
                     attribute name { "GLSEddyDiffusivityKH" },
                     (
                        element diagnostic {
                           internal_algorithm,
                           velocity_mesh_choice,
                           diagnostic_scalar_field
                        }|
                        element aliased {
                           generic_aliased_field
                        }
                     )
                  },
                  ## Length scale (a diagnostic with GLS)
                  element scalar_field {
                     attribute rank { "0" },
                     attribute name { "GLSLengthScale" },
                     (
                        element diagnostic {
                           internal_algorithm,
                           velocity_mesh_choice,
                           diagnostic_scalar_field
                        }|
                        element aliased {
                           generic_aliased_field
                        }
                     )
                  }?,                  
                  ## Unedited TKE. The TKE filed has the upper and lower surfaces
                  ## altered with Dirichlet conditions for ouput. This is the
                  ## unedited surface.
                  element scalar_field {
                     attribute rank { "0" },
                     attribute name { "GLSTurbulentKineticEnergyOriginal" },
                     (
                        element diagnostic {
                           internal_algorithm,
                           velocity_mesh_choice,
                           diagnostic_scalar_field
                        }|
                        element aliased {
                           generic_aliased_field
                        }
                     )
                  }?,
                  ## Buoyancy frequency
                  element scalar_field {
                     attribute rank { "0" },
                     attribute name { "GLSBuoyancyFrequency" },
                     (
                        element diagnostic {
                           internal_algorithm,
                           velocity_mesh_choice,
                           diagnostic_scalar_field
                        }|
                        element aliased {
                           generic_aliased_field
                        }
                     )
                  }?,
                  ## Velocity shear
                  element scalar_field {
                     attribute rank { "0" },
                     attribute name { "GLSVelocityShear" },
                     (
                        element diagnostic {
                           internal_algorithm,
                           velocity_mesh_choice,
                           diagnostic_scalar_field
                        }|
                        element aliased {
                           generic_aliased_field
                        }
                     )
                  }?,
                  ## Shear production P
                  element scalar_field {
                     attribute rank { "0" },
                     attribute name { "GLSShearProduction" },
                     (
                        element diagnostic {
                           internal_algorithm,
                           velocity_mesh_choice,
                           diagnostic_scalar_field
                        }|
                        element aliased {
                           generic_aliased_field
                        }
                     )
                  }?,
                  ## Buoyancy production B
                  element scalar_field {
                     attribute rank { "0" },
                     attribute name { "GLSBuoyancyProduction" },
                     (
                        element diagnostic {
                           internal_algorithm,
                           velocity_mesh_choice,
                           diagnostic_scalar_field
                        }|
                        element aliased {
                           generic_aliased_field
                        }
                     )
                  }?,
                  ## Dissipation epsilon
                  element scalar_field {
                     attribute rank { "0" },
                     attribute name { "GLSDissipationEpsilon" },
                     (
                        element diagnostic {
                           internal_algorithm,
                           velocity_mesh_choice,
                           diagnostic_scalar_field
                        }|
                        element aliased {
                           generic_aliased_field
                        }
                     )
                  }?,
                  ## Stability function S_M
                  element scalar_field {
                     attribute rank { "0" },
                     attribute name { "GLSStabilityFunctionSM" },
                     (
                        element diagnostic {
                           internal_algorithm,
                           velocity_mesh_choice,
                           diagnostic_scalar_field
                        }|
                        element aliased {
                           generic_aliased_field
                        }
                     )
                  }?,
                  ## Stability function S_H
                  element scalar_field {
                     attribute rank { "0" },
                     attribute name { "GLSStabilityFunctionSH" },
                     (
                        element diagnostic {
                           internal_algorithm,
                           velocity_mesh_choice,
                           diagnostic_scalar_field
                        }|
                        element aliased {
                           generic_aliased_field
                        }
                     )
                  }?,
                  ## Source1 - TKE source term
                  element scalar_field {
                     attribute rank { "0" },
                     attribute name { "GLSSource1" },
                     (
                        element diagnostic {
                           internal_algorithm,
                           velocity_mesh_choice,
                           diagnostic_scalar_field
                        }|
                        element aliased {
                           generic_aliased_field
                        }
                     )
                  }?,
                  ## Source2 - Second Quantity source term
                  element scalar_field {
                     attribute rank { "0" },
                     attribute name { "GLSSource2" },
                     (
                        element diagnostic {
                           internal_algorithm,
                           velocity_mesh_choice,
                           diagnostic_scalar_field
                        }|
                        element aliased {
                           generic_aliased_field
                        }
                     )
                  }?,
                  ## Absorption1 - TKE absorption term
                  element scalar_field {
                     attribute rank { "0" },
                     attribute name { "GLSAbsorption1" },
                     (
                        element diagnostic {
                           internal_algorithm,
                           velocity_mesh_choice,
                           diagnostic_scalar_field
                        }|
                        element aliased {
                           generic_aliased_field
                        }
                     )
                  }?,
                  ## Absorption2 - Second Quantity absorption term
                  element scalar_field {
                     attribute rank { "0" },
                     attribute name { "GLSAbsorption2" },
                     (
                        element diagnostic {
                           internal_algorithm,
                           velocity_mesh_choice,
                           diagnostic_scalar_field
                        }|
                        element aliased {
                           generic_aliased_field
                        }
                     )
                  }?,
                  ## GLS Wall function
                  element scalar_field {
                     attribute rank { "0" },
                     attribute name { "GLSWallFunction" },
                     (
                        element diagnostic {
                           internal_algorithm,
                           velocity_mesh_choice,
                           diagnostic_scalar_field
                        }|
                        element aliased {
                           generic_aliased_field
                        }
                     )
                  }?,
                  ## Vertical eddy viscosity
                  element scalar_field {
                     attribute rank { "0" },
                     attribute name { "GLSVerticalViscosity" },
                     (
                        element diagnostic {
                           internal_algorithm,
                           velocity_mesh_choice,
                           diagnostic_scalar_field
                        }|
                        element aliased {
                           generic_aliased_field
                        }
                     )
                  }?,                  
                  ## Vertical eddy diffusivity
                  element scalar_field {
                     attribute rank { "0" },
                     attribute name { "GLSVerticalDiffusivity" },
                     (
                        element diagnostic {
                           internal_algorithm,
                           velocity_mesh_choice,
                           diagnostic_scalar_field
                        }|
                        element aliased {
                           generic_aliased_field
                        }
                     )
                  }?
               }?,
               element Mellor_Yamada {
                  ## Kinetic Energy
                  element scalar_field {
                     attribute rank { "0" },
                     attribute name { "KineticEnergy" },
                     (
                        element prognostic {
                           velocity_mesh_choice,
                           prognostic_scalar_field
                        }|
                        element aliased {
                           generic_aliased_field
                        }
                     )
                  },
                  ## Turbulent Length Scale x Kinetic Energy
                  element scalar_field {
                     attribute rank { "0" },
                     attribute name { "TurbulentLengthScalexKineticEnergy" },
                     (
                        element prognostic {
                           velocity_mesh_choice,
                           prognostic_scalar_field
                        }|
                        element aliased {
                           generic_aliased_field
                        }
                      )
                  },
                  ## Vertical Viscosity
                  element scalar_field {
                     attribute rank { "0" },
                     attribute name { "VerticalViscosity" },
                     (
                        element diagnostic {
                           internal_algorithm,
                           velocity_mesh_choice,
                           diagnostic_scalar_field
                        }|
                        element aliased {
                           generic_aliased_field
                        }
                     )
                  }?,
                  ## Vertical Diffusivity of Temperature
                  element scalar_field {
                     attribute rank { "0" },
                     attribute name { "VerticalDiffusivity" },
                     (
                        element diagnostic {
                           internal_algorithm,
                           velocity_mesh_choice,
                           diagnostic_scalar_field
                        }|
                        element aliased {
                           generic_aliased_field
                        }
                     )
                  }?
               }?,
               ## Trivial case in which the user supplies the diffusivity.
               element prescribed_diffusivity {
                  element tensor_field {
                     attribute rank { "2" },
                     attribute name { "PrescribedDiffusivity" },
                     element prescribed {
                        mesh_choice,
                        prescribed_tensor_field_no_adapt
                     }
                  }
               }?,
               ## Standard k-epsilon turbulence model (see e.g. Ferziger and Peric(2002) p.295).
               ## Solves 2 additional equations for TurbulentDissipation (epsilon) and TurbulentKineticEnergy (k),
               ## in order to close momentum equations.
               ## Generates an isotropic 'eddy viscosity', added to molecular viscosity field, that
               ## carries the influence of turbulence onto the velocity field. See the manual for details.
               element k-epsilon {
                  ## Turbulent kinetic energy (k).
                  ## 1. 'k_epsilon'-type boundary conditions are recommended for this field.
                  ## 2. Turn on diffusivity, source and absorption diagnostic fields.
                  ## 3. Use the same mesh as Velocity.
                  element scalar_field {
                     attribute rank { "0" },
                     attribute name { "TurbulentKineticEnergy" },
                     (
                        element prognostic {
                           velocity_mesh_choice,
                           prognostic_scalar_field
                        }|
                        element prescribed {
                           velocity_mesh_choice,
                           prescribed_scalar_field
                        }
                     )
                  },
                  ## TurbulentDissipation (epsilon).
                  ## 1. 'k_epsilon'-type boundary conditions are recommended for this field.
                  ## 2. Turn on diffusivity, source and absorption diagnostic fields.
                  ## 3. Use the same mesh as Velocity.
                  element scalar_field {
                     attribute rank { "0" },
                     attribute name { "TurbulentDissipation" },
                     (
                        element prognostic {
                           velocity_mesh_choice,
                           prognostic_scalar_field
                        }|
                        element prescribed {
                           velocity_mesh_choice,
                           prescribed_scalar_field
                        }
                     )
                  },
                  ## Set the value of the background (laminar) viscosity field here.
                  ## Make it small to see the influence of the eddy viscosity.
                  ## IMPORTANT: make velocity/viscosity diagnostic.
                  element tensor_field {
                     attribute rank { "2" },
                     attribute name { "BackgroundViscosity" },
                     (
                        element prescribed {
                           velocity_mesh_choice,
                           prescribed_tensor_field
                        }|
                        element diagnostic {
                           velocity_mesh_choice,
                           (
                              sediment_concentration_dependent_viscosity_algorithm
                           ),
                           diagnostic_tensor_field
                        }
                     )
                  },
                  ## Set the value of the background (laminar) diffusivity field here.
                  ## This is used to calculate scalar field diffusivities.
                  element tensor_field {
                     attribute rank { "2" },
                     attribute name { "BackgroundDiffusivity" },
                     (
                        element prescribed {
                           velocity_mesh_choice,
                           prescribed_tensor_field
                        }
                     )
                  }?,
                  ## Eddy viscosity (turbulent diffusion of velocity).
                  ## This is a fictitious isotropic viscosity, added to normal viscosity field, that
                  ## carries the influence of turbulence onto the velocity field.
                  element tensor_field {
                     attribute rank { "2" },
                     attribute name { "EddyViscosity" },
                     (
                        element diagnostic {
                           internal_algorithm,
                           velocity_mesh_choice,
                           diagnostic_tensor_field
                        }
                     )
                  },
                  ## Scalar component of the eddy viscosity tensor.
                  ## This will appear in the stat file.
                  element scalar_field {
                     attribute rank { "0" },
                     attribute name { "ScalarEddyViscosity" },
                     (
                        element diagnostic {
                           internal_algorithm,
                           velocity_mesh_choice,
                           diagnostic_scalar_field
                        }|
                        element prescribed {
                           velocity_mesh_choice,
                           prescribed_scalar_field
                        }
                     )
                  },
                  ## Integral length scale of the turbulence (diagnostic).
                  element scalar_field {
                     attribute rank { "0" },
                     attribute name { "LengthScale" },
                     (
                        element diagnostic {
                           internal_algorithm,
                           velocity_mesh_choice,
                           diagnostic_scalar_field
                        }
                     )
                  },
                  ## Select whether source and absorption terms for k and epsilon
                  ## are implicit or explicit.
                  element source_absorption {
                     element string_value {
                     "explicit"|"implicit"
                     }
                  },
                  ## Limit the turbulence lengthscale to within physical bounds (e.g. inlet min dimension).
                  ## This helps to prevent instabilities during simulation spin-up.
                  element lengthscale_limit {real},
                  ## Eddy-viscosity coefficient: nu_T = density * C_mu * k**2 / epsilon.
                  ## Recommended value (default): 0.09.
                  element C_mu {real},
                  ## TurbulentDissipation production coefficient.
                  ## Recommended value (default): 1.44.
                  element C_eps_1 {real},
                  ## TurbulentDissipation destruction coefficient.
                  ## Recommended value (default): 1.92.
                  element C_eps_2 {real},
                  ## Turbulent Schmidt number (eddy viscosity coefficient from k equation).
                  ## This is also the ratio of eddy viscosity to eddy diffusivity for use in other scalar fields.
                  ## Recommended value (default): 1.0.
                  element sigma_k {real},
                  ## Turbulent Schmidt number (eddy-viscosity coefficient from epsilon equation).
                  ## Recommended value (default): 1.3.
                  element sigma_eps {real},
                  ## produce vtu output of individual kk and eps source terms
                  element debugging_mode{
                     ## output is created every timestep unless a period (in seconds) is provided here
                     element period {real}?
                  }?
               }?
            }?,
            ## Pressure
            element scalar_field {
               attribute rank { "0" },
               attribute name { "Pressure" },
               ## Field type
               (
                  element prognostic {
                     # mesh choice with PressureMesh as first option
                     pressure_mesh_choice,
                     prognostic_pressure_field
                  }|
                  element prescribed {
                     # mesh choice with PressureMesh as first option
                     pressure_mesh_choice,
                     prescribed_scalar_field
                  }|
                  ## Compute pressure from Density and InternalEnergy
                  ## via a compressible equation of state.
                  element diagnostic {
                     # mesh choice with PressureMesh as first option
                     pressure_mesh_choice,
                     internal_algorithm,
                     diagnostic_scalar_field
                  }|
                  element aliased {
                     attribute material_phase_name { xsd:string },
                     attribute field_name {"Pressure" }
                  }
               )
            }?,
            ## Density
            element scalar_field {
               attribute rank { "0" },
               attribute name { "Density" },
               ## Field type
               (
                  element diagnostic {
                     internal_algorithm,
                     velocity_mesh_choice,
                     diagnostic_scalar_field
                  }|
                  element prognostic {
                     pressure_mesh_choice,
                     prognostic_density_field
                  }|
                  element aliased {
                     attribute material_phase_name { xsd:string },
                     attribute field_name {"Density" }
                  }
               )
            }?,
            ## Velocity vector and momentum options
            element vector_field {
               attribute rank { "1" },
               attribute name { "Velocity" },
               ## Field type
               (
                  element prognostic {
                     velocity_mesh_choice,
                     prognostic_velocity_field
                  }|
                  element prescribed {
                     velocity_mesh_choice,
                     prescribed_vector_field
                  }|
                  element diagnostic {
                     velocity_mesh_choice,
                     vector_python_diagnostic_algorithm,
                     diagnostic_vector_field
                  }|                  
                  element aliased {
                     attribute material_phase_name { xsd:string },
                     attribute field_name {"Velocity" }
                  }
               )
            },
            scalar_field_choice*,
            vector_field_choice*,
            tensor_field_choice*,
            ## Parameters required to model spontaneous electrical potentials in porous media.
            element electrical_properties {
               (
                  ## Specify electrical conductivity of fluid (S/m).
                  ## This assumes that salinity and temperature are not used.
                  element conductivity {real}|
                  ## Calculate conductivity from fluid salinity
                  element conductivity_from_salinity {
                     empty
                  }|
                  ## Calculate conductivity from fluid salinity and temperature
                  element conductivity_from_salinity_and_temperature {
                     empty
                  }
               ),
               ## Various coupling coefficients associated with spontaneous potentials.
               element coupling_coefficients {
                  ## Electrokinetic coupling coefficient (V/Pa).
                  element scalar_field {
                     attribute rank { "0" },
                     attribute name { "Electrokinetic" },
                     (
                        element prescribed {
                           velocity_mesh_choice,
                           prescribed_scalar_field_no_adapt
                        }|
                        element diagnostic {
                           velocity_mesh_choice,
                           scalar_python_diagnostic_algorithm,
                           diagnostic_scalar_field_no_adapt
                        }  
                     )
                  }?,
                  ## Thermoelectric coupling coefficient (V/K).
                  element scalar_field {
                     attribute rank { "0" },
                     attribute name { "Thermoelectric" },
                     (
                        element prescribed {
                           velocity_mesh_choice,
                           prescribed_scalar_field_no_adapt
                        }|
                        element diagnostic {
                           velocity_mesh_choice,
                           scalar_python_diagnostic_algorithm,
                           diagnostic_scalar_field_no_adapt
                        }  
                     )
                  }?,
                  ## Electrochemical coupling coefficient (V.L/mol).
                  element scalar_field {
                     attribute rank { "0" },
                     attribute name { "Electrochemical" },
                     (
                        element prescribed {
                           velocity_mesh_choice,
                           prescribed_scalar_field_no_adapt
                        }|
                        element diagnostic {
                           velocity_mesh_choice,
                           scalar_python_diagnostic_algorithm,
                           diagnostic_scalar_field_no_adapt
                        }  
                     )
                  }?
               },
               ## Option to do a saturation distribution search which looks for the
               ## saturation distribution which gives the best fit of electrical potential
               ## to measured data
               element Saturation_Distribution_Search {
                 ## Here we specify the extents of the search space in x, y and z directions:
                  element search_criteria_horizontal_well {
                    ## The minimum x-coordinate of the test space
                     element x_min {real},
                    ## The maximum x-coordinate of the test space
                     element x_max {real},
                    ## The initial width of the segments, positioned symmetrically opposite the borehole
                     element width {real},
                    ## Option to search for the optimum width
                     element search_for_width { comment }?,
                    ## The minimum y-coordinate of the test space
                     element y_min {real},
                    ## The maximum y-coordinate of the test space
                     element y_max {real},
                    ## The minimum z-coordinate of the test space,
                    ## usually equal to the initial position of the water front
                     element z_min {real},
                    ## x-coordinate of the borehole
                     element borehole_x {real},
                    ## z-coordinate of the borehole
                     element borehole_z {real},
                    ## The maximum z-coordinate of the test space,
                    ## probably equal to the location of the borehole
                     element z_max {real},
                    ## The number of sections into which to divide the space
                     element sections {integer},
                    ## Initial step length for the Hooke and Jeeves search
                     element initial_step_length {real},
                    ## Set initial base_point, perhaps make this optional later.
                    ## Starts at the bottom for vertical well!!
                     element initial_base_point {real_vector}?,
                    ## filename for target file (real potential curve)
                     element target_filename {string}
                  }|
                  element search_criteria_vertical_well {
                    ## The minimum x-coordinate of the test space
                     element x_min {real},
                    ## The maximum x-coordinate of the test space
                     element x_max {real},
                    ## The initial width of the segments, positioned symmetrically opposite the borehole
                     element width {real},
                    ## Option to search for the optimum width
                     element search_for_width { comment }?,
                    ## The minimum y-coordinate of the test space,
                    ## usually equal to the initial position of the water front
                     element y_min {real},
                    ## The maximum y-coordinate of the test space,
                    ## probably equal to the location of the borehole
                     element y_max {real},
                    ## The minimum z-coordinate of the test space
                     element z_min {real},
                    ## The maximum z-coordinate of the test space
                     element z_max {real},
                    ## x-coordinate of the borehole
                     element borehole_x {real},
                    ## y-coordinate of the borehole
                     element borehole_y {real},
                    ## The number of sections into which to divide the space
                     element sections {integer},
                    ## Initial step length for the Hooke and Jeeves search
                     element initial_step_length {real},
                    ## Set initial base_point, perhaps make this optional later
                     element initial_base_point {real_vector}?,
                    ## filename for target file (real potential curve)
                     element target_filename {string}
                  }
               }?
            }?,
            ## Phase interaction options for Fluidity's multiphase flow model
            element multiphase_properties {
               comment,
               element particle_diameter { 
                     real 
               }?,
               ## If this is the fluid phase, 
               ## the effective conductivity is required 
               ## for the inter-phase heat transfer term.
               element effective_conductivity { 
                     real 
               }?,
               ## The specific heat (at constant volume) is required 
               ## for the inter-phase heat transfer term.
               element specific_heat { 
                     real
               }?
            }?,
            sediment?
         }+,
         mesh_adaptivity_options?,
         ## Information needed are a set of coordinates and 
         ## radius for each particle.
         element imported_solids{       
            (  element solid_type{
                  attribute name {"cylinders"},
                  element cylinder_width{real}
               }|
               element solid_type{
                  attribute name {"spheres"}
               }|
               element solid_type{
                  attribute name {"small_spheres"}
               }|
               element solid_type{
                  attribute name {"external_2D_mesh"},
                  (
                     element mapping_type{
                        attribute name{"brute_force"},
                        empty
                     }|
                     element mapping_type{
                        attribute name{"fastest_n_to_n"},
                        ## As a rule of thumb, (Xmax-Xmin)/(number of bins_x) should be
                        ## greater than (at least twice) the maximum element size
                        ## of the fluid mesh (in the region where the particle is).
                        ## Same thing applies in Y and Z
                        ## directions. Note that in some cases,
                        ## choosing the maximum element size for the
                        ## whole fluid mesh
                        ## might prove to slow down the mapping a
                        ## bit.(bins might not have the
                        ## optimal size)
                        element max_number_of_bins_x{integer},
                        element max_number_of_bins_y{integer},
                        element max_number_of_bins_z{integer},
                        element ntry {integer}
                     }
                  ),
                  element volume_checking_tol{real}
               }|
               element solid_type{
                  attribute name {"external_3D_mesh"},
                  (
                     element mapping_type{
                        attribute name{"brute_force"},
                        empty
                     }|
                     element mapping_type{
                        attribute name{"fastest_n_to_n"},
                        ## As a rule of thumb, (Xmax-Xmin)/(number of bins_x) should be
                        ## greater than (at least twice) the maximum element size
                        ## of the fluid mesh (in the region where the particle is).
                        ## Same thing applies in Y and Z
                        ## directions. Note that in some cases,
                        ## choosing the maximum element size for the whole fluid mesh 
                        ## might prove to slow down the mapping a
                        ## bit.(bins might not have the
                        ## optimal size)
                        element max_number_of_bins_x{integer},
                        element max_number_of_bins_y{integer},
                        element max_number_of_bins_z{integer},
                        element ntry {integer}
                     }
                  ),
                  element volume_checking_tol{real}
               }
            ),
            input_solid_dynamics_choice,
            element number_of_particles {integer},
            element position_script{python_code}?,
            element radius_script{python_code}?,
            element translation_velocity_script{python_code}?,
            element angular_velocity_script{python_code}?,
            element buoyancy {empty}?,
            element oneway {empty}?,
            element solid_concentration_max{real},
            element solid_absorption_factor{real},
            element solid_density{real},
            element use_multimaterials{empty}?,
            element calculate_total_volume{empty}?,
            element create_buffer{
               element buffer{real},
               element solid_concentration_min{real},
               element include_in_drag{empty}?,
               element profile1{real},
               element profile2{real},
               element profile3{real,
                  element constant_profile{real}
               }
            }?,
            element visualize_solidfluid{empty}?,
            element use_particle_cfl{empty}?,
            element calculate_drag{empty}?,
            element output_drag{empty}?,
            element output_particle_vtus{empty}?         
         }?,
   
         ## turbine model
         element turbine_model {
           ## specifies a turbine
           element turbine {
             attribute name {xsd:string},
             ## Model type
               (
                  ## Enforces the turbine model by using the dirichlet condition.
                  element dirichlet {
                     ## Name of the upstream (weak or strong) dirichlet boundary condition where the turbine model shall be applied to.
                     element boundary_condition_name_1 {
                       attribute name {xsd:string}
                     },
                     ## Name of the downstream (weak or strong) dirichlet boundary condition where the turbine model shall be applied to.
                     element boundary_condition_name_2 {
                       attribute name {xsd:string}
                     },
                     ## These coordinates define the upstream point where the free surface will be evaluated in order to calculate the head.
                     element free_surface_point_1 {
                       real_dim_vector
                     },
                     ## These coordinate define the downstream point where the free surface will be evaluated in order to calculate the head.
                     element free_surface_point_2 {
                       real_dim_vector
                     },
                     ## Python function val(h) takes the head h (=free_surface_point_1-free_surface_point_2) and returns the total flux through turbine (in m^3/s). A return value 
                     ## of 0.0 will deactivate the turbine model which results in the dirichlet conditions prescribed at these boundaries.
                     ## A flux value will be outflow for boundary_condition_name_1 and inflow for boundary_condition_name_2 and therefore sign(h)==sign(val(h)) should be true to achieve stability.
                     element head_flux {
                       python_code
                     }
                  }|
                  ## Implements the turbine model by using the fluxes from the discontinues galerkin model. Works only if dg is used. 
                  element flux {
                       ## Model type
                       (
                         element penalty {
                              ## Python function val(h) takes the pressure jump h and returns the flux factor between 0 and 1. A return value 
                              ## of 0.0 will deactivate the turbine model which results in the dirichlet conditions prescribed at these boundaries 
                              ## while a factor of +INF represents a connected domain.
                              element factor {
                                  python_code
                              }
                           }|
                         element dg {
                              ## Python function val(h) takes the pressure jump h and returns the flux factor between 0 and 1. A return value 
                              ## of 0.0 will deactivate the turbine model which results in the dirichlet conditions prescribed at these boundaries 
                              ## while a factor of 1 represents a connected domain.
                              element factor {
                                  python_code
                              }

                           }
                       ),
                       ## Name of the upstream (weak or strong) dirichlet boundary condition where the turbine model shall be applied to.
                       element boundary_condition_name_1 {
                         attribute name {xsd:string}
                       },
                       ## Name of the downstream (weak or strong) dirichlet boundary condition where the turbine model shall be applied to.
                       element boundary_condition_name_2 {
                         attribute name {xsd:string}
                       },
                       (
                         ## The turbine is always running. This is mainly used for debugging purposes.
                         element always_on {
                              empty
                           }|
                         ## The turbine is never running. This is mainly used for debugging purposes.
                         element always_off {
                              empty
                           }
                       )
                  }
               )
           }*
         }?, 
         biology?,
         forcing?,
         reduced_model?,
         porous_media_model?,
         embedded_models?,
         flredecomp?,
         multiphase_interaction?
      }
   )      

sediment = 
   (
      ## A sediment model. See the manual for details on how to use this model.
      element sediment {
         ## A single sediment field with discrete characteristics
         ## 
         ## Notes: 
         ##
         ## - a sinking velocity is required for sediment fields, this can be set for each
         ## sediment field under prognostic/SinkingVelocity
         ##
         ## - continuity must be the same for all fields. i.e. use the same mesh for all fields
         ##
         ## - rentrainment bc's can be used to allow sediment to be picked up from the bed
         ## due to turbulence. This must be set on the same boundaries as the SedimentDepositon
         ## field
         ## 
         ## - see the manual for more details on how to use this model 
         element scalar_field {
            attribute rank { "0" },
            attribute name { string },
            ## Field type
            element prognostic {
               velocity_mesh_choice,
               prognostic_scalar_field,
               ## Sediment bedload diagnostic which records the sediment 
               ## deposited through the prescribed boundary.
               ##
               ## The units are in unit distances as a depth of sediment.
               element scalar_field {
                  attribute rank { "0" },
                  attribute name { "Bedload" },
                  ## Field type
                  element diagnostic {
                     ## Surface ids over which to calculate the bedload:
                     element surface_ids {
                        integer_vector
                     },
                     diagnostic_scalar_field
                  }
               },
               ## Sediment bedload diagnostic which records the sediment 
               ## deposited through the prescribed boundary.
               ##
               ## The units are in unit distances as a depth of sediment.
               element scalar_field {
                  attribute rank { "0" },
                  attribute name { "BedloadVolumeFraction" },
                  ## Field type
                  element diagnostic {
                     diagnostic_scalar_field
                  }
               },
               ## This is the unhindered sinking velocity of the sediment particles. 
               ## 
               ## With the sinking velocity field set to diagnostic, this field is used, along with the sediment 
               ## concentration, to calculate the hindered sinking velocity of sediment particles. 
               ##
               ## This uses the equation developed by Richardson and Zaki [1954]. 
               ##
               ## If the 'SinkingVelocity' is not set to diagnostic, this field will not be used.
               ##
               ## As with the sinking velocity, this velocity is in the direction of gravity so if the substance
               ## floats upwards, this field should be negative.
               element scalar_field {
                  attribute name { "UnhinderedSinkingVelocity" },
                  attribute rank { "0" },
                  element prescribed {
                     prescribed_scalar_field_no_adapt
                  }
               }?,
               ## This is the submerged specific gravity, R, of this sediment. 
               ## It will be used with the sediment concentration in the equation
               ## of state, as well as in erosion algorithms.
               ## 
               ## R = (rho_s - rho_a)/(rho_a)
               ##
               ## Where: rho_s is the sediment density and rho_a is the ambient fluid density
               element submerged_specific_gravity {
                  real
               },
               ## This is the diameter of the grain.
               ## Diameter must be specified here or under each sediment class.
               element diameter {
                  real
               }?,
               ## Set porosity to use. Default is 0.3. 1.0 is a sold material.
               element bed_porosity {
                  real
               }?,
               ## Erodability of the sediment grain. A value of one means that only the
               ## critical shear stress is used to determine if a grain can be put into 
               ## suspension. A value of zero means these grains can never be resuspended.
               ## Default is 1.
               element erodability {
                  real
               }?,
               ## Critical shear stress of a grain. If not switched on a value
               ## will be computed according to the particle Reynolds number and Shield's
               ## criterion.
               element critical_shear_stress {
                  real
               }?
            }
         }*,
         ## The median sediment diameter in the active layer of the bed. 
         ## Required for some reentrainment algorithms.
         element scalar_field {
            attribute rank { "0" },
            attribute name { "SedimentBedActiveLayerD50" },
            (
               element diagnostic {
                  ## Surface ids over which to calculate the bedload:
                  element surface_ids {
                     integer_vector
                  },
                  internal_algorithm,
                  velocity_mesh_choice,
                  diagnostic_scalar_field
               }
            )
         },
         ## The standard deviation of sediment in the active layer of the
         ## bed. Required for some reentrainment algorithms
         element scalar_field {
            attribute rank { "0" },
            attribute name { "SedimentBedActiveLayerSigma" },
            (
               element diagnostic {
                  ## Surface ids over which to calculate the bedload:
                  element surface_ids {
                     integer_vector
                  },
                  internal_algorithm,
                  velocity_mesh_choice,
                  diagnostic_scalar_field
               }
            )
         },
         ## ZeroSedimentConcentrationViscosity field:
         ##
         ## Field for the viscosity of this a fluid with zero 
         ## concentration of sediment.
         ## Required if using a diagnostic viscosity
         ## in a sediment problem where sediment concentration
         ## dependent viscosity is required.
         element tensor_field {
            attribute rank { "2" },
            attribute name { "ZeroSedimentConcentrationViscosity" },
            (
               element prescribed {
                  velocity_mesh_choice,
                  prescribed_tensor_field
               }|
               element aliased {
                  generic_aliased_field
               }
            )
         }?
      }
   )

prognostic_density_field =
   (
      scalar_equation_choice?,
      ## Spatial discretisation options
      element spatial_discretisation {
         (
            ## Continuous Galerkin formulation.
            element continuous_galerkin {
               advection_stabilisation_options,
               ## Discretisation options for the advection terms.
               element advection_terms {
                  ## Integrate the advection terms of the momentum equation by
                  ## parts.
                  element integrate_advection_by_parts {
                     comment
                  }?
               },
               ## Discretisation options for the mass terms.
               element mass_terms {
                  ## Lump the mass matrix
                  element lump_mass_matrix {
                     empty
                  }?
               },
               comment
            }|
            ## Discontinuous galerkin formulation
            discontinuous_galerkin_options|
            ## Use a control volume discretisation.
            element control_volumes {
              spatial_control_volume_options
            }
         ),
         ## Conservative discretisation of field advection equation
         ##  TBETA=1. -- conservative (divergence form)
         ##  TBETA=0. -- non-conservative
         ##  0. < TBETA < 1.
         element conservative_advection {
           real
         }
      },
      element temporal_discretisation {
         ## Implicit/explicit control (TTHETA)
         ##  =0.  -- explicit
         ##  =0.5 -- Crank-Nicholson
         ##  =1.  -- implicit
         element theta {
            real
         },
         temporal_control_volume_options?
      },
      (
         ## Solver
         element solver {
            linear_solver_options_asym
         }|
         ## Assume this field is being solved explicitly and skip the solver.
         ##
         ## ONLY AVAILABLE FOR PURE CONTROL VOLUME SPATIAL DISCRETISATIONS.
         ##
         ## Assumes lhs matrix only has diagonal lumped mass (times
         ## density if appropriate for equation)
         ## and divides the rhs by this.
         element explicit {
            empty
         }
      )?,
      (
         ## Initial condition for WholeMesh
         ##
         ## Only specify one condition if not using mesh regions.
         ## Otherwise select other initial_condition option, specify region_ids
         ## and distinct names.  Then add extra intial conditions for other regions.
         element initial_condition {
            attribute name { "WholeMesh" },
            input_choice_initial_condition_real
         }|
         ## Multiple initial_conditions are allowed if specifying
         ## different values in different
         ## regions of the mesh (defined by region_ids).  In this case
         ## each initial_condition
         ## requires a distinct name for the options dictionary.
         element initial_condition {
            attribute name { string },
            region_ids?,
            input_choice_initial_condition_real
         }
      )+,
      ## Boundary conditions
      element boundary_conditions {
         attribute name { string },
         ## Surface id:
         element surface_ids {
            integer_vector
         },
         ## Type
         (
            element type {
               attribute name { "dirichlet" },
               ## Apply the dirichlet bc weakly.  Available
               ## automatically with discontinuous_galerkin,
               ## and control_volume spatial_discretisations.
               ## If not selected boundary conditions are applied strongly.
               element apply_weakly {
                  ## If the initial condition and boundary conditions
                  ## differ, setting this option will cause the initial
                  ## condition on the boundary to be overwritten with
                  ## the boundary condition. Since you are applying the
                  ## boundary condition weakly, you probably do *not*
                  ## want this.
                  element boundary_overwrites_initial_condition {
                     empty
                  }?
               }?,
               input_choice_real
            }
         )
      }*,
      ## source term
      element scalar_field {
         attribute name { "Source" },
         attribute rank { "0" },
         (
            element prescribed {
               prescribed_scalar_field_no_adapt,
               recalculation_options?
            }|
            element diagnostic {
              internal_algorithm,
              diagnostic_scalar_field_no_adapt
            } 
         )
      }?,
      ## Absorption term
      element scalar_field {
         attribute name { "Absorption" },
         attribute rank { "0" },
         element prescribed {
            prescribed_scalar_field_no_adapt
         }
      }?,
      prognostic_scalar_output_options,
      prognostic_scalar_stat_options,
      scalar_convergence_options,
      prognostic_detector_options,
      scalar_steady_state_options,
      adaptivity_options_prognostic_scalar_field,
      interpolation_algorithm_scalar,
      discrete_properties_algorithm_scalar?,
      ## Set the priority of this field
      ## This determines the order in which scalar_fields are solved for:
      ##  - higher numbers have the highest priority
      ##  - lower numbers (including negative) have the lowest priority
      ##  - default if not set is 0
      element priority {
         integer
      }?
   )

geometry = 
   (
      ## Options dealing with the specification of geometry
      element geometry {
         ## Dimension of the problem.
         ## <b>This can only be set once</b>
         element dimension {
            element integer_value {
               attribute rank {"0"},
               ("3"|"2"|"1")
            }
         },
         ## The position mesh
         element mesh {
            attribute name { "CoordinateMesh" },
            mesh_info
         },
         ## The velocity mesh
         element mesh {
            attribute name { "VelocityMesh" },
            mesh_info
         }?,
         ## The pressure mesh
         element mesh {
            attribute name { "PressureMesh" },
            mesh_info
         }?,
         element mesh {
            attribute name { xsd:string },
            mesh_info,
            element exclude_from_mesh_adaptivity{empty}?
         }*,
         ## Quadrature
         element quadrature {
            ## Quadrature degree
            ## 
            ## note: this specifies the degree of quadrature,
            ## not the number of gauss points
            element degree {
               integer
            },
            ## Surface quadrature degree
            ## 
            ## note: this specifies the degree of surface
            ## quadrature not the number of surface gauss points
            element surface_degree {
               integer
            }?,
            ## Sets the degree of quadrature on each quadrilateral
            ## face of the control volume. 
            ##
            ## Defaults to 1 if
            ## unselected which is the same as pre-new options
            ## behaviour.
            element controlvolume_surface_degree {
               integer
            }?,
            ## Select which family of quadrature rules to use.
            ## The default is family_cools.
            ## family_wandzura allows for degree up to 30
            ## on triangular meshes.
            ## family_grundmann_moeller allows for degree up to
            ## 29 on simplicial meshes in arbitrary dimension.
            element quadrature_family {
               element string_value {
                  ( "family_cools" | "family_grundmann_moeller" | "family_wandzura" ) 
               }
            }?
         },
         ## This causes the change of variables associated with each element in 
         ## the mesh to be stored rather than calculated every time it is used. 
         ## This should speed up computations at a cost of some memory. 
         ## 
         ## The cache is automatically regenerated after mesh movement or 
         ## adaptivity and is automatically disabled for non-linear positions fields.
         element disable_geometric_data_cache {
            empty
         }?,
         ## Options specifying that the problem is on the surface of the sphere.
         element spherical_earth {
            (
               element linear_mapping {
                  empty
               }|
               ## Enabling this option approximates the curvature of the Earth as an
               ## nth degree polynomial, where n is the polynomial degree of the coordinate mesh.
               element superparametric_mapping {
                  empty
               }
            )
         }?,
         ## Options specifying the top surface and bottom of the domain
         ## used in various ocean calculations.
         element ocean_boundaries {
            ## Specify the surface ids that make up the top of the domain,
            ## i.e. the free surface or rigid lid.
            element top_surface_ids {
               integer_vector
            },
            ## Specify the surface ids that make up the bottom.
            element bottom_surface_ids {
               integer_vector
            },
            ## Diagnostic field giving the distance to the top surface.
            element scalar_field {
               attribute rank { "0" },
               attribute name { "DistanceToTop" },
               element diagnostic {
                  internal_algorithm,
                  element mesh {
                     attribute name {  "CoordinateMesh" }
                  },
                  diagnostic_scalar_field
               }
            },
            ## Diagnostic field giving the distance to ocean bottom.
            element scalar_field {
               attribute rank { "0" },
               attribute name { "DistanceToBottom" },
               element diagnostic {
                  internal_algorithm,
                  element mesh {
                     attribute name {  "CoordinateMesh" }
                  },
                  diagnostic_scalar_field
               }
            }
         }?
      }
   )

lagrangian_timestepping = 
   (
      element lagrangian_timestepping {
         ## Number of subdivisions of the timestep
         ## increase this if you are not happy with your 
         ## detector trajectory accuracy, or if particles
         ## are jumping out of the domain a lot
         element subcycles {
            integer
         },
         ## Tolerance for deciding if detector is in a given
         ## element. Recommended value 1.0e-10.
         element search_tolerance {
            real
         },
         (
            ## Use explicit runge kutta method with
            ## guided search particle tracking
            element explicit_runge_kutta_guided_search {
               ## Number of RK stages
               ## For the RK4 method, it should be 4.
               element n_stages {
                  integer
               },
               ## ERK stage array. This is an array
               ## containing the lower-triangular
               ## part of the Butcher weight matrix
               ## A that explains how to compute the
               ## RK stages.  See
               ## http://en.wikipedia.org/wiki/Runge–Kutta_methods#Explicit_Runge.E2.80.93Kutta_methods
               ## for notation.  The array is stored
               ## in the following order:
               ## [a_{21},a_{31},a_{32},...,a_{s1},a_{s2},a_{s(s-1)}]
               ## and so the array has size s(s-1)/2
               ## where s is the number of stages.
               ## For the RK4 method, it should be
               ## [0.5,0,0.5,0,0,1]
               element stage_weights {
                  real_vector
               },
               ## ERK timestep weights. This is the
               ## b vector that explains how to
               ## compute the timestep from the RK
               ## stages.  See
               ## http://en.wikipedia.org/wiki/Runge–Kutta_methods#Explicit_Runge.E2.80.93Kutta_methods
               ## for notation.  It should have size
               ## s where s is the number of stages.
               ## For the RK4 method, it should be
               ## [1/6,1/3,1/3,1/6]
               element timestep_weights {
                  real_vector
               }
            }|
            ## Use explicit Forward Euler method with
            ## guided search particle tracking
            element forward_euler_guided_search {
               empty
            }|
            ## Use classical Runge-Kutta method with
            ## guided search particle tracking
            element rk4_guided_search {
               empty
            }
         )
      }
   )

# Default child of diagnostic scalar field
diagnostic_scalar_field =
   (
      diagnostic_output_options,
      diagnostic_scalar_stat_options,
      scalar_convergence_options,
      diagnostic_detector_options,
      scalar_steady_state_options,
      adaptivity_options_scalar_field,
      recalculation_options?,
      interpolation_algorithm_scalar?
   )
   
# Default child of diagnostic scalar field without adaptivity options
diagnostic_scalar_field_no_adapt =
   (
      diagnostic_output_options,
      diagnostic_scalar_stat_options,
      diagnostic_detector_options
   )

# Default child of diagnostic scalar field
diagnostic_scalar_field_tidal_range =
   (
      diagnostic_output_options,
      diagnostic_scalar_stat_options,
      diagnostic_detector_options,
      adaptivity_options_scalar_field,
      (
          element spin_up_time {
             real
          }
      )       
   )

# Default child of diagnostic vector field
# Currently, this is empty, but in future this might include
# options that are general to all diagnostic vector fields
diagnostic_vector_field =
   (
      diagnostic_output_options,
      diagnostic_vector_stat_options,
      vector_convergence_options,      
      diagnostic_detector_options,
      vector_steady_state_options,      
      adaptivity_options_vector_field,
      recalculation_options?,
      interpolation_algorithm_vector?
   )

diagnostic_vector_field_bed_shear_stress =
   (
      element density {
         real
      }, 
      (
         ## Three options for calculation of bed shear stress are available:
         element calculation_method {
            ## density*drag_coeff*|u|*u 
            ## This is calculated at all boundaries
            element drag_coefficient {
               real
            }|
            ## velocity_gradient - nu * grad(u)
<<<<<<< HEAD
            ## This uses the velocity gradient at the boundarieds to calculate the 
=======
            ## This uses the velocity gradient at the boundaries to calculate the 
>>>>>>> 08e03a79
            ## bed shear stress. Valid for non parameterised velocity boundaries
            element velocity_gradient {  
               empty
            }|
            ## This diagnostic can only be used in conjunction with a near-wall treatment
            ## velocity boundary condition. It is calculated at the same time as that boundary condition.
            ## The shear stress depends upon parameters set for the near-wall treatment algorithm.
            element wall_treatment {  
               empty
            }
         }
      ),
      diagnostic_output_options,
      diagnostic_vector_stat_options,
      diagnostic_detector_options,
      adaptivity_options_vector_field
   )


# Default child of diagnostic tensor field
# Currently, this is empty, but in future this might include
# options that are general to all diagnostic tensor fields
diagnostic_tensor_field =
   (
      diagnostic_output_options,
      diagnostic_tensor_stat_options,
      adaptivity_options_tensor_field,
      interpolation_algorithm_vector?
   )
   
# Richardson number field. This is a normal diagnostic scalar field, but with
# Richardson number metric options added
adaptivity_options_richardson_number_field.adaptivity_options =
   (
      ## Do not use an interpolation error driven metric for this field
      element no_interpolation_measure {
        comment
      }
   )
adaptivity_options_richardson_number_field.adaptivity_options |= adaptivity_options_scalar_field.adaptivity_options
adaptivity_options_richardson_number_field =
   (
      element adaptivity_options {
         adaptivity_options_richardson_number_field.adaptivity_options,
         ## An isotropic metric formulation based on the Richardson number. Uses
         ## the logic that wherever the Richardson number is small, we expect
         ## to need resolution. Generates edge lengths using:
         ##
         ##   Edge length = min_edge_length if Ri <= min_ri
         ##                 max_edge_length if Ri >= max_ri
         ##                 a linear fit between min_edge_length and max_edge_length otherwise
         element richardson_number_metric {
            ## Richardson number at which we have minimum edge length (default 0.0)
            element min_ri {
              real
            }?,
            ## Richardson number at which we have maximum edge length
            element max_ri {
              real
            },
            ## Minimum edge length that can be requested by the Richardson number
            ## metric
            element min_edge_length {
              real
            },
            ## Maximum edge length that can be requested by the Richardson number
            ## metric
            element max_edge_length {
              real
            },
            ## Enable to preserve anisotropy when merging with other metric
            ## formulations
            element anisotropy_preserving_merge {
               comment
            }?,
            comment
         }?,
         adaptivity_preprocessing
      }?
   )
diagnostic_richardson_number_field = diagnostic_scalar_field_no_adapt
diagnostic_richardson_number_field &= adaptivity_options_richardson_number_field

diagnostic_cv_gradient_vector_field =
   (
      ## Choose whether the mass matrix is lumped or not
      element lump_mass_matrix {
            empty
      }?,
      ## Solver options are necessary if you're not lumping your mass or if you're field isn't dg
      element solver {
         linear_solver_options_sym
      }?,
      ## Normalise the gradient by its magnitude
      element normalise {
        empty
      }?,
      diagnostic_output_options,
      diagnostic_vector_stat_options,
      vector_convergence_options,
      diagnostic_detector_options,
      vector_steady_state_options,
      adaptivity_options_vector_field,
      recalculation_options?
   )

diagnostic_gradient_vector_field =
   (
      ## Solver
      element solver {
         linear_solver_options_sym
      },
      diagnostic_output_options,
      diagnostic_vector_stat_options,
      vector_convergence_options,
      diagnostic_detector_options,
      vector_steady_state_options,
      adaptivity_options_vector_field,
      recalculation_options?
   )

diagnostic_cv_divergence_scalar_field =
   (
      # No solver options because it can be solved directly!
      diagnostic_output_options,
      diagnostic_scalar_stat_options,
      scalar_convergence_options,
      diagnostic_detector_options,
      scalar_steady_state_options,
      adaptivity_options_scalar_field,
      recalculation_options?
   )

diagnostic_fe_divergence_scalar_field =
   (
      ## Solver
      element solver {
         linear_solver_options_sym
      },
      diagnostic_output_options,
      diagnostic_scalar_stat_options,
      scalar_convergence_options,
      diagnostic_detector_options,
      scalar_steady_state_options,
      adaptivity_options_scalar_field,
      recalculation_options?
   )

# three optional input vectors for user-specified rotation matrix
rotation_matrix_components =
   (
      ## Select if you want to specify the unit normal direction
      ## of the rotation matrix.
      ## If off then fluidity computes the normal.  
      element normal_direction {
         input_choice_real_dim_vector
      }?,
      ## Select if you want to specify the first unit tangent direction
      ## of the rotation matrix (in dim > 1 simulations).
      ## If off then fluidity computes the tangent.  
      element tangent_direction_1 {
         input_choice_real_dim_vector
      }?,
      ## Select if you want to specify the second unit tangent direction
      ## of the rotation matrix (in dim > 2 simulations).
      ## If off then fluidity computes the tangent.  
      element tangent_direction_2 {
         input_choice_real_dim_vector
      }?
   )

velocity_components_choice =
   (
      (
         element align_bc_with_cartesian {
            element x_component {
               input_choice_real_bc_component
            }?,
            element y_component {
               input_choice_real_bc_component
            }?,
            element z_component {
               input_choice_real_bc_component
            }?
         }|
         element align_bc_with_surface {
            element normal_component {
               input_choice_real_plus_field
            }?,
            element tangent_component_1 {
               input_choice_real_plus_field
            }?,
            element tangent_component_2 {
               input_choice_real_plus_field
            }?,
            rotation_matrix_components,
            ## this will calculate the determinant of the
            ## rotation matrix for every boundary node
            ## and dump a vtu with the node 
            ## normals and tangenials 1/2
            element debugging_mode{empty}?
         }
      )
   )

# Mainly tidal harmonic diagnostics
free_surface_diagnostic_options = 
   (
      (
         ## Activate this for tidal harmonic analysis 
          free_surface_history_algorithm?,
         ## Activate this for tidal harmonic analysis 
          tidal_harmonic_algorithm?
      )
   )

velocity_boundary_conditions =
   (
      (
         element type {
            attribute name { "dirichlet" },
            ## Apply the dirichlet bc weakly.  Available automatically
            ## with a discontinuous_galerkin Velocity
            ## spatial_discretisation.  Available if you
            ## integrate_continuity_by_parts with a
            ## continuous_galerkin Pressure or use a control_volume
            ## Pressure spatial_discretisation and/or
            ## integrate_advection_by_parts under Velocity
            ## spatial_discretisation with continuous_galerkin.
            ##
            ## If not selected boundary conditions are applied strongly.
            element apply_weakly {
               ## If the initial condition and boundary conditions
               ## differ, setting this option will cause the initial
               ## condition on the boundary to be overwritten with
               ## the boundary condition. Since you are applying the
               ## boundary condition weakly, you probably do *not*
               ## want this.
               element boundary_overwrites_initial_condition {
                  empty
               }?
            }?,
            velocity_components_choice
         }|
         element type {
            attribute name { "neumann" },
            velocity_components_choice
         }|
         ## Add a bulk formulae boundary condition. Only makes sense
         ## on the Velocity field.
         element type {
            attribute name { "bulk_formulae" },
               empty
         }|
         element type {
           attribute name { "free_surface" },
           (
              ## This options adds a surface stabilisation term to the free surface. Works only for cg velocity so far. 
              ## Note: Once activated, the stabilisation term will occur in all free surface areas in the domain. 
              ## IN DEVELOPMENT
              element surface_stabilisation {
                  ## Scale factor for the surface stabilisation.
                  element scale_factor{
                    real
                  }
              }?
           )
         }|
         ## Apply quadratic drag. Specify drag coefficient. If you
         ## want to exactly replicate results from using the OCEDRA
         ## option, set this to 0.003 and remember to apply to both
         ## bottom and sides.
         element type {
            attribute name { "drag" },
            input_choice_real,
            (
              ## Use a quadratic drag.
              ##
              ## This means that the drag coefficient is nondimensional.
              element quadratic_drag {
                ## Use the Manning-Strickler formulation:
                ## n^2*g*|u|*u/H^(1/3)
                ## where n is the Manning coefficient, g is gravity, u is the velocity vector and H is the water heigth at that point.
                ##
                ## The coefficient given above defines the Manning coefficient [s/m^(1/3)] (a typical value for sand is 0.02)
                element manning-strickler {
                   empty
                }?
              }|
              ## Use a linear drag (basically just a surface absorption term).
              ##
              ## This means that the drag coefficient has units of momentum.
              element linear_drag {
                empty
              }
            )
         }|


         ## Apply wind forcing specified by stress or wind velocity.
         ## Replaces windy.dat and windy.py
         element type {
            attribute name { "wind_forcing" },
            (
               ## Wind forcing with user specified wind stress
               ##
               ## <b> Note that the stress needs to be specified
               ## using the same density units as the reference_density 
               ## under equation of state.</b>So if you use the recommended
               ## non-dimensional value of 1.0 for reference_density and
               ## your calculated stress is in kg m^-1s^-2 and the dimensional
               ## reference_density is 1000.0 kg m^-3, you need to divide
               ## the calculated stress in SI units by 1000.0.
               element wind_stress {
                  input_choice_real_dim_minus_one_vector|
                  element from_netcdf {
                     ## The format of this file should conform to NetCDF CF 1.x
                     ## (http://cf-pcmdi.llnl.gov/).
                     attribute file_name { xsd:string },
                     attribute east_west { xsd:string },
                     attribute north_south { xsd:string },
                     comment
                  }
               }|
               ## Wind forcing with user specified 10m wind velocity
               element wind_velocity {
                  ## Specify wind drag coefficient (dimensionless)
                  ## Suggested value: 4.0e-4
                  element wind_drag_coefficient {
                     input_choice_real
                  },
                  ## Density of air. 
                  ##
                  ## <b>Note that you have to specify
                  ## this density in the same units as the 
                  ## reference_density under equation of state.</b>
                  ## So with a typicial value of rho_air=1.3 kgm^-3
                  ## and rho_water=1000 kgm^-3, if you fill in the 
                  ## recommended (non-dimensional) value of 1.0 for 
                  ## reference_density, this field needs to be 1.3e-3.
                  element density_air {
                     real
                  },
                  ## Specify wind velocity
                  element wind_velocity {
                     input_choice_real_dim_minus_one_vector|
                     element from_netcdf {
                        ## The format of this file should conform to NetCDF CF 1.x
                        ## (http://cf-pcmdi.llnl.gov/)
                        attribute file_name { xsd:string },
                        attribute east_west { xsd:string },
                        attribute north_south { xsd:string },
                        comment
                     }
                  }
               }
            )
         }|

         ## When using control_volumes under Pressure
         ## spatial_discretisation or when using
         ## integrate_continuity_by_parts with continuous_galerkin
         ## Pressure and continuous_galerkin Velocity this
         ## boundary condition type imposes a weak no normal flow
         ## boundary condition on the surface_ids specified.
         element type {
            attribute name { "no_normal_flow" },
            empty
         }|

         ## Implements a penalty function for the near wall region.
         ## Using this option coarse meshes can
         ## be used in the near wall region.
         ##
         ## Should be used in combination with a no_normal_flow condition. 
         ##
         ## See Bazilevs et al. 2007
         element type{
            attribute name { "near_wall_treatment" },
            element tolerance {real},
            ## if not set then Cb=2*h, where h is the element size
            element Cb {real}?
         }|
         ## Log law of the wall
         ##
         ## Should be used in combination with a no_normal_flow condition. 
         element type{
            attribute name { "log_law_of_wall" },
            element surface_roughness {real}
         }
      )
   )
   
# Output options for prognostic fields
prognostic_scalar_output_options =
   (
      ## Specify what is written to vtu dump files.
      element output {
         ## Exclude this field from dump files.
         element exclude_from_vtu {
            empty
         }?,
         ## Select this option to also write the values of this field
         ## on the previous timestep.
         ## (included under the name: Old<field_name> )
         element include_previous_time_step {
            empty
         }?,
         ## Select this option to also write the values of this field
         ## used in the nonlinear iteration.
         ## (included under the name: Nonlinear<field_name> )
         element include_nonlinear_field {
            empty
         }?,
         ## Output a file details the convergence (or otherwise) of
         ## this field with every advective nonlinear
         ## iteration.
         ## ONLY WORKS FOR PURE CONTROL VOLUME DISCRETISATIONS.
         element convergence_file {
            comment
         }?
      }
   )

# Output options for pressure (can't have a convergence file)
pressure_output_options =
   (
      ## Specify what is written to vtu dump files.
      element output {
         ## Exclude this field from dump files.
         element exclude_from_vtu {
            empty
         }?,
         ## Select this option to also write the values of this field
         ## on the previous timestep.
         ## (included under the name: Old<field_name> )
         element include_previous_time_step {
            empty
         }?,
         ## Select this option to also write the values of this field
         ## used in the nonlinear iteration.
         ## (included under the name: Nonlinear<field_name> )
         element include_nonlinear_field {
            empty
         }?,
         ## Write out some extra debugging vtu files that can be used
         ## to analyse what goes on in the pressure projection steps.
         ## WARNING: this may create a huge amount of vtu files, as 
         ## multiple files are written per nonlinear iteration.
         element debugging_vtus {
            empty
         }?
      }
   )

# Output options for prognostic fields
prognostic_vector_output_options =
   (
      ## Specify what is written to dump files.
      element output {
         ## Exclude this field from dump files.
         element exclude_from_vtu {
            empty
         }?,
         ## Select this option to also write the values of this field
         ## on the previous timestep.
         ## (included under the name: Old<field_name> )
         element include_previous_time_step {
            empty
         }?,
         ## Select this option to also write the values of this field
         ## used in the nonlinear iteration.
         ## (included under the name: Nonlinear<field_name> )
         element include_nonlinear_field {
            empty
         }?
      }
   )
   
# Field output options for all other fields
field_output_options =
   (
      ## Specify what is written to dump files.
      element output {
         ## Exclude this field from dump files.
         element exclude_from_vtu {
            comment
         }?,
         ## To be used with time-averaged diagnostic fields so that they can be checkpointed.
         element checkpoint {
            empty
         }?
      }
   )
field_output_options_disabled =
   (
      ## Specify what is written to vtu dump files.
      element output {
         (
            ## Exclude this field from dump files.
            element exclude_from_vtu {
               comment
            }|
            ## Include this field in dump files.
            element include_in_vtu {
               comment
            }
         )
      }
   )
   
diagnostic_output_options = field_output_options
prescribed_output_options = field_output_options

# Options for inclusion/exclusion of standard field statistics from the .stat
# file
include_stat =
   (
      ## Include this field in the .stat file (magnitude and components)
      element include_in_stat {
         comment
      }
   )
exclude_components_from_stat =
   (
      ## Include just the magnitude of this field in the .stat file
      ## (excluding the components)
      element exclude_components_from_stat {
         comment
      }
   )
exclude_stat =
   (
      ## Exclude this field from the .stat file.
      element exclude_from_stat {
         comment
      }
   )

# Diagnostic statistics options for prognostic scalar fields
prognostic_scalar_stat_options = 
   (
      ## Specify what is added to .stat files
      element stat {
        prognostic_scalar_stat_options.stat
      }
   )
  
# Diagnostic statistics for all other scalar fields
prognostic_scalar_stat_no_old_or_nonlinear_options =
   (
      ## Specify what is added to .stat files
      element stat {
         prognostic_scalar_stat_no_old_or_nonlinear_options.stat
         
      }
   )

diagnostic_scalar_stat_options = prognostic_scalar_stat_no_old_or_nonlinear_options
prescribed_scalar_stat_options = prognostic_scalar_stat_no_old_or_nonlinear_options

# Combining of stat elements for scalar fields
prognostic_scalar_stat_options.stat = prognostic_scalar_stat_no_old_or_nonlinear_options.stat
prognostic_scalar_stat_options.stat &=
   (
      ## Enable to include the previous timestep value of this field in the .stat file.
      element include_previous_time_step {
         comment
      }?,
      ## Enable to include the values of this field in the nonlinear
      ## iteration in the .stat file.
      element include_nonlinear_field {
         comment
      }?
   )
prognostic_scalar_stat_no_old_or_nonlinear_options.stat = 
   (
      exclude_stat?,
      cv_stats?,
      surface_integral_stats_scalar*,
      mixing_stats*
   )   
   
# Diagnostic statistics options for vector fields, with enabled by default
vector_field_stat_options_enabled_default = include_stat
vector_field_stat_options_enabled_default |= exclude_components_from_stat
vector_field_stat_options_enabled_default |= exclude_stat

# Diagnostic statistics options for vector fields, with enabled by default
vector_field_stat_options_disabled_default = exclude_stat
vector_field_stat_options_disabled_default |= exclude_components_from_stat
vector_field_stat_options_disabled_default |= include_stat

# Diagnostic statistics options for tensor fields, with enabled by default
tensor_field_stat_options_enabled_default = include_stat
tensor_field_stat_options_enabled_default |= exclude_components_from_stat
tensor_field_stat_options_enabled_default |= exclude_stat

# Diagnostic statistics options for tensor fields, with enabled by default
tensor_field_stat_options_disabled_default = exclude_stat
tensor_field_stat_options_disabled_default |= exclude_components_from_stat
tensor_field_stat_options_disabled_default |= include_stat

# Diagnostic statistics for prognostic vector fields
prognostic_velocity_stat_options =
   (
      ## Specify what is added to .stat files
      element stat {
         (
            prognostic_velocity_stat_options.stat
         )
      }      
   )

# Diagnostic statistics for all other vector fields
prognostic_vector_stat_no_old_or_nonlinear_options =
   (
      ## Specify what is added to .stat files
      element stat {
         prognostic_vector_stat_no_old_or_nonlinear_options.stat
      }
   )
diagnostic_vector_stat_options = prognostic_vector_stat_no_old_or_nonlinear_options
prescribed_vector_stat_options = prognostic_vector_stat_no_old_or_nonlinear_options

# Diagnostic statistics for tensor fields
prognostic_tensor_stat_no_old_or_nonlinear_options =
   (
      ## Specify what is added to .stat files
      element stat {
         prognostic_tensor_stat_no_old_or_nonlinear_options.stat
      }
   )
diagnostic_tensor_stat_options = prognostic_tensor_stat_no_old_or_nonlinear_options
prescribed_tensor_stat_options = prognostic_tensor_stat_no_old_or_nonlinear_options

# Combining of stat elements for vector fields
prognostic_velocity_stat_options.stat = prognostic_vector_stat_no_old_or_nonlinear_options.stat
prognostic_velocity_stat_options.stat &=
   (
      ## Specify how the previous timestep value of this field is added to the .stat file.
      element previous_time_step {
         vector_field_stat_options_disabled_default
      },
      ## Specify how the values of this field used in the nonlinear iteration are added to the .stat file.
      element nonlinear_field {
         vector_field_stat_options_disabled_default
      },
      ## What surface IDs do you want to do the calculation over?
      element compute_body_forces_on_surfaces {
         ## Enable to output the pressure and viscous terms separately (as well
         ## as the total force)
         element output_terms {
            comment
         }?,
         integer_vector
      }?,
      ## Compute the divergence of this field at the Gauss points
      ## and return its stats.  This is a direct measure of the
      ## divergence at the gauss points rather than a discrete measure
      ## at the nodes (provided by several other diagnostic fields).
      element divergence_stats {
        empty
      }?,
      ## Calculate the error in the conservation of momentum
      ## IN PROGRESS - Does not include all terms!
      element calculate_momentum_conservation_error {
         empty
      }?
   )
prognostic_vector_stat_no_old_or_nonlinear_options.stat =
   (
      vector_field_stat_options_enabled_default,
      surface_integral_stats_vector*
   )

# Combining of stat elements for tensor fields
prognostic_tensor_stat_no_old_or_nonlinear_options.stat =
   (
      tensor_field_stat_options_enabled_default
   )

# Convergence options for prognostic scalar fields
scalar_convergence_options =
   (
      ## Decide whether this field is tested for convergence
      ## during nonlinear iterations
      ## (if /timestepping/nonlinear_iterations and
      ## /timestepping/nonlinear_iterations/tolerance are
      ## enabled).
      ## Also specifies whether the field is added to the 
      ## convergence file (if /io/convergence_file is enabled).
      element convergence {
         (
            ## Include this field in convergence testing
            ## (if /timestepping/nonlinear_iterations and
            ## /timestepping/nonlinear_iterations/tolerance are
            ## enabled) and file (if /io/convergence_file is enabled)
            element include_in_convergence {
               comment
            }|
            ## Exclude this field from convergence testing and file 
            element exclude_from_convergence {
               comment
            }
         )
      }
   )

# Convergence statistics options for prognostic vector fields (velocity)
vector_convergence_options =
   (
      ## Decide whether this field is tested for convergence
      ## during nonlinear iterations
      ## (if /timestepping/nonlinear_iterations and
      ## /timestepping/nonlinear_iterations/tolerance are
      ## enabled).
      ## Also specifies whether the field is added to the 
      ## convergence file (if /io/convergence_file is enabled).
      element convergence {
         (
            ## Include this field (magnitude and components)
            ## in convergence testing
            ## (if /timestepping/nonlinear_iterations and
            ## /timestepping/nonlinear_iterations/tolerance are
            ## enabled) and file (if /io/convergence_file is enabled)
            element include_in_convergence {
               comment
            }|
            ## Include just the magnitude of this field 
            ## in convergence testing
            ## (if /timestepping/nonlinear_iterations and
            ## /timestepping/nonlinear_iterations/tolerance are
            ## enabled) and file (if /io/convergence_file is enabled)
            ## i.e. excluding the components
            element exclude_components_from_convergence {
               comment
            }|
            ## Exclude this field entirely from convergence testing and file 
            element exclude_from_convergence {
               comment
            }
         )
      }
   )

# Steady state options for prognostic scalar fields
scalar_steady_state_options =
   (
      ## Decide whether this field is tested for a steady state
      ## between timesteps
      ## (if /timestepping/steady_state is
      ## enabled).
      element steady_state {
         (
            ## Include this field in steady state testing
            ## (if /timestepping/steady_state is
            ## enabled)
            element include_in_steady_state {
               comment
            }|
            ## Exclude this field from steady state testing
            element exclude_from_steady_state {
               comment
            }
         )
      }
   )

# Steady state statistics options for prognostic vector fields (velocity)
vector_steady_state_options =
   (
      ## Decide whether this field is tested for a steady state
      ## between timesteps
      ## (if /timestepping/steady_state is
      ## enabled).
      element steady_state {
         (
            ## Include this field (magnitude and components)
            ## in steady state testing
            ## (if /timestepping/steady_state is enabled)
            element include_in_steady_state {
               comment
            }|
            ## Include just the magnitude of this field 
            ## in steady state testing
            ## (if /timestepping/steady_state is
            ## enabled)
            ## i.e. excluding the components
            element exclude_components_from_steady_state {
               comment
            }|
            ## Exclude this field entirely from convergence testing and file 
            element exclude_from_steady_state {
               comment
            }
         )
      }
   )

# Options for whether a field is to be included in detector output.
detector_options_enabled_default = 
   (
      ## Specify what is added to detector files
      element detectors {
         (
            ## This field is output at each detector location.
            element include_in_detectors {
               comment
            }|
            ## This field is not output at detector locations.
            element exclude_from_detectors {
               comment
            }
         )
      }
   )

# Options for whether a field is to be included in detector output.
detector_options_disabled_default = 
   (
      ## Specify what is added to detector files
      element detectors {
         (
            ## This field is not output at detector locations.
            element exclude_from_detectors {
               comment
            }|
            ## This field is output at each detector location.
            element include_in_detectors {
               comment
            }
         )
      }
   )

# Detector output defaults on for prognostic and diagnostic fields, 
# off for prescribed.
prognostic_detector_options = detector_options_enabled_default
diagnostic_detector_options = detector_options_enabled_default
prescribed_detector_options = detector_options_disabled_default

generic_aliased_field =
   (
      attribute material_phase_name { xsd:string },
      attribute field_name { xsd:string }
   )

# This is the choice of additional scalar field to be solved for
scalar_field_choice =
   (
# The first is a generic field, which may be used for any user-defined field
# that FLUIDITY knows nothing about, or a generic diagnostic
      (
         element scalar_field {
            attribute rank { "0" },
            attribute name { xsd:string },
            ## Field type
            (
               element prognostic {
                  velocity_mesh_choice,
                  prognostic_scalar_field
               }|
               element prescribed {
                  velocity_mesh_choice,
                  prescribed_scalar_field
               }|
               element diagnostic {
                  scalar_diagnostic_algorithms,
                  velocity_mesh_choice,
                  diagnostic_scalar_field
               }|
               element aliased {
                  generic_aliased_field
               }
            )
         }|
         ## Prognostic scalar fields below this
         element ___Prognostic_Fields_Below___ {
            empty
         }|

# This is the long list of fields that FLUIDITY knows about
# -- First is a list of fields that are primarily prognostic,
#    but can be set to prescribed, or aliased...
# -- The list is in order of most frequently used.

         ## Salinity
         element scalar_field {
            attribute rank { "0" },
            attribute name { "Salinity" },
            (
               element prognostic {
                  velocity_mesh_choice,
                  prognostic_scalar_field
               }|
               element prescribed {
                  velocity_mesh_choice,
                  prescribed_scalar_field
               }|
               element aliased {
                  generic_aliased_field
               }
            )
         }|
         ## Temperature
         element scalar_field {
            attribute rank { "0" },
            attribute name { "Temperature" },
            (
               element prognostic {
                  velocity_mesh_choice,
                  prognostic_scalar_field
               }|
               element prescribed {
                  velocity_mesh_choice,
                  prescribed_scalar_field
               }|
               element aliased {
                  generic_aliased_field
               }
            )
         }|
         ## Background Temperature
         element scalar_field {
            attribute rank { "0" },
            attribute name { "BackgroundTemperature" },
            (
               element prescribed {
                  velocity_mesh_choice,
                  prescribed_scalar_field
               }
            )
         }|
         ## Passive Tracer
         element scalar_field {
            attribute rank { "0" },
            attribute name { "Tracer" },
            (
               element prognostic {
                  velocity_mesh_choice,
                  prognostic_scalar_field
               }|
               element prescribed {
                  velocity_mesh_choice,
                  prescribed_scalar_field
               }|
               element aliased {
                  generic_aliased_field
               }
            )
         }|
         ## Free Surface
         ## NOTE: if you are using the free_surface boundary condition
         ## applied to the Velocity field (recommended), you should not 
         ## use the prognostic FreeSurface field. In this case you may 
         ## (optionally) add a diagnostic FreeSurface field.
         element scalar_field {
            attribute rank { "0" },
            attribute name { "FreeSurface" },
            (
               ## Free Surface
               ## NOTE: the diagnostic FreeSurface field only works in combination
               ## with the free_surface boundary condition applied to the Velocity
               ## field. It gives you a 3D field (constant over the vertical)
               ## of the free surface elevation.
               element diagnostic {
                  internal_algorithm,
                  # this is hard-coded on the PressureMesh as long as the Pressure is
                  # if this is no longer true, it should be option-checked to be on the
                  # same mesh as Pressure
                  ## Must be on the same mesh as Pressure
                  pressure_mesh_choice,
                  diagnostic_scalar_field
               }
               
            )
         }|
         ## Wetting and drying alpha coefficient. Alpha is 1 in dry and 0 in wet regions.
         element scalar_field {
            attribute rank { "0" },
            attribute name { "WettingDryingAlpha" },
            (
               ## Free Surface
               ## NOTE: the diagnostic WettingDryingAlpha only works in combination
               ## with the free_surface boundary condition applied to the Velocity
               ## field. It gives you a 3D field (constant over the vertical)
               ## of the wetting and drying alpha coefficient.
               element diagnostic {
                  internal_algorithm,
                  # this is hard-coded on the PressureMesh as long as the Pressure is
                  # if this is no longer true, it should be option-checked to be on the
                  # same mesh as Pressure
                  ## Must be on the same mesh as Pressure
                  pressure_mesh_choice,
                  diagnostic_scalar_field
               }
               
            )
         }|
         ## Second Fluid
         element scalar_field {
            attribute rank { "0" },
            attribute name { "SecondFluid" },
            (
               element prognostic {
                  velocity_mesh_choice,
                  prognostic_scalar_field
               }|
               element prescribed {
                  velocity_mesh_choice,
                  prescribed_scalar_field
               }|
               element aliased {
                  generic_aliased_field
               }
            )
         }|
         ## Diffuse Interface
         element scalar_field {
            attribute rank { "0" },
            attribute name { "DiffuseInterface" },
            (
               element prognostic {
                  velocity_mesh_choice,
                  prognostic_scalar_field
               }|
               element prescribed {
                  velocity_mesh_choice,
                  prescribed_scalar_field
               }|
               element aliased {
                  generic_aliased_field
               }
            )
         }|
         ## If enabled, decomposes Pressure by solving for the balanced part of 
         ## Pressure using a "geopressure" solver:
         ## 
         ##   f = - grad p_gp + g
         ##
         ## By choosing an appropriate mesh (typically velocity mesh order + 1)
         ## for the balanced part of pressure, physical balance can be
         ## represented to a higher degree of accuracy.
         ##
         ## If buoyancy is included and HydrostaticPressure or
         ## HydrostaticPressureGradient are enabled, the "geopressure" solver
         ## is modified:
         ##
         ##   f = - grad p_gp + g - grad p_hp
         element scalar_field {
            attribute rank { "0" },
            attribute name { "GeostrophicPressure" },
            (
               element prognostic {
                  ## The GeostrophicPressure mesh. Must be continuous.
                  ## 
                  ## <b>WARNING: It is usual for this to be a higher degree
                  ## mesh than the velocity mesh</b>
                  element mesh {
                     attribute name { xsd:string },
                     comment
                  },
                  prognostic_geostrophic_pressure_field
               }
            )
         }|
         ## If enabled, decomposes Pressure so that HydrostaticPressure balances against the density.
         ## Solves:
         ##
         ## grav_direction dot grad hp = grav*density
         ##
         ## for hp.
         element scalar_field {
            attribute rank { "0" },
            attribute name { "HydrostaticPressure" },
            (
               element prognostic {
                  mesh_choice,
                  prognostic_hydrostatic_pressure_field
               }
            )
         }|
         ## **UNDER TESTING**
         ##
         ## If enabled, decomposes Pressure so that VerticalBalancePressure balances against the density.
         ## Solves:
         ##
         ## (grav_direction dot grad) (grav_direction dot grad) vbp = (grav_direction dot grad) grav*density
         ##
         ## for vbp.
         element scalar_field {
            attribute rank { "0" },
            attribute name { "VerticalBalancePressure" },
            (
               element prognostic {
                  ## This needs to be a continuous field!
                  mesh_choice,
                  prognostic_vertical_balance_pressure_field
               }
            )
         }|
         ## FoamVelocityPotential field:
         ##
         ## Required in foam flow simulations where the foam velocity is not a
         ## prescribed field. It solves Laplace's equation for a scalar potential, 
         ## (the foam velocity is then obtained as the gradient of the potential).
         element scalar_field {
            attribute rank { "0" },
            attribute name { "FoamVelocityPotential" },
            (
               element prognostic {
                  velocity_mesh_choice,
                  prognostic_foam_velocity_potential_field
               }
            )
         }|
         ## MaterialVolumeFraction field:
         ##
         ## Volume fraction of this material.
         ## Required in multimaterial simulations.
         ##  - if prognostic solves for the volume fraction
         ##  - if prescribed uses a specified volume fraction
         ##  - if diagnostic solves for the final material volume fraction
         ## Only 1 diagnostic MaterialVolumeFraction field allowed per
         ## simulation or solves for all the volume fractions based on
         ## the SumMaterialVolumeFractions field.
         ## 
         ## A diagnostic MaterialVolumeFraction field is currently required for
         ## compressible multimaterial simulations (even if only 1 material).
         element scalar_field {
            attribute rank { "0" },
            attribute name { "MaterialVolumeFraction" },
            (
               element prognostic {
                  velocity_mesh_choice,
                  prognostic_scalar_field,
                  cap_option?,
                  surface_tension_option?
               }|
               element diagnostic {
                  internal_algorithm,
                  velocity_mesh_choice,
                  diagnostic_scalar_field,
                  cap_option?
               }|
               element prescribed {
                  velocity_mesh_choice,
                  prescribed_scalar_field,
                  cap_option?
               }|
               element aliased {
                  generic_aliased_field
               }
            )
         }|
         ## MaterialDensity field:
         ##
         ## Field for the density of this material.
         ## Required in compressible multimaterial simulations.
         ## Can be:
         ##  - diagnostic if using a linear equation of state
         ##  - prognostic if a compressible simulation
         ## (note that if you set a multimaterial
         ## equation of state and this field is
         ## prognostic then its initial condition
         ## will be overwritten by the density that
         ## satisfies the initial pressure and
         ## the equation of state)
         element scalar_field {
            attribute rank { "0" },
            attribute name { "MaterialDensity" },
            (
               element prognostic {
                  velocity_mesh_choice,
                  prognostic_scalar_field
               }|
               element diagnostic {
                  internal_algorithm,
                  velocity_mesh_choice,
                  diagnostic_scalar_field
               }|
               element aliased {
                  generic_aliased_field
               }
            )
         }|
         ## MaterialInternalEnergy field:
         ##
         ## Field for the internal energy of this material.
         ## Required in multimaterial compressible simulations
         ## with full stiffened_gas (perfect gas) eos.
         element scalar_field {
            attribute rank { "0" },
            attribute name { "MaterialInternalEnergy" },
            (
               element prognostic {
                  velocity_mesh_choice,
                  prognostic_scalar_field
               }|
               element aliased {
                  generic_aliased_field
               }
            )
         }|
         ## InternalEnergy field:
         ##
         ## Field for the internal energy of a single material.
         ## Required in compressible simulations
         ## with full stiffened_gas (perfect gas) eos.
         element scalar_field {
            attribute rank { "0" },
            attribute name { "InternalEnergy" },
            (
               element prognostic {
                  velocity_mesh_choice,
                  prognostic_scalar_field
               }|
               element aliased {
                  generic_aliased_field
               }
            )
         }|
         ## SumMaterialVolumeFractions field:
         ##
         ## Sums the prognostic MaterialVolumeFraction fields.
         ## - diagnostic: sums all the volume fractions in the other
         ##   material phases
         element scalar_field {
            attribute rank { "0" },
            attribute name { "SumMaterialVolumeFractions" },
            (
               element diagnostic {
                  internal_algorithm,
                  velocity_mesh_choice,
                  diagnostic_scalar_field
               }|
               element aliased {
                  generic_aliased_field
               }
            )
         }|
         ## CopiedField - This field copies the previous timesteps
         ## values from another (specified) field at every iteration
         ## and then solves the field using different (again, specified)
         ## scheme and solution options.
         ## For instance, this field can be used to create a diffused
         ## field to adapt to.
         ## Unless someone requests otherwise this is only currently possible
         ## for fields within the same material_phase.
         element scalar_field {
            attribute rank { "0" },
            attribute name { "CopiedField" },
            (
               element prognostic {
                  velocity_mesh_choice,
                  attribute copy_from_field { string },
                  prognostic_scalar_field
               }
            )
         }|
         ## Calculate the stream function of 2D incompressible flow. Note 
         ## that this *only* makes sense for proper 2D (not pseudo-2D) simulations.
         ## Requires a continuous mesh.
         element scalar_field {
            attribute rank { "0" },
            attribute name { "StreamFunction" },
            (
               element prognostic {
                  mesh_choice,
                  prognostic_stream_function_field
               }
            )
         }|
         ## ***UNDER TESTING***
         ## Calculate the stream function of 2D incompressible flow for multiply connected domains.
         ## Note that this *only* makes sense for proper 2D (not pseudo-2D) simulations.
         ## Requires a continuous mesh.
         element scalar_field {
            attribute rank { "0" },
            attribute name { "MultiplyConnectedStreamFunction" },
            attribute depends { "Velocity" },
            (
               element prognostic {
                  mesh_choice,
                  prognostic_multipath_stream_function_field
               }
            )
         }|
         ## Phytoplankton
         element scalar_field {
            attribute rank { "0" },
            attribute name { "Phytoplankton" },
            (
               element prognostic {
                  velocity_mesh_choice,
                  prognostic_scalar_field
               }|
               element prescribed {
                  velocity_mesh_choice,
                  prescribed_scalar_field
               }
            )
         }|
         ## Zooplankton
         element scalar_field {
            attribute rank { "0" },
            attribute name { "Zooplankton" },
            (
               element prognostic {
                  velocity_mesh_choice,
                  prognostic_scalar_field
               }|
               element prescribed {
                  velocity_mesh_choice,
                  prescribed_scalar_field
               }
            )
         }|
         ## Nutrient
         element scalar_field {
            attribute rank { "0" },
            attribute name { "Nutrient" },
            (
               element prognostic {
                  velocity_mesh_choice,
                  prognostic_scalar_field
               }|
               element prescribed {
                  velocity_mesh_choice,
                  prescribed_scalar_field
               }
            )
         }|
         ## Detritus
         element scalar_field {
            attribute rank { "0" },
            attribute name { "Detritus" },
            (
               element prognostic {
                  velocity_mesh_choice,
                  prognostic_scalar_field
               }|
               element prescribed {
                  velocity_mesh_choice,
                  prescribed_scalar_field
               }
            )
         }|
         ## Chlorophyll
         element scalar_field {
            attribute rank { "0" },
            attribute name { "Chlorophyll" },
            (
               element prognostic {
                  velocity_mesh_choice,
                  prognostic_scalar_field
               }|
               element prescribed {
                  velocity_mesh_choice,
                  prescribed_scalar_field
               }
            )
         }|
         ## Ammonium
         element scalar_field {
            attribute rank { "0" },
            attribute name { "Ammonium" },
            (
               element prognostic {
                  velocity_mesh_choice,
                  prognostic_scalar_field
               }|
               element prescribed {
                  velocity_mesh_choice,
                  prescribed_scalar_field
               }
            )
         }|

         ## PhaseVolumeFraction
         ## Required in porous_media and multiphase problem types
         element scalar_field {
            attribute rank { "0" },
            attribute name { "PhaseVolumeFraction" },
            (
               element prognostic {
                  velocity_mesh_choice,
                  prognostic_scalar_field,
                  cap_option?
               }|
               element prescribed {
                  velocity_mesh_choice,
                  prescribed_scalar_field
               }|
               element diagnostic {
                  velocity_mesh_choice,
                  internal_algorithm,
                  diagnostic_scalar_field_no_adapt,
                  cap_option?
               }
            )
         }|

         ## Electrical Potential:
         ## Required in electrokinetic, electrothermal
         ## and electrochemical problems
         ## (sub-option of porous_media problem type)
         element scalar_field {
            attribute rank { "0" },
            attribute name { "ElectricalPotential" },
            (
               element prognostic {
                  velocity_mesh_choice,
                  prognostic_scalar_field
               }
            )
         }|

         # Insert new prognostic scalar fields here using the template:
         #        element scalar_field {
         #            attribute rank { "0" },
         #            attribute name { "NewFieldName" },
         #            (
         #               element prognostic {
         #                  velocity_mesh_choice,
         #                  prognostic_scalar_field
         #               }|
         #               element prescribed {
         #                  velocity_mesh_choice,
         #                  prescribed_scalar_field
         #               }|
         #               element aliased {
         #                  generic_aliased_field
         #               }
         #            )
         #        }
         
# -- Second is a list of fields that are primarily prescribed,
#    but can be aliased. An example is wind velocity.
# -- The list is in order of most frequently used.

         ## Prescribed scalar fields below this
         element ___Prescribed_fields_below___ {
            empty
         }|
         element scalar_field {
            attribute rank { "0" },
            attribute name { "DistanceToSideBoundaries" },
            (
               element prescribed {
                  velocity_mesh_choice,
                  prescribed_scalar_field
               }|
               element aliased {
                  generic_aliased_field
               }
            )
         }|
         ## This is field should only be used with FEMDEM and adapt_at_first_timestep.
         ## It is used for adapting the mesh at the first time step
         ## and then it is removed from the state.
         element scalar_field {
            attribute rank { "0" },
            attribute name { "FirstAdaptDummy" },
            (
               element prescribed {
                  velocity_mesh_choice,
                  prescribed_scalar_field
               }|
               element aliased {
                  generic_aliased_field
               }
            )
         }|
         ## This field should only be used with foam simulations.
         ## It is the local Plateau border length per unite volume.
         ## lambda = 1.71/(bubble_radius)^2
         element scalar_field {
            attribute rank { "0" },
            attribute name { "DrainageLambda" },
            (
               element prescribed {
                  velocity_mesh_choice,
                  prescribed_scalar_field
               }|
               element aliased {
                  generic_aliased_field
               }
            )
         }|
#
# Insert new prescribed scalar fields here using the template:
#        element scalar_field {
#            attribute rank { "0" },
#            attribute name { "NewFieldName" },
#            (
#               element prescribed {
#                  velocity_mesh_choice,
#                  prescribed_scalar_field
#               }|
#               element aliased {
#                  generic_aliased_field
#               }
#            )
#        }
#
# -- Last is a list of fields that are primarily diagnostic,
#    but can be aliased. An example is Tidal Range.
# -- The list is in order of most frequently used.
#
         ## Diagnostic scalar fields below this
         element ___Diagnostic_Fields_Below___ {
            empty
         }|
         element scalar_field {
            attribute rank { "0" },
            attribute name { "PerturbationDensity" },
            (
               element diagnostic {
                  internal_algorithm,
                  velocity_mesh_choice,
                  diagnostic_scalar_field
               }|
               element aliased {
                  generic_aliased_field
               }
            )
         }|
         ## ControlVolumeDivergence:
         ##
         ## div field
         ##
         ## Divergence of the velocity field where
         ## the divergence operator is defined using
         ## the control volume C^T matrix.
         ## This assumes that the test space is discontinuous
         ## control volumes.
         element scalar_field {
            attribute rank { "0" },
            attribute name { "ControlVolumeDivergence" },
            (
               element diagnostic {
                  internal_algorithm,
                  attribute field_name { string },
                  velocity_mesh_choice,
                  diagnostic_cv_divergence_scalar_field
               }|
               element aliased {
                  generic_aliased_field
               }
            )
         }|

         ## FiniteElementDivergence:
         ##
         ## div field
         ##
         ## Divergence of the velocity field where
         ## the divergence operator is defined using
         ## the finite element C^T matrix.
         element scalar_field {
            attribute rank { "0" },
            attribute name { "FiniteElementDivergence" },
            (
               element diagnostic {
                  legacy_internal_algorithm,
                  attribute field_name { string },
                  velocity_mesh_choice,
                  element integrate_divergence_by_parts {
                     empty
                  }?,
                  diagnostic_fe_divergence_scalar_field
               }|
               element aliased {
                  generic_aliased_field
               }
            )
         }|
         ## Diffusive dissipation
         ##
         ## Only coded for 2D
         ##
         ##   -g*drho/dy
         ##
         ## where rho is the Density scalar field
         ##
         ## BE AWARE OF WHAT THE DENSITY SCALAR FIELD IS
         ##
         ##   Note the actual diffusive dissipation = -2*g*kappa*drho/dy so need
         ##   to multiply by kappa in post-processing (2 subject to definition) where
         ##   drho/dt + u.grad(rho) = kappa grad^2(rho)
         ##   This assumes kappa is isotropic and constant
         ##   For a linear equation of state kappa = diffusivity (thermal or haline)
         ##
         ## c.f. Winters 1995, Journal of Fluid Mechanics
         element scalar_field {
            attribute rank { "0" },
            attribute name { "DiffusiveDissipation" },
            (
               element diagnostic {
                  internal_algorithm,
                  velocity_mesh_choice,
                  diagnostic_scalar_field
               }|
               element aliased {
                  generic_aliased_field
               }
            )
         }|
         ## Viscous dissipation
         ##   For Boussinesq fluid with isotropic viscosity (see below)
         ##
         ## Only coded for 2D
         ##
         ##   (grad u):(grad u) = sum_ij(du_i/dx_j)(du_i/dx_j)
         ##
         ##   The actual viscous dissipation for a Newtonian, Boussinesq fluid with
         ##   constant, isotropic viscosity is nu*rho_0*(grad u):(grad u)
         ##   where rho_0 is the reference density in the equation of state
         ##   and nu is the viscosity so need to multiply by these when post-processing
         ##
         ## c.f. Winters 1995, Journal of Fluid Mechanics
         element scalar_field {
            attribute rank { "0" },
            attribute name { "ViscousDissipation" },
            (
               element diagnostic {
                  internal_algorithm,
                  velocity_mesh_choice,
                  diagnostic_scalar_field
               }|
               element aliased {
                  generic_aliased_field
               }
            )
         }|
         ## Richardson Number:
         ##
         ##  Ri = \frac{N^2}{(\frac{\partial u}{\partial z})^2 + (\frac{\partial u}{\partial z})^2}
         ## with 
         ##  N^2 = -\frac{g}{\rho_0}\frac{\partial \rho}{\partial z}
         ##
         ## Limitations:
         ##  - Gravity must be constant.
         ##  - Assumes gravity is in -ve final coordinate direction.
         element scalar_field {
            attribute rank { "0" },
            attribute name { "RichardsonNumber" },
            attribute depends { "Velocity,PerturbationDensity" },
            (
               element diagnostic {
                  internal_algorithm,
                  velocity_mesh_choice,
                  diagnostic_richardson_number_field
               }|
               element aliased {
                  generic_aliased_field
               }
            )
         }|
         ## CFLNumber
         ##
         ## See http://amcg.ese.ic.ac.uk/index.php?title=Local:Diagnostics#CFL_Number
         ##
         ## Adapting to this field is not recommended
         element scalar_field {
            attribute rank { "0" },
            attribute name { "CFLNumber" },
            (
               element diagnostic {
                  internal_algorithm,
                  velocity_mesh_choice,
                  diagnostic_scalar_field
               }|
               element aliased {
                  generic_aliased_field
               }
            )
         }|
         ## ControlVolumeCFLNumber
         ##
         ## Courant Number as defined on a control volume mesh
         ##
         ## Adapting to this field is not recommended
         element scalar_field {
            attribute rank { "0" },
            attribute name { "ControlVolumeCFLNumber" },
            (
               element diagnostic {
                  internal_algorithm,
                  velocity_mesh_choice,
                  diagnostic_scalar_field
               }|
               element aliased {
                  generic_aliased_field
               }
            )
         }|
         ## DG_CourantNumber
         ##
         ## Courant Number as defined on a DG mesh
         ##
         ## Adapting to this field is not recommended
         element scalar_field {
            attribute rank { "0" },
            attribute name { "DG_CourantNumber" },
            (
               element diagnostic {
                  internal_algorithm,
                  velocity_mesh_choice,
                  diagnostic_scalar_field
               }|
               element aliased {
                  generic_aliased_field
               }
            )
         }|
         ## InterstitialVelocityCGCourantNumber
         ##
         ## Courant Number as defined on a CG mesh 
         ## using the interstitial velocity for 
         ## porous media flow.
         ##
         ## Adapting to this field is not recommended
         element scalar_field {
            attribute rank { "0" },
            attribute name { "InterstitialVelocityCGCourantNumber" },
            (
               element diagnostic {
                  internal_algorithm,
                  velocity_mesh_choice,
                  porosity_include_dg_and_cg_cfl,
                  diagnostic_scalar_field
               }|
               element aliased {
                  generic_aliased_field
               }
            )
         }|
         ## InterstitialVelocityCVCourantNumber
         ##
         ## Courant Number as defined on a CV mesh 
         ## using the interstitial velocity for 
         ## porous media flow.
         ##
         ## Adapting to this field is not recommended
         element scalar_field {
            attribute rank { "0" },
            attribute name { "InterstitialVelocityCVCourantNumber" },
            (
               element diagnostic {
                  internal_algorithm,
                  velocity_mesh_choice,
                  porosity_include_cv_cfl,
                  diagnostic_scalar_field
               }|
               element aliased {
                  generic_aliased_field
               }
            )
         }|
         ## InterstitialVelocityDGCourantNumber
         ##
         ## Courant Number as defined on a DG mesh 
         ## using the interstitial velocity for 
         ## porous media flow.
         ##
         ## Adapting to this field is not recommended
         element scalar_field {
            attribute rank { "0" },
            attribute name { "InterstitialVelocityDGCourantNumber" },
            (
               element diagnostic {
                  internal_algorithm,
                  velocity_mesh_choice,
                  porosity_include_dg_and_cg_cfl,
                  diagnostic_scalar_field
               }|
               element aliased {
                  generic_aliased_field
               }
            )
         }|
         ## The equilibrium pressure perturbation 
         ## 
         ## Further details to be added
         ## Currently a test field
         element scalar_field {
            attribute rank { "0" },
            attribute name { "EquilibriumPressure" },
            (
               element diagnostic {
                  internal_algorithm,
                  pressure_mesh_choice,
                  diagnostic_scalar_field
               }|
               element aliased {
                  generic_aliased_field
               }
            )
         }|
         ## The equilibrium pressure perturbation 
         ## 
         ## Further details to be added
         ## Currently a test field
         element scalar_field {
            attribute rank { "0" },
            attribute name { "PressureRelativeToExternal" },
            (
               element diagnostic {
                  internal_algorithm,
                  pressure_mesh_choice,
                  diagnostic_scalar_field
               }|
               element aliased {
                  generic_aliased_field
               }
            )
         }|
         ## Discontinuity detector
         ##
         ## takes value 1 where detector is triggered
         ##
         ## Adapting to this field is not recommended
         element scalar_field {
            attribute rank { "0" },
            attribute name { "DiscontinuityDetector" },
            (
               element diagnostic {
                  internal_algorithm,
                  velocity_mesh_choice,
                  diagnostic_scalar_field
               }|
               element aliased {
                  generic_aliased_field
               }
            )
         }|
         ## CVMaterialDensityCFLNumber
         ##
         ## Courant Number as defined on a control volume mesh and
         ## incorporating the MaterialDensity.
         ## Requires a MaterialDensity field!
         ##
         ## Adapting to this field is not recommended
         element scalar_field {
            attribute rank { "0" },
            attribute name { "CVMaterialDensityCFLNumber" },
            (
               element diagnostic {
                  internal_algorithm,
                  velocity_mesh_choice,
                  diagnostic_scalar_field
               }|
               element aliased {
                  generic_aliased_field
               }
            )
         }|
         element scalar_field {
            attribute rank { "0" },
            attribute name { "SolidConcentration" },
            (
               element diagnostic {
                  internal_algorithm,
                  velocity_mesh_choice,
                  diagnostic_scalar_field
               }|
               element aliased {
                  generic_aliased_field
               }
            )
         }|
         ## This scalar field is meant to replace DENTRAF.
         ## Basically, if you use new options, DENTRAF is no longer needed
         ## No repointing is done from this field to DENTRAF.
         element scalar_field {
            attribute rank { "0" },
            attribute name { "CopyofDensity" },
            (
               element diagnostic {
                  internal_algorithm,
                  velocity_mesh_choice,
                  diagnostic_scalar_field
               }
            )
         }|
         ## Add field to be used by Solid_configuration to 
         ## Visualize the solids and MaterialVolumeFraction together
         element scalar_field {
            attribute rank { "0" },
            attribute name { "VisualizeSolidFluid" },
            (
               element diagnostic {
                  internal_algorithm,
                  velocity_mesh_choice,
                  diagnostic_scalar_field
               }
            )
         }|
         ## Add field to be used by Solid_configuration to 
         ## Visualize the solid_Concentration
         element scalar_field {
            attribute rank { "0" },
            attribute name { "VisualizeSolid" },
            (
               element diagnostic {
                  internal_algorithm,
                  velocity_mesh_choice,
                  diagnostic_scalar_field
               }
            )
         }|
         ## Add field to be used by Solid_configuration to 
         ## map  the solid_Concentration from particle mesh to 
         ## the fluid mesh.
         element scalar_field {
            attribute rank { "0" },
            attribute name { "ParticleScalar" },
            (
               element diagnostic {
                  internal_algorithm,
                  mesh_choice,
                  diagnostic_scalar_field
               }
            )
         }|
         ## Add field to be used by Explicit_ALE to 
         ## visualize functional values before iterations start.
         element scalar_field {
            attribute rank { "0" },
            attribute name { "FunctionalBegin" },
            (
               element diagnostic {
                  internal_algorithm,
                  mesh_choice,
                  diagnostic_scalar_field
               }
            )
         }|
         ## Add field to be used by Explicit_ALE to 
         ## visualize functional values at each iteration.
         element scalar_field {
            attribute rank { "0" },
            attribute name { "FunctionalIter" },
            (
               element diagnostic {
                  internal_algorithm,
                  mesh_choice,
                  diagnostic_scalar_field
               }
            )
         }|
         ## add a MaterialVolume scalar_field to calculate the spatially varying 
         ## volume of a material (requires a MaterialVolumeFraction)
         element scalar_field {
            attribute rank { "0" },
            attribute name { "MaterialVolume" },
            (
               element diagnostic {
                  internal_algorithm,
                  velocity_mesh_choice,
                  diagnostic_scalar_field
               }|
               element aliased {
                  generic_aliased_field
               }
            )
         }|
         ## add a MaterialMass scalar_field to calculate the spatially varying 
         ## mass of a material (requires a MaterialVolumeFraction and either a
         ## MaterialDensity field or a reference_density in a linear eos)
         element scalar_field {
            attribute rank { "0" },
            attribute name { "MaterialMass" },
            (
               element diagnostic {
                  internal_algorithm,
                  velocity_mesh_choice,
                  diagnostic_scalar_field
               }|
               element aliased {
                  generic_aliased_field
               }
            )
         }|
         ## Calculates the material density based on the bulk Pressure
         ## (and MaterialInternalEnergy if appropriate) for the equation
         ## of state of this material.
         element scalar_field {
            attribute rank { "0" },
            attribute name { "MaterialEOSDensity" },
            (
               element diagnostic {
                  internal_algorithm,
                  velocity_mesh_choice,
                  diagnostic_scalar_field
               }|
               element aliased {
                  generic_aliased_field
               }
            )
         }|
         ## Calculates the MaterialPressure based on the MaterialDensity
         ## (and MaterialInternalEnergy if appropriate) for the equation
         ## of state of this material.
         element scalar_field {
            attribute rank { "0" },
            attribute name { "MaterialPressure" },
            (
               element diagnostic {
                  internal_algorithm,
                  velocity_mesh_choice,
                  diagnostic_scalar_field
               }|
               element aliased {
                  generic_aliased_field
               }
            )
         }|
         ## Calculates the BulkMaterialPressure based on the MaterialDensity
         ## and MaterialVolumeFraction (and MaterialInternalEnergy if appropriate) 
         ## for the equation of state of all materials.
         element scalar_field {
            attribute rank { "0" },
            attribute name { "BulkMaterialPressure" },
            (
               element diagnostic {
                  internal_algorithm,
                  velocity_mesh_choice,
                  diagnostic_scalar_field
               }|
               element aliased {
                  generic_aliased_field
               }
            )
         }|
         ## Buoyancy adjustment (mixing by diffusion) coefficient
         element scalar_field {
            attribute rank { "0" },
            attribute name { "BuoyancyAdjustment" },
            (element diagnostic {
               internal_algorithm,
               mesh_choice,
               diagnostic_scalar_field
            }
            | element aliased { generic_aliased_field })
         }|
         ## Grid Reynolds number
         element scalar_field {
            attribute rank { "0" },
            attribute name { "GridReynoldsNumber" },
            (element diagnostic {
               internal_algorithm,
               velocity_mesh_choice,
               ## Include the density field in the Grid Reynolds number calculation.
               ## A Density field must exist in the material_phase for this.
               ## This assumes that the viscosity used is the dynamic viscosity.
               element include_density_field {
                  comment
               }?,
               diagnostic_scalar_field
            }
            | element aliased { generic_aliased_field })
         }|
         ## GridPecletNumber
         ##
         ## Peclet Number Pe = U*dx/2*diffusivity
         ##
         ## Also see the test case 'grid_peclet_number'
         ## if you wish to see the effect of changing the 
         ## diffusivity on a 1D, cg-discretised tracer-field
         ##
         ## Adapting to this field is not recommended
         element scalar_field {
            attribute rank { "0" },
            attribute name { "GridPecletNumber" },
            (
               element diagnostic {
                  internal_algorithm,
                  ## Mesh on which to calculate dx
                  mesh_choice,
                  ## This is the name of the scalar field
                  ## to calculate the Peclet number for
                  ## Note this field needs to have a diffusivity
                  element field_name { string },
                  diagnostic_scalar_field
               }|
               element aliased {
                  generic_aliased_field
               }
            )
         }|
         ## Horizontal velocity divergence:
         ##
         ## div_H velocity
         ##
         ## Uses the gravity field direction to determine the horizontal plane.
         element scalar_field {
            attribute rank { "0" },
            attribute name { "HorizontalVelocityDivergence" },
            (
               element diagnostic {
                  internal_algorithm,
                  velocity_mesh_choice,
                  diagnostic_scalar_field
               }|
               element aliased {
                  generic_aliased_field
               }
            )
         }|

         ## Velocity divergence:
         ##
         ## div velocity
         ##
         element scalar_field {
            attribute rank { "0" },
            attribute name { "VelocityDivergence" },
            (
               element diagnostic {
                  internal_algorithm,
                  velocity_mesh_choice,
                  diagnostic_scalar_field
               }|
               element aliased {
                  generic_aliased_field
               }
            )
         }|
         
         ## Kinetic energy density:
         ##
         ##  1/2 rho*|u|^2
         ##
         ## where rho is the Density scalar field
         ##
         ## BE AWARE OF WHAT IS IN THE DENSITY SCALAR FIELD
         ##
         ## In the Boussinesq approximation 
         ## rho -> rho_0 (reference density)
         ## to get this use the square of the 
         ## L2norm of the velocity field
         ## from the stat file and multiply by
         ## 1/2*rho_0 in post-processing
         element scalar_field {
            attribute rank { "0" },
            attribute name { "KineticEnergyDensity" },
            (
               element diagnostic {
                  internal_algorithm,
                  velocity_mesh_choice,
                  diagnostic_scalar_field
               }|
               element aliased {
                  generic_aliased_field
               }
            )
         }|
         
         ## Gravitational potential energy density:
         ##
         ## -rho*(g dot (r - r_0))
         ##
         ## where rho is the Density scalar field
         ## r_0 is the potential energy zero point
         ## and g is the gravity vector
         ##
         ## BE AWARE OF WHAT IS IN THE DENSITY SCALAR FIELD
         ##
         ## Limitations:
         ##  - Requires a constant gravity direction.
         ##  - The Density and GravitationalPotentialEnergyDensity fields must be on the same mesh.
         element scalar_field {
            attribute rank { "0" },
            attribute name { "GravitationalPotentialEnergyDensity" },
            (
               element diagnostic {
                  internal_algorithm,
                  velocity_mesh_choice,
                  diagnostic_scalar_field,
                  ## Coordinate of a point with a potential energy of zero.
                  element zero_point {
                     real_dim_vector
                  }
               }|
               element aliased {
                  generic_aliased_field
               }
            )
         }|
         ## Isopycnal coordinate
         ## Not parallelised
         ##
         ##  z_star(x,t) = 1/A int_V' H(rho(x',t)-rho(x,t)) dV'
         ##
         ## where rho is the Density scalar field, A is the width/area of the domain
         ##
         ## BE AWARE OF WHAT IS IN THE DENSITY SCALAR FIELD
         ##
         ## Limitations:
         ##  - You need to specify a (fine) mesh to redistribute the Density onto
         ##  - Requires a constant gravity direction.
         ##  - The Density and GravitationalPotentialEnergyDensity fields must be on the same mesh.
         element scalar_field {
            attribute rank { "0" },
            attribute name { "IsopycnalCoordinate" },
            (
               element diagnostic {
                  internal_algorithm,
                  velocity_mesh_choice,
                  ## This is the mesh onto which we redistribute the PerturbationDensity
                  element fine_mesh {
                     attribute name { string }
                  },
                  diagnostic_scalar_field                 
               }|
               element aliased {
                  generic_aliased_field
               }
            )
         }|
         ## Background potential energy density:
         ##
         ##   PE_b = rho*g*z_star
         ##
         ## where rho is the Density scalar field and
         ## z_star is the isopycnal coordinate. 
         ##
         ##
         ## BE AWARE OF WHAT IS IN THE DENSITY SCALAR FIELD
         ##
         ##
         ## Limitations:
         ##  - Requires a constant gravity direction.
         ##  - Requires a Density scalar field.
         ##  - Requires the IsopycnalCoordinate diagnostic field.
         ##  - The Density and GravitationalPotentialEnergyDensity
         ##  fields must be on the same mesh.
         element scalar_field {
            attribute rank { "0" },
            attribute name { "BackgroundPotentialEnergyDensity" },
            (
               element diagnostic {
                  internal_algorithm,
                  velocity_mesh_choice,
                  diagnostic_scalar_field                 
               }|
               element aliased {
                  generic_aliased_field
               }
            )
         }|
         
         ## Ertel potential vorticity:
         ##
         ##  (f + curl u) dot grad rho'
         ##
         ## Limitations:
         ##  - Requires a geometry dimension of 3.
         element scalar_field {
            attribute rank { "0" },
            attribute name { "PotentialVorticity" },
            attribute depends { "Velocity,PerturbationDensity" },
            (
               element diagnostic {
                  internal_algorithm,
                  velocity_mesh_choice,
                  diagnostic_scalar_field
               }|
               element aliased {
                  generic_aliased_field
               }
            )
         }|
         ## Relative potential vorticity:
         ##
         ##   curl u dot grad rho'
         element scalar_field {
            attribute rank { "0" },
            attribute name { "RelativePotentialVorticity" },
            attribute depends { "Velocity,PerturbationDensity" },
            (
              element diagnostic {
                  internal_algorithm,
                  velocity_mesh_choice,
                  diagnostic_scalar_field
               }|
               element aliased {
                  generic_aliased_field
               }
            )
         }|
         ## Calculate the horizontal stream function psi where:
         ##   \partial_x \psi = -v
         ##   \partial_y \psi = u
         ## where u and v are perpendicular to the gravity direction. Applies a
         ## strong Dirichlet boundary condition of 0 on all boundaries.
         element scalar_field {
            attribute rank { "0" },
            attribute name { "HorizontalStreamFunction" },
            attribute depends { "Velocity" },
            (
              element diagnostic {
                  internal_algorithm,
                  velocity_mesh_choice,
                  ## Solver
                  element solver {
                     linear_solver_options_sym
                  },
                  diagnostic_scalar_field
               }|
               element aliased {
                  generic_aliased_field
               }
            )
         }|
         ## Speed:
         ##
         ##  |u|
         ##
         ## Limitations:
         ##  - The Speed and Velocity fields must be on the same mesh.
         element scalar_field {
            attribute rank { "0" },
            attribute name { "Speed" },
            (
               element diagnostic {
                  internal_algorithm,
                  velocity_mesh_choice,
                  diagnostic_scalar_field
               }|
               element aliased {
                  generic_aliased_field
               }
            )
         }|

         ## Used in implicit_solids to determine the interface (i.e. boundary) between the fluid and solid.
         element scalar_field {
            attribute rank { "0" },
            attribute name { "SolidPhase" },
            attribute raplaces { "IDENT = -42"},
            (
               element diagnostic {
                  internal_algorithm,
                  velocity_mesh_choice,
                  diagnostic_scalar_field
               }|
               element aliased {
                  generic_aliased_field
               }
            )
         }|
         ## Absolute Difference between two scalar fields.
         ##
         ## Both fields must be in this material_phase.
         ## Assumes both fields are on the same mesh as the AbsoluteDifference field.
         element scalar_field {
            attribute rank { "0" },
            attribute name { "AbsoluteDifference" },
            (
               element diagnostic {
                  internal_algorithm,
                  attribute field_name_a { string },
                  attribute field_name_b { string },
                  mesh_choice,
                  diagnostic_scalar_field,
                  ## Evaluate the absolute difference once the average difference has been removed?
                  element relative_to_average {
                    empty
                  }?,
                  ## Ignore boundary nodes (i.e. zero them when calculating the difference)
                  element ignore_boundaries {
                    empty
                  }?
               }|
               element aliased {
                  generic_aliased_field
               }
            )
         }|

         ## Absolute Difference between two scalar fields.
         ##
         ## Both fields must be in this material_phase.
         ## Assumes both fields are on the same mesh as the AbsoluteDifference field.
         element scalar_field {
            attribute rank { "0" },
            attribute name { "ScalarAbsoluteDifference" },
            (
               element diagnostic {
                  internal_algorithm,
                  attribute field_name_a { string },
                  attribute field_name_b { string },
                  mesh_choice,
                  diagnostic_scalar_field,
                  ## Evaluate the absolute difference once the average difference has been removed?
                  element relative_to_average {
                    empty
                  }?,
                  ## Ignore boundary nodes (i.e. zero them when calculating the difference)
                  element ignore_boundaries {
                    empty
                  }?
               }|
               element aliased {
                  generic_aliased_field
               }
            )
         }|
         ## Galerkin projection of one field onto another mesh.
         ##
         ## The field must be in this material_phase.
         ## 
         ## NOTE: you need the solver options if the mesh
         ## of this field is continuous.
         element scalar_field {
            attribute rank { "0" },
            attribute name { "GalerkinProjection" },
            (
               element diagnostic {
                  legacy_internal_algorithm,
                  element source_field_name { string },
                  mesh_choice,
                  ## Lump the mass matrix of the galerkin projection
                  ## less accurate but faster and might give smoother result.                  
                  element lump_mass {
                     empty
                  }?,
                  element solver {
                    linear_solver_options_sym
                  }?,
                  diagnostic_scalar_field
               }|
               element aliased {
                  generic_aliased_field
               }
            )
         }|
         ## Primary production of Phytoplankton. This is calculated by
         ## the ocean biology module and will not be calculated unless
         ## ocean biology is being simulated.
         element scalar_field {
            attribute rank { "0" },
            attribute name { "PrimaryProduction" },
            (
               element diagnostic {
                  internal_algorithm,
                  velocity_mesh_choice,
                  diagnostic_scalar_field
               }|
               element aliased {
                  generic_aliased_field
               }
            )
         }|
         ## Grazing of Phytoplankton by Zooplankton. This is calculated by
         ## the ocean biology module and will not be calculated unless
         ## ocean biology is being simulated.
         element scalar_field {
            attribute rank { "0" },
            attribute name { "PhytoplanktonGrazing" },
            (
               element diagnostic {
                  internal_algorithm,
                  velocity_mesh_choice,
                  diagnostic_scalar_field
               }|
               element aliased {
                  generic_aliased_field
               }
            )

         }|
         element scalar_field {
            attribute rank { "0" },
            attribute name { "TidalRange" },
            (
               element diagnostic {
                  internal_algorithm,
                  velocity_mesh_choice,
                  diagnostic_scalar_field_tidal_range
               }|
               element aliased {
                  generic_aliased_field
               }
            )
         }|
         element scalar_field {
            attribute rank { "0" },
            attribute name { "FreeSurfaceHistory" },
            (
               element diagnostic {
                  free_surface_history_algorithm,
                  velocity_mesh_choice
               }
            )
         }|
         ## Output the universal numbering of the mesh on which this field is based.
         element scalar_field {
            attribute rank { "0" },
            attribute name { "UniversalNumber" },
            (
               element diagnostic {
                  legacy_internal_algorithm,
                  mesh_choice,
                  diagnostic_scalar_field
               }|
               element aliased {
                  generic_aliased_field
               }
            )
         }|
         ## Output the processors which own the nodes of the mesh on which this field is based.
         element scalar_field {
            attribute rank { "0" },
            attribute name { "NodeOwner" },
            (
               element diagnostic {
                  legacy_internal_algorithm,
                  mesh_choice,
                  diagnostic_scalar_field
               }|
               element aliased {
                  generic_aliased_field
               }
            )
         }|
         ## An estimate of the edge wieghts whilst adapting using Zoltan
         ## Note: you *must* turn on inteprolation otherwise this field
         ## will be emptied by an adapt.
         element scalar_field {
            attribute rank { "0" },
            attribute name { "MaxEdgeWeightOnNodes" },
            (
               element diagnostic {
                  internal_algorithm,
                  velocity_mesh_choice,
                  diagnostic_scalar_field
               }|
               element aliased {
                  generic_aliased_field
               }
            )
         }|

         ## SumVelocityDivergence
         ##
         ## Diagnostic field used in multiphase simulations.
         ## Sums up the divergence of each phase's apparent velocity, i.e. \sum{ div(vfrac*u) }
         element scalar_field {
            attribute rank { "0" },
            attribute name { "SumVelocityDivergence" },
            (
               element diagnostic {
                  velocity_mesh_choice,
                  internal_algorithm,
                  element integrate_divergence_by_parts {
                     empty
                  }?,
                  ## Test the divergence operator with the CV dual function space. 
                  ## This is useful if the pressure is solved with a CV discretisation 
                  ## or with a CG but with the continuity tested with the CV dual. 
                  element test_with_cv_dual {
                     comment
                  }?,
                  diagnostic_scalar_field_no_adapt,
                  element solver {
                     linear_solver_options_sym
                  }
               }
            )
         }|
         
         ## CompressibleContinuityResidual
         ##
         ## Computes the residual of the continuity equation used in compressible multiphase flow simulations
         ## i.e. vfrac_c*d(rho_c)/dt + div(rho_c*vfrac_c*u_c) + \sum_i{ rho_c*div(vfrac_i*u_i) }
         ## where _c and _i denote the compressible and incompressible phases respectively.
         element scalar_field {
            attribute rank { "0" },
            attribute name { "CompressibleContinuityResidual" },
            (
               element diagnostic {
                  velocity_mesh_choice,
                  internal_algorithm,
                  diagnostic_scalar_field_no_adapt,
                  element solver {
                     linear_solver_options_sym
                  }
               }
            )
         }    

# Insert new diagnostic scalar fields here using the template:
#        element scalar_field {
#            attribute rank { "0" },
#            attribute name { "NewFieldName" },
#            (
#               element diagnostic {
#                  internal_algorithm,
#                  velocity_mesh_choice,
#                  diagnostic_scalar_field
#               }|
#               element aliased {
#                  generic_aliased_field
#               }
#            )
#        }
      )
   )

# This is the choice of additional vector field to be solved for
vector_field_choice =
   (
# The first is a generic field, which may be used for any user-defined field
# that FLUIDITY knows nothing about, or a generic diagnostic
# Prognostic vector fields are not possible (other than velocity and those known fields below).
      (
         ## Generic field variable (vector)
         element vector_field {
            attribute rank { "1" },
            attribute name { xsd:string },
            ## Field type
            (
               element prescribed {
                  mesh_choice,
                  prescribed_vector_field
               }|
               element aliased {
                  generic_aliased_field
               }|
               element diagnostic {
                  vector_diagnostic_algorithms,
                  velocity_mesh_choice,
                  diagnostic_vector_field
               }
            )
         }|
#
# -- List of fields that are primarily prognostic,
#    but can be aliased.
# -- The list is in order of most frequently used.
#
         ## Prescribed vector fields below this
         element ___Prognostic_fields_below___ {
            empty
         }|
         ## As HydrostaticPressure, but solves for the gradient of the pressure
         ## associated with buoyancy. Requires a discontinuous mesh.
         element vector_field {
            attribute rank { "0" },
            attribute name { "HydrostaticPressureGradient" },
            (
               element prognostic {
                  mesh_choice,
                  prognostic_hydrostatic_pressure_gradient_field
               }
            )
         }|
#
# -- List of fields that are primarily prescribed,
#    but can be aliased.
# -- The list is in order of most frequently used.
#
         ## Prescribed vector fields below this
         element ___Prescribed_fields_below___ {
            empty
         }|

         ## MaterialVelocity field.  Used to impose a velocity on a material
         ## in combination with the imposed_material_velocity_absorption_algorithm
         ## for VelocityAbsorption and imposed_material_velocity_source_algorithm 
         ## for VelocitySource.
         element vector_field {
            attribute rank { "1" },
            attribute name { "MaterialVelocity" },
            (
               element prescribed {
                  mesh_choice,
                  prescribed_vector_field
               }|
               element aliased {
                  generic_aliased_field
               }
            )
         }|
#
# Insert new prescribed vector fields here using the template:
#        element vector_field {
#            attribute rank { "1" },
#            attribute name { "NewFieldName" },
#            (
#               element prescribed {
#                  mesh_choice,
#                  prescribed_vector_field
#               }|
#               element aliased {
#                  generic_aliased_field
#               }
#            )
#        }
#
# -- Last is a list of fields that are primarily diagnostic,
#    but can be aliased. An example is Tidal Range.
# -- The list is in order of most frequently used.
#
         ## Diagnostic vector fields below this
         element ___Diagnostic_Fields_Below___ {
            empty
         }|

         ## Gradient of a scalar field evaluated using the C gradient
         ## matrix constructed using finite elements.
         ## Field must be in this material_phase.
         element vector_field {
            attribute rank { "1" },
            attribute name { "FiniteElementGradient" },
            (
               element diagnostic {
                  internal_algorithm,
                  attribute field_name { string },
                  mesh_choice,
                  element integrate_gradient_by_parts {
                     empty
                  }?,
                  diagnostic_gradient_vector_field
               }|
               element aliased {
                  generic_aliased_field
               }
            )
         }|

         ## Gradient of a scalar field evaluated using the transpose
         ## of the C^T divergence matrix constructed using finite
         ## elements.
         ## Field must be in this material_phase.
         element vector_field {
            attribute rank { "1" },
            attribute name { "FiniteElementDivergenceTransposed" },
            (
               element diagnostic {
                  legacy_internal_algorithm,
                  attribute field_name { string },
                  mesh_choice,
                  element integrate_divergence_by_parts {
                     empty
                  }?,
                  diagnostic_gradient_vector_field
               }|
               element aliased {
                  generic_aliased_field
               }
            )
         }|

         ## Foam Velocity field. 
         ## Required for simulations of foam flow and liquid drainage in foams. 
         ## If diagnostic, a FoamVelocityPotential field is required, 
         ## and the Foam Velocity is obtained by taking its gradient.
         element vector_field {
            attribute rank { "1" },
            attribute name { "FoamVelocity" },
            (
               element prescribed {
                  velocity_mesh_choice,
                  prescribed_vector_field_no_adapt
               }|
               element diagnostic {
                  internal_algorithm,
                  mesh_choice,
                  element solver {
                     linear_solver_options_sym
                  },
                  diagnostic_vector_field
               }|
               element aliased {
                  generic_aliased_field
               }
            )
         }|

         ## Foam Liquid Content times Velocity field.
         ## Its surface integral gives the liquid 
         ## volumetric flow in the flowing foam 
         element vector_field {
            attribute rank { "1" },
            attribute name { "FoamLiquidContentVelocity" },
            (
               element diagnostic {
                  internal_algorithm,
                  velocity_mesh_choice,
                  diagnostic_vector_field
               }     
            )
         }|
         
         ## Relative vorticity field - curl of the velocity field
         element vector_field {
            attribute rank { "1" },
            attribute name { "Vorticity" },
            (
               element diagnostic {
                  vorticity_algorithm,
                  velocity_mesh_choice,
                  diagnostic_vector_field
               }|
               element aliased {
                  generic_aliased_field
               }
            )
         }|  

         ## Planetary vorticity
         ##
         ## Limitations:
         ##  - Requires geometry dimension of 3.
         element vector_field {
            attribute rank { "1" },
            attribute name { "PlanetaryVorticity" },
            (
               element diagnostic {
                  internal_algorithm,
                  velocity_mesh_choice,
                  diagnostic_vector_field
               }|
               element aliased {
                  generic_aliased_field
               }
            )
         }|
         ## Absolute vorticity:
         ##
         ##   f + curl u
         ##
         ## Limitations:
         ##  - Requires a geometry dimension of 3.
         element vector_field {
            attribute rank { "1" },
            attribute name { "AbsoluteVorticity" },
            attribute depends { "Velocity" },
            (
               element diagnostic {
                  internal_algorithm,
                  velocity_mesh_choice,
                  diagnostic_vector_field
               }|
               element aliased {
                  generic_aliased_field
               }
            )
         }|
         
         ## Gradient of a scalar field evaluated using the transpose
         ## of the C^T matrix constructed using control volumes.
         ## Field must be in this material_phase.
         element vector_field {
            attribute rank { "1" },
            attribute name { "ControlVolumeDivergenceTransposed" },
            (
               element diagnostic {
                  internal_algorithm,
                  attribute field_name { string },
                  velocity_mesh_choice,
                  diagnostic_cv_gradient_vector_field
               }|
               element aliased {
                  generic_aliased_field
               }
            )
         }|
         ## Solid Velocity field.  Used to generate the momentum source 
         element vector_field {
            attribute rank { "1" },
            attribute name { "SolidVelocity" },
            (
               element diagnostic {
                  internal_algorithm,
                  mesh_choice,
                  diagnostic_vector_field
               }
            )
         }|
         ## Same as Solid Velocity field but it is on the Particle mesh.
         ## It is used to map the velocities coming from an external program like
         ## FEMDEM or DEM to the fluid mesh. 
         element vector_field {
            attribute rank { "1" },
            attribute name { "ParticleVector" },
            (
               element diagnostic {
                  internal_algorithm,
                  mesh_choice,
                  diagnostic_vector_field
               }
            )
         }|
         ## Same as Solid Velocity field but it is on the Particle mesh.
         ## It is used to map the velocities coming from an external program like
         ## FEMDEM or DEM to the fluid mesh. 
         element vector_field {
            attribute rank { "1" },
            attribute name { "ParticleForce" },
            (
               element diagnostic {
                  internal_algorithm,
                  mesh_choice,
                  diagnostic_vector_field
               }
            )
         }|

         ## Same as Solid Velocity field but it is on the Particle mesh.
         ## It is used to map the velocities coming from an external program like
         ## FEMDEM or DEM to the fluid mesh. 
         element vector_field {
            attribute rank { "1" },
            attribute name { "SolidForce" },
            (
               element diagnostic {
                  internal_algorithm,
                  velocity_mesh_choice,
                  diagnostic_vector_field
               }
            )
         }|
         element vector_field {
            attribute rank { "1" },
            attribute name { "VelocityPlotForSolids" },
            (
               element diagnostic {
                  internal_algorithm,
                  velocity_mesh_choice,
                  diagnostic_vector_field
               }
            )
         }|
         ## Same as Solid Velocity field but it is on the Particle mesh.
         ## It is used to map the velocities coming from an external program like
         ## FEMDEM or DEM to the fluid mesh. 
         element vector_field {
            attribute rank { "1" },
            attribute name { "FunctionalGradient" },
            (
               element diagnostic {
                  internal_algorithm,
                  velocity_mesh_choice,
                  diagnostic_vector_field
               }
            )
         }|
         ## LinearMomentum field.
         ##  p = \rho*u 
         ## (where p is the linear momentum, \rho the density and u the velocity)
         element vector_field {
             attribute rank { "1" },
             attribute name { "LinearMomentum" },
             (
                element diagnostic {
                   internal_algorithm,
                   velocity_mesh_choice,
                   diagnostic_vector_field
                }|
                element aliased {
                   generic_aliased_field
                }
             )
         }|

         ## Absolute Difference between two vector fields.
         ##
         ## Both fields must be in this material_phase.
         ## Assumes both fields are on the same mesh as the AbsoluteDifference field.
         element vector_field {
            attribute rank { "1" },
            attribute name { "AbsoluteDifference" },
            (
               element diagnostic {
                  internal_algorithm,
                  attribute field_name_a { string },
                  attribute field_name_b { string },
                  mesh_choice,
                  diagnostic_vector_field,
                  ## Evaluate the absolute difference once the average difference has been removed?
                  element relative_to_average {
                    empty
                  }?
               }|
               element aliased {
                  generic_aliased_field
               }
            )
         }|

         ## Absolute Difference between two vector fields.
         ##
         ## Both fields must be in this material_phase.
         ## Assumes both fields are on the same mesh as the AbsoluteDifference field.
         element vector_field {
            attribute rank { "1" },
            attribute name { "VectorAbsoluteDifference" },
            (
               element diagnostic {
                  internal_algorithm,
                  attribute field_name_a { string },
                  attribute field_name_b { string },
                  mesh_choice,
                  diagnostic_vector_field,
                  ## Evaluate the absolute difference once the average difference has been removed?
                  element relative_to_average {
                    empty
                  }?
               }|
               element aliased {
                  generic_aliased_field
               }
            )
         }|
         
         ## Bed Shear Stress = density*drag_coeff*|u|*u
         ##
         ## at the moment this assumes the density and drag coefficients are constants.
         ## This diagnostic vector field is only calculated over surface elements/nodes, 
         ## interior nodes will have zero value.
         element vector_field {
             attribute rank { "1" },
             attribute name { "BedShearStress" },
             (
                element diagnostic {
                   internal_algorithm,
                   velocity_mesh_choice,
                   diagnostic_vector_field_bed_shear_stress
                }|
                element aliased {
                   generic_aliased_field
                }
             )
         }|
         ## Max Bed Shear Stress.
         ##
         ## Note that you need BedShearStress turned on for this to work.
         element vector_field {
             attribute rank { "1" },
             attribute name { "MaxBedShearStress" },
             (
                element diagnostic {
                   internal_algorithm,
                   velocity_mesh_choice
                   #diagnostic_vector_field_max_bed_shear_stress
                }|
                element aliased {
                   generic_aliased_field
                }
             ),
            ## This is the time after which the max operator is
            ## applied to the bed shear stress.
            element spin_up_time {
               real
            }
         }|

         ## Coordinate field remapped to the mesh of your choice.
         element vector_field {
             attribute rank { "1" },
             attribute name { "DiagnosticCoordinate" },
             (
                element diagnostic {
                   internal_algorithm,
                   mesh_choice,
                   diagnostic_vector_field
                }|
                element aliased {
                   generic_aliased_field
                }
             )
         }|
         ## Galerkin projection of one field onto another mesh.
         ##
         ## The field must be in this material_phase.
         ## 
         ## NOTE: you need the solver options if the mesh
         ## of this field is continuous.
         element vector_field {
            attribute rank { "1" },
            attribute name { "GalerkinProjection" },
            (
               element diagnostic {
                  legacy_internal_algorithm,
                  element source_field_name { string },
                  mesh_choice,
                  ## Lump the mass matrix of the galerkin projection
                  ## less accurate but faster and might give smoother result.                  
                  element lump_mass {
                     empty
                  }?,                  
                  element solver {
                  linear_solver_options_sym
                  }?,
                  diagnostic_vector_field
               }|
               element aliased {
                  generic_aliased_field
               }
            )
         }|
         ## Computes the buoyancy term
         element vector_field {
            attribute rank { "1" },
            attribute name { "Buoyancy" },
            (
               element diagnostic {
                  buoyancy_algorithm,
                  velocity_mesh_choice,
                  diagnostic_vector_field
               }
            )
         }|
         ## Projects the Coriolis term onto the mesh of this diagnostic field.
         ## Note that multiple projection methods are available (under the
         ## algorithm option).
         element vector_field {
            attribute rank { "1" },
            attribute name { "Coriolis" },
            (
               element diagnostic {
                  coriolis_algorithm,
                  velocity_mesh_choice,
                  diagnostic_vector_field
               }
            )
         }

# Insert new diagnostic vector field here using the template:
#        element vector_field {
#            attribute rank { "1" },
#            attribute name { "NewFieldName" },
#            (
#               element diagnostic {
#                  internal_algorithm,
#                  mesh_choice,
#                  diagnostic_vector_field
#               }|
#               element aliased {
#                  generic_aliased_field
#               }
#            )
#        }
      )
   )  

# This is the choice of additional tensor fields
tensor_field_choice =
   (
# The first is a generic field, which may be used for any user-defined field
# that FLUIDITY knows nothing about, or a generic diagnostic
# Prognostic tensor fields are not possible.
      (
         ## Generic field variable (tensor)
         element tensor_field {
            attribute rank { "2" },
            attribute name { xsd:string },
            ## Field type
            (
               element prescribed {
                  mesh_choice,
                  prescribed_tensor_field
               }|
               element aliased {
                  generic_aliased_field
               }|
               element diagnostic {
                  tensor_diagnostic_algorithms,
                  velocity_mesh_choice,
                  diagnostic_tensor_field
               }
            )
         }|
#
# -- Second is a list of tensor fields that are primarily prescribed,
#    but can be aliased.
# -- The list is in order of most frequently used.
#
         ## Prescribed scalar fields below this
         element ___Prescribed_fields_below___ {
            empty
         }|

         ## MaterialViscosity field:
         ##
         ## Field for the viscosity of this material.
         ## Required if using a diagnostic bulk viscosity
         ## in a multimaterial simulation.
         element tensor_field {
            attribute rank { "2" },
            attribute name { "MaterialViscosity" },
            (
               element prescribed {
                  mesh_choice,
                  prescribed_tensor_field
               }|
               element aliased {
                  generic_aliased_field
               }
            )
         }|
         ## Prescribed scalar fields below this
         element ___Prescribed_fields_below___ {
            empty
         }|

#
# Insert new prescribed tensor fields here using the template:
#        element tensor_field {
#            attribute rank { "2" },
#            attribute name { "NewFieldName" },
#            (
#               element prescribed {
#                  mesh_choice,
#                  prescribed_tensor_field
#               }|
#               element aliased {
#                  generic_aliased_field
#               }
#            )
#        }|
#
# -- Last is a list of fields that are primarily diagnostic,
#    but can be aliased.
# -- The list is in order of most frequently used.
#
         ## Diagnostic tensor fields below this
         element ___Diagnostic_Fields_Below___ {
            empty
         }

# Insert new diagnostic tensor field here using the template:
#        element tensor_field {
#            attribute name { "NewFieldName" },
#            (
#               element diagnostic {
#                  internal_algorithm,
#                  mesh_choice,
#                  diagnostic_tensor_field
#               }|
#               element aliased {
#                  generic_aliased_field
#               }
#            )
#        }
      )
   )

#Select the type of dynamic control to be used
#Note: DEM and FEMDEM require the respective libraries
#to be compiled.
input_solid_dynamics_choice =         
   (
      ## Obtain values from point and radius file.
      ##
      ## First line of file is free to use (for comments)
      ## Second line must contain the number of particles
      ## Third and fourth line are again for comments. 
      ## Following lines include 10 columns, corresponding to 
      ## the particle's x, y, and z positions, followed by the radius, then
      ## velocities in x, y, and z directions, followed by angular velocities
      ## in the x, y, and z directions.
      element dynamic_type {
         attribute name {"from_input_file"},
         attribute file_name {xsd:string}
      }|
      ## Two python scripts must be provided. The script is cycled over each particle.
      ## One script for particle position (output is tuple of position coords)
      ## Second script is for particle radius (output is tuple of position coords)
      ## Third script is for particle translational velocity.
      ## Fourth script is for particle angular velocity. (Note: particles 
      ## have a no slip boundary condition at the surface, so this angular velocity
      ## WILL matter to the flow.)
      ## Python functions should be of the form:
      ##  def val(X, t):
      ##    Function code
      ##    return # Return value
      ## where X is a tuple of length geometry dimension.
      ##    X[0] contains the number of the particle (in real format)
      element dynamic_type {
         attribute name {"python_script"}
      }|
      element dynamic_type {
         attribute name {"use_simple_dynamics"},
         element set_bottom{real},
         element set_xmin{real},
         element set_ymin{real},
         element set_zmin{real},
         element set_xmax{real},
         element set_ymax{real},
         element set_zmax{real}
      }|
      ## Using y3D to model dynamics. Filename of input file for y3D must
      ## be specified.
      element dynamic_type {
         attribute name {"use_y3D"},
         attribute file_name {xsd:string}
      }|
      ## Using femdem 2D to model dynamics. Filename of input file must
      ## be specified.
      element dynamic_type {
         attribute name {"use_2Dfemdem"},
         attribute file_name {xsd:string}
      }|
      ## Using femdem 3D to model dynamics. Filename of input file must
      ## be specified.
      element dynamic_type {
         attribute name {"use_3Dfemdem"},
         attribute file_name {xsd:string},
         element quad2lin {
            attribute file_name {xsd:string}
         }
      }         
   )

cap_option =
   (
      ## Cap the min and max values of this field when using
      ## it as a volume fraction to work out bulk material
      ## properties.
      ## No capping used if not selected.
      element cap_values {
         ## Set the upper bound on the field.
         ## Defaults to huge(0.0)*epsilon(0.0) if not set.
         element upper_cap {
            real
         }?,
         ## Set the lower bound on the field.
         ## Defaults to -huge(0.0)*epsilon(0.0) if not set.
         element lower_cap {
            real
         }?
      }
   )

surface_tension_option =
   (
      element surface_tension {
        ## Surface tension coefficient
        element surface_tension_coefficient {
          real
        },
        ## The equilibrium contact angle (in radians) with the boundaries identified by the surface ids
        element equilibrium_contact_angle {
          real,
          ## Surface ids:
          element surface_ids {
              integer_vector
          }
        }?
      }
   )

limiter_options =
  (
      (
        ## Limit the face value to satisfy a boundedness criterion.
        element limit_face_value{
          (
            sweby_limiter|
            ultimate_limiter
          )
        }|
        ## Do not limit the face value
        element do_not_limit_face_value{
          empty
        }
      )
  )

# cv limiter options that 
# have NO reliance on any CFL field. 
limiter_options_excluding_cfl =
  (
      (
        ## Limit the face value to satisfy a boundedness criterion.
        element limit_face_value{
          (
            sweby_limiter
          )
        }|
        ## Do not limit the face value
        element do_not_limit_face_value{
          empty
        }
      )
  )

sweby_limiter = 
  ## See "High-Resolution Schemes Using Flux Limiters for
  ## Hyperbolic Conservation-Laws", P. K. Sweby, 1984, Siam
  ## Journal on Numerical Analysis, 21, 995-1011
  element limiter {
    attribute name {"Sweby"},
    slope_options?,
    upwind_value_options?
  }

ultimate_limiter =
  ## See "The Ultimate Conservative Difference Scheme Applied
  ## to Unsteady One-Dimensional Advection", B. P. Leonard,
  ## 1991, Computer Methods in Applied Mechanics and
  ## Engineering, 88, 17-74
  element limiter {
    attribute name {"Ultimate"},
    field_based_cfl_number_options,
    upwind_value_options?
  }

slope_options =
   (
      ## Control the upper and lower slopes of the NVD limiter
      element slopes {
         ## Defaults to Sweby, 1984 limiter (= 1.0) if unselected
         element lower {
            real
         }?,
         ## Defaults to Sweby, 1984 limiter (= 2.0) if unselected
         element upper {
            real
         }?
      }
   )

upwind_value_options =
   (
      (
         ## Select the method to be used for calculating the upwind value.
         ## If not selected will default to project_upwind_value_from_point for
         ## simplex element meshes and to a locally_bound_upwind_value for cube
         ## element meshes.
         ##
         ## This method projects the upwind value from a point in the element just
         ## upwind of the node pair straddling the face.  It is otherwise known as 
         ## anisotropic limiting.
         ## This is only available on simplex meshes as it involes a search around
         ## the donor node to find the upwind element.
         element project_upwind_value_from_point {
            ## When the donor node is on a domain boundary reflect the projection
            ## back into the mesh.
            element reflect_off_domain_boundaries {
               empty
            }?,
            ## Constrain the projected value to be between the min and max of the
            ## element values which it was found from.
            element bound_projected_value_locally {
               empty
            }?,
            ## Store the locations of the elements where the upwind values
            ## are projected from for each node pair.
            ## This inserts an integer csr matrix into state so is memory expensive but
            ## saves a significant amount of time (searching around the neighbouring elements).
            ## This is unsafe for moving meshes but should be ok for adaptive meshes.
            element store_upwind_elements {
               ## Store the quadrature locations within the elements
               ## where the upwind values
               ## are projected from for each node pair.
               ## This inserts a real block csr matrix into state so is even more memory
               ## expensive than just storing the upwind elements and
               ## only saves a comparitively
               ## marginal amount of time (as actually searching the
               ## neighbouring elements is the
               ## slowest bit, finding the quadrature is relatively easy).
               element store_upwind_quadrature {
                  empty
               }?
            }?
         }|
         ## Select the method to be used for calculating the upwind value.
         ## If not selected will default to project_upwind_value_from_point for
         ## simplex element meshes and to a locally_bound_upwind_value for cube
         ## element meshes.
         ##
         ## Projects the value of the advected variable from the downwind or donor node
         ## using the interpolated gradient at the donor node in the
         ## direction of the vector
         ## connecting the node pair straddling the face.
         ## This is available on all meshes (except if bounding the values).
         element project_upwind_value_from_gradient {
            (
               ## Select which node to project from:
               ## Project from the downwind node (Jasak et al., 1999) so that:
               ## upwind_value = downwind_value - 2*gradient.vector
               element project_from_downwind_value {
                  comment
               }|
               ## Select which node to project from:
               ## Project from the donor node so that:
               ## upwind_value = donor_value - gradient.vector
               element project_from_donor_value {
                  comment
               }
            ),
            ## When the donor node is on a domain boundary reflect the projection
            ## back into the mesh.
            element reflect_off_domain_boundaries {
               empty
            }?,
            ## Constrain the projected value to be between the min and max of the
            ## element values which surround it.
            ## This is only available on simplex meshes as it involes a search around
            ## the donor node to find the upwind element.
            element bound_projected_value_locally {
               ## Store the locations of the elements closest to the project value.
               ## This inserts an integer csr matrix into state so is
               ## memory expensive but
               ## saves a significant amount of time (searching around
               ## the neighbouring elements).
               ## This is unsafe for moving meshes but should be ok for adaptive meshes.
               element store_upwind_elements {
                  comment
               }?
            }?
         }|
         ## Select the method to be used for calculating the upwind value.
         ## If not selected will default to project_upwind_value_from_point for
         ## simplex element meshes and to a locally_bound_upwind_value for cube
         ## element meshes.
         ##
         ## Chooses an upwind value by selecting the maximum or minimum of the neighbouring
         ## nodes depending on the local slope of the donor and downwind values.
         ## Otherwise known as isotropic limiting.
         ## This is available on all meshes except periodic domains.
         element locally_bound_upwind_value {
            empty
         }|
         ## Select the method to be used for calculating the upwind value.
         ## If not selected will default to project_upwind_value_from_point for
         ## simplex element meshes and to a locally_bound_upwind_value for cube
         ## element meshes.
         ##
         ## Chooses an upwind value by selecting the value at the node most directy
         ## upwind from the vector connecting the donor and downwind nodes.
         ## This is available on all meshes.
         element pseudo_structured_upwind_value {
            empty
         }
      )
   )

field_based_cfl_number_options =
   (
      (
         ## Select the Courant Number definition to be used.
         ##
         ## This uses the control volume definition of the CFL Number.
         element courant_number {
            attribute name { "ControlVolumeCFLNumber" },
            empty
         }|
         ## ***UNDER TESTING***
         ##
         ## Select the Courant Number definition to be used.
         ##
         ## This uses the control volume definition of the CFL Number.
         element courant_number {
            attribute name { "CVMaterialDensityCFLNumber" },
            empty
         }|
         ## Select the Courant Number definition to be used.
         ##
         ## This uses the finite element approximation of the CFL Number.
         element courant_number {
            attribute name { "CFLNumber" },
            empty
         }|
         ## Select the Courant Number definition to be used.
         ##
         ## This uses the control volume approximation of the CFL Number 
         ## and the interstitial velocity for porous media flow.
         element courant_number {
            attribute name { "InterstitialVelocityCVCourantNumber" },
            porosity_include_cv_cfl
         }|
         ## Select the Courant Number definition to be used.
         ##
         ## This uses the CG finite element approximation of the CFL Number 
         ## and the interstitial velocity for porous media flow.
         element courant_number {
            attribute name { "InterstitialVelocityCGCourantNumber" },
            porosity_include_cv_cfl
         }|
         ## Select the Courant Number definition to be used.
         element courant_number {
            attribute name { string },
            empty
         }
      )
   )

dg_field_based_cfl_number_options =
   (
      (
         ## IF NOT SELECTED THEN THE DEFAULT DG_CourantNumber IS USED.
         ## 
         ## Select the Courant Number definition to be used.
         ## 
         ## This uses the DG finite element approximation of the CFL Number.
         element courant_number {
            attribute name { "DG_CourantNumber" },
            empty
         }|
         ## IF NOT SELECTED THEN THE DEFAULT DG_CourantNumber IS USED.
         ## 
         ## Select the Courant Number definition to be used.
         ## 
         ## This uses the DG finite element approximation of the CFL Number 
         ## and the interstitial velocity for porous media flow.
         element courant_number {
            attribute name { "InterstitialVelocityDGCourantNumber" },
            porosity_include_cv_cfl
         }|
         ## IF NOT SELECTED THEN THE DEFAULT DG_CourantNumber IS USED.
         ## 
         ## Select the Courant Number definition to be used.
         element courant_number {
            attribute name { string },
            empty
         }
      )?
   )

cv_face_cfl_number_options =
   (
      (
         ## Select the Courant Number definition to be used in the slope of
         ## the NVD diagram upper bound.
         ## This uses the control volume definition of the CFL Number.
         element courant_number {
            attribute name { "ControlVolumeCFLNumber" },
            empty
         }|
         ## ***UNDER TESTING***
         ##
         ## Select the Courant Number definition to be used in the slope of
         ## the NVD diagram upper bound.
         ## This uses a control volume definition of the CFL Number
         ## that incorporates the MaterialDensity.
         ## Requires a MaterialDensity field in this material_phase!
         element courant_number {
            attribute name { "CVMaterialDensityCFLNumber" },
            empty
         }|
         ## ***UNDER TESTING***
         ##
         ## Select the Courant Number definition to be used in the slope of
         ## the NVD diagram upper bound.
         ## This uses the finite element approximation of the CFL Number.
         element courant_number {
            attribute name { "CFLNumber" },
            empty
         }|
         ## Select the Courant Number definition to be used in the slope of
         ## the NVD diagram upper bound.
         ## This uses a control volume definition of the CFL Number
         ## and the interstitial velocity for porous media flow.
         element courant_number {
            attribute name { "InterstitialVelocityCVCourantNumber" },
            porosity_include_cv_cfl
         }|
         ## ***UNDER TESTING***
         ##
         ## Select the Courant Number definition to be used in the slope of
         ## the NVD diagram upper bound.
         element courant_number {
            attribute name { string },
            empty
         }
      )
   )

timestep_cfl_number_options =
   (
      (
         ## Select the Courant Number definition to be used for adaptive timestepping.
         ## This uses the finite element approximation of the CFL Number.
         element courant_number {
            attribute name { "CFLNumber" },
              ## Select the mesh on which you wish to evaluate the CFLNumber.
              velocity_mesh_choice
         }|
         ## Select the Courant Number definition to be used for adaptive timestepping.
         ## This uses the control volume definition of the CFL Number.
         element courant_number {
            attribute name { "ControlVolumeCFLNumber" },
              ## Select the mesh on which you wish to evaluate the ControlVolumeCFLNumber.
              velocity_mesh_choice
         }|
         ## Select the Courant Number definition to be used for adaptive timestepping.
         ## This uses the CG finite element approximation of the CFL Number 
         ## and the interstitial velocity for porous media flow.
         element courant_number {
            attribute name { "InterstitialVelocityCGCourantNumber" },
            velocity_mesh_choice,
            porosity_include_dg_and_cg_cfl
         }|
         ## Select the Courant Number definition to be used for adaptive timestepping.
         ## This uses the control volume approximation of the CFL Number 
         ## and the interstitial velocity for porous media flow.         
         element courant_number {
            attribute name { "InterstitialVelocityCVCourantNumber" },
            velocity_mesh_choice,
            porosity_include_cv_cfl
         }
      )
   )

mixing_stats =
   (
      ## Enable to include in the .stat file the fractions of the
      ## scalar field contained in
      ## bins specified by the user. This allows mixing of the field to be quantified.
      ## Replaces and expands upon the old heaviside.dat file
      element include_mixing_stats{
         attribute name { xsd:string },
         (
            ## Select whether to evaluate the volume fraction over the finite element
            ## (continuous galerkin) or within the control volume (control_volumes).
            ##
            ## NOTE: continuous_galerkin only works with linear tets
            ##
            ## NOTE: continuous_galerkin is not fully validated yet
            element continuous_galerkin {
               ## if select normalise the volume fractions will be
               ## divided by the total volume of the domain
               element normalise {
                  empty
               }?
            }|
            ## Select whether to evaluate the volume fraction over the finite element
            ## (continuous galerkin) or within the control volume (control_volumes).
            element control_volumes {
               ## if select normalise the volume fractions will be divided by the total volume of the domain  
               element normalise {
                  empty
               }?
            }
         ),
         ## The values of the bounds of the bins 
         ## e.g. the values -1.5 0.0 1.5 2.0 will return 4 bins 
         ## and the fraction of the field in each bin with,
         ## -1.5<=field<0.0, 0.0<=field<1.5, 1.5<=field<2.0, 2.0<=field, 
         ## will be calculated.  
         element mixing_bin_bounds { 
            (
                 ## list of bin bounds
                 element constant { 
                     real_vector
                 }|
                 ## Python function prescribing bin bounds. Functions should be of the form:
                 ##
                 ##  def val(t):
                 ##     # Function code
                 ##     return # Return value that should be an array of reals
                 ##
                 ## 
                 element python {
                     python_code
                   }
              )
         },
         ## Define the tolerance beneath the specified bins that should be included.
         ## Defaults to zero at machine tolerance (epsilon(0.0)) if not selected.
         element tolerance {
            real
         }?
      }
   )

cv_stats =
   (
      ## Include statistics evaluated on the control volume mesh.
      element include_cv_stats {
         empty
      }
   )

# Options for inclusion of calculations of surface integrals in the .stat file   
surface_integral_stats_base.surface_integral =
   (
      attribute name { xsd:string },
      ## Surface IDs defining the surface over which to integrate. If disabled, integrates over the whole surface.
      element surface_ids {
         integer_vector
      }?,
      ## Enable to normalise the integral by dividing by the surface area
      element normalise {
         comment
      }?
   )
surface_integral_stats_scalar =
   (
      ## Surface integral calculations. The following integral types are available:
      ##  value: Integrates the field
      ##  gradient_normal: Integrates the normal component of the gradient of the field
      element surface_integral {
         surface_integral_stats_scalar.surface_integral
      }
   )
surface_integral_stats_scalar.surface_integral = surface_integral_stats_base.surface_integral
surface_integral_stats_scalar.surface_integral &=
   (
      attribute type { "value" | "gradient_normal" }
   )
surface_integral_stats_vector =
   (
      ## Surface integral calculations. The following integral types are available:
      ##  normal: Integrates the normal component of the field
      element surface_integral {
         surface_integral_stats_vector.surface_integral
      }
   )
surface_integral_stats_vector.surface_integral = surface_integral_stats_base.surface_integral
surface_integral_stats_vector.surface_integral &=
   (
      attribute type { "normal" }
   )


forcing =
  (
    ## Force the boundary conditions of various fields in ocean simulations
    element ocean_forcing{
        element iceshelf_meltrate{
           ## The type of parameterisation 
           element Holland08{
           ## Specific heat capacity of water [Jkg^{-1}]. Default value 3974.
           element c0 {real},  
           ## Specific heat capacity of ice [Jkg^{-1}] Default value 2009.
           element cI {real},
           ## Transfer of heat and salt through the boundary layer [Jkg^{-1}]. Default value 3.35e5
           element L {real},
           ## Temperature of ice [C]. Default value -25, pretty cold 
           element TI {real},
           ## Tb=aSb+b+cB, See equation (4) of Holland08. Default value -0.0573C. 
           element a {real},
           ## Tb=aSb+b+cB, See equation (4) of Holland08. Default value 0.0832C. 
           element b {real},
           ## Drag coefficient, 1.5e-3, see Holland and Jenkins's(1999) Cd. 
           element Cd {real},
           ## Surface ID for the ice
           element melt_surfaceID {integer_vector}?,
           ## Distance for the far field
           element melt_LayerLength {real},
           ## Meltrate, calculated from the three equations.
           element scalar_field {
                     attribute rank { "0" },
                     attribute name { "MeltRate" },
                     (
                       element diagnostic {
                        internal_algorithm,
                        velocity_mesh_choice,
                        diagnostic_scalar_field
                        }
                     )
           }?,
           ## Temperature of the ice-ocean interface, calculated from the three equations.
           element scalar_field {
                     attribute rank { "0" },
                     attribute name { "Tb" },
                     (
                       element diagnostic {
                        internal_algorithm,
                        velocity_mesh_choice,
                        diagnostic_scalar_field
                        }
                     )
           }?,
           ## Salinity of the ice-ocean interface, calculated from the three equations.
           element scalar_field {
                     attribute rank { "0" },
                     attribute name { "Sb" },
                     (
                       element diagnostic {
                        internal_algorithm,
                        velocity_mesh_choice,
                        diagnostic_scalar_field
                        }
                     )
           }?,
           ## Heat flux at the ice-ocean interface.
           element scalar_field {
                     attribute rank { "0" },
                     attribute name { "Heat_flux" },
                     (
                       element diagnostic {
                        internal_algorithm,
                        velocity_mesh_choice,
                        diagnostic_scalar_field
                        }
                     )
           }?,
           ## Salt flux at the ice-ocean interface.
           element scalar_field {
                     attribute rank { "0" },
                     attribute name { "Salt_flux" },
                     (
                       element diagnostic {
                        internal_algorithm,
                        velocity_mesh_choice,
                        diagnostic_scalar_field
                        }
                     )
           }?,
           ## Temperature of the far field, which is "melt_LayerLength" away from the ice. 
           ## This variable feeds into the three equations. 
           element scalar_field {
                     attribute rank { "0" },
                     attribute name { "Tloc" },
                     (
                       element diagnostic {
                        internal_algorithm,
                        velocity_mesh_choice,
                        diagnostic_scalar_field
                        }
                     )
           }?,
           ## Salinity of the far field, which is "melt_LayerLength" away from the ice.
           ## This variable feeds into the three equations. 
           element scalar_field {
                     attribute rank { "0" },
                     attribute name { "Sloc" },
                     (
                       element diagnostic {
                        internal_algorithm,
                        velocity_mesh_choice,
                        diagnostic_scalar_field
                        }
                     )
           }?,
           ## Pressure used in the three equations. 
           ## We need to use the pressure at the ice-ocean interface.
           element scalar_field {
                     attribute rank { "0" },
                     attribute name { "Ploc" },
                     (
                       element diagnostic {
                        internal_algorithm,
                        velocity_mesh_choice,
                        diagnostic_scalar_field
                        }
                     )
           }?,
           ## Velocity of the far field, which is "melt_LayerLength" away from the ice.
           ## This variable feeds into the three equations. 
           element vector_field {
                     attribute rank { "0" },
                     attribute name { "Vloc" },
                     (
                       element diagnostic {
                        internal_algorithm,
                        velocity_mesh_choice,
                        diagnostic_vector_field
                        }
                     )
           }?,
           ## Location of your far field, which is "melt_LayerLength" away from the ice.
           ## Location should be perpendicular to the ice-ocean boundary.
           ## melt_LayerLength = ||Location - Location_org||
           element vector_field {
                     attribute rank { "0" },
                     attribute name { "Location" },
                     (
                       element diagnostic {
                        internal_algorithm,
                        velocity_mesh_choice,
                        diagnostic_vector_field
                        }
                     )
           }?,    
           ## Location of your ice-ocean boundary.
           element vector_field {
                     attribute rank { "0" },
                     attribute name { "Location_org" },
                     (
                       element diagnostic {
                        internal_algorithm,
                        velocity_mesh_choice,
                        diagnostic_vector_field
                        }
                     )
           }?, 
            ## Boundary stuff   
           element calculate_boundaries {
                     element string_value {
                     "neumann"|"dirichlet"
                     }
                  }?                       
           }?      
        }?,
        element shelf {
           ## Multiplying factor on equilibrium pressure
           element amplitude {
             real
           }?,
           ## Change sign of depth / perturbation from original eta_0
           element y_sign {
             empty
           }?,
           ## Only calculate the field, don't add to pressure (RHS of Momentum)
           element calculate_only {
             empty
           }?,
           ## DeltaS for constant change over ocean,
           ## or the difference between min and max for a linear variation in S
           element salinity_change_constant {
             real
           }?,
           ## If the ice shelf is not included in the original mesh and a free-surface initial condition is used to generate the shelf, the hydrostatic pressure where the shelf now exists needs to be included
           element add_pressure_from_ice {
             empty
           }?,
           ## If using a linear variation in S, include the associated change in density of the ice shelf
           ## NOT arranged to work with add_pressure_from_ice - TODO
           element include_density_change_of_ice {
             empty
           }?
        }?,
        ## Check this option to use an external data set for the t(0)
        ## and in/out boundary conditions. This sets up NEMO-type forcing.
        element external_data_boundary_conditions {
            ## Path of the file containing the external data set
            element input_file {
                attribute file_name {xsd:string} 
            }
        }?,
        ## Bulk formulae allow the boundary conditions of Temperature, Velocity, Salinty
        ## and photosynthetic radiation to be set using data obtained from
        ## the ERA-40 reanalysis (http://data-portal.ecmwf.int/data/d/era40_daily/)
        element bulk_formulae {
            ## The type of bulk formulae to use. Default is NCAR if no selection is made.
            element bulk_formulae {
                ## Bulk formulae from Large and Yeager (2004)
                ## Large, W. G. & Yeager, S. G. Diurnal to decadal global forcing 
                ## for ocean and sea-ice models: The data sets and flux climatologies. NCAR TR.
                element type {
                    attribute name { "NCAR" },
                    empty
                }|
                ## Bulk formulae from Fairall et al (2003). 
                ## Bulk Parameterization of Air–Sea Fluxes: Updates and 
                ## Verification for the COARE Algorithm Journal of Climate, 2003, 16, 571-591
                element type {
                    attribute name { "COARE" },
                    empty
                }|
                ## Bulk formulae from Kara et al (2005).
                ## Stability-Dependent Exchange Coefficients for Air–Sea Fluxes
                ## Journal of Atmospheric and Oceanic Technology, 2005, 22, 1080-1094
                element type {
                    attribute name { "Kara" },
                    empty
                }
            }?,
            ## The netCDF data file downloaded from ERA-40 reanalysis website
            ## (see above)
            element input_file {
               attribute file_name {xsd:string} 
            },
            element input_file_type {
                ## What kind of file is this? Currently only ERA40 files are supported
                element type {
                    attribute name { "ERA40" },
                    ## The data from ERA40 website included accumulated values (ppt, ro, ssrd, strd).
                    ## If these values have been already ammended to instantaneous values, then switch this
                    ## flag on and the accumulation correction will not be applied.
                    element no_accumulation {
                        empty
                    }?
                }|
                element type {
                    attribute name { "NSEP" },
                    empty
                }|
                element type {
                    attribute name { "ICOM" },
                    empty
                }
            }?,
            ## Adding a latitude and longitude here (specified as two real numbers)
            ## will obtain data from the forcing file at that location. The
            ## mesh is not translated nor is the mesh put on the sphere, instead the
            ## specified lat/long is translated into cartesian coordinates and this is simply
            ## added to the surface mesh node coordinates when fluxes are calculated.
            element position {
                real_vector,
                ## Turning on this option will cause all nodes on the surface mesh to
                ## experience the same forcing, regardless of position. Only really
                ## useful for psuedo-1D simulations.
                element single_location {
                    empty
                }?
            }?,
            ## Ouput some extra diagnostic fields for the momentum, temperature and salinity fluxes
            ## These <b>must</b> be on the velocity mesh
            element output_fluxes_diagnostics {
                element vector_field {
                    attribute rank { "1" },
                    attribute name { "MomentumFlux" },
                    (
                        element diagnostic {
                            internal_algorithm,
                            velocity_mesh_choice,
                            diagnostic_scalar_field
                        }|
                        element aliased {
                            generic_aliased_field
                        }
                    )
                }?, 
                element scalar_field {
                    attribute rank { "0" },
                    attribute name { "HeatFlux" },
                    (
                        element diagnostic {
                            internal_algorithm,
                            velocity_mesh_choice,
                            diagnostic_scalar_field
                        }|
                        element aliased {
                            generic_aliased_field
                        }
                    )
                }?,            
                element scalar_field {
                    attribute rank { "0" },
                    attribute name { "SalinityFlux" },
                    (
                        element diagnostic {
                            internal_algorithm,
                            velocity_mesh_choice,
                            diagnostic_scalar_field
                        }|
                        element aliased {
                            generic_aliased_field
                        }
                    )
                }?,
                element scalar_field {
                    attribute rank { "0" },
                    attribute name { "PhotosyntheticRadiationDownward" },
                    (
                        element diagnostic {
                            internal_algorithm,
                            velocity_mesh_choice,
                            diagnostic_scalar_field
                        }|
                        element aliased {
                            generic_aliased_field
                        }
                    )
                }?
            }
        }?,
        ## Tidal forcing options 
        element tidal_forcing {
               ## M2
               element M2 {
                 empty
               }?,
               ## S2
               element S2 {
                  empty
               }?,
               ## N2
               element N2 {
                  empty
               }?,
               ## K2
               element K2 {
                  empty
               }?,
               ## K1
               element K1 {
                  empty
               }?,
               ## O1
               element O1 {
                  empty
               }?,
               ## P1
               element P1 {
                  empty
               }?,
               ## Q1
               element Q1 {
                  empty
               }?,        
               ## Mf
               element Mf {
                  empty
               }?,  
               ## Mm
               element Mm {
                  empty
               }?,  
               ## Ssa
               element Ssa {
                  empty
               }?,  
               ## Switch on all tidal components
               element all_tidal_components {
                  empty
               }?,
               ## Sets a user defined Love number. If not active a value of 1.0 is used.
               element love_number {
                  element value {
                     real
                  }
               }?
        }?
    }
  )

biology =
   (
      ## Model of biological processes in the ocean.
      element ocean_biology{
         ## A simple model of phytoplankton, zooplankton, general nutrient and detritus. 
         element pznd {
            (
               ## Python code specifying the source and sink relationships 
               ## between the biological tracers. This is usually achieved by 
               ## importing fluidity.ocean_biology and calling a scheme from there. 
               element source_and_sink_algorithm {
                  python_code
               }|
               ## Do not calculate sources and sinks. 
               ## This option is generally only useful for testing. 
               element disable_sources_and_sinks {
                  empty
               }
             ),
            ## Photosynthetically Active Radiation (PAR)
            element scalar_field {
               attribute rank { "0" },
               attribute name { "PhotosyntheticRadiation" },
               (
                  element prognostic {
                     velocity_mesh_choice,
                     prognostic_photosynthetic_radiation
                  }|
                  element prescribed {
                     velocity_mesh_choice,
                     prescribed_scalar_field
                  }
               )
            }
         }|
         ## 6 component biology model, which models Nitrates, Ammonium, 
         ## Phytoplankton, Zooplankton, Detritus and Chlorophyll.
         ##
         ## These fields must be enabled in the material phase
         ##
         ## Based on the equations in
         ## Popova, E. E.; Coward, A. C.; Nurser, G. A.; de Cuevas, B.; Fasham, M. J. R. & Anderson, T. R. 
         ## Mechanisms controlling primary and new production in a global ecosystem model - Part I: 
         ## Validation of the biological simulation Ocean Science, 2006, 2, 249-266. 
         ## DOI: 10.5194/os-2-249-2006
         element six_component {
            (
               ## Python code specifying the biology model. This takes
               ## in velocity and light and outputs Phytoplankton, if
               ## those fields exist.
               element source_and_sink_algorithm {
                  python_code
               }|
               ## Do not calculate biology
               ## This option is generally only useful for testing. 
               element disable_sources_and_sinks {
                  empty
               }
             ),
            ## Photosynthetically Active Radiation (PAR)
            element scalar_field {
               attribute rank { "0" },
               attribute name { "PhotosyntheticRadiation" },
               (
                  element prognostic {
                     velocity_mesh_choice,
                     prognostic_photosynthetic_radiation
                  }|
                  element prescribed {
                     velocity_mesh_choice,
                     prescribed_scalar_field
                  }
               )
            }?
         }
      }
   )


prognostic_photosynthetic_radiation =
   (
      ## PAR equation.
      element equation { 
         attribute name { "PhotosyntheticRadiation" }
      },
      ## Spatial discretisation options
      element spatial_discretisation {
         (
            ## Discontinuous galerkin formulation. You can also use this
            ## formulation with a continuous field in which case a simple
            ## galerkin formulation will result. 
            element discontinuous_galerkin {
               empty
            }
         )
      },
      (
         ## Solver
         element solver {
            linear_solver_options_asym
         }
      ),
      # Alas, no initial_condition either, so we'd better not checkpoint it...
      ## Disables checkpointing of this field
      element exclude_from_checkpointing {
        comment
      },
      ## Coefficients of absorption of photosynthetically active
      ## radiation for water and phytoplankton.
      element absorption_coefficients {
         ## Photosynthetically active radiation absorption coefficient for water.
         element water {
            real
         },
         ## Photosynthetically active radiation absorption coefficient for water.
         element phytoplankton {
            real
         }
      },
      ## Boundary conditions
      element boundary_conditions {
         attribute name { string },
         ## Surface id:
         element surface_ids {
            integer_vector
         },
         ## Type
         (
            element type {
               attribute name { "dirichlet" },
               ## Apply the dirichlet bc weakly.  Only available with
               ## discontinuous_galerkin and control_volume
               ## spatial_discretisations.
               ##
               ## If not selected boundary conditions are applied strongly.
               element apply_weakly {
                 empty
               },
               input_choice_real
            }|
            element type {
               attribute name { "bulk_formulae" },
               empty
            }|
            element type {
               attribute name { "neumann" },
               input_choice_real
            }
         )
      }?,
      prognostic_scalar_output_options,
      prognostic_scalar_stat_options,
      scalar_convergence_options,
      prognostic_detector_options,
      scalar_steady_state_options,
      adaptivity_options_scalar_field,
      ## Set the priority of this field
      ## This determines the order in which scalar_fields are solved for:
      ##  - higher numbers have the highest priority
      ##  - lower numbers (including negative) have the lowest priority
      ##  - default if not set is 0
      element priority {
         integer
      }?
   )

recalculation_options =
   (
      ## Prevent this field from being recalculated at every timestep.
      ## This is cheaper especially if you are enforcing discrete properties on the field.
      element do_not_recalculate {
        empty
      }
   )

discrete_properties_algorithm_scalar =
   (
      ## Select discrete properties to enforce on the field
      ## either after being prescribed or interpolated
      element enforce_discrete_properties {
        ## Update this field using the lagrangian multiplier
        ## calculated in the solenoidal projection of a
        ## scalar field.
        ##
        ## Note this field must be specified as the update field
        ## underneath that vector field too.
        ##
        ## Note also this only really makes sense for coupled
        ## fields like velocity and pressure.
        element solenoidal_lagrange_update {
          empty
        }?
      }
   )

discrete_properties_algorithm_vector =
   (
      ## Select discrete properties to enforce on the field
      ## either after being prescribed or interpolated
      element enforce_discrete_properties {
        solenoidal_options?
      }
   )

solenoidal_options =
    ## Constrained divergence-free projection.
    ## This adds an additional constraint that ensures that the field
    ## is solenoidal, i.e. divergence-free.
    ## This is equivalent in cost to a pressure solve.
    ## This is expensive, and thus best left until
    ## needed.
    ##
    ## Note well: this only makes sense for nondivergent
    ## vector fields, such as incompressible velocity!
    element solenoidal {
      ## Options for the mass matrix of the field being interpolated
      element interpolated_field {
        (
          element continuous {
            ## Lump the mass matrix for the assembly of the projection matrix
            ## (not for the initial galerkin projection)
            ##
            ## Required when using interpolating continuous fields
            element lump_mass_matrix {
              ## Lump on the submesh.
              ## This only works for simplex meshes and is only
              ## strictly valid on 2d meshes.
              element use_submesh {
                empty
              }?
            }
          }|
          element discontinuous {
            ## Lump the mass matrix for the assembly of the projection matrix
            ## (not for the initial galerkin projection)
            element lump_mass_matrix {
              empty
            }?
          }
        )
      },
      ## Options for the lagrange multiplier
      ##
      ## Must be on a continuous mesh!
      element lagrange_multiplier {
        pressure_mesh_choice,
        element spatial_discretisation {
          (
            element continuous_galerkin {
              ## Remove the stabilisation term from the projection operator.
              ##
              ## Automatic when not using P1P1.
              element remove_stabilisation_term {
                empty
              }?,
              ## Integrate the divergence operator by parts.
              ##
              ## Automatic when projecting a discontinuous field
              element integrate_divergence_by_parts {
                empty
              }?,
              ## Test the divergence equation with the control volume dual mesh
              ## of the finite element lagrange multiplier mesh.
              ## This will make the lagrange multiplier matrix non symmetric which must be 
              ## considered when selecting the lagrange multiplier  solver options.
              element test_divergence_with_cv_dual {
                 comment
              }?
            }|
            element control_volumes {
              empty
            }
          )
        },
        element reference_node {
          integer
        }?,
        ## **UNDER DEVELOPMENT**
        ## This searches the CMC matrix diagonal looking for nodes that are less than the maximum value time epsilon(0.0) (i.e. nodes that are effectively zero).
        ## It then zeros that row and column and places a one on the diagonal and a zero on the rhs.
        ## At a debug level of 2 it also prints out the value and the sum of the row values.
        ## This is useful as a debugging tool if PETSc complains about zeros on the diagonal (i.e. if you have a stiff node in your mesh) but doesn't necessary produce nice answers at the end.
        element repair_stiff_nodes {
           empty
        }?,
        (
          ## Update a scalar field using the lagrange multiplier from
          ## the divergence free projection of this field.  The selected
          ## scalar field must have solenoidal selected in its interpolation
          ## options too and it must be on the same mesh as used for the
          ## solenoidal projection above.
          ##
          ## Note well: this only really makes sense for scalar fields linked to nondivergent
          ## vector fields, such as pressure to incompressible velocity!                  
          element update_scalar_field {
            attribute name { "Pressure" },
            empty
          }|
          ## Update a scalar field using the lagrange multiplier from
          ## the divergence free projection of this field.  The selected
          ## scalar field must have solenoidal selected in its interpolation
          ## options too and it must be on the same mesh as used for the
          ## solenoidal projection above.
          ##
          ## Note well: this only really makes sense for scalar fields linked to nondivergent
          ## vector fields, such as pressure to incompressible velocity!                  
          element update_scalar_field {
            attribute name { string },
            empty
          }
        )?,
        ## Solver options for the linear solve.
        ## This method requires the inversion of a projection matrix.
        element solver {
          linear_solver_options_sym
        }
      }
    }

represcribe_before_interpolation =
    ## Represcribe the field before interpolation.
    ##
    ## This means the interpolation will not be conservative from the previous mesh so be careful what you're trying to achieve!
    element represcribe_before_interpolation {
      empty
    } <|MERGE_RESOLUTION|>--- conflicted
+++ resolved
@@ -2200,11 +2200,7 @@
                real
             }|
             ## velocity_gradient - nu * grad(u)
-<<<<<<< HEAD
-            ## This uses the velocity gradient at the boundarieds to calculate the 
-=======
             ## This uses the velocity gradient at the boundaries to calculate the 
->>>>>>> 08e03a79
             ## bed shear stress. Valid for non parameterised velocity boundaries
             element velocity_gradient {  
                empty
