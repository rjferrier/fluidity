include "spud_base.rnc"

include "adaptivity_options.rnc"
include "diagnostic_algorithms.rnc"
include "input_output.rnc"
include "solvers.rnc"
include "stabilisation.rnc"
include "reduced_model.rnc"
include "mesh_options.rnc"
include "physical_parameters.rnc"
include "prognostic_field_options.rnc"
include "prescribed_field_options.rnc"
include "spatial_discretisation.rnc"
include "temporal_discretisation.rnc"
include "embedded_models.rnc"
include "flredecomp.rnc"

start =
   (
      ## The root node of the options dictionary.
      element fluidity_options {
         comment,
         ## Model output files are named according to the simulation
         ## name, e.g. [simulation_name]_0.vtu. Non-standard
         ## characters in the simulation name should be avoided.
         element simulation_name {
            anystring
         },
         ## Option problem_type does not change the tree.  It is just used for options checking.
         element problem_type {
            element string_value {
               # Lines is a hint to the gui about the size of the text box.
               # It is not an enforced limit on string length.
               attribute lines { "1" },
               ( "fluids" | "oceans" | "multimaterial" | "porous_media" | "stokes" | "large_scale_ocean_options" | "foams" | "multiphase" )
            },
            comment
         },
         geometry,
         ## Input/output options
         element io {
            ## Format for dump files. Only vtk for now.
            element dump_format {
               element string_value{
                  "vtk"
               }
            },
            (
               ## Period between dumps in time units.
               ##
               ## Specifies the period between each dump of the solution to disk.
               ## A value of 0.0 indicates that there would be a dump at every timestep.
               element dump_period {
                (
                     element constant {
                     real
                   }|
                   ## Python function prescribing real input. Functions should be of the form:
                   ##
                   ##  def val(t):
                   ##     # Function code
                   ##     return # Return value
                   ##
                   ## 
                   element python {
                     python_code
                   }
                )  
               }|                 
               ## Dump period, in timesteps.
               ## 
               ## Specifies the number of timesteps between each dump of the solution to disk.
               ## A value of 0 indicates a dump at every timestep.
               element dump_period_in_timesteps {
                 (
                     element constant {
                     integer
                   }|
                   ## Python function prescribing integer input. Functions should be of the form:
                   ##
                   ##  def val(t):
                   ##     # Function code
                   ##     return # Return value
                   ##
                   ## 
                   element python {
                     python_code
                   }
                )   
               }
            ),
            ## Disable dump at simulation start
            element disable_dump_at_start {
               comment
            }?,
            ## Disable dump at simulation end
            element disable_dump_at_end {
               comment
            }?,
            # every CPUDUM seconds write results to disc.
            ## This is usually disabled.
            element cpu_dump_period {
               real
            }?,
            ## The period between dumps in walltime seconds. This is usually disabled.
            element wall_time_dump_period {
               real
            }?,
            ## Number of dumps before we overwrite previous dumps.
            element max_dump_file_count {
               integer
            }?,
            (
               ## The mesh on to which all the fields will be
               ## interpolated for VTK output.
               element output_mesh {
                  attribute name { "VelocityMesh" }
               }|
               ## The mesh on to which all the fields will be
               ## interpolated for VTK output.
               element output_mesh {
                  attribute name { "PressureMesh" }
               }|
               ## The mesh on to which all the fields will be
               ## interpolated for VTK output.
               element output_mesh {
                  attribute name { "CoordinateMesh" }
               }|
               ## The mesh on to which all the fields will be
               ## interpolated for VTK output.
               element output_mesh {
                  attribute name { xsd:string }
               }
            ),
            ## Options for convergence analysis.
            element convergence {
               ## Whether to enable the creation of a convergence
               ## file, giving details of the convergence of each
               ## field over the global nonlinear iteration loop.
               ## The .convergence file is in the same format as the .stat file.
               element convergence_file {
                  comment
               }?,
               ## Write state to a vtu on every iteration.
               ## 
               ## This is a useful debugging tool if things are not converging.
               ## To prevent an excessive number of files being accumulated previous
               ## timestep files will be overwritten hence it is best to use
               ## in conjunction with /timestepping/nonlinear_iterations/terminate_if_not_converged
               element convergence_vtus {
                  comment
               }?
            }?,
            ## Whether to enable dumping of checkpointing output.
            ##
            ## See http://amcg.ese.ic.ac.uk/index.php?title=Local:Checkpointing_from_new_options
            element checkpointing {
               ## Checkpointing period, in dumps. Non-negative value
               ## required. A value of zero indicates that checkpoints
               ## should be created at every dump. If
               ## /io/max_dumpfile_count is exceeded then earlier
               ## checkpoints may be overwritten.
               element checkpoint_period_in_dumps {
                  integer
               },
               ## Enable to checkpoint at simulation start.
               element checkpoint_at_start {
                  comment
               }?,
               ## Enable to force a checkpoint at simulation end.
               element checkpoint_at_end {
                  comment
               }?,
               comment
            }?,
            ## Diagnostic output (.stat file) options
            element stat {
               ## Enable to write diagnostic output at simulation start
               element output_at_start {
                  comment
               }?,
               ## Enable to write diagnostic output immediately before mesh adapts
               element output_before_adapts {
                  comment
               }?,
               ## Enable to write diagnostic output immediately after mesh adapts
               element output_after_adapts {
                  comment
               }?,
               comment
            },
            ## Specification of detectors. Note that when running in parallel the detector output is in binary format even if binary_output is not enabled. When running in serial, although the output is in principle still generated in ascii format if binary_output is not enabled, it is not certain that it is working well. Hence, it is recommended to enable binary_output and work with binary files. 
            element detectors {
               (
                  ## A single static detector
                  element static_detector {
                     attribute name { xsd:string },
                     (
                        element location {
                           real_dim_vector
                     }|
                        ## File containing the detectors positions in binary form
                        element from_checkpoint_file {
                           attribute file_name { xsd:string },
                           ## The format of the input file containing field data.
                           element format {
                             element string_value {
                                 "binary"
                             }
                           }
                        }
                     )
                  }|
                  ## A single lagrangian detector
                  element lagrangian_detector {
                     attribute name { xsd:string },
                     (
                     ## This is the initial location of a detector that moves with the fluid velocity.
                        element location {
                           real_dim_vector
                     }|
                        ## File containing the detectors positions in binary form
                        element from_checkpoint_file {
                           attribute file_name { xsd:string },
                           ## The format of the input file containing field data.
                           element format {
                             element string_value {
                                 "binary"
                             }
                           }
                        }
                     )
                  }|
                  ## Detectors with their locations specified via a python function or from a file. Allows detector arrays to be added.
                  element detector_array {
                     attribute name { xsd:string },
                     ## The number of detectors prescribed by the python function.
                     element number_of_detectors {
                        integer
                     },
                     (
                        ## Create fixed detectors.
                        element static {
                           empty
                        }|
                        ## Create detectors which move with the fluid velocity.
                        element lagrangian {
                           empty
                        }
                     ),
                     (
                        ## Python function prescribing dimensional vector input. Functions should be of the form:
                        ##
                        ##  def val(t):
                        ##     # Function code
                        ##     return # Return value
                        ##
                        ## The return value must have length number_of_detectors.
                        ##
                        ## *** IMPORTANT NOTE ***
                        ##
                        ## The t argument is for future use only - currently detector locations are only set at simulation start.
                        element python {
                          python_code
                        }|
                        ## File containing the detectors positions in binary form
                        element from_file {
                           attribute file_name { xsd:string },
                           ## The format of the input file containing field data.
                           element format {
                             element string_value {
                                 "binary"
                             }
                           }
                        }|
                        ## File containing the detectors positions in binary form
                        element from_checkpoint_file {
                           attribute file_name { xsd:string },
                           ## The format of the input file containing field data.
                           element format {
                              element string_value {
                                 "binary"
                              }
                           }
                        }
                     )
                  }
               )*,
               (
                  ## By default Fluidity will fail if a detector has left the domain.
                  element fail_outside_domain {
                     empty
                  }|
                  ## Enable to write NaN values to detector output if a detector has left the domain.
                  element write_nan_outside_domain {
                     empty
                  }
               ),
               ## Enable to write detector output in binary format
               element binary_output {
                  comment
               }?,
               ## Enable to let detectors move with the domain if mesh_movement is enabled.
               element move_with_mesh {
                  empty
               }?,
               lagrangian_timestepping?
            }?, 
            ## Options to create even more output in the logs:
            ##
            ## Note that the main option to control the log output is given on the command line:
            ##
            ## -v0  only output error and warnings
            ##
            ## -v1  also give "navigational information", to indicate where in the code we currently are
            ##
            ## -v2  also give any additional information (mins and maxes of fields, etc.)
            ##
            element log_output {
               ## Log all allocates and deallocates done for meshes, fields, sparsities and matrices.
               ##
               ## NOTE: Requires -v2
               element memory_diagnostics {
                  empty
               }?
            }?
         },
         ## Options dealing with time discretisation
         element timestepping {
            ## Current simulation time. At the start of the simulation this
            ## is the start time.
            element current_time {
               real,
               ## The following excerpt from the Udunits
               ## documentation explains the time unit encoding by
               ## example:
               ##
               ## The specification:
               ##
               ## seconds since 1992-10-8 15:15:42.5 -6:00
               ##
               ## indicates seconds since October 8th, 1992 at 3
               ## hours, 15 minutes and 42.5 seconds in the afternoon
               ## in the time zone which is six hours to the west of
               ## Coordinated Universal Time (i.e.  Mountain Daylight
               ## Time). The time zone specification can also be
               ## written without a colon using one or two-digits
               ## (indicating hours) or three or four digits
               ## (indicating hours and minutes).
               ##
               ## Time units are particularly required in situations
               ## where the problem (time-varying) boundary conditions
               ## and/ initial conditions are a function of time as
               ## defined by a calendar.  Examples include atmospheric
               ## forcing and climatology. The current time, specified
               ## above, is zero at the reference data/time.
               element time_units{attribute date { xsd:string }}?
            },
            ## The time step size. If adaptive time stepping is used
            ## then this is the initial time step size.
            element timestep {
               real
            },
            ## Simulation time at which the simulation should end.
            element finish_time {
               real
            },
            ## Timestep after which the simulation should end.
            element final_timestep {
               integer
            }?,
            ## Maximum CPU time (in seconds) before the simulation terminates
            element cpu_time_limit {
               real
            }?,
            ## Maximum wall time (secs) taken up before
            ## simulation terminates writing results to disc.
            ## 
            ## This is usually disabled.
            element wall_time_limit {
               real
            }?,
            ## maximum number of non-linear iterations.
            ## 
            ## Manual suggests 2
            element nonlinear_iterations {
               integer,
               ## tolerance for non-linear iteration.
               ## Manual suggests 1.0E-12
               element tolerance {
                  real,
                  (
                      ## Select the norm with which you want the tolerance to be tested.
                      ##
                      ## The infinity norm.
                      element infinity_norm {
                        empty
                      }|
                      ## Select the norm with which you want the tolerance to be tested.
                      ##
                      ## The l2 norm.
                      element l2_norm {
                        empty
                      }|
                      ## Select the norm with which you want the tolerance to be tested.
                      ##
                      ## The l2 norm evaluated on a control volume mesh.
                      element cv_l2_norm {
                        empty
                      }
                  )
               }?,
               ## Terminate the simulation if the number of
               ## nonlinear_iterations is reached
               ## and the tolerance criterion is not met.
               ## This is mostly useful as a debugging option if you
               ## suspect the solution is not converging.
               element terminate_if_not_converged {
                  empty
               }?,
               ## Number of non-linear iterations for the first time step after adapting the mesh.
               ## This option will work only if the mesh_adaptivity is switched on.
               element nonlinear_iterations_at_adapt {
                  integer
               }?
            }?,
            ## Vary the timestep according to the courant number.
            element adaptive_timestep {
               ## The timestep will be adjusted (within the tolerance
               ## and bounds specified) to target this courant
               ## number. Timestep adapts occur at the end of each
               ## timestep and after a mesh adapt.
               element requested_cfl {
                  real
               },
               timestep_cfl_number_options,
               ## Minimum time step size.
               ## Manual suggests 0.0
               element minimum_timestep {
                  ## If enabled, signals model termination if a timestep less
                  ## than or equal to the minimum_timestep is requested. The
                  ## model will stop at the end of the timestep in order to
                  ## allow for the latest output to be written. 
                  element terminate_if_reached {
                     comment
                  }?,
                  real
               }?,
               ## Maximum time step size.
               ## Manual suggests 1.E+10
               element maximum_timestep {
                  real
               }?,
               ## The maximum ratio by which the timestep is allowed
               ## to increase in a timestep adapt. e.g., a value of
               ## 1.1 indicates that the timestep may be increased by
               ## at most 10%.
               element increase_tolerance {
                  real
               }?,
               ## Specify whether you want to calculate a new timestep
               ## at the first timestep or not.
               element at_first_timestep {
                  empty
               }?
            }?,
            ## Activate if you want to terminate the simulation once a
            ## steady state is reached.
            ## 
            ## Enable/disable fields in this check under each field in
            ## steady_state options.
            # Preprocessor legacy: STEDER = 0. is equivalent to inactive.
            element steady_state {
               ## Enter the tolerance to which you want a steady state to be judged.
               element tolerance {
                  real,
                  (
                      ## Select the norm with which you want the tolerance to be tested.
                      ##
                      ## The infinity norm.
                      element infinity_norm {
                        empty
                      }|
                      ## Select the norm with which you want the tolerance to be tested.
                      ##
                      ## The l2 norm.
                      element l2_norm {
                        empty
                      }|
                      ## Select the norm with which you want the tolerance to be tested.
                      ##
                      ## The l2 norm evaluated on a control volume mesh.
                      element cv_l2_norm {
                        empty
                      }
                  )
               },
               ## If activated compare the above tolerance to the rate
               ## of change of the fields. Otherwise compare it
               ## directly to the change in the field.
               element acceleration_form {
                  empty
               }?,
               ## Write out the changes in the tested fields to a .steady_state
               ## file.
               element steady_state_file {
                  (
                     ## Write steady state output in binary format
                     element binary_output {
                        comment
                     }|
                     ## Write steady state output in plain text format
                     element plain_text_output {
                        comment
                     }
                  ),
                  comment
               }?
            }?
         },
         physical_parameter_options?,
         ## The material or phase options
         element material_phase {
            attribute name { xsd:string },
            ## The equation of state
            element equation_of_state {
               (
                  (
                     ## Equations of state for ocean (and simple fluid) applications
                     element fluids {
                        (
                           ## Incompressible linear equation of state
                           ## 
                           ## (e.g. density=denini*(1.0-dengam*(temperature-temini)+dengam_sal*(salinity-S0)))
                           element linear {
                              ## The reference or background density
                              element reference_density {
                                 real
                              },
                              ## Enable to add temperature dependency
                              ## to the equation of state.
                              element temperature_dependency {
                                 ## The reference or background
                                 ## temperature (actual temperature =
                                 ## calculated temperature plus this
                                 ## value).
                                 element reference_temperature {
                                    real
                                 },
                                 ## The thermal expansion coefficient
                                 element thermal_expansion_coefficient {
                                    real
                                 }
                              }?,
                              ## Enable to add salinity dependency to
                              ## the equation of state.
                              element salinity_dependency {
                                 ## The reference or background
                                 ## salinity (actual salinity =
                                 ## calculated salinity plus this
                                 ## value).
                                 element reference_salinity {
                                    real
                                 },
                                 ## The haline contraction coefficient
                                 element saline_contraction_coefficient {
                                    real
                                 }
                              }?,
                              ## Enable this option to subtract out
                              ## the hydrostatic level
                              element subtract_out_hydrostatic_level {
                                 empty
                              }?
                           }|
                           ## 2002 McDougall, Jackett, Wright and
                           ## Feistel equation of state using Pade
                           ## approximation
                           element ocean_pade_approximation {
                              element include_depth_below_surface {
                                 empty
                              }?
                           }
                        )
                     }|
                     ## Equations of state for compressible applications
                     element compressible {
                        ## Stiffened Gas EoS
                        ##
                        ## Used with compressible simulations
                        element stiffened_gas {
                           ## reference uncompressed density
                           ##
                           ## if activated then either Liquid EoS or
                           ## full Stiffened Gas EoS
                           element reference_density {
                              real
                           }?,
                           ## Ratio of specific heats at constant
                           ## pressure to that at constant volume
                           ##
                           ## Requires an energy field.
                           ## If activated then a full Stiffened Gas EoS 
                           element ratio_specific_heats {
                              real
                           }?,
                           ## bulk_sound_speed_squared = isothermal_bulk_modulus/reference_density
                           ##
                           ## if activated then either full or partial Liquid EoS or full
                           ## Stiffened Gas EoS
                           element bulk_sound_speed_squared {
                              real
                           }?
                        }|
                        ## Giraldo et. al. 2008, J. Comp. Phys.
                        ##
                        ## Used with compressible simulations
                        element giraldo {
                           ## reference pressure
                           ##
                           ## The pressure at which potential temperature
                           ## equals actual temperature. Normally taken to
                           ## be the surface pressure, 1.0e05.
                           element reference_pressure {
                              real
                           },
                           ## Heat capacity at constant pressure
                           element C_P {
                              real
                           },
                           ## Heat capacity at constant volume
                           element C_V {
                              real
                           }
                        }|
                        ## Foam EoS
                        ## Used with compressible simulations of liquid drainage in foams.
                        ## It describes the liquid content in the foam as the product of the 
                        ## Plateau border cross sectional area and the local Plateau 
                        ## border length per unit volume (lambda). 
                        element foam {
                           empty
                        }  
                     }
                  )
               )
            }?,
            ## Subgridscale parameterisations
            element subgridscale_parameterisations {
               ## Lagrangian-averaged Navier-Stokes equations 
               element LANS {
                  (
                     ## smoothing length specified as isotropic homogeneous
                     element alpha_isotropic_homogeneous {
                        real
                     }|
                     element alpha_anisotropic_homogeneous_cartesian {
                        real_dim_symmetric_tensor
                     }
                  )
                  #               (
                  #                  element leray {
                  #                     empty
                  #                  }|
                  #                  element LANS_momentum_form {
                  #                     empty
                  #                  }|
                  #                  element LANS_stress_form {
                  #                     empty
                  #                  }
                  #               )
               }?,
               ## This is the generic length scale (vertical turbulence mixed layer) model, 
               ## based here on Warner et al 2005, Ocean Modelling 8:81-113,
               ## which is itself based on the works of Umlauf and Burchard 2003.
               ##
               ## The GLS model encodes four individual turbulence closure models which can be chosen via 'option' below.
               ##
               ## You will need to make sure that DistanceToTop and DistanceToBottom fields (under geometry/ocean_boundaries) 
               ## are switched on, as well as PerturbationDensity.
               element GLS {
                  ## The base GLS option:
                  ## 1. k-kl which is a variant of Mellor-Yamada 2.5
                  ## 2. k-epsilon
                  ## 3. k-omega
                  ## 4. 'gen' from Warner et al 2005
                  ##
                  ## k-epsilon is recommended.
                  element option {
                     element string_value {
                     "k-kl"|"k-epsilon"|"k-omega"|"gen"
                     }
                  },
                  ## The stability function choice:
                  ## 1. KanthaClayson-94 which corresponds to Kantha and Clayson 1994
                  ## 2. Galperin-88 which corresponds to Galperin et al 1988
                  ## 3. Canuto-01-A which corresponds to choice A from Canuto et al 2001
                  ## 4. Canuto-01-B which corresponds to choice B from Canuto et al 2001
                  ##
                  ## Canuto A or B are recommended.
                  element stability_function {
                     element string_value {
                     "KanthaClayson-94"|"GibsonLaunder-78"|"Canuto-01-A"|"Canuto-01-B"
                     }
                  },                  
                  ## The wall function choice:
                  ## 1. None - pick this unless you're using k-kl
                  ## 2. Mellor and Yamada (1980) - parabolic shape
                  ## 3. Burchard (1998) - symmetric linear shape
                  ## 4. Burchard (2001) - Used for infinitely deep basins
                  ## 5. Blumberg et al (1992) - open channel flow
                  ##
                  ## See manual for equations.
                  element wall_function {
                     element string_value {
                     "none"|"MellorYamda"|"Burchard98"|"Burchard01"|"Blumberg"
                     }
                  }?,
                  ## Smooth buoyancy frequency before using it?
                  element smooth_buoyancy{
                    empty
                  }?,
                  ## Smooth velocity shear before using it?
                  element smooth_shear{
                    empty
                  }?,
                  ## Do you want the boundary conditions to be set automatically?
                  ## Make sure the ocean geometry settings are enabled for this option
                  element calculate_boundaries {
                     element string_value {
                     "neumann"|"dirichlet"
                     },
                     element top_surface_ids {
                        integer_vector
                     },
                     element bottom_surface_ids {
                        integer_vector
                     }
                  }?,
                  ## Perform relaxation of the diffusivity and viscosity in the GLS model.
                  ## Value should be >=0 and < 1. 0 is no relaxation (i.e. always use the
                  ## most up-to-date value) and 0.9 would represent making the current value
                  ## be 0.9*old_value + 0.1*new_value. Default is 0.0
                  ## If being used with adaptivity, ensure you switch on interpolation of the 
                  ## GLSVerticalDiffusivity and GLSVerticalViscosity fields. You will seg fault
                  ## otherwise.
                  element relax_diffusivity {
                     real
                  }?,
                  ## Turbulent kinetic energy. Make sure that the Diffusivity tensor field in here is set to diagnostic/internal.
                  element scalar_field {
                     attribute rank { "0" },
                     attribute name { "GLSTurbulentKineticEnergy" },
                     (
                        element prognostic {
                           velocity_mesh_choice,
                           prognostic_scalar_field,
                           ## Minimum value of TKE in m2s2. A typical value will be around 1e-6
                           element minimum_value {
                              real
                           }
                        }|
                        element aliased {
                           generic_aliased_field
                        }
                     )
                  },
                  ## Generic second equation used in GLS. 
                  ## Make sure that the Diffusivity tensor field in here is set to diagnostic/internal.
                  element scalar_field {
                     attribute rank { "0" },
                     attribute name { "GLSGenericSecondQuantity" },
                     (
                        element prognostic {
                           velocity_mesh_choice,
                           prognostic_scalar_field
                        }|
                        element aliased {
                           generic_aliased_field
                        }
                      )
                  },
                  ## Background viscosity
                  element tensor_field {
                     attribute rank { "2" },
                     attribute name { "GLSBackgroundViscosity" },
                     (
                        element prescribed {
                           mesh_choice,
                           prescribed_tensor_field
                        }|
                        element diagnostic {
                           mesh_choice,
                           (
<<<<<<< HEAD
                              sediment_concentration_dependent_viscosity
=======
                              sediment_concentration_dependent_viscosity_algorithm
>>>>>>> ec6d150e
                           ),
                           diagnostic_tensor_field
                        }
                     )
                  },                  
                  ## Background diffusivity
                  element tensor_field {
                     attribute rank { "2" },
                     attribute name { "GLSBackgroundDiffusivity" },
                     (
                        element prescribed {
                           mesh_choice,
                           prescribed_tensor_field
                        }
                     )
                  },
                  ## Eddy viscosity K_M
                  element tensor_field {
                     attribute rank { "2" },
                     attribute name { "GLSEddyViscosityKM" },
                     (
                        element diagnostic {
                           internal_algorithm,
                           velocity_mesh_choice,
                           diagnostic_scalar_field
                        }|
                        element aliased {
                           generic_aliased_field
                        }
                     )
                  },
                  ## Eddy diffusivity K_H
                  element tensor_field {
                     attribute rank { "2" },
                     attribute name { "GLSEddyDiffusivityKH" },
                     (
                        element diagnostic {
                           internal_algorithm,
                           velocity_mesh_choice,
                           diagnostic_scalar_field
                        }|
                        element aliased {
                           generic_aliased_field
                        }
                     )
                  },
                  ## Length scale (a diagnostic with GLS)
                  element scalar_field {
                     attribute rank { "0" },
                     attribute name { "GLSLengthScale" },
                     (
                        element diagnostic {
                           internal_algorithm,
                           velocity_mesh_choice,
                           diagnostic_scalar_field
                        }|
                        element aliased {
                           generic_aliased_field
                        }
                     )
                  }?,                  
                  ## Unedited TKE. The TKE filed has the upper and lower surfaces
                  ## altered with Dirichlet conditions for ouput. This is the
                  ## unedited surface.
                  element scalar_field {
                     attribute rank { "0" },
                     attribute name { "GLSTurbulentKineticEnergyOriginal" },
                     (
                        element diagnostic {
                           internal_algorithm,
                           velocity_mesh_choice,
                           diagnostic_scalar_field
                        }|
                        element aliased {
                           generic_aliased_field
                        }
                     )
                  }?,
                  ## Buoyancy frequency
                  element scalar_field {
                     attribute rank { "0" },
                     attribute name { "GLSBuoyancyFrequency" },
                     (
                        element diagnostic {
                           internal_algorithm,
                           velocity_mesh_choice,
                           diagnostic_scalar_field
                        }|
                        element aliased {
                           generic_aliased_field
                        }
                     )
                  }?,
                  ## Velocity shear
                  element scalar_field {
                     attribute rank { "0" },
                     attribute name { "GLSVelocityShear" },
                     (
                        element diagnostic {
                           internal_algorithm,
                           velocity_mesh_choice,
                           diagnostic_scalar_field
                        }|
                        element aliased {
                           generic_aliased_field
                        }
                     )
                  }?,
                  ## Shear production P
                  element scalar_field {
                     attribute rank { "0" },
                     attribute name { "GLSShearProduction" },
                     (
                        element diagnostic {
                           internal_algorithm,
                           velocity_mesh_choice,
                           diagnostic_scalar_field
                        }|
                        element aliased {
                           generic_aliased_field
                        }
                     )
                  }?,
                  ## Buoyancy production B
                  element scalar_field {
                     attribute rank { "0" },
                     attribute name { "GLSBuoyancyProduction" },
                     (
                        element diagnostic {
                           internal_algorithm,
                           velocity_mesh_choice,
                           diagnostic_scalar_field
                        }|
                        element aliased {
                           generic_aliased_field
                        }
                     )
                  }?,
                  ## Dissipation epsilon
                  element scalar_field {
                     attribute rank { "0" },
                     attribute name { "GLSDissipationEpsilon" },
                     (
                        element diagnostic {
                           internal_algorithm,
                           velocity_mesh_choice,
                           diagnostic_scalar_field
                        }|
                        element aliased {
                           generic_aliased_field
                        }
                     )
                  }?,
                  ## Stability function S_M
                  element scalar_field {
                     attribute rank { "0" },
                     attribute name { "GLSStabilityFunctionSM" },
                     (
                        element diagnostic {
                           internal_algorithm,
                           velocity_mesh_choice,
                           diagnostic_scalar_field
                        }|
                        element aliased {
                           generic_aliased_field
                        }
                     )
                  }?,
                  ## Stability function S_H
                  element scalar_field {
                     attribute rank { "0" },
                     attribute name { "GLSStabilityFunctionSH" },
                     (
                        element diagnostic {
                           internal_algorithm,
                           velocity_mesh_choice,
                           diagnostic_scalar_field
                        }|
                        element aliased {
                           generic_aliased_field
                        }
                     )
                  }?,
                  ## Source1 - TKE source term
                  element scalar_field {
                     attribute rank { "0" },
                     attribute name { "GLSSource1" },
                     (
                        element diagnostic {
                           internal_algorithm,
                           velocity_mesh_choice,
                           diagnostic_scalar_field
                        }|
                        element aliased {
                           generic_aliased_field
                        }
                     )
                  }?,
                  ## Source2 - Second Quantity source term
                  element scalar_field {
                     attribute rank { "0" },
                     attribute name { "GLSSource2" },
                     (
                        element diagnostic {
                           internal_algorithm,
                           velocity_mesh_choice,
                           diagnostic_scalar_field
                        }|
                        element aliased {
                           generic_aliased_field
                        }
                     )
                  }?,
                  ## Absorption1 - TKE absorption term
                  element scalar_field {
                     attribute rank { "0" },
                     attribute name { "GLSAbsorption1" },
                     (
                        element diagnostic {
                           internal_algorithm,
                           velocity_mesh_choice,
                           diagnostic_scalar_field
                        }|
                        element aliased {
                           generic_aliased_field
                        }
                     )
                  }?,
                  ## Absorption2 - Second Quantity absorption term
                  element scalar_field {
                     attribute rank { "0" },
                     attribute name { "GLSAbsorption2" },
                     (
                        element diagnostic {
                           internal_algorithm,
                           velocity_mesh_choice,
                           diagnostic_scalar_field
                        }|
                        element aliased {
                           generic_aliased_field
                        }
                     )
                  }?,
                  ## GLS Wall function
                  element scalar_field {
                     attribute rank { "0" },
                     attribute name { "GLSWallFunction" },
                     (
                        element diagnostic {
                           internal_algorithm,
                           velocity_mesh_choice,
                           diagnostic_scalar_field
                        }|
                        element aliased {
                           generic_aliased_field
                        }
                     )
                  }?,
                  ## Vertical eddy viscosity
                  element scalar_field {
                     attribute rank { "0" },
                     attribute name { "GLSVerticalViscosity" },
                     (
                        element diagnostic {
                           internal_algorithm,
                           velocity_mesh_choice,
                           diagnostic_scalar_field
                        }|
                        element aliased {
                           generic_aliased_field
                        }
                     )
                  }?,                  
                  ## Vertical eddy diffusivity
                  element scalar_field {
                     attribute rank { "0" },
                     attribute name { "GLSVerticalDiffusivity" },
                     (
                        element diagnostic {
                           internal_algorithm,
                           velocity_mesh_choice,
                           diagnostic_scalar_field
                        }|
                        element aliased {
                           generic_aliased_field
                        }
                     )
                  }?
               }?,
               element Mellor_Yamada {
                  ## Kinetic Energy
                  element scalar_field {
                     attribute rank { "0" },
                     attribute name { "KineticEnergy" },
                     (
                        element prognostic {
                           velocity_mesh_choice,
                           prognostic_scalar_field
                        }|
                        element aliased {
                           generic_aliased_field
                        }
                     )
                  },
                  ## Turbulent Length Scale x Kinetic Energy
                  element scalar_field {
                     attribute rank { "0" },
                     attribute name { "TurbulentLengthScalexKineticEnergy" },
                     (
                        element prognostic {
                           velocity_mesh_choice,
                           prognostic_scalar_field
                        }|
                        element aliased {
                           generic_aliased_field
                        }
                      )
                  },
                  ## Vertical Viscosity
                  element scalar_field {
                     attribute rank { "0" },
                     attribute name { "VerticalViscosity" },
                     (
                        element diagnostic {
                           internal_algorithm,
                           velocity_mesh_choice,
                           diagnostic_scalar_field
                        }|
                        element aliased {
                           generic_aliased_field
                        }
                     )
                  }?,
                  ## Vertical Diffusivity of Temperature
                  element scalar_field {
                     attribute rank { "0" },
                     attribute name { "VerticalDiffusivity" },
                     (
                        element diagnostic {
                           internal_algorithm,
                           velocity_mesh_choice,
                           diagnostic_scalar_field
                        }|
                        element aliased {
                           generic_aliased_field
                        }
                     )
                  }?
               }?,
               ## Trivial case in which the user supplies the diffusivity.
               element prescribed_diffusivity {
                  element tensor_field {
                     attribute rank { "2" },
                     attribute name { "PrescribedDiffusivity" },
                     element prescribed {
                        mesh_choice,
                        prescribed_tensor_field_no_adapt
                     }
                  }
               }?,
               ## Standard k-epsilon turbulence model (see e.g. Ferziger and Peric(2002) p.295).
               ## Solves 2 additional equations for TurbulentDissipation (epsilon) and TurbulentKineticEnergy (k),
               ## in order to close momentum equations.
               ## Generates an isotropic 'eddy viscosity', added to molecular viscosity field, that
               ## carries the influence of turbulence onto the velocity field. See the manual for details.
               element k-epsilon {
                  ## Turbulent kinetic energy (k).
                  ## 1. 'k_epsilon'-type boundary conditions are recommended for this field.
                  ## 2. Turn on diffusivity, source and absorption diagnostic fields.
                  ## 3. Use the same mesh as Velocity.
                  element scalar_field {
                     attribute rank { "0" },
                     attribute name { "TurbulentKineticEnergy" },
                     (
                        element prognostic {
                           velocity_mesh_choice,
                           prognostic_scalar_field
                        }|
                        element prescribed {
                           velocity_mesh_choice,
                           prescribed_scalar_field
                        }
                     )
                  },
                  ## TurbulentDissipation (epsilon).
                  ## 1. 'k_epsilon'-type boundary conditions are recommended for this field.
                  ## 2. Turn on diffusivity, source and absorption diagnostic fields.
                  ## 3. Use the same mesh as Velocity.
                  element scalar_field {
                     attribute rank { "0" },
                     attribute name { "TurbulentDissipation" },
                     (
                        element prognostic {
                           velocity_mesh_choice,
                           prognostic_scalar_field
                        }|
                        element prescribed {
                           velocity_mesh_choice,
                           prescribed_scalar_field
                        }
                     )
                  },
                  ## Set the value of the background (laminar) viscosity field here.
                  ## Make it small to see the influence of the eddy viscosity.
                  ## IMPORTANT: make velocity/viscosity diagnostic.
                  element tensor_field {
                     attribute rank { "2" },
                     attribute name { "BackgroundViscosity" },
                     (
                        element prescribed {
                           velocity_mesh_choice,
                           prescribed_tensor_field
                        }|
                        element diagnostic {
                           velocity_mesh_choice,
                           (
                              sediment_concentration_dependent_viscosity_algorithm
                           ),
                           diagnostic_tensor_field
                        }
                     )
                  },
                  ## Set the value of the background (laminar) diffusivity field here.
                  ## This is used to calculate scalar field diffusivities.
                  element tensor_field {
                     attribute rank { "2" },
                     attribute name { "BackgroundDiffusivity" },
                     (
                        element prescribed {
                           velocity_mesh_choice,
                           prescribed_tensor_field
                        }
                     )
                  }?,
                  ## Eddy viscosity (turbulent diffusion of velocity).
                  ## This is a fictitious isotropic viscosity, added to normal viscosity field, that
                  ## carries the influence of turbulence onto the velocity field.
                  element tensor_field {
                     attribute rank { "2" },
                     attribute name { "EddyViscosity" },
                     (
                        element diagnostic {
                           internal_algorithm,
                           velocity_mesh_choice,
                           diagnostic_tensor_field
                        }
                     )
                  },
                  ## Scalar component of the eddy viscosity tensor.
                  ## This will appear in the stat file.
                  element scalar_field {
                     attribute rank { "0" },
                     attribute name { "ScalarEddyViscosity" },
                     (
                        element diagnostic {
                           internal_algorithm,
                           velocity_mesh_choice,
                           diagnostic_scalar_field
                        }|
                        element prescribed {
                           velocity_mesh_choice,
                           prescribed_scalar_field
                        }
                     )
                  },
                  ## Integral length scale of the turbulence (diagnostic).
                  element scalar_field {
                     attribute rank { "0" },
                     attribute name { "LengthScale" },
                     (
                        element diagnostic {
                           internal_algorithm,
                           velocity_mesh_choice,
                           diagnostic_scalar_field
                        }
                     )
                  },
                  ## Select whether source and absorption terms for k and epsilon
                  ## are implicit or explicit.
                  element source_absorption {
                     element string_value {
                     "explicit"|"implicit"
                     }
                  },
                  ## Limit the turbulence lengthscale to within physical bounds (e.g. inlet min dimension).
                  ## This helps to prevent instabilities during simulation spin-up.
                  element lengthscale_limit {real},
                  ## Eddy-viscosity coefficient: nu_T = density * C_mu * k**2 / epsilon.
                  ## Recommended value (default): 0.09.
                  element C_mu {real},
                  ## TurbulentDissipation production coefficient.
                  ## Recommended value (default): 1.44.
                  element C_eps_1 {real},
                  ## TurbulentDissipation destruction coefficient.
                  ## Recommended value (default): 1.92.
                  element C_eps_2 {real},
                  ## Turbulent Schmidt number (eddy viscosity coefficient from k equation).
                  ## This is also the ratio of eddy viscosity to eddy diffusivity for use in other scalar fields.
                  ## Recommended value (default): 1.0.
                  element sigma_k {real},
                  ## Turbulent Schmidt number (eddy-viscosity coefficient from epsilon equation).
                  ## Recommended value (default): 1.3.
                  element sigma_eps {real}
                  
               }?
            }?,
            ## Pressure
            element scalar_field {
               attribute rank { "0" },
               attribute name { "Pressure" },
               ## Field type
               (
                  element prognostic {
                     # mesh choice with PressureMesh as first option
                     pressure_mesh_choice,
                     prognostic_pressure_field
                  }|
                  element prescribed {
                     # mesh choice with PressureMesh as first option
                     pressure_mesh_choice,
                     prescribed_scalar_field
                  }|
                  ## Compute pressure from Density and InternalEnergy
                  ## via a compressible equation of state.
                  element diagnostic {
                     # mesh choice with PressureMesh as first option
                     pressure_mesh_choice,
                     internal_algorithm,
                     diagnostic_scalar_field
                  }|
                  element aliased {
                     attribute material_phase_name { xsd:string },
                     attribute field_name {"Pressure" }
                  }
               )
            }?,
            ## Density
            element scalar_field {
               attribute rank { "0" },
               attribute name { "Density" },
               ## Field type
               (
                  element diagnostic {
                     internal_algorithm,
                     velocity_mesh_choice,
                     diagnostic_scalar_field
                  }|
                  element prognostic {
                     pressure_mesh_choice,
                     prognostic_density_field
                  }|
                  element aliased {
                     attribute material_phase_name { xsd:string },
                     attribute field_name {"Density" }
                  }
               )
            }?,
            ## Velocity vector and momentum options
            element vector_field {
               attribute rank { "1" },
               attribute name { "Velocity" },
               ## Field type
               (
                  element prognostic {
                     velocity_mesh_choice,
                     prognostic_velocity_field
                  }|
                  element prescribed {
                     velocity_mesh_choice,
                     prescribed_vector_field
                  }|
                  element diagnostic {
                     velocity_mesh_choice,
                     vector_python_diagnostic_algorithm,
                     diagnostic_vector_field
                  }|                  
                  element aliased {
                     attribute material_phase_name { xsd:string },
                     attribute field_name {"Velocity" }
                  }
               )
            },
            scalar_field_choice*,
            vector_field_choice*,
            tensor_field_choice*,
            ## Parameters required to model spontaneous electrical potentials in porous media.
            element electrical_properties {
               (
                  ## Specify electrical conductivity of fluid (S/m).
                  ## This assumes that salinity and temperature are not used.
                  element conductivity {real}|
                  ## Calculate conductivity from fluid salinity
                  element conductivity_from_salinity {
                     empty
                  }|
                  ## Calculate conductivity from fluid salinity and temperature
                  element conductivity_from_salinity_and_temperature {
                     empty
                  }
               ),
               ## Various coupling coefficients associated with spontaneous potentials.
               element coupling_coefficients {
                  ## Electrokinetic coupling coefficient (V/Pa).
                  element scalar_field {
                     attribute rank { "0" },
                     attribute name { "Electrokinetic" },
                     (
                        element prescribed {
                           velocity_mesh_choice,
                           prescribed_scalar_field_no_adapt
                        }|
                        element diagnostic {
                           velocity_mesh_choice,
                           scalar_python_diagnostic_algorithm,
                           diagnostic_scalar_field_no_adapt
                        }  
                     )
                  }?,
                  ## Thermoelectric coupling coefficient (V/K).
                  element scalar_field {
                     attribute rank { "0" },
                     attribute name { "Thermoelectric" },
                     (
                        element prescribed {
                           velocity_mesh_choice,
                           prescribed_scalar_field_no_adapt
                        }|
                        element diagnostic {
                           velocity_mesh_choice,
                           scalar_python_diagnostic_algorithm,
                           diagnostic_scalar_field_no_adapt
                        }  
                     )
                  }?,
                  ## Electrochemical coupling coefficient (V.L/mol).
                  element scalar_field {
                     attribute rank { "0" },
                     attribute name { "Electrochemical" },
                     (
                        element prescribed {
                           velocity_mesh_choice,
                           prescribed_scalar_field_no_adapt
                        }|
                        element diagnostic {
                           velocity_mesh_choice,
                           scalar_python_diagnostic_algorithm,
                           diagnostic_scalar_field_no_adapt
                        }  
                     )
                  }?
               },
               ## Option to do a saturation distribution search which looks for the
               ## saturation distribution which gives the best fit of electrical potential
               ## to measured data
               element Saturation_Distribution_Search {
                 ## Here we specify the extents of the search space in x, y and z directions:
                  element search_criteria_horizontal_well {
                    ## The minimum x-coordinate of the test space
                     element x_min {real},
                    ## The maximum x-coordinate of the test space
                     element x_max {real},
                    ## The initial width of the segments, positioned symmetrically opposite the borehole
                     element width {real},
                    ## Option to search for the optimum width
                     element search_for_width { comment }?,
                    ## The minimum y-coordinate of the test space
                     element y_min {real},
                    ## The maximum y-coordinate of the test space
                     element y_max {real},
                    ## The minimum z-coordinate of the test space,
                    ## usually equal to the initial position of the water front
                     element z_min {real},
                    ## x-coordinate of the borehole
                     element borehole_x {real},
                    ## z-coordinate of the borehole
                     element borehole_z {real},
                    ## The maximum z-coordinate of the test space,
                    ## probably equal to the location of the borehole
                     element z_max {real},
                    ## The number of sections into which to divide the space
                     element sections {integer},
                    ## Initial step length for the Hooke and Jeeves search
                     element initial_step_length {real},
                    ## Set initial base_point, perhaps make this optional later.
                    ## Starts at the bottom for vertical well!!
                     element initial_base_point {real_vector}?,
                    ## filename for target file (real potential curve)
                     element target_filename {string}
                  }|
                  element search_criteria_vertical_well {
                    ## The minimum x-coordinate of the test space
                     element x_min {real},
                    ## The maximum x-coordinate of the test space
                     element x_max {real},
                    ## The initial width of the segments, positioned symmetrically opposite the borehole
                     element width {real},
                    ## Option to search for the optimum width
                     element search_for_width { comment }?,
                    ## The minimum y-coordinate of the test space,
                    ## usually equal to the initial position of the water front
                     element y_min {real},
                    ## The maximum y-coordinate of the test space,
                    ## probably equal to the location of the borehole
                     element y_max {real},
                    ## The minimum z-coordinate of the test space
                     element z_min {real},
                    ## The maximum z-coordinate of the test space
                     element z_max {real},
                    ## x-coordinate of the borehole
                     element borehole_x {real},
                    ## y-coordinate of the borehole
                     element borehole_y {real},
                    ## The number of sections into which to divide the space
                     element sections {integer},
                    ## Initial step length for the Hooke and Jeeves search
                     element initial_step_length {real},
                    ## Set initial base_point, perhaps make this optional later
                     element initial_base_point {real_vector}?,
                    ## filename for target file (real potential curve)
                     element target_filename {string}
                  }
               }?
            }?,
            ## Phase interaction options for Fluidity's multiphase flow model
            element multiphase_properties {
               comment,
               element particle_diameter { 
                     real 
               }?
            }?,
            sediment?
         }+,
         mesh_adaptivity_options?,
         ## Information needed are a set of coordinates and 
         ## radius for each particle.
         element imported_solids{       
            (  element solid_type{
                  attribute name {"cylinders"},
                  element cylinder_width{real}
               }|
               element solid_type{
                  attribute name {"spheres"}
               }|
               element solid_type{
                  attribute name {"small_spheres"}
               }|
               element solid_type{
                  attribute name {"external_2D_mesh"},
                  (
                     element mapping_type{
                        attribute name{"brute_force"},
                        empty
                     }|
                     element mapping_type{
                        attribute name{"fastest_n_to_n"},
                        ## As a rule of thumb, (Xmax-Xmin)/(number of bins_x) should be
                        ## greater than (at least twice) the maximum element size
                        ## of the fluid mesh (in the region where the particle is).
                        ## Same thing applies in Y and Z
                        ## directions. Note that in some cases,
                        ## choosing the maximum element size for the
                        ## whole fluid mesh
                        ## might prove to slow down the mapping a
                        ## bit.(bins might not have the
                        ## optimal size)
                        element max_number_of_bins_x{integer},
                        element max_number_of_bins_y{integer},
                        element max_number_of_bins_z{integer},
                        element ntry {integer}
                     }
                  ),
                  element volume_checking_tol{real}
               }|
               element solid_type{
                  attribute name {"external_3D_mesh"},
                  (
                     element mapping_type{
                        attribute name{"brute_force"},
                        empty
                     }|
                     element mapping_type{
                        attribute name{"fastest_n_to_n"},
                        ## As a rule of thumb, (Xmax-Xmin)/(number of bins_x) should be
                        ## greater than (at least twice) the maximum element size
                        ## of the fluid mesh (in the region where the particle is).
                        ## Same thing applies in Y and Z
                        ## directions. Note that in some cases,
                        ## choosing the maximum element size for the whole fluid mesh 
                        ## might prove to slow down the mapping a
                        ## bit.(bins might not have the
                        ## optimal size)
                        element max_number_of_bins_x{integer},
                        element max_number_of_bins_y{integer},
                        element max_number_of_bins_z{integer},
                        element ntry {integer}
                     }
                  ),
                  element volume_checking_tol{real}
               }
            ),
            input_solid_dynamics_choice,
            element number_of_particles {integer},
            element position_script{python_code}?,
            element radius_script{python_code}?,
            element translation_velocity_script{python_code}?,
            element angular_velocity_script{python_code}?,
            element buoyancy {empty}?,
            element oneway {empty}?,
            element solid_concentration_max{real},
            element solid_absorption_factor{real},
            element solid_density{real},
            element use_multimaterials{empty}?,
            element calculate_total_volume{empty}?,
            element create_buffer{
               element buffer{real},
               element solid_concentration_min{real},
               element include_in_drag{empty}?,
               element profile1{real},
               element profile2{real},
               element profile3{real,
                  element constant_profile{real}
               }
            }?,
            element visualize_solidfluid{empty}?,
            element use_particle_cfl{empty}?,
            element calculate_drag{empty}?,
            element output_drag{empty}?,
            element output_particle_vtus{empty}?         
         }?,
   
         ## turbine model
         element turbine_model {
           ## specifies a turbine
           element turbine {
             attribute name {xsd:string},
             ## Model type
               (
                  ## Enforces the turbine model by using the dirichlet condition.
                  element dirichlet {
                     ## Name of the upstream (weak or strong) dirichlet boundary condition where the turbine model shall be applied to.
                     element boundary_condition_name_1 {
                       attribute name {xsd:string}
                     },
                     ## Name of the downstream (weak or strong) dirichlet boundary condition where the turbine model shall be applied to.
                     element boundary_condition_name_2 {
                       attribute name {xsd:string}
                     },
                     ## These coordinates define the upstream point where the free surface will be evaluated in order to calculate the head.
                     element free_surface_point_1 {
                       real_dim_vector
                     },
                     ## These coordinate define the downstream point where the free surface will be evaluated in order to calculate the head.
                     element free_surface_point_2 {
                       real_dim_vector
                     },
                     ## Python function val(h) takes the head h (=free_surface_point_1-free_surface_point_2) and returns the total flux through turbine (in m^3/s). A return value 
                     ## of 0.0 will deactivate the turbine model which results in the dirichlet conditions prescribed at these boundaries.
                     ## A flux value will be outflow for boundary_condition_name_1 and inflow for boundary_condition_name_2 and therefore sign(h)==sign(val(h)) should be true to achieve stability.
                     element head_flux {
                       python_code
                     }
                  }|
                  ## Implements the turbine model by using the fluxes from the discontinues galerkin model. Works only if dg is used. 
                  element flux {
                       ## Model type
                       (
                         element penalty {
                              ## Python function val(h) takes the pressure jump h and returns the flux factor between 0 and 1. A return value 
                              ## of 0.0 will deactivate the turbine model which results in the dirichlet conditions prescribed at these boundaries 
                              ## while a factor of +INF represents a connected domain.
                              element factor {
                                  python_code
                              }
                           }|
                         element dg {
                              ## Python function val(h) takes the pressure jump h and returns the flux factor between 0 and 1. A return value 
                              ## of 0.0 will deactivate the turbine model which results in the dirichlet conditions prescribed at these boundaries 
                              ## while a factor of 1 represents a connected domain.
                              element factor {
                                  python_code
                              }

                           }
                       ),
                       ## Name of the upstream (weak or strong) dirichlet boundary condition where the turbine model shall be applied to.
                       element boundary_condition_name_1 {
                         attribute name {xsd:string}
                       },
                       ## Name of the downstream (weak or strong) dirichlet boundary condition where the turbine model shall be applied to.
                       element boundary_condition_name_2 {
                         attribute name {xsd:string}
                       },
                       (
                         ## The turbine is always running. This is mainly used for debugging purposes.
                         element always_on {
                              empty
                           }|
                         ## The turbine is never running. This is mainly used for debugging purposes.
                         element always_off {
                              empty
                           }
                       )
                  }
               )
           }*
         }?, 
         biology?,
         forcing?,
         reduced_model?,
         ## Porous Media
         element porous_media {
            ## Specify scalar field Porosity
            element scalar_field {
               attribute name { "Porosity" },
               (
                  element prescribed {
                     velocity_mesh_choice,
                     prescribed_scalar_field
                  }|
                  element aliased {
                     generic_aliased_field
                  }
               )
            },
            ## Specify field Permeability
            (
               element scalar_field {
                  attribute name { "Permeability" },
                  (
                     element prescribed {
                        velocity_mesh_choice,
                        prescribed_scalar_field
                     }|
                     element aliased {
                        generic_aliased_field
                     }
                  )
               }|
               element vector_field {
                  attribute name { "Permeability" },
                  element prescribed {
                     velocity_mesh_choice,
                     prescribed_vector_field
                  }
               }|
               element tensor_field {
                  attribute name { "Permeability" },
                  element prescribed { 
                     velocity_mesh_choice,
                     prescribed_tensor_field
                  }
               }
            ),
            ## Specify scalar field Electrical Conductivity
            element scalar_field {
               attribute name { "ElectricalConductivity" },
               element diagnostic {
                  velocity_mesh_choice,
                  (
                     internal_algorithm |
                     scalar_python_diagnostic_algorithm
                  ),
                  diagnostic_scalar_field_no_adapt
               }
            }?,
            element multiphase_parameters {
               ## Capillary pressure multiplier cp_A
               ## in eq: cp_A*((Phase1_saturation+0.00001)**(-cp_expo))
               element cp_A {real}?,
               ## Capillary pressure exponent cp_expo
               ## in eq: cp_A*((Phase1_saturation+0.00001)**(-cp_expo))
               element cp_expo {real}?
            }?
         }?,
         embedded_models?,
         flredecomp?
      }
   )      

sediment = 
   (
      ## A sediment model. See the manual for details on how to use this model.
      element sediment {
         ## A single sediment field with discrete characteristics
         ## 
         ## Notes: 
         ##
         ## - a sinking velocity is required for sediment fields, this can be set for each
         ## sediment field under prognostic/SinkingVelocity
         ##
         ## - continuity must be the same for all fields. i.e. use the same mesh for all fields
         ##
         ## - rentrainment bc's can be used to allow sediment to be picked up from the bed
         ## due to turbulence. This must be set on the same boundaries as the SedimentDepositon
         ## field
         ## 
         ## - see the manual for more details on how to use this model 
         element scalar_field {
            attribute rank { "0" },
            attribute name { string },
            ## Field type
            element prognostic {
               velocity_mesh_choice,
               prognostic_scalar_field,
               ## Sediment bedload diagnostic which records the sediment 
               ## deposited through the prescribed boundary.
               ##
               ## The units are in unit distances as a depth of sediment.
               element scalar_field {
                  attribute rank { "0" },
                  attribute name { "Bedload" },
                  ## Field type
                  element diagnostic {
                     ## Surface ids over which to calculate the bedload:
                     element surface_ids {
                        integer_vector
                     },
                     diagnostic_scalar_field
                  }
               },
               ## Sediment bedload diagnostic which records the sediment 
               ## deposited through the prescribed boundary.
               ##
               ## The units are in unit distances as a depth of sediment.
               element scalar_field {
                  attribute rank { "0" },
                  attribute name { "BedloadVolumeFraction" },
                  ## Field type
                  element diagnostic {
                     diagnostic_scalar_field
                  }
               },
               ## This is the unhindered sinking velocity of the sediment particles. 
               ## 
               ## With the sinking velocity field set to diagnostic, this field is used, along with the sediment 
               ## concentration, to calculate the hindered sinking velocity of sediment particles. 
               ##
               ## This uses the equation developed by Richardson and Zaki [1954]. 
               ##
               ## If the 'SinkingVelocity' is not set to diagnostic, this field will not be used.
               ##
               ## As with the sinking velocity, this velocity is in the direction of gravity so if the substance
               ## floats upwards, this field should be negative.
               element scalar_field {
                  attribute name { "UnhinderedSinkingVelocity" },
                  attribute rank { "0" },
                  element prescribed {
                     prescribed_scalar_field_no_adapt
                  }
               }?,
               ## This is the submerged specific gravity, R, of this sediment. 
               ## It will be used with the sediment concentration in the equation
               ## of state, as well as in erosion algorithms.
               ## 
               ## R = (rho_s - rho_a)/(rho_a)
               ##
               ## Where: rho_s is the sediment density and rho_a is the ambient fluid density
               element submerged_specific_gravity {
                  real
               },
               ## This is the diameter of the grain.
               ## Diameter must be specified here or under each sediment class.
               element diameter {
                  real
               }?,
               ## Set porosity to use. Default is 0.3. 1.0 is a sold material.
               element porosity {
                  real
               }?,
               ## Erodability of the sediment grain. A value of one means that only the
               ## critical shear stress is used to determine if a grain can be put into 
               ## suspension. A value of zero means these grains can never be resuspended.
               ## Default is 1.
               element erodability {
                  real
               }?,
               ## Critical shear stress of a grain. If not switched on a value
               ## will be computed according to the particle Reynolds number and Shield's
               ## criterion.
               element critical_shear_stress {
                  real
               }?
            }
         }*,
         ## The median sediment diameter in the active layer of the bed. 
         ## Required for some reentrainment algorithms.
         element scalar_field {
            attribute rank { "0" },
            attribute name { "SedimentBedActiveLayerD50" },
            (
               element diagnostic {
                  ## Surface ids over which to calculate the bedload:
                  element surface_ids {
                     integer_vector
                  },
                  internal_algorithm,
                  velocity_mesh_choice,
                  diagnostic_scalar_field
               }
            )
         },
<<<<<<< HEAD
         ## This field is the template for the sediment deposition
	 ## diagnostic which records the sediment deposited through the prescribed boundary.
	 ##
	 ## The units are in unit distances as a depth of sediment.
         element scalar_field {
            attribute rank { "0" },
            attribute name { "SedimentDepositionTemplate" },
            ## Field type
            element diagnostic {
               ## Surface ids over which to calculate the deposition:
               element surface_ids {
                  integer_vector
               },
               velocity_mesh_choice,
               diagnostic_scalar_field
            }
         },
         element sediment_class {
            attribute name { xsd:string },
            initial_condition_scalar*,
            scalar_boundary_conditions*,
            ## Diffusivity for sediment class
            element tensor_field {
               attribute name { "Diffusivity" },
               attribute rank { "2" },
               (
                  element prescribed {
                     mesh_choice?,
                     prescribed_tensor_field_no_adapt
                  }|
                  element diagnostic {
                    tensor_python_diagnostic_algorithm,
                    diagnostic_tensor_field
                  }
               )
            }?,
            ## Velocity at which this sediment sinks through the water column.
	    ##
	    ## This velocity is in the direction of gravity so if the substance
	    ## floats upwards, this field should be negative.
	    ##
	    ## This filed can be diagnostic, in which case a hindered sinking velocity is calculated. 
	    ## If this is the case an unhindered sinking velocity field is required for this sediment class.
            element scalar_field {
               attribute name { "SinkingVelocity" },
               attribute rank { "0" },
	       (
                  element prescribed {
                     prescribed_scalar_field_no_adapt
                  }|
	          element diagnostic {
                     internal_algorithm,
		     diagnostic_scalar_field_no_adapt
                  }
               )
            }?,
            ## This is the unhindered sinking velocity of the sediment particles. 
	    ## 
	    ## With the sinking velocity field set to diagnostic, this field is used, along with the sediment 
	    ## concentration, to calculate the hindered sinking velocity of sediment particles. 
	    ##
	    ## This uses the equation developed by Richardson and Zaki [1954]. 
	    ##
	    ## If the 'SinkingVelocity' is not set to diagnostic, this field will not be used.
	    ##
	    ## As with the sinking velocity, this velocity is in the direction of gravity so if the substance
	    ## floats upwards, this field should be negative.
            element scalar_field {
               attribute name { "UnhinderedSinkingVelocity" },
               attribute rank { "0" },
=======
         ## The standard deviation of sediment in the active layer of the
         ## bed. Required for some reentrainment algorithms
         element scalar_field {
            attribute rank { "0" },
            attribute name { "SedimentBedActiveLayerSigma" },
            (
               element diagnostic {
                  ## Surface ids over which to calculate the bedload:
                  element surface_ids {
                     integer_vector
                  },
                  internal_algorithm,
                  velocity_mesh_choice,
                  diagnostic_scalar_field
               }
            )
         },
         ## ZeroSedimentConcentrationViscosity field:
         ##
         ## Field for the viscosity of this a fluid with zero 
         ## concentration of sediment.
         ## Required if using a diagnostic viscosity
         ## in a sediment problem where sediment concentration
         ## dependent viscosity is required.
         element tensor_field {
            attribute rank { "2" },
            attribute name { "ZeroSedimentConcentrationViscosity" },
            (
>>>>>>> ec6d150e
               element prescribed {
                  velocity_mesh_choice,
                  prescribed_tensor_field
               }|
               element aliased {
                  generic_aliased_field
               }
            )
         }?
      }
   )

prognostic_density_field =
   (
      scalar_equation_choice?,
      ## Spatial discretisation options
      element spatial_discretisation {
         (
            ## Continuous Galerkin formulation.
            element continuous_galerkin {
               advection_stabilisation_options,
               ## Discretisation options for the advection terms.
               element advection_terms {
                  ## Integrate the advection terms of the momentum equation by
                  ## parts.
                  element integrate_advection_by_parts {
                     comment
                  }?
               },
               ## Discretisation options for the mass terms.
               element mass_terms {
                  ## Lump the mass matrix
                  element lump_mass_matrix {
                     empty
                  }?
               },
               comment
            }|
            ## Discontinuous galerkin formulation
            discontinuous_galerkin_options|
            ## Use a control volume discretisation.
            element control_volumes {
              spatial_control_volume_options
            }
         ),
         ## Conservative discretisation of field advection equation
         ##  TBETA=1. -- conservative (divergence form)
         ##  TBETA=0. -- non-conservative
         ##  0. < TBETA < 1.
         element conservative_advection {
           real
         }
      },
      element temporal_discretisation {
         ## Implicit/explicit control (TTHETA)
         ##  =0.  -- explicit
         ##  =0.5 -- Crank-Nicholson
         ##  =1.  -- implicit
         element theta {
            real
         },
         temporal_control_volume_options?
      },
      (
         ## Solver
         element solver {
            linear_solver_options_asym
         }|
         ## Assume this field is being solved explicitly and skip the solver.
         ##
         ## ONLY AVAILABLE FOR PURE CONTROL VOLUME SPATIAL DISCRETISATIONS.
         ##
         ## Assumes lhs matrix only has diagonal lumped mass (times
         ## density if appropriate for equation)
         ## and divides the rhs by this.
         element explicit {
            empty
         }
      )?,
      (
         ## Initial condition for WholeMesh
         ##
         ## Only specify one condition if not using mesh regions.
         ## Otherwise select other initial_condition option, specify region_ids
         ## and distinct names.  Then add extra intial conditions for other regions.
         element initial_condition {
            attribute name { "WholeMesh" },
            input_choice_initial_condition_real
         }|
         ## Multiple initial_conditions are allowed if specifying
         ## different values in different
         ## regions of the mesh (defined by region_ids).  In this case
         ## each initial_condition
         ## requires a distinct name for the options dictionary.
         element initial_condition {
            attribute name { string },
            region_ids?,
            input_choice_initial_condition_real
         }
      )+,
      ## Boundary conditions
      element boundary_conditions {
         attribute name { string },
         ## Surface id:
         element surface_ids {
            integer_vector
         },
         ## Type
         (
            element type {
               attribute name { "dirichlet" },
               ## Apply the dirichlet bc weakly.  Available
               ## automatically with discontinuous_galerkin,
               ## and control_volume spatial_discretisations.
               ## If not selected boundary conditions are applied strongly.
               element apply_weakly {
                  ## If the initial condition and boundary conditions
                  ## differ, setting this option will cause the initial
                  ## condition on the boundary to be overwritten with
                  ## the boundary condition. Since you are applying the
                  ## boundary condition weakly, you probably do *not*
                  ## want this.
                  element boundary_overwrites_initial_condition {
                     empty
                  }?
               }?,
               input_choice_real
            }
         )
      }*,
      ## source term
      element scalar_field {
         attribute name { "Source" },
         attribute rank { "0" },
         (
            element prescribed {
               prescribed_scalar_field_no_adapt,
               recalculation_options?
            }|
            element diagnostic {
              internal_algorithm,
              diagnostic_scalar_field_no_adapt
            } 
         )
      }?,
      ## Absorption term
      element scalar_field {
         attribute name { "Absorption" },
         attribute rank { "0" },
         element prescribed {
            prescribed_scalar_field_no_adapt
         }
      }?,
      prognostic_scalar_output_options,
      prognostic_scalar_stat_options,
      scalar_convergence_options,
      prognostic_detector_options,
      scalar_steady_state_options,
      adaptivity_options_prognostic_scalar_field,
      interpolation_algorithm_scalar,
      discrete_properties_algorithm_scalar?,
      ## Set the priority of this field
      ## This determines the order in which scalar_fields are solved for:
      ##  - higher numbers have the highest priority
      ##  - lower numbers (including negative) have the lowest priority
      ##  - default if not set is 0
      element priority {
         integer
      }?
   )

geometry = 
   (
      ## Options dealing with the specification of geometry
      element geometry {
         ## Dimension of the problem.
         ## <b>This can only be set once</b>
         element dimension {
            element integer_value {
               attribute rank {"0"},
               ("3"|"2"|"1")
            }
         },
         ## The position mesh
         element mesh {
            attribute name { "CoordinateMesh" },
            mesh_info
         },
         ## The velocity mesh
         element mesh {
            attribute name { "VelocityMesh" },
            mesh_info
         }?,
         ## The pressure mesh
         element mesh {
            attribute name { "PressureMesh" },
            mesh_info
         }?,
         element mesh {
            attribute name { xsd:string },
            mesh_info,
            element exclude_from_mesh_adaptivity{empty}?
         }*,
         ## Quadrature
         element quadrature {
            ## Quadrature degree
            ## 
            ## note: this specifies the degree of quadrature,
            ## not the number of gauss points
            element degree {
               integer
            },
            ## Surface quadrature degree
            ## 
            ## note: this specifies the degree of surface
            ## quadrature not the number of surface gauss points
            element surface_degree {
               integer
            }?,
            ## Sets the degree of quadrature on each quadrilateral
            ## face of the control volume. 
            ##
            ## Defaults to 1 if
            ## unselected which is the same as pre-new options
            ## behaviour.
            element controlvolume_surface_degree {
               integer
            }?,
            ## Select which family of quadrature rules to use.
            ## The default is family_cools.
            ## family_wandzura allows for degree up to 30
            ## on triangular meshes.
            ## family_grundmann_moeller allows for degree up to
            ## 29 on simplicial meshes in arbitrary dimension.
            element quadrature_family {
               element string_value {
                  ( "family_cools" | "family_grundmann_moeller" | "family_wandzura" ) 
               }
            }?
         },
         ## This causes the change of variables associated with each element in 
         ## the mesh to be stored rather than calculated every time it is used. 
         ## This should speed up computations at a cost of some memory. 
         ## 
         ## The cache is automatically regenerated after mesh movement or 
         ## adaptivity and is automatically disabled for non-linear positions fields.
         element disable_geometric_data_cache {
            empty
         }?,
         ## Options specifying that the problem is on the surface of the sphere.
         element spherical_earth {
            (
               element linear_mapping {
                  empty
               }|
               ## Enabling this option approximates the curvature of the Earth as an
               ## nth degree polynomial, where n is the polynomial degree of the coordinate mesh.
               element superparametric_mapping {
                  empty
               }
            )
         }?,
         ## Options specifying the top surface and bottom of the domain
         ## used in various ocean calculations.
         element ocean_boundaries {
            ## Specify the surface ids that make up the top of the domain,
            ## i.e. the free surface or rigid lid.
            element top_surface_ids {
               integer_vector
            },
            ## Specify the surface ids that make up the bottom.
            element bottom_surface_ids {
               integer_vector
            },
            ## Diagnostic field giving the distance to the top surface.
            element scalar_field {
               attribute rank { "0" },
               attribute name { "DistanceToTop" },
               element diagnostic {
                  internal_algorithm,
                  element mesh {
                     attribute name {  "CoordinateMesh" }
                  },
                  diagnostic_scalar_field
               }
            },
            ## Diagnostic field giving the distance to ocean bottom.
            element scalar_field {
               attribute rank { "0" },
               attribute name { "DistanceToBottom" },
               element diagnostic {
                  internal_algorithm,
                  element mesh {
                     attribute name {  "CoordinateMesh" }
                  },
                  diagnostic_scalar_field
               }
            }
         }?
      }
   )

lagrangian_timestepping = 
   (
      element lagrangian_timestepping {
         ## Number of subdivisions of the timestep
         ## increase this if you are not happy with your 
         ## detector trajectory accuracy, or if particles
         ## are jumping out of the domain a lot
         element subcycles {
            integer
         },
         ## Tolerance for deciding if detector is in a given
         ## element. Recommended value 1.0e-10.
         element search_tolerance {
            real
         },
         (
            ## Use explicit runge kutta method with
            ## guided search particle tracking
            element explicit_runge_kutta_guided_search {
               ## Number of RK stages
               ## For the RK4 method, it should be 4.
               element n_stages {
                  integer
               },
               ## ERK stage array. This is an array
               ## containing the lower-triangular
               ## part of the Butcher weight matrix
               ## A that explains how to compute the
               ## RK stages.  See
               ## http://en.wikipedia.org/wiki/Runge–Kutta_methods#Explicit_Runge.E2.80.93Kutta_methods
               ## for notation.  The array is stored
               ## in the following order:
               ## [a_{21},a_{31},a_{32},...,a_{s1},a_{s2},a_{s(s-1)}]
               ## and so the array has size s(s-1)/2
               ## where s is the number of stages.
               ## For the RK4 method, it should be
               ## [0.5,0,0.5,0,0,1]
               element stage_weights {
                  real_vector
               },
               ## ERK timestep weights. This is the
               ## b vector that explains how to
               ## compute the timestep from the RK
               ## stages.  See
               ## http://en.wikipedia.org/wiki/Runge–Kutta_methods#Explicit_Runge.E2.80.93Kutta_methods
               ## for notation.  It should have size
               ## s where s is the number of stages.
               ## For the RK4 method, it should be
               ## [1/6,1/3,1/3,1/6]
               element timestep_weights {
                  real_vector
               }
            }|
            ## Use explicit Forward Euler method with
            ## guided search particle tracking
            element forward_euler_guided_search {
               empty
            }|
            ## Use classical Runge-Kutta method with
            ## guided search particle tracking
            element rk4_guided_search {
               empty
            }
         )
      }
   )

# Default child of diagnostic scalar field
diagnostic_scalar_field =
   (
      diagnostic_output_options,
      diagnostic_scalar_stat_options,
      scalar_convergence_options,
      diagnostic_detector_options,
      scalar_steady_state_options,
      adaptivity_options_scalar_field,
      recalculation_options?,
      interpolation_algorithm_scalar?
   )
   
# Default child of diagnostic scalar field without adaptivity options
diagnostic_scalar_field_no_adapt =
   (
      diagnostic_output_options,
      diagnostic_scalar_stat_options,
      diagnostic_detector_options
   )

# Default child of diagnostic scalar field
diagnostic_scalar_field_tidal_range =
   (
      diagnostic_output_options,
      diagnostic_scalar_stat_options,
      diagnostic_detector_options,
      adaptivity_options_scalar_field,
      (
          element spin_up_time {
             real
          }
      )       
   )

# Default child of diagnostic vector field
# Currently, this is empty, but in future this might include
# options that are general to all diagnostic vector fields
diagnostic_vector_field =
   (
      diagnostic_output_options,
      diagnostic_vector_stat_options,
      vector_convergence_options,      
      diagnostic_detector_options,
      vector_steady_state_options,      
      adaptivity_options_vector_field,
      recalculation_options?,
      interpolation_algorithm_vector?
   )


diagnostic_vector_field_bed_shear_stress =
   (
      (
          element density {
             real
          }
      ),       
      (
          element drag_coefficient {
             real
          }
      ),   
      diagnostic_output_options,
      diagnostic_vector_stat_options,
      diagnostic_detector_options,
      adaptivity_options_vector_field
   )


# Default child of diagnostic tensor field
# Currently, this is empty, but in future this might include
# options that are general to all diagnostic tensor fields
diagnostic_tensor_field =
   (
      diagnostic_output_options,
      diagnostic_tensor_stat_options,
      adaptivity_options_tensor_field,
      interpolation_algorithm_vector?
   )
   
# Richardson number field. This is a normal diagnostic scalar field, but with
# Richardson number metric options added
adaptivity_options_richardson_number_field.adaptivity_options =
   (
      ## Do not use an interpolation error driven metric for this field
      element no_interpolation_measure {
        comment
      }
   )
adaptivity_options_richardson_number_field.adaptivity_options |= adaptivity_options_scalar_field.adaptivity_options
adaptivity_options_richardson_number_field =
   (
      element adaptivity_options {
         adaptivity_options_richardson_number_field.adaptivity_options,
         ## An isotropic metric formulation based on the Richardson number. Uses
         ## the logic that wherever the Richardson number is small, we expect
         ## to need resolution. Generates edge lengths using:
         ##
         ##   Edge length = min_edge_length if Ri <= min_ri
         ##                 max_edge_length if Ri >= max_ri
         ##                 a linear fit between min_edge_length and max_edge_length otherwise
         element richardson_number_metric {
            ## Richardson number at which we have minimum edge length (default 0.0)
            element min_ri {
              real
            }?,
            ## Richardson number at which we have maximum edge length
            element max_ri {
              real
            },
            ## Minimum edge length that can be requested by the Richardson number
            ## metric
            element min_edge_length {
              real
            },
            ## Maximum edge length that can be requested by the Richardson number
            ## metric
            element max_edge_length {
              real
            },
            ## Enable to preserve anisotropy when merging with other metric
            ## formulations
            element anisotropy_preserving_merge {
               comment
            }?,
            comment
         }?,
         adaptivity_preprocessing
      }?
   )
diagnostic_richardson_number_field = diagnostic_scalar_field_no_adapt
diagnostic_richardson_number_field &= adaptivity_options_richardson_number_field

diagnostic_cv_gradient_vector_field =
   (
      ## Choose whether the mass matrix is lumped or not
      element lump_mass_matrix {
            empty
      }?,
      ## Solver options are necessary if you're not lumping your mass or if you're field isn't dg
      element solver {
         linear_solver_options_sym
      }?,
      ## Normalise the gradient by its magnitude
      element normalise {
        empty
      }?,
      diagnostic_output_options,
      diagnostic_vector_stat_options,
      vector_convergence_options,
      diagnostic_detector_options,
      vector_steady_state_options,
      adaptivity_options_vector_field,
      recalculation_options?
   )

diagnostic_gradient_vector_field =
   (
      ## Solver
      element solver {
         linear_solver_options_sym
      },
      diagnostic_output_options,
      diagnostic_vector_stat_options,
      vector_convergence_options,
      diagnostic_detector_options,
      vector_steady_state_options,
      adaptivity_options_vector_field,
      recalculation_options?
   )

diagnostic_cv_divergence_scalar_field =
   (
      # No solver options because it can be solved directly!
      diagnostic_output_options,
      diagnostic_scalar_stat_options,
      scalar_convergence_options,
      diagnostic_detector_options,
      scalar_steady_state_options,
      adaptivity_options_scalar_field,
      recalculation_options?
   )

diagnostic_fe_divergence_scalar_field =
   (
      ## Solver
      element solver {
         linear_solver_options_sym
      },
      diagnostic_output_options,
      diagnostic_scalar_stat_options,
      scalar_convergence_options,
      diagnostic_detector_options,
      scalar_steady_state_options,
      adaptivity_options_scalar_field,
      recalculation_options?
   )

# three optional input vectors for user-specified rotation matrix
rotation_matrix_components =
   (
      ## Select if you want to specify the unit normal direction
      ## of the rotation matrix.
      ## If off then fluidity computes the normal.  
      element normal_direction {
         input_choice_real_dim_vector
      }?,
      ## Select if you want to specify the first unit tangent direction
      ## of the rotation matrix (in dim > 1 simulations).
      ## If off then fluidity computes the tangent.  
      element tangent_direction_1 {
         input_choice_real_dim_vector
      }?,
      ## Select if you want to specify the second unit tangent direction
      ## of the rotation matrix (in dim > 2 simulations).
      ## If off then fluidity computes the tangent.  
      element tangent_direction_2 {
         input_choice_real_dim_vector
      }?
   )

velocity_components_choice =
   (
      (
         element align_bc_with_cartesian {
            element x_component {
               input_choice_real_bc_component
            }?,
            element y_component {
               input_choice_real_bc_component
            }?,
            element z_component {
               input_choice_real_bc_component
            }?
         }|
         element align_bc_with_surface {
            element normal_component {
               input_choice_real
            }?,
            element tangent_component_1 {
               input_choice_real
            }?,
            element tangent_component_2 {
               input_choice_real
            }?,
            rotation_matrix_components,
            ## this will calculate the determinant of the
            ## rotation matrix for every boundary node
            ## and dump a vtu with the node 
            ## normals and tangenials 1/2
            element debugging_mode{empty}?
         }
      )
   )

# Mainly tidal harmonic diagnostics
free_surface_diagnostic_options = 
   (
      (
         ## Activate this for tidal harmonic analysis 
          free_surface_history_algorithm?,
         ## Activate this for tidal harmonic analysis 
          tidal_harmonic_algorithm?
      )
   )

velocity_boundary_conditions =
   (
      (
         element type {
            attribute name { "dirichlet" },
            ## Apply the dirichlet bc weakly.  Available automatically
            ## with a discontinuous_galerkin Velocity
            ## spatial_discretisation.  Available if you
            ## integrate_continuity_by_parts with a
            ## continuous_galerkin Pressure or use a control_volume
            ## Pressure spatial_discretisation and/or
            ## integrate_advection_by_parts under Velocity
            ## spatial_discretisation with continuous_galerkin.
            ##
            ## If not selected boundary conditions are applied strongly.
            element apply_weakly {
               ## If the initial condition and boundary conditions
               ## differ, setting this option will cause the initial
               ## condition on the boundary to be overwritten with
               ## the boundary condition. Since you are applying the
               ## boundary condition weakly, you probably do *not*
               ## want this.
               element boundary_overwrites_initial_condition {
                  empty
               }?
            }?,
            velocity_components_choice
         }|
         element type {
            attribute name { "neumann" },
            velocity_components_choice
         }|
         ## Add a bulk formulae boundary condition. Only makes sense
         ## on the Velocity field.
         element type {
            attribute name { "bulk_formulae" },
               empty
         }|
         element type {
           attribute name { "free_surface" },
           (
              ## This options adds a surface stabilisation term to the free surface. Works only for cg velocity so far. 
              ## Note: Once activated, the stabilisation term will occur in all free surface areas in the domain. 
              ## IN DEVELOPMENT
              element surface_stabilisation {
                  ## Scale factor for the surface stabilisation.
                  element scale_factor{
                    real
                  }
              }?
           )
         }|
         ## Apply quadratic drag. Specify drag coefficient. If you
         ## want to exactly replicate results from using the OCEDRA
         ## option, set this to 0.003 and remember to apply to both
         ## bottom and sides.
         element type {
            attribute name { "drag" },
            input_choice_real,
            (
              ## Use a quadratic drag.
              ##
              ## This means that the drag coefficient is nondimensional.
              element quadratic_drag {
                ## Use the Manning-Strickler formulation:
                ## n^2*g*|u|*u/H^(1/3)
                ## where n is the Manning coefficient, g is gravity, u is the velocity vector and H is the water heigth at that point.
                ##
                ## The coefficient given above defines the Manning coefficient [s/m^(1/3)] (a typical value for sand is 0.02)
                element manning-strickler {
                   empty
                }?
              }|
              ## Use a linear drag (basically just a surface absorption term).
              ##
              ## This means that the drag coefficient has units of momentum.
              element linear_drag {
                empty
              }
            )
         }|


         ## Apply wind forcing specified by stress or wind velocity.
         ## Replaces windy.dat and windy.py
         element type {
            attribute name { "wind_forcing" },
            (
               ## Wind forcing with user specified wind stress
               ##
               ## <b> Note that the stress needs to be specified
               ## using the same density units as the reference_density 
               ## under equation of state.</b>So if you use the recommended
               ## non-dimensional value of 1.0 for reference_density and
               ## your calculated stress is in kg m^-1s^-2 and the dimensional
               ## reference_density is 1000.0 kg m^-3, you need to divide
               ## the calculated stress in SI units by 1000.0.
               element wind_stress {
                  input_choice_real_dim_minus_one_vector|
                  element from_netcdf {
                     ## The format of this file should conform to NetCDF CF 1.x
                     ## (http://cf-pcmdi.llnl.gov/).
                     attribute file_name { xsd:string },
                     attribute east_west { xsd:string },
                     attribute north_south { xsd:string },
                     comment
                  }
               }|
               ## Wind forcing with user specified 10m wind velocity
               element wind_velocity {
                  ## Specify wind drag coefficient (dimensionless)
                  ## Suggested value: 4.0e-4
                  element wind_drag_coefficient {
                     input_choice_real
                  },
                  ## Density of air. 
                  ##
                  ## <b>Note that you have to specify
                  ## this density in the same units as the 
                  ## reference_density under equation of state.</b>
                  ## So with a typicial value of rho_air=1.3 kgm^-3
                  ## and rho_water=1000 kgm^-3, if you fill in the 
                  ## recommended (non-dimensional) value of 1.0 for 
                  ## reference_density, this field needs to be 1.3e-3.
                  element density_air {
                     real
                  },
                  ## Specify wind velocity
                  element wind_velocity {
                     input_choice_real_dim_minus_one_vector|
                     element from_netcdf {
                        ## The format of this file should conform to NetCDF CF 1.x
                        ## (http://cf-pcmdi.llnl.gov/)
                        attribute file_name { xsd:string },
                        attribute east_west { xsd:string },
                        attribute north_south { xsd:string },
                        comment
                     }
                  }
               }
            )
         }|

         ## When using control_volumes under Pressure
         ## spatial_discretisation or when using
         ## integrate_continuity_by_parts with continuous_galerkin
         ## Pressure and continuous_galerkin Velocity this
         ## boundary condition type imposes a weak no normal flow
         ## boundary condition on the surface_ids specified.
         element type {
            attribute name { "no_normal_flow" },
            empty
         }|

         ## Implements a penalty function for the near wall region.
         ## Using this option coarse meshes can
         ## be used in the near wall region.
         ##
         ## Should be used in combination with a no_normal_flow condition. 
         ##
         ## See Bazilevs et al. 2007
         element type{
            attribute name { "near_wall_treatment" },
            element tolerance {real},
            ## if not set then Cb=2*h, where h is the element size
            element Cb {real}?
         }|
         ## Log law of the wall
         ##
         ## Should be used in combination with a no_normal_flow condition. 
         element type{
            attribute name { "log_law_of_wall" },
            element surface_roughness {real}
         }
      )
   )
   
# Output options for prognostic fields
prognostic_scalar_output_options =
   (
      ## Specify what is written to vtu dump files.
      element output {
         ## Exclude this field from dump files.
         element exclude_from_vtu {
            empty
         }?,
         ## Select this option to also write the values of this field
         ## on the previous timestep.
         ## (included under the name: Old<field_name> )
         element include_previous_time_step {
            empty
         }?,
         ## Select this option to also write the values of this field
         ## used in the nonlinear iteration.
         ## (included under the name: Nonlinear<field_name> )
         element include_nonlinear_field {
            empty
         }?,
         ## Output a file details the convergence (or otherwise) of
         ## this field with every advective nonlinear
         ## iteration.
         ## ONLY WORKS FOR PURE CONTROL VOLUME DISCRETISATIONS.
         element convergence_file {
            comment
         }?
      }
   )

# Output options for pressure (can't have a convergence file)
pressure_output_options =
   (
      ## Specify what is written to vtu dump files.
      element output {
         ## Exclude this field from dump files.
         element exclude_from_vtu {
            empty
         }?,
         ## Select this option to also write the values of this field
         ## on the previous timestep.
         ## (included under the name: Old<field_name> )
         element include_previous_time_step {
            empty
         }?,
         ## Select this option to also write the values of this field
         ## used in the nonlinear iteration.
         ## (included under the name: Nonlinear<field_name> )
         element include_nonlinear_field {
            empty
         }?,
         ## Write out some extra debugging vtu files that can be used
         ## to analyse what goes on in the pressure projection steps.
         ## WARNING: this may create a huge amount of vtu files, as 
         ## multiple files are written per nonlinear iteration.
         element debugging_vtus {
            empty
         }?
      }
   )

# Output options for prognostic fields
prognostic_vector_output_options =
   (
      ## Specify what is written to dump files.
      element output {
         ## Exclude this field from dump files.
         element exclude_from_vtu {
            empty
         }?,
         ## Select this option to also write the values of this field
         ## on the previous timestep.
         ## (included under the name: Old<field_name> )
         element include_previous_time_step {
            empty
         }?,
         ## Select this option to also write the values of this field
         ## used in the nonlinear iteration.
         ## (included under the name: Nonlinear<field_name> )
         element include_nonlinear_field {
            empty
         }?
      }
   )
   
# Field output options for all other fields
field_output_options =
   (
      ## Specify what is written to dump files.
      element output {
         ## Exclude this field from dump files.
         element exclude_from_vtu {
            comment
         }?,
         ## To be used with time-averaged diagnostic fields so that they can be checkpointed.
         element checkpoint {
            empty
         }?
      }
   )
field_output_options_disabled =
   (
      ## Specify what is written to vtu dump files.
      element output {
         (
            ## Exclude this field from dump files.
            element exclude_from_vtu {
               comment
            }|
            ## Include this field in dump files.
            element include_in_vtu {
               comment
            }
         )
      }
   )
   
diagnostic_output_options = field_output_options
prescribed_output_options = field_output_options

# Options for inclusion/exclusion of standard field statistics from the .stat
# file
include_stat =
   (
      ## Include this field in the .stat file (magnitude and components)
      element include_in_stat {
         comment
      }
   )
exclude_components_from_stat =
   (
      ## Include just the magnitude of this field in the .stat file
      ## (excluding the components)
      element exclude_components_from_stat {
         comment
      }
   )
exclude_stat =
   (
      ## Exclude this field from the .stat file.
      element exclude_from_stat {
         comment
      }
   )

# Diagnostic statistics options for prognostic scalar fields
prognostic_scalar_stat_options = 
   (
      ## Specify what is added to .stat files
      element stat {
        prognostic_scalar_stat_options.stat
      }
   )
  
# Diagnostic statistics for all other scalar fields
prognostic_scalar_stat_no_old_or_nonlinear_options =
   (
      ## Specify what is added to .stat files
      element stat {
         prognostic_scalar_stat_no_old_or_nonlinear_options.stat
         
      }
   )

diagnostic_scalar_stat_options = prognostic_scalar_stat_no_old_or_nonlinear_options
prescribed_scalar_stat_options = prognostic_scalar_stat_no_old_or_nonlinear_options

# Combining of stat elements for scalar fields
prognostic_scalar_stat_options.stat = prognostic_scalar_stat_no_old_or_nonlinear_options.stat
prognostic_scalar_stat_options.stat &=
   (
      ## Enable to include the previous timestep value of this field in the .stat file.
      element include_previous_time_step {
         comment
      }?,
      ## Enable to include the values of this field in the nonlinear
      ## iteration in the .stat file.
      element include_nonlinear_field {
         comment
      }?
   )
prognostic_scalar_stat_no_old_or_nonlinear_options.stat = 
   (
      exclude_stat?,
      cv_stats?,
      surface_integral_stats_scalar*,
      mixing_stats*
   )   
   
# Diagnostic statistics options for vector fields, with enabled by default
vector_field_stat_options_enabled_default = include_stat
vector_field_stat_options_enabled_default |= exclude_components_from_stat
vector_field_stat_options_enabled_default |= exclude_stat

# Diagnostic statistics options for vector fields, with enabled by default
vector_field_stat_options_disabled_default = exclude_stat
vector_field_stat_options_disabled_default |= exclude_components_from_stat
vector_field_stat_options_disabled_default |= include_stat

# Diagnostic statistics options for tensor fields, with enabled by default
tensor_field_stat_options_enabled_default = include_stat
tensor_field_stat_options_enabled_default |= exclude_components_from_stat
tensor_field_stat_options_enabled_default |= exclude_stat

# Diagnostic statistics options for tensor fields, with enabled by default
tensor_field_stat_options_disabled_default = exclude_stat
tensor_field_stat_options_disabled_default |= exclude_components_from_stat
tensor_field_stat_options_disabled_default |= include_stat

# Diagnostic statistics for prognostic vector fields
prognostic_velocity_stat_options =
   (
      ## Specify what is added to .stat files
      element stat {
         (
            prognostic_velocity_stat_options.stat
         )
      }      
   )

# Diagnostic statistics for all other vector fields
prognostic_vector_stat_no_old_or_nonlinear_options =
   (
      ## Specify what is added to .stat files
      element stat {
         prognostic_vector_stat_no_old_or_nonlinear_options.stat
      }
   )
diagnostic_vector_stat_options = prognostic_vector_stat_no_old_or_nonlinear_options
prescribed_vector_stat_options = prognostic_vector_stat_no_old_or_nonlinear_options

# Diagnostic statistics for tensor fields
prognostic_tensor_stat_no_old_or_nonlinear_options =
   (
      ## Specify what is added to .stat files
      element stat {
         prognostic_tensor_stat_no_old_or_nonlinear_options.stat
      }
   )
diagnostic_tensor_stat_options = prognostic_tensor_stat_no_old_or_nonlinear_options
prescribed_tensor_stat_options = prognostic_tensor_stat_no_old_or_nonlinear_options

# Combining of stat elements for vector fields
prognostic_velocity_stat_options.stat = prognostic_vector_stat_no_old_or_nonlinear_options.stat
prognostic_velocity_stat_options.stat &=
   (
      ## Specify how the previous timestep value of this field is added to the .stat file.
      element previous_time_step {
         vector_field_stat_options_disabled_default
      },
      ## Specify how the values of this field used in the nonlinear iteration are added to the .stat file.
      element nonlinear_field {
         vector_field_stat_options_disabled_default
      },
      ## What surface IDs do you want to do the calculation over?
      element compute_body_forces_on_surfaces {
         ## Enable to output the pressure and viscous terms separately (as well
         ## as the total force)
         element output_terms {
            comment
         }?,
         integer_vector
      }?,
      ## Compute the divergence of this field at the Gauss points
      ## and return its stats.  This is a direct measure of the
      ## divergence at the gauss points rather than a discrete measure
      ## at the nodes (provided by several other diagnostic fields).
      element divergence_stats {
        empty
      }?,
      ## Calculate the error in the conservation of momentum
      ## IN PROGRESS - Does not include all terms!
      element calculate_momentum_conservation_error {
         empty
      }?
   )
prognostic_vector_stat_no_old_or_nonlinear_options.stat =
   (
      vector_field_stat_options_enabled_default,
      surface_integral_stats_vector*
   )

# Combining of stat elements for tensor fields
prognostic_tensor_stat_no_old_or_nonlinear_options.stat =
   (
      tensor_field_stat_options_enabled_default
   )

# Convergence options for prognostic scalar fields
scalar_convergence_options =
   (
      ## Decide whether this field is tested for convergence
      ## during nonlinear iterations
      ## (if /timestepping/nonlinear_iterations and
      ## /timestepping/nonlinear_iterations/tolerance are
      ## enabled).
      ## Also specifies whether the field is added to the 
      ## convergence file (if /io/convergence_file is enabled).
      element convergence {
         (
            ## Include this field in convergence testing
            ## (if /timestepping/nonlinear_iterations and
            ## /timestepping/nonlinear_iterations/tolerance are
            ## enabled) and file (if /io/convergence_file is enabled)
            element include_in_convergence {
               comment
            }|
            ## Exclude this field from convergence testing and file 
            element exclude_from_convergence {
               comment
            }
         )
      }
   )

# Convergence statistics options for prognostic vector fields (velocity)
vector_convergence_options =
   (
      ## Decide whether this field is tested for convergence
      ## during nonlinear iterations
      ## (if /timestepping/nonlinear_iterations and
      ## /timestepping/nonlinear_iterations/tolerance are
      ## enabled).
      ## Also specifies whether the field is added to the 
      ## convergence file (if /io/convergence_file is enabled).
      element convergence {
         (
            ## Include this field (magnitude and components)
            ## in convergence testing
            ## (if /timestepping/nonlinear_iterations and
            ## /timestepping/nonlinear_iterations/tolerance are
            ## enabled) and file (if /io/convergence_file is enabled)
            element include_in_convergence {
               comment
            }|
            ## Include just the magnitude of this field 
            ## in convergence testing
            ## (if /timestepping/nonlinear_iterations and
            ## /timestepping/nonlinear_iterations/tolerance are
            ## enabled) and file (if /io/convergence_file is enabled)
            ## i.e. excluding the components
            element exclude_components_from_convergence {
               comment
            }|
            ## Exclude this field entirely from convergence testing and file 
            element exclude_from_convergence {
               comment
            }
         )
      }
   )

# Steady state options for prognostic scalar fields
scalar_steady_state_options =
   (
      ## Decide whether this field is tested for a steady state
      ## between timesteps
      ## (if /timestepping/steady_state is
      ## enabled).
      element steady_state {
         (
            ## Include this field in steady state testing
            ## (if /timestepping/steady_state is
            ## enabled)
            element include_in_steady_state {
               comment
            }|
            ## Exclude this field from steady state testing
            element exclude_from_steady_state {
               comment
            }
         )
      }
   )

# Steady state statistics options for prognostic vector fields (velocity)
vector_steady_state_options =
   (
      ## Decide whether this field is tested for a steady state
      ## between timesteps
      ## (if /timestepping/steady_state is
      ## enabled).
      element steady_state {
         (
            ## Include this field (magnitude and components)
            ## in steady state testing
            ## (if /timestepping/steady_state is enabled)
            element include_in_steady_state {
               comment
            }|
            ## Include just the magnitude of this field 
            ## in steady state testing
            ## (if /timestepping/steady_state is
            ## enabled)
            ## i.e. excluding the components
            element exclude_components_from_steady_state {
               comment
            }|
            ## Exclude this field entirely from convergence testing and file 
            element exclude_from_steady_state {
               comment
            }
         )
      }
   )

# Options for whether a field is to be included in detector output.
detector_options_enabled_default = 
   (
      ## Specify what is added to detector files
      element detectors {
         (
            ## This field is output at each detector location.
            element include_in_detectors {
               comment
            }|
            ## This field is not output at detector locations.
            element exclude_from_detectors {
               comment
            }
         )
      }
   )

# Options for whether a field is to be included in detector output.
detector_options_disabled_default = 
   (
      ## Specify what is added to detector files
      element detectors {
         (
            ## This field is not output at detector locations.
            element exclude_from_detectors {
               comment
            }|
            ## This field is output at each detector location.
            element include_in_detectors {
               comment
            }
         )
      }
   )

# Detector output defaults on for prognostic and diagnostic fields, 
# off for prescribed.
prognostic_detector_options = detector_options_enabled_default
diagnostic_detector_options = detector_options_enabled_default
prescribed_detector_options = detector_options_disabled_default

generic_aliased_field =
   (
      attribute material_phase_name { xsd:string },
      attribute field_name { xsd:string }
   )

# This is the choice of additional scalar field to be solved for
scalar_field_choice =
   (
# The first is a generic field, which may be used for any user-defined field
# that FLUIDITY knows nothing about, or a generic diagnostic
      (
         element scalar_field {
            attribute rank { "0" },
            attribute name { xsd:string },
            ## Field type
            (
               element prognostic {
                  velocity_mesh_choice,
                  prognostic_scalar_field
               }|
               element prescribed {
                  velocity_mesh_choice,
                  prescribed_scalar_field
               }|
               element diagnostic {
                  scalar_diagnostic_algorithms,
                  velocity_mesh_choice,
                  diagnostic_scalar_field
               }|
               element aliased {
                  generic_aliased_field
               }
            )
         }|
         ## Prognostic scalar fields below this
         element ___Prognostic_Fields_Below___ {
            empty
         }|

# This is the long list of fields that FLUIDITY knows about
# -- First is a list of fields that are primarily prognostic,
#    but can be set to prescribed, or aliased...
# -- The list is in order of most frequently used.

         ## Salinity
         element scalar_field {
            attribute rank { "0" },
            attribute name { "Salinity" },
            (
               element prognostic {
                  velocity_mesh_choice,
                  prognostic_scalar_field
               }|
               element prescribed {
                  velocity_mesh_choice,
                  prescribed_scalar_field
               }|
               element aliased {
                  generic_aliased_field
               }
            )
         }|
         ## Temperature
         element scalar_field {
            attribute rank { "0" },
            attribute name { "Temperature" },
            (
               element prognostic {
                  velocity_mesh_choice,
                  prognostic_scalar_field
               }|
               element prescribed {
                  velocity_mesh_choice,
                  prescribed_scalar_field
               }|
               element aliased {
                  generic_aliased_field
               }
            )
         }|
         ## Background Temperature
         element scalar_field {
            attribute rank { "0" },
            attribute name { "BackgroundTemperature" },
            (
               element prescribed {
                  velocity_mesh_choice,
                  prescribed_scalar_field
               }
            )
         }|
         ## Passive Tracer
         element scalar_field {
            attribute rank { "0" },
            attribute name { "Tracer" },
            (
               element prognostic {
                  velocity_mesh_choice,
                  prognostic_scalar_field
               }|
               element prescribed {
                  velocity_mesh_choice,
                  prescribed_scalar_field
               }|
               element aliased {
                  generic_aliased_field
               }
            )
         }|
         ## Free Surface
         ## NOTE: if you are using the free_surface boundary condition
         ## applied to the Velocity field (recommended), you should not 
         ## use the prognostic FreeSurface field. In this case you may 
         ## (optionally) add a diagnostic FreeSurface field.
         element scalar_field {
            attribute rank { "0" },
            attribute name { "FreeSurface" },
            (
               ## Free Surface
               ## NOTE: the diagnostic FreeSurface field only works in combination
               ## with the free_surface boundary condition applied to the Velocity
               ## field. It gives you a 3D field (constant over the vertical)
               ## of the free surface elevation.
               element diagnostic {
                  internal_algorithm,
                  # this is hard-coded on the PressureMesh as long as the Pressure is
                  # if this is no longer true, it should be option-checked to be on the
                  # same mesh as Pressure
                  ## Must be on the same mesh as Pressure
                  pressure_mesh_choice,
                  diagnostic_scalar_field
               }
               
            )
         }|
         ## Wetting and drying alpha coefficient. Alpha is 1 in dry and 0 in wet regions.
         element scalar_field {
            attribute rank { "0" },
            attribute name { "WettingDryingAlpha" },
            (
               ## Free Surface
               ## NOTE: the diagnostic WettingDryingAlpha only works in combination
               ## with the free_surface boundary condition applied to the Velocity
               ## field. It gives you a 3D field (constant over the vertical)
               ## of the wetting and drying alpha coefficient.
               element diagnostic {
                  internal_algorithm,
                  # this is hard-coded on the PressureMesh as long as the Pressure is
                  # if this is no longer true, it should be option-checked to be on the
                  # same mesh as Pressure
                  ## Must be on the same mesh as Pressure
                  pressure_mesh_choice,
                  diagnostic_scalar_field
               }
               
            )
         }|
         ## Second Fluid
         element scalar_field {
            attribute rank { "0" },
            attribute name { "SecondFluid" },
            (
               element prognostic {
                  velocity_mesh_choice,
                  prognostic_scalar_field
               }|
               element prescribed {
                  velocity_mesh_choice,
                  prescribed_scalar_field
               }|
               element aliased {
                  generic_aliased_field
               }
            )
         }|
         ## Diffuse Interface
         element scalar_field {
            attribute rank { "0" },
            attribute name { "DiffuseInterface" },
            (
               element prognostic {
                  velocity_mesh_choice,
                  prognostic_scalar_field
               }|
               element prescribed {
                  velocity_mesh_choice,
                  prescribed_scalar_field
               }|
               element aliased {
                  generic_aliased_field
               }
            )
         }|
         ## If enabled, decomposes Pressure by solving for the balanced part of 
         ## Pressure using a "geopressure" solver:
         ## 
         ##   f = - grad p_gp + g
         ##
         ## By choosing an appropriate mesh (typically velocity mesh order + 1)
         ## for the balanced part of pressure, physical balance can be
         ## represented to a higher degree of accuracy.
         ##
         ## If buoyancy is included and HydrostaticPressure or
         ## HydrostaticPressureGradient are enabled, the "geopressure" solver
         ## is modified:
         ##
         ##   f = - grad p_gp + g - grad p_hp
         element scalar_field {
            attribute rank { "0" },
            attribute name { "GeostrophicPressure" },
            (
               element prognostic {
                  ## The GeostrophicPressure mesh. Must be continuous.
                  ## 
                  ## <b>WARNING: It is usual for this to be a higher degree
                  ## mesh than the velocity mesh</b>
                  element mesh {
                     attribute name { xsd:string },
                     comment
                  },
                  prognostic_geostrophic_pressure_field
               }
            )
         }|
         ## If enabled, decomposes Pressure so that HydrostaticPressure balances against the density.
         ## Solves:
         ##
         ## grav_direction dot grad hp = grav*density
         ##
         ## for hp.
         element scalar_field {
            attribute rank { "0" },
            attribute name { "HydrostaticPressure" },
            (
               element prognostic {
                  mesh_choice,
                  prognostic_hydrostatic_pressure_field
               }
            )
         }|
         ## **UNDER TESTING**
         ##
         ## If enabled, decomposes Pressure so that VerticalBalancePressure balances against the density.
         ## Solves:
         ##
         ## (grav_direction dot grad) (grav_direction dot grad) vbp = (grav_direction dot grad) grav*density
         ##
         ## for vbp.
         element scalar_field {
            attribute rank { "0" },
            attribute name { "VerticalBalancePressure" },
            (
               element prognostic {
                  ## This needs to be a continuous field!
                  mesh_choice,
                  prognostic_vertical_balance_pressure_field
               }
            )
         }|
         ## FoamVelocityPotential field:
         ##
         ## Required in foam flow simulations where the foam velocity is not a
         ## prescribed field. It solves Laplace's equation for a scalar potential, 
         ## (the foam velocity is then obtained as the gradient of the potential).
         element scalar_field {
            attribute rank { "0" },
            attribute name { "FoamVelocityPotential" },
            (
               element prognostic {
                  velocity_mesh_choice,
                  prognostic_foam_velocity_potential_field
               }
            )
         }|
         ## MaterialVolumeFraction field:
         ##
         ## Volume fraction of this material.
         ## Required in multimaterial simulations.
         ##  - if prognostic solves for the volume fraction
         ##  - if prescribed uses a specified volume fraction
         ##  - if diagnostic solves for the final material volume fraction
         ## Only 1 diagnostic MaterialVolumeFraction field allowed per
         ## simulation or solves for all the volume fractions based on
         ## the SumMaterialVolumeFractions field.
         ## 
         ## A diagnostic MaterialVolumeFraction field is currently required for
         ## compressible multimaterial simulations (even if only 1 material).
         element scalar_field {
            attribute rank { "0" },
            attribute name { "MaterialVolumeFraction" },
            (
               element prognostic {
                  velocity_mesh_choice,
                  prognostic_scalar_field,
                  cap_option?,
                  surface_tension_option?
               }|
               element diagnostic {
                  internal_algorithm,
                  velocity_mesh_choice,
                  diagnostic_scalar_field,
                  cap_option?
               }|
               element prescribed {
                  velocity_mesh_choice,
                  prescribed_scalar_field,
                  cap_option?
               }|
               element aliased {
                  generic_aliased_field
               }
            )
         }|
         ## MaterialDensity field:
         ##
         ## Field for the density of this material.
         ## Required in compressible multimaterial simulations.
         ## Can be:
         ##  - diagnostic if using a linear equation of state
         ##  - prognostic if a compressible simulation
         ## (note that if you set a multimaterial
         ## equation of state and this field is
         ## prognostic then its initial condition
         ## will be overwritten by the density that
         ## satisfies the initial pressure and
         ## the equation of state)
         element scalar_field {
            attribute rank { "0" },
            attribute name { "MaterialDensity" },
            (
               element prognostic {
                  velocity_mesh_choice,
                  prognostic_scalar_field
               }|
               element diagnostic {
                  internal_algorithm,
                  velocity_mesh_choice,
                  diagnostic_scalar_field
               }|
               element aliased {
                  generic_aliased_field
               }
            )
         }|
         ## MaterialInternalEnergy field:
         ##
         ## Field for the internal energy of this material.
         ## Required in multimaterial compressible simulations
         ## with full stiffened_gas (perfect gas) eos.
         element scalar_field {
            attribute rank { "0" },
            attribute name { "MaterialInternalEnergy" },
            (
               element prognostic {
                  velocity_mesh_choice,
                  prognostic_scalar_field
               }|
               element aliased {
                  generic_aliased_field
               }
            )
         }|
         ## InternalEnergy field:
         ##
         ## Field for the internal energy of a single material.
         ## Required in compressible simulations
         ## with full stiffened_gas (perfect gas) eos.
         element scalar_field {
            attribute rank { "0" },
            attribute name { "InternalEnergy" },
            (
               element prognostic {
                  velocity_mesh_choice,
                  prognostic_scalar_field
               }|
               element aliased {
                  generic_aliased_field
               }
            )
         }|
         ## SumMaterialVolumeFractions field:
         ##
         ## Sums the prognostic MaterialVolumeFraction fields.
         ## - diagnostic: sums all the volume fractions in the other
         ##   material phases
         element scalar_field {
            attribute rank { "0" },
            attribute name { "SumMaterialVolumeFractions" },
            (
               element diagnostic {
                  internal_algorithm,
                  velocity_mesh_choice,
                  diagnostic_scalar_field
               }|
               element aliased {
                  generic_aliased_field
               }
            )
         }|
         ## CopiedField - This field copies the previous timesteps
         ## values from another (specified) field at every iteration
         ## and then solves the field using different (again, specified)
         ## scheme and solution options.
         ## For instance, this field can be used to create a diffused
         ## field to adapt to.
         ## Unless someone requests otherwise this is only currently possible
         ## for fields within the same material_phase.
         element scalar_field {
            attribute rank { "0" },
            attribute name { "CopiedField" },
            (
               element prognostic {
                  velocity_mesh_choice,
                  attribute copy_from_field { string },
                  prognostic_scalar_field
               }
            )
         }|
         ## Calculate the stream function of 2D incompressible flow. Note 
         ## that this *only* makes sense for proper 2D (not pseudo-2D) simulations.
         ## Requires a continuous mesh.
         element scalar_field {
            attribute rank { "0" },
            attribute name { "StreamFunction" },
            (
               element prognostic {
                  mesh_choice,
                  prognostic_stream_function_field
               }
            )
         }|
         ## ***UNDER TESTING***
         ## Calculate the stream function of 2D incompressible flow for multiply connected domains.
         ## Note that this *only* makes sense for proper 2D (not pseudo-2D) simulations.
         ## Requires a continuous mesh.
         element scalar_field {
            attribute rank { "0" },
            attribute name { "MultiplyConnectedStreamFunction" },
            attribute depends { "Velocity" },
            (
               element prognostic {
                  mesh_choice,
                  prognostic_multipath_stream_function_field
               }
            )
         }|
         ## Phytoplankton
         element scalar_field {
            attribute rank { "0" },
            attribute name { "Phytoplankton" },
            (
               element prognostic {
                  velocity_mesh_choice,
                  prognostic_scalar_field
               }|
               element prescribed {
                  velocity_mesh_choice,
                  prescribed_scalar_field
               }
            )
         }|
         ## Zooplankton
         element scalar_field {
            attribute rank { "0" },
            attribute name { "Zooplankton" },
            (
               element prognostic {
                  velocity_mesh_choice,
                  prognostic_scalar_field
               }|
               element prescribed {
                  velocity_mesh_choice,
                  prescribed_scalar_field
               }
            )
         }|
         ## Nutrient
         element scalar_field {
            attribute rank { "0" },
            attribute name { "Nutrient" },
            (
               element prognostic {
                  velocity_mesh_choice,
                  prognostic_scalar_field
               }|
               element prescribed {
                  velocity_mesh_choice,
                  prescribed_scalar_field
               }
            )
         }|
         ## Detritus
         element scalar_field {
            attribute rank { "0" },
            attribute name { "Detritus" },
            (
               element prognostic {
                  velocity_mesh_choice,
                  prognostic_scalar_field
               }|
               element prescribed {
                  velocity_mesh_choice,
                  prescribed_scalar_field
               }
            )
         }|
         ## Chlorophyll
         element scalar_field {
            attribute rank { "0" },
            attribute name { "Chlorophyll" },
            (
               element prognostic {
                  velocity_mesh_choice,
                  prognostic_scalar_field
               }|
               element prescribed {
                  velocity_mesh_choice,
                  prescribed_scalar_field
               }
            )
         }|
         ## Ammonium
         element scalar_field {
            attribute rank { "0" },
            attribute name { "Ammonium" },
            (
               element prognostic {
                  velocity_mesh_choice,
                  prognostic_scalar_field
               }|
               element prescribed {
                  velocity_mesh_choice,
                  prescribed_scalar_field
               }
            )
         }|

         ## PhaseVolumeFraction
         ## Required in porous_media and multiphase problem types
         element scalar_field {
            attribute rank { "0" },
            attribute name { "PhaseVolumeFraction" },
            (
               element prognostic {
                  velocity_mesh_choice,
                  prognostic_scalar_field,
                  cap_option?
               }|
               element prescribed {
                  velocity_mesh_choice,
                  prescribed_scalar_field
               }|
               element diagnostic {
                  velocity_mesh_choice,
                  internal_algorithm,
                  diagnostic_scalar_field_no_adapt,
                  cap_option?
               }
            )
         }|

         ## Electrical Potential:
         ## Required in electrokinetic, electrothermal
         ## and electrochemical problems
         ## (sub-option of porous_media problem type)
         element scalar_field {
            attribute rank { "0" },
            attribute name { "ElectricalPotential" },
            (
               element prognostic {
                  velocity_mesh_choice,
                  prognostic_scalar_field
               }
            )
         }|

         # Insert new prognostic scalar fields here using the template:
         #        element scalar_field {
         #            attribute rank { "0" },
         #            attribute name { "NewFieldName" },
         #            (
         #               element prognostic {
         #                  velocity_mesh_choice,
         #                  prognostic_scalar_field
         #               }|
         #               element prescribed {
         #                  velocity_mesh_choice,
         #                  prescribed_scalar_field
         #               }|
         #               element aliased {
         #                  generic_aliased_field
         #               }
         #            )
         #        }
         
# -- Second is a list of fields that are primarily prescribed,
#    but can be aliased. An example is wind velocity.
# -- The list is in order of most frequently used.

         ## Prescribed scalar fields below this
         element ___Prescribed_fields_below___ {
            empty
         }|
         element scalar_field {
            attribute rank { "0" },
            attribute name { "DistanceToSideBoundaries" },
            (
               element prescribed {
                  velocity_mesh_choice,
                  prescribed_scalar_field
               }|
               element aliased {
                  generic_aliased_field
               }
            )
         }|
         ## This is field should only be used with FEMDEM and adapt_at_first_timestep.
         ## It is used for adapting the mesh at the first time step
         ## and then it is removed from the state.
         element scalar_field {
            attribute rank { "0" },
            attribute name { "FirstAdaptDummy" },
            (
               element prescribed {
                  velocity_mesh_choice,
                  prescribed_scalar_field
               }|
               element aliased {
                  generic_aliased_field
               }
            )
         }|
         ## This field should only be used with foam simulations.
         ## It is the local Plateau border length per unite volume.
         ## lambda = 1.71/(bubble_radius)^2
         element scalar_field {
            attribute rank { "0" },
            attribute name { "DrainageLambda" },
            (
               element prescribed {
                  velocity_mesh_choice,
                  prescribed_scalar_field
               }|
               element aliased {
                  generic_aliased_field
               }
            )
         }|
#
# Insert new prescribed scalar fields here using the template:
#        element scalar_field {
#            attribute rank { "0" },
#            attribute name { "NewFieldName" },
#            (
#               element prescribed {
#                  velocity_mesh_choice,
#                  prescribed_scalar_field
#               }|
#               element aliased {
#                  generic_aliased_field
#               }
#            )
#        }
#
# -- Last is a list of fields that are primarily diagnostic,
#    but can be aliased. An example is Tidal Range.
# -- The list is in order of most frequently used.
#
         ## Diagnostic scalar fields below this
         element ___Diagnostic_Fields_Below___ {
            empty
         }|
         element scalar_field {
            attribute rank { "0" },
            attribute name { "PerturbationDensity" },
            (
               element diagnostic {
                  internal_algorithm,
                  velocity_mesh_choice,
                  diagnostic_scalar_field
               }|
               element aliased {
                  generic_aliased_field
               }
            )
         }|
         ## ControlVolumeDivergence:
         ##
         ## div field
         ##
         ## Divergence of the velocity field where
         ## the divergence operator is defined using
         ## the control volume C^T matrix.
         ## This assumes that the test space is discontinuous
         ## control volumes.
         element scalar_field {
            attribute rank { "0" },
            attribute name { "ControlVolumeDivergence" },
            (
               element diagnostic {
                  internal_algorithm,
                  attribute field_name { string },
                  velocity_mesh_choice,
                  diagnostic_cv_divergence_scalar_field
               }|
               element aliased {
                  generic_aliased_field
               }
            )
         }|

         ## FiniteElementDivergence:
         ##
         ## div field
         ##
         ## Divergence of the velocity field where
         ## the divergence operator is defined using
         ## the finite element C^T matrix.
         element scalar_field {
            attribute rank { "0" },
            attribute name { "FiniteElementDivergence" },
            (
               element diagnostic {
                  legacy_internal_algorithm,
                  attribute field_name { string },
                  velocity_mesh_choice,
                  element integrate_divergence_by_parts {
                     empty
                  }?,
                  diagnostic_fe_divergence_scalar_field
               }|
               element aliased {
                  generic_aliased_field
               }
            )
         }|
         ## Diffusive dissipation
         ##
         ## Only coded for 2D
         ##
         ##   -g*drho/dy
         ##
         ## where rho is the Density scalar field
         ##
         ## BE AWARE OF WHAT THE DENSITY SCALAR FIELD IS
         ##
         ##   Note the actual diffusive dissipation = -2*g*kappa*drho/dy so need
         ##   to multiply by kappa in post-processing (2 subject to definition) where
         ##   drho/dt + u.grad(rho) = kappa grad^2(rho)
         ##   This assumes kappa is isotropic and constant
         ##   For a linear equation of state kappa = diffusivity (thermal or haline)
         ##
         ## c.f. Winters 1995, Journal of Fluid Mechanics
         element scalar_field {
            attribute rank { "0" },
            attribute name { "DiffusiveDissipation" },
            (
               element diagnostic {
                  internal_algorithm,
                  velocity_mesh_choice,
                  diagnostic_scalar_field
               }|
               element aliased {
                  generic_aliased_field
               }
            )
         }|
         ## Viscous dissipation
         ##   For Boussinesq fluid with isotropic viscosity (see below)
         ##
         ## Only coded for 2D
         ##
         ##   (grad u):(grad u) = sum_ij(du_i/dx_j)(du_i/dx_j)
         ##
         ##   The actual viscous dissipation for a Newtonian, Boussinesq fluid with
         ##   constant, isotropic viscosity is nu*rho_0*(grad u):(grad u)
         ##   where rho_0 is the reference density in the equation of state
         ##   and nu is the viscosity so need to multiply by these when post-processing
         ##
         ## c.f. Winters 1995, Journal of Fluid Mechanics
         element scalar_field {
            attribute rank { "0" },
            attribute name { "ViscousDissipation" },
            (
               element diagnostic {
                  internal_algorithm,
                  velocity_mesh_choice,
                  diagnostic_scalar_field
               }|
               element aliased {
                  generic_aliased_field
               }
            )
         }|
         ## Richardson Number:
         ##
         ##  Ri = \frac{N^2}{(\frac{\partial u}{\partial z})^2 + (\frac{\partial u}{\partial z})^2}
         ## with 
         ##  N^2 = -\frac{g}{\rho_0}\frac{\partial \rho}{\partial z}
         ##
         ## Limitations:
         ##  - Gravity must be constant.
         ##  - Assumes gravity is in -ve final coordinate direction.
         element scalar_field {
            attribute rank { "0" },
            attribute name { "RichardsonNumber" },
            attribute depends { "Velocity,PerturbationDensity" },
            (
               element diagnostic {
                  internal_algorithm,
                  velocity_mesh_choice,
                  diagnostic_richardson_number_field
               }|
               element aliased {
                  generic_aliased_field
               }
            )
         }|
         ## CFLNumber
         ##
         ## See http://amcg.ese.ic.ac.uk/index.php?title=Local:Diagnostics#CFL_Number
         ##
         ## Adapting to this field is not recommended
         element scalar_field {
            attribute rank { "0" },
            attribute name { "CFLNumber" },
            (
               element diagnostic {
                  internal_algorithm,
                  velocity_mesh_choice,
                  diagnostic_scalar_field
               }|
               element aliased {
                  generic_aliased_field
               }
            )
         }|
         ## ControlVolumeCFLNumber
         ##
         ## Courant Number as defined on a control volume mesh
         ##
         ## Adapting to this field is not recommended
         element scalar_field {
            attribute rank { "0" },
            attribute name { "ControlVolumeCFLNumber" },
            (
               element diagnostic {
                  internal_algorithm,
                  velocity_mesh_choice,
                  diagnostic_scalar_field
               }|
               element aliased {
                  generic_aliased_field
               }
            )
         }|
         ## DG_CourantNumber
         ##
         ## Courant Number as defined on a DG mesh
         ##
         ## Adapting to this field is not recommended
         element scalar_field {
            attribute rank { "0" },
            attribute name { "DG_CourantNumber" },
            (
               element diagnostic {
                  internal_algorithm,
                  velocity_mesh_choice,
                  diagnostic_scalar_field
               }|
               element aliased {
                  generic_aliased_field
               }
            )
         }|
         ## The equilibrium pressure perturbation 
         ## 
         ## Further details to be added
         ## Currently a test field
         element scalar_field {
            attribute rank { "0" },
            attribute name { "EquilibriumPressure" },
            (
               element diagnostic {
                  internal_algorithm,
                  pressure_mesh_choice,
                  diagnostic_scalar_field
               }|
               element aliased {
                  generic_aliased_field
               }
            )
         }|
         ## The equilibrium pressure perturbation 
         ## 
         ## Further details to be added
         ## Currently a test field
         element scalar_field {
            attribute rank { "0" },
            attribute name { "PressureRelativeToExternal" },
            (
               element diagnostic {
                  internal_algorithm,
                  pressure_mesh_choice,
                  diagnostic_scalar_field
               }|
               element aliased {
                  generic_aliased_field
               }
            )
         }|
         ## Discontinuity detector
         ##
         ## takes value 1 where detector is triggered
         ##
         ## Adapting to this field is not recommended
         element scalar_field {
            attribute rank { "0" },
            attribute name { "DiscontinuityDetector" },
            (
               element diagnostic {
                  internal_algorithm,
                  velocity_mesh_choice,
                  diagnostic_scalar_field
               }|
               element aliased {
                  generic_aliased_field
               }
            )
         }|
         ## CVMaterialDensityCFLNumber
         ##
         ## Courant Number as defined on a control volume mesh and
         ## incorporating the MaterialDensity.
         ## Requires a MaterialDensity field!
         ##
         ## Adapting to this field is not recommended
         element scalar_field {
            attribute rank { "0" },
            attribute name { "CVMaterialDensityCFLNumber" },
            (
               element diagnostic {
                  internal_algorithm,
                  velocity_mesh_choice,
                  diagnostic_scalar_field
               }|
               element aliased {
                  generic_aliased_field
               }
            )
         }|
         element scalar_field {
            attribute rank { "0" },
            attribute name { "SolidConcentration" },
            (
               element diagnostic {
                  internal_algorithm,
                  velocity_mesh_choice,
                  diagnostic_scalar_field
               }|
               element aliased {
                  generic_aliased_field
               }
            )
         }|
         ## This scalar field is meant to replace DENTRAF.
         ## Basically, if you use new options, DENTRAF is no longer needed
         ## No repointing is done from this field to DENTRAF.
         element scalar_field {
            attribute rank { "0" },
            attribute name { "CopyofDensity" },
            (
               element diagnostic {
                  internal_algorithm,
                  velocity_mesh_choice,
                  diagnostic_scalar_field
               }
            )
         }|
         ## Add field to be used by Solid_configuration to 
         ## Visualize the solids and MaterialVolumeFraction together
         element scalar_field {
            attribute rank { "0" },
            attribute name { "VisualizeSolidFluid" },
            (
               element diagnostic {
                  internal_algorithm,
                  velocity_mesh_choice,
                  diagnostic_scalar_field
               }
            )
         }|
         ## Add field to be used by Solid_configuration to 
         ## Visualize the solid_Concentration
         element scalar_field {
            attribute rank { "0" },
            attribute name { "VisualizeSolid" },
            (
               element diagnostic {
                  internal_algorithm,
                  velocity_mesh_choice,
                  diagnostic_scalar_field
               }
            )
         }|
         ## Add field to be used by Solid_configuration to 
         ## map  the solid_Concentration from particle mesh to 
         ## the fluid mesh.
         element scalar_field {
            attribute rank { "0" },
            attribute name { "ParticleScalar" },
            (
               element diagnostic {
                  internal_algorithm,
                  mesh_choice,
                  diagnostic_scalar_field
               }
            )
         }|
         ## Add field to be used by Explicit_ALE to 
         ## visualize functional values before iterations start.
         element scalar_field {
            attribute rank { "0" },
            attribute name { "FunctionalBegin" },
            (
               element diagnostic {
                  internal_algorithm,
                  mesh_choice,
                  diagnostic_scalar_field
               }
            )
         }|
         ## Add field to be used by Explicit_ALE to 
         ## visualize functional values at each iteration.
         element scalar_field {
            attribute rank { "0" },
            attribute name { "FunctionalIter" },
            (
               element diagnostic {
                  internal_algorithm,
                  mesh_choice,
                  diagnostic_scalar_field
               }
            )
         }|
         ## add a MaterialVolume scalar_field to calculate the spatially varying 
         ## volume of a material (requires a MaterialVolumeFraction)
         element scalar_field {
            attribute rank { "0" },
            attribute name { "MaterialVolume" },
            (
               element diagnostic {
                  internal_algorithm,
                  velocity_mesh_choice,
                  diagnostic_scalar_field
               }|
               element aliased {
                  generic_aliased_field
               }
            )
         }|
         ## add a MaterialMass scalar_field to calculate the spatially varying 
         ## mass of a material (requires a MaterialVolumeFraction and either a
         ## MaterialDensity field or a reference_density in a linear eos)
         element scalar_field {
            attribute rank { "0" },
            attribute name { "MaterialMass" },
            (
               element diagnostic {
                  internal_algorithm,
                  velocity_mesh_choice,
                  diagnostic_scalar_field
               }|
               element aliased {
                  generic_aliased_field
               }
            )
         }|
         ## Calculates the material density based on the bulk Pressure
         ## (and MaterialInternalEnergy if appropriate) for the equation
         ## of state of this material.
         element scalar_field {
            attribute rank { "0" },
            attribute name { "MaterialEOSDensity" },
            (
               element diagnostic {
                  internal_algorithm,
                  velocity_mesh_choice,
                  diagnostic_scalar_field
               }|
               element aliased {
                  generic_aliased_field
               }
            )
         }|
         ## Calculates the MaterialPressure based on the MaterialDensity
         ## (and MaterialInternalEnergy if appropriate) for the equation
         ## of state of this material.
         element scalar_field {
            attribute rank { "0" },
            attribute name { "MaterialPressure" },
            (
               element diagnostic {
                  internal_algorithm,
                  velocity_mesh_choice,
                  diagnostic_scalar_field
               }|
               element aliased {
                  generic_aliased_field
               }
            )
         }|
         ## Calculates the BulkMaterialPressure based on the MaterialDensity
         ## and MaterialVolumeFraction (and MaterialInternalEnergy if appropriate) 
         ## for the equation of state of all materials.
         element scalar_field {
            attribute rank { "0" },
            attribute name { "BulkMaterialPressure" },
            (
               element diagnostic {
                  internal_algorithm,
                  velocity_mesh_choice,
                  diagnostic_scalar_field
               }|
               element aliased {
                  generic_aliased_field
               }
            )
         }|
         ## Buoyancy adjustment (mixing by diffusion) coefficient
         element scalar_field {
            attribute rank { "0" },
            attribute name { "BuoyancyAdjustment" },
            (element diagnostic {
               internal_algorithm,
               mesh_choice,
               diagnostic_scalar_field
            }
            | element aliased { generic_aliased_field })
         }|
         ## Grid Reynolds number
         element scalar_field {
            attribute rank { "0" },
            attribute name { "GridReynoldsNumber" },
            (element diagnostic {
               internal_algorithm,
               velocity_mesh_choice,
               diagnostic_scalar_field
            }
            | element aliased { generic_aliased_field })
         }|
         ## GridPecletNumber
         ##
         ## Peclet Number Pe = U*dx/2*diffusivity
         ##
         ## Also see the test case 'grid_peclet_number'
         ## if you wish to see the effect of changing the 
         ## diffusivity on a 1D, cg-discretised tracer-field
         ##
         ## Adapting to this field is not recommended
         element scalar_field {
            attribute rank { "0" },
            attribute name { "GridPecletNumber" },
            (
               element diagnostic {
                  internal_algorithm,
                  ## Mesh on which to calculate dx
                  mesh_choice,
                  ## This is the name of the scalar field
                  ## to calculate the Peclet number for
                  ## Note this field needs to have a diffusivity
                  element field_name { string },
                  diagnostic_scalar_field
               }|
               element aliased {
                  generic_aliased_field
               }
            )
         }|
         ## Horizontal velocity divergence:
         ##
         ## div_H velocity
         ##
         ## Uses the gravity field direction to determine the horizontal plane.
         element scalar_field {
            attribute rank { "0" },
            attribute name { "HorizontalVelocityDivergence" },
            (
               element diagnostic {
                  internal_algorithm,
                  velocity_mesh_choice,
                  diagnostic_scalar_field
               }|
               element aliased {
                  generic_aliased_field
               }
            )
         }|

         ## Velocity divergence:
         ##
         ## div velocity
         ##
         element scalar_field {
            attribute rank { "0" },
            attribute name { "VelocityDivergence" },
            (
               element diagnostic {
                  internal_algorithm,
                  velocity_mesh_choice,
                  diagnostic_scalar_field
               }|
               element aliased {
                  generic_aliased_field
               }
            )
         }|
         
         ## Kinetic energy density:
         ##
         ##  1/2 rho*|u|^2
         ##
         ## where rho is the Density scalar field
         ##
         ## BE AWARE OF WHAT IS IN THE DENSITY SCALAR FIELD
         ##
         ## In the Boussinesq approximation 
         ## rho -> rho_0 (reference density)
         ## to get this use the square of the 
         ## L2norm of the velocity field
         ## from the stat file and multiply by
         ## 1/2*rho_0 in post-processing
         element scalar_field {
            attribute rank { "0" },
            attribute name { "KineticEnergyDensity" },
            (
               element diagnostic {
                  internal_algorithm,
                  velocity_mesh_choice,
                  diagnostic_scalar_field
               }|
               element aliased {
                  generic_aliased_field
               }
            )
         }|
         
         ## Gravitational potential energy density:
         ##
         ## -rho*(g dot (r - r_0))
         ##
         ## where rho is the Density scalar field
         ## r_0 is the potential energy zero point
         ## and g is the gravity vector
         ##
         ## BE AWARE OF WHAT IS IN THE DENSITY SCALAR FIELD
         ##
         ## Limitations:
         ##  - Requires a constant gravity direction.
         ##  - The Density and GravitationalPotentialEnergyDensity fields must be on the same mesh.
         element scalar_field {
            attribute rank { "0" },
            attribute name { "GravitationalPotentialEnergyDensity" },
            (
               element diagnostic {
                  internal_algorithm,
                  velocity_mesh_choice,
                  diagnostic_scalar_field,
                  ## Coordinate of a point with a potential energy of zero.
                  element zero_point {
                     real_dim_vector
                  }
               }|
               element aliased {
                  generic_aliased_field
               }
            )
         }|
         ## Isopycnal coordinate
         ## Not parallelised
         ##
         ##  z_star(x,t) = 1/A int_V' H(rho(x',t)-rho(x,t)) dV'
         ##
         ## where rho is the Density scalar field, A is the width/area of the domain
         ##
         ## BE AWARE OF WHAT IS IN THE DENSITY SCALAR FIELD
         ##
         ## Limitations:
         ##  - You need to specify a (fine) mesh to redistribute the Density onto
         ##  - Requires a constant gravity direction.
         ##  - The Density and GravitationalPotentialEnergyDensity fields must be on the same mesh.
         element scalar_field {
            attribute rank { "0" },
            attribute name { "IsopycnalCoordinate" },
            (
               element diagnostic {
                  internal_algorithm,
                  velocity_mesh_choice,
                  ## This is the mesh onto which we redistribute the PerturbationDensity
                  element fine_mesh {
                     attribute name { string }
                  },
                  diagnostic_scalar_field                 
               }|
               element aliased {
                  generic_aliased_field
               }
            )
         }|
         ## Background potential energy density:
         ##
         ##   PE_b = rho*g*z_star
         ##
         ## where rho is the Density scalar field and
         ## z_star is the isopycnal coordinate. 
         ##
         ##
         ## BE AWARE OF WHAT IS IN THE DENSITY SCALAR FIELD
         ##
         ##
         ## Limitations:
         ##  - Requires a constant gravity direction.
         ##  - Requires a Density scalar field.
         ##  - Requires the IsopycnalCoordinate diagnostic field.
         ##  - The Density and GravitationalPotentialEnergyDensity
         ##  fields must be on the same mesh.
         element scalar_field {
            attribute rank { "0" },
            attribute name { "BackgroundPotentialEnergyDensity" },
            (
               element diagnostic {
                  internal_algorithm,
                  velocity_mesh_choice,
                  diagnostic_scalar_field                 
               }|
               element aliased {
                  generic_aliased_field
               }
            )
         }|
         
         ## Ertel potential vorticity:
         ##
         ##  (f + curl u) dot grad rho'
         ##
         ## Limitations:
         ##  - Requires a geometry dimension of 3.
         element scalar_field {
            attribute rank { "0" },
            attribute name { "PotentialVorticity" },
            attribute depends { "Velocity,PerturbationDensity" },
            (
               element diagnostic {
                  internal_algorithm,
                  velocity_mesh_choice,
                  diagnostic_scalar_field
               }|
               element aliased {
                  generic_aliased_field
               }
            )
         }|
         ## Relative potential vorticity:
         ##
         ##   curl u dot grad rho'
         element scalar_field {
            attribute rank { "0" },
            attribute name { "RelativePotentialVorticity" },
            attribute depends { "Velocity,PerturbationDensity" },
            (
              element diagnostic {
                  internal_algorithm,
                  velocity_mesh_choice,
                  diagnostic_scalar_field
               }|
               element aliased {
                  generic_aliased_field
               }
            )
         }|
         ## Calculate the horizontal stream function psi where:
         ##   \partial_x \psi = -v
         ##   \partial_y \psi = u
         ## where u and v are perpendicular to the gravity direction. Applies a
         ## strong Dirichlet boundary condition of 0 on all boundaries.
         element scalar_field {
            attribute rank { "0" },
            attribute name { "HorizontalStreamFunction" },
            attribute depends { "Velocity" },
            (
              element diagnostic {
                  internal_algorithm,
                  velocity_mesh_choice,
                  ## Solver
                  element solver {
                     linear_solver_options_sym
                  },
                  diagnostic_scalar_field
               }|
               element aliased {
                  generic_aliased_field
               }
            )
         }|
         ## Speed:
         ##
         ##  |u|
         ##
         ## Limitations:
         ##  - The Speed and Velocity fields must be on the same mesh.
         element scalar_field {
            attribute rank { "0" },
            attribute name { "Speed" },
            (
               element diagnostic {
                  internal_algorithm,
                  velocity_mesh_choice,
                  diagnostic_scalar_field
               }|
               element aliased {
                  generic_aliased_field
               }
            )
         }|

         ## Used in implicit_solids to determine the interface (i.e. boundary) between the fluid and solid.
         element scalar_field {
            attribute rank { "0" },
            attribute name { "SolidPhase" },
            attribute raplaces { "IDENT = -42"},
            (
               element diagnostic {
                  internal_algorithm,
                  velocity_mesh_choice,
                  diagnostic_scalar_field
               }|
               element aliased {
                  generic_aliased_field
               }
            )
         }|
         ## Absolute Difference between two scalar fields.
         ##
         ## Both fields must be in this material_phase.
         ## Assumes both fields are on the same mesh as the AbsoluteDifference field.
         element scalar_field {
            attribute rank { "0" },
            attribute name { "AbsoluteDifference" },
            (
               element diagnostic {
                  internal_algorithm,
                  attribute field_name_a { string },
                  attribute field_name_b { string },
                  mesh_choice,
                  diagnostic_scalar_field,
                  ## Evaluate the absolute difference once the average difference has been removed?
                  element relative_to_average {
                    empty
                  }?,
                  ## Ignore boundary nodes (i.e. zero them when calculating the difference)
                  element ignore_boundaries {
                    empty
                  }?
               }|
               element aliased {
                  generic_aliased_field
               }
            )
         }|

         ## Absolute Difference between two scalar fields.
         ##
         ## Both fields must be in this material_phase.
         ## Assumes both fields are on the same mesh as the AbsoluteDifference field.
         element scalar_field {
            attribute rank { "0" },
            attribute name { "ScalarAbsoluteDifference" },
            (
               element diagnostic {
                  internal_algorithm,
                  attribute field_name_a { string },
                  attribute field_name_b { string },
                  mesh_choice,
                  diagnostic_scalar_field,
                  ## Evaluate the absolute difference once the average difference has been removed?
                  element relative_to_average {
                    empty
                  }?,
                  ## Ignore boundary nodes (i.e. zero them when calculating the difference)
                  element ignore_boundaries {
                    empty
                  }?
               }|
               element aliased {
                  generic_aliased_field
               }
            )
         }|
         ## Galerkin projection of one field onto another mesh.
         ##
         ## The field must be in this material_phase.
         ## 
         ## NOTE: you need the solver options if the mesh
         ## of this field is continuous.
         element scalar_field {
            attribute rank { "0" },
            attribute name { "GalerkinProjection" },
            (
               element diagnostic {
                  legacy_internal_algorithm,
                  element source_field_name { string },
                  mesh_choice,
                  ## Lump the mass matrix of the galerkin projection
                  ## less accurate but faster and might give smoother result.                  
                  element lump_mass {
                     empty
                  }?,
                  element solver {
                    linear_solver_options_sym
                  }?,
                  diagnostic_scalar_field
               }|
               element aliased {
                  generic_aliased_field
               }
            )
         }|
         ## Primary production of Phytoplankton. This is calculated by
         ## the ocean biology module and will not be calculated unless
         ## ocean biology is being simulated.
         element scalar_field {
            attribute rank { "0" },
            attribute name { "PrimaryProduction" },
            (
               element diagnostic {
                  internal_algorithm,
                  velocity_mesh_choice,
                  diagnostic_scalar_field
               }|
               element aliased {
                  generic_aliased_field
               }
            )
         }|
         ## Grazing of Phytoplankton by Zooplankton. This is calculated by
         ## the ocean biology module and will not be calculated unless
         ## ocean biology is being simulated.
         element scalar_field {
            attribute rank { "0" },
            attribute name { "PhytoplanktonGrazing" },
            (
               element diagnostic {
                  internal_algorithm,
                  velocity_mesh_choice,
                  diagnostic_scalar_field
               }|
               element aliased {
                  generic_aliased_field
               }
            )

         }|
         element scalar_field {
            attribute rank { "0" },
            attribute name { "TidalRange" },
            (
               element diagnostic {
                  internal_algorithm,
                  velocity_mesh_choice,
                  diagnostic_scalar_field_tidal_range
               }|
               element aliased {
                  generic_aliased_field
               }
            )
         }|
         element scalar_field {
            attribute rank { "0" },
            attribute name { "FreeSurfaceHistory" },
            (
               element diagnostic {
                  free_surface_history_algorithm,
                  velocity_mesh_choice
               }
            )
         }|
         ## Output the universal numbering of the mesh on which this field is based.
         element scalar_field {
            attribute rank { "0" },
            attribute name { "UniversalNumber" },
            (
               element diagnostic {
                  legacy_internal_algorithm,
                  mesh_choice,
                  diagnostic_scalar_field
               }|
               element aliased {
                  generic_aliased_field
               }
            )
         }|
         ## Output the processors which own the nodes of the mesh on which this field is based.
         element scalar_field {
            attribute rank { "0" },
            attribute name { "NodeOwner" },
            (
               element diagnostic {
                  legacy_internal_algorithm,
                  mesh_choice,
                  diagnostic_scalar_field
               }|
               element aliased {
                  generic_aliased_field
               }
            )
         }|
         ## An estimate of the edge wieghts whilst adapting using Zoltan
         ## Note: you *must* turn on inteprolation otherwise this field
         ## will be emptied by an adapt.
         element scalar_field {
            attribute rank { "0" },
            attribute name { "MaxEdgeWeightOnNodes" },
            (
               element diagnostic {
                  internal_algorithm,
                  velocity_mesh_choice,
                  diagnostic_scalar_field
               }|
               element aliased {
                  generic_aliased_field
               }
            )
         }|

         ## SumVelocityDivergence
         ##
         ## Diagnostic field used in multiphase simulations.
         ## Sums up the divergence of each phase's apparent velocity, i.e. \sum{ div(vfrac*u) }
         element scalar_field {
            attribute rank { "0" },
            attribute name { "SumVelocityDivergence" },
            (
               element diagnostic {
                  velocity_mesh_choice,
                  internal_algorithm,
                  element integrate_divergence_by_parts {
                     empty
                  }?,
                  diagnostic_scalar_field_no_adapt,
                  element solver {
                     linear_solver_options_sym
                  }
               }
            )
         }              

# Insert new diagnostic scalar fields here using the template:
#        element scalar_field {
#            attribute rank { "0" },
#            attribute name { "NewFieldName" },
#            (
#               element diagnostic {
#                  internal_algorithm,
#                  velocity_mesh_choice,
#                  diagnostic_scalar_field
#               }|
#               element aliased {
#                  generic_aliased_field
#               }
#            )
#        }
      )
   )

# This is the choice of additional vector field to be solved for
vector_field_choice =
   (
# The first is a generic field, which may be used for any user-defined field
# that FLUIDITY knows nothing about, or a generic diagnostic
# Prognostic vector fields are not possible (other than velocity and those known fields below).
      (
         ## Generic field variable (vector)
         element vector_field {
            attribute rank { "1" },
            attribute name { xsd:string },
            ## Field type
            (
               element prescribed {
                  mesh_choice,
                  prescribed_vector_field
               }|
               element aliased {
                  generic_aliased_field
               }|
               element diagnostic {
                  vector_diagnostic_algorithms,
                  velocity_mesh_choice,
                  diagnostic_vector_field
               }
            )
         }|
#
# -- List of fields that are primarily prognostic,
#    but can be aliased.
# -- The list is in order of most frequently used.
#
         ## Prescribed vector fields below this
         element ___Prognostic_fields_below___ {
            empty
         }|
         ## As HydrostaticPressure, but solves for the gradient of the pressure
         ## associated with buoyancy. Requires a discontinuous mesh.
         element vector_field {
            attribute rank { "0" },
            attribute name { "HydrostaticPressureGradient" },
            (
               element prognostic {
                  mesh_choice,
                  prognostic_hydrostatic_pressure_gradient_field
               }
            )
         }|
#
# -- List of fields that are primarily prescribed,
#    but can be aliased.
# -- The list is in order of most frequently used.
#
         ## Prescribed vector fields below this
         element ___Prescribed_fields_below___ {
            empty
         }|

         ## MaterialVelocity field.  Used to impose a velocity on a material
         ## in combination with the imposed_material_velocity_absorption_algorithm
         ## for VelocityAbsorption and imposed_material_velocity_source_algorithm 
         ## for VelocitySource.
         element vector_field {
            attribute rank { "1" },
            attribute name { "MaterialVelocity" },
            (
               element prescribed {
                  mesh_choice,
                  prescribed_vector_field
               }|
               element aliased {
                  generic_aliased_field
               }
            )
         }|
#
# Insert new prescribed vector fields here using the template:
#        element vector_field {
#            attribute rank { "1" },
#            attribute name { "NewFieldName" },
#            (
#               element prescribed {
#                  mesh_choice,
#                  prescribed_vector_field
#               }|
#               element aliased {
#                  generic_aliased_field
#               }
#            )
#        }
#
# -- Last is a list of fields that are primarily diagnostic,
#    but can be aliased. An example is Tidal Range.
# -- The list is in order of most frequently used.
#
         ## Diagnostic vector fields below this
         element ___Diagnostic_Fields_Below___ {
            empty
         }|

         ## Gradient of a scalar field evaluated using the C gradient
         ## matrix constructed using finite elements.
         ## Field must be in this material_phase.
         element vector_field {
            attribute rank { "1" },
            attribute name { "FiniteElementGradient" },
            (
               element diagnostic {
                  internal_algorithm,
                  attribute field_name { string },
                  mesh_choice,
                  element integrate_gradient_by_parts {
                     empty
                  }?,
                  diagnostic_gradient_vector_field
               }|
               element aliased {
                  generic_aliased_field
               }
            )
         }|

         ## Gradient of a scalar field evaluated using the transpose
         ## of the C^T divergence matrix constructed using finite
         ## elements.
         ## Field must be in this material_phase.
         element vector_field {
            attribute rank { "1" },
            attribute name { "FiniteElementDivergenceTransposed" },
            (
               element diagnostic {
                  legacy_internal_algorithm,
                  attribute field_name { string },
                  mesh_choice,
                  element integrate_divergence_by_parts {
                     empty
                  }?,
                  diagnostic_gradient_vector_field
               }|
               element aliased {
                  generic_aliased_field
               }
            )
         }|

         ## Foam Velocity field. 
         ## Required for simulations of foam flow and liquid drainage in foams. 
         ## If diagnostic, a FoamVelocityPotential field is required, 
         ## and the Foam Velocity is obtained by taking its gradient.
         element vector_field {
            attribute rank { "1" },
            attribute name { "FoamVelocity" },
            (
               element prescribed {
                  velocity_mesh_choice,
                  prescribed_vector_field_no_adapt
               }|
               element diagnostic {
                  internal_algorithm,
                  mesh_choice,
                  element solver {
                     linear_solver_options_sym
                  },
                  diagnostic_vector_field
               }|
               element aliased {
                  generic_aliased_field
               }
            )
         }|

         ## Foam Liquid Content times Velocity field.
         ## Its surface integral gives the liquid 
         ## volumetric flow in the flowing foam 
         element vector_field {
            attribute rank { "1" },
            attribute name { "FoamLiquidContentVelocity" },
            (
               element diagnostic {
                  internal_algorithm,
                  velocity_mesh_choice,
                  diagnostic_vector_field
               }     
            )
         }|
         
         ## Relative vorticity field - curl of the velocity field
         element vector_field {
            attribute rank { "1" },
            attribute name { "Vorticity" },
            (
               element diagnostic {
                  vorticity_algorithm,
                  velocity_mesh_choice,
                  diagnostic_vector_field
               }|
               element aliased {
                  generic_aliased_field
               }
            )
         }|  

         ## Planetary vorticity
         ##
         ## Limitations:
         ##  - Requires geometry dimension of 3.
         element vector_field {
            attribute rank { "1" },
            attribute name { "PlanetaryVorticity" },
            (
               element diagnostic {
                  internal_algorithm,
                  velocity_mesh_choice,
                  diagnostic_vector_field
               }|
               element aliased {
                  generic_aliased_field
               }
            )
         }|
         ## Absolute vorticity:
         ##
         ##   f + curl u
         ##
         ## Limitations:
         ##  - Requires a geometry dimension of 3.
         element vector_field {
            attribute rank { "1" },
            attribute name { "AbsoluteVorticity" },
            attribute depends { "Velocity" },
            (
               element diagnostic {
                  internal_algorithm,
                  velocity_mesh_choice,
                  diagnostic_vector_field
               }|
               element aliased {
                  generic_aliased_field
               }
            )
         }|
         
         ## Gradient of a scalar field evaluated using the transpose
         ## of the C^T matrix constructed using control volumes.
         ## Field must be in this material_phase.
         element vector_field {
            attribute rank { "1" },
            attribute name { "ControlVolumeDivergenceTransposed" },
            (
               element diagnostic {
                  internal_algorithm,
                  attribute field_name { string },
                  velocity_mesh_choice,
                  diagnostic_cv_gradient_vector_field
               }|
               element aliased {
                  generic_aliased_field
               }
            )
         }|
         ## Solid Velocity field.  Used to generate the momentum source 
         element vector_field {
            attribute rank { "1" },
            attribute name { "SolidVelocity" },
            (
               element diagnostic {
                  internal_algorithm,
                  mesh_choice,
                  diagnostic_vector_field
               }
            )
         }|
         ## Same as Solid Velocity field but it is on the Particle mesh.
         ## It is used to map the velocities coming from an external program like
         ## FEMDEM or DEM to the fluid mesh. 
         element vector_field {
            attribute rank { "1" },
            attribute name { "ParticleVector" },
            (
               element diagnostic {
                  internal_algorithm,
                  mesh_choice,
                  diagnostic_vector_field
               }
            )
         }|
         ## Same as Solid Velocity field but it is on the Particle mesh.
         ## It is used to map the velocities coming from an external program like
         ## FEMDEM or DEM to the fluid mesh. 
         element vector_field {
            attribute rank { "1" },
            attribute name { "ParticleForce" },
            (
               element diagnostic {
                  internal_algorithm,
                  mesh_choice,
                  diagnostic_vector_field
               }
            )
         }|

         ## Same as Solid Velocity field but it is on the Particle mesh.
         ## It is used to map the velocities coming from an external program like
         ## FEMDEM or DEM to the fluid mesh. 
         element vector_field {
            attribute rank { "1" },
            attribute name { "SolidForce" },
            (
               element diagnostic {
                  internal_algorithm,
                  velocity_mesh_choice,
                  diagnostic_vector_field
               }
            )
         }|
         element vector_field {
            attribute rank { "1" },
            attribute name { "VelocityPlotForSolids" },
            (
               element diagnostic {
                  internal_algorithm,
                  velocity_mesh_choice,
                  diagnostic_vector_field
               }
            )
         }|
         ## Same as Solid Velocity field but it is on the Particle mesh.
         ## It is used to map the velocities coming from an external program like
         ## FEMDEM or DEM to the fluid mesh. 
         element vector_field {
            attribute rank { "1" },
            attribute name { "FunctionalGradient" },
            (
               element diagnostic {
                  internal_algorithm,
                  velocity_mesh_choice,
                  diagnostic_vector_field
               }
            )
         }|
         ## LinearMomentum field.
         ##  p = \rho*u 
         ## (where p is the linear momentum, \rho the density and u the velocity)
         element vector_field {
             attribute rank { "1" },
             attribute name { "LinearMomentum" },
             (
                element diagnostic {
                   internal_algorithm,
                   velocity_mesh_choice,
                   diagnostic_vector_field
                }|
                element aliased {
                   generic_aliased_field
                }
             )
         }|

         ## Absolute Difference between two vector fields.
         ##
         ## Both fields must be in this material_phase.
         ## Assumes both fields are on the same mesh as the AbsoluteDifference field.
         element vector_field {
            attribute rank { "1" },
            attribute name { "AbsoluteDifference" },
            (
               element diagnostic {
                  internal_algorithm,
                  attribute field_name_a { string },
                  attribute field_name_b { string },
                  mesh_choice,
                  diagnostic_vector_field,
                  ## Evaluate the absolute difference once the average difference has been removed?
                  element relative_to_average {
                    empty
                  }?
               }|
               element aliased {
                  generic_aliased_field
               }
            )
         }|

         ## Absolute Difference between two vector fields.
         ##
         ## Both fields must be in this material_phase.
         ## Assumes both fields are on the same mesh as the AbsoluteDifference field.
         element vector_field {
            attribute rank { "1" },
            attribute name { "VectorAbsoluteDifference" },
            (
               element diagnostic {
                  internal_algorithm,
                  attribute field_name_a { string },
                  attribute field_name_b { string },
                  mesh_choice,
                  diagnostic_vector_field,
                  ## Evaluate the absolute difference once the average difference has been removed?
                  element relative_to_average {
                    empty
                  }?
               }|
               element aliased {
                  generic_aliased_field
               }
            )
         }|
         
         ## Bed Shear Stress = density*drag_coeff*|u|*u
         ##
         ## at the moment this assumes the density and drag coefficients are constants.
         ## This diagnostic vector field is only calculated over surface elements/nodes, 
         ## interior nodes will have zero value.
         element vector_field {
             attribute rank { "1" },
             attribute name { "BedShearStress" },
             (
                element diagnostic {
                   internal_algorithm,
                   velocity_mesh_choice,
                   diagnostic_vector_field_bed_shear_stress
                }|
                element aliased {
                   generic_aliased_field
                }
             )
         }|
         ## Max Bed Shear Stress.
         ##
         ## Note that you need BedShearStress turned on for this to work.
         element vector_field {
             attribute rank { "1" },
             attribute name { "MaxBedShearStress" },
             (
                element diagnostic {
                   internal_algorithm,
                   velocity_mesh_choice
                   #diagnostic_vector_field_max_bed_shear_stress
                }|
                element aliased {
                   generic_aliased_field
                }
             ),
            ## This is the time after which the max operator is
            ## applied to the bed shear stress.
            element spin_up_time {
               real
            }
         }|

         ## Coordinate field remapped to the mesh of your choice.
         element vector_field {
             attribute rank { "1" },
             attribute name { "DiagnosticCoordinate" },
             (
                element diagnostic {
                   internal_algorithm,
                   mesh_choice,
                   diagnostic_vector_field
                }|
                element aliased {
                   generic_aliased_field
                }
             )
         }|
         ## Galerkin projection of one field onto another mesh.
         ##
         ## The field must be in this material_phase.
         ## 
         ## NOTE: you need the solver options if the mesh
         ## of this field is continuous.
         element vector_field {
            attribute rank { "1" },
            attribute name { "GalerkinProjection" },
            (
               element diagnostic {
                  legacy_internal_algorithm,
                  element source_field_name { string },
                  mesh_choice,
                  ## Lump the mass matrix of the galerkin projection
                  ## less accurate but faster and might give smoother result.                  
                  element lump_mass {
                     empty
                  }?,                  
                  element solver {
                  linear_solver_options_sym
                  }?,
                  diagnostic_vector_field
               }|
               element aliased {
                  generic_aliased_field
               }
            )
         }|
         ## Computes the buoyancy term
         element vector_field {
            attribute rank { "1" },
            attribute name { "Buoyancy" },
            (
               element diagnostic {
                  buoyancy_algorithm,
                  velocity_mesh_choice,
                  diagnostic_vector_field
               }
            )
         }|
         ## Projects the Coriolis term onto the mesh of this diagnostic field.
         ## Note that multiple projection methods are available (under the
         ## algorithm option).
         element vector_field {
            attribute rank { "1" },
            attribute name { "Coriolis" },
            (
               element diagnostic {
                  coriolis_algorithm,
                  velocity_mesh_choice,
                  diagnostic_vector_field
               }
            )
         }

# Insert new diagnostic vector field here using the template:
#        element vector_field {
#            attribute rank { "1" },
#            attribute name { "NewFieldName" },
#            (
#               element diagnostic {
#                  internal_algorithm,
#                  mesh_choice,
#                  diagnostic_vector_field
#               }|
#               element aliased {
#                  generic_aliased_field
#               }
#            )
#        }
      )
   )  

# This is the choice of additional tensor fields
tensor_field_choice =
   (
# The first is a generic field, which may be used for any user-defined field
# that FLUIDITY knows nothing about, or a generic diagnostic
# Prognostic tensor fields are not possible.
      (
         ## Generic field variable (tensor)
         element tensor_field {
            attribute rank { "2" },
            attribute name { xsd:string },
            ## Field type
            (
               element prescribed {
                  mesh_choice,
                  prescribed_tensor_field
               }|
               element aliased {
                  generic_aliased_field
               }|
               element diagnostic {
                  tensor_diagnostic_algorithms,
                  velocity_mesh_choice,
                  diagnostic_tensor_field
               }
            )
         }|
#
# -- Second is a list of tensor fields that are primarily prescribed,
#    but can be aliased.
# -- The list is in order of most frequently used.
#
         ## Prescribed scalar fields below this
         element ___Prescribed_fields_below___ {
            empty
         }|

         ## MaterialViscosity field:
         ##
         ## Field for the viscosity of this material.
         ## Required if using a diagnostic bulk viscosity
         ## in a multimaterial simulation.
         element tensor_field {
            attribute rank { "2" },
            attribute name { "MaterialViscosity" },
            (
               element prescribed {
                  mesh_choice,
                  prescribed_tensor_field
               }|
               element aliased {
                  generic_aliased_field
               }
            )
         }|
         ## Prescribed scalar fields below this
         element ___Prescribed_fields_below___ {
            empty
         }|
<<<<<<< HEAD

         ## ZeroSedimentConcentrationViscosity field:
         ##
         ## Field for the viscosity of this a fluid with zero 
         ## concentration of sediment.
         ## Required if using a diagnostic viscosity
         ## in a sediment problem where sediment concentration
         ## dependent viscosity is required.
         element tensor_field {
            attribute rank { "2" },
            attribute name { "ZeroSedimentConcentrationViscosity" },
            (
               element prescribed {
                  velocity_mesh_choice,
                  prescribed_tensor_field
               }|
               element aliased {
                  generic_aliased_field
               }
            )
         }|
=======
>>>>>>> ec6d150e

#
# Insert new prescribed tensor fields here using the template:
#        element tensor_field {
#            attribute rank { "2" },
#            attribute name { "NewFieldName" },
#            (
#               element prescribed {
#                  mesh_choice,
#                  prescribed_tensor_field
#               }|
#               element aliased {
#                  generic_aliased_field
#               }
#            )
#        }|
#
# -- Last is a list of fields that are primarily diagnostic,
#    but can be aliased.
# -- The list is in order of most frequently used.
#
         ## Diagnostic tensor fields below this
         element ___Diagnostic_Fields_Below___ {
            empty
         }

# Insert new diagnostic tensor field here using the template:
#        element tensor_field {
#            attribute name { "NewFieldName" },
#            (
#               element diagnostic {
#                  internal_algorithm,
#                  mesh_choice,
#                  diagnostic_tensor_field
#               }|
#               element aliased {
#                  generic_aliased_field
#               }
#            )
#        }
      )
   )

#Select the type of dynamic control to be used
#Note: DEM and FEMDEM require the respective libraries
#to be compiled.
input_solid_dynamics_choice =         
   (
      ## Obtain values from point and radius file.
      ##
      ## First line of file is free to use (for comments)
      ## Second line must contain the number of particles
      ## Third and fourth line are again for comments. 
      ## Following lines include 10 columns, corresponding to 
      ## the particle's x, y, and z positions, followed by the radius, then
      ## velocities in x, y, and z directions, followed by angular velocities
      ## in the x, y, and z directions.
      element dynamic_type {
         attribute name {"from_input_file"},
         attribute file_name {xsd:string}
      }|
      ## Two python scripts must be provided. The script is cycled over each particle.
      ## One script for particle position (output is tuple of position coords)
      ## Second script is for particle radius (output is tuple of position coords)
      ## Third script is for particle translational velocity.
      ## Fourth script is for particle angular velocity. (Note: particles 
      ## have a no slip boundary condition at the surface, so this angular velocity
      ## WILL matter to the flow.)
      ## Python functions should be of the form:
      ##  def val(X, t):
      ##    Function code
      ##    return # Return value
      ## where X is a tuple of length geometry dimension.
      ##    X[0] contains the number of the particle (in real format)
      element dynamic_type {
         attribute name {"python_script"}
      }|
      element dynamic_type {
         attribute name {"use_simple_dynamics"},
         element set_bottom{real},
         element set_xmin{real},
         element set_ymin{real},
         element set_zmin{real},
         element set_xmax{real},
         element set_ymax{real},
         element set_zmax{real}
      }|
      ## Using y3D to model dynamics. Filename of input file for y3D must
      ## be specified.
      element dynamic_type {
         attribute name {"use_y3D"},
         attribute file_name {xsd:string}
      }|
      ## Using femdem 2D to model dynamics. Filename of input file must
      ## be specified.
      element dynamic_type {
         attribute name {"use_2Dfemdem"},
         attribute file_name {xsd:string}
      }|
      ## Using femdem 3D to model dynamics. Filename of input file must
      ## be specified.
      element dynamic_type {
         attribute name {"use_3Dfemdem"},
         attribute file_name {xsd:string},
         element quad2lin {
            attribute file_name {xsd:string}
         }
      }         
   )

cap_option =
   (
      ## Cap the min and max values of this field when using
      ## it as a volume fraction to work out bulk material
      ## properties.
      ## No capping used if not selected.
      element cap_values {
         ## Set the upper bound on the field.
         ## Defaults to huge(0.0)*epsilon(0.0) if not set.
         element upper_cap {
            real
         }?,
         ## Set the lower bound on the field.
         ## Defaults to -huge(0.0)*epsilon(0.0) if not set.
         element lower_cap {
            real
         }?
      }
   )

surface_tension_option =
   (
      element surface_tension {
        ## Surface tension coefficient
        element surface_tension_coefficient {
          real
        },
        ## The equilibrium contact angle (in radians) with the boundaries identified by the surface ids
        element equilibrium_contact_angle {
          real,
          ## Surface ids:
          element surface_ids {
              integer_vector
          }
        }?
      }
   )

limiter_options =
  (
      (
        ## Limit the face value to satisfy a boundedness criterion.
        element limit_face_value{
          (
            sweby_limiter|
            ultimate_limiter
          )
        }|
        ## Do not limit the face value
        element do_not_limit_face_value{
          empty
        }
      )
  )

sweby_limiter = 
  ## See "High-Resolution Schemes Using Flux Limiters for
  ## Hyperbolic Conservation-Laws", P. K. Sweby, 1984, Siam
  ## Journal on Numerical Analysis, 21, 995-1011
  element limiter {
    attribute name {"Sweby"},
    slope_options?,
    upwind_value_options?
  }

ultimate_limiter =
  ## See "The Ultimate Conservative Difference Scheme Applied
  ## to Unsteady One-Dimensional Advection", B. P. Leonard,
  ## 1991, Computer Methods in Applied Mechanics and
  ## Engineering, 88, 17-74
  element limiter {
    attribute name {"Ultimate"},
    field_based_cfl_number_options,
    upwind_value_options?
  }

slope_options =
   (
      ## Control the upper and lower slopes of the NVD limiter
      element slopes {
         ## Defaults to Sweby, 1984 limiter (= 1.0) if unselected
         element lower {
            real
         }?,
         ## Defaults to Sweby, 1984 limiter (= 2.0) if unselected
         element upper {
            real
         }?
      }
   )

upwind_value_options =
   (
      (
         ## Select the method to be used for calculating the upwind value.
         ## If not selected will default to project_upwind_value_from_point for
         ## simplex element meshes and to a locally_bound_upwind_value for cube
         ## element meshes.
         ##
         ## This method projects the upwind value from a point in the element just
         ## upwind of the node pair straddling the face.  It is otherwise known as 
         ## anisotropic limiting.
         ## This is only available on simplex meshes as it involes a search around
         ## the donor node to find the upwind element.
         element project_upwind_value_from_point {
            ## When the donor node is on a domain boundary reflect the projection
            ## back into the mesh.
            element reflect_off_domain_boundaries {
               empty
            }?,
            ## Constrain the projected value to be between the min and max of the
            ## element values which it was found from.
            element bound_projected_value_locally {
               empty
            }?,
            ## Store the locations of the elements where the upwind values
            ## are projected from for each node pair.
            ## This inserts an integer csr matrix into state so is memory expensive but
            ## saves a significant amount of time (searching around the neighbouring elements).
            ## This is unsafe for moving meshes but should be ok for adaptive meshes.
            element store_upwind_elements {
               ## Store the quadrature locations within the elements
               ## where the upwind values
               ## are projected from for each node pair.
               ## This inserts a real block csr matrix into state so is even more memory
               ## expensive than just storing the upwind elements and
               ## only saves a comparitively
               ## marginal amount of time (as actually searching the
               ## neighbouring elements is the
               ## slowest bit, finding the quadrature is relatively easy).
               element store_upwind_quadrature {
                  empty
               }?
            }?
         }|
         ## Select the method to be used for calculating the upwind value.
         ## If not selected will default to project_upwind_value_from_point for
         ## simplex element meshes and to a locally_bound_upwind_value for cube
         ## element meshes.
         ##
         ## Projects the value of the advected variable from the downwind or donor node
         ## using the interpolated gradient at the donor node in the
         ## direction of the vector
         ## connecting the node pair straddling the face.
         ## This is available on all meshes (except if bounding the values).
         element project_upwind_value_from_gradient {
            (
               ## Select which node to project from:
               ## Project from the downwind node (Jasak et al., 1999) so that:
               ## upwind_value = downwind_value - 2*gradient.vector
               element project_from_downwind_value {
                  comment
               }|
               ## Select which node to project from:
               ## Project from the donor node so that:
               ## upwind_value = donor_value - gradient.vector
               element project_from_donor_value {
                  comment
               }
            ),
            ## When the donor node is on a domain boundary reflect the projection
            ## back into the mesh.
            element reflect_off_domain_boundaries {
               empty
            }?,
            ## Constrain the projected value to be between the min and max of the
            ## element values which surround it.
            ## This is only available on simplex meshes as it involes a search around
            ## the donor node to find the upwind element.
            element bound_projected_value_locally {
               ## Store the locations of the elements closest to the project value.
               ## This inserts an integer csr matrix into state so is
               ## memory expensive but
               ## saves a significant amount of time (searching around
               ## the neighbouring elements).
               ## This is unsafe for moving meshes but should be ok for adaptive meshes.
               element store_upwind_elements {
                  comment
               }?
            }?
         }|
         ## Select the method to be used for calculating the upwind value.
         ## If not selected will default to project_upwind_value_from_point for
         ## simplex element meshes and to a locally_bound_upwind_value for cube
         ## element meshes.
         ##
         ## Chooses an upwind value by selecting the maximum or minimum of the neighbouring
         ## nodes depending on the local slope of the donor and downwind values.
         ## Otherwise known as isotropic limiting.
         ## This is available on all meshes except periodic domains.
         element locally_bound_upwind_value {
            empty
         }|
         ## Select the method to be used for calculating the upwind value.
         ## If not selected will default to project_upwind_value_from_point for
         ## simplex element meshes and to a locally_bound_upwind_value for cube
         ## element meshes.
         ##
         ## Chooses an upwind value by selecting the value at the node most directy
         ## upwind from the vector connecting the donor and downwind nodes.
         ## This is available on all meshes.
         element pseudo_structured_upwind_value {
            empty
         }
      )
   )

field_based_cfl_number_options =
   (
      (
         ## Select the Courant Number definition to be used.
         ##
         ## This uses the control volume definition of the CFL Number.
         element courant_number {
            attribute name { "ControlVolumeCFLNumber" },
            empty
         }|
         ## ***UNDER TESTING***
         ##
         ## Select the Courant Number definition to be used.
         ##
         ## This uses the control volume definition of the CFL Number.
         element courant_number {
            attribute name { "CVMaterialDensityCFLNumber" },
            empty
         }|
         ## Select the Courant Number definition to be used.
         ##
         ## This uses the finite element approximation of the CFL Number.
         element courant_number {
            attribute name { "CFLNumber" },
            empty
         }|
         ## Select the Courant Number definition to be used.
         element courant_number {
            attribute name { string },
            empty
         }
      )
   )

cv_face_cfl_number_options =
   (
      (
         ## Select the Courant Number definition to be used in the slope of
         ## the NVD diagram upper bound.
         ## This uses the control volume definition of the CFL Number.
         element courant_number {
            attribute name { "ControlVolumeCFLNumber" },
            empty
         }|
         ## ***UNDER TESTING***
         ##
         ## Select the Courant Number definition to be used in the slope of
         ## the NVD diagram upper bound.
         ## This uses a control volume definition of the CFL Number
         ## that incorporates the MaterialDensity.
         ## Requires a MaterialDensity field in this material_phase!
         element courant_number {
            attribute name { "CVMaterialDensityCFLNumber" },
            empty
         }|
         ## ***UNDER TESTING***
         ##
         ## Select the Courant Number definition to be used in the slope of
         ## the NVD diagram upper bound.
         ## This uses the finite element approximation of the CFL Number.
         element courant_number {
            attribute name { "CFLNumber" },
            empty
         }|
         ## ***UNDER TESTING***
         ##
         ## Select the Courant Number definition to be used in the slope of
         ## the NVD diagram upper bound.
         element courant_number {
            attribute name { string },
            empty
         }
      )
   )

timestep_cfl_number_options =
   (
      (
         ## Select the Courant Number definition to be used for adaptive timestepping.
         ## This uses the finite element approximation of the CFL Number.
         element courant_number {
            attribute name { "CFLNumber" },
              ## Select the mesh on which you wish to evaluate the CFLNumber.
              velocity_mesh_choice
         }|
         ## Select the Courant Number definition to be used for adaptive timestepping.
         ## This uses the control volume definition of the CFL Number.
         element courant_number {
            attribute name { "ControlVolumeCFLNumber" },
              ## Select the mesh on which you wish to evaluate the ControlVolumeCFLNumber.
              velocity_mesh_choice
         }
      )
   )

mixing_stats =
   (
      ## Enable to include in the .stat file the fractions of the
      ## scalar field contained in
      ## bins specified by the user. This allows mixing of the field to be quantified.
      ## Replaces and expands upon the old heaviside.dat file
      element include_mixing_stats{
         attribute name { xsd:string },
         (
            ## Select whether to evaluate the volume fraction over the finite element
            ## (continuous galerkin) or within the control volume (control_volumes).
            ##
            ## NOTE: continuous_galerkin only works with linear tets
            ##
            ## NOTE: continuous_galerkin is not fully validated yet
            element continuous_galerkin {
               ## if select normalise the volume fractions will be
               ## divided by the total volume of the domain
               element normalise {
                  empty
               }?
            }|
            ## Select whether to evaluate the volume fraction over the finite element
            ## (continuous galerkin) or within the control volume (control_volumes).
            element control_volumes {
               ## if select normalise the volume fractions will be divided by the total volume of the domain  
               element normalise {
                  empty
               }?
            }
         ),
         ## The values of the bounds of the bins 
         ## e.g. the values -1.5 0.0 1.5 2.0 will return 4 bins 
         ## and the fraction of the field in each bin with,
         ## -1.5<=field<0.0, 0.0<=field<1.5, 1.5<=field<2.0, 2.0<=field, 
         ## will be calculated.  
         element mixing_bin_bounds { 
            (
                 ## list of bin bounds
                 element constant { 
                     real_vector
                 }|
                 ## Python function prescribing bin bounds. Functions should be of the form:
                 ##
                 ##  def val(t):
                 ##     # Function code
                 ##     return # Return value that should be an array of reals
                 ##
                 ## 
                 element python {
                     python_code
                   }
              )
         },
         ## Define the tolerance beneath the specified bins that should be included.
         ## Defaults to zero at machine tolerance (epsilon(0.0)) if not selected.
         element tolerance {
            real
         }?
      }
   )

cv_stats =
   (
      ## Include statistics evaluated on the control volume mesh.
      element include_cv_stats {
         empty
      }
   )

# Options for inclusion of calculations of surface integrals in the .stat file   
surface_integral_stats_base.surface_integral =
   (
      attribute name { xsd:string },
      ## Surface IDs defining the surface over which to integrate. If disabled, integrates over the whole surface.
      element surface_ids {
         integer_vector
      }?,
      ## Enable to normalise the integral by dividing by the surface area
      element normalise {
         comment
      }?
   )
surface_integral_stats_scalar =
   (
      ## Surface integral calculations. The following integral types are available:
      ##  value: Integrates the field
      ##  gradient_normal: Integrates the normal component of the gradient of the field
      element surface_integral {
         surface_integral_stats_scalar.surface_integral
      }
   )
surface_integral_stats_scalar.surface_integral = surface_integral_stats_base.surface_integral
surface_integral_stats_scalar.surface_integral &=
   (
      attribute type { "value" | "gradient_normal" }
   )
surface_integral_stats_vector =
   (
      ## Surface integral calculations. The following integral types are available:
      ##  normal: Integrates the normal component of the field
      element surface_integral {
         surface_integral_stats_vector.surface_integral
      }
   )
surface_integral_stats_vector.surface_integral = surface_integral_stats_base.surface_integral
surface_integral_stats_vector.surface_integral &=
   (
      attribute type { "normal" }
   )


forcing =
  (
    ## Force the boundary conditions of various fields in ocean simulations
    element ocean_forcing{
        element iceshelf_meltrate{
           ## The type of parameterisation 
           element Holland08{
           ## Specific heat capacity of water [Jkg^{-1}]. Default value 3974.
           element c0 {real},  
           ## Specific heat capacity of ice [Jkg^{-1}] Default value 2009.
           element cI {real},
           ## Transfer of heat and salt through the boundary layer [Jkg^{-1}]. Default value 3.35e5
           element L {real},
           ## Temperature of ice [C]. Default value -25, pretty cold 
           element TI {real},
           ## Tb=aSb+b+cB, See equation (4) of Holland08. Default value -0.0573C. 
           element a {real},
           ## Tb=aSb+b+cB, See equation (4) of Holland08. Default value 0.0832C. 
           element b {real},
           ## Drag coefficient, 1.5e-3, see Holland and Jenkins's(1999) Cd. 
           element Cd {real},
           ## Surface ID for the ice
           element melt_surfaceID {integer_vector}?,
           ## Distance for the far field
           element melt_LayerLength {real},
           ## Meltrate, calculated from the three equations.
           element scalar_field {
                     attribute rank { "0" },
                     attribute name { "MeltRate" },
                     (
                       element diagnostic {
                        internal_algorithm,
                        velocity_mesh_choice,
                        diagnostic_scalar_field
                        }
                     )
           }?,
           ## Temperature of the ice-ocean interface, calculated from the three equations.
           element scalar_field {
                     attribute rank { "0" },
                     attribute name { "Tb" },
                     (
                       element diagnostic {
                        internal_algorithm,
                        velocity_mesh_choice,
                        diagnostic_scalar_field
                        }
                     )
           }?,
           ## Salinity of the ice-ocean interface, calculated from the three equations.
           element scalar_field {
                     attribute rank { "0" },
                     attribute name { "Sb" },
                     (
                       element diagnostic {
                        internal_algorithm,
                        velocity_mesh_choice,
                        diagnostic_scalar_field
                        }
                     )
           }?,
           ## Heat flux at the ice-ocean interface.
           element scalar_field {
                     attribute rank { "0" },
                     attribute name { "Heat_flux" },
                     (
                       element diagnostic {
                        internal_algorithm,
                        velocity_mesh_choice,
                        diagnostic_scalar_field
                        }
                     )
           }?,
           ## Salt flux at the ice-ocean interface.
           element scalar_field {
                     attribute rank { "0" },
                     attribute name { "Salt_flux" },
                     (
                       element diagnostic {
                        internal_algorithm,
                        velocity_mesh_choice,
                        diagnostic_scalar_field
                        }
                     )
           }?,
           ## Temperature of the far field, which is "melt_LayerLength" away from the ice. 
           ## This variable feeds into the three equations. 
           element scalar_field {
                     attribute rank { "0" },
                     attribute name { "Tloc" },
                     (
                       element diagnostic {
                        internal_algorithm,
                        velocity_mesh_choice,
                        diagnostic_scalar_field
                        }
                     )
           }?,
           ## Salinity of the far field, which is "melt_LayerLength" away from the ice.
           ## This variable feeds into the three equations. 
           element scalar_field {
                     attribute rank { "0" },
                     attribute name { "Sloc" },
                     (
                       element diagnostic {
                        internal_algorithm,
                        velocity_mesh_choice,
                        diagnostic_scalar_field
                        }
                     )
           }?,
           ## Pressure used in the three equations. 
           ## We need to use the pressure at the ice-ocean interface.
           element scalar_field {
                     attribute rank { "0" },
                     attribute name { "Ploc" },
                     (
                       element diagnostic {
                        internal_algorithm,
                        velocity_mesh_choice,
                        diagnostic_scalar_field
                        }
                     )
           }?,
           ## Velocity of the far field, which is "melt_LayerLength" away from the ice.
           ## This variable feeds into the three equations. 
           element vector_field {
                     attribute rank { "0" },
                     attribute name { "Vloc" },
                     (
                       element diagnostic {
                        internal_algorithm,
                        velocity_mesh_choice,
                        diagnostic_vector_field
                        }
                     )
           }?,
           ## Location of your far field, which is "melt_LayerLength" away from the ice.
           ## Location should be perpendicular to the ice-ocean boundary.
           ## melt_LayerLength = ||Location - Location_org||
           element vector_field {
                     attribute rank { "0" },
                     attribute name { "Location" },
                     (
                       element diagnostic {
                        internal_algorithm,
                        velocity_mesh_choice,
                        diagnostic_vector_field
                        }
                     )
           }?,    
           ## Location of your ice-ocean boundary.
           element vector_field {
                     attribute rank { "0" },
                     attribute name { "Location_org" },
                     (
                       element diagnostic {
                        internal_algorithm,
                        velocity_mesh_choice,
                        diagnostic_vector_field
                        }
                     )
           }?, 
            ## Boundary stuff   
           element calculate_boundaries {
                     element string_value {
                     "neumann"|"dirichlet"
                     }
                  }?                       
           }?      
        }?,
        element shelf {
           ## Multiplying factor on equilibrium pressure
           element amplitude {
             real
           }?,
           ## Change sign of depth / perturbation from original eta_0
           element y_sign {
             empty
           }?,
           ## Only calculate the field, don't add to pressure (RHS of Momentum)
           element calculate_only {
             empty
           }?,
           ## DeltaS for constant change over ocean,
           ## or the difference between min and max for a linear variation in S
           element salinity_change_constant {
             real
           }?,
           ## If the ice shelf is not included in the original mesh and a free-surface initial condition is used to generate the shelf, the hydrostatic pressure where the shelf now exists needs to be included
           element add_pressure_from_ice {
             empty
           }?,
           ## If using a linear variation in S, include the associated change in density of the ice shelf
           ## NOT arranged to work with add_pressure_from_ice - TODO
           element include_density_change_of_ice {
             empty
           }?
        }?,
        ## Check this option to use an external data set for the t(0)
        ## and in/out boundary conditions. This sets up NEMO-type forcing.
        element external_data_boundary_conditions {
            ## Path of the file containing the external data set
            element input_file {
                attribute file_name {xsd:string} 
            }
        }?,
        ## Bulk formulae allow the boundary conditions of Temperature, Velocity, Salinty
        ## and photosynthetic radiation to be set using data obtained from
        ## the ERA-40 reanalysis (http://data-portal.ecmwf.int/data/d/era40_daily/)
        element bulk_formulae {
            ## The type of bulk formulae to use. Default is NCAR if no selection is made.
            element bulk_formulae {
                ## Bulk formulae from Large and Yeager (2004)
                ## Large, W. G. & Yeager, S. G. Diurnal to decadal global forcing 
                ## for ocean and sea-ice models: The data sets and flux climatologies. NCAR TR.
                element type {
                    attribute name { "NCAR" },
                    empty
                }|
                ## Bulk formulae from Fairall et al (2003). 
                ## Bulk Parameterization of Air–Sea Fluxes: Updates and 
                ## Verification for the COARE Algorithm Journal of Climate, 2003, 16, 571-591
                element type {
                    attribute name { "COARE" },
                    empty
                }|
                ## Bulk formulae from Kara et al (2005).
                ## Stability-Dependent Exchange Coefficients for Air–Sea Fluxes
                ## Journal of Atmospheric and Oceanic Technology, 2005, 22, 1080-1094
                element type {
                    attribute name { "Kara" },
                    empty
                }
            }?,
            ## The netCDF data file downloaded from ERA-40 reanalysis website
            ## (see above)
            element input_file {
               attribute file_name {xsd:string} 
            },
            element input_file_type {
                ## What kind of file is this? Currently only ERA40 files are supported
                element type {
                    attribute name { "ERA40" },
                    ## The data from ERA40 website included accumulated values (ppt, ro, ssrd, strd).
                    ## If these values have been already ammended to instantaneous values, then switch this
                    ## flag on and the accumulation correction will not be applied.
                    element no_accumulation {
                        empty
                    }?
                }|
                element type {
                    attribute name { "NSEP" },
                    empty
                }|
                element type {
                    attribute name { "ICOM" },
                    empty
                }
            }?,
            ## Adding a latitude and longitude here (specified as two real numbers)
            ## will obtain data from the forcing file at that location. The
            ## mesh is not translated nor is the mesh put on the sphere, instead the
            ## specified lat/long is translated into cartesian coordinates and this is simply
            ## added to the surface mesh node coordinates when fluxes are calculated.
            element position {
                real_vector,
                ## Turning on this option will cause all nodes on the surface mesh to
                ## experience the same forcing, regardless of position. Only really
                ## useful for psuedo-1D simulations.
                element single_location {
                    empty
                }?
            }?,
            ## Ouput some extra diagnostic fields for the momentum, temperature and salinity fluxes
            ## These <b>must</b> be on the velocity mesh
            element output_fluxes_diagnostics {
                element vector_field {
                    attribute rank { "1" },
                    attribute name { "MomentumFlux" },
                    (
                        element diagnostic {
                            internal_algorithm,
                            velocity_mesh_choice,
                            diagnostic_scalar_field
                        }|
                        element aliased {
                            generic_aliased_field
                        }
                    )
                }?, 
                element scalar_field {
                    attribute rank { "0" },
                    attribute name { "HeatFlux" },
                    (
                        element diagnostic {
                            internal_algorithm,
                            velocity_mesh_choice,
                            diagnostic_scalar_field
                        }|
                        element aliased {
                            generic_aliased_field
                        }
                    )
                }?,            
                element scalar_field {
                    attribute rank { "0" },
                    attribute name { "SalinityFlux" },
                    (
                        element diagnostic {
                            internal_algorithm,
                            velocity_mesh_choice,
                            diagnostic_scalar_field
                        }|
                        element aliased {
                            generic_aliased_field
                        }
                    )
                }?,
                element scalar_field {
                    attribute rank { "0" },
                    attribute name { "PhotosyntheticRadiationDownward" },
                    (
                        element diagnostic {
                            internal_algorithm,
                            velocity_mesh_choice,
                            diagnostic_scalar_field
                        }|
                        element aliased {
                            generic_aliased_field
                        }
                    )
                }?
            }
        }?,
        ## Tidal forcing options 
        element tidal_forcing {
               ## M2
               element M2 {
                 empty
               }?,
               ## S2
               element S2 {
                  empty
               }?,
               ## N2
               element N2 {
                  empty
               }?,
               ## K2
               element K2 {
                  empty
               }?,
               ## K1
               element K1 {
                  empty
               }?,
               ## O1
               element O1 {
                  empty
               }?,
               ## P1
               element P1 {
                  empty
               }?,
               ## Q1
               element Q1 {
                  empty
               }?,        
               ## Mf
               element Mf {
                  empty
               }?,  
               ## Mm
               element Mm {
                  empty
               }?,  
               ## Ssa
               element Ssa {
                  empty
               }?,  
               ## Switch on all tidal components
               element all_tidal_components {
                  empty
               }?,
               ## Sets a user defined Love number. If not active a value of 1.0 is used.
               element love_number {
                  element value {
                     real
                  }
               }?
        }?
    }
  )

biology =
   (
      ## Model of biological processes in the ocean.
      element ocean_biology{
         ## A simple model of phytoplankton, zooplankton, general nutrient and detritus. 
         element pznd {
            (
               ## Python code specifying the source and sink relationships 
               ## between the biological tracers. This is usually achieved by 
               ## importing fluidity.ocean_biology and calling a scheme from there. 
               element source_and_sink_algorithm {
                  python_code
               }|
               ## Do not calculate sources and sinks. 
               ## This option is generally only useful for testing. 
               element disable_sources_and_sinks {
                  empty
               }
             ),
            ## Photosynthetically Active Radiation (PAR)
            element scalar_field {
               attribute rank { "0" },
               attribute name { "PhotosyntheticRadiation" },
               (
                  element prognostic {
                     velocity_mesh_choice,
                     prognostic_photosynthetic_radiation
                  }|
                  element prescribed {
                     velocity_mesh_choice,
                     prescribed_scalar_field
                  }
               )
            }
         }|
         ## 6 component biology model, which models Nitrates, Ammonium, 
         ## Phytoplankton, Zooplankton, Detritus and Chlorophyll.
         ##
         ## These fields must be enabled in the material phase
         ##
         ## Based on the equations in
         ## Popova, E. E.; Coward, A. C.; Nurser, G. A.; de Cuevas, B.; Fasham, M. J. R. & Anderson, T. R. 
         ## Mechanisms controlling primary and new production in a global ecosystem model - Part I: 
         ## Validation of the biological simulation Ocean Science, 2006, 2, 249-266. 
         ## DOI: 10.5194/os-2-249-2006
         element six_component {
            (
               ## Python code specifying the biology model. This takes
               ## in velocity and light and outputs Phytoplankton, if
               ## those fields exist.
               element source_and_sink_algorithm {
                  python_code
               }|
               ## Do not calculate biology
               ## This option is generally only useful for testing. 
               element disable_sources_and_sinks {
                  empty
               }
             ),
            ## Photosynthetically Active Radiation (PAR)
            element scalar_field {
               attribute rank { "0" },
               attribute name { "PhotosyntheticRadiation" },
               (
                  element prognostic {
                     velocity_mesh_choice,
                     prognostic_photosynthetic_radiation
                  }|
                  element prescribed {
                     velocity_mesh_choice,
                     prescribed_scalar_field
                  }
               )
            }?
         }
      }
   )


prognostic_photosynthetic_radiation =
   (
      ## PAR equation.
      element equation { 
         attribute name { "PhotosyntheticRadiation" }
      },
      ## Spatial discretisation options
      element spatial_discretisation {
         (
            ## Discontinuous galerkin formulation. You can also use this
            ## formulation with a continuous field in which case a simple
            ## galerkin formulation will result. 
            element discontinuous_galerkin {
               empty
            }
         )
      },
      (
         ## Solver
         element solver {
            linear_solver_options_asym
         }
      ),
      # Alas, no initial_condition either, so we'd better not checkpoint it...
      ## Disables checkpointing of this field
      element exclude_from_checkpointing {
        comment
      },
      ## Coefficients of absorption of photosynthetically active
      ## radiation for water and phytoplankton.
      element absorption_coefficients {
         ## Photosynthetically active radiation absorption coefficient for water.
         element water {
            real
         },
         ## Photosynthetically active radiation absorption coefficient for water.
         element phytoplankton {
            real
         }
      },
      ## Boundary conditions
      element boundary_conditions {
         attribute name { string },
         ## Surface id:
         element surface_ids {
            integer_vector
         },
         ## Type
         (
            element type {
               attribute name { "dirichlet" },
               ## Apply the dirichlet bc weakly.  Only available with
               ## discontinuous_galerkin and control_volume
               ## spatial_discretisations.
               ##
               ## If not selected boundary conditions are applied strongly.
               element apply_weakly {
                 empty
               },
               input_choice_real
            }|
            element type {
               attribute name { "bulk_formulae" },
               empty
            }|
            element type {
               attribute name { "neumann" },
               input_choice_real
            }
         )
      }?,
      prognostic_scalar_output_options,
      prognostic_scalar_stat_options,
      scalar_convergence_options,
      prognostic_detector_options,
      scalar_steady_state_options,
      adaptivity_options_scalar_field,
      ## Set the priority of this field
      ## This determines the order in which scalar_fields are solved for:
      ##  - higher numbers have the highest priority
      ##  - lower numbers (including negative) have the lowest priority
      ##  - default if not set is 0
      element priority {
         integer
      }?
   )

recalculation_options =
   (
      ## Prevent this field from being recalculated at every timestep.
      ## This is cheaper especially if you are enforcing discrete properties on the field.
      element do_not_recalculate {
        empty
      }
   )

discrete_properties_algorithm_scalar =
   (
      ## Select discrete properties to enforce on the field
      ## either after being prescribed or interpolated
      element enforce_discrete_properties {
        ## Update this field using the lagrangian multiplier
        ## calculated in the solenoidal projection of a
        ## scalar field.
        ##
        ## Note this field must be specified as the update field
        ## underneath that vector field too.
        ##
        ## Note also this only really makes sense for coupled
        ## fields like velocity and pressure.
        element solenoidal_lagrange_update {
          empty
        }?
      }
   )

discrete_properties_algorithm_vector =
   (
      ## Select discrete properties to enforce on the field
      ## either after being prescribed or interpolated
      element enforce_discrete_properties {
        solenoidal_options?
      }
   )

solenoidal_options =
    ## Constrained divergence-free projection.
    ## This adds an additional constraint that ensures that the field
    ## is solenoidal, i.e. divergence-free.
    ## This is equivalent in cost to a pressure solve.
    ## This is expensive, and thus best left until
    ## needed.
    ##
    ## Note well: this only makes sense for nondivergent
    ## vector fields, such as incompressible velocity!
    element solenoidal {
      ## Options for the mass matrix of the field being interpolated
      element interpolated_field {
        (
          element continuous {
            ## Lump the mass matrix for the assembly of the projection matrix
            ## (not for the initial galerkin projection)
            ##
            ## Required when using interpolating continuous fields
            element lump_mass_matrix {
              ## Lump on the submesh.
              ## This only works for simplex meshes and is only
              ## strictly valid on 2d meshes.
              element use_submesh {
                empty
              }?
            }
          }|
          element discontinuous {
            ## Lump the mass matrix for the assembly of the projection matrix
            ## (not for the initial galerkin projection)
            element lump_mass_matrix {
              empty
            }?
          }
        )
      },
      ## Options for the lagrange multiplier
      ##
      ## Must be on a continuous mesh!
      element lagrange_multiplier {
        pressure_mesh_choice,
        element spatial_discretisation {
          (
            element continuous_galerkin {
              ## Remove the stabilisation term from the projection operator.
              ##
              ## Automatic when not using P1P1.
              element remove_stabilisation_term {
                empty
              }?,
              ## Integrate the divergence operator by parts.
              ##
              ## Automatic when projecting a discontinuous field
              element integrate_divergence_by_parts {
                empty
              }?
            }|
            element control_volumes {
              empty
            }
          )
        },
        element reference_node {
          integer
        }?,
        ## **UNDER DEVELOPMENT**
        ## This searches the CMC matrix diagonal looking for nodes that are less than the maximum value time epsilon(0.0) (i.e. nodes that are effectively zero).
        ## It then zeros that row and column and places a one on the diagonal and a zero on the rhs.
        ## At a debug level of 2 it also prints out the value and the sum of the row values.
        ## This is useful as a debugging tool if PETSc complains about zeros on the diagonal (i.e. if you have a stiff node in your mesh) but doesn't necessary produce nice answers at the end.
        element repair_stiff_nodes {
           empty
        }?,
        (
          ## Update a scalar field using the lagrange multiplier from
          ## the divergence free projection of this field.  The selected
          ## scalar field must have solenoidal selected in its interpolation
          ## options too and it must be on the same mesh as used for the
          ## solenoidal projection above.
          ##
          ## Note well: this only really makes sense for scalar fields linked to nondivergent
          ## vector fields, such as pressure to incompressible velocity!                  
          element update_scalar_field {
            attribute name { "Pressure" },
            empty
          }|
          ## Update a scalar field using the lagrange multiplier from
          ## the divergence free projection of this field.  The selected
          ## scalar field must have solenoidal selected in its interpolation
          ## options too and it must be on the same mesh as used for the
          ## solenoidal projection above.
          ##
          ## Note well: this only really makes sense for scalar fields linked to nondivergent
          ## vector fields, such as pressure to incompressible velocity!                  
          element update_scalar_field {
            attribute name { string },
            empty
          }
        )?,
        ## Solver options for the linear solve.
        ## This method requires the inversion of a projection matrix.
        element solver {
          linear_solver_options_sym
        }
      }
    }

represcribe_before_interpolation =
    ## Represcribe the field before interpolation.
    ##
    ## This means the interpolation will not be conservative from the previous mesh so be careful what you're trying to achieve!
    element represcribe_before_interpolation {
      empty
    } <|MERGE_RESOLUTION|>--- conflicted
+++ resolved
@@ -792,11 +792,7 @@
                         element diagnostic {
                            mesh_choice,
                            (
-<<<<<<< HEAD
-                              sediment_concentration_dependent_viscosity
-=======
                               sediment_concentration_dependent_viscosity_algorithm
->>>>>>> ec6d150e
                            ),
                            diagnostic_tensor_field
                         }
@@ -1898,78 +1894,6 @@
                }
             )
          },
-<<<<<<< HEAD
-         ## This field is the template for the sediment deposition
-	 ## diagnostic which records the sediment deposited through the prescribed boundary.
-	 ##
-	 ## The units are in unit distances as a depth of sediment.
-         element scalar_field {
-            attribute rank { "0" },
-            attribute name { "SedimentDepositionTemplate" },
-            ## Field type
-            element diagnostic {
-               ## Surface ids over which to calculate the deposition:
-               element surface_ids {
-                  integer_vector
-               },
-               velocity_mesh_choice,
-               diagnostic_scalar_field
-            }
-         },
-         element sediment_class {
-            attribute name { xsd:string },
-            initial_condition_scalar*,
-            scalar_boundary_conditions*,
-            ## Diffusivity for sediment class
-            element tensor_field {
-               attribute name { "Diffusivity" },
-               attribute rank { "2" },
-               (
-                  element prescribed {
-                     mesh_choice?,
-                     prescribed_tensor_field_no_adapt
-                  }|
-                  element diagnostic {
-                    tensor_python_diagnostic_algorithm,
-                    diagnostic_tensor_field
-                  }
-               )
-            }?,
-            ## Velocity at which this sediment sinks through the water column.
-	    ##
-	    ## This velocity is in the direction of gravity so if the substance
-	    ## floats upwards, this field should be negative.
-	    ##
-	    ## This filed can be diagnostic, in which case a hindered sinking velocity is calculated. 
-	    ## If this is the case an unhindered sinking velocity field is required for this sediment class.
-            element scalar_field {
-               attribute name { "SinkingVelocity" },
-               attribute rank { "0" },
-	       (
-                  element prescribed {
-                     prescribed_scalar_field_no_adapt
-                  }|
-	          element diagnostic {
-                     internal_algorithm,
-		     diagnostic_scalar_field_no_adapt
-                  }
-               )
-            }?,
-            ## This is the unhindered sinking velocity of the sediment particles. 
-	    ## 
-	    ## With the sinking velocity field set to diagnostic, this field is used, along with the sediment 
-	    ## concentration, to calculate the hindered sinking velocity of sediment particles. 
-	    ##
-	    ## This uses the equation developed by Richardson and Zaki [1954]. 
-	    ##
-	    ## If the 'SinkingVelocity' is not set to diagnostic, this field will not be used.
-	    ##
-	    ## As with the sinking velocity, this velocity is in the direction of gravity so if the substance
-	    ## floats upwards, this field should be negative.
-            element scalar_field {
-               attribute name { "UnhinderedSinkingVelocity" },
-               attribute rank { "0" },
-=======
          ## The standard deviation of sediment in the active layer of the
          ## bed. Required for some reentrainment algorithms
          element scalar_field {
@@ -1998,7 +1922,6 @@
             attribute rank { "2" },
             attribute name { "ZeroSedimentConcentrationViscosity" },
             (
->>>>>>> ec6d150e
                element prescribed {
                   velocity_mesh_choice,
                   prescribed_tensor_field
@@ -5534,30 +5457,6 @@
          element ___Prescribed_fields_below___ {
             empty
          }|
-<<<<<<< HEAD
-
-         ## ZeroSedimentConcentrationViscosity field:
-         ##
-         ## Field for the viscosity of this a fluid with zero 
-         ## concentration of sediment.
-         ## Required if using a diagnostic viscosity
-         ## in a sediment problem where sediment concentration
-         ## dependent viscosity is required.
-         element tensor_field {
-            attribute rank { "2" },
-            attribute name { "ZeroSedimentConcentrationViscosity" },
-            (
-               element prescribed {
-                  velocity_mesh_choice,
-                  prescribed_tensor_field
-               }|
-               element aliased {
-                  generic_aliased_field
-               }
-            )
-         }|
-=======
->>>>>>> ec6d150e
 
 #
 # Insert new prescribed tensor fields here using the template:
