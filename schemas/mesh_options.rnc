--- conflicted
+++ resolved
@@ -54,8 +54,7 @@
                ## and is undefined on the element interior (used for 
                ## enforcing continuity by Lagrange multipliers).
               element string_value{
-<<<<<<< HEAD
-                 "lagrangian" | "bubble" | "trace"
+                 "lagrangian" | "discontinuous lagrangian" | "bubble" | "trace"
               },
               ## Make the basis nodal. Useful for bubble spaces, 
               ## breaks interpolation.
@@ -64,22 +63,11 @@
               }?
             }?
          }?,
-         element mesh_continuity {
-            element string_value{
-               "continuous" | "discontinuous"
-            }
-         }?,
          ## Constraint type.  
          ## Apply additional constraints to the polynomial representation
          ## of a vector field.
          ## This is used to implement div-conforming
          ## elements such as RT0 in a hybridised solver.
-=======
-                 "lagrangian" | "discontinuous lagrangian" | "bubble" | "trace"
-              }
-            }?
-         }?,
->>>>>>> 8c1a4559
          element constraint_type {
             ## Select constraint type.
             element string_value{
