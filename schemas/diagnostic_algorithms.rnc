--- conflicted
+++ resolved
@@ -819,8 +819,6 @@
           attribute material_phase_support { "single"}
        }
    )
-<<<<<<< HEAD
-=======
 k_epsilon_diffusivity_algorithm =
    (
       ## Set the diffusivity, D, to the sum of the background diffusivity, D_bg, and the eddy diffusivity calculated 
@@ -837,7 +835,6 @@
          attribute material_phase_support { "single"}
       }
    )
->>>>>>> ec6d150e
 imposed_material_velocity_source_algorithm =
    (
        element algorithm {
