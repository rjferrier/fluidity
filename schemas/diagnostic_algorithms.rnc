--- conflicted
+++ resolved
@@ -806,7 +806,6 @@
           attribute material_phase_support { "multiple "}
        }
    )
-<<<<<<< HEAD
 sediment_concentration_dependent_viscosity_algorithm =
    (
        ## Effective viscosity is affected by sediment concentration. This 
@@ -819,7 +818,7 @@
           attribute name { "sediment_concentration_dependent_viscosity" },
           attribute material_phase_support { "single"}
        }
-=======
+   )
 k_epsilon_diffusivity_algorithm =
    (
       ## Set the diffusivity, D, to the sum of the background diffusivity, D_bg, and the eddy diffusivity calculated 
@@ -835,7 +834,6 @@
          attribute name { "k_epsilon_diffusivity" },
          attribute material_phase_support { "single"}
       }
->>>>>>> d94827f9
    )
 imposed_material_velocity_source_algorithm =
    (
