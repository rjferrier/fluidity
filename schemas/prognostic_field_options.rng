<?xml version="1.0" encoding="UTF-8"?>
<grammar xmlns:a="http://relaxng.org/ns/compatibility/annotations/1.0" xmlns="http://relaxng.org/ns/structure/1.0" datatypeLibrary="http://www.w3.org/2001/XMLSchema-datatypes">
  <define name="scalar_boundary_conditions">
    <element name="boundary_conditions">
      <a:documentation>Boundary conditions</a:documentation>
      <attribute name="name">
        <data type="string" datatypeLibrary=""/>
      </attribute>
      <element name="surface_ids">
        <a:documentation>Surface id:</a:documentation>
        <ref name="integer_vector"/>
      </element>
      <choice>
        <a:documentation>Type</a:documentation>
        <element name="type">
          <attribute name="name">
            <value>dirichlet</value>
          </attribute>
          <optional>
            <element name="apply_weakly">
              <a:documentation>Apply the dirichlet bc weakly.  Available
automatically with discontinuous_galerkin and
control_volume
spatial_discretisations.
If not selected boundary conditions are applied strongly.</a:documentation>
              <optional>
                <element name="boundary_overwrites_initial_condition">
                  <a:documentation>If the initial condition and boundary conditions
differ, setting this option will cause the initial
condition on the boundary to be overwritten with
the boundary condition. Since you are applying the
boundary condition weakly, you probably do *not*
want this.</a:documentation>
                  <empty/>
                </element>
              </optional>
            </element>
          </optional>
          <ref name="input_choice_real"/>
        </element>
        <element name="type">
          <attribute name="name">
            <value>neumann</value>
          </attribute>
          <ref name="input_choice_real"/>
        </element>
        <ref name="robin_bc_scalar"/>
        <element name="type">
          <a:documentation>Prevent the field from fluxing out of the boundary.
Only applicable to control volume spatial discretisations.</a:documentation>
          <attribute name="name">
            <value>zero_flux</value>
          </attribute>
          <empty/>
        </element>
        <element name="type">
          <a:documentation>Add a bulk formulae flux to the scale field. Should
really be added to Temperature, Salinity, or PhotosyntheticRadation
fields, or nothing will happen. Do not add another Neumann boundary
onto the same surface, or you will get an error.</a:documentation>
          <attribute name="name">
            <value>bulk_formulae</value>
          </attribute>
          <empty/>
        </element>
        <element name="type">
          <a:documentation>Sediment reentrainment boundary. Any sediment in the correct
sediment class will be rentrained back into the flow
depending on the bed shear stress and the parameters of the 
sediment grain</a:documentation>
          <attribute name="name">
            <value>sediment_reentrainment</value>
          </attribute>
          <empty/>
        </element>
        <element name="type">
          <a:documentation>[UNDER DEVELOPMENT - DOES NOT WORK YET]
Special type of Dirichlet boundary condition for the k-epsilon
turbulence model. Can be used on TurbulentKineticEnergy (k)
and/or TurbulentDissipation (epsilon) fields.
e.g. use a Dirichlet BC on inlets and k_epsilon on walls.</a:documentation>
          <attribute name="name">
            <value>k_epsilon</value>
          </attribute>
          <element name="string_value">
            <a:documentation>Select high/low Reynolds number wall functions for k and epsilon fields.</a:documentation>
            <choice>
              <value>low_Re</value>
              <value>high_Re</value>
            </choice>
          </element>
        </element>
        <element name="type">
          <a:documentation>Flux boundary condition. Currently only works with a control_volume 
discretisation.

This weakly enforces the total (advective plus diffusive) flux across 
a boundary when solving the advection-diffusion equation.</a:documentation>
          <attribute name="name">
            <value>flux</value>
          </attribute>
          <ref name="input_choice_real"/>
        </element>
      </choice>
    </element>
  </define>
  <define name="robin_bc_scalar">
    <element name="type">
      <a:documentation> A robin boundary condition of the form
 C1*T + n.(k*grad(T)) = C0
 where k is the diffusivity tensor,
 n the outward normal vector to the surface,
 T the scalar field value on the surface,
 C0 is the input order zero coefficient and
 C1 is the input order one coefficient.
 THIS WILL ONLY WORK FOR CONTINUOUS GALERKIN SPATIAL DISCRETISATION</a:documentation>
      <attribute name="name">
        <value>robin</value>
      </attribute>
      <element name="order_zero_coefficient">
        <a:documentation> The order zero coefficient represented as C0 in
 C1*T + n.(k*grad(T)) = C0</a:documentation>
        <ref name="input_choice_real"/>
      </element>
      <element name="order_one_coefficient">
        <a:documentation> The order one coefficient represented as C1 in
 C1*T + n.(k*grad(T)) = C0</a:documentation>
        <ref name="input_choice_real"/>
      </element>
    </element>
  </define>
  <define name="prognostic_scalar_field">
    <ref name="scalar_equation_choice"/>
    <ref name="spatial_discretisation_options"/>
    <ref name="temporal_discretisation_options"/>
    <choice>
      <element name="solver">
        <a:documentation>Solver</a:documentation>
        <ref name="linear_solver_options_asym"/>
      </element>
      <element name="explicit">
        <a:documentation>Assume this field is being solved explicitly and skip the solver.

ONLY AVAILABLE FOR PURE CONTROL VOLUME SPATIAL DISCRETISATIONS.

Assumes lhs matrix only has diagonal lumped mass (times
density if appropriate for equation)
and divides the rhs by this.</a:documentation>
        <empty/>
      </element>
    </choice>
    <oneOrMore>
      <choice>
        <element name="initial_condition">
          <a:documentation>Initial condition for WholeMesh

Only specify one condition if not using mesh regions.
Otherwise select other initial_condition option, specify region_ids
and distinct names.  Then add extra intial conditions for other regions.</a:documentation>
          <attribute name="name">
            <value>WholeMesh</value>
          </attribute>
          <ref name="input_choice_initial_condition_real"/>
        </element>
        <element name="initial_condition">
          <a:documentation>Multiple initial_conditions are allowed if specifying
different values in different
regions of the mesh (defined by region_ids).  In this case
each initial_condition
requires a distinct name for the options dictionary.</a:documentation>
          <attribute name="name">
            <data type="string" datatypeLibrary=""/>
          </attribute>
          <optional>
            <ref name="region_ids"/>
          </optional>
          <ref name="input_choice_initial_condition_real"/>
        </element>
      </choice>
    </oneOrMore>
    <zeroOrMore>
      <ref name="scalar_boundary_conditions"/>
    </zeroOrMore>
    <optional>
      <choice>
        <a:documentation>Choice of subgridscale model to apply to this field. 
Note that the selected parameterisation must be switched 
on for this material phase.

At this time, do not switch on this option if you are using Mellor-Yamada.</a:documentation>
        <element name="subgridscale_parameterisation">
          <attribute name="name">
            <value>Gent_McWilliams</value>
          </attribute>
        </element>
        <element name="subgridscale_parameterisation">
          <attribute name="name">
            <value>GLS</value>
          </attribute>
        </element>
        <element name="subgridscale_parameterisation">
          <a:documentation>Turning this option on enables calculation of turbulent diffusivity for this field, and calculation of buoyancy 
source terms for this field in the k_eps code.

TURBULENT DIFFUSIVITY

To enable, set the diffusivity field to diagnostic/algorithm(k_epsilon). 

The diffusivity, D, is set to the sum of the background diffusivity, D_bg, and the eddy diffusivity calculated 
by the k-epsilon turbulence model.

D = D_bg  nu_t / Pr

where: nu_t = turbulent viscosity ; Pr = Prandtl or Schmidt number

A background diffusivity can either be set globally
under material_phase[]/subgridscale_parameterisations/k-epsilon, or individually for each field this is 
applied upon. If it is set globally and locally, the local background diffusivity is used.

BUOYANCY EFFECTS

Enable this by selecting the BuoyancyEffects node. A buoyancy source term is added to the right hand side of the k
and epsilon equations. See the manual for more information.
</a:documentation>
          <attribute name="name">
            <value>k-epsilon</value>
          </attribute>
<<<<<<< HEAD
          <element name="Prandtl_Schmidt_Number">
            <a:documentation>Option to set the Schmidt number (ratio of viscous diffusion rate to momentum diffusion rate) for 
=======
          <optional>
            <element name="prandtl_schmidt_number">
              <a:documentation>Option to set the Schmidt number (ratio of viscous diffusion rate to momentum diffusion rate) for 
>>>>>>> 02f4d1e3
massive scalar fields, or Prandtl number (ratio of viscous diffusion rate to thermal diffusion rate) 
for thermal fields.

For this field. Default = 1.0 if not specified.</a:documentation>
            <ref name="real"/>
          </element>
          <optional>
            <element name="background_diffusivity">
              <a:documentation>Option to set a unique isotropic background diffusivity for this field.</a:documentation>
              <ref name="real"/>
            </element>
          </optional>
          <optional>
            <element name="BuoyancyEffects">
              <a:documentation>Option to enable buoyancy source term for this field.</a:documentation>
              <element name="Beta">
                <a:documentation>The beta value given here is used to calculate the perturbation in density due to a unit increase in this 
scalar field. This is only used within the k-epsilon function. For a temperature field this will be the 
thermal expansion coefficient, for a sediment field it will be the submerged specific gravity.

\delta rho = S * \beta

where S is the value of the scalar field.</a:documentation>
                <ref name="real"/>
              </element>
            </element>
          </optional>
        </element>
        <element name="subgridscale_parameterisation">
          <attribute name="name">
            <value>prescribed_diffusivity</value>
          </attribute>
        </element>
      </choice>
    </optional>
    <optional>
      <element name="buoyancy_adjustment">
        <a:documentation>Buoyancy adjustment (vertical stabilization) schemes.</a:documentation>
        <optional>
          <element name="by_vertical_diffusion">
            <a:documentation>Vertical mixing by diffusion.
Stabilises unstable stratifications through mixing by diffusion.

Note this scheme currently only applies to tracer fields represented in discontinuous spaces.</a:documentation>
            <optional>
              <element name="amplitude">
                <a:documentation>Scaling amplitude of the applied diffusion. 
If left unspecified, the default value of 1.0 is applied.</a:documentation>
                <ref name="real"/>
              </element>
            </optional>
            <optional>
              <element name="project_buoyancy_to_continuous_space">
                <a:documentation>Calculates the rate of change of buoyancy in the direction of gravity
on the field projected to continuous space - i.e. the buoyancy field is first projected to continous space.
Without this option, this calculation is performed directly on the discontinuous field.

Note this only make a difference when the buoyancy field is represented in a discontinuous space, and in fact,
makes no difference to the routines called when this field is represented in a continuous space.

This is one approach to allow the scheme to account for differences with respect to neighbouring
elements when buoyancy is a discontinuous field.</a:documentation>
                <empty/>
              </element>
            </optional>
          </element>
        </optional>
      </element>
    </optional>
    <optional>
      <element name="tensor_field">
        <a:documentation>Diffusivity for field</a:documentation>
        <attribute name="name">
          <value>Diffusivity</value>
        </attribute>
        <attribute name="rank">
          <value>2</value>
        </attribute>
        <choice>
          <element name="prescribed">
            <optional>
              <ref name="mesh_choice"/>
            </optional>
            <ref name="prescribed_tensor_field_no_adapt"/>
          </element>
          <element name="diagnostic">
            <optional>
              <ref name="mesh_choice"/>
            </optional>
            <choice>
              <ref name="tensor_python_diagnostic_algorithm"/>
              <ref name="internal_algorithm"/>
              <ref name="k_epsilon_diffusivity_algorithm"/>
            </choice>
            <ref name="diagnostic_tensor_field"/>
          </element>
        </choice>
      </element>
    </optional>
    <optional>
      <element name="scalar_field">
        <a:documentation>source term</a:documentation>
        <attribute name="name">
          <value>Source</value>
        </attribute>
        <attribute name="rank">
          <value>0</value>
        </attribute>
        <choice>
          <element name="prescribed">
            <ref name="prescribed_scalar_field_no_adapt"/>
          </element>
          <element name="diagnostic">
            <choice>
              <ref name="scalar_python_diagnostic_algorithm"/>
              <ref name="internal_algorithm"/>
            </choice>
            <ref name="diagnostic_scalar_field_no_adapt"/>
          </element>
        </choice>
      </element>
    </optional>
    <optional>
      <element name="scalar_field">
        <a:documentation>Absorption term</a:documentation>
        <attribute name="name">
          <value>Absorption</value>
        </attribute>
        <attribute name="rank">
          <value>0</value>
        </attribute>
        <choice>
          <element name="prescribed">
            <ref name="prescribed_scalar_field_no_adapt"/>
          </element>
          <element name="diagnostic">
            <choice>
              <ref name="scalar_python_diagnostic_algorithm"/>
              <ref name="internal_algorithm"/>
            </choice>
            <ref name="diagnostic_scalar_field_no_adapt"/>
          </element>
        </choice>
      </element>
    </optional>
    <optional>
      <element name="scalar_field">
        <a:documentation>Velocity at which this substance sinks through the water column.

This velocity is in the direction of gravity so if the substance
floats or swims upwards, this field should be negative.</a:documentation>
        <attribute name="name">
          <value>SinkingVelocity</value>
        </attribute>
        <attribute name="rank">
          <value>0</value>
        </attribute>
        <choice>
          <element name="prescribed">
            <ref name="prescribed_scalar_field_no_adapt"/>
          </element>
          <element name="diagnostic">
            <choice>
              <ref name="scalar_python_diagnostic_algorithm"/>
              <ref name="internal_algorithm"/>
            </choice>
            <ref name="diagnostic_scalar_field_no_adapt"/>
          </element>
        </choice>
      </element>
    </optional>
    <ref name="prognostic_scalar_output_options"/>
    <ref name="prognostic_scalar_stat_options"/>
    <ref name="scalar_convergence_options"/>
    <ref name="prognostic_detector_options"/>
    <ref name="scalar_steady_state_options"/>
    <ref name="adaptivity_options_prognostic_scalar_field"/>
    <ref name="interpolation_algorithm_scalar"/>
    <optional>
      <ref name="discrete_properties_algorithm_scalar"/>
    </optional>
    <optional>
      <element name="priority">
        <a:documentation>Set the priority of this field
This determines the order in which scalar_fields are solved for:
 - higher numbers have the highest priority
 - lower numbers (including negative) have the lowest priority
 - default if not set is 0</a:documentation>
        <ref name="integer"/>
      </element>
    </optional>
  </define>
  <define name="prognostic_velocity_field">
    <ref name="velocity_equation_choice"/>
    <element name="spatial_discretisation">
      <a:documentation>Spatial discretisation options</a:documentation>
      <choice>
        <element name="continuous_galerkin">
          <a:documentation>A new version of continuous galerkin assembly.</a:documentation>
          <ref name="advection_stabilisation_options"/>
          <element name="mass_terms">
            <a:documentation>Discretisation options for the mass terms in the velocity equation.</a:documentation>
            <optional>
              <element name="lump_mass_matrix">
                <a:documentation>Lump the mass matrix - currently required if solving for pressure
and not using the schur complement scheme under Pressure</a:documentation>
                <optional>
                  <element name="use_submesh">
                    <a:documentation>Lump on the submesh.
This only works for simplex meshes and is only
strictly valid on 2d meshes.</a:documentation>
                    <empty/>
                  </element>
                </optional>
              </element>
            </optional>
            <optional>
              <element name="exclude_mass_terms">
                <a:documentation>Remove the mass terms from the equation.</a:documentation>
                <empty/>
              </element>
            </optional>
          </element>
          <element name="advection_terms">
            <a:documentation>Discretisation options for the advection terms in the velocity equation.</a:documentation>
            <optional>
              <element name="integrate_advection_by_parts">
                <a:documentation>Integrate the advection terms of the momentum equation by parts.
This allows for the imposition of weak boundary conditions.
If activated the element advection matrix takes the form:
   /                                            /
 - | (grad N_A dot nu) N_B rho dV - (1. - beta) | N_A ( div nu ) N_B rho dV
   /                                            /
otherwise it takes the standard form:
   /                                     /
   | N_A (nu dot grad N_B) rho dV + beta | N_A ( div nu ) N_B rho dV
   /                                     /
where beta is set in conservative_advection, N is
a shape function and nu is the relative nonlinear
velocity.</a:documentation>
                <empty/>
              </element>
            </optional>
            <optional>
              <element name="exclude_advection_terms">
                <a:documentation>Remove the advection terms (u.grad u rho + beta
div u rho u) from the equation.
This overrides any other advection term options
(including conservative_advection below).</a:documentation>
                <empty/>
              </element>
            </optional>
          </element>
          <element name="stress_terms">
            <a:documentation>Discretisation options for the stress terms in the velocity equation.</a:documentation>
            <choice>
              <element name="tensor_form">
                <a:documentation>Use tensor form of the stress terms:

mu u_{i,jj}

This is only valid for incompressible
simulations as it is basically a simplication
of full stress form when divergent elements can
be cancelled out.

Only diagonal components of viscosity
(i.e. either isotropic or
diagonal) are physical for isotropic materials.

If components differ from each other
this must be for numerical reasons (i.e. not
physical variations in viscosity otherwise
simplification is not valid).

If activated, the dim x dim (in this example
3d) discrete stress matrix takes the form:

 /  mu_xx*N_a,x*N_b,x + mu_yy*N_a,y*N_b,y + mu_zz*N_a,z*N_b,z
 |   0                                             ...
 \   0

     0
 ... mu_xx*N_a,x*N_b,x + mu_yy*N_a,y*N_b,y + mu_zz*N_a,z*N_b,z   ...
     0

     0                                                           \
 ... 0                                                           |
    mu_xx*N_a,x*N_b,x + mu_yy*N_a,y*N_b,y + mu_zz*N_a,z*N_b,z   /

which is derived from b_a^T c b_b, where:

 b_a = / N_a,x  \   c = /  mu_xx    0      0    \
       | N_a,y  |       |    0    mu_yy    0    |
       \ N_a,z  /       \    0      0    mu_zz  /

where N_a and N_b are shape functions of the
ath and bth node respectively and mu are the
components of the viscosity tensor.</a:documentation>
                <empty/>
              </element>
              <element name="partial_stress_form">
                <a:documentation>Use partial stress form of the stress tensor:

2*mu (u_{(i,j)})

This couples the velocity components together.

If using a viscosity ALL COMPONENTS OF
VISCOSITY MUST BE SET (i.e. either
anisotropic_symmetric or
anisotropic_asymmetric tensors).

If components differ form each other this must
be for numerical reasons (i.e. not physical
variations in viscosity as the material is isotropic).

If activated, the dim x dim (in this example
3d) discrete stress matrix takes the form:

 /   2*N_a,x*N_b,x*mu_xx + N_a,y*N_b,y*mu_xy + N_a,z*N_b,z*mu_xz
 |   N_a,x*N_b,y*mu_xy                                             ...
 \   N_a,x*N_b,z*mu_xz 

     N_a,y*N_b,x*mu_xy 
 ... N_a,x*N_b,x*mu_xy + 2*N_a,y*N_b,y*mu_yy + N_a,z*N_b,z*mu_yz   ...
     N_a,y*N_b,z*mu_yz 

     N_a,z*N_b,x*mu_xz                                             \
 ... N_a,z*N_b,y*mu_yz                                             |
     N_a,x*N_b,x*mu_xz + N_a,y*N_b,y*mu_yz + 2*N_a,z*N_b,z*mu_zz   /

which is derived from b_a^T c b_b, where:

 b_a = / N_a,x   0     0   \   c = /  2*mu_xx        0          0      0    0    0   \
       |  0    N_a,y   0   |       |     0        2*mu_yy       0      0    0    0   |
       |   0     0   N_a,z |       |     0           0       2*mu_zz   0    0    0   |
       | N_a,y N_a,x   0   |       |     0           0          0    mu_xy  0    0   |
       | N_a,z   0   N_a,x |       |     0           0          0      0  mu_xz  0   |
       \   0   N_a,z N_a,y /       \     0           0          0      0    0  mu_yz /

where N_a and N_b are shape functions of the ath and bth node respectively and mu are the components of the viscosity tensor.</a:documentation>
                <empty/>
              </element>
              <element name="stress_form">
                <a:documentation>Use full stress form of the stress tensor:

2*mu (u_{(i,j)} - 1/3*\delta_{ij}u_{k,k})

This couples the velocity components together.
It is required if performing a compressible simulation.

If using a viscosity ALL COMPONENTS OF
VISCOSITY MUST BE SET (i.e. either
anisotropic_symmetric or
anisotropic_asymmetric tensors).

If components differ form each other this must
be for numerical reasons (i.e. not physical
variations in viscosity as the material is isotropic).

If activated, the dim x dim (in this example
3d) discrete stress matrix takes the form:

 /   4/3*N_a,x*N_b,x*mu_xx + N_a,y*N_b,y*mu_xy + N_a,z*N_b,z*mu_xz
 |   N_a,x*N_b,y*mu_xy - 2/3*N_a,y*N_b,x*mu_yx                       ...
 \   N_a,x*N_b,z*mu_xz - 2/3*N_a,z*N_b,x*mu_zx

     N_a,y*N_b,x*mu_xy - 2/3*N_a,x*N_b,y*mu_xy
 ... N_a,x*N_b,x*mu_xy + 4/3*N_a,y*N_b,y*mu_yy + N_a,z*N_b,z*mu_yz   ...
     N_a,y*N_b,z*mu_yz - 2/3*N_a,z*N_b,y*mu_zy

     N_a,z*N_b,x*mu_xz - 2/3*N_a,x*N_b,z*mu_xz                       \
 ... N_a,z*N_b,y*mu_yz - 2/3*N_a,y*N_b,z*mu_yz                       |
     N_a,x*N_b,x*mu_xz + N_a,y*N_b,y*mu_yz + 4/3*N_a,z*N_b,z*mu_zz   /

which is derived from b_a^T c b_b, where:

 b_a = / N_a,x   0     0   \   c = /  4/3*mu_xx  -2/3*mu_xy -2/3*mu_xz  0    0    0   \
       |  0    N_a,y   0   |       | -2/3*mu_yx   4/3*mu_yy -2/3*mu_yz  0    0    0   |
       |   0     0   N_a,z |       | -2/3*mu_zx  -2/3*mu_zy  4/3*mu_zz  0    0    0   |
       | N_a,y N_a,x   0   |       |     0           0          0     mu_xy  0    0   |
       | N_a,z   0   N_a,x |       |     0           0          0       0  mu_xz  0   |
       \   0   N_a,z N_a,y /       \     0           0          0       0    0  mu_yz /

where N_a and N_b are shape functions of the ath and bth node respectively and mu are the components of the viscosity tensor.</a:documentation>
                <empty/>
              </element>
            </choice>
          </element>
          <optional>
            <element name="les_model">
              <a:documentation>large-eddy simulation models (currently restricted to use in incompressible flow cases, where the discrete velocity is divergence-free and the eddy viscosity tensor is traceless)</a:documentation>
              <choice>
                <element name="second_order">
                  <a:documentation>similar to the original Smag model</a:documentation>
                  <element name="smagorinsky_coefficient">
                    <a:documentation>literature symbol: Cs

suggested value 0.1</a:documentation>
                    <ref name="real"/>
                  </element>
                  <optional>
                    <element name="tensor_field">
                      <a:documentation>eddy viscosity (turbulent diffusion of velocity).
This is an anisotropic symmetric viscosity, added to normal viscosity field, that
carries the influence of turbulence onto the velocity field.</a:documentation>
                      <attribute name="rank">
                        <value>2</value>
                      </attribute>
                      <attribute name="name">
                        <value>EddyViscosity</value>
                      </attribute>
                      <element name="diagnostic">
                        <ref name="internal_algorithm"/>
                        <ref name="velocity_mesh_choice"/>
                        <ref name="diagnostic_tensor_field"/>
                      </element>
                    </element>
                  </optional>
                </element>
                <element name="fourth_order">
                  <a:documentation>this adds a fourth order operator to tackle the
dissipation issues of the original Smag model

use this if your turbulence dissipates faster than it should

requires a fine mesh to perform well</a:documentation>
                  <element name="smagorinsky_coefficient">
                    <a:documentation>literature symbol: Cs

suggested value 0.1</a:documentation>
                    <ref name="real"/>
                  </element>
                </element>
                <element name="wale">
                  <a:documentation>similar to the original WALE model</a:documentation>
                  <element name="smagorinsky_coefficient">
                    <a:documentation>literature symbol: Cs

suggested value 0.1</a:documentation>
                    <ref name="real"/>
                  </element>
                </element>
                <element name="dynamic_les">
                  <a:documentation>[UNDER DEVELOPMENT] The Germano dynamic method (See Germano 1991, Lilly 1991, Pope)
accounts for turbulent flow anisotropy by implementing the Smagorinsky model
with a spatially varying coefficient. At its heart is the difference between turbulent
 stress tensors calculated from the velocity field filtered at 2 filter widths, G_t and G_m.
See the manual for further details.</a:documentation>
                  <element name="alpha">
                    <a:documentation>Filtering scale factor alpha: the ratio between the filter widths.
The test filter G_t = G_m*alpha, where G_m is the filter
width associated with the local mesh size. Filtering is achieved by applying
the inverse Helmholtz operator: u_filter_2 = (1-alpha*M)^-1 * u_filter_1.

default/recommended value: 2.0</a:documentation>
                    <ref name="real"/>
                  </element>
                  <element name="solver">
                    <a:documentation>Solver options are required for calculation of Helmholtz-smoothed velocity.</a:documentation>
                    <ref name="linear_solver_options_sym"/>
                  </element>
                  <optional>
                    <element name="enable_lilly">
                      <a:documentation>Use the Lilly modification to the model (see Lilly 1991).
</a:documentation>
                      <empty/>
                    </element>
                  </optional>
                  <optional>
                    <element name="enable_backscatter">
                      <a:documentation>Allow negative eddy viscosity (backscatter).
WARNING: this may result in the simulation blowing up.
</a:documentation>
                      <empty/>
                    </element>
                  </optional>
                  <optional>
                    <element name="vector_field">
                      <a:documentation>Filtered velocity (diagnostic). This is the Velocity field filtered
with the test filter - see manual.</a:documentation>
                      <attribute name="rank">
                        <value>2</value>
                      </attribute>
                      <attribute name="name">
                        <value>FilteredVelocity</value>
                      </attribute>
                      <element name="diagnostic">
                        <ref name="internal_algorithm"/>
                        <ref name="velocity_mesh_choice"/>
                        <ref name="diagnostic_vector_field"/>
                      </element>
                    </element>
                  </optional>
                  <optional>
                    <element name="tensor_field">
                      <a:documentation>Filter width tensor (diagnostic). This is the square of the mesh size.</a:documentation>
                      <attribute name="rank">
                        <value>2</value>
                      </attribute>
                      <attribute name="name">
                        <value>FilterWidth</value>
                      </attribute>
                      <element name="diagnostic">
                        <ref name="internal_algorithm"/>
                        <ref name="velocity_mesh_choice"/>
                        <ref name="diagnostic_tensor_field"/>
                      </element>
                    </element>
                  </optional>
                  <optional>
                    <element name="tensor_field">
                      <a:documentation>Strain rate S1: the test filter applied to the strain rate of the mesh-filtered velocity.</a:documentation>
                      <attribute name="rank">
                        <value>2</value>
                      </attribute>
                      <attribute name="name">
                        <value>StrainRate</value>
                      </attribute>
                      <element name="diagnostic">
                        <ref name="internal_algorithm"/>
                        <ref name="velocity_mesh_choice"/>
                        <ref name="diagnostic_tensor_field"/>
                      </element>
                    </element>
                  </optional>
                  <optional>
                    <element name="tensor_field">
                      <a:documentation>Strain rate S2: the strain rate of the test-filtered velocity.</a:documentation>
                      <attribute name="rank">
                        <value>2</value>
                      </attribute>
                      <attribute name="name">
                        <value>FilteredStrainRate</value>
                      </attribute>
                      <element name="diagnostic">
                        <ref name="internal_algorithm"/>
                        <ref name="velocity_mesh_choice"/>
                        <ref name="diagnostic_tensor_field"/>
                      </element>
                    </element>
                  </optional>
                  <optional>
                    <element name="tensor_field">
                      <a:documentation>Dynamic eddy viscosity (turbulent diffusion of velocity).
This is an anisotropic viscosity, added to normal viscosity field, that
carries the influence of turbulence onto the velocity field.</a:documentation>
                      <attribute name="rank">
                        <value>2</value>
                      </attribute>
                      <attribute name="name">
                        <value>EddyViscosity</value>
                      </attribute>
                      <element name="diagnostic">
                        <ref name="internal_algorithm"/>
                        <ref name="velocity_mesh_choice"/>
                        <ref name="diagnostic_tensor_field"/>
                      </element>
                    </element>
                  </optional>
                </element>
              </choice>
            </element>
          </optional>
          <optional>
            <element name="temperature_dependent_viscosity">
              <a:documentation>A gauss point viscosity, calculated in such a way that it depends
upon temperature. This is only valid when you have a temperature field.</a:documentation>
              <element name="reference_viscosity">
                <ref name="real"/>
              </element>
              <element name="activation_energy">
                <ref name="real"/>
              </element>
            </element>
          </optional>
        </element>
        <element name="discontinuous_galerkin">
          <a:documentation>Discontinuous galerkin formulation. Confusingly it is not necessary to provide
a discontinuous velocity field for this to work!</a:documentation>
          <optional>
            <element name="mass_terms">
              <a:documentation>Discretisation options for the mass terms in the velocity equation.</a:documentation>
              <optional>
                <element name="lump_mass_matrix">
                  <a:documentation>Lump the mass matrix</a:documentation>
                  <empty/>
                </element>
              </optional>
              <optional>
                <element name="exclude_mass_terms">
                  <a:documentation>Remove the mass terms from the equation.</a:documentation>
                  <empty/>
                </element>
              </optional>
            </element>
          </optional>
          <element name="viscosity_scheme">
            <choice>
              <element name="compact_discontinuous_galerkin">
                <a:documentation>Compact discontinuous Galerkin scheme.
(Peraire and Persson SIAM J. Sci. Comput. 30, p1806)</a:documentation>
                <optional>
                  <element name="penalty_parameter">
                    <a:documentation>Penalty_parameter
Add penalty term Int [u][v] dS on element boundaries
scaled by C_0</a:documentation>
                    <ref name="real"/>
                  </element>
                </optional>
              </element>
              <element name="bassi_rebay">
                <a:documentation>Classical scheme from Bassi and Rebay 
(JCP 131 267-179 1997)</a:documentation>
                <empty/>
              </element>
              <element name="arbitrary_upwind">
                <a:documentation>Scheme in which upwinding is applied in
alternating directions. Devised by C.Pain.</a:documentation>
                <empty/>
              </element>
              <element name="interior_penalty">
                <a:documentation>Classical interior penalty scheme
see, e.g., SIAM Journal on Numerical Analysis
Vol. 39, No. 5 (2002), pp. 1749-1779 </a:documentation>
                <element name="penalty_parameter">
                  <a:documentation>Penalty_parameter
The penalty term Int [u][v] dS on element boundaries
is scaled by C = C_0 h**p
This option specifies the C_0
There is a theoretical lower bound for 
stability and hence convergence</a:documentation>
                  <ref name="real"/>
                </element>
                <element name="edge_length_power">
                  <a:documentation>Penalty_parameter
The penalty term Int [u][v] dS on element boundaries
is scaled by C = C_0 h**p
This option specifies p
Theoretically p=-1 is required for linear elements</a:documentation>
                  <ref name="real"/>
                </element>
                <element name="edge_length_option">
                  <a:documentation>Option for how to compute the edge length h</a:documentation>
                  <choice>
                    <element name="use_face_integral">
                      <a:documentation>Use face integral (take sqrt in 3D)</a:documentation>
                      <empty/>
                    </element>
                    <element name="use_element_centres">
                      <a:documentation>Use difference between element centre 
and neighbour centre
Use 2x distance to face centre on boundaries</a:documentation>
                      <empty/>
                    </element>
                  </choice>
                </element>
                <optional>
                  <element name="debug">
                    <a:documentation>Switch on debugging output</a:documentation>
                    <element name="gradient_test_bound">
                      <a:documentation>Bound for testing element gradient matrix</a:documentation>
                      <ref name="real"/>
                    </element>
                    <optional>
                      <element name="remove_element_integral">
                        <a:documentation>Remove the elemental integral:
Int grad u.kappa.grad v dV</a:documentation>
                        <empty/>
                      </element>
                    </optional>
                    <optional>
                      <element name="remove_primal_fluxes">
                        <a:documentation>Remove the primal fluxes</a:documentation>
                        <empty/>
                      </element>
                    </optional>
                    <optional>
                      <element name="remove_penalty_fluxes">
                        <a:documentation>Remove the penalty fluxes</a:documentation>
                        <empty/>
                      </element>
                    </optional>
                  </element>
                </optional>
              </element>
            </choice>
          </element>
          <element name="advection_scheme">
            <choice>
              <element name="upwind">
                <a:documentation>Straightforward upwinding of the nonlinear velocity.</a:documentation>
                <empty/>
              </element>
              <element name="none">
                <a:documentation>Disable advection</a:documentation>
                <empty/>
              </element>
            </choice>
            <optional>
              <element name="project_velocity_to_continuous">
                <a:documentation>Project the advecting velocity to continuous
space. This is useful for obtaining bounded
advection schemes.</a:documentation>
                <choice>
                  <element name="mesh">
                    <a:documentation>The mesh to which the projection should occur.</a:documentation>
                    <attribute name="name">
                      <value>CoordinateMesh</value>
                    </attribute>
                  </element>
                  <element name="mesh">
                    <attribute name="name">
                      <data type="string"/>
                    </attribute>
                  </element>
                </choice>
              </element>
            </optional>
            <element name="integrate_advection_by_parts">
              <a:documentation>Integrate the advection terms of the momentum equation by parts.

Integrating the advection term by parts is
necessary for a discontinuous
galerkin discretisation however it is possible to
select how many times the
integration by parts is performed.
Twice is the norm.</a:documentation>
              <choice>
                <element name="twice">
                  <a:documentation>If activated the element advection matrix takes the form:
   /                                 /
   | N_A (nu dot grad N_B) dV + beta | N_A ( div nu ) N_B dV
   /                                 /
     /                                         /
 + I | N_A_i (nu dot n) N_B_o ds + [(1-I) - 1] | N_A_i (nu dot n) N_B_i ds
     /                                         /
where beta is set in conservative_advection,
N is a shape function (uppercase
subscripts indicate nodes A or B while
lowercase subscripts indicate inner or outer
faces i and o respectively), nu is the
nonlinear velocity and n is the outward
pointing normal from the element.</a:documentation>
                  <empty/>
                </element>
                <element name="once">
                  <a:documentation>If activated the element advection matrix takes the form:
   /                                        /
 - | (grad N_A dot nu) N_B dV - (1. - beta) | N_A ( div nu ) N_B dV
   /                                        /
     /                                   /
 + I | N_A_i (nu dot n) N_B_o ds + (1-I) | N_A_i (nu dot n) N_B_i ds
     /                                   /
where beta is set in conservative_advection,
N is a shape function (uppercase
subscripts indicate nodes A or B while
lowercase subscripts indicate inner or outer
faces i and o respectively), nu is the
nonlinear velocity and n is the outward
pointing normal from the element.</a:documentation>
                  <empty/>
                </element>
              </choice>
            </element>
            <optional>
              <element name="integrate_conservation_term_by_parts">
                <a:documentation>If activated the conservation term:
 /
 | N_A ( div nu ) N_B dV
 /
is integrated_by_parts such that the element
advection matrix becomes:
        /                                        /
 - beta | (grad N_A dot nu) N_B dV + (1. - beta) | N_A (nu dot grad N_B) dV
        /                                        /
     /                                                /
 + I | N_A_i (nu dot n) N_B_o ds + [(1-I) - (1-beta)] | N_A_i (nu dot n) N_B_i ds
     /                                                /                  
where beta is set in conservative_advection, N is
a shape function (uppercase
subscripts indicate nodes A or B while lowercase
subscripts indicate inner or outer
faces i and o respectively), nu is the nonlinear
velocity and n is the outward pointing normal
from the element.
This is invariant regardless of whether the main
advection term is integrated by parts once or
twice.</a:documentation>
                <empty/>
              </element>
            </optional>
          </element>
        </element>
      </choice>
      <element name="conservative_advection">
        <a:documentation>Conservative discretisation of momentum equations
 BETA=1. -- conservative (divergence form)
 BETA=0. -- non-conservative
 0. &lt; BETA &lt; 1.</a:documentation>
        <ref name="real"/>
      </element>
    </element>
    <element name="temporal_discretisation">
      <a:documentation>Temporal discretisation options</a:documentation>
      <element name="theta">
        <a:documentation>Implicit/explicit control (THETA)
 =0.  -- explicit
 =0.5 -- Crank-Nicolson
 =1.  -- implicit</a:documentation>
        <ref name="real"/>
      </element>
      <element name="relaxation">
        <a:documentation>Non-linear relaxation term
 = 0  -- previous timestep velocity solution used in non-linear terms of momentum equations
 = 1  -- previous iteration velocity solution used in non-linear terms of momentum equations
 0 &lt;= ITHETA &lt;= 1</a:documentation>
        <ref name="real"/>
      </element>
      <optional>
        <element name="theta_divergence">
          <a:documentation>Implicit/explicit control of velocity-divergence temporal
 discretisation, theta_divergence
 =0.  -- explicit
 =0.5 -- Crank-Nicolson
 =1.  -- implicit
 Specification of this parameter will only affect
 solution procedure when a free-surface is present or 
 compressible projection is used. If left unspecified
 the code defaults to theta_divergence = theta.</a:documentation>
          <ref name="real"/>
        </element>
      </optional>
      <optional>
        <element name="discontinuous_galerkin">
          <element name="maximum_courant_number_per_subcycle">
            <a:documentation>Use timestep subcycling to solve this equation.
Specify the maximum courant number per subcycle.</a:documentation>
            <ref name="real"/>
          </element>
        </element>
      </optional>
    </element>
    <optional>
      <element name="reference_node">
        <a:documentation>&lt;b&gt;ONLY MAKES SENSE WITH STOKES&lt;/b&gt;

Reference node (Node at which all components of velocity = 0.)

Must be less than the total number of nodes.
If parallel must be less than the total number of nodes of the first processor.

WARNING: This only makes sense if you are solving a Stokes
equation (i.e. excluding mass and advection terms in the 
spatial_discretisation above) with all Neumann or periodic boundaries.


Note: it is also an option to remove the null-space of the residual vector. This
option is available under solvers but only removes a single null space so will
only work if your Stokes velocities are coupled in some way (not generally the 
case unless using stress form viscosity and/or coriolis).</a:documentation>
        <ref name="integer"/>
      </element>
    </optional>
    <element name="solver">
      <a:documentation>Solver</a:documentation>
      <ref name="linear_solver_options_asym"/>
    </element>
    <oneOrMore>
      <choice>
        <element name="initial_condition">
          <a:documentation>Initial condition for WholeMesh

Only specify one condition if not using mesh regions.
Otherwise select other initial_condition option, specify region_ids
and distinct names.  Then add extra intial conditions for other regions.</a:documentation>
          <attribute name="name">
            <value>WholeMesh</value>
          </attribute>
          <ref name="input_choice_initial_condition_vector"/>
        </element>
        <element name="initial_condition">
          <a:documentation>Multiple initial_conditions are allowed if specifying
different values in different
regions of the mesh (defined by region_ids).  In this case
each initial_condition
requires a distinct name for the options dictionary.</a:documentation>
          <attribute name="name">
            <data type="string" datatypeLibrary=""/>
          </attribute>
          <optional>
            <ref name="region_ids"/>
          </optional>
          <ref name="input_choice_initial_condition_vector"/>
        </element>
      </choice>
    </oneOrMore>
    <zeroOrMore>
      <element name="prescribed_region">
        <a:documentation>Prescribed different regions of the field</a:documentation>
        <attribute name="name">
          <data type="string" datatypeLibrary=""/>
        </attribute>
        <ref name="region_ids"/>
        <ref name="input_choice_initial_condition_vector"/>
      </element>
    </zeroOrMore>
    <zeroOrMore>
      <element name="boundary_conditions">
        <a:documentation>Boundary conditions</a:documentation>
        <attribute name="name">
          <data type="string" datatypeLibrary=""/>
        </attribute>
        <element name="surface_ids">
          <a:documentation>Surface id:</a:documentation>
          <ref name="integer_vector"/>
        </element>
        <ref name="velocity_boundary_conditions"/>
      </element>
    </zeroOrMore>
    <optional>
      <element name="tensor_field">
        <a:documentation>For a Newtonian fluid this is the shear viscosity.

For continuous_galerkin see stress_terms to see how the
viscosity tensor is dealt with in the momentum equation.</a:documentation>
        <attribute name="name">
          <value>Viscosity</value>
        </attribute>
        <attribute name="rank">
          <value>2</value>
        </attribute>
        <choice>
          <element name="prescribed">
            <optional>
              <ref name="mesh_choice"/>
            </optional>
            <ref name="prescribed_tensor_field_no_adapt"/>
          </element>
          <element name="diagnostic">
            <optional>
              <ref name="mesh_choice"/>
            </optional>
            <choice>
              <ref name="internal_algorithm"/>
              <ref name="bulk_viscosity_algorithm"/>
              <ref name="tensor_python_diagnostic_algorithm"/>
            </choice>
            <ref name="diagnostic_tensor_field"/>
          </element>
        </choice>
      </element>
    </optional>
    <optional>
      <element name="vector_field">
        <a:documentation>Source</a:documentation>
        <attribute name="name">
          <value>Source</value>
        </attribute>
        <attribute name="rank">
          <value>1</value>
        </attribute>
        <choice>
          <element name="prescribed">
            <optional>
              <ref name="mesh_choice"/>
            </optional>
            <ref name="prescribed_vector_field_no_adapt"/>
          </element>
          <element name="diagnostic">
            <optional>
              <ref name="mesh_choice"/>
            </optional>
            <choice>
              <ref name="vector_python_diagnostic_algorithm"/>
              <ref name="imposed_material_velocity_source_algorithm"/>
              <ref name="internal_velocity_source_algorithm"/>
            </choice>
            <ref name="diagnostic_vector_field"/>
          </element>
        </choice>
        <optional>
          <element name="lump_source">
            <empty/>
          </element>
        </optional>
      </element>
    </optional>
    <optional>
      <element name="vector_field">
        <a:documentation>Absorption

Note: When in spherical geometry the absorption is now automatically rotated.
The input values below correspond to setting the diagonal of the absorption matrix
in the rotated frame of reference. The columns correspond to phi, theta and r 
respectively.</a:documentation>
        <attribute name="name">
          <value>Absorption</value>
        </attribute>
        <attribute name="rank">
          <value>1</value>
        </attribute>
        <choice>
          <element name="prescribed">
            <optional>
              <ref name="mesh_choice"/>
            </optional>
            <ref name="prescribed_vector_field_no_adapt"/>
          </element>
          <element name="diagnostic">
            <optional>
              <ref name="mesh_choice"/>
            </optional>
            <choice>
              <ref name="vector_python_diagnostic_algorithm"/>
              <ref name="imposed_material_velocity_absorption_algorithm"/>
              <ref name="internal_velocity_absorption_algorithm"/>
            </choice>
            <ref name="diagnostic_vector_field"/>
          </element>
        </choice>
        <choice>
          <element name="default_absorption">
            <a:documentation>Default absorption: no lumping, is fully evaluated before the
the pressure correction.</a:documentation>
            <empty/>
          </element>
          <element name="lump_absorption">
            <a:documentation>Lump the inclusion of absorbtion terms.</a:documentation>
            <optional>
              <element name="use_submesh">
                <a:documentation>Lump on the submesh.
This only works for simplex meshes and is only
strictly valid on 2d meshes.</a:documentation>
                <empty/>
              </element>
            </optional>
          </element>
          <element name="include_pressure_correction">
            <a:documentation>Includes the pressure correction to the velocity in the
absorption term (for theta&gt;0). This makes the absorption
term more implicit. The absorption term is lumped if and
only if the mass matrix is lumped (lump_mass_matrix).</a:documentation>
            <empty/>
          </element>
        </choice>
      </element>
    </optional>
    <optional>
      <element name="vertical_stabilization">
        <a:documentation>Vertical stabilization options

Note: Switching on one of these options will result in all
absorption terms being included in the pressure correction
if running a planar simulation.</a:documentation>
        <optional>
          <element name="vertical_velocity_relaxation">
            <a:documentation>A depth dependent absorption term to
increase stability in shallow regions 
given by n_grav*g*dt*rho/d</a:documentation>
            <element name="scale_factor">
              <a:documentation>This option scales the vertical velocity
relaxation absorption by the chosen factor.
(Note: Typical value for a time step of 100s
 is ~ 0.0001. i.e. it probably needs to be small.)</a:documentation>
              <ref name="real"/>
            </element>
          </element>
        </optional>
        <optional>
          <element name="implicit_buoyancy">
            <a:documentation>Implicit buoyancy, calculated via
theta*g*dt*drho/dr_grav</a:documentation>
            <optional>
              <element name="min_gradient">
                <a:documentation>Use this option to set a 'minimum' drho/dr_grav
to be used in the implicit buoyancy calculation.
Note that the default value is zero. </a:documentation>
                <ref name="real"/>
              </element>
            </optional>
          </element>
        </optional>
      </element>
    </optional>
    <optional>
      <element name="tensor_field">
        <a:documentation>SurfaceTension</a:documentation>
        <attribute name="name">
          <value>SurfaceTension</value>
        </attribute>
        <attribute name="rank">
          <value>2</value>
        </attribute>
        <element name="diagnostic">
          <ref name="internal_algorithm"/>
          <attribute name="field_name">
            <value>MaterialVolumeFraction</value>
          </attribute>
          <optional>
            <element name="lump_mass_matrix">
              <a:documentation>Choose whether the mass matrix is lumped or not for the calculation of the gradient</a:documentation>
              <empty/>
            </element>
          </optional>
          <optional>
            <element name="solver">
              <a:documentation>Solver options are necessary if you're not lumping your mass or if you're field isn't dg</a:documentation>
              <ref name="linear_solver_options_sym"/>
            </element>
          </optional>
          <optional>
            <element name="integrate_by_parts">
              <a:documentation>Choose whether the surface tension term in the momentum equation is integrated by parts or not</a:documentation>
              <empty/>
            </element>
          </optional>
          <ref name="diagnostic_tensor_field"/>
        </element>
      </element>
    </optional>
    <optional>
      <element name="vector_field">
        <a:documentation>DrainageK1
Used for calculating drainage for foams.
It is based on the properties of the liquid within the Plateau borders.
K1 = (0.0, -density*gravity/3*drag_coefficient*viscosity, 0.0)</a:documentation>
        <attribute name="name">
          <value>DrainageK1</value>
        </attribute>
        <attribute name="rank">
          <value>1</value>
        </attribute>
        <choice>
          <element name="prescribed">
            <optional>
              <ref name="mesh_choice"/>
            </optional>
            <ref name="prescribed_vector_field_no_adapt"/>
          </element>
          <element name="diagnostic">
            <ref name="diagnostic_vector_field"/>
          </element>
        </choice>
      </element>
    </optional>
    <optional>
      <element name="scalar_field">
        <a:documentation>DrainageK2
Used for calculating drainage for foams
It is based on the properties of the liquid within the Plateau borders.
K2 = sqrt(sqrt(3)-pi/2)*surface_tension/(6*drag_coefficient*viscosity)</a:documentation>
        <attribute name="name">
          <value>DrainageK2</value>
        </attribute>
        <attribute name="rank">
          <value>1</value>
        </attribute>
        <choice>
          <element name="prescribed">
            <optional>
              <ref name="mesh_choice"/>
            </optional>
            <ref name="prescribed_scalar_field_no_adapt"/>
          </element>
          <element name="diagnostic">
            <ref name="diagnostic_scalar_field"/>
          </element>
        </choice>
      </element>
    </optional>
    <ref name="prognostic_vector_output_options"/>
    <ref name="prognostic_velocity_stat_options"/>
    <ref name="vector_convergence_options"/>
    <ref name="prognostic_detector_options"/>
    <ref name="vector_steady_state_options"/>
    <ref name="adaptivity_options_prognostic_vector_field"/>
    <ref name="interpolation_algorithm_vector"/>
    <optional>
      <ref name="discrete_properties_algorithm_vector"/>
    </optional>
  </define>
  <define name="prognostic_pressure_field">
    <element name="spatial_discretisation">
      <choice>
        <element name="continuous_galerkin">
          <optional>
            <element name="remove_stabilisation_term">
              <a:documentation>remove the  fourth order pressure stabilisation term KCMC
must be removed for multimaterial and free surface calculations</a:documentation>
              <empty/>
            </element>
          </optional>
          <optional>
            <element name="integrate_continuity_by_parts">
              <a:documentation>Integrate the continuity equation by parts.

This allows for the imposition of weak velocity boundary conditions with continuous_galerkin.
If activated this means that the pressure gradient operator is not integrated by parts.</a:documentation>
              <empty/>
            </element>
          </optional>
          <optional>
            <element name="low_re_p_correction_fix">
              <a:documentation>** UNDER DEVELOPMENT **

Fix for low reynolds numbers by adding the viscous terms to the inversed lumped mass matrix for the pressure correction.

** ONLY WORKS with continuous_galerkin Velocity and lumping the mass matrix and not with lumping on submesh.</a:documentation>
              <empty/>
            </element>
          </optional>
          <optional>
            <element name="test_continuity_with_cv_dual">
              <a:documentation>Test the continuity equation with the control volume dual mesh of the finite element pressure mesh.
Only works for incompressible flow. This will make the pressure matrix non symmetric which must be 
considered when selecting the pressure solver options. This will not work with the free surface and 
wetting and drying models. Also the mesh assoicated with the pressure field must use the lagrangian 
element type (the default). This will not work with the implicit solids model using two way coupling. </a:documentation>
              <ref name="comment"/>
            </element>
          </optional>
        </element>
        <element name="discontinuous_galerkin">
          <a:documentation>Select this discretisation if Pressure is defined on a discontinous mesh.
Only works if your Velocity (or Momentum) is continuous. With this option
the continuity equation is never integrated by parts.</a:documentation>
          <empty/>
        </element>
        <element name="control_volumes">
          <empty/>
        </element>
      </choice>
    </element>
    <optional>
      <choice>
        <element name="reference_node">
          <a:documentation>Reference node (Node at which pressure = 0.) Note that the node number must be less than the total number of nodes.
If running in parallel, the node number must be less than the total number of nodes of the first processor.
** Note - it is also an option to remove the null-space of the residual vector. This
option is available under solvers</a:documentation>
          <ref name="integer"/>
        </element>
        <element name="reference_coordinates">
          <a:documentation>Input coordinates of desired reference node. If a node does not exist at these
coordinates, the nearest vertex will be selected.</a:documentation>
          <ref name="real_dim_vector"/>
        </element>
      </choice>
    </optional>
    <optional>
      <element name="repair_stiff_nodes">
        <a:documentation>**UNDER DEVELOPMENT**
This searches the CMC matrix diagonal looking for nodes that are less than the maximum value time epsilon(0.0) (i.e. nodes that are effectively zero).
It then zeros that row and column and places a one on the diagonal and a zero on the rhs.
At a debug level of 2 it also prints out the value and the sum of the row values.
This is useful as a debugging tool if PETSc complains about zeros on the diagonal (i.e. if you have a stiff node in your mesh) but doesn't necessary produce nice answers at the end.</a:documentation>
        <empty/>
      </element>
    </optional>
    <optional>
      <element name="atmospheric_pressure">
        <a:documentation>Atmospheric pressure

Manual suggests 1.01325E+6</a:documentation>
        <ref name="real"/>
      </element>
    </optional>
    <element name="scheme">
      <a:documentation>scheme</a:documentation>
      <element name="poisson_pressure_solution">
        <a:documentation>Use a poisson pressure equation to calculate a first guess at pressure.
This does not necessarily satisfy continuity.
  = 1 -- use a poisson guess at every timestep
  = 0 -- never use a poisson guess
  =-1 -- use a poisson guess at the first timestep only
Manual suggests -1</a:documentation>
        <element name="string_value">
          <!--
            Lines is a hint to the gui about the size of the text box.
            It is not an enforced limit on string length.
          -->
          <attribute name="lines">
            <value>1</value>
          </attribute>
          <choice>
            <value>never</value>
            <value>only first timestep</value>
          </choice>
        </element>
        <ref name="comment"/>
      </element>
      <choice>
        <element name="use_projection_method">
          <a:documentation>Use the incompressible projection method to determine
the pressure and satisfy continuity</a:documentation>
          <optional>
            <element name="full_schur_complement">
              <a:documentation>Assemble and use the full schur complement.
This allows you to not lump the mass matrix if you're using
cg and to use the full momentum matrix in the projection if
you so desire.</a:documentation>
              <choice>
                <element name="inner_matrix">
                  <a:documentation>Specify the inner matrix (IM) to form the projection schur complement (C^T*IM^{-1}*C). 
Use the full mass matrix.

Make sure you've not lumped your mass in the velocity spatial_discretisation if you want to be consistent!</a:documentation>
                  <attribute name="name">
                    <value>FullMassMatrix</value>
                  </attribute>
                  <element name="solver">
                    <ref name="linear_solver_options_sym"/>
                  </element>
                </element>
                <element name="inner_matrix">
                  <a:documentation>Specify the inner matrix (IM) to form the projection schur complement (C^T*IM^{-1}*C). 
Use the full momentum matrix.

Doesn't really matter if you've lumped your mass or not but why would you if you're doing a full inner solve anyway?</a:documentation>
                  <attribute name="name">
                    <value>FullMomentumMatrix</value>
                  </attribute>
                  <element name="solver">
                    <ref name="linear_solver_options_asym"/>
                  </element>
                </element>
              </choice>
              <choice>
                <element name="preconditioner_matrix">
                  <a:documentation>Specify the preconditioner matrix to use on the schur complement.

For DG, the LumpedSchurComplement is our best approximation to CMC.</a:documentation>
                  <attribute name="name">
                    <value>LumpedSchurComplement</value>
                  </attribute>
                  <optional>
                    <element name="lump_on_submesh">
                      <empty/>
                    </element>
                  </optional>
                </element>
                <element name="preconditioner_matrix">
                  <a:documentation>Specify the preconditioner matrix to use on the schur complement.

DiagonalSchurComplement = C_P^T * [(Big_m)_diagonal]^-1 * C</a:documentation>
                  <attribute name="name">
                    <value>DiagonalSchurComplement</value>
                  </attribute>
                  <empty/>
                </element>
                <element name="preconditioner_matrix">
                  <a:documentation>Specify the preconditioner matrix to use on the schur complement.

Pressure Mass Matrix, scaled with the inverse of viscosity. This is
shown to be spectrally equivalent to the Schur complement.
Note that this currently only works with isoviscous and/or isotropic
viscosity tensors.</a:documentation>
                  <attribute name="name">
                    <value>ScaledPressureMassMatrix</value>
                  </attribute>
                  <empty/>
                </element>
                <element name="preconditioner_matrix">
                  <a:documentation>Specify the preconditioner matrix to use on the schur complement.</a:documentation>
                  <attribute name="name">
                    <value>NoPreconditionerMatrix</value>
                  </attribute>
                  <empty/>
                </element>
              </choice>
            </element>
          </optional>
        </element>
        <element name="use_compressible_projection_method">
          <a:documentation>Use the compressible projection method to determine the
pressure and satisfy continuity and the eos.
This is only currently compatible with control volume
pressure spatial discretisations and requires a
multimaterial eos.</a:documentation>
          <optional>
            <choice>
              <element name="normalisation">
                <a:documentation>Variable (normally a density) used to normalise
each materials contribution
to the C_P^T matrix.  Leave unselected for no normalisation.
Selects the MaterialDensity field.</a:documentation>
                <attribute name="name">
                  <value>MaterialDensity</value>
                </attribute>
                <empty/>
              </element>
              <element name="normalisation">
                <a:documentation>Variable (normally a density) used to normalise
each materials contribution
to the C_P^T matrix.  Leave unselected for no normalisation.
Selects the bulk Density field.</a:documentation>
                <attribute name="name">
                  <value>Density</value>
                </attribute>
                <empty/>
              </element>
              <element name="normalisation">
                <a:documentation>Variable (normally a density) used to normalise
each materials contribution
to the C_P^T matrix.  Leave unselected for no normalisation.
Allows the selection of an arbitrary field.</a:documentation>
                <attribute name="name">
                  <data type="string" datatypeLibrary=""/>
                </attribute>
                <empty/>
              </element>
            </choice>
          </optional>
        </element>
      </choice>
      <optional>
        <element name="update_discretised_equation">
          <a:documentation>rediscretise the equations at every timestep and iteration
(this is useful as a debugging tool but shouldn't be necessary for any application runs)</a:documentation>
          <empty/>
        </element>
      </optional>
    </element>
    <element name="solver">
      <a:documentation>Solver</a:documentation>
      <ref name="linear_solver_options_sym"/>
    </element>
    <zeroOrMore>
      <choice>
        <element name="initial_condition">
          <a:documentation>Initial condition for WholeMesh
asc
Only specify one condition if not using mesh regions.
Otherwise select other initial_condition option, specify region_ids
and distinct names.  Then add extra intial conditions for other regions.</a:documentation>
          <attribute name="name">
            <value>WholeMesh</value>
          </attribute>
          <ref name="input_choice_initial_condition_pressure"/>
        </element>
        <element name="initial_condition">
          <a:documentation>Multiple initial_conditions are allowed if specifying
different values in different
regions of the mesh (defined by region_ids).  In this case
each initial_condition
requires a distinct name for the options dictionary.</a:documentation>
          <attribute name="name">
            <data type="string" datatypeLibrary=""/>
          </attribute>
          <optional>
            <ref name="region_ids"/>
          </optional>
          <ref name="input_choice_initial_condition_pressure"/>
        </element>
      </choice>
    </zeroOrMore>
    <zeroOrMore>
      <element name="boundary_conditions">
        <attribute name="name">
          <data type="string" datatypeLibrary=""/>
        </attribute>
        <element name="surface_ids">
          <a:documentation>Surface id:</a:documentation>
          <ref name="integer_vector"/>
        </element>
        <element name="type">
          <a:documentation>Type</a:documentation>
          <attribute name="name">
            <value>dirichlet</value>
          </attribute>
          <optional>
            <element name="apply_weakly">
              <a:documentation>Apply the dirichlet bc weakly.  Available
automatically with discontinuous_galerkin and
control_volume spatial_discretisations.
If not selected boundary conditions are applied strongly.</a:documentation>
              <optional>
                <element name="boundary_overwrites_initial_condition">
                  <a:documentation>If the initial condition and boundary conditions
differ, setting this option will cause the initial
condition on the boundary to be overwritten with
the boundary condition. Since you are applying the
boundary condition weakly, you probably do *not*
want this.</a:documentation>
                  <empty/>
                </element>
              </optional>
            </element>
          </optional>
          <ref name="input_choice_real_plus_boundary_forcing"/>
        </element>
      </element>
    </zeroOrMore>
    <ref name="pressure_output_options"/>
    <ref name="prognostic_scalar_stat_options"/>
    <ref name="scalar_convergence_options"/>
    <ref name="detector_options_disabled_default"/>
    <ref name="scalar_steady_state_options"/>
    <ref name="adaptivity_options_prognostic_scalar_field"/>
    <ref name="interpolation_algorithm_scalar_full"/>
    <optional>
      <ref name="discrete_properties_algorithm_scalar"/>
    </optional>
  </define>
  <define name="prognostic_geostrophic_pressure_field">
    <element name="spatial_discretisation">
      <element name="geostrophic_pressure_option">
        <a:documentation>Enables / disables RHS terms in the geopressure solver:

  include_buoyancy - Include both the buoyancy and Coriolis terms on the RHS
  exclude_buoyancy - Include only the Coriolis term on the RHS
  exclude_coriolis - Include only the buoyancy term on the RHS</a:documentation>
        <element name="string_value">
          <choice>
            <value>include_buoyancy</value>
            <value>exclude_buoyancy</value>
            <value>exclude_coriolis</value>
          </choice>
        </element>
      </element>
    </element>
    <optional>
      <choice>
        <element name="reference_node">
          <a:documentation>Sets node 1 in the mesh as a reference node</a:documentation>
          <attribute name="name">
            <value>node_1</value>
          </attribute>
          <element name="integer_value">
            <attribute name="rank">
              <value>0</value>
            </attribute>
            <attribute name="shape">
              <value>1</value>
            </attribute>
            <value>1</value>
          </element>
          <ref name="comment"/>
        </element>
        <element name="reference_node">
          <a:documentation>Sets a custom node in the mesh as a reference node</a:documentation>
          <attribute name="name">
            <value>custom</value>
          </attribute>
          <ref name="integer"/>
        </element>
        <element name="zero_coord">
          <a:documentation>Sets the value of the field to zero at a supplied coordinate.
This is a post-processing step after the solve, and hence should
be used with the solver/remove_null_space option.</a:documentation>
          <ref name="real_dim_vector"/>
        </element>
      </choice>
    </optional>
    <element name="solver">
      <a:documentation>Solver</a:documentation>
      <ref name="linear_solver_options_sym"/>
    </element>
    <zeroOrMore>
      <choice>
        <element name="initial_condition">
          <a:documentation>Initial condition for WholeMesh

Only specify one condition if not using mesh regions.
Otherwise select other initial_condition option, specify region_ids
and distinct names.  Then add extra intial conditions for other regions.</a:documentation>
          <attribute name="name">
            <value>WholeMesh</value>
          </attribute>
          <ref name="input_choice_initial_condition_real"/>
        </element>
        <element name="initial_condition">
          <a:documentation>Multiple initial_conditions are allowed if specifying
different values in different
regions of the mesh (defined by region_ids).  In this case
each initial_condition
requires a distinct name for the options dictionary.</a:documentation>
          <attribute name="name">
            <data type="string" datatypeLibrary=""/>
          </attribute>
          <optional>
            <ref name="region_ids"/>
          </optional>
          <ref name="input_choice_initial_condition_real"/>
        </element>
      </choice>
    </zeroOrMore>
    <zeroOrMore>
      <element name="boundary_conditions">
        <a:documentation>Apply a strong dirichlet boundary condition to GeostrophicPressure.
If applied, this would normally be a homogeneous bc on the top but
this only makes sense when excluding coriolis.</a:documentation>
        <attribute name="name">
          <data type="string" datatypeLibrary=""/>
        </attribute>
        <element name="surface_ids">
          <a:documentation>Surface id:</a:documentation>
          <ref name="integer_vector"/>
        </element>
        <element name="type">
          <a:documentation>Type</a:documentation>
          <attribute name="name">
            <value>dirichlet</value>
          </attribute>
          <ref name="input_choice_real_plus_boundary_forcing"/>
        </element>
      </element>
    </zeroOrMore>
    <ref name="prognostic_scalar_output_options"/>
    <ref name="prognostic_scalar_stat_options"/>
    <ref name="scalar_convergence_options"/>
    <ref name="prognostic_detector_options"/>
    <ref name="scalar_steady_state_options"/>
    <ref name="adaptivity_options_prognostic_scalar_field"/>
    <ref name="interpolation_algorithm_scalar_full"/>
    <optional>
      <ref name="discrete_properties_algorithm_scalar"/>
    </optional>
  </define>
  <!--
    Vertical balance pressure field, this is a copy of prognostic_scalar_field above
    removing all options that don't apply (mainly advection related)
  -->
  <define name="prognostic_vertical_balance_pressure_field">
    <element name="solver">
      <a:documentation>Solver</a:documentation>
      <ref name="linear_solver_options_sym"/>
    </element>
    <oneOrMore>
      <element name="boundary_conditions">
        <a:documentation>Apply a strong dirichlet boundary condition to VerticalBalancePressure.
This is normally be a homogeneous bc on the top surface.</a:documentation>
        <attribute name="name">
          <data type="string" datatypeLibrary=""/>
        </attribute>
        <element name="surface_ids">
          <a:documentation>Surface id:</a:documentation>
          <ref name="integer_vector"/>
        </element>
        <element name="type">
          <a:documentation>Type</a:documentation>
          <attribute name="name">
            <value>dirichlet</value>
          </attribute>
          <ref name="input_choice_real_plus_boundary_forcing"/>
        </element>
      </element>
    </oneOrMore>
    <element name="exclude_from_checkpointing">
      <a:documentation>Disables checkpointing of this field</a:documentation>
      <ref name="comment"/>
    </element>
    <ref name="prognostic_scalar_output_options"/>
    <ref name="prognostic_scalar_stat_options"/>
    <ref name="scalar_convergence_options"/>
    <ref name="prognostic_detector_options"/>
    <ref name="scalar_steady_state_options"/>
    <ref name="adaptivity_options_prognostic_scalar_field"/>
    <ref name="interpolation_algorithm_scalar_full"/>
    <optional>
      <ref name="discrete_properties_algorithm_scalar"/>
    </optional>
  </define>
  <!--
    Hydrostatic pressure field, this is a copy of prognostic_scalar_field above
    removing all options that don't apply (mainly advection related)
  -->
  <define name="prognostic_hydrostatic_pressure_field">
    <element name="spatial_discretisation">
      <a:documentation>Spatial discretisation options</a:documentation>
      <choice>
        <element name="discontinuous_galerkin">
          <a:documentation>Uses an advancing front technique to integrate
downwards through the mesh.

Requires a discontinuous mesh!</a:documentation>
          <empty/>
        </element>
        <element name="continuous_galerkin">
          <a:documentation>Solves a continuous steady state equation.

Requires a continuous mesh and solver options below.</a:documentation>
          <ref name="advection_stabilisation_options"/>
          <optional>
            <element name="do_not_integrate_gradient_by_parts">
              <a:documentation>By default when the gradient of the HydrostaticPressure is
subtracted from the rhs of the momentum equation, it is 
integrated by parts.  This is the most general case as the
HydrostaticPressure can be discontinuous.
Use this option to turn off this behaviour, which will
be valid for a continuous HydrostaticPressure.</a:documentation>
              <empty/>
            </element>
          </optional>
        </element>
      </choice>
    </element>
    <optional>
      <element name="solver">
        <a:documentation>Solver
Only required for continuous_galerkin spatial_discretisations!</a:documentation>
        <ref name="linear_solver_options_asym"/>
      </element>
    </optional>
    <element name="exclude_from_checkpointing">
      <a:documentation>Disables checkpointing of this field</a:documentation>
      <ref name="comment"/>
    </element>
    <ref name="prognostic_scalar_output_options"/>
    <ref name="prognostic_scalar_stat_options"/>
    <ref name="scalar_convergence_options"/>
    <ref name="prognostic_detector_options"/>
    <ref name="scalar_steady_state_options"/>
    <ref name="adaptivity_options_prognostic_scalar_field"/>
    <ref name="interpolation_algorithm_scalar_full"/>
    <optional>
      <ref name="discrete_properties_algorithm_scalar"/>
    </optional>
  </define>
  <!-- Hydrostatic pressure gradient field -->
  <define name="prognostic_hydrostatic_pressure_gradient_field">
    <element name="exclude_from_checkpointing">
      <a:documentation>Disables checkpointing of this field</a:documentation>
      <ref name="comment"/>
    </element>
    <ref name="prognostic_vector_output_options"/>
    <ref name="prognostic_velocity_stat_options"/>
    <ref name="vector_convergence_options"/>
    <ref name="prognostic_detector_options"/>
    <ref name="vector_steady_state_options"/>
    <ref name="adaptivity_options_prognostic_vector_field"/>
    <ref name="interpolation_algorithm_vector_full"/>
  </define>
  <!--
    Foam Velocity Potential field.
    Used to calculate the velocity of flowing foams.
  -->
  <define name="prognostic_foam_velocity_potential_field">
    <element name="spatial_discretisation">
      <a:documentation>Spatial discretisation options</a:documentation>
      <element name="foam_velocity_option">
        <empty/>
      </element>
    </element>
    <element name="solver">
      <a:documentation>Solver</a:documentation>
      <ref name="linear_solver_options_sym"/>
    </element>
    <oneOrMore>
      <choice>
        <element name="initial_condition">
          <a:documentation>Initial condition for WholeMesh

Only specify one condition if not using mesh regions.
Otherwise select other initial_condition option, specify region_ids
and distinct names.  Then add extra intial conditions for other regions.</a:documentation>
          <attribute name="name">
            <value>WholeMesh</value>
          </attribute>
          <ref name="input_choice_initial_condition_real"/>
        </element>
        <element name="initial_condition">
          <a:documentation>Multiple initial_conditions are allowed if specifying
different values in different
regions of the mesh (defined by region_ids).  In this case
each initial_condition
requires a distinct name for the options dictionary.</a:documentation>
          <attribute name="name">
            <data type="string" datatypeLibrary=""/>
          </attribute>
          <ref name="region_ids"/>
          <ref name="input_choice_initial_condition_real"/>
        </element>
      </choice>
    </oneOrMore>
    <zeroOrMore>
      <element name="boundary_conditions">
        <a:documentation>Boundary conditions</a:documentation>
        <attribute name="replaces">
          <value>boundary, TTPER1 TTPER2 TTPERI</value>
        </attribute>
        <attribute name="name">
          <data type="string" datatypeLibrary=""/>
        </attribute>
        <element name="surface_ids">
          <a:documentation>Surface id:</a:documentation>
          <ref name="integer_vector"/>
        </element>
        <choice>
          <a:documentation>Type</a:documentation>
          <element name="type">
            <attribute name="name">
              <value>dirichlet</value>
            </attribute>
            <optional>
              <element name="apply_weakly">
                <a:documentation>Apply the dirichlet bc weakly.  Available
automatically with discontinuous_galerkin,
control_volume, and mixed_cv_cg
spatial_discretisations.
If not selected boundary conditions are applied strongly.</a:documentation>
                <optional>
                  <element name="boundary_overwrites_initial_condition">
                    <a:documentation>If the initial condition and boundary conditions
differ, setting this option will cause the initial
condition on the boundary to be overwritten with
the boundary condition. Since you are applying the
boundary condition weakly, you probably do *not*
want this.</a:documentation>
                    <empty/>
                  </element>
                </optional>
              </element>
            </optional>
            <ref name="input_choice_real"/>
          </element>
          <element name="type">
            <attribute name="name">
              <value>neumann</value>
            </attribute>
            <ref name="input_choice_real"/>
          </element>
          <ref name="robin_bc_scalar"/>
          <element name="type">
            <a:documentation>Prevent the field from fluxing out of the boundary.
Only applicable to control volume spatial discretisations.</a:documentation>
            <attribute name="name">
              <value>zero_flux</value>
            </attribute>
            <empty/>
          </element>
        </choice>
      </element>
    </zeroOrMore>
    <ref name="prognostic_scalar_output_options"/>
    <ref name="prognostic_scalar_stat_options"/>
    <ref name="prognostic_detector_options"/>
    <ref name="scalar_steady_state_options"/>
    <ref name="adaptivity_options_prognostic_scalar_field"/>
    <ref name="interpolation_algorithm_scalar_full"/>
    <optional>
      <ref name="discrete_properties_algorithm_scalar"/>
    </optional>
  </define>
  <!--
    free surface field, this is a copy of prognostic_scalar_field above
    removing all options that don't apply (mainly advection related)
  -->
  <define name="prognostic_free_surface_field">
    <element name="spatial_discretisation">
      <a:documentation>Spatial discretisation options</a:documentation>
      <optional>
        <element name="free_surface_3D">
          <a:documentation>Form a full 3D system for the free surface</a:documentation>
          <empty/>
        </element>
      </optional>
      <optional>
        <element name="fourth_order_dissipation">
          <empty/>
        </element>
      </optional>
      <optional>
        <element name="low_order_free_surface">
          <a:documentation>low order (linear) free surface</a:documentation>
          <empty/>
        </element>
      </optional>
      <choice>
        <element name="default_free_surface_filter">
          <a:documentation>Select free surface filter

With PN-PN we need some filter to supress spurious modes.</a:documentation>
          <empty/>
        </element>
        <element name="user_specified_free_surface_filter">
          <a:documentation>Select free surface filter

With PN-PN we need some filter to supress spurious modes.</a:documentation>
          <element name="non_linear_filter_coefficient">
            <a:documentation>Default is to apply 0.01 and for wetting and drying cases 1.0</a:documentation>
            <ref name="real"/>
          </element>
        </element>
        <element name="switch_off_free_surface_filter">
          <a:documentation>Switch off free surface filter, this is more efficient than setting the coefficient to 0.</a:documentation>
          <empty/>
        </element>
      </choice>
      <optional>
        <element name="wetting_drying">
          <a:documentation>Apply wetting and drying routines</a:documentation>
          <empty/>
        </element>
      </optional>
      <optional>
        <element name="tidal_forcing">
          <a:documentation>Tidal forcing options </a:documentation>
          <optional>
            <element name="M2">
              <a:documentation>M2</a:documentation>
              <empty/>
            </element>
          </optional>
          <optional>
            <element name="S2">
              <a:documentation>S2</a:documentation>
              <empty/>
            </element>
          </optional>
          <optional>
            <element name="N2">
              <a:documentation>N2</a:documentation>
              <empty/>
            </element>
          </optional>
          <optional>
            <element name="K2">
              <a:documentation>K2</a:documentation>
              <empty/>
            </element>
          </optional>
          <optional>
            <element name="K1">
              <a:documentation>K1</a:documentation>
              <empty/>
            </element>
          </optional>
          <optional>
            <element name="O1">
              <a:documentation>O1</a:documentation>
              <empty/>
            </element>
          </optional>
          <optional>
            <element name="P1">
              <a:documentation>P1</a:documentation>
              <empty/>
            </element>
          </optional>
          <optional>
            <element name="Q1">
              <a:documentation>Q1</a:documentation>
              <empty/>
            </element>
          </optional>
          <optional>
            <element name="all_tidal_components">
              <a:documentation>Switch on all tidal components</a:documentation>
              <empty/>
            </element>
          </optional>
          <optional>
            <element name="love_number">
              <a:documentation>Switches on a Love number of 0.3</a:documentation>
              <empty/>
            </element>
          </optional>
          <optional>
            <element name="static_tidal_force">
              <a:documentation>Use static tidal force for testing</a:documentation>
              <empty/>
            </element>
          </optional>
        </element>
      </optional>
    </element>
    <!--
      atheta, ctheta and fstheta (absorption, coriolis and free surface)
      need to go in temporal discretisation
      they are currently hard-coded however
    -->
    <element name="temporal_discretisation">
      <element name="theta">
        <a:documentation>Implicit/explicitness for the free surface.

Suggested value 1.0 (should be at least bigger than 0.5).
 =0.  -- explicit
 =0.5 -- Crank-Nicolson
 =1.  -- implicit</a:documentation>
        <ref name="real"/>
      </element>
      <optional>
        <!-- Maybe this should go under a proper absorption field under free surface? -->
        <element name="absorption_theta">
          <a:documentation>Implicit/explicitness for absorption
=0.  -- explicit (default)
=0.5 -- Crank-Nicolson
=1.  -- implicit</a:documentation>
          <ref name="real"/>
        </element>
      </optional>
    </element>
    <element name="solver">
      <a:documentation>Solver</a:documentation>
      <ref name="linear_solver_options_sym"/>
    </element>
    <oneOrMore>
      <choice>
        <element name="initial_condition">
          <a:documentation>Initial condition for WholeMesh

Only specify one condition if not using mesh regions.
Otherwise select other initial_condition option, specify region_ids
and distinct names.  Then add extra intial conditions for other regions.</a:documentation>
          <attribute name="name">
            <value>WholeMesh</value>
          </attribute>
          <ref name="input_choice_initial_condition_real"/>
        </element>
        <element name="initial_condition">
          <a:documentation>Multiple initial_conditions are allowed if specifying
different values in different
regions of the mesh (defined by region_ids).  In this case
each initial_condition
requires a distinct name for the options dictionary.</a:documentation>
          <attribute name="name">
            <data type="string" datatypeLibrary=""/>
          </attribute>
          <optional>
            <ref name="region_ids"/>
          </optional>
          <ref name="input_choice_initial_condition_real"/>
        </element>
      </choice>
    </oneOrMore>
    <zeroOrMore>
      <element name="boundary_conditions">
        <a:documentation>Boundary conditions</a:documentation>
        <attribute name="name">
          <data type="string" datatypeLibrary=""/>
        </attribute>
        <element name="surface_ids">
          <a:documentation>Surface id:</a:documentation>
          <ref name="integer_vector"/>
        </element>
        <choice>
          <a:documentation>Type</a:documentation>
          <element name="type">
            <attribute name="name">
              <value>dirichlet</value>
            </attribute>
            <choice>
              <ref name="input_choice_real_contents"/>
              <element name="from_file">
                <oneOrMore>
                  <element name="tidal">
                    <attribute name="file_name">
                      <data type="string" datatypeLibrary=""/>
                    </attribute>
                    <attribute name="variable_name_amplitude">
                      <data type="string" datatypeLibrary=""/>
                    </attribute>
                    <attribute name="variable_name_phase">
                      <data type="string" datatypeLibrary=""/>
                    </attribute>
                    <attribute name="name">
                      <a:documentation>See E.W. Schwiderski - Rev. Geophys. Space
Phys. Vol. 18 No. 1 pp. 243--268, 1980
for details of these constituent.</a:documentation>
                      <choice>
                        <value>M2</value>
                        <value>S2</value>
                        <value>N2</value>
                        <value>K2</value>
                        <value>K1</value>
                        <value>O1</value>
                        <value>P1</value>
                        <value>Q1</value>
                        <value>Mf</value>
                        <value>Mm</value>
                        <value>Ssa</value>
                      </choice>
                    </attribute>
                  </element>
                </oneOrMore>
              </element>
              <element name="NEMO_data">
                <a:documentation>Set the boundary free-surface height from NEMO data.
A prescribed NEMO pressure scalar field must be set to use this option.
Set the name of the prescribed NEMO pressure scalar field below.</a:documentation>
                <attribute name="field_name">
                  <data type="string" datatypeLibrary=""/>
                </attribute>
              </element>
            </choice>
          </element>
          <element name="type">
            <attribute name="name">
              <value>neumann</value>
            </attribute>
            <ref name="input_choice_real"/>
          </element>
          <ref name="robin_bc_scalar"/>
        </choice>
      </element>
    </zeroOrMore>
    <!--
      no Diffusivity for field
      no source term
      no Absorption term
      no Adaptive timestepping option
    -->
    <ref name="prognostic_scalar_output_options"/>
    <ref name="prognostic_scalar_stat_options"/>
    <ref name="scalar_convergence_options"/>
    <ref name="prognostic_detector_options"/>
    <ref name="scalar_steady_state_options"/>
    <ref name="adaptivity_options_prognostic_scalar_field"/>
    <ref name="interpolation_algorithm_scalar"/>
    <optional>
      <ref name="discrete_properties_algorithm_scalar"/>
    </optional>
  </define>
  <!--
    stream function, this is a copy of prognostic_scalar_field above
    removing all options that don't apply (mainly advection related)
  -->
  <define name="prognostic_stream_function_field">
    <element name="solver">
      <a:documentation>Solver</a:documentation>
      <ref name="linear_solver_options_asym"/>
    </element>
    <element name="exclude_from_checkpointing">
      <a:documentation>Disables checkpointing of this field</a:documentation>
      <ref name="comment"/>
    </element>
    <!--
      no Diffusivity for field
      no source term
      no Absorption term
      no Adaptive timestepping option
    -->
    <ref name="prognostic_scalar_output_options"/>
    <ref name="prognostic_scalar_stat_options"/>
    <ref name="prognostic_detector_options"/>
    <ref name="adaptivity_options_prognostic_scalar_field"/>
    <ref name="interpolation_algorithm_scalar_full"/>
    <optional>
      <ref name="discrete_properties_algorithm_scalar"/>
    </optional>
  </define>
  <!--
    stream function, this is a copy of prognostic_scalar_field above
    removing all options that don't apply (mainly advection related)
  -->
  <define name="prognostic_multipath_stream_function_field">
    <element name="solver">
      <a:documentation>Solver</a:documentation>
      <ref name="linear_solver_options_asym"/>
    </element>
    <element name="boundary_conditions">
      <a:documentation>Boundary conditions</a:documentation>
      <attribute name="name">
        <data type="string" datatypeLibrary=""/>
      </attribute>
      <element name="surface_ids">
        <a:documentation>Surface id:</a:documentation>
        <ref name="integer_vector"/>
      </element>
      <element name="primary_boundary">
        <a:documentation>The streamfunction will be zero on the primary boundary. There must be exactly one primary boundary.</a:documentation>
        <empty/>
      </element>
      <group>
        <a:documentation>Type</a:documentation>
        <element name="type">
          <attribute name="name">
            <value>dirichlet</value>
          </attribute>
          <element name="internally_calculated">
            <empty/>
          </element>
        </element>
      </group>
    </element>
    <zeroOrMore>
      <element name="boundary_conditions">
        <a:documentation>Boundary conditions</a:documentation>
        <attribute name="name">
          <data type="string" datatypeLibrary=""/>
        </attribute>
        <element name="surface_ids">
          <a:documentation>Surface id:</a:documentation>
          <ref name="integer_vector"/>
        </element>
        <element name="secondary_boundary">
          <a:documentation>Secondary boundaries have a value given by the flux between this boundary and the primary boundary.  </a:documentation>
          <element name="primary_point">
            <a:documentation>A point on or behind the primary boundary *from* which the flux line should extend. 
Note: Path should not go through periodic boundary</a:documentation>
            <ref name="real_dim_vector"/>
          </element>
          <element name="secondary_point">
            <a:documentation>A point on or behind the secondary boundary *to* which the flux line should extend. 
Note: Path should not go through periodic boundary</a:documentation>
            <ref name="real_dim_vector"/>
          </element>
        </element>
        <group>
          <a:documentation>Type</a:documentation>
          <element name="type">
            <attribute name="name">
              <value>dirichlet</value>
            </attribute>
            <element name="internally_calculated">
              <empty/>
            </element>
          </element>
        </group>
      </element>
    </zeroOrMore>
    <element name="exclude_from_checkpointing">
      <a:documentation>Disables checkpointing of this field</a:documentation>
      <ref name="comment"/>
    </element>
    <!--
      no Diffusivity for field
      no source term
      no Absorption term
      no Adaptive timestepping option
    -->
    <ref name="prognostic_scalar_output_options"/>
    <ref name="prognostic_scalar_stat_options"/>
    <ref name="prognostic_detector_options"/>
    <ref name="scalar_steady_state_options"/>
    <ref name="adaptivity_options_prognostic_scalar_field"/>
    <ref name="interpolation_algorithm_scalar_full"/>
    <optional>
      <ref name="discrete_properties_algorithm_scalar"/>
    </optional>
  </define>
  <define name="scalar_equation_choice">
    <choice>
      <element name="equation">
        <a:documentation>Select the equation used to solve for this field.
Advection Diffusion is the norm for scalar fields.
Works for all discretisation types.</a:documentation>
        <attribute name="name">
          <value>AdvectionDiffusion</value>
        </attribute>
        <empty/>
      </element>
      <element name="equation">
        <a:documentation>***UNDER TESTING***

Select the equation used to solve for this field.
Heat Transfer equation - requires the selection of a Density field.

ONLY WORKS FOR CONTROL VOLUME DISCRETISATIONS.

This equation is very similar to a standard advection of temperature equation
except that a coefficient density field may be spatially and/or temporally
varying.</a:documentation>
        <attribute name="name">
          <value>HeatTransfer</value>
        </attribute>
        <ref name="equation_coefficients"/>
      </element>
      <element name="equation">
        <a:documentation>***UNDER TESTING***

Select the equation used to solve for this field.
Conservation of Mass equation - requires the selection of a Density field.
ONLY WORKS FOR CONTROL VOLUME DISCRETISATIONS</a:documentation>
        <attribute name="name">
          <value>ConservationOfMass</value>
        </attribute>
        <ref name="equation_coefficients"/>
      </element>
      <element name="equation">
        <a:documentation>***UNDER TESTING***

Select the equation used to solve for this field.
Reduced Conservation of Mass equation - requires the selection of a Density field.

ONLY WORKS FOR CONTROL VOLUME DISCRETISATIONS

This equation is very similar to a standard conservation of mass equation
except that the time discretisation uses only a single time level of density.
This enables consistency between the
MaterialVolumeFraction (ReducedConservationOfMass) and
MaterialDensity (Advection) equations in compressible multimaterial simulations.</a:documentation>
        <attribute name="name">
          <value>ReducedConservationOfMass</value>
        </attribute>
        <ref name="equation_coefficients"/>
      </element>
      <element name="equation">
        <a:documentation>***UNDER TESTING***

Select the equation used to solve for this field.
Internal Energy equation - requires the selection of a Density field.
ONLY WORKS FOR CONTROL VOLUME DISCRETISATIONS
Solve the internal energy equation for this field.
Requires pressure and velocity fields to be present.
Uses a nonconservative time discretisation.</a:documentation>
        <attribute name="name">
          <value>InternalEnergy</value>
        </attribute>
        <ref name="equation_coefficients"/>
      </element>
      <element name="equation">
        <a:documentation>Option to solve for electrical potential from
electrokinetic, electrochemical or electrothermal sources </a:documentation>
        <attribute name="name">
          <value>ElectricalPotential</value>
        </attribute>
      </element>
    </choice>
  </define>
  <define name="equation_coefficients">
    <choice>
      <element name="density">
        <a:documentation>Select density to use in the equation
Use the MaterialDensity - useful for multimaterial simulations
Clearly this requires a MaterialDensity field to be present
Whatever field is selected must be present.</a:documentation>
        <attribute name="name">
          <value>MaterialDensity</value>
        </attribute>
        <optional>
          <ref name="coefficient_discretisation_options"/>
        </optional>
      </element>
      <element name="density">
        <a:documentation>Select density to use in the equation
Use the bulk Density
Clearly this requires a Density field to be present
Whatever field is selected must be present.</a:documentation>
        <attribute name="name">
          <value>Density</value>
        </attribute>
        <optional>
          <ref name="coefficient_discretisation_options"/>
        </optional>
      </element>
      <element name="density">
        <a:documentation>Select density to use in the equation
Whatever field is selected must be present.</a:documentation>
        <attribute name="name">
          <data type="string" datatypeLibrary=""/>
        </attribute>
        <optional>
          <ref name="coefficient_discretisation_options"/>
        </optional>
      </element>
    </choice>
  </define>
  <define name="coefficient_discretisation_options">
    <element name="discretisation_options">
      <a:documentation>Provide discretisation options for the coefficient density field.

If not provided then the discretisation options will default to those
under the field that is named (hence it will generally have to be a prognostic
field itself).</a:documentation>
      <element name="spatial_discretisation">
        <element name="control_volumes">
          <ref name="spatial_control_volume_options_excluding_none"/>
        </element>
      </element>
      <element name="temporal_discretisation">
        <element name="theta">
          <a:documentation>Implicit/explicit control (TTHETA)
 =0.  -- explicit
 =0.5 -- Crank-Nicolson
 =1.  -- implicit</a:documentation>
          <ref name="real"/>
        </element>
        <element name="control_volumes">
          <optional>
            <element name="limit_theta">
              <a:documentation>Only works if a control volume or coupled_cv spatial discretisation is selected.
If not active then the theta specified above will be used.
Otherwise use variable limited theta on individual faces.</a:documentation>
              <empty/>
            </element>
          </optional>
        </element>
      </element>
    </element>
  </define>
  <define name="velocity_equation_choice">
    <choice>
      <element name="equation">
        <a:documentation>Select the equation used to solve for velocity.
LinearMomentum is the norm and works for all discretisation types.</a:documentation>
        <attribute name="name">
          <value>LinearMomentum</value>
        </attribute>
      </element>
      <element name="equation">
        <a:documentation>Select the equation used to solve for velocity.
Boussinesq only works for continuous_galerkin and discontinuous_galerkin.</a:documentation>
        <attribute name="name">
          <value>Boussinesq</value>
        </attribute>
      </element>
      <element name="equation">
        <a:documentation>Select the equation used to solve for velocity.
Drainage only works for continuous_galerkin and discontinuous_galerkin.</a:documentation>
        <attribute name="name">
          <value>Drainage</value>
        </attribute>
      </element>
    </choice>
  </define>
</grammar><|MERGE_RESOLUTION|>--- conflicted
+++ resolved
@@ -219,26 +219,22 @@
 
 BUOYANCY EFFECTS
 
-Enable this by selecting the BuoyancyEffects node. A buoyancy source term is added to the right hand side of the k
+Enable this by selecting the buoyancy_effects node. A buoyancy source term is added to the right hand side of the k
 and epsilon equations. See the manual for more information.
 </a:documentation>
           <attribute name="name">
             <value>k-epsilon</value>
           </attribute>
-<<<<<<< HEAD
-          <element name="Prandtl_Schmidt_Number">
-            <a:documentation>Option to set the Schmidt number (ratio of viscous diffusion rate to momentum diffusion rate) for 
-=======
           <optional>
             <element name="prandtl_schmidt_number">
               <a:documentation>Option to set the Schmidt number (ratio of viscous diffusion rate to momentum diffusion rate) for 
->>>>>>> 02f4d1e3
 massive scalar fields, or Prandtl number (ratio of viscous diffusion rate to thermal diffusion rate) 
 for thermal fields.
 
 For this field. Default = 1.0 if not specified.</a:documentation>
-            <ref name="real"/>
-          </element>
+              <ref name="real"/>
+            </element>
+          </optional>
           <optional>
             <element name="background_diffusivity">
               <a:documentation>Option to set a unique isotropic background diffusivity for this field.</a:documentation>
@@ -246,9 +242,9 @@
             </element>
           </optional>
           <optional>
-            <element name="BuoyancyEffects">
+            <element name="buoyancy_effects">
               <a:documentation>Option to enable buoyancy source term for this field.</a:documentation>
-              <element name="Beta">
+              <element name="beta">
                 <a:documentation>The beta value given here is used to calculate the perturbation in density due to a unit increase in this 
 scalar field. This is only used within the k-epsilon function. For a temperature field this will be the 
 thermal expansion coefficient, for a sediment field it will be the submerged specific gravity.
