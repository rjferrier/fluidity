<?xml version="1.0" encoding="UTF-8"?>
<grammar xmlns:a="http://relaxng.org/ns/compatibility/annotations/1.0" xmlns="http://relaxng.org/ns/structure/1.0" datatypeLibrary="http://www.w3.org/2001/XMLSchema-datatypes">
  <define name="adaptivity_preprocessing">
    <optional>
      <element name="preprocessing">
        <a:documentation>Occasionally, it is desirable to apply operations or filters
to fields before using them for the purposes of adaptivity.</a:documentation>
        <element name="helmholtz_smoother">
          <a:documentation>Invert a helmholtz operator to smooth out the field
before using it to adapt. This can help with noisy
fields.</a:documentation>
          <element name="smoothing_length_scale">
            <ref name="real_dim_symmetric_tensor"/>
          </element>
          <element name="solver">
            <ref name="linear_solver_options_sym"/>
          </element>
        </element>
      </element>
    </optional>
  </define>
  <define name="adaptivity_options_prognostic_scalar_field">
    <optional>
      <element name="adaptivity_options">
        <choice>
          <element name="absolute_measure">
            <a:documentation>When specifying absolute measure
one specifies the absolute interpolation 
error in the units of the field that is 
being adapted, e.g. you can specify
the error to be 1.3 units </a:documentation>
            <element name="scalar_field">
              <attribute name="rank">
                <value>0</value>
              </attribute>
              <attribute name="name">
                <value>InterpolationErrorBound</value>
              </attribute>
              <element name="prescribed">
                <ref name="prescribed_scalar_field_no_adapt"/>
              </element>
            </element>
            <optional>
              <element name="p_norm">
                <a:documentation>By default the interpolation error controlled is the L_inf
norm. Use this option to specify an alternative L_p norm. See
Chen Sun and Zu, Mathematics of Computation, Volume 76,
Number 257, January 2007, pp. 179-204.</a:documentation>
                <ref name="integer"/>
              </element>
            </optional>
          </element>
          <element name="relative_measure">
            <a:documentation>When specifying relative measure
one specifies the interpolation error
relative to the field that is
being adapted, e.g. you can specify
the error to be 5% (i.e. 0.05)</a:documentation>
            <element name="scalar_field">
              <attribute name="rank">
                <value>0</value>
              </attribute>
              <attribute name="name">
                <value>InterpolationErrorBound</value>
              </attribute>
              <element name="prescribed">
                <ref name="prescribed_scalar_field_no_adapt"/>
              </element>
            </element>
            <element name="tolerance">
              <a:documentation>The relative Hessian is calculated according to:

  Q = H / max{ |psi|, psi_min}

where H is the Hessian, psi is the field value and
psi_min is the tolerance. The tolerance prevents
division by zero errors.

Source: Fluidity/ICOM manual draft version 1.2</a:documentation>
              <ref name="real"/>
            </element>
          </element>
          <element name="anisotropic_zienkiewicz_zhu">
            <a:documentation>Adapt using the anisotropic strategy of 
Formaggia, Perotto, Micheletti.
Rather than taking two derivatives
and deriving the anisotropic information,
this approach computes an anisotropic Zienkiewicz-Zhu
error estimator for each element. The approach then
optimises the element orientation and length scales
to equidistribute the estimated error.</a:documentation>
            <element name="tau">
              <a:documentation>Tau is an anisotropic estimate for the H1 seminorm of the
error. This estimator is efficient and reliable, under the
caveat that the initial mesh is sufficiently fine so as to
prevent data oscillation. (Micheletti &amp; Perotto, 2006)
Typically, tau will be ~= 6-8 * |e|_H1.</a:documentation>
              <ref name="real"/>
            </element>
          </element>
        </choice>
        <ref name="adaptivity_preprocessing"/>
      </element>
    </optional>
  </define>
  <define name="adaptivity_options_scalar_field.adaptivity_options">
    <choice>
      <element name="absolute_measure">
        <a:documentation>When specifying absolute measure
one specifies the absolute interpolation 
error in the units of the field that is 
being adapted, e.g. you can specify
the error to be 1.3 units </a:documentation>
        <element name="scalar_field">
          <attribute name="rank">
            <value>0</value>
          </attribute>
          <attribute name="name">
            <value>InterpolationErrorBound</value>
          </attribute>
          <element name="prescribed">
            <ref name="prescribed_scalar_field_no_adapt"/>
          </element>
        </element>
        <optional>
          <element name="p_norm">
            <a:documentation>By default the interpolation error controlled is the L_inf
norm. Use this option to specify an alternative L_p norm. See
Chen Sun and Zu, Mathematics of Computation, Volume 76,
Number 257, January 2007, pp. 179-204.</a:documentation>
            <ref name="integer"/>
          </element>
        </optional>
      </element>
      <element name="relative_measure">
        <a:documentation>When specifying relative measure
one specifies the interpolation error
relative to the field that is
being adapted, e.g. you can specify
the error to be 5% (i.e. 0.05)</a:documentation>
        <element name="scalar_field">
          <attribute name="rank">
            <value>0</value>
          </attribute>
          <attribute name="name">
            <value>InterpolationErrorBound</value>
          </attribute>
          <element name="prescribed">
            <ref name="prescribed_scalar_field_no_adapt"/>
          </element>
        </element>
        <element name="tolerance">
          <a:documentation>The relative Hessian is calculated according to:

  Q = H / max{ |psi|, psi_min}

where H is the Hessian, psi is the field value and
psi_min is the tolerance. The tolerance prevents
division by zero errors.

Source: Fluidity/ICOM manual draft version 1.2</a:documentation>
          <ref name="real"/>
        </element>
      </element>
      <element name="anisotropic_zienkiewicz_zhu">
        <a:documentation>Adapt using the anisotropic strategy of 
Formaggia, Perotto, Micheletti.
Rather than taking two derivatives
and deriving the anisotropic information,
this approach computes an anisotropic Zienkiewicz-Zhu
error estimator for each element. The approach then
optimises the element orientation and length scales
to equidistribute the estimated error.</a:documentation>
        <element name="tau">
          <a:documentation>Tau is an anisotropic estimate for the H1 seminorm of the
error. This estimator is efficient and reliable, under the
caveat that the initial mesh is sufficiently fine so as to
prevent data oscillation. (Micheletti &amp; Perotto, 2006)
Typically, tau will be ~= 6-8 * |e|_H1.</a:documentation>
          <ref name="real"/>
        </element>
      </element>
    </choice>
  </define>
  <define name="adaptivity_options_scalar_field">
    <optional>
      <element name="adaptivity_options">
        <ref name="adaptivity_options_scalar_field.adaptivity_options"/>
        <ref name="adaptivity_preprocessing"/>
      </element>
    </optional>
  </define>
  <define name="adaptivity_options_prognostic_vector_field">
    <optional>
      <element name="adaptivity_options">
        <a:documentation>Adaptivity weights</a:documentation>
        <choice>
          <element name="absolute_measure">
            <a:documentation>When specifying absolute measure
one specifies the absolute interpolation 
error in the units of the field that is 
being adapted, e.g. you can specify
the error to be 1.3 units </a:documentation>
            <element name="vector_field">
              <attribute name="rank">
                <value>1</value>
              </attribute>
              <attribute name="name">
                <value>InterpolationErrorBound</value>
              </attribute>
              <element name="prescribed">
                <ref name="prescribed_vector_field_no_adapt"/>
              </element>
            </element>
            <optional>
              <element name="p_norm">
                <a:documentation>By default the interpolation error controlled is the L_inf
norm. Use this option to specify an alternative L_p norm. See
Chen Sun and Zu, Mathematics of Computation, Volume 76,
Number 257, January 2007, pp. 179-204.</a:documentation>
                <ref name="integer"/>
              </element>
            </optional>
          </element>
          <element name="relative_measure">
            <a:documentation>When specifying relative measure
one specifies the interpolation error
relative to the field that is
being adapted, e.g. you can specify
the error to be 5% (i.e. 0.05)</a:documentation>
            <element name="vector_field">
              <attribute name="rank">
                <value>1</value>
              </attribute>
              <attribute name="name">
                <value>InterpolationErrorBound</value>
              </attribute>
              <element name="prescribed">
                <ref name="prescribed_vector_field_no_adapt"/>
              </element>
            </element>
            <element name="tolerance">
              <a:documentation>The relative Hessian is calculated according to:

  Q = H / max{ |psi|, psi_min}

where H is the Hessian, psi is the field value and
psi_min is the tolerance. The tolerance prevents
division by zero errors.

Source: Fluidity/ICOM manual draft version 1.2</a:documentation>
              <ref name="real_dim_vector"/>
            </element>
          </element>
        </choice>
        <ref name="adaptivity_preprocessing"/>
      </element>
    </optional>
  </define>
  <define name="adaptivity_options_vector_field">
    <optional>
      <element name="adaptivity_options">
        <a:documentation>Adaptivity weights</a:documentation>
        <choice>
          <element name="absolute_measure">
            <a:documentation>When specifying absolute measure
one specifies the absolute interpolation 
error in the units of the field that is 
being adapted, e.g. you can specify
the error to be 1.3 units </a:documentation>
            <element name="vector_field">
              <attribute name="rank">
                <value>1</value>
              </attribute>
              <attribute name="name">
                <value>InterpolationErrorBound</value>
              </attribute>
              <element name="prescribed">
                <ref name="prescribed_vector_field_no_adapt"/>
              </element>
            </element>
            <optional>
              <element name="p_norm">
                <a:documentation>By default the interpolation error controlled is the L_inf
norm. Use this option to specify an alternative L_p norm. See
Chen Sun and Zu, Mathematics of Computation, Volume 76,
Number 257, January 2007, pp. 179-204.</a:documentation>
                <ref name="integer"/>
              </element>
            </optional>
          </element>
          <element name="relative_measure">
            <a:documentation>When specifying relative measure
one specifies the interpolation error
relative to the field that is
being adapted, e.g. you can specify
the error to be 5% (i.e. 0.05)</a:documentation>
            <element name="vector_field">
              <attribute name="rank">
                <value>1</value>
              </attribute>
              <attribute name="name">
                <value>InterpolationErrorBound</value>
              </attribute>
              <element name="prescribed">
                <ref name="prescribed_vector_field_no_adapt"/>
              </element>
            </element>
            <element name="tolerance">
              <a:documentation>The relative Hessian is calculated according to:

  Q = H / max{ |psi|, psi_min}

where H is the Hessian, psi is the field value and
psi_min is the tolerance. The tolerance prevents
division by zero errors.

Source: Fluidity/ICOM manual draft version 1.2</a:documentation>
              <ref name="real_dim_vector"/>
            </element>
          </element>
        </choice>
        <ref name="adaptivity_preprocessing"/>
      </element>
    </optional>
  </define>
  <define name="adaptivity_options_prognostic_tensor_field">
    <optional>
      <element name="adaptivity_options">
        <a:documentation>Adaptivity weights</a:documentation>
        <choice>
          <element name="absolute_measure">
            <a:documentation>When specifying absolute measure
one specifies the absolute interpolation 
error in the units of the field that is 
being adapted, e.g. you can specify
the error to be 1.3 units </a:documentation>
            <element name="tensor_field">
              <attribute name="rank">
                <value>2</value>
              </attribute>
              <attribute name="name">
                <value>InterpolationErrorBound</value>
              </attribute>
              <element name="prescribed">
                <ref name="prescribed_values_tensor_field"/>
              </element>
            </element>
            <optional>
              <element name="p_norm">
                <a:documentation>By default the interpolation error controlled is the L_inf
norm. Use this option to specify an alternative L_p norm. See
Chen Sun and Zu, Mathematics of Computation, Volume 76,
Number 257, January 2007, pp. 179-204.</a:documentation>
                <ref name="integer"/>
              </element>
            </optional>
          </element>
          <element name="relative_measure">
            <a:documentation>When specifying relative measure
one specifies the interpolation error
relative to the field that is
being adapted, e.g. you can specify
the error to be 5% (i.e. 0.05)</a:documentation>
            <element name="tensor_field">
              <attribute name="rank">
                <value>2</value>
              </attribute>
              <attribute name="name">
                <value>InterpolationErrorBound</value>
              </attribute>
              <element name="prescribed">
                <ref name="prescribed_values_tensor_field"/>
              </element>
            </element>
            <element name="tolerance">
              <a:documentation>The relative Hessian is calculated according to:

  Q = H / max{ |psi|, psi_min}

where H is the Hessian, psi is the field value and
psi_min is the tolerance. The tolerance prevents
division by zero errors.

Source: Fluidity/ICOM manual draft version 1.2</a:documentation>
              <ref name="real_dim_tensor"/>
            </element>
          </element>
        </choice>
        <ref name="adaptivity_preprocessing"/>
      </element>
    </optional>
  </define>
  <define name="adaptivity_options_tensor_field">
    <optional>
      <element name="adaptivity_options">
        <a:documentation>Adaptivity weights</a:documentation>
        <choice>
          <element name="absolute_measure">
            <a:documentation>When specifying absolute measure
one specifies the absolute interpolation 
error in the units of the field that is 
being adapted, e.g. you can specify
the error to be 1.3 units </a:documentation>
            <element name="tensor_field">
              <attribute name="rank">
                <value>2</value>
              </attribute>
              <attribute name="name">
                <value>InterpolationErrorBound</value>
              </attribute>
              <element name="prescribed">
                <ref name="prescribed_values_tensor_field"/>
              </element>
            </element>
            <optional>
              <element name="p_norm">
                <a:documentation>By default the interpolation error controlled is the L_inf
norm. Use this option to specify an alternative L_p norm. See
Chen Sun and Zu, Mathematics of Computation, Volume 76,
Number 257, January 2007, pp. 179-204.</a:documentation>
                <ref name="integer"/>
              </element>
            </optional>
          </element>
          <element name="relative_measure">
            <a:documentation>When specifying relative measure
one specifies the interpolation error
relative to the field that is
being adapted, e.g. you can specify
the error to be 5% (i.e. 0.05)</a:documentation>
            <element name="tensor_field">
              <attribute name="rank">
                <value>2</value>
              </attribute>
              <attribute name="name">
                <value>InterpolationErrorBound</value>
              </attribute>
              <element name="prescribed">
                <ref name="prescribed_values_tensor_field"/>
              </element>
            </element>
            <element name="tolerance">
              <a:documentation>The relative Hessian is calculated according to:

  Q = H / max{ |psi|, psi_min}

where H is the Hessian, psi is the field value and
psi_min is the tolerance. The tolerance prevents
division by zero errors.

Source: Fluidity/ICOM manual draft version 1.2</a:documentation>
              <ref name="real_dim_tensor"/>
            </element>
          </element>
        </choice>
        <ref name="adaptivity_preprocessing"/>
      </element>
    </optional>
  </define>
  <define name="hr_adaptivity">
    <element name="hr_adaptivity">
      <a:documentation>Anisotropic mesh hr-adaptivity</a:documentation>
<<<<<<< HEAD
      <ref name="hr_adaptivity_period"/>
      <optional>
        <ref name="minimum_number_of_nodes"/>
      </optional>
      <optional>
        <ref name="adaptive_timestep_at_adapt"/>
      </optional>
      <ref name="max_nodes_and_max_node_increase"/>
      <optional>
        <ref name="node_locking"/>
      </optional>
      <optional>
        <ref name="functional_tolerance"/>
      </optional>
      <ref name="gradation_options_full"/>
      <optional>
        <ref name="metric_advection"/>
      </optional>
      <optional>
        <ref name="geometric_constraints"/>
      </optional>
      <optional>
        <ref name="bounding_box_factor"/>
      </optional>
      <optional>
        <ref name="goal_based_adaptivity"/>
      </optional>
      <ref name="min_and_max_edge_and_reference_mesh_bound_and_aspect_ratio_bound"/>
      <optional>
        <ref name="adapt_at_first_timestep"/>
      </optional>
      <optional>
        <ref name="preserve_mesh_regions"/>
      </optional>
      <optional>
        <ref name="vertically_structured_adaptivity"/>
      </optional>
      <optional>
        <ref name="zoltan_options"/>
      </optional>
      <optional>
        <ref name="adaptivity_library"/>
      </optional>
      <optional>
        <ref name="adapt_iterations"/>
      </optional>
      <optional>
        <ref name="hr_adaptivity_debug"/>
      </optional>
    </element>
  </define>
  <define name="hr_adaptivity_period">
    <choice>
      <element name="period">
        <a:documentation>Time interval (in simulation time) when mesh adaptivity performed.
=======
      <choice>
        <element name="period_in_timesteps">
          <a:documentation>Time interval (in simulation time) when mesh adaptivity performed.
>>>>>>> 85b1fb49

Usually set to 10-20 times the timestep.</a:documentation>
<<<<<<< HEAD
        <ref name="real"/>
      </element>
      <element name="period_in_timesteps">
        <a:documentation>Adapt period in timesteps.</a:documentation>
        <ref name="integer"/>
      </element>
    </choice>
    <optional>
      <element name="cpu_period">
        <a:documentation>Time interval (in cpu time) when mesh adaptivity performed
=======
          <ref name="integer"/>
        </element>
        <element name="period">
          <a:documentation>Specify the period in simulation time units</a:documentation>
          <ref name="real"/>
        </element>
      </choice>
      <optional>
        <element name="cpu_period">
          <a:documentation>Time interval (in cpu time) when mesh adaptivity performed
>>>>>>> 85b1fb49
Manual suggests disabling this option.</a:documentation>
        <ref name="real"/>
      </element>
    </optional>
  </define>
  <define name="minimum_number_of_nodes">
    <element name="minimum_number_of_nodes">
      <a:documentation>The minimum number of nodes this simulation may use.
In parallel, by default, this is the global minimum number of nodes.

If the mesh adaptivity algorithm wants to place fewer nodes
than this, the desired mesh is refined everywhere in space
until it will exceed this limit. This option should generally
only be used if a specified node count is being targetted.
Default value: 0</a:documentation>
      <optional>
        <element name="per_process">
          <a:documentation>Define minimum_number_of_nodes to be the minimum number of
nodes per process (rather than the global minimum number of
nodes).</a:documentation>
          <ref name="comment"/>
        </element>
      </optional>
      <ref name="integer"/>
    </element>
  </define>
  <define name="adaptive_timestep_at_adapt">
    <element name="adaptive_timestep_at_adapt">
      <a:documentation>Use the minimum timestep at an adapt and ramp back up the maximum</a:documentation>
      <empty/>
    </element>
  </define>
  <define name="max_nodes_and_max_node_increase">
    <element name="maximum_number_of_nodes">
      <a:documentation>The maximum number of nodes this simulation may use.
In parallel, by default, this is the global maximum number of nodes.

If the mesh adaptivity algorithm wants to place more
nodes than this, the desired mesh is coarsened
everywhere in space until it will fit within this limit.
In general, the error tolerances should be set so that
this is never reached; it should only be a safety catch.
A typical value is 100000.

When using vertically_structured_adaptivity this indicates the 
maximum number of nodes in the horizontal mesh, i.e. the number
of nodes in the full mesh will be much bigger and depends on the 
number of layers specified, or if using inhomogenous_vertical_resolution
on the resolution produced by the vertical adaptivity step.</a:documentation>
      <optional>
        <element name="per_process">
          <a:documentation>Define maximum_number_of_nodes to be the maximum number of
nodes per process (rather than the global maximum number of
nodes).</a:documentation>
          <ref name="comment"/>
        </element>
      </optional>
      <ref name="integer"/>
    </element>
    <optional>
      <element name="max_node_increase">
        <a:documentation>The maximum ratio by which the number of nodes is allowed to
increase in an adapt. e.g., a value of 1.1 indicates that the
number of nodes may be increased by at most 10%.</a:documentation>
        <ref name="real"/>
      </element>
    </optional>
  </define>
  <define name="node_locking">
    <element name="node_locking">
      <a:documentation>Enable to lock nodes in the mesh.</a:documentation>
      <element name="python">
        <a:documentation>Python function defining nodes to lock. Return 0 for free
nodes, and non-zero for locked nodes. Functions should be
of the form:

 def val(x, t):
    # Function code
    return # Return value

The return value must be an integer.</a:documentation>
        <ref name="python_code"/>
      </element>
      <ref name="comment"/>
    </element>
  </define>
  <define name="functional_tolerance">
    <element name="functional_tolerance">
      <a:documentation>Specifies the minimum element functional value for which elements
are considered for adaptivity. For the Pain et al 2001 functional,
ideal tetrahdera have a functional value of 0.0. A functional value
of 0.5 corresponds to a tetrehedron with: unit edge lengths and
and in-sphere radius of 0.3, or alternatively unit in-sphere radius,
five edges of unit length and a single edge of length 2
(all measured in metric space).

The minimum permitted value is 0.15 - the value supplied to
libadaptivity is max(abs(user value), 0.15).

Default value if not specified: 0.15</a:documentation>
      <ref name="real"/>
    </element>
  </define>
  <define name="metric_advection">
    <element name="metric_advection">
      <a:documentation>Metric advection algorithm.
By advecting the metric with the flow velocity,
we can push mesh resolution ahead of the flow dynamics,
rather than always lagging behind.</a:documentation>
      <element name="spatial_discretisation">
        <a:documentation>Spatial discretisation options</a:documentation>
        <element name="control_volumes">
          <ref name="standard_control_volume_options_excluding_cfl"/>
        </element>
        <element name="conservative_advection">
          <a:documentation>Conservative discretisation of field advection equation
 TBETA=1. -- conservative (divergence form)
 TBETA=0. -- non-conservative
 0. &lt; TBETA &lt; 1.</a:documentation>
          <ref name="real"/>
        </element>
      </element>
      <element name="temporal_discretisation">
        <element name="theta">
          <a:documentation>Implicit/explicit control (TTHETA)
 =0.  -- explicit
 =0.5 -- Crank-Nicolson
 =1.  -- implicit</a:documentation>
          <ref name="real"/>
        </element>
        <choice>
          <element name="maximum_courant_number_per_subcycle">
            <a:documentation>Use subcycling to advect the metric.

Specify the maximum courant number per subcycle.</a:documentation>
            <ref name="real"/>
            <ref name="field_based_cfl_number_options"/>
          </element>
          <element name="number_advection_subcycles">
            <a:documentation>Use subcycling to advect the metric.

Specify the number of subcycles.</a:documentation>
            <ref name="integer"/>
          </element>
        </choice>
        <optional>
          <element name="scale_advection_time">
            <a:documentation>Scale the time period over which the metric is
advected by this factor.

Default is 1.1</a:documentation>
            <ref name="real"/>
          </element>
        </optional>
        <element name="control_volumes">
          <a:documentation>Temporal discretisation options for the control volume discretisation</a:documentation>
          <optional>
            <element name="number_advection_iterations">
              <a:documentation>Number of iterations within an advection solve.
This increases the accuracy of the face values and ensures that
the pivoted solution is cancelled out.
Defaults to 1 if unselected.</a:documentation>
              <ref name="integer"/>
            </element>
          </optional>
          <optional>
            <element name="limit_theta">
              <a:documentation>If not active then the theta specified above will be used.
Otherwise use variable limited theta on individual faces.</a:documentation>
              <empty/>
            </element>
          </optional>
          <optional>
            <element name="pivot_theta">
              <a:documentation>Time discretisation of upwind discretisation off which the
higher order solution is pivotted.
 - pivot_theta = 1 - implicit pivot (default if not set and 
                     best choice if not intentionally modifying
                     scheme to be explicit)
 - pivot_theta = 0 - explicit pivot</a:documentation>
<<<<<<< HEAD
              <ref name="real"/>
=======
                  <ref name="real"/>
                </element>
              </optional>
            </element>
          </element>
          <choice>
            <element name="solver">
              <a:documentation>Solver</a:documentation>
              <ref name="linear_solver_options_asym_scalar"/>
>>>>>>> 85b1fb49
            </element>
          </optional>
        </element>
      </element>
      <choice>
        <element name="solver">
          <a:documentation>Solver</a:documentation>
          <ref name="linear_solver_options_asym"/>
        </element>
        <element name="explicit">
          <a:documentation>Assume this field is being solved explicitly and skip the solver.

Assumes lhs matrix only has diagonal lumped mass
and divides the rhs by this.</a:documentation>
          <empty/>
        </element>
      </choice>
      <optional>
        <ref name="metric_advection_velocity_name"/>
      </optional>
      <optional>
        <ref name="porosity_include"/>
      </optional>
      <element name="output">
        <a:documentation>Debugging output options</a:documentation>
        <optional>
          <element name="output_subcycle_vtus">
            <a:documentation>Output vtus of the advected metric and edge lengths at every subcycle</a:documentation>
            <empty/>
          </element>
        </optional>
        <optional>
          <element name="output_final_vtus">
            <a:documentation>Output vtus of the final metric merged over all the subcycles</a:documentation>
            <empty/>
          </element>
        </optional>
      </element>
    </element>
  </define>
  <define name="metric_advection_velocity_name">
    <element name="advecting_velocity_field_name">
      <a:documentation>The name of the field used to advect the metric
that must exist in the first material_phase.
If not given then the NonlinearVelocity is used.</a:documentation>
      <data type="string"/>
    </element>
  </define>
  <define name="geometric_constraints">
    <element name="geometric_constraints">
      <a:documentation>Apply geometric constraints to the metric formation.

As specified in (Pain, 2001), the mesh adaptivity
scheme attempts to formulate an appropriate edge length
for each direction at each point in space, independent
of problem, PDE or domain.

This option instructs the error metric formation
code to inspect the boundaries of the domain
and to bound the edge lengths requested appropriately.
This procedure stops the metric from asking for edge lengths
that are inappropriately large in comparison to the
resolution required to preserve the geometric accuracy
of the boundaries.

If you get 'knife elements' near domain boundaries,
turn this on.</a:documentation>
      <empty/>
    </element>
  </define>
  <define name="bounding_box_factor">
    <element name="bounding_box_factor">
      <a:documentation>Bounding box factor.

If the length scales specified by the metric are
unrealistically large, the mesh optimisation
algorithm can get confused. An example
would be specifying a length scale in a direction to be an
order of magnitude greater than the width
of the domain.

In order to fix this, the edge lengths requested
are bounded by the bounding box of the domain
(the smallest cuboid that contains the domain).
However, it was found that bounding by the bounding
box impairs the generation of anisotropic elements
in the mesh optimisation algorithm.

This option is multiplied by the bounding box of the domain
before it bounds the metric formed from other
considerations. By default, it is set to 2.0.</a:documentation>
      <ref name="real"/>
    </element>
  </define>
  <define name="goal_based_adaptivity">
    <optional>
      <element name="goal_based_adaptivity">
        <a:documentation>Goal-based adaptivity. 

With this option,
rather than taking the user-specified interpolation
error bounds as the weights to form the error metric
from the Hessians of the solution fields,
the interpolation weight is computed to optimally
represent the value of some specified functional
of state. In other words, the mesh is optimised
for the representation of a particular goal.

This is currently experimental. Activating
this option induces the code to ignore
any error bounds associated with the fields
specified under a material_phase.

For more information on this scheme,
see (Venditti &amp; Darmofal, 2003), or
(Power et. al, 2006).

Coding your own goal is also possible
but currently undocumented. See
error_measures/Goals.F90
for examples.</a:documentation>
        <choice>
          <element name="enstrophy_goal">
            <a:documentation>Optimise for the representation of
enstrophy,
  0.5 * int( |curl(velocity)|**2 ) dV.</a:documentation>
            <attribute name="subroutine">
              <value>goal_enstrophy</value>
            </attribute>
            <attribute name="dependencies">
              <value>Velocity%1 Velocity%2 Velocity%3</value>
            </attribute>
          </element>
          <element name="temperature_gradient_goal">
            <a:documentation>Optimise for the representation of
gradients of temperature,
  int(|grad(temperature)|**2) dV.</a:documentation>
            <attribute name="subroutine">
              <value>goal_temp</value>
            </attribute>
            <attribute name="dependencies">
              <value>Temperature</value>
            </attribute>
          </element>
          <element name="les_goal">
            <a:documentation>Optimise for the contribution of the standard
Smagorinsky LES tensor.

In effect, this goal minimises
the contribution of the sub-filter scale
model -- it applies mesh resolution where
the sub-grid scale model has an effect.

int( transpose(grad(u)) . kappa . grad(u) ) dV,
with u ranging over the components of (nonlinear)
velocity and kappa the LES tensor.</a:documentation>
            <attribute name="subroutine">
              <value>goal_les_velocity</value>
            </attribute>
            <attribute name="dependencies">
              <value>NonlinearVelocity%1 NonlinearVelocity%2 NonlinearVelocity%3</value>
            </attribute>
            <optional>
              <element name="nonlinear_iterations">
                <a:documentation>The number of nonlinear iterations to perform when
forming the metric with this goal.

Because the LES tensor explicitly depends on mesh sizing,
we can form a metric and feed this back into the goal,
using the proposed mesh sizing instead of the current mesh.
This allows us to simulate adapts without actually incurring
the cost of adaptation, for the purposes of converging the metric.
The default value is 3.</a:documentation>
                <ref name="integer"/>
              </element>
            </optional>
          </element>
          <element name="higher_order_les_goal">
            <a:documentation>Optimise for the contribution of the new 4th-order
LES tensor.

In effect, this goal minimises
the contribution of the sub-filter scale
model -- it applies mesh resolution where
the sub-grid scale model has an effect.

int( transpose(grad(u))   . kappa . grad(u) ) dV -
int( transpose(grad_h(u)) . kappa . grad_h(u) ) dV

with u ranging over the components of (nonlinear)
velocity, kappa the LES tensor,
grad(.) differentiation of basis functions and
grad_h(.) the Galerkin projection of the first derivative.</a:documentation>
            <attribute name="subroutine">
              <value>goal_les_velocity_4th</value>
            </attribute>
            <attribute name="dependencies">
              <value>NonlinearVelocity%1 NonlinearVelocity%2 NonlinearVelocity%3</value>
            </attribute>
            <optional>
              <element name="nonlinear_iterations">
                <a:documentation>The number of nonlinear iterations to perform when
forming the metric with this goal.

Because the LES tensor explicitly depends on mesh sizing,
we can form a metric and feed this back into the goal,
using the proposed mesh sizing instead of the current mesh.
This allows us to simulate adapts without actually incurring
the cost of adaptation, for the purposes of converging the metric.
The default value is 3.</a:documentation>
                <ref name="integer"/>
              </element>
            </optional>
          </element>
        </choice>
        <choice>
          <element name="relative_tolerance">
            <a:documentation>The tolerance of the goal specifies the acceptable
error in the quantity computed. The adaptation scheme
attempts to adapt the mesh to ensure that the
goal computed from the primitive solution is 
within the tolerance specified here.

A relative tolerance specifies that the acceptable error
in the goal is some fraction of the value as computed
from the primitive solution. It is generally 
the easiest to use. This is a unitless percentage.</a:documentation>
            <ref name="real"/>
          </element>
          <element name="absolute_tolerance">
            <a:documentation>The tolerance of the goal specifies the acceptable
error in the quantity computed. The adaptation scheme
attempts to adapt the mesh to ensure that the
goal computed from the primitive solution is 
within the tolerance specified here.

An absolute tolerance specifies the acceptable error
in the goal, in the units of the goal itself.</a:documentation>
            <ref name="real"/>
          </element>
        </choice>
      </element>
    </optional>
  </define>
  <define name="min_and_max_edge_and_reference_mesh_bound_and_aspect_ratio_bound">
    <element name="tensor_field">
      <a:documentation>Mesh size constraints: the minimum edge length bound.</a:documentation>
      <attribute name="name">
        <value>MinimumEdgeLengths</value>
      </attribute>
      <element name="anisotropic_symmetric">
        <ref name="input_choice_real_dim_symmetric_tensor"/>
      </element>
    </element>
    <element name="tensor_field">
      <a:documentation>Mesh size constraints: the maximum edge length bound.</a:documentation>
      <attribute name="name">
        <value>MaximumEdgeLengths</value>
      </attribute>
      <element name="anisotropic_symmetric">
        <ref name="input_choice_real_dim_symmetric_tensor"/>
      </element>
    </element>
    <zeroOrMore>
      <element name="reference_mesh">
        <a:documentation>Supply a reference mesh with which to bound the metric</a:documentation>
        <attribute name="name">
          <data type="string"/>
        </attribute>
        <attribute name="mesh_name">
          <data type="string"/>
        </attribute>
        <choice>
          <element name="minimum">
            <a:documentation>Use this reference mesh as a bound on the minimum edge
length of the metric</a:documentation>
            <ref name="comment"/>
          </element>
          <element name="maximum">
            <a:documentation>Use this reference mesh as a bound on the maximum edge
length of the metric</a:documentation>
            <ref name="comment"/>
          </element>
        </choice>
        <ref name="comment"/>
      </element>
    </zeroOrMore>
    <optional>
      <element name="aspect_ratio_bound">
        <a:documentation>Maximum aspect ratio in the adapted mesh.</a:documentation>
        <ref name="real"/>
      </element>
    </optional>
  </define>
  <define name="adapt_at_first_timestep">
    <element name="adapt_at_first_timestep">
      <a:documentation>Adapt at first timestep</a:documentation>
      <element name="number_of_adapts">
        <a:documentation>Number of adapts done after initialisation but
before the actual simulation starts</a:documentation>
        <ref name="integer"/>
      </element>
      <optional>
        <element name="output_adapted_mesh">
          <a:documentation>Write out the first timestep adapted mesh.
This is useful when needing to re-run simulations
without waiting for the first timestep adapt</a:documentation>
          <ref name="comment"/>
        </element>
      </optional>
    </element>
  </define>
  <define name="preserve_mesh_regions">
    <element name="preserve_mesh_regions">
      <a:documentation>Enable this option to preserve any regions in your
mesh (i.e. those specified by region_ids).
Also, any prescribed fields using region_ids will be
reinitialised using them on the new mesh.

Therefore this is a required option if you want your
prescribed region_id fields to survive adapts!
Obviously this does not apply to initial conditions
set using region_ids.</a:documentation>
      <ref name="comment"/>
    </element>
  </define>
  <define name="vertically_structured_adaptivity">
    <element name="vertically_structured_adaptivity">
      <a:documentation>Vertically structured adaptivity.

The mesh will be unstructured in the horizontal, but columnar
in the vertical.
To enable this, your meshes must be derived by extrusion
from a lower-dimensional horizontal mesh.
This will give a columnar, layered mesh.</a:documentation>
      <optional>
        <element name="inhomogenous_vertical_resolution">
          <a:documentation>If this is enabled, the resolution along each column
will be computed from the error metric.
This will give a columnar mesh, but not a layered one.</a:documentation>
          <optional>
            <element name="adapt_in_vertical_only">
              <a:documentation>Ignore the horizontal adapt, and *only* adapt in the vertical</a:documentation>
              <empty/>
            </element>
          </optional>
        </element>
      </optional>
      <optional>
        <element name="split_gradation">
          <a:documentation>Apply a separate step of horizontal (and vertical, if using inhomogeneous_vertical_resolution)
gradation to the horizontal (and vertical) metric.
This replaces is the gradation applied to the full metric and uses the gradation
algorithm specified above.</a:documentation>
          <empty/>
        </element>
      </optional>
      <choice>
        <element name="vertically_align_metric">
          <a:documentation>Remove components from each field's metric that aren't aligned either horizontally
or vertically.  This can help prevent the horizontal metric from becoming
contaminated by parts of the vertical metric.

NOTE: Vertical is defined using the GravityDirection field.  This is unlike some other
parts of the vertically_structured_adaptivity and extrusion routines where vertical is defined as the
last dimension.</a:documentation>
          <empty/>
        </element>
        <element name="use_full_metric">
          <a:documentation>When separating the horizontal metric from the vertical use the full metric.  This
can lead to more constrained horizontal resolution due to leakage between the vertical
and horizontal components.</a:documentation>
          <empty/>
        </element>
      </choice>
      <optional>
        <element name="include_bottom_metric">
          <a:documentation>When constructing the horizontal metric incorporate the components of the 
full metric tangential to the bottom boundary.  For example, this is useful 
when horizontal contours of a field intersect the bathymetry and this information
is not automatically incorporated into the horizontal metric leading to
the contact point being underresolved.

Depends on /geometry/ocean_boundaries.</a:documentation>
          <empty/>
        </element>
      </optional>
    </element>
  </define>
  <define name="zoltan_options">
    <element name="zoltan_options">
      <a:documentation>Zoltan Options

Set up some Zoltan options, including which partitioner to use.
Only works if you have the --with-zoltan option in your configure.

Note that Zoltan will become the default (replacing Sam at some point)
and these options are currently here only for development and testing
purposes. They are subject to change and may not be in the final "release".</a:documentation>
      <optional>
        <element name="partitioner">
          <a:documentation>Select which partitioner to use during all but the last adapt iteration.
Graph partitioners available are ParMETIS and Zoltan PHG. The Zoltan
PHG hypergraph partitoner is also available.
Default is the Zoltan PHG graph partitioner.</a:documentation>
          <choice>
            <element name="metis">
              <a:documentation>Use the ParMETIS graph partitioner. ParMETIS setup to match as
closely as possible the setup used previously by Sam.</a:documentation>
              <empty/>
            </element>
            <element name="scotch">
              <a:documentation>Use the PT-Scotch graph partitioner.</a:documentation>
              <empty/>
            </element>
            <element name="zoltan">
              <a:documentation>Use the Zoltan PHG partitioner.</a:documentation>
              <element name="method">
                <a:documentation>Select the partitioning method you would like used by Zoltan PHG.
Currently hypergraph partitioning is the simplest implementation
and can produce non-contiguous partitions for certain problems.</a:documentation>
                <choice>
                  <value>graph</value>
                  <value>hypergraph</value>
                </choice>
              </element>
            </element>
          </choice>
        </element>
      </optional>
      <optional>
        <element name="final_partitioner">
          <a:documentation>Select which partitioner to use after the final adapt iteration.
Graph partitioners available are ParMETIS and Zoltan PHG. The 
Zoltan PHG hypergraph partitoner is also available.
Default is the ParMETIS graph partitioner.</a:documentation>
          <choice>
            <element name="metis">
              <a:documentation>Use the ParMETIS graph partitioner. ParMETIS setup to match as
closely as possible the setup used previously by Sam.</a:documentation>
              <empty/>
            </element>
            <element name="scotch">
              <a:documentation>Use the PT-Scotch graph partitioner.</a:documentation>
              <empty/>
            </element>
            <element name="zoltan">
              <a:documentation>Use the Zoltan PHG partitioner.</a:documentation>
              <element name="method">
                <a:documentation>Select the partitioning method you would like used by Zoltan PHG.
Currently hypergraph partitioning is the simplest implementation
and can produce non-contiguous partitions for certain problems.</a:documentation>
                <choice>
                  <value>graph</value>
                  <value>hypergraph</value>
                </choice>
              </element>
            </element>
          </choice>
        </element>
      </optional>
      <optional>
        <element name="element_quality_cutoff">
          <a:documentation>Element quality cut off. 
Elements with a quality greater than this will be liable to be
on the parition boundary. Below this, they will be free to be adapted
and improved. Range is 0 to 1, with default 0.6
This should be set to the same value as used for the quality option
in libmba2d or libmba3d</a:documentation>
          <ref name="real"/>
        </element>
      </optional>
      <optional>
        <element name="load_imbalance_tolerance">
          <a:documentation>Load imbalance tolerance.
The amount of load imbalance the partitioning algorithm should deem acceptable.
The imbalance is computed as the maximum load divided by the average load.
A value for load_imbalance_tol of 1.2 indicates that 20% imbalance is okay.
A high value for this parameter (~1.5) could see Zoltan produce poorer partitions
but be able to move the partition boundaries easier to allow adaption. For some 
problems where the partitioner creates empty partitions lowering this (~1.075) will
force Zoltan to create more evenly balanced partitions (no empty ones) but may
require more adapt iterations to produce a fully adapted final mesh.</a:documentation>
          <ref name="real"/>
        </element>
      </optional>
      <optional>
        <element name="additional_adapt_iterations">
          <a:documentation>Additional adapt iterations.
Zoltan returns the minimum element quality to adaptivity. By setting additional adapt
iterations to a value greater than zero we allow Zoltan to do adapt_iterations plus
additional_adapt_iterations calls to adaptivity. Additional calls over adapt iterations
are only allowed if Zoltan returns a minimum element quality below the element quality
cut off. Default is 0. </a:documentation>
<<<<<<< HEAD
          <ref name="integer"/>
        </element>
      </optional>
      <optional>
        <element name="zoltan_debug">
          <a:documentation>Zoltan Debugging
=======
              <ref name="integer"/>
            </element>
          </optional>
          <optional>
            <element name="field_weighted_partitions">
              <element name="scalar_field">
                <a:documentation>Field weighted partitions: turning on this option allows one to 
weight mesh partitions, based upon a prescribed scalar field. 
Note that the field should have a minimum value of 0 and a maximum
value of 1 (no normalisation is done within the code).</a:documentation>
                <attribute name="rank">
                  <value>0</value>
                </attribute>
                <attribute name="name">
                  <value>FieldWeightedPartitionValues</value>
                </attribute>
                <element name="prescribed">
                  <ref name="coordinate_mesh_choice"/>
                  <ref name="prescribed_scalar_field"/>
                </element>
              </element>
            </element>
          </optional>
          <optional>
            <element name="zoltan_debug">
              <a:documentation>Zoltan Debugging
>>>>>>> 85b1fb49

Turn on more verbose output for use when debugging Zoltan.</a:documentation>
          <optional>
            <element name="graph_checking">
              <a:documentation>Turn on graph checking.
When using ParMETIS or PT-Scotch options for turning on
graph checking are provided by Zoltan.
1 - on process checking,
2 - full checking (very slow)</a:documentation>
              <choice>
                <value>1</value>
                <value>2</value>
              </choice>
            </element>
          </optional>
          <optional>
            <element name="dump_edge_counts">
              <a:documentation>Print out a dump file of the edge counts.
Edge counts for each owned node are calculated in zoltan_cb_get_num_edges.
This option dumps the edge count for each owned node.
Dump is to the current directory, in a file called edge_counts_*.dat
One dump file is created for each rank.
Will get overwritten at each adapt.</a:documentation>
              <empty/>
            </element>
          </optional>
          <optional>
            <element name="dump_edge_weights">
              <a:documentation>Print out a dump file of the edge weights.
Edge weights are calculated for each edge in zoltan_cb_get_edge_list.
Permits a visualisation of how the edge weights are distributed.
Dump is to the current directory, in a file called edge_weights_*.dat
One dump file is created for each rank.
Will get overwritten at each adapt.</a:documentation>
              <empty/>
            </element>
          </optional>
          <optional>
            <element name="dump_node_sizes">
              <a:documentation>Print out a dump file of node sizes.
Zoltan needs to be told how much data is associated with each node when
doing phase one migration.
Here we dump the size calculated by zoltan_cb_pack_node_sizes for each
owned node.
Dump is to the current directory, in a file called node_sizes_*.dat
One dump file is created for each rank.</a:documentation>
              <empty/>
            </element>
          </optional>
          <optional>
            <element name="dump_halo_node_sizes">
              <a:documentation>Print out a dump file of halo node sizes.
Zoltan needs to be told how much data is associated with each halo node when
doing phase two migration.
Here we dump the size calculated by zoltan_cb_pack_halo_node_sizes for each
owned node.
Dump is to the current directory, in a file called halo_node_sizes_*.dat
One dump file is created for each rank.</a:documentation>
              <empty/>
            </element>
          </optional>
          <optional>
            <element name="dump_field_sizes">
              <a:documentation>Print out a dump file of field sizes.
Zoltan needs to be told how much data is associated with the fields for each 
element when we're transfering fields.
Here we dump the size calculated by zoltan_cb_pack_field_sizes for each
owned node.
Dump is to the current directory, in a file called field_sizes_*.dat
One dump file is created for each rank.</a:documentation>
              <empty/>
            </element>
          </optional>
        </element>
      </optional>
    </element>
  </define>
  <define name="adaptivity_library">
    <element name="adaptivity_library">
      <a:documentation>Select the adaptivity library used by hr-adaptivity. If disabled,
the defaults are:
  In 3D: libadaptivity
  In 2D: libmba2d
  In 1D: adaptivity_1d</a:documentation>
      <choice>
        <element name="libadaptivity">
          <a:documentation>libadaptivity. 3D, parallelised.</a:documentation>
          <optional>
            <element name="sweeps">
              <a:documentation>The number of adaptivity sweeps. Default value: 10</a:documentation>
              <ref name="integer"/>
            </element>
          </optional>
          <optional>
            <element name="disable_edge_split">
              <a:documentation>Enable this option to turn off edge splitting</a:documentation>
              <ref name="comment"/>
            </element>
          </optional>
          <optional>
            <element name="disable_edge_collapse">
              <a:documentation>Enable this option to turn off edge collapsing</a:documentation>
              <ref name="comment"/>
            </element>
          </optional>
          <optional>
            <element name="disable_edge_swap">
              <a:documentation>Enable this option to turn off edge/face, face/edge and
edge/edge swapping</a:documentation>
              <ref name="comment"/>
            </element>
          </optional>
          <optional>
            <element name="disable_node_movement">
              <a:documentation>Enable this option to turn off node movement, and use
h-adaptivity only.</a:documentation>
              <ref name="comment"/>
            </element>
          </optional>
          <optional>
            <element name="write_adapted_quality">
              <a:documentation>Writes vtus containing the Pain 2001 P0 element functionals
of the adapted meshes.</a:documentation>
              <ref name="comment"/>
            </element>
          </optional>
          <ref name="comment"/>
        </element>
        <element name="libmba2d">
          <a:documentation>libmba2d. 2D. A testing parallel implementation is available.</a:documentation>
          <optional>
            <element name="quality">
              <a:documentation>Desired output mesh quality, 0 &lt;= quality &lt;= 1.
Default value 0.6.</a:documentation>
              <ref name="real"/>
            </element>
          </optional>
          <ref name="comment"/>
        </element>
        <element name="adaptivity_1d">
          <a:documentation>Re-uses 1D adaptivity code from 2+1D adaptivity. 1D, serial only.</a:documentation>
          <ref name="comment"/>
        </element>
        <element name="libmba3d">
          <a:documentation>libmba3d. 3D, serial only.</a:documentation>
          <optional>
            <element name="quality">
              <a:documentation>Desired output mesh quality, 0 &lt;= quality &lt;= 1.
Default value 0.6.</a:documentation>
              <ref name="real"/>
            </element>
          </optional>
          <optional>
            <element name="max_optimisations">
              <a:documentation>Maximum number of mesh optimisations. Default value 10^5.</a:documentation>
              <ref name="integer"/>
            </element>
          </optional>
          <ref name="comment"/>
        </element>
      </choice>
    </element>
  </define>
  <define name="adapt_iterations">
    <element name="adapt_iterations">
      <a:documentation>Number of times the adaptivity library is called. In parallel elements
near the local domain boundary are locked during the mesh adaptation. The mesh
is then redistributed in such a way that these locked regions are moved into the
interior of local domains and adaptivity is called again to adapt these not-yet-adapted
regions. By default, in parallel, the number of times the adaptivity library is called
in this way is three. If a relatively small mesh is distributed among a large number
of processors, a large proportion of the mesh is locked during adaptivity and more
iterations may be necessary.</a:documentation>
      <ref name="integer"/>
    </element>
  </define>
  <define name="hr_adaptivity_debug">
    <element name="debug">
      <a:documentation>hr adptivity debugging options</a:documentation>
      <optional>
        <element name="write_metric_stages">
          <a:documentation>Write out error metric at each stage of the processing
pipeline. This can be very useful in diagnosing why
adaptivity is doing something you don't expect.</a:documentation>
          <ref name="comment"/>
        </element>
      </optional>
      <optional>
        <element name="write_adapted_mesh">
          <a:documentation>Write out the Coordinate field to a triangle mesh for every
state adapt. In parallel, a triangle mesh and .halo files
will be written for every parallel adapt iteration.</a:documentation>
          <ref name="comment"/>
        </element>
      </optional>
      <optional>
        <element name="write_adapted_state">
          <a:documentation>Write out the system state to a vtu adapt every state adapt.
In parallel, a vtu will be written for every parallel
adapt iteration.</a:documentation>
          <ref name="comment"/>
        </element>
      </optional>
      <optional>
        <element name="write_periodic_adapted_mesh">
          <a:documentation>Write periodic meshes and surface IDs to vtus at each stage of the processing
pipeline. This can be very useful in diagnosing why
adaptivity is doing something you don't expect.</a:documentation>
          <ref name="comment"/>
        </element>
      </optional>
      <optional>
        <element name="checkpoint">
          <a:documentation>Checkpoint the simulation after every adapt. In parallel, a
checkpoint will be written &lt;b&gt;only&lt;/b&gt; after the final adapt
iteration. Checkpoints are postfixed with "adapt_checkpoint".</a:documentation>
          <optional>
            <element name="max_checkpoint_count">
              <a:documentation>Number of checkpoints to write before overwriting existing
checkpoints.</a:documentation>
              <ref name="integer"/>
            </element>
          </optional>
          <ref name="comment"/>
        </element>
      </optional>
      <ref name="comment"/>
    </element>
  </define>
  <define name="prescribed_adaptivity">
    <element name="prescribed_adaptivity">
      <a:documentation>Mesh adaptivity, with prescribed adapt interval and target meshes.
&lt;b&gt;Serial only&lt;/b&gt;.</a:documentation>
      <element name="adapt_interval">
        <a:documentation>Options relating the the frequency of mesh adaptivity</a:documentation>
        <element name="python">
          <a:documentation>Python code defining whether to adapt the mesh, evaluated at the
end of each timestep. Return non-zero to signal a mesh adapt, and
zero otherwise. Functions should be of the form:

 def val(t):
   # Function code
   return # Return value

The return value must be an integer.</a:documentation>
          <ref name="python_code"/>
        </element>
        <ref name="comment"/>
      </element>
      <element name="mesh">
        <a:documentation>Options relating to the target meshes</a:documentation>
        <element name="name">
          <a:documentation>The target mesh. If not reading from file, this must be a mesh
specified under /geometry.</a:documentation>
          <element name="python">
            <a:documentation>Python code defining the target mesh. Functions should be of
the form:

 def val(t):
   # Function code
   return # Return value

The return value must be a string.</a:documentation>
            <ref name="python_code"/>
          </element>
          <ref name="comment"/>
        </element>
        <optional>
          <element name="from_file">
            <a:documentation>Read the mesh from file, rather than extracting it from the
system state.</a:documentation>
            <element name="format">
              <a:documentation>Input mesh file format.</a:documentation>
              <attribute name="name">
                <value>triangle</value>
              </attribute>
              <ref name="comment"/>
            </element>
            <ref name="comment"/>
          </element>
        </optional>
        <ref name="comment"/>
      </element>
      <ref name="comment"/>
    </element>
  </define>
  <define name="consistent_interpolation">
    <element name="consistent_interpolation">
      <a:documentation>Basis function interpolation.
The standard algorithm. It is quick
and bounded, but non-conservative and dissipative.
All other algorithms require construction of a supermesh.</a:documentation>
      <empty/>
    </element>
  </define>
  <define name="pseudo_consistent_interpolation">
    <element name="pseudo_consistent_interpolation">
      <a:documentation>Basis function pseudo-interpolation, with averaging for nodes on
element boundaries. This can accept a discontinuous input, but always
gives a continuous output. It is strong recommended that you &lt;b&gt;use
interpolation_galerkin&lt;/b&gt; instead of this interpolation method.

The distance in ideal space from the boundary where averaging is
applied is currently hard coded to 1.0e3 * epsilon(0.0).</a:documentation>
      <ref name="comment"/>
    </element>
  </define>
  <define name="grandy_interpolation">
    <element name="grandy_interpolation">
      <a:documentation>Grandy interpolation. Conservative, but highly diffusive.
See doi:10.1006/jcph.1998.6125 .</a:documentation>
      <empty/>
    </element>
  </define>
  <define name="interpolation_algorithm_disabled">
    <element name="no_interpolation">
      <a:documentation>Disable interpolation</a:documentation>
      <ref name="comment"/>
    </element>
  </define>
  <define name="interpolation_algorithm_scalar">
    <choice>
      <ref name="consistent_interpolation"/>
      <ref name="pseudo_consistent_interpolation"/>
      <element name="galerkin_projection">
        <a:documentation>Galerkin projection. By default, conservative, non-dissipative and
non-bounded. The most accurate choice, in the sense of minimising
the L2 norm of the residual</a:documentation>
        <ref name="galerkin_projection_scalar"/>
      </element>
      <ref name="grandy_interpolation"/>
    </choice>
  </define>
  <define name="interpolation_algorithm_scalar_full">
    <ref name="interpolation_algorithm_scalar"/>
  </define>
  <define name="interpolation_algorithm_scalar_full" combine="choice">
    <ref name="interpolation_algorithm_disabled"/>
  </define>
  <define name="interpolation_algorithm_vector_full">
    <ref name="interpolation_algorithm_vector"/>
  </define>
  <define name="interpolation_algorithm_vector_full" combine="choice">
    <ref name="interpolation_algorithm_disabled"/>
  </define>
  <define name="interpolation_algorithm_vector">
    <choice>
      <ref name="consistent_interpolation"/>
      <ref name="pseudo_consistent_interpolation"/>
      <element name="galerkin_projection">
        <a:documentation>Galerkin projection. By default, conservative, non-dissipative and
non-bounded. The most accurate choice, in the sense of minimising
the L2 norm of the residual</a:documentation>
        <ref name="galerkin_projection_vector"/>
      </element>
      <ref name="grandy_interpolation"/>
      <element name="geostrophic_interpolation">
        <a:documentation>Helmholtz decomposed projection of the Coriolis acceleration. Suitable
only for Velocity fields. This interpolation happens in three stages:

  1. Computation of Coriolis and its Helmholtz decomposition
  2. Interpolation of the Helmholtz decomposition
  3. Formation of Coriolis from the decomposition and inversion for velocity

Notes for balance preserving interpolants:

The spatial discretisation options for the conservative potential
must match those used for Pressure.

With weak boundary conditions for the conservative potential, if
no-normal-flow is satisfied on the boundary this must be preserved by
the interpolation. For 2D domains this can be achieved by using
consistent interpolation for the conservative potential or, for more
general interpolants, by performing a further decomposition of the
conservative potential (see
geostrophic_interpolation/conservative_potential/decompose).

For shallow-water modelling the interpolants for layer thickness and
the conservative potential must be identical and degree one
homogenenous (see
geostrophic_interpolation/conservative_potential/project_pressure/scale_factor).</a:documentation>
        <element name="coriolis">
          <a:documentation>Options relating to the Coriolis acceleration</a:documentation>
          <optional>
            <choice>
              <element name="mesh">
                <a:documentation>The mesh used for the Coriolis acceleration. Defaults to the
Velocity mesh if not supplied.</a:documentation>
                <attribute name="name">
                  <value>VelocityMesh</value>
                </attribute>
              </element>
              <element name="mesh">
                <a:documentation>The mesh used for the Coriolis acceleration. Defaults to the
Velocity mesh if not supplied.</a:documentation>
                <attribute name="name">
                  <value>PressureMesh</value>
                </attribute>
              </element>
              <element name="mesh">
                <a:documentation>The mesh used for the Coriolis acceleration. Defaults to the
Velocity mesh if not supplied.</a:documentation>
                <attribute name="name">
                  <value>CoordinateMesh</value>
                </attribute>
              </element>
              <element name="mesh">
                <a:documentation>The mesh used for the Coriolis acceleration. Defaults to the
Velocity mesh if not supplied.</a:documentation>
                <attribute name="name">
                  <data type="string" datatypeLibrary=""/>
                </attribute>
              </element>
            </choice>
          </optional>
          <element name="velocity_to_coriolis">
            <a:documentation>Options relating to the diagnostic solve for the Coriolis
acceleration from Velocity on the donor mesh.</a:documentation>
            <optional>
              <ref name="galerkin_projection_mass_options"/>
            </optional>
            <optional>
              <element name="lump_rhs">
                <a:documentation>Lump the RHS term. Requires Velocity and the Coriolis 
acceleration to be on the same mesh.</a:documentation>
                <ref name="comment"/>
              </element>
            </optional>
            <ref name="comment"/>
          </element>
          <element name="coriolis_to_velocity">
            <a:documentation>Options relating to the diagnostic solve for Velocity from
the Coriolis acceleration on the target mesh.</a:documentation>
            <optional>
              <ref name="galerkin_projection_mass_options"/>
            </optional>
            <optional>
              <element name="lump_rhs">
                <a:documentation>Lump the RHS term. Requires Velocity and the Coriolis 
acceleration to be on the same mesh.</a:documentation>
                <ref name="comment"/>
              </element>
            </optional>
            <ref name="comment"/>
          </element>
          <ref name="comment"/>
        </element>
        <element name="conservative_potential">
          <a:documentation>Options relating to the conservative potential component of the
Helmholtz decomposition</a:documentation>
          <choice>
            <element name="mesh">
              <a:documentation>The mesh used for the conservative potential. Note that this is
computed using the same method as the pressure projection, and
hence LBB constraints apply.</a:documentation>
              <attribute name="name">
                <value>PressureMesh</value>
              </attribute>
            </element>
            <element name="mesh">
              <a:documentation>The mesh used for the conservative potential. Note that this is
computed using the same method as the pressure projection, and
hence LBB constraints apply.</a:documentation>
              <attribute name="name">
                <value>VelocityMesh</value>
              </attribute>
            </element>
            <element name="mesh">
              <a:documentation>The mesh used for the conservative potential. Note that this is
computed using the same method as the pressure projection, and
hence LBB constraints apply.</a:documentation>
              <attribute name="name">
                <value>CoordinateMesh</value>
              </attribute>
            </element>
            <element name="mesh">
              <a:documentation>The mesh used for the conservative potential. Note that this is
computed using the same method as the pressure projection, and
hence LBB constraints apply.</a:documentation>
              <attribute name="name">
                <data type="string" datatypeLibrary=""/>
              </attribute>
            </element>
          </choice>
          <element name="spatial_discretisation">
            <a:documentation>Spatial discretisation options</a:documentation>
            <element name="mass">
              <a:documentation>Options relating to the mass matrix</a:documentation>
              <optional>
                <element name="lump_mass">
                  <a:documentation>Lump the mass matrix. Required for continuous fields.</a:documentation>
                  <ref name="comment"/>
                </element>
              </optional>
            </element>
            <element name="continuous_galerkin">
              <a:documentation>Use a continuous Galerkin discretisation</a:documentation>
              <optional>
                <element name="integrate_divergence_by_parts">
                  <a:documentation>Integrate the divergence operator by parts</a:documentation>
                  <ref name="comment"/>
                </element>
              </optional>
              <optional>
                <element name="remove_stabilisation_term">
                  <a:documentation>Remove the stabilisation term from the projection operator.

Automatic when not using P1P1.</a:documentation>
                  <ref name="comment"/>
                </element>
              </optional>
              <ref name="comment"/>
            </element>
            <ref name="comment"/>
          </element>
          <optional>
            <element name="reference_node">
              <a:documentation>Reference node, at which the solution value is pinned to zero</a:documentation>
              <ref name="integer"/>
            </element>
          </optional>
          <element name="solver">
            <a:documentation>Solver options for the conservative potential calculation</a:documentation>
            <ref name="linear_solver_options_sym"/>
          </element>
          <choice>
            <element name="galerkin_projection">
              <a:documentation>Galerkin projection. By default, conservative, non-dissipative and
non-bounded. The most accurate choice, in the sense of minimising
the L2 norm of the residual</a:documentation>
              <ref name="galerkin_projection_honour_strong_bcs"/>
              <ref name="continuous_projection"/>
              <optional>
                <ref name="supermesh_conservation"/>
              </optional>
              <ref name="comment"/>
            </element>
            <ref name="consistent_interpolation"/>
            <ref name="grandy_interpolation"/>
          </choice>
          <optional>
            <choice>
              <element name="project_pressure">
                <a:documentation>Supply a Pressure field. This enables better initial guesses for
the decomposition solvers, and also allows decomposed interpolants
for Pressure (see
geostrophic_interpolation/conservative_potential/decompose and
geostrophic_interpolation/conservative_potential/interpolate_boundary).</a:documentation>
                <attribute name="name">
                  <value>Pressure</value>
                </attribute>
                <optional>
                  <ref name="geostrophic_interpolation_project_pressure_scale_factor"/>
                </optional>
                <ref name="comment"/>
              </element>
              <element name="project_pressure">
                <a:documentation>Supply a Pressure field. This enables better initial guesses for
the decomposition solvers, and also allows decomposed interpolants
for Pressure (see
geostrophic_interpolation/conservative_potential/decompose and
geostrophic_interpolation/conservative_potential/interpolate_boundary).</a:documentation>
                <attribute name="name">
                  <value>LayerThickness</value>
                </attribute>
                <ref name="geostrophic_interpolation_project_pressure_scale_factor"/>
                <ref name="comment"/>
              </element>
              <element name="project_pressure">
                <a:documentation>Supply a Pressure field. This enables better initial guesses for
the decomposition solvers, and also allows decomposed interpolants
for Pressure (see
geostrophic_interpolation/conservative_potential/decompose and
geostrophic_interpolation/conservative_potential/interpolate_boundary).</a:documentation>
                <attribute name="name">
                  <data type="string"/>
                </attribute>
                <optional>
                  <ref name="geostrophic_interpolation_project_pressure_scale_factor"/>
                </optional>
                <ref name="comment"/>
              </element>
            </choice>
          </optional>
          <optional>
            <choice>
              <element name="decompose">
                <a:documentation>Decompose the conservative potential into a component constant
on the boundary, and a residual.

If interpolating Pressure, a similar decomposition is applied
to the Pressure projection.

This requires the domain to be 2D and simply connected.</a:documentation>
                <choice>
                  <element name="l2_minimised_residual">
                    <a:documentation>Choose a boundary value that minimises the l2 norm of the
residual</a:documentation>
                    <ref name="comment"/>
                  </element>
                  <element name="boundary_mean">
                    <a:documentation>Use the mean boundary value</a:documentation>
                    <ref name="comment"/>
                  </element>
                </choice>
                <element name="solver">
                  <a:documentation>Solver options for the decomposition</a:documentation>
                  <ref name="linear_solver_options_sym"/>
                </element>
                <ref name="comment"/>
              </element>
              <element name="interpolate_boundary">
                <a:documentation>Interpolate the boundary values using consistent interpolation and
use these as a strong Dirichlet boundary condition on the
conservative potential.

If interpolating Pressure, a similar boundary condition is applied
to the Pressure projection.</a:documentation>
                <ref name="comment"/>
              </element>
            </choice>
          </optional>
          <ref name="comment"/>
        </element>
        <element name="residual">
          <a:documentation>Options relating to the non-conservative residual component of the
Helmholz decomposition</a:documentation>
          <choice>
            <element name="galerkin_projection">
              <a:documentation>Galerkin projection. By default, conservative, non-dissipative and
non-bounded. The most accurate choice, in the sense of minimising
the L2 norm of the residual</a:documentation>
              <ref name="continuous_discontinuous_projection"/>
              <optional>
                <ref name="supermesh_conservation"/>
              </optional>
              <ref name="comment"/>
            </element>
            <ref name="consistent_interpolation"/>
            <ref name="pseudo_consistent_interpolation"/>
            <ref name="grandy_interpolation"/>
          </choice>
          <optional>
            <element name="enforce_solenoidal">
              <a:documentation>Enforce divergence free after the projection</a:documentation>
              <ref name="comment"/>
            </element>
          </optional>
          <ref name="comment"/>
        </element>
        <optional>
          <element name="geopressure">
            <a:documentation>If enabled, preconditions the Helmholtz decomposition by solving
for the conservative potential using a geopressure solver. The
projection equation then becomes:
  M f = M f_* + C \phi + C_{gp} \phi_{gp},
where f_* is the coriolis acceleration, f is divergence free, phi is
the conservative potential, phi_gp is the geopressure conservative
potential and:
  C_{gp,ij}^q = \int_Omega N_j \partial_q M_i,
is the geopressure gradient matrix, where N_i are the velocity shape
functions and M_i the geopressure conservative potential shape
functions.</a:documentation>
            <element name="mesh">
              <a:documentation>The mesh used for the geopressure conservative potential</a:documentation>
              <attribute name="name">
                <data type="string" datatypeLibrary=""/>
              </attribute>
            </element>
            <optional>
              <element name="reference_node">
                <a:documentation>Reference node, at which the solution value is pinned to zero</a:documentation>
                <ref name="integer"/>
              </element>
            </optional>
            <element name="solver">
              <a:documentation>Solver options for the geopressure conservative potential
calculation</a:documentation>
              <ref name="linear_solver_options_sym"/>
            </element>
            <choice>
              <element name="galerkin_projection">
                <a:documentation>Galerkin projection. By default, conservative, non-dissipative and
non-bounded. The most accurate choice, in the sense of minimising
the L2 norm of the residual</a:documentation>
                <ref name="continuous_projection"/>
                <optional>
                  <ref name="supermesh_conservation"/>
                </optional>
                <ref name="comment"/>
              </element>
              <ref name="consistent_interpolation"/>
              <ref name="pseudo_consistent_interpolation"/>
              <ref name="grandy_interpolation"/>
            </choice>
          </element>
        </optional>
        <optional>
          <element name="vertical_velocity">
            <a:documentation>Options relating to the vertical velocity. Required in 3D.</a:documentation>
            <choice>
              <element name="galerkin_projection">
                <a:documentation>Galerkin projection. By default, conservative, non-dissipative and
non-bounded. The most accurate choice, in the sense of minimising
the L2 norm of the residual</a:documentation>
                <ref name="continuous_discontinuous_projection"/>
                <optional>
                  <ref name="supermesh_conservation"/>
                </optional>
                <ref name="comment"/>
              </element>
              <ref name="consistent_interpolation"/>
              <ref name="pseudo_consistent_interpolation"/>
              <ref name="grandy_interpolation"/>
            </choice>
            <ref name="comment"/>
          </element>
        </optional>
        <optional>
          <element name="debug">
            <a:documentation>Debug options</a:documentation>
            <optional>
              <element name="write_debug_vtus">
                <a:documentation>If enabled, pre and post interpolation decomposition vtus are
written</a:documentation>
                <optional>
                  <element name="max_vtu_count">
                    <a:documentation>Maximum number of debug vtus that will be written before
over-writing existing vtus</a:documentation>
                    <ref name="integer"/>
                  </element>
                </optional>
                <ref name="comment"/>
              </element>
            </optional>
            <ref name="comment"/>
          </element>
        </optional>
        <ref name="comment"/>
      </element>
    </choice>
  </define>
  <define name="geostrophic_interpolation_project_pressure_scale_factor">
    <element name="scale_factor">
      <a:documentation>Scale the pressure field by some factor before interpolation,
and apply the inverse after interpolation. This should be set
if the pressure field is divided by some reference value
e.g., in a shallow water with gravity magnitude g, this should
take the value g. This enables better initial guesses for the
decomposition solvers, and means that non degree one
homonogeneous interpolants can be used for the conservative
potential and pressure, while still being balance preserving.</a:documentation>
      <ref name="real"/>
    </element>
  </define>
  <define name="galerkin_projection_honour_strong_bcs">
    <element name="honour_strong_boundary_conditions">
      <a:documentation>Honour strong Dirichlet boundary conditions in the Galerkin projection</a:documentation>
      <empty/>
    </element>
  </define>
  <define name="galerkin_projection_vector">
    <ref name="continuous_discontinuous_projection"/>
    <optional>
      <ref name="supermesh_free"/>
    </optional>
    <optional>
      <ref name="supermesh_conservation"/>
    </optional>
    <optional>
      <ref name="galerkin_projection_honour_strong_bcs"/>
    </optional>
  </define>
  <define name="galerkin_projection_scalar">
    <ref name="continuous_discontinuous_projection"/>
    <optional>
      <ref name="supermesh_free"/>
    </optional>
    <optional>
      <ref name="supermesh_conservation"/>
    </optional>
    <optional>
      <ref name="galerkin_projection_honour_strong_bcs"/>
    </optional>
  </define>
  <define name="continuous_projection">
    <element name="continuous">
      <a:documentation>Continuous field Galerkin projection.
If the field you are interpolating is continuous, then
a linear solver is required to invert the mass matrix.</a:documentation>
      <optional>
        <element name="bounded">
          <a:documentation>Use a bounded Galerkin projection. Conservative, bounded in the
limit, and minimally dissipative. This algorithm starts with the
Galerkin projection and dissipates it until it achieves
boundedness.
If it does not converge, it may not be exactly bounded.
Note well: this only works for linear fields.</a:documentation>
          <attribute name="name">
            <value>Diffuse</value>
          </attribute>
          <element name="boundedness_iterations">
            <a:documentation>The number of dissipation iterations attempted to bound the
Galerkin projection.</a:documentation>
            <ref name="integer"/>
            <optional>
              <element name="tolerance">
                <a:documentation>Specify the tolerance to which boundedness is to be tested during the iterations.
Defaults to computer precision if unspecified.</a:documentation>
                <ref name="real"/>
              </element>
            </optional>
          </element>
          <optional>
            <element name="bounds">
              <a:documentation>If the bounds on this field are known then they can be set here.
These can either further constrain the limits worked out by the
lumped version of the projection (i.e. to make sure that errors 
don't accumulate with succesive interpolations) or if apply_globally
is set they are just made to be bounded within the bounds globally
(i.e. anything between those bounds is not smoothed).</a:documentation>
              <optional>
                <element name="upper_bound">
                  <ref name="real"/>
                  <optional>
                    <element name="apply_globally">
                      <a:documentation>If this is set the upper_bound is used everywhere.
If left unset the upper_bound is only used to constrain
the smoothed bounds calculated by the code</a:documentation>
                      <empty/>
                    </element>
                  </optional>
                  <optional>
                    <element name="coupled">
                      <a:documentation>This field is to be considered as being coupled to another field
such that the sum of the two fields is constrained to be less than
the upper_bound specified above.

The relationships between fields are worked out according to their
priority ordering.

This method is akin to the coupled_cv advection method.</a:documentation>
                      <empty/>
                    </element>
                  </optional>
                </element>
              </optional>
              <optional>
                <element name="lower_bound">
                  <ref name="real"/>
                  <optional>
                    <element name="apply_globally">
                      <a:documentation>If this is set the upper_bound is used everywhere.
If left unset the upper_bound is only used to constrain
the smoothed bounds calculated by the code</a:documentation>
                      <empty/>
                    </element>
                  </optional>
                </element>
              </optional>
            </element>
          </optional>
          <optional>
            <element name="repair_deviations">
              <a:documentation>If, after performing all the boundedness_iterations, the field
is still not bounded then perform surgery to redistribute the
deviations to nodes that have less than their bounds.</a:documentation>
              <optional>
                <element name="tolerance">
                  <a:documentation>Specify the tolerance to which boundedness is to be tested during the repair.
Defaults to computer precision if unspecified.</a:documentation>
                  <ref name="real"/>
                </element>
              </optional>
            </element>
          </optional>
        </element>
      </optional>
      <choice>
        <element name="solver">
          <a:documentation>Solver options for the linear solve.
This method requires the inversion of a mass matrix. Note that
conservation properties are affected by the tolerance of the
linear solve.</a:documentation>
          <ref name="linear_solver_options_sym"/>
        </element>
        <element name="lump_mass_matrix">
          <a:documentation>Lump the mass matrix on the left hand side of the galerkin projection.
Hence solver options aren't necessary.

This is much more diffusive than a non-lumped Galerkin projection
for only a minimal saving in computational cost.</a:documentation>
          <empty/>
        </element>
      </choice>
    </element>
  </define>
  <define name="continuous_discontinuous_projection">
    <choice>
      <ref name="continuous_projection"/>
      <element name="discontinuous">
        <a:documentation>Discontinuous field Galerkin projection.
In this case, no linear solver is required to invert the mass matrix.</a:documentation>
        <empty/>
      </element>
    </choice>
  </define>
  <define name="supermesh_free">
    <element name="supermesh_free">
      <a:documentation>Enables a supermesh free Galerkin projection. Uses incomplete
quadrature, and hence is not conservative.</a:documentation>
      <empty/>
    </element>
  </define>
  <define name="supermesh_conservation">
    <element name="supermesh_conservation">
      <a:documentation>Options for checking the supermesh conservation properties</a:documentation>
      <optional>
        <element name="tolerance">
          <a:documentation>Specify the fraction of the original elemental area/volume
to be used to check the conservation of the supermesh.

Since all fields are supermeshed together the minimum tolerance
specified over all fields will be used.

Defaults to 0.001 if unspecified.
i.e. 0.1% of the area/volume of an element in the new mesh may
be lost without warning or attempts to fix (if compiled with cgal)
during the construction of the supermesh between the old
and new meshes.</a:documentation>
          <ref name="real"/>
        </element>
      </optional>
      <optional>
        <element name="print_field_integral">
          <a:documentation>Compute the field integral after the interpolation and print the relative
mass loss to the logfile (level 2 verbosity).

Note this is a post interpolation step and offers no chance of
fixing the conservation error (unlike the tolerance above if compiled
with cgal)</a:documentation>
          <element name="tolerance">
            <a:documentation>Relative tolerance with which to test the conservation of the field
integral.  If the conservation fails this tolerance a warning is issued
(level 0 verbosity) and vtus containing the field are output.</a:documentation>
            <ref name="real"/>
          </element>
        </element>
      </optional>
    </element>
  </define>
  <define name="mesh_adaptivity_options">
    <element name="mesh_adaptivity">
      <optional>
        <element name="mesh_movement">
          <a:documentation>Options involving mesh movement (Lagrangian, ALE methods)
 Allow a moving mesh.
 Assigns memory for grid velocities
 Amends previous timestep`s mass matrix</a:documentation>
          <choice>
            <element name="free_surface">
              <a:documentation>enable movement of mesh with the free surface</a:documentation>
              <choice>
                <element name="move_surface_nodes">
                  <a:documentation>Only move the nodes on the free surface using
the surface height calculated at it.</a:documentation>
                  <empty/>
                </element>
                <element name="move_whole_mesh">
                  <a:documentation>Move the whole mesh according to the free surface
height, scaled linearly by the depth from the surface.

Requires the specification of ocean_boundaries under
geometry.</a:documentation>
                  <empty/>
                </element>
              </choice>
              <optional>
                <element name="wetting_and_drying">
                  <a:documentation>Activates wetting and drying. Note: Works only with theta=1.0 and relaxation=1.0 under temporal discretisation</a:documentation>
                  <element name="d0">
                    <a:documentation>Specifies the d0 value which is the waterlevel kept in dry areas.</a:documentation>
                    <ref name="real"/>
                  </element>
                  <optional>
                    <element name="dry_absorption">
                      <a:documentation>Specifies the amount of absorption in dry areas. If a pressure corrected absorption term is desired, please add a pressure corrected absorption under Velocity (of magnitude 0).
Note: If you double d0, this value has to be doubled as well to achieve the same amount of absorption.</a:documentation>
                      <ref name="real_dim_vector"/>
                    </element>
                  </optional>
                  <optional>
                    <element name="conserve_geometric_volume">
                      <a:documentation>With wetting and drying the free surface is the maximum of two functions in the pressure finite element space. The result is in general not a function of the finite element space and 
can therefore not be represented exactly on the pressure mesh.
This option enables geometrical volume conservation by evaluating the maximum operator only at the nodal positions (instead of at each quadrature point),
on the cost of a worse internal representation of the wetting and drying interface.</a:documentation>
                      <empty/>
                    </element>
                  </optional>
                </element>
              </optional>
            </element>
            <element name="imposed_grid_velocity">
              <a:documentation>Enable movement of mesh by an imposed Grid Velocity.
Requires a prescribed GridVelocity field (see below).</a:documentation>
              <empty/>
            </element>
            <element name="pseudo_lagrangian">
              <a:documentation>Enable movement of mesh by the Velocity.
Note that this is only pseudo-lagrangian as the
Velocity and GridVelocity only match at the beginning of
the timestep.  Therefore the advection terms are still
present and evaluated.</a:documentation>
              <optional>
                <element name="velocity_material_phase">
                  <a:documentation>Specify the material phase from which to extract the Velocity
field.  Defaults to state(1) if unspecified.  Note that this
doesn't necessarily correspond to the first material_phase
in a flml file!</a:documentation>
                  <attribute name="material_phase_name">
                    <data type="string"/>
                  </attribute>
                  <empty/>
                </element>
              </optional>
            </element>
            <element name="explicit_ale">
              <a:documentation>enable full ale movement of mesh</a:documentation>
              <element name="number_of_linesearch_pts">
                <ref name="integer"/>
              </element>
              <element name="maximum_iterations">
                <ref name="integer"/>
              </element>
              <element name="max_elements_second_level">
                <ref name="integer"/>
              </element>
              <element name="functional1_weight">
                <ref name="real"/>
              </element>
              <element name="functional2_weight">
                <ref name="real"/>
              </element>
              <element name="functional3_weight">
                <ref name="real"/>
              </element>
              <element name="functional4_weight">
                <ref name="real"/>
              </element>
              <element name="functional5_weight">
                <ref name="real"/>
              </element>
              <element name="minimum_val_functional_change">
                <ref name="real"/>
              </element>
              <element name="minimum_val_functional">
                <ref name="real"/>
              </element>
              <element name="coarse_tolerance">
                <ref name="real"/>
              </element>
              <element name="fine_tolerance">
                <ref name="real"/>
              </element>
              <element name="gradient_dx">
                <ref name="real"/>
              </element>
              <element name="gradient_dy">
                <ref name="real"/>
              </element>
              <element name="gradient_dz">
                <ref name="real"/>
              </element>
              <optional>
                <element name="move_nodes_in_x">
                  <empty/>
                </element>
              </optional>
              <optional>
                <element name="move_nodes_in_y">
                  <empty/>
                </element>
              </optional>
              <optional>
                <element name="move_nodes_in_z">
                  <empty/>
                </element>
              </optional>
            </element>
            <element name="vertical_ale">
              <a:documentation>enable vertical movement of mesh (TBD)</a:documentation>
              <element name="physical_functionals">
                <a:documentation>Functionals</a:documentation>
                <choice>
                  <element name="minimise_relative_velocity_dot_grad_density">
                    <a:documentation>move the nodes along an isosurface
Please specify a scalar field</a:documentation>
                    <attribute name="name">
                      <data type="string"/>
                    </attribute>
                  </element>
                  <element name="use_hessian_density">
                    <a:documentation>Lock a node to a high curvature region, 
Please specify a scalar field</a:documentation>
                    <attribute name="name">
                      <data type="string"/>
                    </attribute>
                  </element>
                </choice>
              </element>
              <optional>
                <element name="mesh_quality_terms">
                  <a:documentation>Mesh Quality terms</a:documentation>
                  <optional>
                    <element name="spring_term">
                      <a:documentation>Spring term, default value is 1.0</a:documentation>
                      <ref name="real"/>
                    </element>
                  </optional>
                  <optional>
                    <element name="exponential_term">
                      <a:documentation>Exponential term, default value is 1.0</a:documentation>
                      <ref name="real"/>
                    </element>
                  </optional>
                </element>
              </optional>
              <optional>
                <element name="block_nodes_in_x">
                  <empty/>
                </element>
              </optional>
              <optional>
                <element name="block_nodes_in_y">
                  <empty/>
                </element>
              </optional>
              <optional>
                <element name="block_nodes_in_z">
                  <empty/>
                </element>
              </optional>
            </element>
          </choice>
          <element name="vector_field">
            <a:documentation>The velocity of the mesh.</a:documentation>
            <attribute name="name">
              <value>GridVelocity</value>
            </attribute>
            <attribute name="rank">
              <value>1</value>
            </attribute>
            <choice>
              <element name="diagnostic">
                <ref name="internal_algorithm"/>
                <element name="mesh">
                  <attribute name="name">
                    <value>CoordinateMesh</value>
                  </attribute>
                </element>
                <ref name="diagnostic_vector_field"/>
              </element>
              <element name="prescribed">
                <element name="mesh">
                  <attribute name="name">
                    <value>CoordinateMesh</value>
                  </attribute>
                </element>
                <ref name="prescribed_vector_field_no_adapt"/>
              </element>
              <element name="aliased">
                <ref name="generic_aliased_field"/>
              </element>
            </choice>
          </element>
        </element>
      </optional>
      <optional>
        <choice>
          <ref name="hr_adaptivity"/>
          <ref name="prescribed_adaptivity"/>
        </choice>
      </optional>
    </element>
  </define>
  <define name="gradation_options_full">
    <ref name="disable_gradation"/>
  </define>
  <define name="gradation_options_full" combine="choice">
    <ref name="gradation_options"/>
  </define>
  <define name="gradation_options">
    <choice>
      <element name="enable_gradation">
        <a:documentation>Gradation constrains the jump
in desired edge lengths along an edge, i.e.
it controls how fast the mesh size may change.</a:documentation>
        <optional>
          <element name="gradation_parameter">
            <a:documentation>The gradation parameter. Must be a real &gt;= 1.0.

The gradation parameter constrains the jump
in desired edge lengths along an edge, i.e.
it controls how fast the mesh size may change.
A constant of 1.0 enforces a mesh of constant
edge length everywhere. A value of 2.0 would
allow the element size to double from element
to element. The default value is 1.5.</a:documentation>
            <ref name="real"/>
          </element>
        </optional>
      </element>
      <element name="anisotropic_gradation">
        <a:documentation>Anisotropic gradation algorithm, allowing for
anisotropic bounds on the gradient of the sizing
function.</a:documentation>
        <element name="tensor_field">
          <a:documentation>Gamma is the tensor field that contains
the bounds on the edge length specified by the error metric.</a:documentation>
          <attribute name="name">
            <value>Gamma</value>
          </attribute>
          <element name="anisotropic_symmetric">
            <ref name="input_choice_real_dim_symmetric_tensor"/>
          </element>
        </element>
      </element>
    </choice>
  </define>
  <define name="disable_gradation">
    <element name="disable_gradation">
      <a:documentation>Gradation constrains the jump
in desired edge lengths along an edge, i.e.
it controls how fast the mesh size may change.</a:documentation>
      <empty/>
    </element>
  </define>
</grammar><|MERGE_RESOLUTION|>--- conflicted
+++ resolved
@@ -461,7 +461,6 @@
   <define name="hr_adaptivity">
     <element name="hr_adaptivity">
       <a:documentation>Anisotropic mesh hr-adaptivity</a:documentation>
-<<<<<<< HEAD
       <ref name="hr_adaptivity_period"/>
       <optional>
         <ref name="minimum_number_of_nodes"/>
@@ -517,14 +516,8 @@
     <choice>
       <element name="period">
         <a:documentation>Time interval (in simulation time) when mesh adaptivity performed.
-=======
-      <choice>
-        <element name="period_in_timesteps">
-          <a:documentation>Time interval (in simulation time) when mesh adaptivity performed.
->>>>>>> 85b1fb49
 
 Usually set to 10-20 times the timestep.</a:documentation>
-<<<<<<< HEAD
         <ref name="real"/>
       </element>
       <element name="period_in_timesteps">
@@ -535,18 +528,6 @@
     <optional>
       <element name="cpu_period">
         <a:documentation>Time interval (in cpu time) when mesh adaptivity performed
-=======
-          <ref name="integer"/>
-        </element>
-        <element name="period">
-          <a:documentation>Specify the period in simulation time units</a:documentation>
-          <ref name="real"/>
-        </element>
-      </choice>
-      <optional>
-        <element name="cpu_period">
-          <a:documentation>Time interval (in cpu time) when mesh adaptivity performed
->>>>>>> 85b1fb49
 Manual suggests disabling this option.</a:documentation>
         <ref name="real"/>
       </element>
@@ -727,9 +708,6 @@
                      best choice if not intentionally modifying
                      scheme to be explicit)
  - pivot_theta = 0 - explicit pivot</a:documentation>
-<<<<<<< HEAD
-              <ref name="real"/>
-=======
                   <ref name="real"/>
                 </element>
               </optional>
@@ -739,18 +717,9 @@
             <element name="solver">
               <a:documentation>Solver</a:documentation>
               <ref name="linear_solver_options_asym_scalar"/>
->>>>>>> 85b1fb49
-            </element>
-          </optional>
-        </element>
-      </element>
-      <choice>
-        <element name="solver">
-          <a:documentation>Solver</a:documentation>
-          <ref name="linear_solver_options_asym"/>
-        </element>
-        <element name="explicit">
-          <a:documentation>Assume this field is being solved explicitly and skip the solver.
+            </element>
+            <element name="explicit">
+              <a:documentation>Assume this field is being solved explicitly and skip the solver.
 
 Assumes lhs matrix only has diagonal lumped mass
 and divides the rhs by this.</a:documentation>
@@ -1234,14 +1203,6 @@
 additional_adapt_iterations calls to adaptivity. Additional calls over adapt iterations
 are only allowed if Zoltan returns a minimum element quality below the element quality
 cut off. Default is 0. </a:documentation>
-<<<<<<< HEAD
-          <ref name="integer"/>
-        </element>
-      </optional>
-      <optional>
-        <element name="zoltan_debug">
-          <a:documentation>Zoltan Debugging
-=======
               <ref name="integer"/>
             </element>
           </optional>
@@ -1268,7 +1229,6 @@
           <optional>
             <element name="zoltan_debug">
               <a:documentation>Zoltan Debugging
->>>>>>> 85b1fb49
 
 Turn on more verbose output for use when debugging Zoltan.</a:documentation>
           <optional>
