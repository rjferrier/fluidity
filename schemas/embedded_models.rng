--- conflicted
+++ resolved
@@ -5,10 +5,6 @@
     <element name="embedded_models">
       <a:documentation>Fluidity embedded models</a:documentation>
       <ref name="comment"/>
-<<<<<<< HEAD
-      <optional>
-        <ref name="radiation"/>
-      </optional>
       <optional>
         <ref name="hyperlight"/>
       </optional>
@@ -176,8 +172,6 @@
           <ref name="real"/>
         </element>
       </optional>
-=======
->>>>>>> e3871a0a
     </element>
   </define>
 </grammar>