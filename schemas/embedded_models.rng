<?xml version="1.0" encoding="UTF-8"?>
<grammar xmlns:a="http://relaxng.org/ns/compatibility/annotations/1.0" xmlns="http://relaxng.org/ns/structure/1.0" datatypeLibrary="http://www.w3.org/2001/XMLSchema-datatypes">
  <!-- The embedded models -->
  <define name="embedded_models">
    <element name="embedded_models">
      <a:documentation>Fluidity embedded models</a:documentation>
      <optional>
        <element name="fsi_model">
          <a:documentation>Under Development

Fluid-Solid Interaction Modelling via
Immersed Solids</a:documentation>
          <element name="geometry">
            <a:documentation>Solid Geometry</a:documentation>
            <oneOrMore>
              <ref name="fsi_model_input_mesh"/>
            </oneOrMore>
          </element>
          <optional>
            <element name="beta">
              <a:documentation>Beta is a scaling factor to improve the 
relaxation of the fluid within a solid body. 
Useful for thin structures, e.g. turbine blades.</a:documentation>
              <ref name="real"/>
            </element>
          </optional>
          <element name="stat">
            <a:documentation>Specify what is added to .stat files</a:documentation>
            <optional>
              <element name="exclude_in_stat">
                <a:documentation>Exclude all FSI modelling output fields?</a:documentation>
                <empty/>
              </element>
            </optional>
          </element>
          <ref name="fsi_solid_phases"/>
        </element>
      </optional>
<<<<<<< HEAD
    </element>
  </define>
  <define name="fsi_solid_phases">
    <oneOrMore>
      <element name="solid_phase">
        <a:documentation>In the solid phase the fields on each solid are set.</a:documentation>
        <attribute name="name">
          <data type="string"/>
        </attribute>
        <element name="scalar_field">
          <a:documentation>The SolidConcentration is by definition 1 on 
the solid mesh. This is required since this field
is projected to the fluid mesh to obtain the
solid volume fraction on it.</a:documentation>
          <attribute name="rank">
            <value>0</value>
          </attribute>
          <attribute name="name">
            <value>SolidConcentration</value>
          </attribute>
          <element name="diagnostic">
            <ref name="internal_algorithm"/>
            <ref name="fsi_model_mesh_choice"/>
            <ref name="diagnostic_scalar_field"/>
          </element>
        </element>
        <optional>
          <element name="vector_field">
            <a:documentation>Solid velocity of this solid phase. Can either be prescribed,
or set to zero. Also, in some cases setting the travelled 
distance within the time of a timestep dt might be easier,
thus the user has the option to set the prescribed velocity 
or to compute the travelled distance, whereas the corresponding
velocity is then computed internally.</a:documentation>
            <attribute name="rank">
              <value>1</value>
            </attribute>
            <attribute name="name">
              <value>SolidVelocity</value>
            </attribute>
            <group>
              <a:documentation>Field type</a:documentation>
              <ref name="fsi_model_solid_velocity_mesh"/>
            </group>
          </element>
        </optional>
        <optional>
          <element name="vector_field">
            <a:documentation>Solid Force of this solid phase. Can only be diagnostic,
and is computed internally.</a:documentation>
            <attribute name="rank">
              <value>1</value>
            </attribute>
            <attribute name="name">
              <value>SolidForce</value>
            </attribute>
            <group>
              <a:documentation>Field type</a:documentation>
              <ref name="fsi_model_solid_force_mesh"/>
            </group>
          </element>
        </optional>
        <ref name="fsi_model_projection"/>
      </element>
    </oneOrMore>
  </define>
  <define name="fsi_model_mesh_choice">
    <choice>
      <element name="mesh">
        <a:documentation>Specify the mesh on which the field lives on. 
If 'SolidCoordinateMesh' is set, the corresponding
coordinate mesh for this solid phase is chosen.</a:documentation>
        <attribute name="name">
          <value>SolidCoordinateMesh</value>
        </attribute>
      </element>
      <ref name="fsi_model_mesh"/>
    </choice>
  </define>
  <define name="fsi_model_mesh">
    <element name="mesh">
      <a:documentation>Specify the solid mesh</a:documentation>
      <attribute name="name">
        <data type="string"/>
      </attribute>
    </element>
  </define>
  <define name="fsi_model_input_mesh">
    <element name="mesh">
      <a:documentation>Specify the solid mesh</a:documentation>
      <attribute name="name">
        <data type="string"/>
      </attribute>
      <ref name="mesh_info"/>
    </element>
  </define>
  <define name="fsi_model_projection">
    <element name="fsi_projection">
      <a:documentation>Specify the method to be use for projections
of fields between fluid and solid mesh.</a:documentation>
      <choice>
        <element name="galerkin_projection">
          <a:documentation>Construction of a supermesh for the part of 
the fluid mesh which is occupied by the solid mesh.
The SolidConcentration is then obtained by projecting
unity from the supermesh, to the fluid mesh.</a:documentation>
          <ref name="continuous_discontinuous_projection"/>
          <optional>
            <ref name="supermesh_conservation"/>
          </optional>
        </element>
        <element name="grandy_interpolation">
          <a:documentation> Grandy interpolation. Conservative, but highly diffusive.
See doi:10.1006/jcph.1998.6125 .</a:documentation>
          <empty/>
        </element>
      </choice>
    </element>
  </define>
  <define name="fsi_model_input_real_dim_vector_python">
    <element name="python">
      <a:documentation>Python function prescribing dimensional vector input. Functions should be of the form:

 def val(X, t):
    # Function code
    return # Return value

where X and the return value are tuples of length geometry dimension
and t is either the current time or the timestep, depending on what is set
in the option 'time_variable_python_interface'.</a:documentation>
      <ref name="python_code"/>
    </element>
  </define>
  <define name="fsi_model_solid_velocity_mesh">
    <choice>
      <element name="diagnostic">
        <ref name="internal_algorithm"/>
        <ref name="fsi_model_mesh_choice"/>
        <ref name="diagnostic_vector_field">
          <a:documentation>prescribed_output_options,
prescribed_vector_stat_options,
prescribed_detector_options,</a:documentation>
        </ref>
      </element>
      <element name="prescribed">
        <group>
          <choice>
            <element name="python_velocity">
              <a:documentation>Prescribed diagnostic Velocity vector for a solid.

Use this if want a solid body to move with a 
prescribed velocity.

The return vector of the python function is
supposed to be the solid velocity based on the
current time t (or timestep dt) of the simulation.</a:documentation>
              <ref name="time_variable_python_interface"/>
              <ref name="fsi_model_input_real_dim_vector_python"/>
            </element>
            <element name="python_movement">
              <a:documentation>Prescribed diagnostic Solid movement vector.

Here the travelled distance of a solid object is
computed, rather than the solid velocity. In some
cases this might be more convenient. The velocity
and new coordinates are then computed internally
based on the given 'movement'.

The return vector of the python function is
supposed to contain the distance a node of a 
rigid body travels within the time interval dt.

The option time_variable_in_python determines
whether the current time 't' or the current
timestep 'dt' are passed to the python function.</a:documentation>
              <ref name="time_variable_python_interface"/>
              <ref name="fsi_model_input_real_dim_vector_python"/>
            </element>
          </choice>
          <ref name="fsi_model_mesh_choice"/>
          <ref name="diagnostic_vector_field"/>
        </group>
        <!--
          prescribed_output_options,
          prescribed_vector_stat_options,
          prescribed_detector_options
        -->
      </element>
    </choice>
  </define>
  <define name="fsi_model_solid_force_mesh">
    <element name="diagnostic">
      <ref name="internal_algorithm"/>
      <ref name="fsi_model_mesh_choice"/>
      <ref name="diagnostic_vector_field">
        <a:documentation>prescribed_output_options,
prescribed_vector_stat_options,
prescribed_detector_options,</a:documentation>
      </ref>
    </element>
  </define>
  <!--
    fsi_model_prescribed_solid_velocity_mesh =
       ## Prescribed Solid velocity via Python input
       element prescribed {
           ## Set the name of the Solid Mesh that
           ## has a prescribed velocity
           element mesh {
               attribute name { xsd:string },
               (
                 time_variable_python_interface,
                 fsi_model_input_real_dim_vector_python,
                 prescribed_output_options,
                 prescribed_vector_stat_options,
                 prescribed_detector_options
               )
           }+
       }
  -->
  <!--
    fsi_model_diagnostic_solid_velocity_mesh =
       ## For future use maybe
       element diagnostic
       {
           ## Set the name of the Solid Mesh that
           ## has a prescribed velocity
           element mesh {
               attribute name { xsd:string },
               (
                  vector_python_diagnostic_algorithm,
                  diagnostic_vector_field
               )
           }+
       }
  -->
  <!--
    fsi_model_prescribed_solid_movement_mesh =
       ## Prescribed Solid movement via Python input
       element prescribed {
           ## Set the name of the Solid Mesh which
           ## travelled distance is prescribed in the python function
           element mesh {
               attribute name { xsd:string },
               (
                 time_variable_python_interface,
                 fsi_model_input_real_dim_vector_python,
                 prescribed_output_options,
                 prescribed_vector_stat_options,
                 prescribed_detector_options
               )
           }+
       }
  -->
  <!--
    fsi_model_diagnostic_solid_movement_mesh =
       ## For future use maybe
       element diagnostic
       {
           ## Set the name of the Solid Mesh which
           ## travelled distance is prescribed in the python function
           element mesh {
               attribute name { xsd:string },
               (
                  vector_python_diagnostic_algorithm,
                  diagnostic_vector_field
               )
           }+
       }
  -->
  <define name="time_variable_python_interface">
    <element name="time_variable_in_python">
      <a:documentation>Determines which time variable is available in the 
Python interface: The current time (default) or 
the current timestep.</a:documentation>
      <choice>
        <element name="current_time">
          <a:documentation>Passes the current simulation time to the python 
interface below.</a:documentation>
          <empty/>
        </element>
        <element name="current_timestep">
          <a:documentation>Passes the current timestep to the python 
interface below.</a:documentation>
          <empty/>
        </element>
      </choice>
=======
>>>>>>> 94402d9a
    </element>
  </define>
  <define name="fsi_solid_phases">
    <oneOrMore>
      <element name="solid_phase">
        <a:documentation>In the solid phase the fields on each solid are set.</a:documentation>
        <attribute name="name">
          <data type="string"/>
        </attribute>
        <element name="scalar_field">
          <a:documentation>The SolidConcentration is by definition 1 on 
the solid mesh. This is required since this field
is projected to the fluid mesh to obtain the
solid volume fraction on it.</a:documentation>
          <attribute name="rank">
            <value>0</value>
          </attribute>
          <attribute name="name">
            <value>SolidConcentration</value>
          </attribute>
          <element name="diagnostic">
            <ref name="internal_algorithm"/>
            <ref name="fsi_model_mesh_choice"/>
            <ref name="diagnostic_scalar_field"/>
          </element>
        </element>
        <optional>
          <element name="vector_field">
            <a:documentation>Solid velocity of this solid phase. Can either be prescribed,
or set to zero. Also, in some cases setting the travelled 
distance within the time of a timestep dt might be easier,
thus the user has the option to set the prescribed velocity 
or to compute the travelled distance, whereas the corresponding
velocity is then computed internally.</a:documentation>
            <attribute name="rank">
              <value>1</value>
            </attribute>
            <attribute name="name">
              <value>SolidVelocity</value>
            </attribute>
            <group>
              <a:documentation>Field type</a:documentation>
              <ref name="fsi_model_solid_velocity_mesh"/>
            </group>
          </element>
        </optional>
        <optional>
          <element name="vector_field">
            <a:documentation>Solid Force of this solid phase. Can only be diagnostic,
and is computed internally.</a:documentation>
            <attribute name="rank">
              <value>1</value>
            </attribute>
            <attribute name="name">
              <value>SolidForce</value>
            </attribute>
            <group>
              <a:documentation>Field type</a:documentation>
              <ref name="fsi_model_solid_force_mesh"/>
            </group>
          </element>
        </optional>
        <ref name="fsi_model_projection"/>
      </element>
    </oneOrMore>
  </define>
  <define name="fsi_model_mesh_choice">
    <choice>
      <element name="mesh">
        <a:documentation>Specify the mesh on which the field lives on. 
If 'SolidCoordinateMesh' is set, the corresponding
coordinate mesh for this solid phase is chosen.</a:documentation>
        <attribute name="name">
          <value>SolidCoordinateMesh</value>
        </attribute>
      </element>
      <ref name="fsi_model_mesh"/>
    </choice>
  </define>
  <define name="fsi_model_mesh">
    <element name="mesh">
      <a:documentation>Specify the solid mesh</a:documentation>
      <attribute name="name">
        <data type="string"/>
      </attribute>
    </element>
  </define>
  <define name="fsi_model_input_mesh">
    <element name="mesh">
      <a:documentation>Specify the solid mesh</a:documentation>
      <attribute name="name">
        <data type="string"/>
      </attribute>
      <ref name="mesh_info"/>
    </element>
  </define>
  <define name="fsi_model_projection">
    <element name="fsi_projection">
      <a:documentation>Specify the method to be use for projections
of fields between fluid and solid mesh.</a:documentation>
      <choice>
        <element name="galerkin_projection">
          <a:documentation>Construction of a supermesh for the part of 
the fluid mesh which is occupied by the solid mesh.
The SolidConcentration is then obtained by projecting
unity from the supermesh, to the fluid mesh.</a:documentation>
          <ref name="continuous_discontinuous_projection"/>
          <optional>
            <ref name="supermesh_conservation"/>
          </optional>
        </element>
        <element name="grandy_interpolation">
          <a:documentation> Grandy interpolation. Conservative, but highly diffusive.
See doi:10.1006/jcph.1998.6125 .</a:documentation>
          <empty/>
        </element>
      </choice>
    </element>
  </define>
  <define name="fsi_model_input_real_dim_vector_python">
    <element name="python">
      <a:documentation>Python function prescribing dimensional vector input. Functions should be of the form:

 def val(X, t):
    # Function code
    return # Return value

where X and the return value are tuples of length geometry dimension
and t is either the current time or the timestep, depending on what is set
in the option 'time_variable_python_interface'.</a:documentation>
      <ref name="python_code"/>
    </element>
  </define>
  <define name="fsi_model_solid_velocity_mesh">
    <choice>
      <element name="diagnostic">
        <ref name="internal_algorithm"/>
        <ref name="fsi_model_mesh_choice"/>
        <ref name="diagnostic_vector_field">
          <a:documentation>prescribed_output_options,
prescribed_vector_stat_options,
prescribed_detector_options,</a:documentation>
        </ref>
      </element>
      <element name="prescribed">
        <group>
          <choice>
            <element name="python_velocity">
              <a:documentation>Prescribed diagnostic Velocity vector for a solid.

Use this if want a solid body to move with a 
prescribed velocity.

The return vector of the python function is
supposed to be the solid velocity based on the
current time t (or timestep dt) of the simulation.</a:documentation>
              <ref name="time_variable_python_interface"/>
              <ref name="fsi_model_input_real_dim_vector_python"/>
            </element>
            <element name="python_movement">
              <a:documentation>Prescribed diagnostic Solid movement vector.

Here the travelled distance of a solid object is
computed, rather than the solid velocity. In some
cases this might be more convenient. The velocity
and new coordinates are then computed internally
based on the given 'movement'.

The return vector of the python function is
supposed to contain the distance a node of a 
rigid body travels within the time interval dt.

The option time_variable_in_python determines
whether the current time 't' or the current
timestep 'dt' are passed to the python function.</a:documentation>
              <ref name="time_variable_python_interface"/>
              <ref name="fsi_model_input_real_dim_vector_python"/>
            </element>
          </choice>
          <ref name="fsi_model_mesh_choice"/>
          <ref name="apply_velocity_to_solid_mesh"/>
          <ref name="diagnostic_vector_field"/>
        </group>
        <!--
          prescribed_output_options,
          prescribed_vector_stat_options,
          prescribed_detector_options
        -->
      </element>
    </choice>
  </define>
  <define name="fsi_model_solid_force_mesh">
    <element name="diagnostic">
      <ref name="internal_algorithm"/>
      <ref name="fsi_model_mesh_choice"/>
      <ref name="diagnostic_vector_field">
        <a:documentation>prescribed_output_options,
prescribed_vector_stat_options,
prescribed_detector_options,</a:documentation>
      </ref>
    </element>
  </define>
  <!--
    fsi_model_prescribed_solid_velocity_mesh =
       ## Prescribed Solid velocity via Python input
       element prescribed {
           ## Set the name of the Solid Mesh that
           ## has a prescribed velocity
           element mesh {
               attribute name { xsd:string },
               (
                 time_variable_python_interface,
                 fsi_model_input_real_dim_vector_python,
                 prescribed_output_options,
                 prescribed_vector_stat_options,
                 prescribed_detector_options
               )
           }+
       }
  -->
  <!--
    fsi_model_diagnostic_solid_velocity_mesh =
       ## For future use maybe
       element diagnostic
       {
           ## Set the name of the Solid Mesh that
           ## has a prescribed velocity
           element mesh {
               attribute name { xsd:string },
               (
                  vector_python_diagnostic_algorithm,
                  diagnostic_vector_field
               )
           }+
       }
  -->
  <!--
    fsi_model_prescribed_solid_movement_mesh =
       ## Prescribed Solid movement via Python input
       element prescribed {
           ## Set the name of the Solid Mesh which
           ## travelled distance is prescribed in the python function
           element mesh {
               attribute name { xsd:string },
               (
                 time_variable_python_interface,
                 fsi_model_input_real_dim_vector_python,
                 prescribed_output_options,
                 prescribed_vector_stat_options,
                 prescribed_detector_options
               )
           }+
       }
  -->
  <!--
    fsi_model_diagnostic_solid_movement_mesh =
       ## For future use maybe
       element diagnostic
       {
           ## Set the name of the Solid Mesh which
           ## travelled distance is prescribed in the python function
           element mesh {
               attribute name { xsd:string },
               (
                  vector_python_diagnostic_algorithm,
                  diagnostic_vector_field
               )
           }+
       }
  -->
  <define name="time_variable_python_interface">
    <element name="time_variable_in_python">
      <a:documentation>Determines which time variable is available in the 
Python interface: The current time (default) or 
the current timestep.</a:documentation>
      <choice>
        <element name="current_time">
          <a:documentation>Passes the current simulation time to the python 
interface below.</a:documentation>
          <empty/>
        </element>
        <element name="current_timestep">
          <a:documentation>Passes the current timestep to the python 
interface below.</a:documentation>
          <empty/>
        </element>
      </choice>
    </element>
  </define>
  <define name="apply_velocity_to_solid_mesh">
    <!--
         ## Determines whether the given velocity is actually applied
         ## to the solid mesh or not:
         element apply_solid_velocity_to_mesh
         {
    -->
    <choice>
      <element name="move_solid_mesh">
        <a:documentation>apply the velocity to the solid body</a:documentation>
        <empty/>
      </element>
      <element name="stationary_solid_mesh">
        <a:documentation>do not apply the velocity to the mesh, e.g. symmetrical,
rotational bodies such as a tyre:</a:documentation>
        <empty/>
      </element>
    </choice>
    <!--    } -->
  </define>
</grammar><|MERGE_RESOLUTION|>--- conflicted
+++ resolved
@@ -36,7 +36,6 @@
           <ref name="fsi_solid_phases"/>
         </element>
       </optional>
-<<<<<<< HEAD
     </element>
   </define>
   <define name="fsi_solid_phases">
@@ -217,6 +216,7 @@
             </element>
           </choice>
           <ref name="fsi_model_mesh_choice"/>
+          <ref name="apply_velocity_to_solid_mesh"/>
           <ref name="diagnostic_vector_field"/>
         </group>
         <!--
@@ -323,295 +323,6 @@
           <empty/>
         </element>
       </choice>
-=======
->>>>>>> 94402d9a
-    </element>
-  </define>
-  <define name="fsi_solid_phases">
-    <oneOrMore>
-      <element name="solid_phase">
-        <a:documentation>In the solid phase the fields on each solid are set.</a:documentation>
-        <attribute name="name">
-          <data type="string"/>
-        </attribute>
-        <element name="scalar_field">
-          <a:documentation>The SolidConcentration is by definition 1 on 
-the solid mesh. This is required since this field
-is projected to the fluid mesh to obtain the
-solid volume fraction on it.</a:documentation>
-          <attribute name="rank">
-            <value>0</value>
-          </attribute>
-          <attribute name="name">
-            <value>SolidConcentration</value>
-          </attribute>
-          <element name="diagnostic">
-            <ref name="internal_algorithm"/>
-            <ref name="fsi_model_mesh_choice"/>
-            <ref name="diagnostic_scalar_field"/>
-          </element>
-        </element>
-        <optional>
-          <element name="vector_field">
-            <a:documentation>Solid velocity of this solid phase. Can either be prescribed,
-or set to zero. Also, in some cases setting the travelled 
-distance within the time of a timestep dt might be easier,
-thus the user has the option to set the prescribed velocity 
-or to compute the travelled distance, whereas the corresponding
-velocity is then computed internally.</a:documentation>
-            <attribute name="rank">
-              <value>1</value>
-            </attribute>
-            <attribute name="name">
-              <value>SolidVelocity</value>
-            </attribute>
-            <group>
-              <a:documentation>Field type</a:documentation>
-              <ref name="fsi_model_solid_velocity_mesh"/>
-            </group>
-          </element>
-        </optional>
-        <optional>
-          <element name="vector_field">
-            <a:documentation>Solid Force of this solid phase. Can only be diagnostic,
-and is computed internally.</a:documentation>
-            <attribute name="rank">
-              <value>1</value>
-            </attribute>
-            <attribute name="name">
-              <value>SolidForce</value>
-            </attribute>
-            <group>
-              <a:documentation>Field type</a:documentation>
-              <ref name="fsi_model_solid_force_mesh"/>
-            </group>
-          </element>
-        </optional>
-        <ref name="fsi_model_projection"/>
-      </element>
-    </oneOrMore>
-  </define>
-  <define name="fsi_model_mesh_choice">
-    <choice>
-      <element name="mesh">
-        <a:documentation>Specify the mesh on which the field lives on. 
-If 'SolidCoordinateMesh' is set, the corresponding
-coordinate mesh for this solid phase is chosen.</a:documentation>
-        <attribute name="name">
-          <value>SolidCoordinateMesh</value>
-        </attribute>
-      </element>
-      <ref name="fsi_model_mesh"/>
-    </choice>
-  </define>
-  <define name="fsi_model_mesh">
-    <element name="mesh">
-      <a:documentation>Specify the solid mesh</a:documentation>
-      <attribute name="name">
-        <data type="string"/>
-      </attribute>
-    </element>
-  </define>
-  <define name="fsi_model_input_mesh">
-    <element name="mesh">
-      <a:documentation>Specify the solid mesh</a:documentation>
-      <attribute name="name">
-        <data type="string"/>
-      </attribute>
-      <ref name="mesh_info"/>
-    </element>
-  </define>
-  <define name="fsi_model_projection">
-    <element name="fsi_projection">
-      <a:documentation>Specify the method to be use for projections
-of fields between fluid and solid mesh.</a:documentation>
-      <choice>
-        <element name="galerkin_projection">
-          <a:documentation>Construction of a supermesh for the part of 
-the fluid mesh which is occupied by the solid mesh.
-The SolidConcentration is then obtained by projecting
-unity from the supermesh, to the fluid mesh.</a:documentation>
-          <ref name="continuous_discontinuous_projection"/>
-          <optional>
-            <ref name="supermesh_conservation"/>
-          </optional>
-        </element>
-        <element name="grandy_interpolation">
-          <a:documentation> Grandy interpolation. Conservative, but highly diffusive.
-See doi:10.1006/jcph.1998.6125 .</a:documentation>
-          <empty/>
-        </element>
-      </choice>
-    </element>
-  </define>
-  <define name="fsi_model_input_real_dim_vector_python">
-    <element name="python">
-      <a:documentation>Python function prescribing dimensional vector input. Functions should be of the form:
-
- def val(X, t):
-    # Function code
-    return # Return value
-
-where X and the return value are tuples of length geometry dimension
-and t is either the current time or the timestep, depending on what is set
-in the option 'time_variable_python_interface'.</a:documentation>
-      <ref name="python_code"/>
-    </element>
-  </define>
-  <define name="fsi_model_solid_velocity_mesh">
-    <choice>
-      <element name="diagnostic">
-        <ref name="internal_algorithm"/>
-        <ref name="fsi_model_mesh_choice"/>
-        <ref name="diagnostic_vector_field">
-          <a:documentation>prescribed_output_options,
-prescribed_vector_stat_options,
-prescribed_detector_options,</a:documentation>
-        </ref>
-      </element>
-      <element name="prescribed">
-        <group>
-          <choice>
-            <element name="python_velocity">
-              <a:documentation>Prescribed diagnostic Velocity vector for a solid.
-
-Use this if want a solid body to move with a 
-prescribed velocity.
-
-The return vector of the python function is
-supposed to be the solid velocity based on the
-current time t (or timestep dt) of the simulation.</a:documentation>
-              <ref name="time_variable_python_interface"/>
-              <ref name="fsi_model_input_real_dim_vector_python"/>
-            </element>
-            <element name="python_movement">
-              <a:documentation>Prescribed diagnostic Solid movement vector.
-
-Here the travelled distance of a solid object is
-computed, rather than the solid velocity. In some
-cases this might be more convenient. The velocity
-and new coordinates are then computed internally
-based on the given 'movement'.
-
-The return vector of the python function is
-supposed to contain the distance a node of a 
-rigid body travels within the time interval dt.
-
-The option time_variable_in_python determines
-whether the current time 't' or the current
-timestep 'dt' are passed to the python function.</a:documentation>
-              <ref name="time_variable_python_interface"/>
-              <ref name="fsi_model_input_real_dim_vector_python"/>
-            </element>
-          </choice>
-          <ref name="fsi_model_mesh_choice"/>
-          <ref name="apply_velocity_to_solid_mesh"/>
-          <ref name="diagnostic_vector_field"/>
-        </group>
-        <!--
-          prescribed_output_options,
-          prescribed_vector_stat_options,
-          prescribed_detector_options
-        -->
-      </element>
-    </choice>
-  </define>
-  <define name="fsi_model_solid_force_mesh">
-    <element name="diagnostic">
-      <ref name="internal_algorithm"/>
-      <ref name="fsi_model_mesh_choice"/>
-      <ref name="diagnostic_vector_field">
-        <a:documentation>prescribed_output_options,
-prescribed_vector_stat_options,
-prescribed_detector_options,</a:documentation>
-      </ref>
-    </element>
-  </define>
-  <!--
-    fsi_model_prescribed_solid_velocity_mesh =
-       ## Prescribed Solid velocity via Python input
-       element prescribed {
-           ## Set the name of the Solid Mesh that
-           ## has a prescribed velocity
-           element mesh {
-               attribute name { xsd:string },
-               (
-                 time_variable_python_interface,
-                 fsi_model_input_real_dim_vector_python,
-                 prescribed_output_options,
-                 prescribed_vector_stat_options,
-                 prescribed_detector_options
-               )
-           }+
-       }
-  -->
-  <!--
-    fsi_model_diagnostic_solid_velocity_mesh =
-       ## For future use maybe
-       element diagnostic
-       {
-           ## Set the name of the Solid Mesh that
-           ## has a prescribed velocity
-           element mesh {
-               attribute name { xsd:string },
-               (
-                  vector_python_diagnostic_algorithm,
-                  diagnostic_vector_field
-               )
-           }+
-       }
-  -->
-  <!--
-    fsi_model_prescribed_solid_movement_mesh =
-       ## Prescribed Solid movement via Python input
-       element prescribed {
-           ## Set the name of the Solid Mesh which
-           ## travelled distance is prescribed in the python function
-           element mesh {
-               attribute name { xsd:string },
-               (
-                 time_variable_python_interface,
-                 fsi_model_input_real_dim_vector_python,
-                 prescribed_output_options,
-                 prescribed_vector_stat_options,
-                 prescribed_detector_options
-               )
-           }+
-       }
-  -->
-  <!--
-    fsi_model_diagnostic_solid_movement_mesh =
-       ## For future use maybe
-       element diagnostic
-       {
-           ## Set the name of the Solid Mesh which
-           ## travelled distance is prescribed in the python function
-           element mesh {
-               attribute name { xsd:string },
-               (
-                  vector_python_diagnostic_algorithm,
-                  diagnostic_vector_field
-               )
-           }+
-       }
-  -->
-  <define name="time_variable_python_interface">
-    <element name="time_variable_in_python">
-      <a:documentation>Determines which time variable is available in the 
-Python interface: The current time (default) or 
-the current timestep.</a:documentation>
-      <choice>
-        <element name="current_time">
-          <a:documentation>Passes the current simulation time to the python 
-interface below.</a:documentation>
-          <empty/>
-        </element>
-        <element name="current_timestep">
-          <a:documentation>Passes the current timestep to the python 
-interface below.</a:documentation>
-          <empty/>
-        </element>
-      </choice>
     </element>
   </define>
   <define name="apply_velocity_to_solid_mesh">
