<?xml version="1.0" encoding="UTF-8"?>
<grammar xmlns:a="http://relaxng.org/ns/compatibility/annotations/1.0" xmlns="http://relaxng.org/ns/structure/1.0">
  <!-- The embedded models -->
  <define name="embedded_models">
    <element name="embedded_models">
      <a:documentation>Fluidity embedded models</a:documentation>
      <ref name="comment"/>
<<<<<<< HEAD
      <optional>
        <ref name="radiation"/>
      </optional>
      <optional>
        <ref name="hyperlight"/>
      </optional>
      <optional>
        <ref name="lagrangian_biology"/>
      </optional>
=======
>>>>>>> 794a945c
    </element>
  </define>
</grammar><|MERGE_RESOLUTION|>--- conflicted
+++ resolved
@@ -5,18 +5,12 @@
     <element name="embedded_models">
       <a:documentation>Fluidity embedded models</a:documentation>
       <ref name="comment"/>
-<<<<<<< HEAD
-      <optional>
-        <ref name="radiation"/>
-      </optional>
       <optional>
         <ref name="hyperlight"/>
       </optional>
       <optional>
         <ref name="lagrangian_biology"/>
       </optional>
-=======
->>>>>>> 794a945c
     </element>
   </define>
 </grammar>