--- conflicted
+++ resolved
@@ -4,16 +4,10 @@
    (
       ## Fluidity embedded models
       element embedded_models {
-<<<<<<< HEAD
          comment, 
-         
-         radiation?,
 
          hyperlight?,
 
          lagrangian_biology?
-=======
-         comment
->>>>>>> 794a945c
       }
    )