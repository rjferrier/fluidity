--- conflicted
+++ resolved
@@ -4,10 +4,7 @@
    (
       ## Fluidity embedded models
       element embedded_models {
-<<<<<<< HEAD
          comment, 
-         
-         radiation?,
 
          hyperlight?,
 
@@ -145,8 +142,5 @@
          element EuphoticRatio {
             real
          }?
-=======
-         comment
->>>>>>> e3871a0a
       }
    )
