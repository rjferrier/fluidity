--- conflicted
+++ resolved
@@ -1084,8 +1084,6 @@
       </attribute>
     </element>
   </define>
-<<<<<<< HEAD
-=======
   <define name="sediment_concentration_dependent_viscosity_algorithm">
     <element name="algorithm">
       <a:documentation>Effective viscosity is affected by sediment concentration. This 
@@ -1102,26 +1100,6 @@
       </attribute>
     </element>
   </define>
-  <define name="k_epsilon_diffusivity_algorithm">
-    <element name="algorithm">
-      <a:documentation>Set the diffusivity, D, to the sum of the background diffusivity, D_bg, and the eddy diffusivity calculated 
-by the k-epsilon turbulence model.
-
-D = D_bg + nu_t / Pr
-
-where: nu_t = turbulent viscosity
-       Pr = Prandtl or Schmidt number
-
-nu_t and Pr are set under prognostic/subgridscale_parameterisation(k-epsilon)</a:documentation>
-      <attribute name="name">
-        <value>k_epsilon_diffusivity</value>
-      </attribute>
-      <attribute name="material_phase_support">
-        <value>single</value>
-      </attribute>
-    </element>
-  </define>
->>>>>>> 3ef2b064
   <define name="imposed_material_velocity_source_algorithm">
     <element name="algorithm">
       <attribute name="name">
