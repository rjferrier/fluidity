--- conflicted
+++ resolved
@@ -1,388 +1,193 @@
-<?xml version="1.0" encoding="utf-8" ?>
+<?xml version='1.0' encoding='utf-8'?>
 <fluidity_options>
-    <simulation_name>
-        <string_value lines="1">MMS_C</string_value>
-    </simulation_name>
-    <problem_type>
-        <string_value lines="1">stokes</string_value>
-    </problem_type>
-    <geometry>
-        <dimension>
-            <integer_value rank="0">2</integer_value>
-        </dimension>
-        <mesh name="CoordinateMesh">
-            <from_mesh>
-                <mesh name="InputMesh"></mesh>
-                <stat>
-                    <exclude_from_stat></exclude_from_stat>
-                </stat>
-            </from_mesh>
-        </mesh>
-        <mesh name="VelocityMesh">
-            <from_mesh>
-                <mesh name="InputMesh"></mesh>
-                <stat>
-                    <exclude_from_stat></exclude_from_stat>
-                </stat>
-            </from_mesh>
-        </mesh>
-        <mesh name="PressureMesh">
-            <from_mesh>
-                <mesh name="InputMesh"></mesh>
-                <mesh_shape>
-                    <polynomial_degree>
-                        <integer_value rank="0">0</integer_value>
-                    </polynomial_degree>
-                    <element_type>
-                        <string_value>discontinuous lagrangian</string_value>
-                    </element_type>
-                </mesh_shape>
-                <stat>
-                    <exclude_from_stat></exclude_from_stat>
-                </stat>
-            </from_mesh>
-        </mesh>
-        <mesh name="InputMesh">
-            <from_file file_name="MMS_C">
-                <format name="triangle"></format>
-                <stat>
-                    <include_in_stat></include_in_stat>
-                </stat>
-            </from_file>
-        </mesh>
-        <quadrature>
-            <degree>
-                <integer_value rank="0">5</integer_value>
-            </degree>
-        </quadrature>
-    </geometry>
-    <io>
-        <dump_format>
-            <string_value>vtk</string_value>
-        </dump_format>
-        <dump_period>
-            <constant>
-                <real_value rank="0">15</real_value>
-            </constant>
-        </dump_period>
-        <output_mesh name="VelocityMesh"></output_mesh>
-        <checkpointing>
-            <checkpoint_period_in_dumps>
-                <integer_value rank="0">1000</integer_value>
-            </checkpoint_period_in_dumps>
-            <checkpoint_at_end></checkpoint_at_end>
-        </checkpointing>
-        <stat></stat>
-    </io>
-    <timestepping>
-        <current_time>
-            <real_value rank="0">0</real_value>
-        </current_time>
-        <timestep>
-            <real_value rank="0">0.00726733250132041</real_value>
-            <comment>gives a max cfl number of 0.1</comment>
-        </timestep>
-        <finish_time>
-            <real_value rank="0">10</real_value>
-            <comment>10.0</comment>
-        </finish_time>
+  <simulation_name>
+    <string_value lines="1">MMS_C</string_value>
+  </simulation_name>
+  <problem_type>
+    <string_value lines="1">stokes</string_value>
+  </problem_type>
+  <geometry>
+    <dimension>
+      <integer_value rank="0">2</integer_value>
+    </dimension>
+    <mesh name="CoordinateMesh">
+      <from_mesh>
+        <mesh name="InputMesh"/>
+        <stat>
+          <exclude_from_stat/>
+        </stat>
+      </from_mesh>
+    </mesh>
+    <mesh name="VelocityMesh">
+      <from_mesh>
+        <mesh name="InputMesh"/>
+        <stat>
+          <exclude_from_stat/>
+        </stat>
+      </from_mesh>
+    </mesh>
+    <mesh name="PressureMesh">
+      <from_mesh>
+        <mesh name="InputMesh"/>
+        <mesh_shape>
+          <polynomial_degree>
+            <integer_value rank="0">0</integer_value>
+          </polynomial_degree>
+        </mesh_shape>
+        <mesh_continuity>
+          <string_value>discontinuous</string_value>
+        </mesh_continuity>
+        <stat>
+          <exclude_from_stat/>
+        </stat>
+      </from_mesh>
+    </mesh>
+    <mesh name="InputMesh">
+      <from_file file_name="MMS_C">
+        <format name="triangle"/>
+        <stat>
+          <include_in_stat/>
+        </stat>
+      </from_file>
+    </mesh>
+    <quadrature>
+      <degree>
+        <integer_value rank="0">5</integer_value>
+      </degree>
+    </quadrature>
+  </geometry>
+  <io>
+    <dump_format>
+      <string_value>vtk</string_value>
+    </dump_format>
+    <dump_period>
+      <constant>
+        <real_value rank="0">15.0</real_value>
+      </constant>
+    </dump_period>
+    <output_mesh name="VelocityMesh"/>
+    <checkpointing>
+      <checkpoint_period_in_dumps>
+        <integer_value rank="0">1000</integer_value>
+      </checkpoint_period_in_dumps>
+      <checkpoint_at_end/>
+    </checkpointing>
+    <stat/>
+  </io>
+  <timestepping>
+    <current_time>
+      <real_value rank="0">0.0</real_value>
+    </current_time>
+    <timestep>
+      <real_value rank="0">0.0072673325013204136</real_value>
+      <comment>gives a max cfl number of 0.1</comment>
+    </timestep>
+    <finish_time>
+      <real_value rank="0">10.0</real_value>
+      <comment>10.0</comment>
+    </finish_time>
+    <steady_state>
+      <tolerance>
+        <real_value rank="0">1.E-8</real_value>
+        <infinity_norm/>
+      </tolerance>
+    </steady_state>
+  </timestepping>
+  <physical_parameters/>
+  <material_phase name="NS">
+    <equation_of_state>
+      <fluids>
+        <linear>
+          <reference_density>
+            <real_value rank="0">1.0</real_value>
+          </reference_density>
+        </linear>
+      </fluids>
+    </equation_of_state>
+    <scalar_field name="Pressure" rank="0">
+      <prognostic>
+        <mesh name="PressureMesh"/>
+        <spatial_discretisation>
+          <discontinuous_galerkin/>
+        </spatial_discretisation>
+        <reference_node>
+          <integer_value rank="0">2</integer_value>
+        </reference_node>
+        <scheme>
+          <poisson_pressure_solution>
+            <string_value lines="1">never</string_value>
+          </poisson_pressure_solution>
+          <use_projection_method>
+            <full_schur_complement>
+              <inner_matrix name="FullMomentumMatrix">
+                <solver>
+                  <iterative_method name="cg"/>
+                  <preconditioner name="sor"/>
+                  <relative_error>
+                    <real_value rank="0">1E-10</real_value>
+                  </relative_error>
+                  <max_iterations>
+                    <integer_value rank="0">10000</integer_value>
+                  </max_iterations>
+                  <start_from_zero/>
+                  <never_ignore_solver_failures/>
+                  <diagnostics>
+                    <monitors/>
+                  </diagnostics>
+                </solver>
+              </inner_matrix>
+              <preconditioner_matrix name="NoPreconditionerMatrix"/>
+            </full_schur_complement>
+          </use_projection_method>
+        </scheme>
+        <solver>
+          <iterative_method name="cg"/>
+          <preconditioner name="none"/>
+          <relative_error>
+            <real_value rank="0">1.E-8</real_value>
+          </relative_error>
+          <absolute_error>
+            <real_value rank="0">1e-12</real_value>
+          </absolute_error>
+          <max_iterations>
+            <integer_value rank="0">1000</integer_value>
+          </max_iterations>
+          <never_ignore_solver_failures/>
+          <diagnostics>
+            <monitors/>
+          </diagnostics>
+        </solver>
+        <output>
+          <include_previous_time_step/>
+        </output>
+        <stat/>
+        <convergence>
+          <include_in_convergence/>
+        </convergence>
+        <detectors>
+          <exclude_from_detectors/>
+        </detectors>
         <steady_state>
-            <tolerance>
-                <real_value rank="0">1e-08</real_value>
-                <infinity_norm></infinity_norm>
-            </tolerance>
+          <include_in_steady_state/>
         </steady_state>
-<<<<<<< HEAD
-    </timestepping>
-    <physical_parameters></physical_parameters>
-    <material_phase name="NS">
-        <equation_of_state>
-            <fluids>
-                <linear>
-                    <reference_density>
-                        <real_value rank="0">1</real_value>
-                    </reference_density>
-                </linear>
-            </fluids>
-        </equation_of_state>
-        <scalar_field name="Pressure" rank="0">
-            <prognostic>
-                <mesh name="PressureMesh"></mesh>
-                <spatial_discretisation>
-                    <discontinuous_galerkin></discontinuous_galerkin>
-                </spatial_discretisation>
-                <reference_node>
-                    <integer_value rank="0">2</integer_value>
-                </reference_node>
-                <scheme>
-                    <poisson_pressure_solution>
-                        <string_value lines="1">never</string_value>
-                    </poisson_pressure_solution>
-                    <use_projection_method>
-                        <full_schur_complement>
-                            <inner_matrix name="FullMomentumMatrix">
-                                <solver>
-                                    <iterative_method name="cg"></iterative_method>
-                                    <preconditioner name="sor"></preconditioner>
-                                    <relative_error>
-                                        <real_value rank="0">1e-10</real_value>
-                                    </relative_error>
-                                    <max_iterations>
-                                        <integer_value rank="0">10000</integer_value>
-                                    </max_iterations>
-                                    <start_from_zero></start_from_zero>
-                                    <never_ignore_solver_failures></never_ignore_solver_failures>
-                                    <diagnostics>
-                                        <monitors></monitors>
-                                    </diagnostics>
-                                </solver>
-                            </inner_matrix>
-                            <preconditioner_matrix name="NoPreconditionerMatrix"></preconditioner_matrix>
-                        </full_schur_complement>
-                    </use_projection_method>
-                </scheme>
-                <solver>
-                    <iterative_method name="cg"></iterative_method>
-                    <preconditioner name="none"></preconditioner>
-                    <relative_error>
-                        <real_value rank="0">1e-08</real_value>
-                    </relative_error>
-                    <absolute_error>
-                        <real_value rank="0">1e-12</real_value>
-                    </absolute_error>
-                    <max_iterations>
-                        <integer_value rank="0">1000</integer_value>
-                    </max_iterations>
-                    <never_ignore_solver_failures></never_ignore_solver_failures>
-                    <diagnostics>
-                        <monitors></monitors>
-                    </diagnostics>
-                </solver>
-                <output>
-                    <include_previous_time_step></include_previous_time_step>
-                </output>
-                <stat></stat>
-                <convergence>
-                    <include_in_convergence></include_in_convergence>
-                </convergence>
-                <detectors>
-                    <exclude_from_detectors></exclude_from_detectors>
-                </detectors>
-                <steady_state>
-                    <include_in_steady_state></include_in_steady_state>
-                </steady_state>
-                <consistent_interpolation></consistent_interpolation>
-            </prognostic>
-        </scalar_field>
-        <scalar_field name="Density" rank="0">
-            <diagnostic>
-                <algorithm name="Internal" material_phase_support="multiple"></algorithm>
-                <mesh name="VelocityMesh"></mesh>
-                <output></output>
-                <stat></stat>
-                <convergence>
-                    <include_in_convergence></include_in_convergence>
-                </convergence>
-                <detectors>
-                    <include_in_detectors></include_in_detectors>
-                </detectors>
-                <steady_state>
-                    <include_in_steady_state></include_in_steady_state>
-                </steady_state>
-            </diagnostic>
-        </scalar_field>
-        <vector_field name="Velocity" rank="1">
-            <prognostic>
-                <mesh name="VelocityMesh"></mesh>
-                <equation name="LinearMomentum"></equation>
-                <spatial_discretisation>
-                    <continuous_galerkin>
-                        <stabilisation>
-                            <no_stabilisation></no_stabilisation>
-                        </stabilisation>
-                        <mass_terms>
-                            <exclude_mass_terms></exclude_mass_terms>
-                        </mass_terms>
-                        <advection_terms>
-                            <exclude_advection_terms></exclude_advection_terms>
-                        </advection_terms>
-                        <stress_terms>
-                            <tensor_form></tensor_form>
-                        </stress_terms>
-                    </continuous_galerkin>
-                    <conservative_advection>
-                        <real_value rank="0">0</real_value>
-                    </conservative_advection>
-                </spatial_discretisation>
-                <temporal_discretisation>
-                    <theta>
-                        <real_value rank="0">1</real_value>
-                    </theta>
-                    <relaxation>
-                        <real_value rank="0">1</real_value>
-                    </relaxation>
-                </temporal_discretisation>
-                <solver>
-                    <iterative_method name="cg"></iterative_method>
-                    <preconditioner name="eisenstat"></preconditioner>
-                    <relative_error>
-                        <real_value rank="0">1e-07</real_value>
-                    </relative_error>
-                    <max_iterations>
-                        <integer_value rank="0">1000</integer_value>
-                    </max_iterations>
-                    <never_ignore_solver_failures></never_ignore_solver_failures>
-                    <diagnostics>
-                        <monitors></monitors>
-                    </diagnostics>
-                </solver>
-                <initial_condition name="WholeMesh">
-                    <constant>
-                        <real_value rank="1" shape="2" dim1="dim">0 0</real_value>
-                    </constant>
-                </initial_condition>
-                <boundary_conditions name="all_sides">
-                    <surface_ids>
-                        <integer_value rank="1" shape="4">7 8 9 10</integer_value>
-                    </surface_ids>
-                    <type name="dirichlet">
-                        <align_bc_with_cartesian>
-                            <x_component>
-                                <python>
-                                    <string_value lines="20" type="python">def val(X,t):&#x0A;   from math import sin, cos&#x0A;   # Shear rotation about origin.&#x0A;   u = sin(X[0])*cos(X[1])&#x0A;   return u</string_value>
-                                </python>
-                            </x_component>
-                            <y_component>
-                                <python>
-                                    <string_value lines="20" type="python">def val(X,t):&#x0A;   from math import sin, cos&#x0A;   # Shear rotation about origin.&#x0A;   v = -1.0*cos(X[0])*sin(X[1])&#x0A;   return v</string_value>
-                                </python>
-                            </y_component>
-                        </align_bc_with_cartesian>
-                    </type>
-                </boundary_conditions>
-                <tensor_field name="Viscosity" rank="2">
-                    <prescribed>
-                        <value name="WholeMesh">
-                            <isotropic>
-                                <constant>
-                                    <real_value rank="0">0.7</real_value>
-                                </constant>
-                            </isotropic>
-                        </value>
-                        <output></output>
-                    </prescribed>
-                </tensor_field>
-                <vector_field name="Source" rank="1">
-                    <prescribed>
-                        <value name="WholeMesh">
-                            <python>
-                                <string_value lines="20" type="python">def val(XX, t):&#x0A;   from math import sin,cos&#x0A;   nu = 0.7;&#x0A;   adv = 0.0;&#x0A;   beta = 0.0;&#x0A;   mass = 0.0;&#x0A;   rho = 1.0;&#x0A;   x = XX[0];&#x0A;   y = XX[1];&#x0A;   Su = adv*rho*(cos(x)*sin(x)*sin(y)**2 + cos(x)*sin(x)*cos(y)**2) + 2*nu*sin(x)*cos(y) - sin(x)*cos(y)&#x0A;   Sv = adv*rho*(sin(x)**2*cos(y)*sin(y) + cos(x)**2*cos(y)*sin(y)) - 2*nu*cos(x)*sin(y) - cos(x)*sin(y)&#x0A;   return (Su, Sv)</string_value>
-                                <comment>u(x,y,rho,beta,nu,adv,mass,t) = sin(x)*cos(y)&#x0D;&#x0A;v(x,y,rho,beta,nu,adv,masst) = -cos(x)*sin(y)&#x0A;p(x,y,rho,beta,nu,adv,mass,t) = cos(x)*cos(y)&#x0D;&#x0A;&#x0A;u_t = diff(u,t)&#x0A;v_t = diff(v,t)&#x0A;&#x0A;u_x = diff(u,x)&#x0D;&#x0A;u_y = diff(u,y)&#x0A;v_x = diff(v,x)&#x0A;v_y = diff(v,y)&#x0A;&#x0A;p_x = diff(p,x)&#x0A;p_y = diff(p,y)&#x0A;&#x0D;&#x0A;u_xx = diff(u_x,x)&#x0A;u_yy = diff(u_y,y)&#x0A;v_xx = diff(v_x,x)&#x0A;v_yy = diff(v_y,y)&#x0A;&#x0A;mass*rho*u_t + adv*rho*(u*u_x+v*u_y + beta*(u*u_x + u*v_y)) + p_x - nu*u_xx - nu*u_yy&#x0A;mass*rho*v_t + adv*rho*(u*v_x+v*v_y + beta*(v*u_x + v*v_y)) + p_y - nu*v_xx - nu*v_yy</comment>
-                            </python>
-                        </value>
-                        <output></output>
-                        <stat>
-                            <include_in_stat></include_in_stat>
-                        </stat>
-                        <detectors>
-                            <exclude_from_detectors></exclude_from_detectors>
-                        </detectors>
-                    </prescribed>
-                </vector_field>
-                <output>
-                    <include_previous_time_step></include_previous_time_step>
-                </output>
-                <stat>
-                    <include_in_stat></include_in_stat>
-                    <previous_time_step>
-                        <exclude_from_stat></exclude_from_stat>
-                    </previous_time_step>
-                    <nonlinear_field>
-                        <exclude_from_stat></exclude_from_stat>
-                    </nonlinear_field>
-                </stat>
-                <convergence>
-                    <include_in_convergence></include_in_convergence>
-                </convergence>
-                <detectors>
-                    <include_in_detectors></include_in_detectors>
-                </detectors>
-                <steady_state>
-                    <include_in_steady_state></include_in_steady_state>
-                </steady_state>
-                <consistent_interpolation></consistent_interpolation>
-            </prognostic>
-        </vector_field>
-        <scalar_field name="CFLNumber" rank="0">
-            <diagnostic>
-                <algorithm name="Internal" material_phase_support="multiple"></algorithm>
-                <mesh name="VelocityMesh"></mesh>
-                <output></output>
-                <stat></stat>
-                <convergence>
-                    <include_in_convergence></include_in_convergence>
-                </convergence>
-                <detectors>
-                    <include_in_detectors></include_in_detectors>
-                </detectors>
-                <steady_state>
-                    <include_in_steady_state></include_in_steady_state>
-                </steady_state>
-            </diagnostic>
-        </scalar_field>
-        <scalar_field name="PressureAnalytical" rank="0">
-            <prescribed>
-                <mesh name="PressureMesh"></mesh>
-                <value name="WholeMesh">
-                    <python>
-                        <string_value lines="20" type="python">def val(X,t):&#x0A;   from math import cos&#x0A;   p = cos(X[0])*cos(X[1])&#x0A;   return p</string_value>
-                    </python>
-                </value>
-                <output></output>
-                <stat></stat>
-                <detectors>
-                    <exclude_from_detectors></exclude_from_detectors>
-                </detectors>
-            </prescribed>
-        </scalar_field>
-        <vector_field name="VelocityAnalytical" rank="1">
-            <prescribed>
-                <mesh name="VelocityMesh"></mesh>
-                <value name="WholeMesh">
-                    <python>
-                        <string_value lines="20" type="python">def val(X,t):&#x0A;   from math import sin, cos&#x0A;   # Shear rotation about origin.&#x0A;   return (sin(X[0])*cos(X[1]), -1.0*cos(X[0])*sin(X[1]))</string_value>
-                    </python>
-                </value>
-                <output></output>
-                <stat>
-                    <include_in_stat></include_in_stat>
-                </stat>
-                <detectors>
-                    <exclude_from_detectors></exclude_from_detectors>
-                </detectors>
-            </prescribed>
-        </vector_field>
-        <vector_field name="VectorAbsoluteDifference" rank="1">
-            <diagnostic field_name_b="Velocity" field_name_a="VelocityAnalytical">
-                <algorithm name="Internal" material_phase_support="multiple"></algorithm>
-                <mesh name="VelocityMesh"></mesh>
-                <output></output>
-                <stat>
-                    <include_in_stat></include_in_stat>
-                </stat>
-                <convergence>
-                    <include_in_convergence></include_in_convergence>
-                </convergence>
-                <detectors>
-                    <include_in_detectors></include_in_detectors>
-                </detectors>
-                <steady_state>
-                    <include_in_steady_state></include_in_steady_state>
-                </steady_state>
-            </diagnostic>
-        </vector_field>
-    </material_phase>
-=======
+        <consistent_interpolation/>
+      </prognostic>
+    </scalar_field>
+    <scalar_field name="Density" rank="0">
+      <diagnostic>
+        <algorithm name="Internal" material_phase_support="multiple"/>
+        <mesh name="VelocityMesh"/>
+        <output/>
+        <stat/>
+        <convergence>
+          <include_in_convergence/>
+        </convergence>
+        <detectors>
+          <include_in_detectors/>
+        </detectors>
+        <steady_state>
+          <include_in_steady_state/>
+        </steady_state>
       </diagnostic>
     </scalar_field>
     <vector_field name="Velocity" rank="1">
@@ -622,5 +427,4 @@
       </diagnostic>
     </vector_field>
   </material_phase>
->>>>>>> 1a3a8a64
 </fluidity_options>