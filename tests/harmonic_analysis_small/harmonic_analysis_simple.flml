<?xml version="1.0" encoding="utf-8" ?>
<fluidity_options>
    <simulation_name>
        <string_value lines="1">harmonic_analysis_simple</string_value>
        <comment>Sloshing mesh with analytical solution&#x0A;Shows how numerical scheme predicts frequencey and damping rate</comment>
    </simulation_name>
    <problem_type>
        <string_value lines="1">fluids</string_value>
    </problem_type>
    <geometry>
        <dimension>
            <integer_value rank="0">3</integer_value>
        </dimension>
        <mesh name="CoordinateMesh">
            <from_file file_name="mesh2">
                <format name="triangle"></format>
                <stat>
                    <include_in_stat></include_in_stat>
                </stat>
            </from_file>
        </mesh>
        <mesh name="VelocityMesh">
            <from_mesh>
                <mesh name="CoordinateMesh"></mesh>
                <stat>
                    <exclude_from_stat></exclude_from_stat>
                </stat>
            </from_mesh>
        </mesh>
        <mesh name="PressureMesh">
            <from_mesh>
                <mesh name="CoordinateMesh"></mesh>
                <stat>
                    <exclude_from_stat></exclude_from_stat>
                </stat>
            </from_mesh>
        </mesh>
        <quadrature>
            <degree>
                <integer_value rank="0">3</integer_value>
            </degree>
            <surface_degree>
                <integer_value rank="0">3</integer_value>
            </surface_degree>
        </quadrature>
        <ocean_boundaries>
            <top_surface_ids>
                <integer_value rank="1" shape="1">29</integer_value>
            </top_surface_ids>
            <bottom_surface_ids>
                <integer_value rank="1" shape="1">30</integer_value>
            </bottom_surface_ids>
            <scalar_field name="DistanceToTop" rank="0">
                <diagnostic>
                    <algorithm name="Internal" material_phase_support="multiple"></algorithm>
                    <mesh name="CoordinateMesh"></mesh>
                    <output></output>
                    <stat></stat>
                    <convergence>
                        <include_in_convergence></include_in_convergence>
                    </convergence>
                    <detectors>
                        <include_in_detectors></include_in_detectors>
                    </detectors>
                    <steady_state>
                        <include_in_steady_state></include_in_steady_state>
                    </steady_state>
                </diagnostic>
            </scalar_field>
            <scalar_field name="DistanceToBottom" rank="0">
                <diagnostic>
                    <algorithm name="Internal" material_phase_support="multiple"></algorithm>
                    <mesh name="CoordinateMesh"></mesh>
                    <output></output>
                    <stat></stat>
                    <convergence>
                        <include_in_convergence></include_in_convergence>
                    </convergence>
                    <detectors>
                        <include_in_detectors></include_in_detectors>
                    </detectors>
                    <steady_state>
                        <include_in_steady_state></include_in_steady_state>
                    </steady_state>
                </diagnostic>
            </scalar_field>
        </ocean_boundaries>
    </geometry>
    <io>
        <dump_format>
            <string_value>vtk</string_value>
        </dump_format>
        <dump_period>
            <constant>
                <real_value rank="0">20</real_value>
            </constant>
<<<<<<< HEAD
        </dump_period>
        <output_mesh name="VelocityMesh"></output_mesh>
        <stat></stat>
    </io>
    <timestepping>
        <current_time>
=======
          </value>
          <output/>
          <stat>
            <include_in_stat/>
          </stat>
          <detectors>
            <exclude_from_detectors/>
          </detectors>
        </prescribed>
      </vector_field>
    </gravity>
  </physical_parameters>
  <material_phase name="water">
    <equation_of_state>
      <fluids>
        <linear>
          <reference_density>
            <real_value rank="0">1.0</real_value>
          </reference_density>
          <subtract_out_hydrostatic_level/>
        </linear>
      </fluids>
    </equation_of_state>
    <scalar_field name="Pressure" rank="0">
      <prognostic>
        <mesh name="PressureMesh"/>
        <spatial_discretisation>
          <continuous_galerkin>
            <remove_stabilisation_term/>
            <integrate_continuity_by_parts/>
          </continuous_galerkin>
        </spatial_discretisation>
        <scheme>
          <poisson_pressure_solution>
            <string_value lines="1">only first timestep</string_value>
          </poisson_pressure_solution>
          <use_projection_method/>
        </scheme>
        <solver>
          <iterative_method name="cg"/>
          <preconditioner name="sor"/>
          <relative_error>
            <real_value rank="0">1.0e-7</real_value>
          </relative_error>
          <max_iterations>
            <integer_value rank="0">1000</integer_value>
          </max_iterations>
          <never_ignore_solver_failures/>
          <diagnostics>
            <monitors/>
          </diagnostics>
        </solver>
        <boundary_conditions name="FreeSurfaceBC">
          <surface_ids>
            <integer_value shape="1" rank="1">29</integer_value>
          </surface_ids>
          <type name="dirichlet">
            <python>
              <string_value lines="20" type="code" language="python">def val(X, t):
   from math import cos
#   z= 0.1+0.05*cos(2*3.1415926536*(t/9-0.11111))+0.01*cos(2*3.1415926536*(t/4-0.25))
#   z= 0.05*(0.1+0.1*cos(2*3.1415926536*(t/9-0.11111)))
   z= 0.1+0.05*cos(2*3.1415926536*t/9+3.1415926536)+0.01*cos(2*3.1415926536*t/4)
   return z</string_value>
            </python>
          </type>
        </boundary_conditions>
        <output/>
        <stat/>
        <convergence>
          <include_in_convergence/>
        </convergence>
        <detectors>
          <exclude_from_detectors/>
        </detectors>
        <steady_state>
          <include_in_steady_state/>
        </steady_state>
        <consistent_interpolation/>
      </prognostic>
    </scalar_field>
    <vector_field name="Velocity" rank="1">
      <prognostic>
        <mesh name="VelocityMesh"/>
        <equation name="Boussinesq"/>
        <spatial_discretisation>
          <continuous_galerkin>
            <stabilisation>
              <no_stabilisation/>
            </stabilisation>
            <mass_terms>
              <lump_mass_matrix/>
            </mass_terms>
            <advection_terms/>
            <stress_terms>
              <tensor_form/>
            </stress_terms>
          </continuous_galerkin>
          <conservative_advection>
>>>>>>> 1a3a8a64
            <real_value rank="0">0</real_value>
        </current_time>
        <timestep>
            <real_value rank="0">1</real_value>
        </timestep>
        <finish_time>
            <real_value rank="0">20</real_value>
        </finish_time>
    </timestepping>
    <physical_parameters>
        <gravity>
            <magnitude>
                <real_value rank="0">1</real_value>
            </magnitude>
            <vector_field name="GravityDirection" rank="1">
                <prescribed>
                    <mesh name="CoordinateMesh"></mesh>
                    <value name="WholeMesh">
                        <constant>
                            <real_value rank="1" shape="3" dim1="dim">0 0 -1</real_value>
                        </constant>
                    </value>
                    <output></output>
                    <stat>
                        <include_in_stat></include_in_stat>
                    </stat>
                    <detectors>
                        <exclude_from_detectors></exclude_from_detectors>
                    </detectors>
                </prescribed>
            </vector_field>
        </gravity>
    </physical_parameters>
    <material_phase name="water">
        <equation_of_state>
            <fluids>
                <linear>
                    <reference_density>
                        <real_value rank="0">1</real_value>
                    </reference_density>
                    <subtract_out_hydrostatic_level></subtract_out_hydrostatic_level>
                </linear>
            </fluids>
        </equation_of_state>
        <scalar_field name="Pressure" rank="0">
            <prognostic>
                <mesh name="PressureMesh"></mesh>
                <spatial_discretisation>
                    <continuous_galerkin>
                        <remove_stabilisation_term></remove_stabilisation_term>
                        <integrate_continuity_by_parts></integrate_continuity_by_parts>
                    </continuous_galerkin>
                </spatial_discretisation>
                <scheme>
                    <poisson_pressure_solution>
                        <string_value lines="1">only first timestep</string_value>
                    </poisson_pressure_solution>
                    <use_projection_method></use_projection_method>
                </scheme>
                <solver>
                    <iterative_method name="cg"></iterative_method>
                    <preconditioner name="sor"></preconditioner>
                    <relative_error>
                        <real_value rank="0">1e-07</real_value>
                    </relative_error>
                    <max_iterations>
                        <integer_value rank="0">1000</integer_value>
                    </max_iterations>
                    <never_ignore_solver_failures></never_ignore_solver_failures>
                    <diagnostics>
                        <monitors></monitors>
                    </diagnostics>
                </solver>
                <boundary_conditions name="FreeSurfaceBC">
                    <surface_ids>
                        <integer_value rank="1" shape="1">29</integer_value>
                    </surface_ids>
                    <type name="dirichlet">
                        <python>
                            <string_value lines="20" type="python">def val(X, t):&#x0A;   from math import cos&#x0A;#   z= 0.1+0.05*cos(2*3.1415926536*(t/9-0.11111))+0.01*cos(2*3.1415926536*(t/4-0.25))&#x0A;#   z= 0.05*(0.1+0.1*cos(2*3.1415926536*(t/9-0.11111)))&#x0A;   z= 0.1+0.05*cos(2*3.1415926536*t/9+3.1415926536)+0.01*cos(2*3.1415926536*t/4)&#x0A;   return z</string_value>
                        </python>
                    </type>
                </boundary_conditions>
                <output></output>
                <stat></stat>
                <convergence>
                    <include_in_convergence></include_in_convergence>
                </convergence>
                <detectors>
                    <exclude_from_detectors></exclude_from_detectors>
                </detectors>
                <steady_state>
                    <include_in_steady_state></include_in_steady_state>
                </steady_state>
                <consistent_interpolation></consistent_interpolation>
            </prognostic>
        </scalar_field>
        <vector_field name="Velocity" rank="1">
            <prognostic>
                <mesh name="VelocityMesh"></mesh>
                <equation name="Boussinesq"></equation>
                <spatial_discretisation>
                    <continuous_galerkin>
                        <stabilisation>
                            <no_stabilisation></no_stabilisation>
                        </stabilisation>
                        <mass_terms>
                            <lump_mass_matrix></lump_mass_matrix>
                        </mass_terms>
                        <advection_terms></advection_terms>
                        <stress_terms>
                            <tensor_form></tensor_form>
                        </stress_terms>
                    </continuous_galerkin>
                    <conservative_advection>
                        <real_value rank="0">0</real_value>
                    </conservative_advection>
                </spatial_discretisation>
                <temporal_discretisation>
                    <theta>
                        <real_value rank="0">0.5</real_value>
                    </theta>
                    <relaxation>
                        <real_value rank="0">0.5</real_value>
                    </relaxation>
                </temporal_discretisation>
                <solver>
                    <iterative_method name="gmres">
                        <restart>
                            <integer_value rank="0">100</integer_value>
                        </restart>
                    </iterative_method>
                    <preconditioner name="sor"></preconditioner>
                    <relative_error>
                        <real_value rank="0">1e-07</real_value>
                    </relative_error>
                    <max_iterations>
                        <integer_value rank="0">1000</integer_value>
                    </max_iterations>
                    <ignore_all_solver_failures></ignore_all_solver_failures>
                    <diagnostics>
                        <monitors></monitors>
                    </diagnostics>
                </solver>
                <initial_condition name="WholeMesh">
                    <constant>
                        <real_value rank="1" shape="3" dim1="dim">0 0 0</real_value>
                    </constant>
                </initial_condition>
                <boundary_conditions name="SidesNoNormalFlow">
                    <surface_ids>
                        <integer_value rank="1" shape="2">32 31</integer_value>
                    </surface_ids>
                    <type name="no_normal_flow"></type>
                </boundary_conditions>
                <boundary_conditions name="TopFreeSurface">
                    <surface_ids>
                        <integer_value rank="1" shape="1">29</integer_value>
                    </surface_ids>
                    <type name="free_surface"></type>
                </boundary_conditions>
                <boundary_conditions name="BottomNoNormalFlow">
                    <surface_ids>
                        <integer_value rank="1" shape="1">30</integer_value>
                    </surface_ids>
                    <type name="no_normal_flow"></type>
                </boundary_conditions>
                <tensor_field name="Viscosity" rank="2">
                    <prescribed>
                        <value name="WholeMesh">
                            <isotropic>
                                <constant>
                                    <real_value rank="0">0.01</real_value>
                                </constant>
                            </isotropic>
                        </value>
                        <output></output>
                    </prescribed>
                </tensor_field>
                <output></output>
                <stat>
                    <include_in_stat></include_in_stat>
                    <previous_time_step>
                        <exclude_from_stat></exclude_from_stat>
                    </previous_time_step>
                    <nonlinear_field>
                        <exclude_from_stat></exclude_from_stat>
                    </nonlinear_field>
                </stat>
                <convergence>
                    <include_in_convergence></include_in_convergence>
                </convergence>
                <detectors>
                    <include_in_detectors></include_in_detectors>
                </detectors>
                <steady_state>
                    <include_in_steady_state></include_in_steady_state>
                </steady_state>
                <consistent_interpolation></consistent_interpolation>
            </prognostic>
        </vector_field>
        <scalar_field name="FreeSurface" rank="0">
            <diagnostic>
                <algorithm name="Internal" material_phase_support="multiple"></algorithm>
                <mesh name="PressureMesh"></mesh>
                <output></output>
                <stat></stat>
                <convergence>
                    <include_in_convergence></include_in_convergence>
                </convergence>
                <detectors>
                    <include_in_detectors></include_in_detectors>
                </detectors>
                <steady_state>
                    <include_in_steady_state></include_in_steady_state>
                </steady_state>
            </diagnostic>
        </scalar_field>
        <scalar_field name="1over9Ampl" rank="0">
            <diagnostic>
                <algorithm name="tidal_harmonics" depends="FreeSurfaceHistory" averageFSLevel="Calculate" material_phase_support="single" target="Amplitude">
                    <constituent name="custom">
                        <real_value rank="0">0.111111111111111</real_value>
                    </constituent>
                </algorithm>
                <mesh name="VelocityMesh"></mesh>
                <output></output>
                <stat></stat>
                <convergence>
                    <include_in_convergence></include_in_convergence>
                </convergence>
                <detectors>
                    <include_in_detectors></include_in_detectors>
                </detectors>
                <steady_state>
                    <include_in_steady_state></include_in_steady_state>
                </steady_state>
            </diagnostic>
        </scalar_field>
        <scalar_field name="1over9Phase" rank="0">
            <diagnostic>
                <algorithm name="tidal_harmonics" depends="FreeSurfaceHistory" averageFSLevel="Calculate" material_phase_support="single" target="Phase">
                    <constituent name="custom">
                        <real_value rank="0">0.111111111111111</real_value>
                    </constituent>
                </algorithm>
                <mesh name="VelocityMesh"></mesh>
                <output></output>
                <stat></stat>
                <convergence>
                    <include_in_convergence></include_in_convergence>
                </convergence>
                <detectors>
                    <include_in_detectors></include_in_detectors>
                </detectors>
                <steady_state>
                    <include_in_steady_state></include_in_steady_state>
                </steady_state>
            </diagnostic>
        </scalar_field>
        <scalar_field name="Residual" rank="0">
            <diagnostic>
                <algorithm name="tidal_harmonics" depends="FreeSurfaceHistory" averageFSLevel="Calculate" material_phase_support="single" target="Amplitude">
                    <constituent name="Residual"></constituent>
                </algorithm>
                <mesh name="VelocityMesh"></mesh>
                <output></output>
                <stat></stat>
                <convergence>
                    <include_in_convergence></include_in_convergence>
                </convergence>
                <detectors>
                    <include_in_detectors></include_in_detectors>
                </detectors>
                <steady_state>
                    <include_in_steady_state></include_in_steady_state>
                </steady_state>
            </diagnostic>
        </scalar_field>
        <scalar_field name="C0" rank="0">
            <diagnostic>
                <algorithm name="tidal_harmonics" depends="FreeSurfaceHistory" averageFSLevel="Calculate" material_phase_support="single" target="Amplitude">
                    <constituent name="C0">
                        <real_value rank="0" shape="1">0</real_value>
                    </constituent>
                </algorithm>
                <mesh name="VelocityMesh"></mesh>
                <output></output>
                <stat></stat>
                <convergence>
                    <include_in_convergence></include_in_convergence>
                </convergence>
                <detectors>
                    <include_in_detectors></include_in_detectors>
                </detectors>
                <steady_state>
                    <include_in_steady_state></include_in_steady_state>
                </steady_state>
            </diagnostic>
        </scalar_field>
        <scalar_field name="1over4Ampl" rank="0">
            <diagnostic>
                <algorithm name="tidal_harmonics" depends="FreeSurfaceHistory" averageFSLevel="Calculate" material_phase_support="single" target="Amplitude">
                    <constituent name="custom">
                        <real_value rank="0">0.25</real_value>
                    </constituent>
                </algorithm>
                <mesh name="VelocityMesh"></mesh>
                <output></output>
                <stat></stat>
                <convergence>
                    <include_in_convergence></include_in_convergence>
                </convergence>
                <detectors>
                    <include_in_detectors></include_in_detectors>
                </detectors>
                <steady_state>
                    <include_in_steady_state></include_in_steady_state>
                </steady_state>
            </diagnostic>
        </scalar_field>
        <scalar_field name="1over4Phase" rank="0">
            <diagnostic>
                <algorithm name="tidal_harmonics" depends="FreeSurfaceHistory" averageFSLevel="Calculate" material_phase_support="single" target="Phase">
                    <constituent name="custom">
                        <real_value rank="0">0.25</real_value>
                    </constituent>
                </algorithm>
                <mesh name="VelocityMesh"></mesh>
                <output></output>
                <stat></stat>
                <convergence>
                    <include_in_convergence></include_in_convergence>
                </convergence>
                <detectors>
                    <include_in_detectors></include_in_detectors>
                </detectors>
                <steady_state>
                    <include_in_steady_state></include_in_steady_state>
                </steady_state>
            </diagnostic>
        </scalar_field>
        <scalar_field name="FreeSurfaceHistory" rank="0">
            <diagnostic>
                <algorithm name="free_surface_history" depends="FreeSurface" material_phase_support="single">
                    <levels>
                        <integer_value rank="0">10</integer_value>
                    </levels>
                    <stride>
                        <integer_value rank="0">1</integer_value>
                    </stride>
                </algorithm>
                <mesh name="VelocityMesh"></mesh>
            </diagnostic>
        </scalar_field>
    </material_phase>
    <mesh_adaptivity>
        <mesh_movement>
            <free_surface>
                <move_surface_nodes></move_surface_nodes>
            </free_surface>
            <vector_field name="GridVelocity" rank="1">
                <diagnostic>
                    <algorithm name="Internal" material_phase_support="multiple"></algorithm>
                    <mesh name="CoordinateMesh"></mesh>
                    <output></output>
                    <stat>
                        <include_in_stat></include_in_stat>
                    </stat>
                    <convergence>
                        <include_in_convergence></include_in_convergence>
                    </convergence>
                    <detectors>
                        <include_in_detectors></include_in_detectors>
                    </detectors>
                    <steady_state>
                        <include_in_steady_state></include_in_steady_state>
                    </steady_state>
                </diagnostic>
            </vector_field>
        </mesh_movement>
    </mesh_adaptivity>
</fluidity_options><|MERGE_RESOLUTION|>--- conflicted
+++ resolved
@@ -1,107 +1,127 @@
-<?xml version="1.0" encoding="utf-8" ?>
+<?xml version='1.0' encoding='utf-8'?>
 <fluidity_options>
-    <simulation_name>
-        <string_value lines="1">harmonic_analysis_simple</string_value>
-        <comment>Sloshing mesh with analytical solution&#x0A;Shows how numerical scheme predicts frequencey and damping rate</comment>
-    </simulation_name>
-    <problem_type>
-        <string_value lines="1">fluids</string_value>
-    </problem_type>
-    <geometry>
-        <dimension>
-            <integer_value rank="0">3</integer_value>
-        </dimension>
-        <mesh name="CoordinateMesh">
-            <from_file file_name="mesh2">
-                <format name="triangle"></format>
-                <stat>
-                    <include_in_stat></include_in_stat>
-                </stat>
-            </from_file>
-        </mesh>
-        <mesh name="VelocityMesh">
-            <from_mesh>
-                <mesh name="CoordinateMesh"></mesh>
-                <stat>
-                    <exclude_from_stat></exclude_from_stat>
-                </stat>
-            </from_mesh>
-        </mesh>
-        <mesh name="PressureMesh">
-            <from_mesh>
-                <mesh name="CoordinateMesh"></mesh>
-                <stat>
-                    <exclude_from_stat></exclude_from_stat>
-                </stat>
-            </from_mesh>
-        </mesh>
-        <quadrature>
-            <degree>
-                <integer_value rank="0">3</integer_value>
-            </degree>
-            <surface_degree>
-                <integer_value rank="0">3</integer_value>
-            </surface_degree>
-        </quadrature>
-        <ocean_boundaries>
-            <top_surface_ids>
-                <integer_value rank="1" shape="1">29</integer_value>
-            </top_surface_ids>
-            <bottom_surface_ids>
-                <integer_value rank="1" shape="1">30</integer_value>
-            </bottom_surface_ids>
-            <scalar_field name="DistanceToTop" rank="0">
-                <diagnostic>
-                    <algorithm name="Internal" material_phase_support="multiple"></algorithm>
-                    <mesh name="CoordinateMesh"></mesh>
-                    <output></output>
-                    <stat></stat>
-                    <convergence>
-                        <include_in_convergence></include_in_convergence>
-                    </convergence>
-                    <detectors>
-                        <include_in_detectors></include_in_detectors>
-                    </detectors>
-                    <steady_state>
-                        <include_in_steady_state></include_in_steady_state>
-                    </steady_state>
-                </diagnostic>
-            </scalar_field>
-            <scalar_field name="DistanceToBottom" rank="0">
-                <diagnostic>
-                    <algorithm name="Internal" material_phase_support="multiple"></algorithm>
-                    <mesh name="CoordinateMesh"></mesh>
-                    <output></output>
-                    <stat></stat>
-                    <convergence>
-                        <include_in_convergence></include_in_convergence>
-                    </convergence>
-                    <detectors>
-                        <include_in_detectors></include_in_detectors>
-                    </detectors>
-                    <steady_state>
-                        <include_in_steady_state></include_in_steady_state>
-                    </steady_state>
-                </diagnostic>
-            </scalar_field>
-        </ocean_boundaries>
-    </geometry>
-    <io>
-        <dump_format>
-            <string_value>vtk</string_value>
-        </dump_format>
-        <dump_period>
+  <simulation_name>
+    <string_value lines="1">harmonic_analysis_simple</string_value>
+    <comment>Sloshing mesh with analytical solution
+Shows how numerical scheme predicts frequencey and damping rate</comment>
+  </simulation_name>
+  <problem_type>
+    <string_value lines="1">fluids</string_value>
+  </problem_type>
+  <geometry>
+    <dimension>
+      <integer_value rank="0">3</integer_value>
+    </dimension>
+    <mesh name="CoordinateMesh">
+      <from_file file_name="mesh2">
+        <format name="triangle"/>
+        <stat>
+          <include_in_stat/>
+        </stat>
+      </from_file>
+    </mesh>
+    <mesh name="VelocityMesh">
+      <from_mesh>
+        <mesh name="CoordinateMesh"/>
+        <stat>
+          <exclude_from_stat/>
+        </stat>
+      </from_mesh>
+    </mesh>
+    <mesh name="PressureMesh">
+      <from_mesh>
+        <mesh name="CoordinateMesh"/>
+        <stat>
+          <exclude_from_stat/>
+        </stat>
+      </from_mesh>
+    </mesh>
+    <quadrature>
+      <degree>
+        <integer_value rank="0">3</integer_value>
+      </degree>
+      <surface_degree>
+        <integer_value rank="0">3</integer_value>
+      </surface_degree>
+    </quadrature>
+    <ocean_boundaries>
+      <top_surface_ids>
+        <integer_value shape="1" rank="1">29</integer_value>
+      </top_surface_ids>
+      <bottom_surface_ids>
+        <integer_value shape="1" rank="1">30</integer_value>
+      </bottom_surface_ids>
+      <scalar_field name="DistanceToTop" rank="0">
+        <diagnostic>
+          <algorithm name="Internal" material_phase_support="multiple"/>
+          <mesh name="CoordinateMesh"/>
+          <output/>
+          <stat/>
+          <convergence>
+            <include_in_convergence/>
+          </convergence>
+          <detectors>
+            <include_in_detectors/>
+          </detectors>
+          <steady_state>
+            <include_in_steady_state/>
+          </steady_state>
+        </diagnostic>
+      </scalar_field>
+      <scalar_field name="DistanceToBottom" rank="0">
+        <diagnostic>
+          <algorithm name="Internal" material_phase_support="multiple"/>
+          <mesh name="CoordinateMesh"/>
+          <output/>
+          <stat/>
+          <convergence>
+            <include_in_convergence/>
+          </convergence>
+          <detectors>
+            <include_in_detectors/>
+          </detectors>
+          <steady_state>
+            <include_in_steady_state/>
+          </steady_state>
+        </diagnostic>
+      </scalar_field>
+    </ocean_boundaries>
+  </geometry>
+  <io>
+    <dump_format>
+      <string_value>vtk</string_value>
+    </dump_format>
+    <dump_period>
+      <constant>
+        <real_value rank="0">20</real_value>
+      </constant>
+    </dump_period>
+    <output_mesh name="VelocityMesh"/>
+    <stat/>
+  </io>
+  <timestepping>
+    <current_time>
+      <real_value rank="0">0.0</real_value>
+    </current_time>
+    <timestep>
+      <real_value rank="0">1</real_value>
+    </timestep>
+    <finish_time>
+      <real_value rank="0">20</real_value>
+    </finish_time>
+  </timestepping>
+  <physical_parameters>
+    <gravity>
+      <magnitude>
+        <real_value rank="0">1.0</real_value>
+      </magnitude>
+      <vector_field name="GravityDirection" rank="1">
+        <prescribed>
+          <mesh name="CoordinateMesh"/>
+          <value name="WholeMesh">
             <constant>
-                <real_value rank="0">20</real_value>
+              <real_value shape="3" dim1="dim" rank="1">0 0 -1</real_value>
             </constant>
-<<<<<<< HEAD
-        </dump_period>
-        <output_mesh name="VelocityMesh"></output_mesh>
-        <stat></stat>
-    </io>
-    <timestepping>
-        <current_time>
-=======
           </value>
           <output/>
           <stat>
@@ -201,387 +221,271 @@
             </stress_terms>
           </continuous_galerkin>
           <conservative_advection>
->>>>>>> 1a3a8a64
             <real_value rank="0">0</real_value>
-        </current_time>
-        <timestep>
-            <real_value rank="0">1</real_value>
-        </timestep>
-        <finish_time>
-            <real_value rank="0">20</real_value>
-        </finish_time>
-    </timestepping>
-    <physical_parameters>
-        <gravity>
-            <magnitude>
-                <real_value rank="0">1</real_value>
-            </magnitude>
-            <vector_field name="GravityDirection" rank="1">
-                <prescribed>
-                    <mesh name="CoordinateMesh"></mesh>
-                    <value name="WholeMesh">
-                        <constant>
-                            <real_value rank="1" shape="3" dim1="dim">0 0 -1</real_value>
-                        </constant>
-                    </value>
-                    <output></output>
-                    <stat>
-                        <include_in_stat></include_in_stat>
-                    </stat>
-                    <detectors>
-                        <exclude_from_detectors></exclude_from_detectors>
-                    </detectors>
-                </prescribed>
-            </vector_field>
-        </gravity>
-    </physical_parameters>
-    <material_phase name="water">
-        <equation_of_state>
-            <fluids>
-                <linear>
-                    <reference_density>
-                        <real_value rank="0">1</real_value>
-                    </reference_density>
-                    <subtract_out_hydrostatic_level></subtract_out_hydrostatic_level>
-                </linear>
-            </fluids>
-        </equation_of_state>
-        <scalar_field name="Pressure" rank="0">
-            <prognostic>
-                <mesh name="PressureMesh"></mesh>
-                <spatial_discretisation>
-                    <continuous_galerkin>
-                        <remove_stabilisation_term></remove_stabilisation_term>
-                        <integrate_continuity_by_parts></integrate_continuity_by_parts>
-                    </continuous_galerkin>
-                </spatial_discretisation>
-                <scheme>
-                    <poisson_pressure_solution>
-                        <string_value lines="1">only first timestep</string_value>
-                    </poisson_pressure_solution>
-                    <use_projection_method></use_projection_method>
-                </scheme>
-                <solver>
-                    <iterative_method name="cg"></iterative_method>
-                    <preconditioner name="sor"></preconditioner>
-                    <relative_error>
-                        <real_value rank="0">1e-07</real_value>
-                    </relative_error>
-                    <max_iterations>
-                        <integer_value rank="0">1000</integer_value>
-                    </max_iterations>
-                    <never_ignore_solver_failures></never_ignore_solver_failures>
-                    <diagnostics>
-                        <monitors></monitors>
-                    </diagnostics>
-                </solver>
-                <boundary_conditions name="FreeSurfaceBC">
-                    <surface_ids>
-                        <integer_value rank="1" shape="1">29</integer_value>
-                    </surface_ids>
-                    <type name="dirichlet">
-                        <python>
-                            <string_value lines="20" type="python">def val(X, t):&#x0A;   from math import cos&#x0A;#   z= 0.1+0.05*cos(2*3.1415926536*(t/9-0.11111))+0.01*cos(2*3.1415926536*(t/4-0.25))&#x0A;#   z= 0.05*(0.1+0.1*cos(2*3.1415926536*(t/9-0.11111)))&#x0A;   z= 0.1+0.05*cos(2*3.1415926536*t/9+3.1415926536)+0.01*cos(2*3.1415926536*t/4)&#x0A;   return z</string_value>
-                        </python>
-                    </type>
-                </boundary_conditions>
-                <output></output>
-                <stat></stat>
-                <convergence>
-                    <include_in_convergence></include_in_convergence>
-                </convergence>
-                <detectors>
-                    <exclude_from_detectors></exclude_from_detectors>
-                </detectors>
-                <steady_state>
-                    <include_in_steady_state></include_in_steady_state>
-                </steady_state>
-                <consistent_interpolation></consistent_interpolation>
-            </prognostic>
-        </scalar_field>
-        <vector_field name="Velocity" rank="1">
-            <prognostic>
-                <mesh name="VelocityMesh"></mesh>
-                <equation name="Boussinesq"></equation>
-                <spatial_discretisation>
-                    <continuous_galerkin>
-                        <stabilisation>
-                            <no_stabilisation></no_stabilisation>
-                        </stabilisation>
-                        <mass_terms>
-                            <lump_mass_matrix></lump_mass_matrix>
-                        </mass_terms>
-                        <advection_terms></advection_terms>
-                        <stress_terms>
-                            <tensor_form></tensor_form>
-                        </stress_terms>
-                    </continuous_galerkin>
-                    <conservative_advection>
-                        <real_value rank="0">0</real_value>
-                    </conservative_advection>
-                </spatial_discretisation>
-                <temporal_discretisation>
-                    <theta>
-                        <real_value rank="0">0.5</real_value>
-                    </theta>
-                    <relaxation>
-                        <real_value rank="0">0.5</real_value>
-                    </relaxation>
-                </temporal_discretisation>
-                <solver>
-                    <iterative_method name="gmres">
-                        <restart>
-                            <integer_value rank="0">100</integer_value>
-                        </restart>
-                    </iterative_method>
-                    <preconditioner name="sor"></preconditioner>
-                    <relative_error>
-                        <real_value rank="0">1e-07</real_value>
-                    </relative_error>
-                    <max_iterations>
-                        <integer_value rank="0">1000</integer_value>
-                    </max_iterations>
-                    <ignore_all_solver_failures></ignore_all_solver_failures>
-                    <diagnostics>
-                        <monitors></monitors>
-                    </diagnostics>
-                </solver>
-                <initial_condition name="WholeMesh">
-                    <constant>
-                        <real_value rank="1" shape="3" dim1="dim">0 0 0</real_value>
-                    </constant>
-                </initial_condition>
-                <boundary_conditions name="SidesNoNormalFlow">
-                    <surface_ids>
-                        <integer_value rank="1" shape="2">32 31</integer_value>
-                    </surface_ids>
-                    <type name="no_normal_flow"></type>
-                </boundary_conditions>
-                <boundary_conditions name="TopFreeSurface">
-                    <surface_ids>
-                        <integer_value rank="1" shape="1">29</integer_value>
-                    </surface_ids>
-                    <type name="free_surface"></type>
-                </boundary_conditions>
-                <boundary_conditions name="BottomNoNormalFlow">
-                    <surface_ids>
-                        <integer_value rank="1" shape="1">30</integer_value>
-                    </surface_ids>
-                    <type name="no_normal_flow"></type>
-                </boundary_conditions>
-                <tensor_field name="Viscosity" rank="2">
-                    <prescribed>
-                        <value name="WholeMesh">
-                            <isotropic>
-                                <constant>
-                                    <real_value rank="0">0.01</real_value>
-                                </constant>
-                            </isotropic>
-                        </value>
-                        <output></output>
-                    </prescribed>
-                </tensor_field>
-                <output></output>
-                <stat>
-                    <include_in_stat></include_in_stat>
-                    <previous_time_step>
-                        <exclude_from_stat></exclude_from_stat>
-                    </previous_time_step>
-                    <nonlinear_field>
-                        <exclude_from_stat></exclude_from_stat>
-                    </nonlinear_field>
-                </stat>
-                <convergence>
-                    <include_in_convergence></include_in_convergence>
-                </convergence>
-                <detectors>
-                    <include_in_detectors></include_in_detectors>
-                </detectors>
-                <steady_state>
-                    <include_in_steady_state></include_in_steady_state>
-                </steady_state>
-                <consistent_interpolation></consistent_interpolation>
-            </prognostic>
-        </vector_field>
-        <scalar_field name="FreeSurface" rank="0">
-            <diagnostic>
-                <algorithm name="Internal" material_phase_support="multiple"></algorithm>
-                <mesh name="PressureMesh"></mesh>
-                <output></output>
-                <stat></stat>
-                <convergence>
-                    <include_in_convergence></include_in_convergence>
-                </convergence>
-                <detectors>
-                    <include_in_detectors></include_in_detectors>
-                </detectors>
-                <steady_state>
-                    <include_in_steady_state></include_in_steady_state>
-                </steady_state>
-            </diagnostic>
-        </scalar_field>
-        <scalar_field name="1over9Ampl" rank="0">
-            <diagnostic>
-                <algorithm name="tidal_harmonics" depends="FreeSurfaceHistory" averageFSLevel="Calculate" material_phase_support="single" target="Amplitude">
-                    <constituent name="custom">
-                        <real_value rank="0">0.111111111111111</real_value>
-                    </constituent>
-                </algorithm>
-                <mesh name="VelocityMesh"></mesh>
-                <output></output>
-                <stat></stat>
-                <convergence>
-                    <include_in_convergence></include_in_convergence>
-                </convergence>
-                <detectors>
-                    <include_in_detectors></include_in_detectors>
-                </detectors>
-                <steady_state>
-                    <include_in_steady_state></include_in_steady_state>
-                </steady_state>
-            </diagnostic>
-        </scalar_field>
-        <scalar_field name="1over9Phase" rank="0">
-            <diagnostic>
-                <algorithm name="tidal_harmonics" depends="FreeSurfaceHistory" averageFSLevel="Calculate" material_phase_support="single" target="Phase">
-                    <constituent name="custom">
-                        <real_value rank="0">0.111111111111111</real_value>
-                    </constituent>
-                </algorithm>
-                <mesh name="VelocityMesh"></mesh>
-                <output></output>
-                <stat></stat>
-                <convergence>
-                    <include_in_convergence></include_in_convergence>
-                </convergence>
-                <detectors>
-                    <include_in_detectors></include_in_detectors>
-                </detectors>
-                <steady_state>
-                    <include_in_steady_state></include_in_steady_state>
-                </steady_state>
-            </diagnostic>
-        </scalar_field>
-        <scalar_field name="Residual" rank="0">
-            <diagnostic>
-                <algorithm name="tidal_harmonics" depends="FreeSurfaceHistory" averageFSLevel="Calculate" material_phase_support="single" target="Amplitude">
-                    <constituent name="Residual"></constituent>
-                </algorithm>
-                <mesh name="VelocityMesh"></mesh>
-                <output></output>
-                <stat></stat>
-                <convergence>
-                    <include_in_convergence></include_in_convergence>
-                </convergence>
-                <detectors>
-                    <include_in_detectors></include_in_detectors>
-                </detectors>
-                <steady_state>
-                    <include_in_steady_state></include_in_steady_state>
-                </steady_state>
-            </diagnostic>
-        </scalar_field>
-        <scalar_field name="C0" rank="0">
-            <diagnostic>
-                <algorithm name="tidal_harmonics" depends="FreeSurfaceHistory" averageFSLevel="Calculate" material_phase_support="single" target="Amplitude">
-                    <constituent name="C0">
-                        <real_value rank="0" shape="1">0</real_value>
-                    </constituent>
-                </algorithm>
-                <mesh name="VelocityMesh"></mesh>
-                <output></output>
-                <stat></stat>
-                <convergence>
-                    <include_in_convergence></include_in_convergence>
-                </convergence>
-                <detectors>
-                    <include_in_detectors></include_in_detectors>
-                </detectors>
-                <steady_state>
-                    <include_in_steady_state></include_in_steady_state>
-                </steady_state>
-            </diagnostic>
-        </scalar_field>
-        <scalar_field name="1over4Ampl" rank="0">
-            <diagnostic>
-                <algorithm name="tidal_harmonics" depends="FreeSurfaceHistory" averageFSLevel="Calculate" material_phase_support="single" target="Amplitude">
-                    <constituent name="custom">
-                        <real_value rank="0">0.25</real_value>
-                    </constituent>
-                </algorithm>
-                <mesh name="VelocityMesh"></mesh>
-                <output></output>
-                <stat></stat>
-                <convergence>
-                    <include_in_convergence></include_in_convergence>
-                </convergence>
-                <detectors>
-                    <include_in_detectors></include_in_detectors>
-                </detectors>
-                <steady_state>
-                    <include_in_steady_state></include_in_steady_state>
-                </steady_state>
-            </diagnostic>
-        </scalar_field>
-        <scalar_field name="1over4Phase" rank="0">
-            <diagnostic>
-                <algorithm name="tidal_harmonics" depends="FreeSurfaceHistory" averageFSLevel="Calculate" material_phase_support="single" target="Phase">
-                    <constituent name="custom">
-                        <real_value rank="0">0.25</real_value>
-                    </constituent>
-                </algorithm>
-                <mesh name="VelocityMesh"></mesh>
-                <output></output>
-                <stat></stat>
-                <convergence>
-                    <include_in_convergence></include_in_convergence>
-                </convergence>
-                <detectors>
-                    <include_in_detectors></include_in_detectors>
-                </detectors>
-                <steady_state>
-                    <include_in_steady_state></include_in_steady_state>
-                </steady_state>
-            </diagnostic>
-        </scalar_field>
-        <scalar_field name="FreeSurfaceHistory" rank="0">
-            <diagnostic>
-                <algorithm name="free_surface_history" depends="FreeSurface" material_phase_support="single">
-                    <levels>
-                        <integer_value rank="0">10</integer_value>
-                    </levels>
-                    <stride>
-                        <integer_value rank="0">1</integer_value>
-                    </stride>
-                </algorithm>
-                <mesh name="VelocityMesh"></mesh>
-            </diagnostic>
-        </scalar_field>
-    </material_phase>
-    <mesh_adaptivity>
-        <mesh_movement>
-            <free_surface>
-                <move_surface_nodes></move_surface_nodes>
-            </free_surface>
-            <vector_field name="GridVelocity" rank="1">
-                <diagnostic>
-                    <algorithm name="Internal" material_phase_support="multiple"></algorithm>
-                    <mesh name="CoordinateMesh"></mesh>
-                    <output></output>
-                    <stat>
-                        <include_in_stat></include_in_stat>
-                    </stat>
-                    <convergence>
-                        <include_in_convergence></include_in_convergence>
-                    </convergence>
-                    <detectors>
-                        <include_in_detectors></include_in_detectors>
-                    </detectors>
-                    <steady_state>
-                        <include_in_steady_state></include_in_steady_state>
-                    </steady_state>
-                </diagnostic>
-            </vector_field>
-        </mesh_movement>
-    </mesh_adaptivity>
+          </conservative_advection>
+        </spatial_discretisation>
+        <temporal_discretisation>
+          <theta>
+            <real_value rank="0">0.5</real_value>
+          </theta>
+          <relaxation>
+            <real_value rank="0">0.5</real_value>
+          </relaxation>
+        </temporal_discretisation>
+        <solver>
+          <iterative_method name="gmres">
+            <restart>
+              <integer_value rank="0">100</integer_value>
+            </restart>
+          </iterative_method>
+          <preconditioner name="sor"/>
+          <relative_error>
+            <real_value rank="0">1.0e-7</real_value>
+          </relative_error>
+          <max_iterations>
+            <integer_value rank="0">1000</integer_value>
+          </max_iterations>
+          <ignore_all_solver_failures/>
+          <diagnostics>
+            <monitors/>
+          </diagnostics>
+        </solver>
+        <initial_condition name="WholeMesh">
+          <constant>
+            <real_value shape="3" dim1="dim" rank="1">0.0 0.0 0.0</real_value>
+          </constant>
+        </initial_condition>
+        <boundary_conditions name="SidesNoNormalFlow">
+          <surface_ids>
+            <integer_value shape="2" rank="1">32 31</integer_value>
+          </surface_ids>
+          <type name="no_normal_flow"/>
+        </boundary_conditions>
+        <boundary_conditions name="TopFreeSurface">
+          <surface_ids>
+            <integer_value shape="1" rank="1">29</integer_value>
+          </surface_ids>
+          <type name="free_surface"/>
+        </boundary_conditions>
+        <boundary_conditions name="BottomNoNormalFlow">
+          <surface_ids>
+            <integer_value shape="1" rank="1">30</integer_value>
+          </surface_ids>
+          <type name="no_normal_flow"/>
+        </boundary_conditions>
+        <tensor_field name="Viscosity" rank="2">
+          <prescribed>
+            <value name="WholeMesh">
+              <isotropic>
+                <constant>
+                  <real_value rank="0">0.01</real_value>
+                </constant>
+              </isotropic>
+            </value>
+            <output/>
+          </prescribed>
+        </tensor_field>
+        <output/>
+        <stat>
+          <include_in_stat/>
+          <previous_time_step>
+            <exclude_from_stat/>
+          </previous_time_step>
+          <nonlinear_field>
+            <exclude_from_stat/>
+          </nonlinear_field>
+        </stat>
+        <convergence>
+          <include_in_convergence/>
+        </convergence>
+        <detectors>
+          <include_in_detectors/>
+        </detectors>
+        <steady_state>
+          <include_in_steady_state/>
+        </steady_state>
+        <consistent_interpolation/>
+      </prognostic>
+    </vector_field>
+    <scalar_field name="FreeSurface" rank="0">
+      <diagnostic>
+        <algorithm name="Internal" material_phase_support="multiple"/>
+        <mesh name="PressureMesh"/>
+        <output/>
+        <stat/>
+        <convergence>
+          <include_in_convergence/>
+        </convergence>
+        <detectors>
+          <include_in_detectors/>
+        </detectors>
+        <steady_state>
+          <include_in_steady_state/>
+        </steady_state>
+      </diagnostic>
+    </scalar_field>
+    <scalar_field name="1over9Ampl" rank="0">
+      <diagnostic>
+        <algorithm depends="FreeSurfaceHistory" averageFSLevel="Calculate" material_phase_support="single" name="tidal_harmonics" target="Amplitude">
+          <constituent name="custom">
+            <real_value rank="0">0.111111111111111111111</real_value>
+          </constituent>
+        </algorithm>
+        <mesh name="VelocityMesh"/>
+        <output/>
+        <stat/>
+        <convergence>
+          <include_in_convergence/>
+        </convergence>
+        <detectors>
+          <include_in_detectors/>
+        </detectors>
+        <steady_state>
+          <include_in_steady_state/>
+        </steady_state>
+      </diagnostic>
+    </scalar_field>
+    <scalar_field name="1over9Phase" rank="0">
+      <diagnostic>
+        <algorithm depends="FreeSurfaceHistory" averageFSLevel="Calculate" material_phase_support="single" name="tidal_harmonics" target="Phase">
+          <constituent name="custom">
+            <real_value rank="0">0.111111111111111111111</real_value>
+          </constituent>
+        </algorithm>
+        <mesh name="VelocityMesh"/>
+        <output/>
+        <stat/>
+        <convergence>
+          <include_in_convergence/>
+        </convergence>
+        <detectors>
+          <include_in_detectors/>
+        </detectors>
+        <steady_state>
+          <include_in_steady_state/>
+        </steady_state>
+      </diagnostic>
+    </scalar_field>
+    <scalar_field name="Residual" rank="0">
+      <diagnostic>
+        <algorithm depends="FreeSurfaceHistory" averageFSLevel="Calculate" material_phase_support="single" name="tidal_harmonics" target="Amplitude">
+          <constituent name="Residual"/>
+        </algorithm>
+        <mesh name="VelocityMesh"/>
+        <output/>
+        <stat/>
+        <convergence>
+          <include_in_convergence/>
+        </convergence>
+        <detectors>
+          <include_in_detectors/>
+        </detectors>
+        <steady_state>
+          <include_in_steady_state/>
+        </steady_state>
+      </diagnostic>
+    </scalar_field>
+    <scalar_field name="C0" rank="0">
+      <diagnostic>
+        <algorithm depends="FreeSurfaceHistory" averageFSLevel="Calculate" material_phase_support="single" name="tidal_harmonics" target="Amplitude">
+          <constituent name="C0">
+            <real_value shape="1" rank="0">0.0</real_value>
+          </constituent>
+        </algorithm>
+        <mesh name="VelocityMesh"/>
+        <output/>
+        <stat/>
+        <convergence>
+          <include_in_convergence/>
+        </convergence>
+        <detectors>
+          <include_in_detectors/>
+        </detectors>
+        <steady_state>
+          <include_in_steady_state/>
+        </steady_state>
+      </diagnostic>
+    </scalar_field>
+    <scalar_field name="1over4Ampl" rank="0">
+      <diagnostic>
+        <algorithm depends="FreeSurfaceHistory" averageFSLevel="Calculate" material_phase_support="single" name="tidal_harmonics" target="Amplitude">
+          <constituent name="custom">
+            <real_value rank="0">0.25</real_value>
+          </constituent>
+        </algorithm>
+        <mesh name="VelocityMesh"/>
+        <output/>
+        <stat/>
+        <convergence>
+          <include_in_convergence/>
+        </convergence>
+        <detectors>
+          <include_in_detectors/>
+        </detectors>
+        <steady_state>
+          <include_in_steady_state/>
+        </steady_state>
+      </diagnostic>
+    </scalar_field>
+    <scalar_field name="1over4Phase" rank="0">
+      <diagnostic>
+        <algorithm depends="FreeSurfaceHistory" averageFSLevel="Calculate" material_phase_support="single" name="tidal_harmonics" target="Phase">
+          <constituent name="custom">
+            <real_value rank="0">0.25</real_value>
+          </constituent>
+        </algorithm>
+        <mesh name="VelocityMesh"/>
+        <output/>
+        <stat/>
+        <convergence>
+          <include_in_convergence/>
+        </convergence>
+        <detectors>
+          <include_in_detectors/>
+        </detectors>
+        <steady_state>
+          <include_in_steady_state/>
+        </steady_state>
+      </diagnostic>
+    </scalar_field>
+    <scalar_field name="FreeSurfaceHistory" rank="0">
+      <diagnostic>
+        <algorithm depends="FreeSurface" name="free_surface_history" material_phase_support="single">
+          <levels>
+            <integer_value rank="0">10</integer_value>
+          </levels>
+          <stride>
+            <integer_value rank="0">1</integer_value>
+          </stride>
+        </algorithm>
+        <mesh name="VelocityMesh"/>
+      </diagnostic>
+    </scalar_field>
+  </material_phase>
+  <mesh_adaptivity>
+    <mesh_movement>
+      <free_surface>
+        <move_surface_nodes/>
+      </free_surface>
+      <vector_field name="GridVelocity" rank="1">
+        <diagnostic>
+          <algorithm name="Internal" material_phase_support="multiple"/>
+          <mesh name="CoordinateMesh"/>
+          <output/>
+          <stat>
+            <include_in_stat/>
+          </stat>
+          <convergence>
+            <include_in_convergence/>
+          </convergence>
+          <detectors>
+            <include_in_detectors/>
+          </detectors>
+          <steady_state>
+            <include_in_steady_state/>
+          </steady_state>
+        </diagnostic>
+      </vector_field>
+    </mesh_movement>
+  </mesh_adaptivity>
 </fluidity_options>