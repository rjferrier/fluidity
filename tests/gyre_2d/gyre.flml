--- conflicted
+++ resolved
@@ -1,249 +1,154 @@
-<?xml version="1.0" encoding="utf-8" ?>
+<?xml version='1.0' encoding='utf-8'?>
 <fluidity_options>
-    <simulation_name>
-        <string_value lines="1">gyre</string_value>
-    </simulation_name>
-    <problem_type>
-        <string_value lines="1">oceans</string_value>
-    </problem_type>
-    <geometry>
-        <dimension>
-            <integer_value rank="0">2</integer_value>
-        </dimension>
-        <mesh name="CoordinateMesh">
-            <from_file file_name="gyre">
-                <format name="triangle"></format>
-                <stat>
-                    <include_in_stat></include_in_stat>
-                </stat>
-            </from_file>
-        </mesh>
-        <mesh name="VelocityMesh">
-            <from_mesh>
-                <mesh name="CoordinateMesh"></mesh>
-                <stat>
-                    <exclude_from_stat></exclude_from_stat>
-                </stat>
-            </from_mesh>
-        </mesh>
-        <mesh name="PressureMesh">
-            <from_mesh>
-                <mesh name="CoordinateMesh"></mesh>
-                <stat>
-                    <exclude_from_stat></exclude_from_stat>
-                </stat>
-            </from_mesh>
-        </mesh>
-        <quadrature>
-            <degree>
-                <integer_value rank="0">4</integer_value>
-            </degree>
-        </quadrature>
-    </geometry>
-    <io>
-        <dump_format>
-            <string_value>vtk</string_value>
-        </dump_format>
-        <dump_period>
-            <constant>
-                <real_value rank="0">0.25</real_value>
-            </constant>
-        </dump_period>
-        <output_mesh name="VelocityMesh"></output_mesh>
-        <stat></stat>
-    </io>
-    <timestepping>
-        <current_time>
+  <simulation_name>
+    <string_value lines="1">gyre</string_value>
+  </simulation_name>
+  <problem_type>
+    <string_value lines="1">oceans</string_value>
+  </problem_type>
+  <geometry>
+    <dimension>
+      <integer_value rank="0">2</integer_value>
+    </dimension>
+    <mesh name="CoordinateMesh">
+      <from_file file_name="gyre">
+        <format name="triangle"/>
+        <stat>
+          <include_in_stat/>
+        </stat>
+      </from_file>
+    </mesh>
+    <mesh name="VelocityMesh">
+      <from_mesh>
+        <mesh name="CoordinateMesh"/>
+        <stat>
+          <exclude_from_stat/>
+        </stat>
+      </from_mesh>
+    </mesh>
+    <mesh name="PressureMesh">
+      <from_mesh>
+        <mesh name="CoordinateMesh"/>
+        <stat>
+          <exclude_from_stat/>
+        </stat>
+      </from_mesh>
+    </mesh>
+    <quadrature>
+      <degree>
+        <integer_value rank="0">4</integer_value>
+      </degree>
+    </quadrature>
+  </geometry>
+  <io>
+    <dump_format>
+      <string_value>vtk</string_value>
+    </dump_format>
+    <dump_period>
+      <constant>
+        <real_value rank="0">0.25</real_value>
+      </constant>
+    </dump_period>
+    <output_mesh name="VelocityMesh"/>
+    <stat/>
+  </io>
+  <timestepping>
+    <current_time>
+      <real_value rank="0">0</real_value>
+    </current_time>
+    <timestep>
+      <real_value rank="0">0.01</real_value>
+    </timestep>
+    <finish_time>
+      <real_value rank="0">0.5</real_value>
+    </finish_time>
+    <nonlinear_iterations>
+      <integer_value rank="0">2</integer_value>
+    </nonlinear_iterations>
+  </timestepping>
+  <physical_parameters>
+    <coriolis>
+      <beta_plane>
+        <f_0>
+          <real_value rank="0">0</real_value>
+        </f_0>
+        <beta>
+          <real_value shape="2" dim1="dim" rank="1">0 506</real_value>
+        </beta>
+      </beta_plane>
+    </coriolis>
+  </physical_parameters>
+  <material_phase name="ocean">
+    <scalar_field name="Pressure" rank="0">
+      <prognostic>
+        <mesh name="PressureMesh"/>
+        <spatial_discretisation>
+          <continuous_galerkin/>
+        </spatial_discretisation>
+        <reference_node>
+          <integer_value rank="0">100</integer_value>
+        </reference_node>
+        <scheme>
+          <poisson_pressure_solution>
+            <string_value lines="1">only first timestep</string_value>
+          </poisson_pressure_solution>
+          <use_projection_method/>
+        </scheme>
+        <solver>
+          <iterative_method name="cg"/>
+          <preconditioner name="mg"/>
+          <relative_error>
+            <real_value rank="0">1.0e-7</real_value>
+          </relative_error>
+          <max_iterations>
+            <integer_value rank="0">2000</integer_value>
+          </max_iterations>
+          <never_ignore_solver_failures/>
+          <diagnostics>
+            <monitors/>
+          </diagnostics>
+        </solver>
+        <output/>
+        <stat/>
+        <convergence>
+          <include_in_convergence/>
+        </convergence>
+        <detectors>
+          <exclude_from_detectors/>
+        </detectors>
+        <steady_state>
+          <include_in_steady_state/>
+        </steady_state>
+        <consistent_interpolation/>
+      </prognostic>
+    </scalar_field>
+    <vector_field name="Velocity" rank="1">
+      <prognostic>
+        <mesh name="VelocityMesh"/>
+        <equation name="Boussinesq"/>
+        <spatial_discretisation>
+          <continuous_galerkin>
+            <stabilisation>
+              <no_stabilisation/>
+            </stabilisation>
+            <mass_terms>
+              <lump_mass_matrix/>
+            </mass_terms>
+            <advection_terms/>
+            <stress_terms>
+              <stress_form/>
+            </stress_terms>
+          </continuous_galerkin>
+          <conservative_advection>
             <real_value rank="0">0</real_value>
-        </current_time>
-        <timestep>
-            <real_value rank="0">0.01</real_value>
-        </timestep>
-        <finish_time>
+          </conservative_advection>
+        </spatial_discretisation>
+        <temporal_discretisation>
+          <theta>
+            <real_value rank="0">1.0</real_value>
+          </theta>
+          <relaxation>
             <real_value rank="0">0.5</real_value>
-<<<<<<< HEAD
-        </finish_time>
-        <nonlinear_iterations>
-            <integer_value rank="0">2</integer_value>
-        </nonlinear_iterations>
-    </timestepping>
-    <physical_parameters>
-        <coriolis>
-            <beta_plane>
-                <f_0>
-                    <real_value rank="0">0</real_value>
-                </f_0>
-                <beta>
-                    <real_value rank="1" shape="2" dim1="dim">0 506</real_value>
-                </beta>
-            </beta_plane>
-        </coriolis>
-    </physical_parameters>
-    <material_phase name="ocean">
-        <scalar_field name="Pressure" rank="0">
-            <prognostic>
-                <mesh name="PressureMesh"></mesh>
-                <spatial_discretisation>
-                    <continuous_galerkin></continuous_galerkin>
-                </spatial_discretisation>
-                <reference_node>
-                    <integer_value rank="0">100</integer_value>
-                </reference_node>
-                <scheme>
-                    <poisson_pressure_solution>
-                        <string_value lines="1">only first timestep</string_value>
-                    </poisson_pressure_solution>
-                    <use_projection_method></use_projection_method>
-                </scheme>
-                <solver>
-                    <iterative_method name="cg"></iterative_method>
-                    <preconditioner name="mg"></preconditioner>
-                    <relative_error>
-                        <real_value rank="0">1e-07</real_value>
-                    </relative_error>
-                    <max_iterations>
-                        <integer_value rank="0">2000</integer_value>
-                    </max_iterations>
-                    <never_ignore_solver_failures></never_ignore_solver_failures>
-                    <diagnostics>
-                        <monitors></monitors>
-                    </diagnostics>
-                </solver>
-                <output></output>
-                <stat></stat>
-                <convergence>
-                    <include_in_convergence></include_in_convergence>
-                </convergence>
-                <detectors>
-                    <exclude_from_detectors></exclude_from_detectors>
-                </detectors>
-                <steady_state>
-                    <include_in_steady_state></include_in_steady_state>
-                </steady_state>
-                <consistent_interpolation></consistent_interpolation>
-            </prognostic>
-        </scalar_field>
-        <vector_field name="Velocity" rank="1">
-            <prognostic>
-                <mesh name="VelocityMesh"></mesh>
-                <equation name="Boussinesq"></equation>
-                <spatial_discretisation>
-                    <continuous_galerkin>
-                        <stabilisation>
-                            <no_stabilisation></no_stabilisation>
-                        </stabilisation>
-                        <mass_terms>
-                            <lump_mass_matrix></lump_mass_matrix>
-                        </mass_terms>
-                        <advection_terms></advection_terms>
-                        <stress_terms>
-                            <stress_form></stress_form>
-                        </stress_terms>
-                    </continuous_galerkin>
-                    <conservative_advection>
-                        <real_value rank="0">0</real_value>
-                    </conservative_advection>
-                </spatial_discretisation>
-                <temporal_discretisation>
-                    <theta>
-                        <real_value rank="0">1</real_value>
-                    </theta>
-                    <relaxation>
-                        <real_value rank="0">0.5</real_value>
-                    </relaxation>
-                </temporal_discretisation>
-                <solver>
-                    <iterative_method name="gmres">
-                        <restart>
-                            <integer_value rank="0">30</integer_value>
-                        </restart>
-                    </iterative_method>
-                    <preconditioner name="sor"></preconditioner>
-                    <relative_error>
-                        <real_value rank="0">1e-07</real_value>
-                    </relative_error>
-                    <max_iterations>
-                        <integer_value rank="0">500</integer_value>
-                    </max_iterations>
-                    <never_ignore_solver_failures></never_ignore_solver_failures>
-                    <diagnostics>
-                        <monitors></monitors>
-                    </diagnostics>
-                </solver>
-                <initial_condition name="WholeMesh">
-                    <constant>
-                        <real_value rank="1" shape="2" dim1="dim">0 0</real_value>
-                    </constant>
-                </initial_condition>
-                <boundary_conditions name="NoSlipOnSides">
-                    <surface_ids>
-                        <integer_value rank="1" shape="1">1</integer_value>
-                    </surface_ids>
-                    <type name="dirichlet">
-                        <align_bc_with_cartesian>
-                            <x_component>
-                                <constant>
-                                    <real_value rank="0">0</real_value>
-                                </constant>
-                            </x_component>
-                            <y_component>
-                                <constant>
-                                    <real_value rank="0">0</real_value>
-                                </constant>
-                            </y_component>
-                        </align_bc_with_cartesian>
-                    </type>
-                </boundary_conditions>
-                <tensor_field name="Viscosity" rank="2">
-                    <prescribed>
-                        <value name="WholeMesh">
-                            <anisotropic_symmetric>
-                                <constant>
-                                    <real_value rank="2" shape="2 2" symmetric="true" dim2="dim" dim1="dim">0.1 0.1 0.1 0.1</real_value>
-                                </constant>
-                            </anisotropic_symmetric>
-                        </value>
-                        <output></output>
-                    </prescribed>
-                </tensor_field>
-                <vector_field name="Source" rank="1">
-                    <prescribed>
-                        <value name="WholeMesh">
-                            <python>
-                                <string_value lines="20" type="python">def val(X,t):&#x0A;  import math&#x0A;  t=0.0001632653&#x0A;  wind_forcing=-t*math.cos(math.pi*X[1])&#x0A;  return (wind_forcing, 0)</string_value>
-                            </python>
-                        </value>
-                        <output></output>
-                        <stat>
-                            <include_in_stat></include_in_stat>
-                        </stat>
-                        <detectors>
-                            <exclude_from_detectors></exclude_from_detectors>
-                        </detectors>
-                    </prescribed>
-                </vector_field>
-                <output></output>
-                <stat>
-                    <include_in_stat></include_in_stat>
-                    <previous_time_step>
-                        <exclude_from_stat></exclude_from_stat>
-                    </previous_time_step>
-                    <nonlinear_field>
-                        <exclude_from_stat></exclude_from_stat>
-                    </nonlinear_field>
-                </stat>
-                <convergence>
-                    <include_in_convergence></include_in_convergence>
-                </convergence>
-                <detectors>
-                    <include_in_detectors></include_in_detectors>
-                </detectors>
-                <steady_state>
-                    <include_in_steady_state></include_in_steady_state>
-                </steady_state>
-                <consistent_interpolation></consistent_interpolation>
-            </prognostic>
-=======
           </relaxation>
         </temporal_discretisation>
         <solver>
@@ -319,7 +224,28 @@
               <exclude_from_detectors/>
             </detectors>
           </prescribed>
->>>>>>> 1a3a8a64
         </vector_field>
-    </material_phase>
+        <output/>
+        <stat>
+          <include_in_stat/>
+          <previous_time_step>
+            <exclude_from_stat/>
+          </previous_time_step>
+          <nonlinear_field>
+            <exclude_from_stat/>
+          </nonlinear_field>
+        </stat>
+        <convergence>
+          <include_in_convergence/>
+        </convergence>
+        <detectors>
+          <include_in_detectors/>
+        </detectors>
+        <steady_state>
+          <include_in_steady_state/>
+        </steady_state>
+        <consistent_interpolation/>
+      </prognostic>
+    </vector_field>
+  </material_phase>
 </fluidity_options>