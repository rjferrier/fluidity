<?xml version="1.0" encoding="utf-8" ?>
<fluidity_options>
    <simulation_name>
        <string_value lines="1">test_vorticity_2d</string_value>
    </simulation_name>
    <problem_type>
        <string_value lines="1">fluids</string_value>
    </problem_type>
    <geometry>
        <dimension>
            <integer_value rank="0">2</integer_value>
<<<<<<< HEAD
        </dimension>
        <mesh name="CoordinateMesh">
            <from_file file_name="square">
                <format name="triangle"></format>
                <stat>
                    <include_in_stat></include_in_stat>
                </stat>
            </from_file>
        </mesh>
        <mesh name="P1DGMesh">
            <from_mesh>
                <mesh name="CoordinateMesh"></mesh>
                <stat>
                    <exclude_from_stat></exclude_from_stat>
                </stat>
                <mesh_shape>
                    <element_type>
                        <string_value>discontinuous lagrangian</string_value>
                    </element_type>
                </mesh_shape>
            </from_mesh>
        </mesh>
        <mesh name="P2Mesh">
            <from_mesh>
                <mesh name="CoordinateMesh"></mesh>
                <mesh_shape>
                    <polynomial_degree>
                        <integer_value rank="0">2</integer_value>
                    </polynomial_degree>
                </mesh_shape>
                <stat>
                    <exclude_from_stat></exclude_from_stat>
                </stat>
            </from_mesh>
        </mesh>
        <mesh name="P2DGMesh">
            <from_mesh>
                <mesh name="CoordinateMesh"></mesh>
                <mesh_shape>
                    <polynomial_degree>
                        <integer_value rank="0">2</integer_value>
                    </polynomial_degree>
                    <element_type>
                        <string_value>discontinuous lagrangian</string_value>
                    </element_type>
                </mesh_shape>
                <stat>
                    <exclude_from_stat></exclude_from_stat>
                </stat>
            </from_mesh>
        </mesh>
        <quadrature>
            <degree>
                <integer_value rank="0">4</integer_value>
            </degree>
        </quadrature>
    </geometry>
    <io>
        <dump_format>
            <string_value>vtk</string_value>
        </dump_format>
        <dump_period>
            <constant>
                <real_value rank="0">1</real_value>
            </constant>
        </dump_period>
        <disable_dump_at_start></disable_dump_at_start>
        <output_mesh name="P2DGMesh"></output_mesh>
        <stat></stat>
    </io>
    <timestepping>
        <current_time>
            <real_value rank="0">0</real_value>
        </current_time>
        <timestep>
            <real_value rank="0">1</real_value>
        </timestep>
        <finish_time>
            <real_value rank="0">1</real_value>
        </finish_time>
        <nonlinear_iterations>
            <integer_value rank="0">0</integer_value>
        </nonlinear_iterations>
    </timestepping>
    <material_phase name="Fluid">
        <vector_field name="Velocity" rank="1">
            <prescribed>
                <mesh name="CoordinateMesh"></mesh>
                <value name="WholeMesh">
                    <python>
                        <string_value lines="20" type="python">def val(x, t):&#x0A;  return [-x[1], 0.0]</string_value>
                    </python>
                </value>
                <output>
                    <exclude_from_vtu></exclude_from_vtu>
                </output>
                <stat>
                    <exclude_from_stat></exclude_from_stat>
                </stat>
                <detectors>
                    <exclude_from_detectors></exclude_from_detectors>
                </detectors>
            </prescribed>
        </vector_field>
        <scalar_field name="P1" rank="0">
            <diagnostic>
                <algorithm name="curl_2d" source_field_type="vector" material_phase_support="single" source_field_name="Velocity">
                    <solver>
                        <iterative_method name="cg"></iterative_method>
                        <preconditioner name="eisenstat"></preconditioner>
                        <relative_error>
                            <real_value rank="0">1e-16</real_value>
                        </relative_error>
                        <absolute_error>
                            <real_value rank="0">1e-16</real_value>
                        </absolute_error>
                        <max_iterations>
                            <integer_value rank="0">1000</integer_value>
                        </max_iterations>
                        <never_ignore_solver_failures></never_ignore_solver_failures>
                        <diagnostics>
                            <monitors></monitors>
                        </diagnostics>
                    </solver>
                </algorithm>
                <mesh name="CoordinateMesh"></mesh>
                <output></output>
                <stat></stat>
                <convergence>
                    <exclude_from_convergence></exclude_from_convergence>
                </convergence>
                <detectors>
                    <exclude_from_detectors></exclude_from_detectors>
                </detectors>
                <steady_state>
                    <exclude_from_steady_state></exclude_from_steady_state>
                </steady_state>
            </diagnostic>
        </scalar_field>
        <scalar_field name="P1Lumped" rank="0">
            <diagnostic>
                <algorithm name="curl_2d" source_field_type="vector" material_phase_support="single" source_field_name="Velocity">
                    <lump_mass></lump_mass>
                </algorithm>
                <mesh name="CoordinateMesh"></mesh>
                <output></output>
                <stat></stat>
                <convergence>
                    <exclude_from_convergence></exclude_from_convergence>
                </convergence>
                <detectors>
                    <exclude_from_detectors></exclude_from_detectors>
                </detectors>
                <steady_state>
                    <exclude_from_steady_state></exclude_from_steady_state>
                </steady_state>
            </diagnostic>
        </scalar_field>
        <scalar_field name="P1DG" rank="0">
            <diagnostic>
                <algorithm name="curl_2d" source_field_type="vector" material_phase_support="single" source_field_name="Velocity"></algorithm>
                <mesh name="P1DGMesh"></mesh>
                <output></output>
                <stat></stat>
                <convergence>
                    <exclude_from_convergence></exclude_from_convergence>
                </convergence>
                <detectors>
                    <exclude_from_detectors></exclude_from_detectors>
                </detectors>
                <steady_state>
                    <exclude_from_steady_state></exclude_from_steady_state>
                </steady_state>
            </diagnostic>
        </scalar_field>
        <scalar_field name="P2" rank="0">
            <diagnostic>
                <algorithm name="curl_2d" source_field_type="vector" material_phase_support="single" source_field_name="Velocity">
                    <solver>
                        <iterative_method name="cg"></iterative_method>
                        <preconditioner name="eisenstat"></preconditioner>
                        <relative_error>
                            <real_value rank="0">1e-16</real_value>
                        </relative_error>
                        <absolute_error>
                            <real_value rank="0">1e-16</real_value>
                        </absolute_error>
                        <max_iterations>
                            <integer_value rank="0">1000</integer_value>
                        </max_iterations>
                        <never_ignore_solver_failures></never_ignore_solver_failures>
                        <diagnostics>
                            <monitors></monitors>
                        </diagnostics>
                    </solver>
                </algorithm>
                <mesh name="P2Mesh"></mesh>
                <output></output>
                <stat></stat>
                <convergence>
                    <exclude_from_convergence></exclude_from_convergence>
                </convergence>
                <detectors>
                    <exclude_from_detectors></exclude_from_detectors>
                </detectors>
                <steady_state>
                    <exclude_from_steady_state></exclude_from_steady_state>
                </steady_state>
            </diagnostic>
        </scalar_field>
        <scalar_field name="P2DG" rank="0">
            <diagnostic>
                <algorithm name="curl_2d" source_field_type="vector" material_phase_support="single" source_field_name="Velocity"></algorithm>
                <mesh name="P2DGMesh"></mesh>
                <output></output>
                <stat></stat>
                <convergence>
                    <exclude_from_convergence></exclude_from_convergence>
                </convergence>
                <detectors>
                    <exclude_from_detectors></exclude_from_detectors>
                </detectors>
                <steady_state>
                    <exclude_from_steady_state></exclude_from_steady_state>
                </steady_state>
            </diagnostic>
        </scalar_field>
    </material_phase>
=======
          </polynomial_degree>
        </mesh_shape>
        <stat>
          <exclude_from_stat/>
        </stat>
      </from_mesh>
    </mesh>
    <mesh name="P2DGMesh">
      <from_mesh>
        <mesh name="CoordinateMesh"/>
        <mesh_shape>
          <polynomial_degree>
            <integer_value rank="0">2</integer_value>
          </polynomial_degree>
        </mesh_shape>
        <mesh_continuity>
          <string_value>discontinuous</string_value>
        </mesh_continuity>
        <stat>
          <exclude_from_stat/>
        </stat>
      </from_mesh>
    </mesh>
    <quadrature>
      <degree>
        <integer_value rank="0">4</integer_value>
      </degree>
    </quadrature>
  </geometry>
  <io>
    <dump_format>
      <string_value>vtk</string_value>
    </dump_format>
    <dump_period>
      <constant>
        <real_value rank="0">1</real_value>
      </constant>
    </dump_period>
    <disable_dump_at_start/>
    <output_mesh name="P2DGMesh"/>
    <stat/>
  </io>
  <timestepping>
    <current_time>
      <real_value rank="0">0.0</real_value>
    </current_time>
    <timestep>
      <real_value rank="0">1.0</real_value>
    </timestep>
    <finish_time>
      <real_value rank="0">1.0</real_value>
    </finish_time>
    <nonlinear_iterations>
      <integer_value rank="0">0</integer_value>
    </nonlinear_iterations>
  </timestepping>
  <material_phase name="Fluid">
    <vector_field name="Velocity" rank="1">
      <prescribed>
        <mesh name="CoordinateMesh"/>
        <value name="WholeMesh">
          <python>
            <string_value lines="20" type="code" language="python">def val(x, t):
  return [-x[1], 0.0]</string_value>
          </python>
        </value>
        <output>
          <exclude_from_vtu/>
        </output>
        <stat>
          <exclude_from_stat/>
        </stat>
        <detectors>
          <exclude_from_detectors/>
        </detectors>
      </prescribed>
    </vector_field>
    <scalar_field name="P1" rank="0">
      <diagnostic>
        <algorithm source_field_type="vector" material_phase_support="single" name="curl_2d" source_field_name="Velocity">
          <solver>
            <iterative_method name="cg"/>
            <preconditioner name="eisenstat"/>
            <relative_error>
              <real_value rank="0">1.0e-16</real_value>
            </relative_error>
            <absolute_error>
              <real_value rank="0">1.0e-16</real_value>
            </absolute_error>
            <max_iterations>
              <integer_value rank="0">1000</integer_value>
            </max_iterations>
            <never_ignore_solver_failures/>
            <diagnostics>
              <monitors/>
            </diagnostics>
          </solver>
        </algorithm>
        <mesh name="CoordinateMesh"/>
        <output/>
        <stat/>
        <convergence>
          <exclude_from_convergence/>
        </convergence>
        <detectors>
          <exclude_from_detectors/>
        </detectors>
        <steady_state>
          <exclude_from_steady_state/>
        </steady_state>
      </diagnostic>
    </scalar_field>
    <scalar_field name="P1Lumped" rank="0">
      <diagnostic>
        <algorithm source_field_type="vector" material_phase_support="single" name="curl_2d" source_field_name="Velocity">
          <lump_mass/>
        </algorithm>
        <mesh name="CoordinateMesh"/>
        <output/>
        <stat/>
        <convergence>
          <exclude_from_convergence/>
        </convergence>
        <detectors>
          <exclude_from_detectors/>
        </detectors>
        <steady_state>
          <exclude_from_steady_state/>
        </steady_state>
      </diagnostic>
    </scalar_field>
    <scalar_field name="P1DG" rank="0">
      <diagnostic>
        <algorithm source_field_type="vector" material_phase_support="single" name="curl_2d" source_field_name="Velocity"/>
        <mesh name="P1DGMesh"/>
        <output/>
        <stat/>
        <convergence>
          <exclude_from_convergence/>
        </convergence>
        <detectors>
          <exclude_from_detectors/>
        </detectors>
        <steady_state>
          <exclude_from_steady_state/>
        </steady_state>
      </diagnostic>
    </scalar_field>
    <scalar_field name="P2" rank="0">
      <diagnostic>
        <algorithm source_field_type="vector" material_phase_support="single" name="curl_2d" source_field_name="Velocity">
          <solver>
            <iterative_method name="cg"/>
            <preconditioner name="eisenstat"/>
            <relative_error>
              <real_value rank="0">1.0e-16</real_value>
            </relative_error>
            <absolute_error>
              <real_value rank="0">1.0e-16</real_value>
            </absolute_error>
            <max_iterations>
              <integer_value rank="0">1000</integer_value>
            </max_iterations>
            <never_ignore_solver_failures/>
            <diagnostics>
              <monitors/>
            </diagnostics>
          </solver>
        </algorithm>
        <mesh name="P2Mesh"/>
        <output/>
        <stat/>
        <convergence>
          <exclude_from_convergence/>
        </convergence>
        <detectors>
          <exclude_from_detectors/>
        </detectors>
        <steady_state>
          <exclude_from_steady_state/>
        </steady_state>
      </diagnostic>
    </scalar_field>
    <scalar_field name="P2DG" rank="0">
      <diagnostic>
        <algorithm source_field_type="vector" material_phase_support="single" name="curl_2d" source_field_name="Velocity"/>
        <mesh name="P2DGMesh"/>
        <output/>
        <stat/>
        <convergence>
          <exclude_from_convergence/>
        </convergence>
        <detectors>
          <exclude_from_detectors/>
        </detectors>
        <steady_state>
          <exclude_from_steady_state/>
        </steady_state>
      </diagnostic>
    </scalar_field>
  </material_phase>
>>>>>>> 1a3a8a64
</fluidity_options><|MERGE_RESOLUTION|>--- conflicted
+++ resolved
@@ -1,244 +1,40 @@
-<?xml version="1.0" encoding="utf-8" ?>
+<?xml version='1.0' encoding='utf-8'?>
 <fluidity_options>
-    <simulation_name>
-        <string_value lines="1">test_vorticity_2d</string_value>
-    </simulation_name>
-    <problem_type>
-        <string_value lines="1">fluids</string_value>
-    </problem_type>
-    <geometry>
-        <dimension>
+  <simulation_name>
+    <string_value lines="1">test_vorticity_2d</string_value>
+  </simulation_name>
+  <problem_type>
+    <string_value lines="1">fluids</string_value>
+  </problem_type>
+  <geometry>
+    <dimension>
+      <integer_value rank="0">2</integer_value>
+    </dimension>
+    <mesh name="CoordinateMesh">
+      <from_file file_name="square">
+        <format name="triangle"/>
+        <stat>
+          <include_in_stat/>
+        </stat>
+      </from_file>
+    </mesh>
+    <mesh name="P1DGMesh">
+      <from_mesh>
+        <mesh name="CoordinateMesh"/>
+        <mesh_continuity>
+          <string_value>discontinuous</string_value>
+        </mesh_continuity>
+        <stat>
+          <exclude_from_stat/>
+        </stat>
+      </from_mesh>
+    </mesh>
+    <mesh name="P2Mesh">
+      <from_mesh>
+        <mesh name="CoordinateMesh"/>
+        <mesh_shape>
+          <polynomial_degree>
             <integer_value rank="0">2</integer_value>
-<<<<<<< HEAD
-        </dimension>
-        <mesh name="CoordinateMesh">
-            <from_file file_name="square">
-                <format name="triangle"></format>
-                <stat>
-                    <include_in_stat></include_in_stat>
-                </stat>
-            </from_file>
-        </mesh>
-        <mesh name="P1DGMesh">
-            <from_mesh>
-                <mesh name="CoordinateMesh"></mesh>
-                <stat>
-                    <exclude_from_stat></exclude_from_stat>
-                </stat>
-                <mesh_shape>
-                    <element_type>
-                        <string_value>discontinuous lagrangian</string_value>
-                    </element_type>
-                </mesh_shape>
-            </from_mesh>
-        </mesh>
-        <mesh name="P2Mesh">
-            <from_mesh>
-                <mesh name="CoordinateMesh"></mesh>
-                <mesh_shape>
-                    <polynomial_degree>
-                        <integer_value rank="0">2</integer_value>
-                    </polynomial_degree>
-                </mesh_shape>
-                <stat>
-                    <exclude_from_stat></exclude_from_stat>
-                </stat>
-            </from_mesh>
-        </mesh>
-        <mesh name="P2DGMesh">
-            <from_mesh>
-                <mesh name="CoordinateMesh"></mesh>
-                <mesh_shape>
-                    <polynomial_degree>
-                        <integer_value rank="0">2</integer_value>
-                    </polynomial_degree>
-                    <element_type>
-                        <string_value>discontinuous lagrangian</string_value>
-                    </element_type>
-                </mesh_shape>
-                <stat>
-                    <exclude_from_stat></exclude_from_stat>
-                </stat>
-            </from_mesh>
-        </mesh>
-        <quadrature>
-            <degree>
-                <integer_value rank="0">4</integer_value>
-            </degree>
-        </quadrature>
-    </geometry>
-    <io>
-        <dump_format>
-            <string_value>vtk</string_value>
-        </dump_format>
-        <dump_period>
-            <constant>
-                <real_value rank="0">1</real_value>
-            </constant>
-        </dump_period>
-        <disable_dump_at_start></disable_dump_at_start>
-        <output_mesh name="P2DGMesh"></output_mesh>
-        <stat></stat>
-    </io>
-    <timestepping>
-        <current_time>
-            <real_value rank="0">0</real_value>
-        </current_time>
-        <timestep>
-            <real_value rank="0">1</real_value>
-        </timestep>
-        <finish_time>
-            <real_value rank="0">1</real_value>
-        </finish_time>
-        <nonlinear_iterations>
-            <integer_value rank="0">0</integer_value>
-        </nonlinear_iterations>
-    </timestepping>
-    <material_phase name="Fluid">
-        <vector_field name="Velocity" rank="1">
-            <prescribed>
-                <mesh name="CoordinateMesh"></mesh>
-                <value name="WholeMesh">
-                    <python>
-                        <string_value lines="20" type="python">def val(x, t):&#x0A;  return [-x[1], 0.0]</string_value>
-                    </python>
-                </value>
-                <output>
-                    <exclude_from_vtu></exclude_from_vtu>
-                </output>
-                <stat>
-                    <exclude_from_stat></exclude_from_stat>
-                </stat>
-                <detectors>
-                    <exclude_from_detectors></exclude_from_detectors>
-                </detectors>
-            </prescribed>
-        </vector_field>
-        <scalar_field name="P1" rank="0">
-            <diagnostic>
-                <algorithm name="curl_2d" source_field_type="vector" material_phase_support="single" source_field_name="Velocity">
-                    <solver>
-                        <iterative_method name="cg"></iterative_method>
-                        <preconditioner name="eisenstat"></preconditioner>
-                        <relative_error>
-                            <real_value rank="0">1e-16</real_value>
-                        </relative_error>
-                        <absolute_error>
-                            <real_value rank="0">1e-16</real_value>
-                        </absolute_error>
-                        <max_iterations>
-                            <integer_value rank="0">1000</integer_value>
-                        </max_iterations>
-                        <never_ignore_solver_failures></never_ignore_solver_failures>
-                        <diagnostics>
-                            <monitors></monitors>
-                        </diagnostics>
-                    </solver>
-                </algorithm>
-                <mesh name="CoordinateMesh"></mesh>
-                <output></output>
-                <stat></stat>
-                <convergence>
-                    <exclude_from_convergence></exclude_from_convergence>
-                </convergence>
-                <detectors>
-                    <exclude_from_detectors></exclude_from_detectors>
-                </detectors>
-                <steady_state>
-                    <exclude_from_steady_state></exclude_from_steady_state>
-                </steady_state>
-            </diagnostic>
-        </scalar_field>
-        <scalar_field name="P1Lumped" rank="0">
-            <diagnostic>
-                <algorithm name="curl_2d" source_field_type="vector" material_phase_support="single" source_field_name="Velocity">
-                    <lump_mass></lump_mass>
-                </algorithm>
-                <mesh name="CoordinateMesh"></mesh>
-                <output></output>
-                <stat></stat>
-                <convergence>
-                    <exclude_from_convergence></exclude_from_convergence>
-                </convergence>
-                <detectors>
-                    <exclude_from_detectors></exclude_from_detectors>
-                </detectors>
-                <steady_state>
-                    <exclude_from_steady_state></exclude_from_steady_state>
-                </steady_state>
-            </diagnostic>
-        </scalar_field>
-        <scalar_field name="P1DG" rank="0">
-            <diagnostic>
-                <algorithm name="curl_2d" source_field_type="vector" material_phase_support="single" source_field_name="Velocity"></algorithm>
-                <mesh name="P1DGMesh"></mesh>
-                <output></output>
-                <stat></stat>
-                <convergence>
-                    <exclude_from_convergence></exclude_from_convergence>
-                </convergence>
-                <detectors>
-                    <exclude_from_detectors></exclude_from_detectors>
-                </detectors>
-                <steady_state>
-                    <exclude_from_steady_state></exclude_from_steady_state>
-                </steady_state>
-            </diagnostic>
-        </scalar_field>
-        <scalar_field name="P2" rank="0">
-            <diagnostic>
-                <algorithm name="curl_2d" source_field_type="vector" material_phase_support="single" source_field_name="Velocity">
-                    <solver>
-                        <iterative_method name="cg"></iterative_method>
-                        <preconditioner name="eisenstat"></preconditioner>
-                        <relative_error>
-                            <real_value rank="0">1e-16</real_value>
-                        </relative_error>
-                        <absolute_error>
-                            <real_value rank="0">1e-16</real_value>
-                        </absolute_error>
-                        <max_iterations>
-                            <integer_value rank="0">1000</integer_value>
-                        </max_iterations>
-                        <never_ignore_solver_failures></never_ignore_solver_failures>
-                        <diagnostics>
-                            <monitors></monitors>
-                        </diagnostics>
-                    </solver>
-                </algorithm>
-                <mesh name="P2Mesh"></mesh>
-                <output></output>
-                <stat></stat>
-                <convergence>
-                    <exclude_from_convergence></exclude_from_convergence>
-                </convergence>
-                <detectors>
-                    <exclude_from_detectors></exclude_from_detectors>
-                </detectors>
-                <steady_state>
-                    <exclude_from_steady_state></exclude_from_steady_state>
-                </steady_state>
-            </diagnostic>
-        </scalar_field>
-        <scalar_field name="P2DG" rank="0">
-            <diagnostic>
-                <algorithm name="curl_2d" source_field_type="vector" material_phase_support="single" source_field_name="Velocity"></algorithm>
-                <mesh name="P2DGMesh"></mesh>
-                <output></output>
-                <stat></stat>
-                <convergence>
-                    <exclude_from_convergence></exclude_from_convergence>
-                </convergence>
-                <detectors>
-                    <exclude_from_detectors></exclude_from_detectors>
-                </detectors>
-                <steady_state>
-                    <exclude_from_steady_state></exclude_from_steady_state>
-                </steady_state>
-            </diagnostic>
-        </scalar_field>
-    </material_phase>
-=======
           </polynomial_degree>
         </mesh_shape>
         <stat>
@@ -440,5 +236,4 @@
       </diagnostic>
     </scalar_field>
   </material_phase>
->>>>>>> 1a3a8a64
 </fluidity_options>