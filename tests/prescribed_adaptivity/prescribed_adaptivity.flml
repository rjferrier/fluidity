--- conflicted
+++ resolved
@@ -1,259 +1,5 @@
-<?xml version="1.0" encoding="utf-8" ?>
+<?xml version='1.0' encoding='utf-8'?>
 <fluidity_options>
-<<<<<<< HEAD
-    <simulation_name>
-        <string_value lines="1">prescribed_adaptivity</string_value>
-    </simulation_name>
-    <problem_type>
-        <string_value lines="1">fluids</string_value>
-    </problem_type>
-    <geometry>
-        <dimension>
-            <integer_value rank="0">2</integer_value>
-        </dimension>
-        <mesh name="CoordinateMesh">
-            <from_file file_name="0">
-                <format name="triangle"></format>
-                <stat>
-                    <include_in_stat></include_in_stat>
-                </stat>
-            </from_file>
-        </mesh>
-        <mesh name="VelocityMesh">
-            <from_mesh>
-                <mesh name="CoordinateMesh"></mesh>
-                <stat>
-                    <exclude_from_stat></exclude_from_stat>
-                </stat>
-                <mesh_shape>
-                    <element_type>
-                        <string_value>discontinuous lagrangian</string_value>
-                    </element_type>
-                </mesh_shape>
-            </from_mesh>
-        </mesh>
-        <mesh name="PressureMesh">
-            <from_mesh>
-                <mesh name="CoordinateMesh"></mesh>
-                <stat>
-                    <exclude_from_stat></exclude_from_stat>
-                </stat>
-            </from_mesh>
-        </mesh>
-        <mesh name="1">
-            <from_file file_name="1">
-                <format name="triangle"></format>
-                <stat>
-                    <exclude_from_stat></exclude_from_stat>
-                </stat>
-            </from_file>
-            <exclude_from_mesh_adaptivity></exclude_from_mesh_adaptivity>
-        </mesh>
-        <mesh name="2">
-            <from_file file_name="2">
-                <format name="triangle"></format>
-                <stat>
-                    <exclude_from_stat></exclude_from_stat>
-                </stat>
-            </from_file>
-            <exclude_from_mesh_adaptivity></exclude_from_mesh_adaptivity>
-        </mesh>
-        <mesh name="3">
-            <from_file file_name="3">
-                <format name="triangle"></format>
-                <stat>
-                    <exclude_from_stat></exclude_from_stat>
-                </stat>
-            </from_file>
-            <exclude_from_mesh_adaptivity></exclude_from_mesh_adaptivity>
-        </mesh>
-        <mesh name="4">
-            <from_file file_name="4">
-                <format name="triangle"></format>
-                <stat>
-                    <exclude_from_stat></exclude_from_stat>
-                </stat>
-            </from_file>
-            <exclude_from_mesh_adaptivity></exclude_from_mesh_adaptivity>
-        </mesh>
-        <mesh name="5">
-            <from_file file_name="5">
-                <format name="triangle"></format>
-                <stat>
-                    <exclude_from_stat></exclude_from_stat>
-                </stat>
-            </from_file>
-            <exclude_from_mesh_adaptivity></exclude_from_mesh_adaptivity>
-        </mesh>
-        <mesh name="6">
-            <from_file file_name="6">
-                <format name="triangle"></format>
-                <stat>
-                    <exclude_from_stat></exclude_from_stat>
-                </stat>
-            </from_file>
-            <exclude_from_mesh_adaptivity></exclude_from_mesh_adaptivity>
-        </mesh>
-        <mesh name="7">
-            <from_file file_name="7">
-                <format name="triangle"></format>
-                <stat>
-                    <exclude_from_stat></exclude_from_stat>
-                </stat>
-            </from_file>
-            <exclude_from_mesh_adaptivity></exclude_from_mesh_adaptivity>
-        </mesh>
-        <mesh name="8">
-            <from_file file_name="8">
-                <format name="triangle"></format>
-                <stat>
-                    <exclude_from_stat></exclude_from_stat>
-                </stat>
-            </from_file>
-            <exclude_from_mesh_adaptivity></exclude_from_mesh_adaptivity>
-        </mesh>
-        <mesh name="9">
-            <from_file file_name="9">
-                <format name="triangle"></format>
-                <stat>
-                    <exclude_from_stat></exclude_from_stat>
-                </stat>
-            </from_file>
-            <exclude_from_mesh_adaptivity></exclude_from_mesh_adaptivity>
-        </mesh>
-        <quadrature>
-            <degree>
-                <integer_value rank="0">2</integer_value>
-            </degree>
-        </quadrature>
-    </geometry>
-    <io>
-        <dump_format>
-            <string_value>vtk</string_value>
-        </dump_format>
-        <dump_period_in_timesteps>
-            <constant>
-                <integer_value rank="0">1</integer_value>
-            </constant>
-        </dump_period_in_timesteps>
-        <output_mesh name="VelocityMesh"></output_mesh>
-        <stat></stat>
-    </io>
-    <timestepping>
-        <current_time>
-            <real_value rank="0">0</real_value>
-        </current_time>
-        <timestep>
-            <real_value rank="0">1</real_value>
-        </timestep>
-        <finish_time>
-            <real_value rank="0">10</real_value>
-        </finish_time>
-    </timestepping>
-    <physical_parameters></physical_parameters>
-    <material_phase name="Fluid">
-        <vector_field name="Velocity" rank="1">
-            <prescribed>
-                <mesh name="VelocityMesh"></mesh>
-                <value name="WholeMesh">
-                    <constant>
-                        <real_value rank="1" shape="2" dim1="dim">0 0</real_value>
-                    </constant>
-                </value>
-                <output>
-                    <exclude_from_vtu></exclude_from_vtu>
-                </output>
-                <stat>
-                    <exclude_from_stat></exclude_from_stat>
-                </stat>
-                <detectors>
-                    <exclude_from_detectors></exclude_from_detectors>
-                </detectors>
-            </prescribed>
-        </vector_field>
-        <scalar_field name="Tracer" rank="0">
-            <prognostic>
-                <mesh name="VelocityMesh"></mesh>
-                <equation name="AdvectionDiffusion"></equation>
-                <spatial_discretisation>
-                    <discontinuous_galerkin>
-                        <advection_scheme>
-                            <none></none>
-                            <integrate_advection_by_parts>
-                                <twice></twice>
-                            </integrate_advection_by_parts>
-                        </advection_scheme>
-                        <diffusion_scheme>
-                            <bassi_rebay></bassi_rebay>
-                        </diffusion_scheme>
-                    </discontinuous_galerkin>
-                    <conservative_advection>
-                        <real_value rank="0">0</real_value>
-                    </conservative_advection>
-                </spatial_discretisation>
-                <temporal_discretisation>
-                    <theta>
-                        <real_value rank="0">0</real_value>
-                    </theta>
-                </temporal_discretisation>
-                <solver>
-                    <iterative_method name="gmres">
-                        <restart>
-                            <integer_value rank="0">30</integer_value>
-                        </restart>
-                    </iterative_method>
-                    <preconditioner name="sor"></preconditioner>
-                    <relative_error>
-                        <real_value rank="0">10000000000</real_value>
-                    </relative_error>
-                    <max_iterations>
-                        <integer_value rank="0">1000</integer_value>
-                    </max_iterations>
-                    <start_from_zero></start_from_zero>
-                    <never_ignore_solver_failures></never_ignore_solver_failures>
-                    <diagnostics>
-                        <monitors></monitors>
-                    </diagnostics>
-                </solver>
-                <initial_condition name="WholeMesh">
-                    <python>
-                        <string_value lines="20" type="python">def val(x, t):&#x0A;&#x09;import math&#x0A;&#x09;r = math.sqrt((x[0] - 0.5) ** 2 + (x[1] - 0.5) ** 2)&#x0A;&#x0A;&#x09;if r &lt; 0.25:&#x0A;&#x09;&#x09;return 1.0&#x0A;&#x09;else:&#x0A;&#x09;&#x09;return 0.0</string_value>
-                    </python>
-                </initial_condition>
-                <output></output>
-                <stat></stat>
-                <convergence>
-                    <include_in_convergence></include_in_convergence>
-                </convergence>
-                <detectors>
-                    <include_in_detectors></include_in_detectors>
-                </detectors>
-                <steady_state>
-                    <include_in_steady_state></include_in_steady_state>
-                </steady_state>
-                <galerkin_projection>
-                    <discontinuous></discontinuous>
-                </galerkin_projection>
-            </prognostic>
-        </scalar_field>
-    </material_phase>
-    <mesh_adaptivity>
-        <prescribed_adaptivity>
-            <adapt_interval>
-                <python>
-                    <string_value lines="20" type="python">def val(t):&#x0A;&#x09;if &quot;meshCounter&quot; in persistent:&#x0A;&#x09;&#x09;if persistent[&quot;meshCounter&quot;] &gt;= 9:&#x0A;&#x09;&#x09;&#x09;return 0&#x0A;&#x09;&#x09;else:&#x0A;&#x09;&#x09;&#x09;return 1&#x0A;&#x09;else:&#x0A;&#x09;&#x09;return 1</string_value>
-                </python>
-            </adapt_interval>
-            <mesh>
-                <name>
-                    <python>
-                        <string_value lines="20" type="python">def val(t):&#x0A;&#x09;if &quot;meshCounter&quot; in persistent:&#x0A;&#x09;&#x09;persistent[&quot;meshCounter&quot;] += 1&#x0A;&#x09;else:&#x0A;&#x09;&#x09;persistent[&quot;meshCounter&quot;] = 1&#x0A;&#x0A;&#x09;return str(persistent[&quot;meshCounter&quot;])</string_value>
-                    </python>
-                </name>
-            </mesh>
-        </prescribed_adaptivity>
-    </mesh_adaptivity>
-=======
   <simulation_name>
     <string_value lines="1">prescribed_adaptivity</string_value>
   </simulation_name>
@@ -524,5 +270,4 @@
       </mesh>
     </prescribed_adaptivity>
   </mesh_adaptivity>
->>>>>>> 1a3a8a64
 </fluidity_options>