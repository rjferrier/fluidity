<?xml version="1.0" encoding="utf-8" ?>
<fluidity_options>
    <simulation_name>
        <string_value lines="1">mix</string_value>
    </simulation_name>
    <problem_type>
        <string_value lines="1">oceans</string_value>
    </problem_type>
    <geometry>
        <dimension>
            <integer_value rank="0">2</integer_value>
        </dimension>
        <mesh name="CoordinateMesh">
            <from_file file_name="square">
                <format name="triangle"></format>
                <stat>
                    <include_in_stat></include_in_stat>
                </stat>
            </from_file>
        </mesh>
        <mesh name="VelocityMesh">
            <from_mesh>
                <mesh name="CoordinateMesh"></mesh>
                <stat>
                    <exclude_from_stat></exclude_from_stat>
                </stat>
                <mesh_shape>
                    <element_type>
                        <string_value>discontinuous lagrangian</string_value>
                    </element_type>
                </mesh_shape>
            </from_mesh>
        </mesh>
        <mesh name="PressureMesh">
            <from_mesh>
                <mesh name="CoordinateMesh"></mesh>
                <mesh_shape>
                    <polynomial_degree>
                        <integer_value rank="0">2</integer_value>
                    </polynomial_degree>
                </mesh_shape>
                <stat>
                    <exclude_from_stat></exclude_from_stat>
                </stat>
            </from_mesh>
        </mesh>
        <quadrature>
            <degree>
                <integer_value rank="0">4</integer_value>
            </degree>
        </quadrature>
        <ocean_boundaries>
            <top_surface_ids>
                <integer_value rank="1" shape="1">1</integer_value>
            </top_surface_ids>
            <bottom_surface_ids>
                <integer_value rank="1" shape="1">2</integer_value>
            </bottom_surface_ids>
            <scalar_field name="DistanceToTop" rank="0">
                <diagnostic>
                    <algorithm name="Internal" material_phase_support="multiple"></algorithm>
                    <mesh name="CoordinateMesh"></mesh>
                    <output></output>
                    <stat></stat>
                    <convergence>
                        <include_in_convergence></include_in_convergence>
                    </convergence>
                    <detectors>
                        <include_in_detectors></include_in_detectors>
                    </detectors>
                    <steady_state>
                        <include_in_steady_state></include_in_steady_state>
                    </steady_state>
                </diagnostic>
            </scalar_field>
            <scalar_field name="DistanceToBottom" rank="0">
                <diagnostic>
                    <algorithm name="Internal" material_phase_support="multiple"></algorithm>
                    <mesh name="CoordinateMesh"></mesh>
                    <output></output>
                    <stat></stat>
                    <convergence>
                        <include_in_convergence></include_in_convergence>
                    </convergence>
                    <detectors>
                        <include_in_detectors></include_in_detectors>
                    </detectors>
                    <steady_state>
                        <include_in_steady_state></include_in_steady_state>
                    </steady_state>
                </diagnostic>
            </scalar_field>
        </ocean_boundaries>
    </geometry>
    <io>
        <dump_format>
            <string_value>vtk</string_value>
        </dump_format>
        <dump_period_in_timesteps>
            <constant>
                <integer_value rank="0">1</integer_value>
            </constant>
        </dump_period_in_timesteps>
        <disable_dump_at_start></disable_dump_at_start>
        <disable_dump_at_end></disable_dump_at_end>
        <output_mesh name="VelocityMesh"></output_mesh>
        <stat></stat>
    </io>
    <timestepping>
        <current_time>
            <real_value rank="0">0</real_value>
<<<<<<< HEAD
        </current_time>
        <timestep>
            <real_value rank="0">1</real_value>
        </timestep>
        <finish_time>
            <real_value rank="0">1</real_value>
        </finish_time>
        <final_timestep>
            <integer_value rank="0">1</integer_value>
        </final_timestep>
        <nonlinear_iterations>
            <integer_value rank="0">2</integer_value>
        </nonlinear_iterations>
    </timestepping>
    <physical_parameters>
        <gravity>
            <magnitude>
                <real_value rank="0">10</real_value>
            </magnitude>
            <vector_field name="GravityDirection" rank="1">
                <prescribed>
                    <mesh name="CoordinateMesh"></mesh>
                    <value name="WholeMesh">
                        <constant>
                            <real_value rank="1" shape="2" dim1="dim">0 -1</real_value>
                        </constant>
                    </value>
                    <output></output>
                    <stat>
                        <include_in_stat></include_in_stat>
                    </stat>
                    <detectors>
                        <exclude_from_detectors></exclude_from_detectors>
                    </detectors>
                </prescribed>
            </vector_field>
        </gravity>
    </physical_parameters>
    <material_phase name="BoussinesqFluid">
        <equation_of_state>
            <fluids>
                <linear>
                    <reference_density>
                        <real_value rank="0">1</real_value>
                    </reference_density>
                    <temperature_dependency>
                        <reference_temperature>
                            <real_value rank="0">0</real_value>
                        </reference_temperature>
                        <thermal_expansion_coefficient>
                            <real_value rank="0">1</real_value>
                        </thermal_expansion_coefficient>
                    </temperature_dependency>
                    <subtract_out_hydrostatic_level></subtract_out_hydrostatic_level>
                </linear>
            </fluids>
        </equation_of_state>
        <scalar_field name="Pressure" rank="0">
            <prognostic>
                <mesh name="PressureMesh"></mesh>
                <spatial_discretisation>
                    <continuous_galerkin>
                        <integrate_continuity_by_parts></integrate_continuity_by_parts>
                    </continuous_galerkin>
                </spatial_discretisation>
                <reference_node>
                    <integer_value rank="0">1</integer_value>
                </reference_node>
                <scheme>
                    <poisson_pressure_solution>
                        <string_value lines="1">only first timestep</string_value>
                    </poisson_pressure_solution>
                    <use_projection_method></use_projection_method>
                </scheme>
                <solver>
                    <iterative_method name="cg"></iterative_method>
                    <preconditioner name="sor"></preconditioner>
                    <relative_error>
                        <real_value rank="0">1e-07</real_value>
                    </relative_error>
                    <max_iterations>
                        <integer_value rank="0">1000</integer_value>
                    </max_iterations>
                    <never_ignore_solver_failures></never_ignore_solver_failures>
                    <diagnostics>
                        <monitors></monitors>
                    </diagnostics>
                </solver>
                <initial_condition name="WholeMesh">
                    <constant>
                        <real_value rank="0">0</real_value>
                    </constant>
                </initial_condition>
                <output></output>
                <stat></stat>
                <convergence>
                    <include_in_convergence></include_in_convergence>
                </convergence>
                <detectors>
                    <exclude_from_detectors></exclude_from_detectors>
                </detectors>
                <steady_state>
                    <include_in_steady_state></include_in_steady_state>
                </steady_state>
                <consistent_interpolation></consistent_interpolation>
            </prognostic>
        </scalar_field>
        <scalar_field name="Density" rank="0">
            <diagnostic>
                <algorithm name="Internal" material_phase_support="multiple"></algorithm>
                <mesh name="VelocityMesh"></mesh>
                <output></output>
                <stat></stat>
                <convergence>
                    <include_in_convergence></include_in_convergence>
                </convergence>
                <detectors>
                    <include_in_detectors></include_in_detectors>
                </detectors>
                <steady_state>
                    <include_in_steady_state></include_in_steady_state>
                </steady_state>
            </diagnostic>
        </scalar_field>
        <vector_field name="Velocity" rank="1">
            <prognostic>
                <mesh name="VelocityMesh"></mesh>
                <equation name="Boussinesq"></equation>
                <spatial_discretisation>
                    <discontinuous_galerkin>
                        <viscosity_scheme>
                            <compact_discontinuous_galerkin>
                                <penalty_parameter>
                                    <real_value rank="0">1</real_value>
                                </penalty_parameter>
                            </compact_discontinuous_galerkin>
                        </viscosity_scheme>
                        <advection_scheme>
                            <upwind></upwind>
                            <project_velocity_to_continuous>
                                <mesh name="CoordinateMesh"></mesh>
                            </project_velocity_to_continuous>
                            <integrate_advection_by_parts>
                                <twice></twice>
                            </integrate_advection_by_parts>
                        </advection_scheme>
                    </discontinuous_galerkin>
                    <conservative_advection>
                        <real_value rank="0">1</real_value>
                    </conservative_advection>
                </spatial_discretisation>
                <temporal_discretisation>
                    <theta>
                        <real_value rank="0">1</real_value>
                    </theta>
                    <relaxation>
                        <real_value rank="0">1</real_value>
                    </relaxation>
                    <discontinuous_galerkin>
                        <maximum_courant_number_per_subcycle>
                            <real_value rank="0">0.5</real_value>
                        </maximum_courant_number_per_subcycle>
                    </discontinuous_galerkin>
                </temporal_discretisation>
                <solver>
                    <iterative_method name="gmres">
                        <restart>
                            <integer_value rank="0">30</integer_value>
                        </restart>
                    </iterative_method>
                    <preconditioner name="sor"></preconditioner>
                    <relative_error>
                        <real_value rank="0">1e-05</real_value>
                    </relative_error>
                    <absolute_error>
                        <real_value rank="0">0</real_value>
                    </absolute_error>
                    <max_iterations>
                        <integer_value rank="0">4000</integer_value>
                    </max_iterations>
                    <never_ignore_solver_failures></never_ignore_solver_failures>
                    <diagnostics>
                        <monitors></monitors>
                    </diagnostics>
                </solver>
                <initial_condition name="WholeMesh">
                    <constant>
                        <real_value rank="1" shape="2" dim1="dim">0 0</real_value>
                    </constant>
                </initial_condition>
                <boundary_conditions name="Sides">
                    <surface_ids>
                        <integer_value rank="1" shape="1">3</integer_value>
                    </surface_ids>
                    <type name="dirichlet">
                        <align_bc_with_cartesian>
                            <x_component>
                                <constant>
                                    <real_value rank="0">0</real_value>
                                </constant>
                            </x_component>
                        </align_bc_with_cartesian>
                    </type>
                </boundary_conditions>
                <boundary_conditions name="Top">
                    <surface_ids>
                        <integer_value rank="1" shape="1">1</integer_value>
                    </surface_ids>
                    <type name="no_normal_flow"></type>
                </boundary_conditions>
                <boundary_conditions name="Bottom">
                    <surface_ids>
                        <integer_value rank="1" shape="1">2</integer_value>
                    </surface_ids>
                    <type name="no_normal_flow"></type>
                </boundary_conditions>
                <tensor_field name="Viscosity" rank="2">
                    <prescribed>
                        <value name="WholeMesh">
                            <diagonal>
                                <constant>
                                    <real_value rank="1" shape="2" dim1="dim">10000000000 1000000000</real_value>
                                </constant>
                            </diagonal>
                        </value>
                        <output></output>
                    </prescribed>
                </tensor_field>
                <output></output>
                <stat>
                    <include_in_stat></include_in_stat>
                    <previous_time_step>
                        <exclude_from_stat></exclude_from_stat>
                    </previous_time_step>
                    <nonlinear_field>
                        <exclude_from_stat></exclude_from_stat>
                    </nonlinear_field>
                </stat>
                <convergence>
                    <include_in_convergence></include_in_convergence>
                </convergence>
                <detectors>
                    <include_in_detectors></include_in_detectors>
                </detectors>
                <steady_state>
                    <include_in_steady_state></include_in_steady_state>
                </steady_state>
                <consistent_interpolation></consistent_interpolation>
            </prognostic>
        </vector_field>
        <scalar_field name="Temperature" rank="0">
            <prognostic>
                <mesh name="VelocityMesh"></mesh>
                <equation name="AdvectionDiffusion"></equation>
                <spatial_discretisation>
                    <discontinuous_galerkin>
                        <advection_scheme>
                            <upwind></upwind>
                            <project_velocity_to_continuous>
                                <mesh name="CoordinateMesh"></mesh>
                            </project_velocity_to_continuous>
                            <integrate_advection_by_parts>
                                <twice></twice>
                            </integrate_advection_by_parts>
                        </advection_scheme>
                        <diffusion_scheme>
                            <compact_discontinuous_galerkin>
                                <penalty_parameter>
                                    <real_value rank="0">1</real_value>
                                </penalty_parameter>
                            </compact_discontinuous_galerkin>
                        </diffusion_scheme>
                    </discontinuous_galerkin>
                    <conservative_advection>
                        <real_value rank="0">0</real_value>
                    </conservative_advection>
                </spatial_discretisation>
                <temporal_discretisation>
                    <theta>
                        <real_value rank="0">1</real_value>
                    </theta>
                    <discontinuous_galerkin>
                        <maximum_courant_number_per_subcycle>
                            <real_value rank="0">0.5</real_value>
                        </maximum_courant_number_per_subcycle>
                    </discontinuous_galerkin>
                </temporal_discretisation>
                <solver>
                    <iterative_method name="gmres">
                        <restart>
                            <integer_value rank="0">30</integer_value>
                        </restart>
                    </iterative_method>
                    <preconditioner name="sor"></preconditioner>
                    <relative_error>
                        <real_value rank="0">1e-07</real_value>
                    </relative_error>
                    <max_iterations>
                        <integer_value rank="0">300</integer_value>
                    </max_iterations>
                    <never_ignore_solver_failures></never_ignore_solver_failures>
                    <diagnostics>
                        <monitors></monitors>
                    </diagnostics>
                </solver>
                <initial_condition name="WholeMesh">
                    <python>
                        <string_value lines="20" type="python">def val(X,t):&#x0A;  return 1 - X[1]</string_value>
                    </python>
                </initial_condition>
                <buoyancy_adjustment>
                    <by_vertical_diffusion>
                        <amplitude>
                            <real_value rank="0">-1</real_value>
                        </amplitude>
                        <project_buoyancy_to_continuous_space></project_buoyancy_to_continuous_space>
                    </by_vertical_diffusion>
                </buoyancy_adjustment>
                <tensor_field name="Diffusivity" rank="2">
                    <prescribed>
                        <value name="WholeMesh">
                            <diagonal>
                                <constant>
                                    <real_value rank="1" shape="2" dim1="dim">0 0</real_value>
                                </constant>
                            </diagonal>
                        </value>
                        <output></output>
                    </prescribed>
                </tensor_field>
                <output></output>
                <stat></stat>
                <convergence>
                    <include_in_convergence></include_in_convergence>
                </convergence>
                <detectors>
                    <include_in_detectors></include_in_detectors>
                </detectors>
                <steady_state>
                    <include_in_steady_state></include_in_steady_state>
                </steady_state>
                <consistent_interpolation></consistent_interpolation>
            </prognostic>
        </scalar_field>
        <scalar_field name="PerturbationDensity" rank="0">
            <diagnostic>
                <algorithm name="Internal" material_phase_support="multiple"></algorithm>
                <mesh name="VelocityMesh"></mesh>
                <output></output>
                <stat></stat>
                <convergence>
                    <include_in_convergence></include_in_convergence>
                </convergence>
                <detectors>
                    <include_in_detectors></include_in_detectors>
                </detectors>
                <steady_state>
                    <include_in_steady_state></include_in_steady_state>
                </steady_state>
            </diagnostic>
        </scalar_field>
        <scalar_field name="DG_CourantNumber" rank="0">
            <diagnostic>
                <algorithm name="Internal" material_phase_support="multiple"></algorithm>
                <mesh name="VelocityMesh"></mesh>
                <output></output>
                <stat></stat>
                <convergence>
                    <include_in_convergence></include_in_convergence>
                </convergence>
                <detectors>
                    <include_in_detectors></include_in_detectors>
                </detectors>
                <steady_state>
                    <include_in_steady_state></include_in_steady_state>
                </steady_state>
            </diagnostic>
        </scalar_field>
        <vector_field name="Buoyancy" rank="1">
            <diagnostic>
                <algorithm name="buoyancy" material_phase_support="single"></algorithm>
                <mesh name="VelocityMesh"></mesh>
                <output></output>
                <stat>
                    <include_in_stat></include_in_stat>
                </stat>
                <convergence>
                    <include_in_convergence></include_in_convergence>
                </convergence>
                <detectors>
                    <include_in_detectors></include_in_detectors>
                </detectors>
                <steady_state>
                    <include_in_steady_state></include_in_steady_state>
                </steady_state>
            </diagnostic>
        </vector_field>
    </material_phase>
=======
          </constant>
        </initial_condition>
        <output/>
        <stat/>
        <convergence>
          <include_in_convergence/>
        </convergence>
        <detectors>
          <exclude_from_detectors/>
        </detectors>
        <steady_state>
          <include_in_steady_state/>
        </steady_state>
        <consistent_interpolation/>
      </prognostic>
    </scalar_field>
    <scalar_field name="Density" rank="0">
      <diagnostic>
        <algorithm name="Internal" material_phase_support="multiple"/>
        <mesh name="VelocityMesh"/>
        <output/>
        <stat/>
        <convergence>
          <include_in_convergence/>
        </convergence>
        <detectors>
          <include_in_detectors/>
        </detectors>
        <steady_state>
          <include_in_steady_state/>
        </steady_state>
      </diagnostic>
    </scalar_field>
    <vector_field name="Velocity" rank="1">
      <prognostic>
        <mesh name="VelocityMesh"/>
        <equation name="Boussinesq"/>
        <spatial_discretisation>
          <discontinuous_galerkin>
            <viscosity_scheme>
              <compact_discontinuous_galerkin>
                <penalty_parameter>
                  <real_value rank="0">1.0</real_value>
                </penalty_parameter>
              </compact_discontinuous_galerkin>
            </viscosity_scheme>
            <advection_scheme>
              <upwind/>
              <project_velocity_to_continuous>
                <mesh name="CoordinateMesh"/>
              </project_velocity_to_continuous>
              <integrate_advection_by_parts>
                <twice/>
              </integrate_advection_by_parts>
            </advection_scheme>
          </discontinuous_galerkin>
          <conservative_advection>
            <real_value rank="0">1.0</real_value>
          </conservative_advection>
        </spatial_discretisation>
        <temporal_discretisation>
          <theta>
            <real_value rank="0">1.0</real_value>
          </theta>
          <relaxation>
            <real_value rank="0">1.0</real_value>
          </relaxation>
          <discontinuous_galerkin>
            <maximum_courant_number_per_subcycle>
              <real_value rank="0">0.5</real_value>
            </maximum_courant_number_per_subcycle>
          </discontinuous_galerkin>
        </temporal_discretisation>
        <solver>
          <iterative_method name="gmres">
            <restart>
              <integer_value rank="0">30</integer_value>
            </restart>
          </iterative_method>
          <preconditioner name="sor"/>
          <relative_error>
            <real_value rank="0">1.0e-5</real_value>
          </relative_error>
          <absolute_error>
            <real_value rank="0">0.0</real_value>
          </absolute_error>
          <max_iterations>
            <integer_value rank="0">4000</integer_value>
          </max_iterations>
          <never_ignore_solver_failures/>
          <diagnostics>
            <monitors/>
          </diagnostics>
        </solver>
        <initial_condition name="WholeMesh">
          <constant>
            <real_value shape="2" dim1="dim" rank="1">0 0</real_value>
          </constant>
        </initial_condition>
        <boundary_conditions name="Sides">
          <surface_ids>
            <integer_value shape="1" rank="1">3</integer_value>
          </surface_ids>
          <type name="dirichlet">
            <align_bc_with_cartesian>
              <x_component>
                <constant>
                  <real_value rank="0">0.0</real_value>
                </constant>
              </x_component>
            </align_bc_with_cartesian>
          </type>
        </boundary_conditions>
        <boundary_conditions name="Top">
          <surface_ids>
            <integer_value shape="1" rank="1">1</integer_value>
          </surface_ids>
          <type name="no_normal_flow"/>
        </boundary_conditions>
        <boundary_conditions name="Bottom">
          <surface_ids>
            <integer_value shape="1" rank="1">2</integer_value>
          </surface_ids>
          <type name="no_normal_flow"/>
        </boundary_conditions>
        <tensor_field name="Viscosity" rank="2">
          <prescribed>
            <value name="WholeMesh">
              <diagonal>
                <constant>
                  <real_value shape="2" dim1="dim" rank="1">1.0E10 1.0E9</real_value>
                </constant>
              </diagonal>
            </value>
            <output/>
          </prescribed>
        </tensor_field>
        <output/>
        <stat>
          <include_in_stat/>
          <previous_time_step>
            <exclude_from_stat/>
          </previous_time_step>
          <nonlinear_field>
            <exclude_from_stat/>
          </nonlinear_field>
        </stat>
        <convergence>
          <include_in_convergence/>
        </convergence>
        <detectors>
          <include_in_detectors/>
        </detectors>
        <steady_state>
          <include_in_steady_state/>
        </steady_state>
        <consistent_interpolation/>
      </prognostic>
    </vector_field>
    <scalar_field name="Temperature" rank="0">
      <prognostic>
        <mesh name="VelocityMesh"/>
        <equation name="AdvectionDiffusion"/>
        <spatial_discretisation>
          <discontinuous_galerkin>
            <advection_scheme>
              <upwind/>
              <project_velocity_to_continuous>
                <mesh name="CoordinateMesh"/>
              </project_velocity_to_continuous>
              <integrate_advection_by_parts>
                <twice/>
              </integrate_advection_by_parts>
            </advection_scheme>
            <diffusion_scheme>
              <compact_discontinuous_galerkin>
                <penalty_parameter>
                  <real_value rank="0">1.0</real_value>
                </penalty_parameter>
              </compact_discontinuous_galerkin>
            </diffusion_scheme>
          </discontinuous_galerkin>
          <conservative_advection>
            <real_value rank="0">0.0</real_value>
          </conservative_advection>
        </spatial_discretisation>
        <temporal_discretisation>
          <theta>
            <real_value rank="0">1.0</real_value>
          </theta>
          <discontinuous_galerkin>
            <maximum_courant_number_per_subcycle>
              <real_value rank="0">0.5</real_value>
            </maximum_courant_number_per_subcycle>
          </discontinuous_galerkin>
        </temporal_discretisation>
        <solver>
          <iterative_method name="gmres">
            <restart>
              <integer_value rank="0">30</integer_value>
            </restart>
          </iterative_method>
          <preconditioner name="sor"/>
          <relative_error>
            <real_value rank="0">1e-7</real_value>
          </relative_error>
          <max_iterations>
            <integer_value rank="0">300</integer_value>
          </max_iterations>
          <never_ignore_solver_failures/>
          <diagnostics>
            <monitors/>
          </diagnostics>
        </solver>
        <initial_condition name="WholeMesh">
          <python>
            <string_value lines="20" type="code" language="python">def val(X,t):
  return 1 - X[1]</string_value>
          </python>
        </initial_condition>
        <buoyancy_adjustment>
          <by_vertical_diffusion>
            <amplitude>
              <real_value rank="0">-1.0</real_value>
            </amplitude>
            <project_buoyancy_to_continuous_space/>
          </by_vertical_diffusion>
        </buoyancy_adjustment>
        <tensor_field name="Diffusivity" rank="2">
          <prescribed>
            <value name="WholeMesh">
              <diagonal>
                <constant>
                  <real_value shape="2" dim1="dim" rank="1">0.0 0.0</real_value>
                </constant>
              </diagonal>
            </value>
            <output/>
          </prescribed>
        </tensor_field>
        <output/>
        <stat/>
        <convergence>
          <include_in_convergence/>
        </convergence>
        <detectors>
          <include_in_detectors/>
        </detectors>
        <steady_state>
          <include_in_steady_state/>
        </steady_state>
        <consistent_interpolation/>
      </prognostic>
    </scalar_field>
    <scalar_field name="PerturbationDensity" rank="0">
      <diagnostic>
        <algorithm name="Internal" material_phase_support="multiple"/>
        <mesh name="VelocityMesh"/>
        <output/>
        <stat/>
        <convergence>
          <include_in_convergence/>
        </convergence>
        <detectors>
          <include_in_detectors/>
        </detectors>
        <steady_state>
          <include_in_steady_state/>
        </steady_state>
      </diagnostic>
    </scalar_field>
    <scalar_field name="DG_CourantNumber" rank="0">
      <diagnostic>
        <algorithm name="Internal" material_phase_support="multiple"/>
        <mesh name="VelocityMesh"/>
        <output/>
        <stat/>
        <convergence>
          <include_in_convergence/>
        </convergence>
        <detectors>
          <include_in_detectors/>
        </detectors>
        <steady_state>
          <include_in_steady_state/>
        </steady_state>
      </diagnostic>
    </scalar_field>
    <vector_field name="Buoyancy" rank="1">
      <diagnostic>
        <algorithm name="buoyancy" material_phase_support="single"/>
        <mesh name="VelocityMesh"/>
        <output/>
        <stat>
          <include_in_stat/>
        </stat>
        <convergence>
          <include_in_convergence/>
        </convergence>
        <detectors>
          <include_in_detectors/>
        </detectors>
        <steady_state>
          <include_in_steady_state/>
        </steady_state>
      </diagnostic>
    </vector_field>
  </material_phase>
>>>>>>> 1a3a8a64
</fluidity_options><|MERGE_RESOLUTION|>--- conflicted
+++ resolved
@@ -1,514 +1,203 @@
-<?xml version="1.0" encoding="utf-8" ?>
+<?xml version='1.0' encoding='utf-8'?>
 <fluidity_options>
-    <simulation_name>
-        <string_value lines="1">mix</string_value>
-    </simulation_name>
-    <problem_type>
-        <string_value lines="1">oceans</string_value>
-    </problem_type>
-    <geometry>
-        <dimension>
+  <simulation_name>
+    <string_value lines="1">mix</string_value>
+  </simulation_name>
+  <problem_type>
+    <string_value lines="1">oceans</string_value>
+  </problem_type>
+  <geometry>
+    <dimension>
+      <integer_value rank="0">2</integer_value>
+    </dimension>
+    <mesh name="CoordinateMesh">
+      <from_file file_name="square">
+        <format name="triangle"/>
+        <stat>
+          <include_in_stat/>
+        </stat>
+      </from_file>
+    </mesh>
+    <mesh name="VelocityMesh">
+      <from_mesh>
+        <mesh name="CoordinateMesh"/>
+        <mesh_continuity>
+          <string_value>discontinuous</string_value>
+        </mesh_continuity>
+        <stat>
+          <exclude_from_stat/>
+        </stat>
+      </from_mesh>
+    </mesh>
+    <mesh name="PressureMesh">
+      <from_mesh>
+        <mesh name="CoordinateMesh"/>
+        <mesh_shape>
+          <polynomial_degree>
             <integer_value rank="0">2</integer_value>
-        </dimension>
-        <mesh name="CoordinateMesh">
-            <from_file file_name="square">
-                <format name="triangle"></format>
-                <stat>
-                    <include_in_stat></include_in_stat>
-                </stat>
-            </from_file>
-        </mesh>
-        <mesh name="VelocityMesh">
-            <from_mesh>
-                <mesh name="CoordinateMesh"></mesh>
-                <stat>
-                    <exclude_from_stat></exclude_from_stat>
-                </stat>
-                <mesh_shape>
-                    <element_type>
-                        <string_value>discontinuous lagrangian</string_value>
-                    </element_type>
-                </mesh_shape>
-            </from_mesh>
-        </mesh>
-        <mesh name="PressureMesh">
-            <from_mesh>
-                <mesh name="CoordinateMesh"></mesh>
-                <mesh_shape>
-                    <polynomial_degree>
-                        <integer_value rank="0">2</integer_value>
-                    </polynomial_degree>
-                </mesh_shape>
-                <stat>
-                    <exclude_from_stat></exclude_from_stat>
-                </stat>
-            </from_mesh>
-        </mesh>
-        <quadrature>
-            <degree>
-                <integer_value rank="0">4</integer_value>
-            </degree>
-        </quadrature>
-        <ocean_boundaries>
-            <top_surface_ids>
-                <integer_value rank="1" shape="1">1</integer_value>
-            </top_surface_ids>
-            <bottom_surface_ids>
-                <integer_value rank="1" shape="1">2</integer_value>
-            </bottom_surface_ids>
-            <scalar_field name="DistanceToTop" rank="0">
-                <diagnostic>
-                    <algorithm name="Internal" material_phase_support="multiple"></algorithm>
-                    <mesh name="CoordinateMesh"></mesh>
-                    <output></output>
-                    <stat></stat>
-                    <convergence>
-                        <include_in_convergence></include_in_convergence>
-                    </convergence>
-                    <detectors>
-                        <include_in_detectors></include_in_detectors>
-                    </detectors>
-                    <steady_state>
-                        <include_in_steady_state></include_in_steady_state>
-                    </steady_state>
-                </diagnostic>
-            </scalar_field>
-            <scalar_field name="DistanceToBottom" rank="0">
-                <diagnostic>
-                    <algorithm name="Internal" material_phase_support="multiple"></algorithm>
-                    <mesh name="CoordinateMesh"></mesh>
-                    <output></output>
-                    <stat></stat>
-                    <convergence>
-                        <include_in_convergence></include_in_convergence>
-                    </convergence>
-                    <detectors>
-                        <include_in_detectors></include_in_detectors>
-                    </detectors>
-                    <steady_state>
-                        <include_in_steady_state></include_in_steady_state>
-                    </steady_state>
-                </diagnostic>
-            </scalar_field>
-        </ocean_boundaries>
-    </geometry>
-    <io>
-        <dump_format>
-            <string_value>vtk</string_value>
-        </dump_format>
-        <dump_period_in_timesteps>
+          </polynomial_degree>
+        </mesh_shape>
+        <stat>
+          <exclude_from_stat/>
+        </stat>
+      </from_mesh>
+    </mesh>
+    <quadrature>
+      <degree>
+        <integer_value rank="0">4</integer_value>
+      </degree>
+    </quadrature>
+    <ocean_boundaries>
+      <top_surface_ids>
+        <integer_value shape="1" rank="1">1</integer_value>
+      </top_surface_ids>
+      <bottom_surface_ids>
+        <integer_value shape="1" rank="1">2</integer_value>
+      </bottom_surface_ids>
+      <scalar_field name="DistanceToTop" rank="0">
+        <diagnostic>
+          <algorithm name="Internal" material_phase_support="multiple"/>
+          <mesh name="CoordinateMesh"/>
+          <output/>
+          <stat/>
+          <convergence>
+            <include_in_convergence/>
+          </convergence>
+          <detectors>
+            <include_in_detectors/>
+          </detectors>
+          <steady_state>
+            <include_in_steady_state/>
+          </steady_state>
+        </diagnostic>
+      </scalar_field>
+      <scalar_field name="DistanceToBottom" rank="0">
+        <diagnostic>
+          <algorithm name="Internal" material_phase_support="multiple"/>
+          <mesh name="CoordinateMesh"/>
+          <output/>
+          <stat/>
+          <convergence>
+            <include_in_convergence/>
+          </convergence>
+          <detectors>
+            <include_in_detectors/>
+          </detectors>
+          <steady_state>
+            <include_in_steady_state/>
+          </steady_state>
+        </diagnostic>
+      </scalar_field>
+    </ocean_boundaries>
+  </geometry>
+  <io>
+    <dump_format>
+      <string_value>vtk</string_value>
+    </dump_format>
+    <dump_period_in_timesteps>
+      <constant>
+        <integer_value rank="0">1</integer_value>
+      </constant>
+    </dump_period_in_timesteps>
+    <disable_dump_at_start/>
+    <disable_dump_at_end/>
+    <output_mesh name="VelocityMesh"/>
+    <stat/>
+  </io>
+  <timestepping>
+    <current_time>
+      <real_value rank="0">0</real_value>
+    </current_time>
+    <timestep>
+      <real_value rank="0">1.0</real_value>
+    </timestep>
+    <finish_time>
+      <real_value rank="0">1.0</real_value>
+    </finish_time>
+    <final_timestep>
+      <integer_value rank="0">1</integer_value>
+    </final_timestep>
+    <nonlinear_iterations>
+      <integer_value rank="0">2</integer_value>
+    </nonlinear_iterations>
+  </timestepping>
+  <physical_parameters>
+    <gravity>
+      <magnitude>
+        <real_value rank="0">10.0</real_value>
+      </magnitude>
+      <vector_field name="GravityDirection" rank="1">
+        <prescribed>
+          <mesh name="CoordinateMesh"/>
+          <value name="WholeMesh">
             <constant>
-                <integer_value rank="0">1</integer_value>
+              <real_value shape="2" dim1="dim" rank="1">0.0 -1.0</real_value>
             </constant>
-        </dump_period_in_timesteps>
-        <disable_dump_at_start></disable_dump_at_start>
-        <disable_dump_at_end></disable_dump_at_end>
-        <output_mesh name="VelocityMesh"></output_mesh>
-        <stat></stat>
-    </io>
-    <timestepping>
-        <current_time>
+          </value>
+          <output/>
+          <stat>
+            <include_in_stat/>
+          </stat>
+          <detectors>
+            <exclude_from_detectors/>
+          </detectors>
+        </prescribed>
+      </vector_field>
+    </gravity>
+  </physical_parameters>
+  <material_phase name="BoussinesqFluid">
+    <equation_of_state>
+      <fluids>
+        <linear>
+          <reference_density>
+            <real_value rank="0">1.0</real_value>
+          </reference_density>
+          <temperature_dependency>
+            <reference_temperature>
+              <real_value rank="0">0.0</real_value>
+            </reference_temperature>
+            <thermal_expansion_coefficient>
+              <real_value rank="0">1.0</real_value>
+            </thermal_expansion_coefficient>
+          </temperature_dependency>
+          <subtract_out_hydrostatic_level/>
+        </linear>
+      </fluids>
+    </equation_of_state>
+    <scalar_field name="Pressure" rank="0">
+      <prognostic>
+        <mesh name="PressureMesh"/>
+        <spatial_discretisation>
+          <continuous_galerkin>
+            <integrate_continuity_by_parts/>
+          </continuous_galerkin>
+        </spatial_discretisation>
+        <reference_node>
+          <integer_value rank="0">1</integer_value>
+        </reference_node>
+        <scheme>
+          <poisson_pressure_solution>
+            <string_value lines="1">only first timestep</string_value>
+          </poisson_pressure_solution>
+          <use_projection_method/>
+        </scheme>
+        <solver>
+          <iterative_method name="cg"/>
+          <preconditioner name="sor"/>
+          <relative_error>
+            <real_value rank="0">1.0e-7</real_value>
+          </relative_error>
+          <max_iterations>
+            <integer_value rank="0">1000</integer_value>
+          </max_iterations>
+          <never_ignore_solver_failures/>
+          <diagnostics>
+            <monitors/>
+          </diagnostics>
+        </solver>
+        <initial_condition name="WholeMesh">
+          <constant>
             <real_value rank="0">0</real_value>
-<<<<<<< HEAD
-        </current_time>
-        <timestep>
-            <real_value rank="0">1</real_value>
-        </timestep>
-        <finish_time>
-            <real_value rank="0">1</real_value>
-        </finish_time>
-        <final_timestep>
-            <integer_value rank="0">1</integer_value>
-        </final_timestep>
-        <nonlinear_iterations>
-            <integer_value rank="0">2</integer_value>
-        </nonlinear_iterations>
-    </timestepping>
-    <physical_parameters>
-        <gravity>
-            <magnitude>
-                <real_value rank="0">10</real_value>
-            </magnitude>
-            <vector_field name="GravityDirection" rank="1">
-                <prescribed>
-                    <mesh name="CoordinateMesh"></mesh>
-                    <value name="WholeMesh">
-                        <constant>
-                            <real_value rank="1" shape="2" dim1="dim">0 -1</real_value>
-                        </constant>
-                    </value>
-                    <output></output>
-                    <stat>
-                        <include_in_stat></include_in_stat>
-                    </stat>
-                    <detectors>
-                        <exclude_from_detectors></exclude_from_detectors>
-                    </detectors>
-                </prescribed>
-            </vector_field>
-        </gravity>
-    </physical_parameters>
-    <material_phase name="BoussinesqFluid">
-        <equation_of_state>
-            <fluids>
-                <linear>
-                    <reference_density>
-                        <real_value rank="0">1</real_value>
-                    </reference_density>
-                    <temperature_dependency>
-                        <reference_temperature>
-                            <real_value rank="0">0</real_value>
-                        </reference_temperature>
-                        <thermal_expansion_coefficient>
-                            <real_value rank="0">1</real_value>
-                        </thermal_expansion_coefficient>
-                    </temperature_dependency>
-                    <subtract_out_hydrostatic_level></subtract_out_hydrostatic_level>
-                </linear>
-            </fluids>
-        </equation_of_state>
-        <scalar_field name="Pressure" rank="0">
-            <prognostic>
-                <mesh name="PressureMesh"></mesh>
-                <spatial_discretisation>
-                    <continuous_galerkin>
-                        <integrate_continuity_by_parts></integrate_continuity_by_parts>
-                    </continuous_galerkin>
-                </spatial_discretisation>
-                <reference_node>
-                    <integer_value rank="0">1</integer_value>
-                </reference_node>
-                <scheme>
-                    <poisson_pressure_solution>
-                        <string_value lines="1">only first timestep</string_value>
-                    </poisson_pressure_solution>
-                    <use_projection_method></use_projection_method>
-                </scheme>
-                <solver>
-                    <iterative_method name="cg"></iterative_method>
-                    <preconditioner name="sor"></preconditioner>
-                    <relative_error>
-                        <real_value rank="0">1e-07</real_value>
-                    </relative_error>
-                    <max_iterations>
-                        <integer_value rank="0">1000</integer_value>
-                    </max_iterations>
-                    <never_ignore_solver_failures></never_ignore_solver_failures>
-                    <diagnostics>
-                        <monitors></monitors>
-                    </diagnostics>
-                </solver>
-                <initial_condition name="WholeMesh">
-                    <constant>
-                        <real_value rank="0">0</real_value>
-                    </constant>
-                </initial_condition>
-                <output></output>
-                <stat></stat>
-                <convergence>
-                    <include_in_convergence></include_in_convergence>
-                </convergence>
-                <detectors>
-                    <exclude_from_detectors></exclude_from_detectors>
-                </detectors>
-                <steady_state>
-                    <include_in_steady_state></include_in_steady_state>
-                </steady_state>
-                <consistent_interpolation></consistent_interpolation>
-            </prognostic>
-        </scalar_field>
-        <scalar_field name="Density" rank="0">
-            <diagnostic>
-                <algorithm name="Internal" material_phase_support="multiple"></algorithm>
-                <mesh name="VelocityMesh"></mesh>
-                <output></output>
-                <stat></stat>
-                <convergence>
-                    <include_in_convergence></include_in_convergence>
-                </convergence>
-                <detectors>
-                    <include_in_detectors></include_in_detectors>
-                </detectors>
-                <steady_state>
-                    <include_in_steady_state></include_in_steady_state>
-                </steady_state>
-            </diagnostic>
-        </scalar_field>
-        <vector_field name="Velocity" rank="1">
-            <prognostic>
-                <mesh name="VelocityMesh"></mesh>
-                <equation name="Boussinesq"></equation>
-                <spatial_discretisation>
-                    <discontinuous_galerkin>
-                        <viscosity_scheme>
-                            <compact_discontinuous_galerkin>
-                                <penalty_parameter>
-                                    <real_value rank="0">1</real_value>
-                                </penalty_parameter>
-                            </compact_discontinuous_galerkin>
-                        </viscosity_scheme>
-                        <advection_scheme>
-                            <upwind></upwind>
-                            <project_velocity_to_continuous>
-                                <mesh name="CoordinateMesh"></mesh>
-                            </project_velocity_to_continuous>
-                            <integrate_advection_by_parts>
-                                <twice></twice>
-                            </integrate_advection_by_parts>
-                        </advection_scheme>
-                    </discontinuous_galerkin>
-                    <conservative_advection>
-                        <real_value rank="0">1</real_value>
-                    </conservative_advection>
-                </spatial_discretisation>
-                <temporal_discretisation>
-                    <theta>
-                        <real_value rank="0">1</real_value>
-                    </theta>
-                    <relaxation>
-                        <real_value rank="0">1</real_value>
-                    </relaxation>
-                    <discontinuous_galerkin>
-                        <maximum_courant_number_per_subcycle>
-                            <real_value rank="0">0.5</real_value>
-                        </maximum_courant_number_per_subcycle>
-                    </discontinuous_galerkin>
-                </temporal_discretisation>
-                <solver>
-                    <iterative_method name="gmres">
-                        <restart>
-                            <integer_value rank="0">30</integer_value>
-                        </restart>
-                    </iterative_method>
-                    <preconditioner name="sor"></preconditioner>
-                    <relative_error>
-                        <real_value rank="0">1e-05</real_value>
-                    </relative_error>
-                    <absolute_error>
-                        <real_value rank="0">0</real_value>
-                    </absolute_error>
-                    <max_iterations>
-                        <integer_value rank="0">4000</integer_value>
-                    </max_iterations>
-                    <never_ignore_solver_failures></never_ignore_solver_failures>
-                    <diagnostics>
-                        <monitors></monitors>
-                    </diagnostics>
-                </solver>
-                <initial_condition name="WholeMesh">
-                    <constant>
-                        <real_value rank="1" shape="2" dim1="dim">0 0</real_value>
-                    </constant>
-                </initial_condition>
-                <boundary_conditions name="Sides">
-                    <surface_ids>
-                        <integer_value rank="1" shape="1">3</integer_value>
-                    </surface_ids>
-                    <type name="dirichlet">
-                        <align_bc_with_cartesian>
-                            <x_component>
-                                <constant>
-                                    <real_value rank="0">0</real_value>
-                                </constant>
-                            </x_component>
-                        </align_bc_with_cartesian>
-                    </type>
-                </boundary_conditions>
-                <boundary_conditions name="Top">
-                    <surface_ids>
-                        <integer_value rank="1" shape="1">1</integer_value>
-                    </surface_ids>
-                    <type name="no_normal_flow"></type>
-                </boundary_conditions>
-                <boundary_conditions name="Bottom">
-                    <surface_ids>
-                        <integer_value rank="1" shape="1">2</integer_value>
-                    </surface_ids>
-                    <type name="no_normal_flow"></type>
-                </boundary_conditions>
-                <tensor_field name="Viscosity" rank="2">
-                    <prescribed>
-                        <value name="WholeMesh">
-                            <diagonal>
-                                <constant>
-                                    <real_value rank="1" shape="2" dim1="dim">10000000000 1000000000</real_value>
-                                </constant>
-                            </diagonal>
-                        </value>
-                        <output></output>
-                    </prescribed>
-                </tensor_field>
-                <output></output>
-                <stat>
-                    <include_in_stat></include_in_stat>
-                    <previous_time_step>
-                        <exclude_from_stat></exclude_from_stat>
-                    </previous_time_step>
-                    <nonlinear_field>
-                        <exclude_from_stat></exclude_from_stat>
-                    </nonlinear_field>
-                </stat>
-                <convergence>
-                    <include_in_convergence></include_in_convergence>
-                </convergence>
-                <detectors>
-                    <include_in_detectors></include_in_detectors>
-                </detectors>
-                <steady_state>
-                    <include_in_steady_state></include_in_steady_state>
-                </steady_state>
-                <consistent_interpolation></consistent_interpolation>
-            </prognostic>
-        </vector_field>
-        <scalar_field name="Temperature" rank="0">
-            <prognostic>
-                <mesh name="VelocityMesh"></mesh>
-                <equation name="AdvectionDiffusion"></equation>
-                <spatial_discretisation>
-                    <discontinuous_galerkin>
-                        <advection_scheme>
-                            <upwind></upwind>
-                            <project_velocity_to_continuous>
-                                <mesh name="CoordinateMesh"></mesh>
-                            </project_velocity_to_continuous>
-                            <integrate_advection_by_parts>
-                                <twice></twice>
-                            </integrate_advection_by_parts>
-                        </advection_scheme>
-                        <diffusion_scheme>
-                            <compact_discontinuous_galerkin>
-                                <penalty_parameter>
-                                    <real_value rank="0">1</real_value>
-                                </penalty_parameter>
-                            </compact_discontinuous_galerkin>
-                        </diffusion_scheme>
-                    </discontinuous_galerkin>
-                    <conservative_advection>
-                        <real_value rank="0">0</real_value>
-                    </conservative_advection>
-                </spatial_discretisation>
-                <temporal_discretisation>
-                    <theta>
-                        <real_value rank="0">1</real_value>
-                    </theta>
-                    <discontinuous_galerkin>
-                        <maximum_courant_number_per_subcycle>
-                            <real_value rank="0">0.5</real_value>
-                        </maximum_courant_number_per_subcycle>
-                    </discontinuous_galerkin>
-                </temporal_discretisation>
-                <solver>
-                    <iterative_method name="gmres">
-                        <restart>
-                            <integer_value rank="0">30</integer_value>
-                        </restart>
-                    </iterative_method>
-                    <preconditioner name="sor"></preconditioner>
-                    <relative_error>
-                        <real_value rank="0">1e-07</real_value>
-                    </relative_error>
-                    <max_iterations>
-                        <integer_value rank="0">300</integer_value>
-                    </max_iterations>
-                    <never_ignore_solver_failures></never_ignore_solver_failures>
-                    <diagnostics>
-                        <monitors></monitors>
-                    </diagnostics>
-                </solver>
-                <initial_condition name="WholeMesh">
-                    <python>
-                        <string_value lines="20" type="python">def val(X,t):&#x0A;  return 1 - X[1]</string_value>
-                    </python>
-                </initial_condition>
-                <buoyancy_adjustment>
-                    <by_vertical_diffusion>
-                        <amplitude>
-                            <real_value rank="0">-1</real_value>
-                        </amplitude>
-                        <project_buoyancy_to_continuous_space></project_buoyancy_to_continuous_space>
-                    </by_vertical_diffusion>
-                </buoyancy_adjustment>
-                <tensor_field name="Diffusivity" rank="2">
-                    <prescribed>
-                        <value name="WholeMesh">
-                            <diagonal>
-                                <constant>
-                                    <real_value rank="1" shape="2" dim1="dim">0 0</real_value>
-                                </constant>
-                            </diagonal>
-                        </value>
-                        <output></output>
-                    </prescribed>
-                </tensor_field>
-                <output></output>
-                <stat></stat>
-                <convergence>
-                    <include_in_convergence></include_in_convergence>
-                </convergence>
-                <detectors>
-                    <include_in_detectors></include_in_detectors>
-                </detectors>
-                <steady_state>
-                    <include_in_steady_state></include_in_steady_state>
-                </steady_state>
-                <consistent_interpolation></consistent_interpolation>
-            </prognostic>
-        </scalar_field>
-        <scalar_field name="PerturbationDensity" rank="0">
-            <diagnostic>
-                <algorithm name="Internal" material_phase_support="multiple"></algorithm>
-                <mesh name="VelocityMesh"></mesh>
-                <output></output>
-                <stat></stat>
-                <convergence>
-                    <include_in_convergence></include_in_convergence>
-                </convergence>
-                <detectors>
-                    <include_in_detectors></include_in_detectors>
-                </detectors>
-                <steady_state>
-                    <include_in_steady_state></include_in_steady_state>
-                </steady_state>
-            </diagnostic>
-        </scalar_field>
-        <scalar_field name="DG_CourantNumber" rank="0">
-            <diagnostic>
-                <algorithm name="Internal" material_phase_support="multiple"></algorithm>
-                <mesh name="VelocityMesh"></mesh>
-                <output></output>
-                <stat></stat>
-                <convergence>
-                    <include_in_convergence></include_in_convergence>
-                </convergence>
-                <detectors>
-                    <include_in_detectors></include_in_detectors>
-                </detectors>
-                <steady_state>
-                    <include_in_steady_state></include_in_steady_state>
-                </steady_state>
-            </diagnostic>
-        </scalar_field>
-        <vector_field name="Buoyancy" rank="1">
-            <diagnostic>
-                <algorithm name="buoyancy" material_phase_support="single"></algorithm>
-                <mesh name="VelocityMesh"></mesh>
-                <output></output>
-                <stat>
-                    <include_in_stat></include_in_stat>
-                </stat>
-                <convergence>
-                    <include_in_convergence></include_in_convergence>
-                </convergence>
-                <detectors>
-                    <include_in_detectors></include_in_detectors>
-                </detectors>
-                <steady_state>
-                    <include_in_steady_state></include_in_steady_state>
-                </steady_state>
-            </diagnostic>
-        </vector_field>
-    </material_phase>
-=======
           </constant>
         </initial_condition>
         <output/>
@@ -817,5 +506,4 @@
       </diagnostic>
     </vector_field>
   </material_phase>
->>>>>>> 1a3a8a64
 </fluidity_options>