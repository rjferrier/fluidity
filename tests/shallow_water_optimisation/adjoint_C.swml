--- conflicted
+++ resolved
@@ -1,4 +1,4 @@
-<?xml version="1.0" encoding="utf-8" ?>
+<?xml version='1.0' encoding='utf8'?>
 <shallow_water_options>
     <simulation_name>
         <string_value lines="1">wave_C</string_value>
@@ -9,70 +9,42 @@
         </dimension>
         <mesh name="CoordinateMesh">
             <from_file file_name="src/mesh_C">
-<<<<<<< HEAD
                 <format name="triangle"/>
-=======
-                <format name="triangle"></format>
->>>>>>> e1afeb80
                 <dimension>
                     <integer_value rank="0">1</integer_value>
                 </dimension>
                 <stat>
-<<<<<<< HEAD
                     <include_in_stat/>
-=======
-                    <include_in_stat></include_in_stat>
->>>>>>> e1afeb80
                 </stat>
             </from_file>
         </mesh>
         <mesh name="VelocityMesh">
             <from_mesh>
-<<<<<<< HEAD
                 <mesh name="PeriodicMesh"/>
-=======
-                <mesh name="PeriodicMesh"></mesh>
->>>>>>> e1afeb80
                 <mesh_continuity>
                     <string_value>discontinuous</string_value>
                 </mesh_continuity>
                 <stat>
-<<<<<<< HEAD
                     <exclude_from_stat/>
-=======
-                    <exclude_from_stat></exclude_from_stat>
->>>>>>> e1afeb80
                 </stat>
             </from_mesh>
         </mesh>
         <mesh name="PressureMesh">
             <from_mesh>
-<<<<<<< HEAD
                 <mesh name="PeriodicMesh"/>
-=======
-                <mesh name="PeriodicMesh"></mesh>
->>>>>>> e1afeb80
                 <mesh_shape>
                     <polynomial_degree>
                         <integer_value rank="0">2</integer_value>
                     </polynomial_degree>
                 </mesh_shape>
                 <stat>
-<<<<<<< HEAD
                     <exclude_from_stat/>
-=======
-                    <exclude_from_stat></exclude_from_stat>
->>>>>>> e1afeb80
                 </stat>
             </from_mesh>
         </mesh>
         <mesh name="PeriodicMesh">
             <from_mesh>
-<<<<<<< HEAD
                 <mesh name="CoordinateMesh"/>
-=======
-                <mesh name="CoordinateMesh"></mesh>
->>>>>>> e1afeb80
                 <periodic_boundary_conditions name="periodicity">
                     <physical_boundary_ids>
                         <integer_value rank="1" shape="1">1</integer_value>
@@ -81,7 +53,6 @@
                         <integer_value rank="1" shape="1">2</integer_value>
                     </aliased_boundary_ids>
                     <coordinate_map>
-<<<<<<< HEAD
                         <string_value lines="20" type="python">def val(X,t):
   result = list(X)
   result[0]=result[0]-1.0
@@ -90,13 +61,6 @@
                 </periodic_boundary_conditions>
                 <stat>
                     <exclude_from_stat/>
-=======
-                        <string_value lines="20" type="python">def val(X,t):&#x0A;  result = list(X)&#x0A;  result[0]=result[0]-1.0&#x0A;  return result</string_value>
-                    </coordinate_map>
-                </periodic_boundary_conditions>
-                <stat>
-                    <exclude_from_stat></exclude_from_stat>
->>>>>>> e1afeb80
                 </stat>
             </from_mesh>
         </mesh>
@@ -115,11 +79,7 @@
                 <integer_value rank="0">1</integer_value>
             </constant>
         </dump_period_in_timesteps>
-<<<<<<< HEAD
         <output_mesh name="CoordinateMesh"/>
-=======
-        <output_mesh name="CoordinateMesh"></output_mesh>
->>>>>>> e1afeb80
     </io>
     <timestepping>
         <current_time>
@@ -138,25 +98,16 @@
     <physical_parameters>
         <gravity>
             <magnitude>
-<<<<<<< HEAD
-                <real_value rank="0">0.1</real_value>
+                <real_value rank="0">1</real_value>
             </magnitude>
             <vector_field name="GravityDirection" rank="1">
                 <prescribed>
                     <mesh name="CoordinateMesh"/>
-=======
-                <real_value rank="0">1</real_value>
-            </magnitude>
-            <vector_field name="GravityDirection" rank="1">
-                <prescribed>
-                    <mesh name="CoordinateMesh"></mesh>
->>>>>>> e1afeb80
                     <value name="WholeMesh">
                         <constant>
                             <real_value rank="1" shape="3" dim1="dim">0 0 -1</real_value>
                         </constant>
                     </value>
-<<<<<<< HEAD
                     <output/>
                     <stat>
                         <include_in_stat/>
@@ -166,17 +117,6 @@
                     </detectors>
                     <adjoint_storage>
                         <exists_in_forward/>
-=======
-                    <output></output>
-                    <stat>
-                        <include_in_stat></include_in_stat>
-                    </stat>
-                    <detectors>
-                        <exclude_from_detectors></exclude_from_detectors>
-                    </detectors>
-                    <adjoint_storage>
-                        <exists_in_forward></exists_in_forward>
->>>>>>> e1afeb80
                     </adjoint_storage>
                 </prescribed>
             </vector_field>
@@ -185,21 +125,12 @@
     <material_phase name="Fluid">
         <vector_field name="Velocity" rank="1">
             <prognostic>
-<<<<<<< HEAD
                 <mesh name="VelocityMesh"/>
                 <equation name="ShallowWater"/>
                 <spatial_discretisation>
                     <discontinuous_galerkin>
                         <advection_scheme>
                             <none/>
-=======
-                <mesh name="VelocityMesh"></mesh>
-                <equation name="ShallowWater"></equation>
-                <spatial_discretisation>
-                    <discontinuous_galerkin>
-                        <advection_scheme>
-                            <none></none>
->>>>>>> e1afeb80
                         </advection_scheme>
                     </discontinuous_galerkin>
                     <conservative_advection>
@@ -207,33 +138,21 @@
                     </conservative_advection>
                 </spatial_discretisation>
                 <solver>
-<<<<<<< HEAD
                     <iterative_method name="preonly"/>
                     <preconditioner name="lu"/>
-=======
-                    <iterative_method name="preonly"></iterative_method>
-                    <preconditioner name="lu"></preconditioner>
->>>>>>> e1afeb80
                     <relative_error>
                         <real_value rank="0">1e-07</real_value>
                     </relative_error>
                     <max_iterations>
                         <integer_value rank="0">500</integer_value>
                     </max_iterations>
-<<<<<<< HEAD
                     <never_ignore_solver_failures/>
                     <diagnostics>
                         <monitors/>
-=======
-                    <never_ignore_solver_failures></never_ignore_solver_failures>
-                    <diagnostics>
-                        <monitors></monitors>
->>>>>>> e1afeb80
                     </diagnostics>
                 </solver>
                 <initial_condition name="WholeMesh">
                     <python>
-<<<<<<< HEAD
                         <string_value lines="20" type="python">def val(X, t):
   import constants
   return constants.u_exact(X[0], 0.0)</string_value>
@@ -259,48 +178,15 @@
                     <include_in_steady_state/>
                 </steady_state>
                 <consistent_interpolation/>
-=======
-                        <string_value lines="20" type="python">def val(X, t):&#x0A;  import constants&#x0A;  return constants.u_exact(X[0], 0.0)</string_value>
-                    </python>
-                </initial_condition>
-                <output></output>
-                <stat>
-                    <include_in_stat></include_in_stat>
-                    <previous_time_step>
-                        <exclude_from_stat></exclude_from_stat>
-                    </previous_time_step>
-                    <nonlinear_field>
-                        <exclude_from_stat></exclude_from_stat>
-                    </nonlinear_field>
-                </stat>
-                <convergence>
-                    <include_in_convergence></include_in_convergence>
-                </convergence>
-                <detectors>
-                    <include_in_detectors></include_in_detectors>
-                </detectors>
-                <steady_state>
-                    <include_in_steady_state></include_in_steady_state>
-                </steady_state>
-                <consistent_interpolation></consistent_interpolation>
->>>>>>> e1afeb80
             </prognostic>
         </vector_field>
         <scalar_field name="LayerThickness" rank="0">
             <prognostic>
-<<<<<<< HEAD
                 <mesh name="PressureMesh"/>
                 <spatial_discretisation>
                     <continuous_galerkin>
                         <advection_terms>
                             <exclude_advection_terms/>
-=======
-                <mesh name="PressureMesh"></mesh>
-                <spatial_discretisation>
-                    <continuous_galerkin>
-                        <advection_terms>
-                            <exclude_advection_terms></exclude_advection_terms>
->>>>>>> e1afeb80
                         </advection_terms>
                     </continuous_galerkin>
                     <conservative_advection>
@@ -316,42 +202,31 @@
                     </relaxation>
                 </temporal_discretisation>
                 <solver>
-<<<<<<< HEAD
                     <iterative_method name="preonly"/>
                     <preconditioner name="lu"/>
-=======
-                    <iterative_method name="preonly"></iterative_method>
-                    <preconditioner name="lu"></preconditioner>
->>>>>>> e1afeb80
                     <relative_error>
                         <real_value rank="0">1e-07</real_value>
                     </relative_error>
                     <max_iterations>
                         <integer_value rank="0">500</integer_value>
                     </max_iterations>
-<<<<<<< HEAD
                     <never_ignore_solver_failures/>
                     <cache_solver_context/>
                     <diagnostics>
                         <monitors/>
-=======
-                    <never_ignore_solver_failures></never_ignore_solver_failures>
-                    <cache_solver_context></cache_solver_context>
-                    <diagnostics>
-                        <monitors></monitors>
->>>>>>> e1afeb80
                     </diagnostics>
                 </solver>
                 <initial_condition name="WholeMesh">
                     <python>
-<<<<<<< HEAD
                         <string_value lines="20" type="python">def val(X, t):
   import constants
-  return constants.eta_exact(X[0], 0.0)+0.1</string_value>
+  #return constants.eta_exact(X[0], 0.0)+0.1
+  return 0.0
+  </string_value>
                     </python>
                 </initial_condition>
                 <mean_layer_thickness>
-                    <real_value rank="0">0.5</real_value>
+                    <real_value rank="0">1</real_value>
                 </mean_layer_thickness>
                 <output/>
                 <stat/>
@@ -398,62 +273,11 @@
                 </steady_state>
                 <adjoint_storage>
                     <exists_in_forward/>
-=======
-                        <string_value lines="20" type="python">def val(X, t):&#x0A;  import constants&#x0A;  #return constants.eta_exact(X[0], 0.0)+0.1&#x0A;  return 0.0&#x0A;  </string_value>
-                    </python>
-                </initial_condition>
-                <mean_layer_thickness>
-                    <real_value rank="0">1</real_value>
-                </mean_layer_thickness>
-                <output></output>
-                <stat></stat>
-                <consistent_interpolation></consistent_interpolation>
-            </prognostic>
-        </scalar_field>
-        <scalar_field name="AnalyticalLayerThickness" rank="0">
-            <prescribed>
-                <mesh name="PressureMesh"></mesh>
-                <value name="WholeMesh">
-                    <python>
-                        <string_value lines="20" type="python">def val(X,t):&#x0A; import constants&#x0A; x=X[0]&#x0A; return constants.eta_exact(x, t)</string_value>
-                    </python>
-                </value>
-                <output></output>
-                <stat></stat>
-                <detectors>
-                    <exclude_from_detectors></exclude_from_detectors>
-                </detectors>
-                <adjoint_storage>
-                    <exists_in_forward></exists_in_forward>
-                </adjoint_storage>
-            </prescribed>
-        </scalar_field>
-        <scalar_field name="LayerThicknessError" rank="0">
-            <diagnostic>
-                <algorithm name="scalar_difference" source_field_2_type="scalar" source_field_1_name="LayerThickness" source_field_2_name="AnalyticalLayerThickness" material_phase_support="single" source_field_1_type="scalar">
-                    <absolute_difference></absolute_difference>
-                </algorithm>
-                <mesh name="PressureMesh"></mesh>
-                <output></output>
-                <stat></stat>
-                <convergence>
-                    <include_in_convergence></include_in_convergence>
-                </convergence>
-                <detectors>
-                    <include_in_detectors></include_in_detectors>
-                </detectors>
-                <steady_state>
-                    <include_in_steady_state></include_in_steady_state>
-                </steady_state>
-                <adjoint_storage>
-                    <exists_in_forward></exists_in_forward>
->>>>>>> e1afeb80
                 </adjoint_storage>
             </diagnostic>
         </scalar_field>
         <vector_field name="AnalyticalVelocity" rank="1">
             <prescribed>
-<<<<<<< HEAD
                 <mesh name="VelocityMesh"/>
                 <value name="WholeMesh">
                     <python>
@@ -472,30 +296,12 @@
                 </detectors>
                 <adjoint_storage>
                     <exists_in_forward/>
-=======
-                <mesh name="VelocityMesh"></mesh>
-                <value name="WholeMesh">
-                    <python>
-                        <string_value lines="20" type="python">def val(X,t):&#x0A; import constants&#x0A; x = X[0]&#x0A; return constants.u_exact(x, t)</string_value>
-                    </python>
-                </value>
-                <output></output>
-                <stat>
-                    <include_in_stat></include_in_stat>
-                </stat>
-                <detectors>
-                    <exclude_from_detectors></exclude_from_detectors>
-                </detectors>
-                <adjoint_storage>
-                    <exists_in_forward></exists_in_forward>
->>>>>>> e1afeb80
                 </adjoint_storage>
             </prescribed>
         </vector_field>
         <vector_field name="VelocityError" rank="1">
             <diagnostic>
                 <algorithm name="vector_difference" source_field_2_type="vector" source_field_1_name="Velocity" source_field_2_name="AnalyticalVelocity" material_phase_support="single" source_field_1_type="vector">
-<<<<<<< HEAD
                     <absolute_difference/>
                 </algorithm>
                 <mesh name="VelocityMesh"/>
@@ -514,26 +320,6 @@
                 </steady_state>
                 <adjoint_storage>
                     <exists_in_forward/>
-=======
-                    <absolute_difference></absolute_difference>
-                </algorithm>
-                <mesh name="VelocityMesh"></mesh>
-                <output></output>
-                <stat>
-                    <include_in_stat></include_in_stat>
-                </stat>
-                <convergence>
-                    <include_in_convergence></include_in_convergence>
-                </convergence>
-                <detectors>
-                    <include_in_detectors></include_in_detectors>
-                </detectors>
-                <steady_state>
-                    <include_in_steady_state></include_in_steady_state>
-                </steady_state>
-                <adjoint_storage>
-                    <exists_in_forward></exists_in_forward>
->>>>>>> e1afeb80
                 </adjoint_storage>
             </diagnostic>
         </vector_field>
@@ -542,18 +328,25 @@
         <functional name="integral_eta_t1">
             <functional_value>
                 <algorithm name="functional_value">
-<<<<<<< HEAD
                     <string_value lines="20" type="python">J = 0.0
-T = 1.0 # the time at which to evaluate
+T1 = 0.5 # the time at which to evaluate
+T2 = 1.0 # the time at which to evaluate
+T = -1
+if time &lt; T1 &lt;= time+dt:
+  T = T1
+elif time &lt; T2 &lt;= time+dt:
+  T = T2
 if time &lt; T &lt;= time+dt:
   import numpy
   eta_prev = states[n-1]["Fluid"].scalar_fields["LayerThickness"]
   eta      = states[n]["Fluid"].scalar_fields["LayerThickness"]
-  
+  eta_exact_prev = states[n-1]["Fluid"].scalar_fields["AnalyticalLayerThickness"]
+  eta_exact      = states[n]["Fluid"].scalar_fields["AnalyticalLayerThickness"]
+    
   # We want to temporally interpolate to evaluate eta at t=1.0
   alpha = (time + dt - T) / dt
   assert 0 &lt;= alpha &lt; 1
-  tmp_eta = alpha * eta_prev.val + (1-alpha) * eta.val
+  tmp_eta = alpha * (eta_prev.val - eta_exact_prev.val) + (1-alpha) * (eta.val - eta_exact.val)
   
   # Now we want to integrate that over space
   coord = states[0]["Fluid"].vector_fields["Coordinate"]
@@ -567,46 +360,29 @@
                 </algorithm>
                 <reduction>
                     <sum/>
-=======
-                    <string_value lines="20" type="python">J = 0.0&#x0A;T1 = 0.5 # the time at which to evaluate&#x0A;T2 = 1.0 # the time at which to evaluate&#x0A;T = -1&#x0A;if time &lt; T1 &lt;= time+dt:&#x0A;  T = T1&#x0A;elif time &lt; T2 &lt;= time+dt:&#x0A;  T = T2&#x0A;if time &lt; T &lt;= time+dt:&#x0A;  import numpy&#x0A;  eta_prev = states[n-1][&quot;Fluid&quot;].scalar_fields[&quot;LayerThickness&quot;]&#x0A;  eta      = states[n][&quot;Fluid&quot;].scalar_fields[&quot;LayerThickness&quot;]&#x0A;  eta_exact_prev = states[n-1][&quot;Fluid&quot;].scalar_fields[&quot;AnalyticalLayerThickness&quot;]&#x0A;  eta_exact      = states[n][&quot;Fluid&quot;].scalar_fields[&quot;AnalyticalLayerThickness&quot;]&#x0A;    &#x0A;  # We want to temporally interpolate to evaluate eta at t=1.0&#x0A;  alpha = (time + dt - T) / dt&#x0A;  assert 0 &lt;= alpha &lt; 1&#x0A;  tmp_eta = alpha * (eta_prev.val - eta_exact_prev.val) + (1-alpha) * (eta.val - eta_exact.val)&#x0A;  &#x0A;  # Now we want to integrate that over space&#x0A;  coord = states[0][&quot;Fluid&quot;].vector_fields[&quot;Coordinate&quot;]&#x0A;  assert eta.element_count == eta_prev.element_count == coord.element_count&#x0A;  for ele in range(coord.element_count):&#x0A;    t = Transform(ele, coord)&#x0A;    shape = eta_prev.ele_shape(ele)&#x0A;    mass = t.shape_shape(shape, shape)&#x0A;    nodes = eta_prev.ele_nodes(ele)&#x0A;    J = J + numpy.dot(tmp_eta[nodes], numpy.dot(mass, tmp_eta[nodes]))</string_value>
-                </algorithm>
-                <reduction>
-                    <sum></sum>
->>>>>>> e1afeb80
                 </reduction>
             </functional_value>
             <functional_dependencies>
                 <algorithm name="functional_dependencies">
-<<<<<<< HEAD
                     <string_value lines="20" type="python">def dependencies(times, timestep):
-  if times[0] &lt; 1.0 &lt;= times[1]:
+  if times[0] &lt; 0.5 &lt;= times[1] or times[0] &lt; 1.0 &lt;= times[1]:
     return {"Fluid::Coordinate": [0],
-            "Fluid::LayerThickness": [timestep-1, timestep]}
+            "Fluid::LayerThickness": [timestep-1, timestep],
+            "Fluid::AnalyticalLayerThickness": [timestep-1, timestep]
+            }
   else:
     return {}</string_value>
-=======
-                    <string_value lines="20" type="python">def dependencies(times, timestep):&#x0A;  if times[0] &lt; 0.5 &lt;= times[1] or times[0] &lt; 1.0 &lt;= times[1]:&#x0A;    return {&quot;Fluid::Coordinate&quot;: [0],&#x0A;            &quot;Fluid::LayerThickness&quot;: [timestep-1, timestep],&#x0A;            &quot;Fluid::AnalyticalLayerThickness&quot;: [timestep-1, timestep]&#x0A;            }&#x0A;  else:&#x0A;    return {}</string_value>
->>>>>>> e1afeb80
                 </algorithm>
             </functional_dependencies>
         </functional>
         <controls>
             <control name="InitEta">
-<<<<<<< HEAD
                 <type name="initial_condition" field_name="Fluid::LayerThickness"/>
             </control>
             <load_controls/>
         </controls>
         <debug>
             <html_output/>
-=======
-                <type name="initial_condition" field_name="Fluid::LayerThickness"></type>
-            </control>
-            <load_controls></load_controls>
-        </controls>
-        <debug>
-            <html_output></html_output>
->>>>>>> e1afeb80
         </debug>
     </adjoint>
 </shallow_water_options>