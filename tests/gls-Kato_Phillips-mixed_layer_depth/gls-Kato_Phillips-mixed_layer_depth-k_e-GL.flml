<?xml version="1.0" encoding="utf-8" ?>
<fluidity_options>
    <simulation_name>
        <string_value lines="1">Kato_Phillips-mld-k_e-GL</string_value>
    </simulation_name>
    <problem_type>
        <string_value lines="1">oceans</string_value>
    </problem_type>
    <geometry>
        <dimension>
            <integer_value rank="0">2</integer_value>
        </dimension>
        <mesh name="CoordinateMesh">
            <from_file file_name="KatoPhillips-2D-periodic">
                <format name="triangle"></format>
                <stat>
                    <include_in_stat></include_in_stat>
                </stat>
                <comment>This is a 2D periodic problem</comment>
            </from_file>
        </mesh>
        <mesh name="VelocityMesh">
            <from_mesh>
                <mesh name="PeriodicMesh"></mesh>
                <stat>
                    <exclude_from_stat></exclude_from_stat>
                </stat>
            </from_mesh>
        </mesh>
        <mesh name="PressureMesh">
            <from_mesh>
                <mesh name="PeriodicMesh"></mesh>
                <stat>
                    <exclude_from_stat></exclude_from_stat>
                </stat>
            </from_mesh>
        </mesh>
        <mesh name="PeriodicMesh">
            <from_mesh>
                <mesh name="CoordinateMesh"></mesh>
                <periodic_boundary_conditions name="SidesPeriodic">
                    <physical_boundary_ids>
                        <integer_value rank="1" shape="1">10</integer_value>
                    </physical_boundary_ids>
                    <aliased_boundary_ids>
                        <integer_value rank="1" shape="1">9</integer_value>
                    </aliased_boundary_ids>
                    <coordinate_map>
                        <string_value lines="20" type="python">def val(x,t):&#x0A;&#x09;return [x[0]-250.0,x[1]]</string_value>
                    </coordinate_map>
                </periodic_boundary_conditions>
                <stat>
                    <exclude_from_stat></exclude_from_stat>
                </stat>
            </from_mesh>
        </mesh>
        <mesh name="GeostrophicPressureMesh">
            <from_mesh>
                <mesh name="PeriodicMesh"></mesh>
                <mesh_shape>
                    <polynomial_degree>
                        <integer_value rank="0">2</integer_value>
                    </polynomial_degree>
                </mesh_shape>
                <stat>
                    <exclude_from_stat></exclude_from_stat>
                </stat>
            </from_mesh>
        </mesh>
        <quadrature>
            <degree>
                <integer_value rank="0">4</integer_value>
            </degree>
        </quadrature>
        <ocean_boundaries>
            <top_surface_ids>
                <integer_value rank="1" shape="1">8</integer_value>
            </top_surface_ids>
            <bottom_surface_ids>
                <integer_value rank="1" shape="1">11</integer_value>
            </bottom_surface_ids>
            <scalar_field name="DistanceToTop" rank="0">
                <diagnostic>
                    <algorithm name="Internal" material_phase_support="multiple"></algorithm>
                    <mesh name="CoordinateMesh"></mesh>
                    <output></output>
                    <stat></stat>
                    <convergence>
                        <include_in_convergence></include_in_convergence>
                    </convergence>
                    <detectors>
                        <include_in_detectors></include_in_detectors>
                    </detectors>
                    <steady_state>
                        <include_in_steady_state></include_in_steady_state>
                    </steady_state>
                </diagnostic>
            </scalar_field>
            <scalar_field name="DistanceToBottom" rank="0">
                <diagnostic>
                    <algorithm name="Internal" material_phase_support="multiple"></algorithm>
                    <mesh name="CoordinateMesh"></mesh>
                    <output></output>
                    <stat></stat>
                    <convergence>
                        <include_in_convergence></include_in_convergence>
                    </convergence>
                    <detectors>
                        <include_in_detectors></include_in_detectors>
                    </detectors>
                    <steady_state>
                        <include_in_steady_state></include_in_steady_state>
                    </steady_state>
                </diagnostic>
            </scalar_field>
        </ocean_boundaries>
    </geometry>
    <io>
        <dump_format>
            <string_value>vtk</string_value>
        </dump_format>
        <dump_period>
            <constant>
                <real_value rank="0">360</real_value>
                <comment>1 hour</comment>
            </constant>
        </dump_period>
        <output_mesh name="CoordinateMesh"></output_mesh>
        <stat></stat>
    </io>
    <timestepping>
        <current_time>
            <real_value rank="0">0</real_value>
        </current_time>
        <timestep>
            <real_value rank="0">1</real_value>
        </timestep>
        <finish_time>
            <real_value rank="0">36000</real_value>
            <comment>36000</comment>
        </finish_time>
        <nonlinear_iterations>
            <integer_value rank="0">2</integer_value>
        </nonlinear_iterations>
        <adaptive_timestep>
            <requested_cfl>
                <real_value rank="0">1000</real_value>
            </requested_cfl>
            <courant_number name="CFLNumber">
                <mesh name="VelocityMesh"></mesh>
            </courant_number>
            <maximum_timestep>
                <real_value rank="0">30</real_value>
            </maximum_timestep>
            <increase_tolerance>
                <real_value rank="0">1.1</real_value>
            </increase_tolerance>
        </adaptive_timestep>
    </timestepping>
    <physical_parameters>
        <gravity>
            <magnitude>
                <real_value rank="0">10</real_value>
            </magnitude>
            <vector_field name="GravityDirection" rank="1">
                <prescribed>
                    <mesh name="CoordinateMesh"></mesh>
                    <value name="WholeMesh">
                        <constant>
                            <real_value rank="1" shape="2" dim1="dim">0 -1</real_value>
                        </constant>
                    </value>
                    <output></output>
                    <stat>
                        <include_in_stat></include_in_stat>
                    </stat>
                    <detectors>
                        <exclude_from_detectors></exclude_from_detectors>
                    </detectors>
                </prescribed>
            </vector_field>
        </gravity>
    </physical_parameters>
    <material_phase name="BoussinesqFluid">
        <equation_of_state>
            <fluids>
                <linear>
                    <reference_density>
                        <real_value rank="0">1</real_value>
                    </reference_density>
                    <temperature_dependency>
                        <reference_temperature>
                            <real_value rank="0">0</real_value>
                        </reference_temperature>
                        <thermal_expansion_coefficient>
                            <real_value rank="0">0.000172</real_value>
                        </thermal_expansion_coefficient>
                    </temperature_dependency>
                    <subtract_out_hydrostatic_level></subtract_out_hydrostatic_level>
                </linear>
            </fluids>
        </equation_of_state>
        <subgridscale_parameterisations>
            <GLS>
                <option>
                    <string_value>k-epsilon</string_value>
                </option>
                <stability_function>
                    <string_value>GibsonLaunder-78</string_value>
                </stability_function>
                <calculate_boundaries>
                    <string_value>neumann</string_value>
                    <top_surface_ids>
                        <integer_value rank="1" shape="1">8</integer_value>
                    </top_surface_ids>
                    <bottom_surface_ids>
                        <integer_value rank="1" shape="1">11</integer_value>
                    </bottom_surface_ids>
                </calculate_boundaries>
                <scalar_field name="GLSTurbulentKineticEnergy" rank="0">
                    <prognostic>
                        <mesh name="VelocityMesh"></mesh>
                        <equation name="AdvectionDiffusion"></equation>
                        <spatial_discretisation>
                            <control_volumes>
                                <face_value name="FiniteElement">
                                    <limit_face_value>
                                        <limiter name="Sweby"></limiter>
                                    </limit_face_value>
                                </face_value>
                                <diffusion_scheme name="ElementGradient"></diffusion_scheme>
                            </control_volumes>
                            <conservative_advection>
                                <real_value rank="0">0</real_value>
                            </conservative_advection>
                        </spatial_discretisation>
                        <temporal_discretisation>
                            <theta>
                                <real_value rank="0">0.5</real_value>
                            </theta>
                            <control_volumes>
                                <number_advection_iterations>
                                    <integer_value rank="0">3</integer_value>
                                </number_advection_iterations>
                            </control_volumes>
                        </temporal_discretisation>
                        <solver>
                            <iterative_method name="gmres">
                                <restart>
                                    <integer_value rank="0">30</integer_value>
                                </restart>
                            </iterative_method>
                            <preconditioner name="sor"></preconditioner>
                            <relative_error>
                                <real_value rank="0">1e-07</real_value>
                            </relative_error>
                            <max_iterations>
                                <integer_value rank="0">1000</integer_value>
                            </max_iterations>
                            <never_ignore_solver_failures></never_ignore_solver_failures>
                            <diagnostics>
                                <monitors></monitors>
                            </diagnostics>
                        </solver>
                        <initial_condition name="WholeMesh">
                            <constant>
                                <real_value rank="0">1e-07</real_value>
                            </constant>
                        </initial_condition>
                        <tensor_field name="Diffusivity" rank="2">
                            <diagnostic>
                                <algorithm name="Internal" material_phase_support="multiple"></algorithm>
                                <output></output>
                                <stat>
                                    <include_in_stat></include_in_stat>
                                </stat>
                            </diagnostic>
                        </tensor_field>
                        <scalar_field name="Source" rank="0">
                            <diagnostic>
                                <algorithm name="Internal" material_phase_support="multiple"></algorithm>
                                <output></output>
                                <stat></stat>
                                <detectors>
                                    <include_in_detectors></include_in_detectors>
                                </detectors>
                            </diagnostic>
                        </scalar_field>
                        <scalar_field name="Absorption" rank="0">
                            <diagnostic>
                                <algorithm name="Internal" material_phase_support="multiple"></algorithm>
                                <output></output>
                                <stat></stat>
                                <detectors>
                                    <include_in_detectors></include_in_detectors>
                                </detectors>
                            </diagnostic>
                        </scalar_field>
                        <output></output>
                        <stat></stat>
                        <convergence>
                            <include_in_convergence></include_in_convergence>
                        </convergence>
                        <detectors>
                            <include_in_detectors></include_in_detectors>
                        </detectors>
                        <steady_state>
                            <include_in_steady_state></include_in_steady_state>
                        </steady_state>
                        <consistent_interpolation></consistent_interpolation>
                        <minimum_value>
                            <real_value rank="0">1e-06</real_value>
                        </minimum_value>
                    </prognostic>
                </scalar_field>
                <scalar_field name="GLSGenericSecondQuantity" rank="0">
                    <prognostic>
                        <mesh name="VelocityMesh"></mesh>
                        <equation name="AdvectionDiffusion"></equation>
                        <spatial_discretisation>
                            <control_volumes>
                                <face_value name="FiniteElement">
                                    <limit_face_value>
                                        <limiter name="Sweby"></limiter>
                                    </limit_face_value>
                                </face_value>
                                <diffusion_scheme name="ElementGradient"></diffusion_scheme>
                            </control_volumes>
                            <conservative_advection>
                                <real_value rank="0">0</real_value>
                            </conservative_advection>
                        </spatial_discretisation>
                        <temporal_discretisation>
                            <theta>
                                <real_value rank="0">0.5</real_value>
                            </theta>
                            <control_volumes>
                                <number_advection_iterations>
                                    <integer_value rank="0">3</integer_value>
                                </number_advection_iterations>
                            </control_volumes>
                        </temporal_discretisation>
                        <solver>
                            <iterative_method name="gmres">
                                <restart>
                                    <integer_value rank="0">30</integer_value>
                                </restart>
                            </iterative_method>
                            <preconditioner name="sor"></preconditioner>
                            <relative_error>
                                <real_value rank="0">1e-07</real_value>
                            </relative_error>
                            <max_iterations>
                                <integer_value rank="0">1000</integer_value>
                            </max_iterations>
                            <never_ignore_solver_failures></never_ignore_solver_failures>
                            <diagnostics>
                                <monitors></monitors>
                            </diagnostics>
                        </solver>
                        <initial_condition name="WholeMesh">
                            <constant>
                                <real_value rank="0">1e-08</real_value>
                            </constant>
                        </initial_condition>
                        <tensor_field name="Diffusivity" rank="2">
                            <diagnostic>
                                <algorithm name="Internal" material_phase_support="multiple"></algorithm>
                                <output></output>
                                <stat>
                                    <include_in_stat></include_in_stat>
                                </stat>
                            </diagnostic>
                        </tensor_field>
                        <scalar_field name="Source" rank="0">
                            <diagnostic>
                                <algorithm name="Internal" material_phase_support="multiple"></algorithm>
                                <output></output>
                                <stat></stat>
                                <detectors>
                                    <include_in_detectors></include_in_detectors>
                                </detectors>
                            </diagnostic>
                        </scalar_field>
                        <scalar_field name="Absorption" rank="0">
                            <diagnostic>
                                <algorithm name="Internal" material_phase_support="multiple"></algorithm>
                                <output></output>
                                <stat></stat>
                                <detectors>
                                    <include_in_detectors></include_in_detectors>
                                </detectors>
                            </diagnostic>
                        </scalar_field>
                        <output></output>
                        <stat></stat>
                        <convergence>
                            <include_in_convergence></include_in_convergence>
                        </convergence>
                        <detectors>
                            <include_in_detectors></include_in_detectors>
                        </detectors>
                        <steady_state>
                            <include_in_steady_state></include_in_steady_state>
                        </steady_state>
                        <consistent_interpolation></consistent_interpolation>
                    </prognostic>
                </scalar_field>
                <tensor_field name="GLSBackgroundViscosity" rank="2">
                    <prescribed>
                        <mesh name="VelocityMesh"></mesh>
                        <value name="WholeMesh">
                            <anisotropic_symmetric>
                                <constant>
                                    <real_value rank="2" shape="2 2" symmetric="true" dim2="dim" dim1="dim">100 0 0 1e-06</real_value>
                                </constant>
                            </anisotropic_symmetric>
                        </value>
                        <output></output>
                    </prescribed>
                </tensor_field>
                <tensor_field name="GLSBackgroundDiffusivity" rank="2">
                    <prescribed>
                        <mesh name="VelocityMesh"></mesh>
                        <value name="WholeMesh">
                            <anisotropic_symmetric>
                                <constant>
                                    <real_value rank="2" shape="2 2" symmetric="true" dim2="dim" dim1="dim">100 0 0 1e-06</real_value>
                                </constant>
                            </anisotropic_symmetric>
                        </value>
                        <output></output>
                    </prescribed>
                </tensor_field>
                <tensor_field name="GLSEddyViscosityKM" rank="2">
                    <diagnostic>
                        <algorithm name="Internal" material_phase_support="multiple"></algorithm>
                        <mesh name="VelocityMesh"></mesh>
                        <output></output>
                        <stat></stat>
                        <convergence>
                            <include_in_convergence></include_in_convergence>
                        </convergence>
                        <detectors>
                            <include_in_detectors></include_in_detectors>
                        </detectors>
                        <steady_state>
                            <include_in_steady_state></include_in_steady_state>
                        </steady_state>
                    </diagnostic>
                </tensor_field>
                <tensor_field name="GLSEddyDiffusivityKH" rank="2">
                    <diagnostic>
                        <algorithm name="Internal" material_phase_support="multiple"></algorithm>
                        <mesh name="VelocityMesh"></mesh>
                        <output></output>
                        <stat></stat>
                        <convergence>
                            <include_in_convergence></include_in_convergence>
                        </convergence>
                        <detectors>
                            <include_in_detectors></include_in_detectors>
                        </detectors>
                        <steady_state>
                            <include_in_steady_state></include_in_steady_state>
                        </steady_state>
                    </diagnostic>
                </tensor_field>
                <scalar_field name="GLSLengthScale" rank="0">
                    <diagnostic>
                        <algorithm name="Internal" material_phase_support="multiple"></algorithm>
                        <mesh name="VelocityMesh"></mesh>
                        <output></output>
                        <stat></stat>
                        <convergence>
                            <include_in_convergence></include_in_convergence>
                        </convergence>
                        <detectors>
                            <include_in_detectors></include_in_detectors>
                        </detectors>
                        <steady_state>
                            <include_in_steady_state></include_in_steady_state>
                        </steady_state>
                    </diagnostic>
                </scalar_field>
                <scalar_field name="GLSBuoyancyFrequency" rank="0">
                    <diagnostic>
                        <algorithm name="Internal" material_phase_support="multiple"></algorithm>
                        <mesh name="VelocityMesh"></mesh>
                        <output></output>
                        <stat></stat>
                        <convergence>
                            <include_in_convergence></include_in_convergence>
                        </convergence>
                        <detectors>
                            <include_in_detectors></include_in_detectors>
                        </detectors>
                        <steady_state>
                            <include_in_steady_state></include_in_steady_state>
                        </steady_state>
                    </diagnostic>
                </scalar_field>
                <scalar_field name="GLSVelocityShear" rank="0">
                    <diagnostic>
                        <algorithm name="Internal" material_phase_support="multiple"></algorithm>
                        <mesh name="VelocityMesh"></mesh>
                        <output></output>
                        <stat></stat>
                        <convergence>
                            <include_in_convergence></include_in_convergence>
                        </convergence>
                        <detectors>
                            <include_in_detectors></include_in_detectors>
                        </detectors>
                        <steady_state>
                            <include_in_steady_state></include_in_steady_state>
                        </steady_state>
                    </diagnostic>
                </scalar_field>
                <scalar_field name="GLSShearProduction" rank="0">
                    <diagnostic>
                        <algorithm name="Internal" material_phase_support="multiple"></algorithm>
                        <mesh name="VelocityMesh"></mesh>
                        <output></output>
                        <stat></stat>
                        <convergence>
                            <include_in_convergence></include_in_convergence>
                        </convergence>
                        <detectors>
                            <include_in_detectors></include_in_detectors>
                        </detectors>
                        <steady_state>
                            <include_in_steady_state></include_in_steady_state>
                        </steady_state>
                    </diagnostic>
                </scalar_field>
                <scalar_field name="GLSBuoyancyProduction" rank="0">
                    <diagnostic>
                        <algorithm name="Internal" material_phase_support="multiple"></algorithm>
                        <mesh name="VelocityMesh"></mesh>
                        <output></output>
                        <stat></stat>
                        <convergence>
                            <include_in_convergence></include_in_convergence>
                        </convergence>
                        <detectors>
                            <include_in_detectors></include_in_detectors>
                        </detectors>
                        <steady_state>
                            <include_in_steady_state></include_in_steady_state>
                        </steady_state>
                    </diagnostic>
                </scalar_field>
                <scalar_field name="GLSDissipationEpsilon" rank="0">
                    <diagnostic>
                        <algorithm name="Internal" material_phase_support="multiple"></algorithm>
                        <mesh name="VelocityMesh"></mesh>
                        <output></output>
                        <stat></stat>
                        <convergence>
                            <include_in_convergence></include_in_convergence>
                        </convergence>
                        <detectors>
                            <include_in_detectors></include_in_detectors>
                        </detectors>
                        <steady_state>
                            <include_in_steady_state></include_in_steady_state>
                        </steady_state>
                    </diagnostic>
                </scalar_field>
                <scalar_field name="GLSStabilityFunctionSM" rank="0">
                    <diagnostic>
                        <algorithm name="Internal" material_phase_support="multiple"></algorithm>
                        <mesh name="VelocityMesh"></mesh>
                        <output></output>
                        <stat></stat>
                        <convergence>
                            <include_in_convergence></include_in_convergence>
                        </convergence>
                        <detectors>
                            <include_in_detectors></include_in_detectors>
                        </detectors>
                        <steady_state>
                            <include_in_steady_state></include_in_steady_state>
                        </steady_state>
                    </diagnostic>
                </scalar_field>
                <scalar_field name="GLSStabilityFunctionSH" rank="0">
                    <diagnostic>
                        <algorithm name="Internal" material_phase_support="multiple"></algorithm>
                        <mesh name="VelocityMesh"></mesh>
                        <output></output>
                        <stat></stat>
                        <convergence>
                            <include_in_convergence></include_in_convergence>
                        </convergence>
                        <detectors>
                            <include_in_detectors></include_in_detectors>
                        </detectors>
                        <steady_state>
                            <include_in_steady_state></include_in_steady_state>
                        </steady_state>
                    </diagnostic>
                </scalar_field>
                <scalar_field name="GLSSource1" rank="0">
                    <diagnostic>
                        <algorithm name="Internal" material_phase_support="multiple"></algorithm>
                        <mesh name="VelocityMesh"></mesh>
                        <output></output>
                        <stat></stat>
                        <convergence>
                            <include_in_convergence></include_in_convergence>
                        </convergence>
                        <detectors>
                            <include_in_detectors></include_in_detectors>
                        </detectors>
                        <steady_state>
                            <include_in_steady_state></include_in_steady_state>
                        </steady_state>
                    </diagnostic>
                </scalar_field>
                <scalar_field name="GLSSource2" rank="0">
                    <diagnostic>
                        <algorithm name="Internal" material_phase_support="multiple"></algorithm>
                        <mesh name="VelocityMesh"></mesh>
                        <output></output>
                        <stat></stat>
                        <convergence>
                            <include_in_convergence></include_in_convergence>
                        </convergence>
                        <detectors>
                            <include_in_detectors></include_in_detectors>
                        </detectors>
                        <steady_state>
                            <include_in_steady_state></include_in_steady_state>
                        </steady_state>
                    </diagnostic>
                </scalar_field>
                <scalar_field name="GLSAbsorption1" rank="0">
                    <diagnostic>
                        <algorithm name="Internal" material_phase_support="multiple"></algorithm>
                        <mesh name="VelocityMesh"></mesh>
                        <output></output>
                        <stat></stat>
                        <convergence>
                            <include_in_convergence></include_in_convergence>
                        </convergence>
                        <detectors>
                            <include_in_detectors></include_in_detectors>
                        </detectors>
                        <steady_state>
                            <include_in_steady_state></include_in_steady_state>
                        </steady_state>
                    </diagnostic>
                </scalar_field>
                <scalar_field name="GLSAbsorption2" rank="0">
                    <diagnostic>
                        <algorithm name="Internal" material_phase_support="multiple"></algorithm>
                        <mesh name="VelocityMesh"></mesh>
                        <output></output>
                        <stat></stat>
                        <convergence>
                            <include_in_convergence></include_in_convergence>
                        </convergence>
                        <detectors>
                            <include_in_detectors></include_in_detectors>
                        </detectors>
                        <steady_state>
                            <include_in_steady_state></include_in_steady_state>
                        </steady_state>
                    </diagnostic>
                </scalar_field>
                <scalar_field name="GLSWallFunction" rank="0">
                    <diagnostic>
                        <algorithm name="Internal" material_phase_support="multiple"></algorithm>
                        <mesh name="VelocityMesh"></mesh>
                        <output></output>
                        <stat></stat>
                        <convergence>
                            <include_in_convergence></include_in_convergence>
                        </convergence>
                        <detectors>
                            <include_in_detectors></include_in_detectors>
                        </detectors>
                        <steady_state>
                            <include_in_steady_state></include_in_steady_state>
                        </steady_state>
                    </diagnostic>
                </scalar_field>
                <scalar_field name="GLSVerticalViscosity" rank="0">
                    <diagnostic>
                        <algorithm name="Internal" material_phase_support="multiple"></algorithm>
                        <mesh name="VelocityMesh"></mesh>
                        <output></output>
                        <stat></stat>
                        <convergence>
                            <include_in_convergence></include_in_convergence>
                        </convergence>
                        <detectors>
                            <include_in_detectors></include_in_detectors>
                        </detectors>
                        <steady_state>
                            <include_in_steady_state></include_in_steady_state>
                        </steady_state>
                    </diagnostic>
                </scalar_field>
                <scalar_field name="GLSVerticalDiffusivity" rank="0">
                    <diagnostic>
                        <algorithm name="Internal" material_phase_support="multiple"></algorithm>
                        <mesh name="VelocityMesh"></mesh>
                        <output></output>
                        <stat></stat>
                        <convergence>
                            <include_in_convergence></include_in_convergence>
                        </convergence>
                        <detectors>
                            <include_in_detectors></include_in_detectors>
                        </detectors>
                        <steady_state>
                            <include_in_steady_state></include_in_steady_state>
                        </steady_state>
                    </diagnostic>
                </scalar_field>
            </GLS>
        </subgridscale_parameterisations>
        <scalar_field name="Density" rank="0">
            <diagnostic>
                <algorithm name="Internal" material_phase_support="multiple"></algorithm>
                <mesh name="VelocityMesh"></mesh>
                <output></output>
                <stat></stat>
                <convergence>
                    <include_in_convergence></include_in_convergence>
                </convergence>
                <detectors>
                    <include_in_detectors></include_in_detectors>
                </detectors>
                <steady_state>
                    <include_in_steady_state></include_in_steady_state>
                </steady_state>
            </diagnostic>
        </scalar_field>
        <vector_field name="Velocity" rank="1">
            <prognostic>
                <mesh name="VelocityMesh"></mesh>
                <equation name="Boussinesq"></equation>
                <spatial_discretisation>
                    <continuous_galerkin>
                        <stabilisation>
                            <streamline_upwind_petrov_galerkin>
                                <nu_bar_optimal></nu_bar_optimal>
                                <nu_scale name="0.5">
                                    <real_value rank="0" shape="1">0.5</real_value>
                                </nu_scale>
                            </streamline_upwind_petrov_galerkin>
                        </stabilisation>
                        <mass_terms>
                            <lump_mass_matrix></lump_mass_matrix>
                        </mass_terms>
                        <advection_terms></advection_terms>
                        <stress_terms>
                            <tensor_form></tensor_form>
                        </stress_terms>
                    </continuous_galerkin>
                    <conservative_advection>
                        <real_value rank="0">0</real_value>
                    </conservative_advection>
                </spatial_discretisation>
                <temporal_discretisation>
                    <theta>
                        <real_value rank="0">0.5</real_value>
                    </theta>
                    <relaxation>
                        <real_value rank="0">0.5</real_value>
                    </relaxation>
                </temporal_discretisation>
                <solver>
                    <iterative_method name="gmres">
                        <restart>
                            <integer_value rank="0">30</integer_value>
                        </restart>
                    </iterative_method>
                    <preconditioner name="sor"></preconditioner>
                    <relative_error>
                        <real_value rank="0">1e-07</real_value>
                    </relative_error>
                    <max_iterations>
                        <integer_value rank="0">1000</integer_value>
                    </max_iterations>
                    <never_ignore_solver_failures></never_ignore_solver_failures>
                    <diagnostics>
                        <monitors></monitors>
                    </diagnostics>
                </solver>
                <initial_condition name="WholeMesh">
                    <constant>
                        <real_value rank="1" shape="2" dim1="dim">0 0</real_value>
                    </constant>
                </initial_condition>
                <boundary_conditions name="topbottom">
                    <surface_ids>
                        <integer_value rank="1" shape="2">8 11</integer_value>
                    </surface_ids>
                    <type name="dirichlet">
                        <align_bc_with_cartesian>
                            <y_component>
                                <constant>
                                    <real_value rank="0">0</real_value>
                                </constant>
                            </y_component>
                        </align_bc_with_cartesian>
                    </type>
                </boundary_conditions>
                <boundary_conditions name="wind">
                    <surface_ids>
                        <integer_value rank="1" shape="1">11</integer_value>
                    </surface_ids>
                    <type name="wind_forcing">
                        <wind_stress>
                            <python>
                                <string_value lines="20" type="python">def val(X, t):&#x0A;   return [1.0e-4,0.0]</string_value>
                            </python>
                        </wind_stress>
                    </type>
                </boundary_conditions>
                <tensor_field name="Viscosity" rank="2">
                    <diagnostic>
                        <algorithm name="Internal" material_phase_support="multiple"></algorithm>
                        <output></output>
                        <stat>
                            <include_in_stat></include_in_stat>
                        </stat>
                    </diagnostic>
                </tensor_field>
                <output></output>
                <stat>
                    <include_in_stat></include_in_stat>
                    <previous_time_step>
                        <exclude_from_stat></exclude_from_stat>
                    </previous_time_step>
                    <nonlinear_field>
                        <exclude_from_stat></exclude_from_stat>
                    </nonlinear_field>
                </stat>
                <convergence>
                    <include_in_convergence></include_in_convergence>
                </convergence>
                <detectors>
                    <include_in_detectors></include_in_detectors>
                </detectors>
                <steady_state>
                    <include_in_steady_state></include_in_steady_state>
                </steady_state>
                <consistent_interpolation></consistent_interpolation>
            </prognostic>
        </vector_field>
        <scalar_field name="Temperature" rank="0">
            <prognostic>
                <mesh name="VelocityMesh"></mesh>
                <equation name="AdvectionDiffusion"></equation>
                <spatial_discretisation>
                    <continuous_galerkin>
                        <stabilisation>
                            <streamline_upwind_petrov_galerkin>
                                <nu_bar_optimal></nu_bar_optimal>
                                <nu_scale name="0.5">
                                    <real_value rank="0" shape="1">0.5</real_value>
                                </nu_scale>
                            </streamline_upwind_petrov_galerkin>
                        </stabilisation>
                        <advection_terms></advection_terms>
                        <mass_terms></mass_terms>
                    </continuous_galerkin>
                    <conservative_advection>
                        <real_value rank="0">0</real_value>
                    </conservative_advection>
                </spatial_discretisation>
                <temporal_discretisation>
                    <theta>
                        <real_value rank="0">0.5</real_value>
                    </theta>
                </temporal_discretisation>
                <solver>
                    <iterative_method name="gmres">
                        <restart>
                            <integer_value rank="0">30</integer_value>
                        </restart>
                    </iterative_method>
                    <preconditioner name="eisenstat"></preconditioner>
                    <relative_error>
                        <real_value rank="0">1e-06</real_value>
                    </relative_error>
                    <max_iterations>
                        <integer_value rank="0">10000</integer_value>
                    </max_iterations>
                    <never_ignore_solver_failures></never_ignore_solver_failures>
                    <diagnostics>
                        <monitors></monitors>
                    </diagnostics>
                </solver>
                <initial_condition name="WholeMesh">
                    <python>
                        <string_value lines="20" type="python">def val(x, t):&#x0A;&#x09;return 13+0.06*x[1]</string_value>
                    </python>
                </initial_condition>
                <subgridscale_parameterisation name="GLS"></subgridscale_parameterisation>
                <output></output>
                <stat>
                    <surface_integral name="NusseltNoT1" type="gradient_normal">
                        <surface_ids>
                            <integer_value rank="1" shape="1">30</integer_value>
                        </surface_ids>
                    </surface_integral>
                    <surface_integral name="NusseltNoT0" type="gradient_normal">
                        <surface_ids>
                            <integer_value rank="1" shape="1">32</integer_value>
                        </surface_ids>
                        <normalise></normalise>
                    </surface_integral>
                    <surface_integral name="GradientNormalWholeMesh" type="gradient_normal"></surface_integral>
                    <include_mixing_stats name="stats">
                        <control_volumes></control_volumes>
                        <mixing_bin_bounds>
                            <constant>
                                <real_value rank="1" shape="6">0 0.2 0.4 0.6 0.8 1</real_value>
                            </constant>
                        </mixing_bin_bounds>
                    </include_mixing_stats>
                </stat>
                <convergence>
                    <include_in_convergence></include_in_convergence>
                </convergence>
                <detectors>
                    <include_in_detectors></include_in_detectors>
                </detectors>
                <steady_state>
                    <include_in_steady_state></include_in_steady_state>
                </steady_state>
                <consistent_interpolation></consistent_interpolation>
            </prognostic>
        </scalar_field>
        <scalar_field name="PerturbationDensity" rank="0">
            <diagnostic>
                <algorithm name="Internal" material_phase_support="multiple"></algorithm>
                <mesh name="VelocityMesh"></mesh>
                <output></output>
                <stat></stat>
                <convergence>
                    <include_in_convergence></include_in_convergence>
                </convergence>
                <detectors>
                    <include_in_detectors></include_in_detectors>
                </detectors>
                <steady_state>
                    <include_in_steady_state></include_in_steady_state>
                </steady_state>
            </diagnostic>
        </scalar_field>
        <scalar_field name="GeostrophicPressure" rank="0">
            <prognostic>
                <mesh name="GeostrophicPressureMesh"></mesh>
                <spatial_discretisation>
                    <geostrophic_pressure_option>
                        <string_value>include_buoyancy</string_value>
                    </geostrophic_pressure_option>
                </spatial_discretisation>
                <solver>
                    <iterative_method name="cg"></iterative_method>
                    <preconditioner name="sor"></preconditioner>
                    <relative_error>
                        <real_value rank="0">1e-07</real_value>
                    </relative_error>
                    <max_iterations>
                        <integer_value rank="0">5000</integer_value>
                    </max_iterations>
                    <remove_null_space></remove_null_space>
                    <never_ignore_solver_failures></never_ignore_solver_failures>
                    <diagnostics>
                        <monitors></monitors>
                    </diagnostics>
                </solver>
                <output></output>
                <stat></stat>
                <convergence>
                    <include_in_convergence></include_in_convergence>
                </convergence>
                <detectors>
                    <include_in_detectors></include_in_detectors>
                </detectors>
                <steady_state>
                    <include_in_steady_state></include_in_steady_state>
                </steady_state>
                <consistent_interpolation></consistent_interpolation>
            </prognostic>
        </scalar_field>
        <scalar_field name="CFLNumber" rank="0">
            <diagnostic>
                <algorithm name="Internal" material_phase_support="multiple"></algorithm>
                <mesh name="VelocityMesh"></mesh>
                <output></output>
                <stat></stat>
                <convergence>
                    <include_in_convergence></include_in_convergence>
                </convergence>
                <detectors>
                    <include_in_detectors></include_in_detectors>
                </detectors>
                <steady_state>
                    <include_in_steady_state></include_in_steady_state>
                </steady_state>
            </diagnostic>
        </scalar_field>
<<<<<<< HEAD
    </material_phase>
=======
      </GLS>
    </subgridscale_parameterisations>
    <scalar_field name="Density" rank="0">
      <diagnostic>
        <algorithm name="Internal" material_phase_support="multiple"/>
        <mesh name="VelocityMesh"/>
        <output/>
        <stat/>
        <convergence>
          <include_in_convergence/>
        </convergence>
        <detectors>
          <include_in_detectors/>
        </detectors>
        <steady_state>
          <include_in_steady_state/>
        </steady_state>
      </diagnostic>
    </scalar_field>
    <vector_field name="Velocity" rank="1">
      <prognostic>
        <mesh name="VelocityMesh"/>
        <equation name="Boussinesq"/>
        <spatial_discretisation>
          <continuous_galerkin>
            <stabilisation>
              <streamline_upwind_petrov_galerkin>
                <nu_bar_optimal/>
                <nu_scale name="0.5">
                  <real_value shape="1" rank="0">0.5</real_value>
                </nu_scale>
              </streamline_upwind_petrov_galerkin>
            </stabilisation>
            <mass_terms>
              <lump_mass_matrix/>
            </mass_terms>
            <advection_terms/>
            <stress_terms>
              <tensor_form/>
            </stress_terms>
          </continuous_galerkin>
          <conservative_advection>
            <real_value rank="0">0</real_value>
          </conservative_advection>
        </spatial_discretisation>
        <temporal_discretisation>
          <theta>
            <real_value rank="0">0.5</real_value>
          </theta>
          <relaxation>
            <real_value rank="0">0.5</real_value>
          </relaxation>
        </temporal_discretisation>
        <solver>
          <iterative_method name="gmres">
            <restart>
              <integer_value rank="0">30</integer_value>
            </restart>
          </iterative_method>
          <preconditioner name="sor"/>
          <relative_error>
            <real_value rank="0">1e-07</real_value>
          </relative_error>
          <max_iterations>
            <integer_value rank="0">1000</integer_value>
          </max_iterations>
          <never_ignore_solver_failures/>
          <diagnostics>
            <monitors/>
          </diagnostics>
        </solver>
        <initial_condition name="WholeMesh">
          <constant>
            <real_value shape="2" dim1="dim" rank="1">0 0</real_value>
          </constant>
        </initial_condition>
        <boundary_conditions name="topbottom">
          <surface_ids>
            <integer_value shape="2" rank="1">8 11</integer_value>
          </surface_ids>
          <type name="dirichlet">
            <align_bc_with_cartesian>
              <y_component>
                <constant>
                  <real_value rank="0">0</real_value>
                </constant>
              </y_component>
            </align_bc_with_cartesian>
          </type>
        </boundary_conditions>
        <boundary_conditions name="wind">
          <surface_ids>
            <integer_value shape="1" rank="1">11</integer_value>
          </surface_ids>
          <type name="wind_forcing">
            <wind_stress>
              <python>
                <string_value lines="20" type="python">def val(X, t):
   return [1.0e-4]</string_value>
              </python>
            </wind_stress>
          </type>
        </boundary_conditions>
        <tensor_field name="Viscosity" rank="2">
          <diagnostic>
            <algorithm name="Internal" material_phase_support="multiple"/>
            <output/>
            <stat>
              <include_in_stat/>
            </stat>
          </diagnostic>
        </tensor_field>
        <output/>
        <stat>
          <include_in_stat/>
          <previous_time_step>
            <exclude_from_stat/>
          </previous_time_step>
          <nonlinear_field>
            <exclude_from_stat/>
          </nonlinear_field>
        </stat>
        <convergence>
          <include_in_convergence/>
        </convergence>
        <detectors>
          <include_in_detectors/>
        </detectors>
        <steady_state>
          <include_in_steady_state/>
        </steady_state>
        <consistent_interpolation/>
      </prognostic>
    </vector_field>
    <scalar_field name="Temperature" rank="0">
      <prognostic>
        <mesh name="VelocityMesh"/>
        <equation name="AdvectionDiffusion"/>
        <spatial_discretisation>
          <continuous_galerkin>
            <stabilisation>
              <streamline_upwind_petrov_galerkin>
                <nu_bar_optimal/>
                <nu_scale name="0.5">
                  <real_value shape="1" rank="0">0.5</real_value>
                </nu_scale>
              </streamline_upwind_petrov_galerkin>
            </stabilisation>
            <advection_terms/>
            <mass_terms/>
          </continuous_galerkin>
          <conservative_advection>
            <real_value rank="0">0</real_value>
          </conservative_advection>
        </spatial_discretisation>
        <temporal_discretisation>
          <theta>
            <real_value rank="0">0.5</real_value>
          </theta>
        </temporal_discretisation>
        <solver>
          <iterative_method name="gmres">
            <restart>
              <integer_value rank="0">30</integer_value>
            </restart>
          </iterative_method>
          <preconditioner name="eisenstat"/>
          <relative_error>
            <real_value rank="0">1e-06</real_value>
          </relative_error>
          <max_iterations>
            <integer_value rank="0">10000</integer_value>
          </max_iterations>
          <never_ignore_solver_failures/>
          <diagnostics>
            <monitors/>
          </diagnostics>
        </solver>
        <initial_condition name="WholeMesh">
          <python>
            <string_value lines="20" type="python">def val(x, t):
	return 13+0.06*x[1]</string_value>
          </python>
        </initial_condition>
        <subgridscale_parameterisation name="GLS"/>
        <output/>
        <stat>
          <surface_integral type="gradient_normal" name="NusseltNoT1">
            <surface_ids>
              <integer_value shape="1" rank="1">30</integer_value>
            </surface_ids>
          </surface_integral>
          <surface_integral type="gradient_normal" name="NusseltNoT0">
            <surface_ids>
              <integer_value shape="1" rank="1">32</integer_value>
            </surface_ids>
            <normalise/>
          </surface_integral>
          <surface_integral type="gradient_normal" name="GradientNormalWholeMesh"/>
          <include_mixing_stats name="stats">
            <control_volumes/>
            <mixing_bin_bounds>
              <constant>
                <real_value shape="6" rank="1">0 0.2 0.4 0.6 0.8 1</real_value>
              </constant>
            </mixing_bin_bounds>
          </include_mixing_stats>
        </stat>
        <convergence>
          <include_in_convergence/>
        </convergence>
        <detectors>
          <include_in_detectors/>
        </detectors>
        <steady_state>
          <include_in_steady_state/>
        </steady_state>
        <consistent_interpolation/>
      </prognostic>
    </scalar_field>
    <scalar_field name="PerturbationDensity" rank="0">
      <diagnostic>
        <algorithm name="Internal" material_phase_support="multiple"/>
        <mesh name="VelocityMesh"/>
        <output/>
        <stat/>
        <convergence>
          <include_in_convergence/>
        </convergence>
        <detectors>
          <include_in_detectors/>
        </detectors>
        <steady_state>
          <include_in_steady_state/>
        </steady_state>
      </diagnostic>
    </scalar_field>
    <scalar_field name="GeostrophicPressure" rank="0">
      <prognostic>
        <mesh name="GeostrophicPressureMesh"/>
        <spatial_discretisation>
          <geostrophic_pressure_option>
            <string_value>include_buoyancy</string_value>
          </geostrophic_pressure_option>
        </spatial_discretisation>
        <solver>
          <iterative_method name="cg"/>
          <preconditioner name="sor"/>
          <relative_error>
            <real_value rank="0">1e-07</real_value>
          </relative_error>
          <max_iterations>
            <integer_value rank="0">5000</integer_value>
          </max_iterations>
          <remove_null_space/>
          <never_ignore_solver_failures/>
          <diagnostics>
            <monitors/>
          </diagnostics>
        </solver>
        <output/>
        <stat/>
        <convergence>
          <include_in_convergence/>
        </convergence>
        <detectors>
          <include_in_detectors/>
        </detectors>
        <steady_state>
          <include_in_steady_state/>
        </steady_state>
        <consistent_interpolation/>
      </prognostic>
    </scalar_field>
    <scalar_field name="CFLNumber" rank="0">
      <diagnostic>
        <algorithm name="Internal" material_phase_support="multiple"/>
        <mesh name="VelocityMesh"/>
        <output/>
        <stat/>
        <convergence>
          <include_in_convergence/>
        </convergence>
        <detectors>
          <include_in_detectors/>
        </detectors>
        <steady_state>
          <include_in_steady_state/>
        </steady_state>
      </diagnostic>
    </scalar_field>
  </material_phase>
>>>>>>> b1a1e4e6
</fluidity_options><|MERGE_RESOLUTION|>--- conflicted
+++ resolved
@@ -1,1018 +1,727 @@
-<?xml version="1.0" encoding="utf-8" ?>
+<?xml version='1.0' encoding='utf-8'?>
 <fluidity_options>
-    <simulation_name>
-        <string_value lines="1">Kato_Phillips-mld-k_e-GL</string_value>
-    </simulation_name>
-    <problem_type>
-        <string_value lines="1">oceans</string_value>
-    </problem_type>
-    <geometry>
-        <dimension>
+  <simulation_name>
+    <string_value lines="1">Kato_Phillips-mld-k_e-GL</string_value>
+  </simulation_name>
+  <problem_type>
+    <string_value lines="1">oceans</string_value>
+  </problem_type>
+  <geometry>
+    <dimension>
+      <integer_value rank="0">2</integer_value>
+    </dimension>
+    <mesh name="CoordinateMesh">
+      <from_file file_name="KatoPhillips-2D-periodic">
+        <format name="triangle"/>
+        <stat>
+          <include_in_stat/>
+        </stat>
+        <comment>This is a 2D periodic problem</comment>
+      </from_file>
+    </mesh>
+    <mesh name="VelocityMesh">
+      <from_mesh>
+        <mesh name="PeriodicMesh"/>
+        <stat>
+          <exclude_from_stat/>
+        </stat>
+      </from_mesh>
+    </mesh>
+    <mesh name="PressureMesh">
+      <from_mesh>
+        <mesh name="PeriodicMesh"/>
+        <stat>
+          <exclude_from_stat/>
+        </stat>
+      </from_mesh>
+    </mesh>
+    <mesh name="PeriodicMesh">
+      <from_mesh>
+        <mesh name="CoordinateMesh"/>
+        <periodic_boundary_conditions name="SidesPeriodic">
+          <physical_boundary_ids>
+            <integer_value shape="1" rank="1">10</integer_value>
+          </physical_boundary_ids>
+          <aliased_boundary_ids>
+            <integer_value shape="1" rank="1">9</integer_value>
+          </aliased_boundary_ids>
+          <coordinate_map>
+            <string_value lines="20" type="python">def val(x,t):
+	return [x[0]-250.0,x[1]]</string_value>
+          </coordinate_map>
+        </periodic_boundary_conditions>
+        <stat>
+          <exclude_from_stat/>
+        </stat>
+      </from_mesh>
+    </mesh>
+    <mesh name="GeostrophicPressureMesh">
+      <from_mesh>
+        <mesh name="PeriodicMesh"/>
+        <mesh_shape>
+          <polynomial_degree>
             <integer_value rank="0">2</integer_value>
-        </dimension>
-        <mesh name="CoordinateMesh">
-            <from_file file_name="KatoPhillips-2D-periodic">
-                <format name="triangle"></format>
+          </polynomial_degree>
+        </mesh_shape>
+        <stat>
+          <exclude_from_stat/>
+        </stat>
+      </from_mesh>
+    </mesh>
+    <quadrature>
+      <degree>
+        <integer_value rank="0">4</integer_value>
+      </degree>
+    </quadrature>
+    <ocean_boundaries>
+      <top_surface_ids>
+        <integer_value shape="1" rank="1">8</integer_value>
+      </top_surface_ids>
+      <bottom_surface_ids>
+        <integer_value shape="1" rank="1">11</integer_value>
+      </bottom_surface_ids>
+      <scalar_field name="DistanceToTop" rank="0">
+        <diagnostic>
+          <algorithm name="Internal" material_phase_support="multiple"/>
+          <mesh name="CoordinateMesh"/>
+          <output/>
+          <stat/>
+          <convergence>
+            <include_in_convergence/>
+          </convergence>
+          <detectors>
+            <include_in_detectors/>
+          </detectors>
+          <steady_state>
+            <include_in_steady_state/>
+          </steady_state>
+        </diagnostic>
+      </scalar_field>
+      <scalar_field name="DistanceToBottom" rank="0">
+        <diagnostic>
+          <algorithm name="Internal" material_phase_support="multiple"/>
+          <mesh name="CoordinateMesh"/>
+          <output/>
+          <stat/>
+          <convergence>
+            <include_in_convergence/>
+          </convergence>
+          <detectors>
+            <include_in_detectors/>
+          </detectors>
+          <steady_state>
+            <include_in_steady_state/>
+          </steady_state>
+        </diagnostic>
+      </scalar_field>
+    </ocean_boundaries>
+  </geometry>
+  <io>
+    <dump_format>
+      <string_value>vtk</string_value>
+    </dump_format>
+    <dump_period>
+      <constant>
+        <real_value rank="0">360</real_value>
+        <comment>1 hour</comment>
+      </constant>
+    </dump_period>
+    <output_mesh name="CoordinateMesh"/>
+    <stat/>
+  </io>
+  <timestepping>
+    <current_time>
+      <real_value rank="0">0</real_value>
+    </current_time>
+    <timestep>
+      <real_value rank="0">1</real_value>
+    </timestep>
+    <finish_time>
+      <real_value rank="0">36000</real_value>
+      <comment>36000</comment>
+    </finish_time>
+    <nonlinear_iterations>
+      <integer_value rank="0">2</integer_value>
+    </nonlinear_iterations>
+    <adaptive_timestep>
+      <requested_cfl>
+        <real_value rank="0">1000</real_value>
+      </requested_cfl>
+      <courant_number name="CFLNumber">
+        <mesh name="VelocityMesh"/>
+      </courant_number>
+      <maximum_timestep>
+        <real_value rank="0">30</real_value>
+      </maximum_timestep>
+      <increase_tolerance>
+        <real_value rank="0">1.1</real_value>
+      </increase_tolerance>
+    </adaptive_timestep>
+  </timestepping>
+  <physical_parameters>
+    <gravity>
+      <magnitude>
+        <real_value rank="0">10</real_value>
+      </magnitude>
+      <vector_field name="GravityDirection" rank="1">
+        <prescribed>
+          <mesh name="CoordinateMesh"/>
+          <value name="WholeMesh">
+            <constant>
+              <real_value shape="2" dim1="dim" rank="1">0 -1</real_value>
+            </constant>
+          </value>
+          <output/>
+          <stat>
+            <include_in_stat/>
+          </stat>
+          <detectors>
+            <exclude_from_detectors/>
+          </detectors>
+        </prescribed>
+      </vector_field>
+    </gravity>
+  </physical_parameters>
+  <material_phase name="BoussinesqFluid">
+    <equation_of_state>
+      <fluids>
+        <linear>
+          <reference_density>
+            <real_value rank="0">1</real_value>
+          </reference_density>
+          <temperature_dependency>
+            <reference_temperature>
+              <real_value rank="0">0</real_value>
+            </reference_temperature>
+            <thermal_expansion_coefficient>
+              <real_value rank="0">0.000172</real_value>
+            </thermal_expansion_coefficient>
+          </temperature_dependency>
+          <subtract_out_hydrostatic_level/>
+        </linear>
+      </fluids>
+    </equation_of_state>
+    <subgridscale_parameterisations>
+      <GLS>
+        <option>
+          <string_value>k-epsilon</string_value>
+        </option>
+        <stability_function>
+          <string_value>GibsonLaunder-78</string_value>
+        </stability_function>
+        <calculate_boundaries>
+          <string_value>neumann</string_value>
+          <top_surface_ids>
+            <integer_value shape="1" rank="1">8</integer_value>
+          </top_surface_ids>
+          <bottom_surface_ids>
+            <integer_value shape="1" rank="1">11</integer_value>
+          </bottom_surface_ids>
+        </calculate_boundaries>
+        <scalar_field name="GLSTurbulentKineticEnergy" rank="0">
+          <prognostic>
+            <mesh name="VelocityMesh"/>
+            <equation name="AdvectionDiffusion"/>
+            <spatial_discretisation>
+              <control_volumes>
+                <face_value name="FiniteElement">
+                  <limit_face_value>
+                    <limiter name="Sweby"/>
+                  </limit_face_value>
+                </face_value>
+                <diffusion_scheme name="ElementGradient"/>
+              </control_volumes>
+              <conservative_advection>
+                <real_value rank="0">0</real_value>
+              </conservative_advection>
+            </spatial_discretisation>
+            <temporal_discretisation>
+              <theta>
+                <real_value rank="0">0.5</real_value>
+              </theta>
+              <control_volumes>
+                <number_advection_iterations>
+                  <integer_value rank="0">3</integer_value>
+                </number_advection_iterations>
+              </control_volumes>
+            </temporal_discretisation>
+            <solver>
+              <iterative_method name="gmres">
+                <restart>
+                  <integer_value rank="0">30</integer_value>
+                </restart>
+              </iterative_method>
+              <preconditioner name="sor"/>
+              <relative_error>
+                <real_value rank="0">1e-07</real_value>
+              </relative_error>
+              <max_iterations>
+                <integer_value rank="0">1000</integer_value>
+              </max_iterations>
+              <never_ignore_solver_failures/>
+              <diagnostics>
+                <monitors/>
+              </diagnostics>
+            </solver>
+            <initial_condition name="WholeMesh">
+              <constant>
+                <real_value rank="0">1e-07</real_value>
+              </constant>
+            </initial_condition>
+            <tensor_field name="Diffusivity" rank="2">
+              <diagnostic>
+                <algorithm name="Internal" material_phase_support="multiple"/>
+                <output/>
                 <stat>
-                    <include_in_stat></include_in_stat>
+                  <include_in_stat/>
                 </stat>
-                <comment>This is a 2D periodic problem</comment>
-            </from_file>
-        </mesh>
-        <mesh name="VelocityMesh">
-            <from_mesh>
-                <mesh name="PeriodicMesh"></mesh>
+              </diagnostic>
+            </tensor_field>
+            <scalar_field name="Source" rank="0">
+              <diagnostic>
+                <algorithm name="Internal" material_phase_support="multiple"/>
+                <output/>
+                <stat/>
+                <detectors>
+                  <include_in_detectors/>
+                </detectors>
+              </diagnostic>
+            </scalar_field>
+            <scalar_field name="Absorption" rank="0">
+              <diagnostic>
+                <algorithm name="Internal" material_phase_support="multiple"/>
+                <output/>
+                <stat/>
+                <detectors>
+                  <include_in_detectors/>
+                </detectors>
+              </diagnostic>
+            </scalar_field>
+            <output/>
+            <stat/>
+            <convergence>
+              <include_in_convergence/>
+            </convergence>
+            <detectors>
+              <include_in_detectors/>
+            </detectors>
+            <steady_state>
+              <include_in_steady_state/>
+            </steady_state>
+            <consistent_interpolation/>
+            <minimum_value>
+              <real_value rank="0">1e-06</real_value>
+            </minimum_value>
+          </prognostic>
+        </scalar_field>
+        <scalar_field name="GLSGenericSecondQuantity" rank="0">
+          <prognostic>
+            <mesh name="VelocityMesh"/>
+            <equation name="AdvectionDiffusion"/>
+            <spatial_discretisation>
+              <control_volumes>
+                <face_value name="FiniteElement">
+                  <limit_face_value>
+                    <limiter name="Sweby"/>
+                  </limit_face_value>
+                </face_value>
+                <diffusion_scheme name="ElementGradient"/>
+              </control_volumes>
+              <conservative_advection>
+                <real_value rank="0">0</real_value>
+              </conservative_advection>
+            </spatial_discretisation>
+            <temporal_discretisation>
+              <theta>
+                <real_value rank="0">0.5</real_value>
+              </theta>
+              <control_volumes>
+                <number_advection_iterations>
+                  <integer_value rank="0">3</integer_value>
+                </number_advection_iterations>
+              </control_volumes>
+            </temporal_discretisation>
+            <solver>
+              <iterative_method name="gmres">
+                <restart>
+                  <integer_value rank="0">30</integer_value>
+                </restart>
+              </iterative_method>
+              <preconditioner name="sor"/>
+              <relative_error>
+                <real_value rank="0">1e-07</real_value>
+              </relative_error>
+              <max_iterations>
+                <integer_value rank="0">1000</integer_value>
+              </max_iterations>
+              <never_ignore_solver_failures/>
+              <diagnostics>
+                <monitors/>
+              </diagnostics>
+            </solver>
+            <initial_condition name="WholeMesh">
+              <constant>
+                <real_value rank="0">1e-8</real_value>
+              </constant>
+            </initial_condition>
+            <tensor_field name="Diffusivity" rank="2">
+              <diagnostic>
+                <algorithm name="Internal" material_phase_support="multiple"/>
+                <output/>
                 <stat>
-                    <exclude_from_stat></exclude_from_stat>
+                  <include_in_stat/>
                 </stat>
-            </from_mesh>
-        </mesh>
-        <mesh name="PressureMesh">
-            <from_mesh>
-                <mesh name="PeriodicMesh"></mesh>
-                <stat>
-                    <exclude_from_stat></exclude_from_stat>
-                </stat>
-            </from_mesh>
-        </mesh>
-        <mesh name="PeriodicMesh">
-            <from_mesh>
-                <mesh name="CoordinateMesh"></mesh>
-                <periodic_boundary_conditions name="SidesPeriodic">
-                    <physical_boundary_ids>
-                        <integer_value rank="1" shape="1">10</integer_value>
-                    </physical_boundary_ids>
-                    <aliased_boundary_ids>
-                        <integer_value rank="1" shape="1">9</integer_value>
-                    </aliased_boundary_ids>
-                    <coordinate_map>
-                        <string_value lines="20" type="python">def val(x,t):&#x0A;&#x09;return [x[0]-250.0,x[1]]</string_value>
-                    </coordinate_map>
-                </periodic_boundary_conditions>
-                <stat>
-                    <exclude_from_stat></exclude_from_stat>
-                </stat>
-            </from_mesh>
-        </mesh>
-        <mesh name="GeostrophicPressureMesh">
-            <from_mesh>
-                <mesh name="PeriodicMesh"></mesh>
-                <mesh_shape>
-                    <polynomial_degree>
-                        <integer_value rank="0">2</integer_value>
-                    </polynomial_degree>
-                </mesh_shape>
-                <stat>
-                    <exclude_from_stat></exclude_from_stat>
-                </stat>
-            </from_mesh>
-        </mesh>
-        <quadrature>
-            <degree>
-                <integer_value rank="0">4</integer_value>
-            </degree>
-        </quadrature>
-        <ocean_boundaries>
-            <top_surface_ids>
-                <integer_value rank="1" shape="1">8</integer_value>
-            </top_surface_ids>
-            <bottom_surface_ids>
-                <integer_value rank="1" shape="1">11</integer_value>
-            </bottom_surface_ids>
-            <scalar_field name="DistanceToTop" rank="0">
-                <diagnostic>
-                    <algorithm name="Internal" material_phase_support="multiple"></algorithm>
-                    <mesh name="CoordinateMesh"></mesh>
-                    <output></output>
-                    <stat></stat>
-                    <convergence>
-                        <include_in_convergence></include_in_convergence>
-                    </convergence>
-                    <detectors>
-                        <include_in_detectors></include_in_detectors>
-                    </detectors>
-                    <steady_state>
-                        <include_in_steady_state></include_in_steady_state>
-                    </steady_state>
-                </diagnostic>
+              </diagnostic>
+            </tensor_field>
+            <scalar_field name="Source" rank="0">
+              <diagnostic>
+                <algorithm name="Internal" material_phase_support="multiple"/>
+                <output/>
+                <stat/>
+                <detectors>
+                  <include_in_detectors/>
+                </detectors>
+              </diagnostic>
             </scalar_field>
-            <scalar_field name="DistanceToBottom" rank="0">
-                <diagnostic>
-                    <algorithm name="Internal" material_phase_support="multiple"></algorithm>
-                    <mesh name="CoordinateMesh"></mesh>
-                    <output></output>
-                    <stat></stat>
-                    <convergence>
-                        <include_in_convergence></include_in_convergence>
-                    </convergence>
-                    <detectors>
-                        <include_in_detectors></include_in_detectors>
-                    </detectors>
-                    <steady_state>
-                        <include_in_steady_state></include_in_steady_state>
-                    </steady_state>
-                </diagnostic>
+            <scalar_field name="Absorption" rank="0">
+              <diagnostic>
+                <algorithm name="Internal" material_phase_support="multiple"/>
+                <output/>
+                <stat/>
+                <detectors>
+                  <include_in_detectors/>
+                </detectors>
+              </diagnostic>
             </scalar_field>
-        </ocean_boundaries>
-    </geometry>
-    <io>
-        <dump_format>
-            <string_value>vtk</string_value>
-        </dump_format>
-        <dump_period>
-            <constant>
-                <real_value rank="0">360</real_value>
-                <comment>1 hour</comment>
-            </constant>
-        </dump_period>
-        <output_mesh name="CoordinateMesh"></output_mesh>
-        <stat></stat>
-    </io>
-    <timestepping>
-        <current_time>
-            <real_value rank="0">0</real_value>
-        </current_time>
-        <timestep>
-            <real_value rank="0">1</real_value>
-        </timestep>
-        <finish_time>
-            <real_value rank="0">36000</real_value>
-            <comment>36000</comment>
-        </finish_time>
-        <nonlinear_iterations>
-            <integer_value rank="0">2</integer_value>
-        </nonlinear_iterations>
-        <adaptive_timestep>
-            <requested_cfl>
-                <real_value rank="0">1000</real_value>
-            </requested_cfl>
-            <courant_number name="CFLNumber">
-                <mesh name="VelocityMesh"></mesh>
-            </courant_number>
-            <maximum_timestep>
-                <real_value rank="0">30</real_value>
-            </maximum_timestep>
-            <increase_tolerance>
-                <real_value rank="0">1.1</real_value>
-            </increase_tolerance>
-        </adaptive_timestep>
-    </timestepping>
-    <physical_parameters>
-        <gravity>
-            <magnitude>
-                <real_value rank="0">10</real_value>
-            </magnitude>
-            <vector_field name="GravityDirection" rank="1">
-                <prescribed>
-                    <mesh name="CoordinateMesh"></mesh>
-                    <value name="WholeMesh">
-                        <constant>
-                            <real_value rank="1" shape="2" dim1="dim">0 -1</real_value>
-                        </constant>
-                    </value>
-                    <output></output>
-                    <stat>
-                        <include_in_stat></include_in_stat>
-                    </stat>
-                    <detectors>
-                        <exclude_from_detectors></exclude_from_detectors>
-                    </detectors>
-                </prescribed>
-            </vector_field>
-        </gravity>
-    </physical_parameters>
-    <material_phase name="BoussinesqFluid">
-        <equation_of_state>
-            <fluids>
-                <linear>
-                    <reference_density>
-                        <real_value rank="0">1</real_value>
-                    </reference_density>
-                    <temperature_dependency>
-                        <reference_temperature>
-                            <real_value rank="0">0</real_value>
-                        </reference_temperature>
-                        <thermal_expansion_coefficient>
-                            <real_value rank="0">0.000172</real_value>
-                        </thermal_expansion_coefficient>
-                    </temperature_dependency>
-                    <subtract_out_hydrostatic_level></subtract_out_hydrostatic_level>
-                </linear>
-            </fluids>
-        </equation_of_state>
-        <subgridscale_parameterisations>
-            <GLS>
-                <option>
-                    <string_value>k-epsilon</string_value>
-                </option>
-                <stability_function>
-                    <string_value>GibsonLaunder-78</string_value>
-                </stability_function>
-                <calculate_boundaries>
-                    <string_value>neumann</string_value>
-                    <top_surface_ids>
-                        <integer_value rank="1" shape="1">8</integer_value>
-                    </top_surface_ids>
-                    <bottom_surface_ids>
-                        <integer_value rank="1" shape="1">11</integer_value>
-                    </bottom_surface_ids>
-                </calculate_boundaries>
-                <scalar_field name="GLSTurbulentKineticEnergy" rank="0">
-                    <prognostic>
-                        <mesh name="VelocityMesh"></mesh>
-                        <equation name="AdvectionDiffusion"></equation>
-                        <spatial_discretisation>
-                            <control_volumes>
-                                <face_value name="FiniteElement">
-                                    <limit_face_value>
-                                        <limiter name="Sweby"></limiter>
-                                    </limit_face_value>
-                                </face_value>
-                                <diffusion_scheme name="ElementGradient"></diffusion_scheme>
-                            </control_volumes>
-                            <conservative_advection>
-                                <real_value rank="0">0</real_value>
-                            </conservative_advection>
-                        </spatial_discretisation>
-                        <temporal_discretisation>
-                            <theta>
-                                <real_value rank="0">0.5</real_value>
-                            </theta>
-                            <control_volumes>
-                                <number_advection_iterations>
-                                    <integer_value rank="0">3</integer_value>
-                                </number_advection_iterations>
-                            </control_volumes>
-                        </temporal_discretisation>
-                        <solver>
-                            <iterative_method name="gmres">
-                                <restart>
-                                    <integer_value rank="0">30</integer_value>
-                                </restart>
-                            </iterative_method>
-                            <preconditioner name="sor"></preconditioner>
-                            <relative_error>
-                                <real_value rank="0">1e-07</real_value>
-                            </relative_error>
-                            <max_iterations>
-                                <integer_value rank="0">1000</integer_value>
-                            </max_iterations>
-                            <never_ignore_solver_failures></never_ignore_solver_failures>
-                            <diagnostics>
-                                <monitors></monitors>
-                            </diagnostics>
-                        </solver>
-                        <initial_condition name="WholeMesh">
-                            <constant>
-                                <real_value rank="0">1e-07</real_value>
-                            </constant>
-                        </initial_condition>
-                        <tensor_field name="Diffusivity" rank="2">
-                            <diagnostic>
-                                <algorithm name="Internal" material_phase_support="multiple"></algorithm>
-                                <output></output>
-                                <stat>
-                                    <include_in_stat></include_in_stat>
-                                </stat>
-                            </diagnostic>
-                        </tensor_field>
-                        <scalar_field name="Source" rank="0">
-                            <diagnostic>
-                                <algorithm name="Internal" material_phase_support="multiple"></algorithm>
-                                <output></output>
-                                <stat></stat>
-                                <detectors>
-                                    <include_in_detectors></include_in_detectors>
-                                </detectors>
-                            </diagnostic>
-                        </scalar_field>
-                        <scalar_field name="Absorption" rank="0">
-                            <diagnostic>
-                                <algorithm name="Internal" material_phase_support="multiple"></algorithm>
-                                <output></output>
-                                <stat></stat>
-                                <detectors>
-                                    <include_in_detectors></include_in_detectors>
-                                </detectors>
-                            </diagnostic>
-                        </scalar_field>
-                        <output></output>
-                        <stat></stat>
-                        <convergence>
-                            <include_in_convergence></include_in_convergence>
-                        </convergence>
-                        <detectors>
-                            <include_in_detectors></include_in_detectors>
-                        </detectors>
-                        <steady_state>
-                            <include_in_steady_state></include_in_steady_state>
-                        </steady_state>
-                        <consistent_interpolation></consistent_interpolation>
-                        <minimum_value>
-                            <real_value rank="0">1e-06</real_value>
-                        </minimum_value>
-                    </prognostic>
-                </scalar_field>
-                <scalar_field name="GLSGenericSecondQuantity" rank="0">
-                    <prognostic>
-                        <mesh name="VelocityMesh"></mesh>
-                        <equation name="AdvectionDiffusion"></equation>
-                        <spatial_discretisation>
-                            <control_volumes>
-                                <face_value name="FiniteElement">
-                                    <limit_face_value>
-                                        <limiter name="Sweby"></limiter>
-                                    </limit_face_value>
-                                </face_value>
-                                <diffusion_scheme name="ElementGradient"></diffusion_scheme>
-                            </control_volumes>
-                            <conservative_advection>
-                                <real_value rank="0">0</real_value>
-                            </conservative_advection>
-                        </spatial_discretisation>
-                        <temporal_discretisation>
-                            <theta>
-                                <real_value rank="0">0.5</real_value>
-                            </theta>
-                            <control_volumes>
-                                <number_advection_iterations>
-                                    <integer_value rank="0">3</integer_value>
-                                </number_advection_iterations>
-                            </control_volumes>
-                        </temporal_discretisation>
-                        <solver>
-                            <iterative_method name="gmres">
-                                <restart>
-                                    <integer_value rank="0">30</integer_value>
-                                </restart>
-                            </iterative_method>
-                            <preconditioner name="sor"></preconditioner>
-                            <relative_error>
-                                <real_value rank="0">1e-07</real_value>
-                            </relative_error>
-                            <max_iterations>
-                                <integer_value rank="0">1000</integer_value>
-                            </max_iterations>
-                            <never_ignore_solver_failures></never_ignore_solver_failures>
-                            <diagnostics>
-                                <monitors></monitors>
-                            </diagnostics>
-                        </solver>
-                        <initial_condition name="WholeMesh">
-                            <constant>
-                                <real_value rank="0">1e-08</real_value>
-                            </constant>
-                        </initial_condition>
-                        <tensor_field name="Diffusivity" rank="2">
-                            <diagnostic>
-                                <algorithm name="Internal" material_phase_support="multiple"></algorithm>
-                                <output></output>
-                                <stat>
-                                    <include_in_stat></include_in_stat>
-                                </stat>
-                            </diagnostic>
-                        </tensor_field>
-                        <scalar_field name="Source" rank="0">
-                            <diagnostic>
-                                <algorithm name="Internal" material_phase_support="multiple"></algorithm>
-                                <output></output>
-                                <stat></stat>
-                                <detectors>
-                                    <include_in_detectors></include_in_detectors>
-                                </detectors>
-                            </diagnostic>
-                        </scalar_field>
-                        <scalar_field name="Absorption" rank="0">
-                            <diagnostic>
-                                <algorithm name="Internal" material_phase_support="multiple"></algorithm>
-                                <output></output>
-                                <stat></stat>
-                                <detectors>
-                                    <include_in_detectors></include_in_detectors>
-                                </detectors>
-                            </diagnostic>
-                        </scalar_field>
-                        <output></output>
-                        <stat></stat>
-                        <convergence>
-                            <include_in_convergence></include_in_convergence>
-                        </convergence>
-                        <detectors>
-                            <include_in_detectors></include_in_detectors>
-                        </detectors>
-                        <steady_state>
-                            <include_in_steady_state></include_in_steady_state>
-                        </steady_state>
-                        <consistent_interpolation></consistent_interpolation>
-                    </prognostic>
-                </scalar_field>
-                <tensor_field name="GLSBackgroundViscosity" rank="2">
-                    <prescribed>
-                        <mesh name="VelocityMesh"></mesh>
-                        <value name="WholeMesh">
-                            <anisotropic_symmetric>
-                                <constant>
-                                    <real_value rank="2" shape="2 2" symmetric="true" dim2="dim" dim1="dim">100 0 0 1e-06</real_value>
-                                </constant>
-                            </anisotropic_symmetric>
-                        </value>
-                        <output></output>
-                    </prescribed>
-                </tensor_field>
-                <tensor_field name="GLSBackgroundDiffusivity" rank="2">
-                    <prescribed>
-                        <mesh name="VelocityMesh"></mesh>
-                        <value name="WholeMesh">
-                            <anisotropic_symmetric>
-                                <constant>
-                                    <real_value rank="2" shape="2 2" symmetric="true" dim2="dim" dim1="dim">100 0 0 1e-06</real_value>
-                                </constant>
-                            </anisotropic_symmetric>
-                        </value>
-                        <output></output>
-                    </prescribed>
-                </tensor_field>
-                <tensor_field name="GLSEddyViscosityKM" rank="2">
-                    <diagnostic>
-                        <algorithm name="Internal" material_phase_support="multiple"></algorithm>
-                        <mesh name="VelocityMesh"></mesh>
-                        <output></output>
-                        <stat></stat>
-                        <convergence>
-                            <include_in_convergence></include_in_convergence>
-                        </convergence>
-                        <detectors>
-                            <include_in_detectors></include_in_detectors>
-                        </detectors>
-                        <steady_state>
-                            <include_in_steady_state></include_in_steady_state>
-                        </steady_state>
-                    </diagnostic>
-                </tensor_field>
-                <tensor_field name="GLSEddyDiffusivityKH" rank="2">
-                    <diagnostic>
-                        <algorithm name="Internal" material_phase_support="multiple"></algorithm>
-                        <mesh name="VelocityMesh"></mesh>
-                        <output></output>
-                        <stat></stat>
-                        <convergence>
-                            <include_in_convergence></include_in_convergence>
-                        </convergence>
-                        <detectors>
-                            <include_in_detectors></include_in_detectors>
-                        </detectors>
-                        <steady_state>
-                            <include_in_steady_state></include_in_steady_state>
-                        </steady_state>
-                    </diagnostic>
-                </tensor_field>
-                <scalar_field name="GLSLengthScale" rank="0">
-                    <diagnostic>
-                        <algorithm name="Internal" material_phase_support="multiple"></algorithm>
-                        <mesh name="VelocityMesh"></mesh>
-                        <output></output>
-                        <stat></stat>
-                        <convergence>
-                            <include_in_convergence></include_in_convergence>
-                        </convergence>
-                        <detectors>
-                            <include_in_detectors></include_in_detectors>
-                        </detectors>
-                        <steady_state>
-                            <include_in_steady_state></include_in_steady_state>
-                        </steady_state>
-                    </diagnostic>
-                </scalar_field>
-                <scalar_field name="GLSBuoyancyFrequency" rank="0">
-                    <diagnostic>
-                        <algorithm name="Internal" material_phase_support="multiple"></algorithm>
-                        <mesh name="VelocityMesh"></mesh>
-                        <output></output>
-                        <stat></stat>
-                        <convergence>
-                            <include_in_convergence></include_in_convergence>
-                        </convergence>
-                        <detectors>
-                            <include_in_detectors></include_in_detectors>
-                        </detectors>
-                        <steady_state>
-                            <include_in_steady_state></include_in_steady_state>
-                        </steady_state>
-                    </diagnostic>
-                </scalar_field>
-                <scalar_field name="GLSVelocityShear" rank="0">
-                    <diagnostic>
-                        <algorithm name="Internal" material_phase_support="multiple"></algorithm>
-                        <mesh name="VelocityMesh"></mesh>
-                        <output></output>
-                        <stat></stat>
-                        <convergence>
-                            <include_in_convergence></include_in_convergence>
-                        </convergence>
-                        <detectors>
-                            <include_in_detectors></include_in_detectors>
-                        </detectors>
-                        <steady_state>
-                            <include_in_steady_state></include_in_steady_state>
-                        </steady_state>
-                    </diagnostic>
-                </scalar_field>
-                <scalar_field name="GLSShearProduction" rank="0">
-                    <diagnostic>
-                        <algorithm name="Internal" material_phase_support="multiple"></algorithm>
-                        <mesh name="VelocityMesh"></mesh>
-                        <output></output>
-                        <stat></stat>
-                        <convergence>
-                            <include_in_convergence></include_in_convergence>
-                        </convergence>
-                        <detectors>
-                            <include_in_detectors></include_in_detectors>
-                        </detectors>
-                        <steady_state>
-                            <include_in_steady_state></include_in_steady_state>
-                        </steady_state>
-                    </diagnostic>
-                </scalar_field>
-                <scalar_field name="GLSBuoyancyProduction" rank="0">
-                    <diagnostic>
-                        <algorithm name="Internal" material_phase_support="multiple"></algorithm>
-                        <mesh name="VelocityMesh"></mesh>
-                        <output></output>
-                        <stat></stat>
-                        <convergence>
-                            <include_in_convergence></include_in_convergence>
-                        </convergence>
-                        <detectors>
-                            <include_in_detectors></include_in_detectors>
-                        </detectors>
-                        <steady_state>
-                            <include_in_steady_state></include_in_steady_state>
-                        </steady_state>
-                    </diagnostic>
-                </scalar_field>
-                <scalar_field name="GLSDissipationEpsilon" rank="0">
-                    <diagnostic>
-                        <algorithm name="Internal" material_phase_support="multiple"></algorithm>
-                        <mesh name="VelocityMesh"></mesh>
-                        <output></output>
-                        <stat></stat>
-                        <convergence>
-                            <include_in_convergence></include_in_convergence>
-                        </convergence>
-                        <detectors>
-                            <include_in_detectors></include_in_detectors>
-                        </detectors>
-                        <steady_state>
-                            <include_in_steady_state></include_in_steady_state>
-                        </steady_state>
-                    </diagnostic>
-                </scalar_field>
-                <scalar_field name="GLSStabilityFunctionSM" rank="0">
-                    <diagnostic>
-                        <algorithm name="Internal" material_phase_support="multiple"></algorithm>
-                        <mesh name="VelocityMesh"></mesh>
-                        <output></output>
-                        <stat></stat>
-                        <convergence>
-                            <include_in_convergence></include_in_convergence>
-                        </convergence>
-                        <detectors>
-                            <include_in_detectors></include_in_detectors>
-                        </detectors>
-                        <steady_state>
-                            <include_in_steady_state></include_in_steady_state>
-                        </steady_state>
-                    </diagnostic>
-                </scalar_field>
-                <scalar_field name="GLSStabilityFunctionSH" rank="0">
-                    <diagnostic>
-                        <algorithm name="Internal" material_phase_support="multiple"></algorithm>
-                        <mesh name="VelocityMesh"></mesh>
-                        <output></output>
-                        <stat></stat>
-                        <convergence>
-                            <include_in_convergence></include_in_convergence>
-                        </convergence>
-                        <detectors>
-                            <include_in_detectors></include_in_detectors>
-                        </detectors>
-                        <steady_state>
-                            <include_in_steady_state></include_in_steady_state>
-                        </steady_state>
-                    </diagnostic>
-                </scalar_field>
-                <scalar_field name="GLSSource1" rank="0">
-                    <diagnostic>
-                        <algorithm name="Internal" material_phase_support="multiple"></algorithm>
-                        <mesh name="VelocityMesh"></mesh>
-                        <output></output>
-                        <stat></stat>
-                        <convergence>
-                            <include_in_convergence></include_in_convergence>
-                        </convergence>
-                        <detectors>
-                            <include_in_detectors></include_in_detectors>
-                        </detectors>
-                        <steady_state>
-                            <include_in_steady_state></include_in_steady_state>
-                        </steady_state>
-                    </diagnostic>
-                </scalar_field>
-                <scalar_field name="GLSSource2" rank="0">
-                    <diagnostic>
-                        <algorithm name="Internal" material_phase_support="multiple"></algorithm>
-                        <mesh name="VelocityMesh"></mesh>
-                        <output></output>
-                        <stat></stat>
-                        <convergence>
-                            <include_in_convergence></include_in_convergence>
-                        </convergence>
-                        <detectors>
-                            <include_in_detectors></include_in_detectors>
-                        </detectors>
-                        <steady_state>
-                            <include_in_steady_state></include_in_steady_state>
-                        </steady_state>
-                    </diagnostic>
-                </scalar_field>
-                <scalar_field name="GLSAbsorption1" rank="0">
-                    <diagnostic>
-                        <algorithm name="Internal" material_phase_support="multiple"></algorithm>
-                        <mesh name="VelocityMesh"></mesh>
-                        <output></output>
-                        <stat></stat>
-                        <convergence>
-                            <include_in_convergence></include_in_convergence>
-                        </convergence>
-                        <detectors>
-                            <include_in_detectors></include_in_detectors>
-                        </detectors>
-                        <steady_state>
-                            <include_in_steady_state></include_in_steady_state>
-                        </steady_state>
-                    </diagnostic>
-                </scalar_field>
-                <scalar_field name="GLSAbsorption2" rank="0">
-                    <diagnostic>
-                        <algorithm name="Internal" material_phase_support="multiple"></algorithm>
-                        <mesh name="VelocityMesh"></mesh>
-                        <output></output>
-                        <stat></stat>
-                        <convergence>
-                            <include_in_convergence></include_in_convergence>
-                        </convergence>
-                        <detectors>
-                            <include_in_detectors></include_in_detectors>
-                        </detectors>
-                        <steady_state>
-                            <include_in_steady_state></include_in_steady_state>
-                        </steady_state>
-                    </diagnostic>
-                </scalar_field>
-                <scalar_field name="GLSWallFunction" rank="0">
-                    <diagnostic>
-                        <algorithm name="Internal" material_phase_support="multiple"></algorithm>
-                        <mesh name="VelocityMesh"></mesh>
-                        <output></output>
-                        <stat></stat>
-                        <convergence>
-                            <include_in_convergence></include_in_convergence>
-                        </convergence>
-                        <detectors>
-                            <include_in_detectors></include_in_detectors>
-                        </detectors>
-                        <steady_state>
-                            <include_in_steady_state></include_in_steady_state>
-                        </steady_state>
-                    </diagnostic>
-                </scalar_field>
-                <scalar_field name="GLSVerticalViscosity" rank="0">
-                    <diagnostic>
-                        <algorithm name="Internal" material_phase_support="multiple"></algorithm>
-                        <mesh name="VelocityMesh"></mesh>
-                        <output></output>
-                        <stat></stat>
-                        <convergence>
-                            <include_in_convergence></include_in_convergence>
-                        </convergence>
-                        <detectors>
-                            <include_in_detectors></include_in_detectors>
-                        </detectors>
-                        <steady_state>
-                            <include_in_steady_state></include_in_steady_state>
-                        </steady_state>
-                    </diagnostic>
-                </scalar_field>
-                <scalar_field name="GLSVerticalDiffusivity" rank="0">
-                    <diagnostic>
-                        <algorithm name="Internal" material_phase_support="multiple"></algorithm>
-                        <mesh name="VelocityMesh"></mesh>
-                        <output></output>
-                        <stat></stat>
-                        <convergence>
-                            <include_in_convergence></include_in_convergence>
-                        </convergence>
-                        <detectors>
-                            <include_in_detectors></include_in_detectors>
-                        </detectors>
-                        <steady_state>
-                            <include_in_steady_state></include_in_steady_state>
-                        </steady_state>
-                    </diagnostic>
-                </scalar_field>
-            </GLS>
-        </subgridscale_parameterisations>
-        <scalar_field name="Density" rank="0">
-            <diagnostic>
-                <algorithm name="Internal" material_phase_support="multiple"></algorithm>
-                <mesh name="VelocityMesh"></mesh>
-                <output></output>
-                <stat></stat>
-                <convergence>
-                    <include_in_convergence></include_in_convergence>
-                </convergence>
-                <detectors>
-                    <include_in_detectors></include_in_detectors>
-                </detectors>
-                <steady_state>
-                    <include_in_steady_state></include_in_steady_state>
-                </steady_state>
-            </diagnostic>
-        </scalar_field>
-        <vector_field name="Velocity" rank="1">
-            <prognostic>
-                <mesh name="VelocityMesh"></mesh>
-                <equation name="Boussinesq"></equation>
-                <spatial_discretisation>
-                    <continuous_galerkin>
-                        <stabilisation>
-                            <streamline_upwind_petrov_galerkin>
-                                <nu_bar_optimal></nu_bar_optimal>
-                                <nu_scale name="0.5">
-                                    <real_value rank="0" shape="1">0.5</real_value>
-                                </nu_scale>
-                            </streamline_upwind_petrov_galerkin>
-                        </stabilisation>
-                        <mass_terms>
-                            <lump_mass_matrix></lump_mass_matrix>
-                        </mass_terms>
-                        <advection_terms></advection_terms>
-                        <stress_terms>
-                            <tensor_form></tensor_form>
-                        </stress_terms>
-                    </continuous_galerkin>
-                    <conservative_advection>
-                        <real_value rank="0">0</real_value>
-                    </conservative_advection>
-                </spatial_discretisation>
-                <temporal_discretisation>
-                    <theta>
-                        <real_value rank="0">0.5</real_value>
-                    </theta>
-                    <relaxation>
-                        <real_value rank="0">0.5</real_value>
-                    </relaxation>
-                </temporal_discretisation>
-                <solver>
-                    <iterative_method name="gmres">
-                        <restart>
-                            <integer_value rank="0">30</integer_value>
-                        </restart>
-                    </iterative_method>
-                    <preconditioner name="sor"></preconditioner>
-                    <relative_error>
-                        <real_value rank="0">1e-07</real_value>
-                    </relative_error>
-                    <max_iterations>
-                        <integer_value rank="0">1000</integer_value>
-                    </max_iterations>
-                    <never_ignore_solver_failures></never_ignore_solver_failures>
-                    <diagnostics>
-                        <monitors></monitors>
-                    </diagnostics>
-                </solver>
-                <initial_condition name="WholeMesh">
-                    <constant>
-                        <real_value rank="1" shape="2" dim1="dim">0 0</real_value>
-                    </constant>
-                </initial_condition>
-                <boundary_conditions name="topbottom">
-                    <surface_ids>
-                        <integer_value rank="1" shape="2">8 11</integer_value>
-                    </surface_ids>
-                    <type name="dirichlet">
-                        <align_bc_with_cartesian>
-                            <y_component>
-                                <constant>
-                                    <real_value rank="0">0</real_value>
-                                </constant>
-                            </y_component>
-                        </align_bc_with_cartesian>
-                    </type>
-                </boundary_conditions>
-                <boundary_conditions name="wind">
-                    <surface_ids>
-                        <integer_value rank="1" shape="1">11</integer_value>
-                    </surface_ids>
-                    <type name="wind_forcing">
-                        <wind_stress>
-                            <python>
-                                <string_value lines="20" type="python">def val(X, t):&#x0A;   return [1.0e-4,0.0]</string_value>
-                            </python>
-                        </wind_stress>
-                    </type>
-                </boundary_conditions>
-                <tensor_field name="Viscosity" rank="2">
-                    <diagnostic>
-                        <algorithm name="Internal" material_phase_support="multiple"></algorithm>
-                        <output></output>
-                        <stat>
-                            <include_in_stat></include_in_stat>
-                        </stat>
-                    </diagnostic>
-                </tensor_field>
-                <output></output>
-                <stat>
-                    <include_in_stat></include_in_stat>
-                    <previous_time_step>
-                        <exclude_from_stat></exclude_from_stat>
-                    </previous_time_step>
-                    <nonlinear_field>
-                        <exclude_from_stat></exclude_from_stat>
-                    </nonlinear_field>
-                </stat>
-                <convergence>
-                    <include_in_convergence></include_in_convergence>
-                </convergence>
-                <detectors>
-                    <include_in_detectors></include_in_detectors>
-                </detectors>
-                <steady_state>
-                    <include_in_steady_state></include_in_steady_state>
-                </steady_state>
-                <consistent_interpolation></consistent_interpolation>
-            </prognostic>
-        </vector_field>
-        <scalar_field name="Temperature" rank="0">
-            <prognostic>
-                <mesh name="VelocityMesh"></mesh>
-                <equation name="AdvectionDiffusion"></equation>
-                <spatial_discretisation>
-                    <continuous_galerkin>
-                        <stabilisation>
-                            <streamline_upwind_petrov_galerkin>
-                                <nu_bar_optimal></nu_bar_optimal>
-                                <nu_scale name="0.5">
-                                    <real_value rank="0" shape="1">0.5</real_value>
-                                </nu_scale>
-                            </streamline_upwind_petrov_galerkin>
-                        </stabilisation>
-                        <advection_terms></advection_terms>
-                        <mass_terms></mass_terms>
-                    </continuous_galerkin>
-                    <conservative_advection>
-                        <real_value rank="0">0</real_value>
-                    </conservative_advection>
-                </spatial_discretisation>
-                <temporal_discretisation>
-                    <theta>
-                        <real_value rank="0">0.5</real_value>
-                    </theta>
-                </temporal_discretisation>
-                <solver>
-                    <iterative_method name="gmres">
-                        <restart>
-                            <integer_value rank="0">30</integer_value>
-                        </restart>
-                    </iterative_method>
-                    <preconditioner name="eisenstat"></preconditioner>
-                    <relative_error>
-                        <real_value rank="0">1e-06</real_value>
-                    </relative_error>
-                    <max_iterations>
-                        <integer_value rank="0">10000</integer_value>
-                    </max_iterations>
-                    <never_ignore_solver_failures></never_ignore_solver_failures>
-                    <diagnostics>
-                        <monitors></monitors>
-                    </diagnostics>
-                </solver>
-                <initial_condition name="WholeMesh">
-                    <python>
-                        <string_value lines="20" type="python">def val(x, t):&#x0A;&#x09;return 13+0.06*x[1]</string_value>
-                    </python>
-                </initial_condition>
-                <subgridscale_parameterisation name="GLS"></subgridscale_parameterisation>
-                <output></output>
-                <stat>
-                    <surface_integral name="NusseltNoT1" type="gradient_normal">
-                        <surface_ids>
-                            <integer_value rank="1" shape="1">30</integer_value>
-                        </surface_ids>
-                    </surface_integral>
-                    <surface_integral name="NusseltNoT0" type="gradient_normal">
-                        <surface_ids>
-                            <integer_value rank="1" shape="1">32</integer_value>
-                        </surface_ids>
-                        <normalise></normalise>
-                    </surface_integral>
-                    <surface_integral name="GradientNormalWholeMesh" type="gradient_normal"></surface_integral>
-                    <include_mixing_stats name="stats">
-                        <control_volumes></control_volumes>
-                        <mixing_bin_bounds>
-                            <constant>
-                                <real_value rank="1" shape="6">0 0.2 0.4 0.6 0.8 1</real_value>
-                            </constant>
-                        </mixing_bin_bounds>
-                    </include_mixing_stats>
-                </stat>
-                <convergence>
-                    <include_in_convergence></include_in_convergence>
-                </convergence>
-                <detectors>
-                    <include_in_detectors></include_in_detectors>
-                </detectors>
-                <steady_state>
-                    <include_in_steady_state></include_in_steady_state>
-                </steady_state>
-                <consistent_interpolation></consistent_interpolation>
-            </prognostic>
-        </scalar_field>
-        <scalar_field name="PerturbationDensity" rank="0">
-            <diagnostic>
-                <algorithm name="Internal" material_phase_support="multiple"></algorithm>
-                <mesh name="VelocityMesh"></mesh>
-                <output></output>
-                <stat></stat>
-                <convergence>
-                    <include_in_convergence></include_in_convergence>
-                </convergence>
-                <detectors>
-                    <include_in_detectors></include_in_detectors>
-                </detectors>
-                <steady_state>
-                    <include_in_steady_state></include_in_steady_state>
-                </steady_state>
-            </diagnostic>
-        </scalar_field>
-        <scalar_field name="GeostrophicPressure" rank="0">
-            <prognostic>
-                <mesh name="GeostrophicPressureMesh"></mesh>
-                <spatial_discretisation>
-                    <geostrophic_pressure_option>
-                        <string_value>include_buoyancy</string_value>
-                    </geostrophic_pressure_option>
-                </spatial_discretisation>
-                <solver>
-                    <iterative_method name="cg"></iterative_method>
-                    <preconditioner name="sor"></preconditioner>
-                    <relative_error>
-                        <real_value rank="0">1e-07</real_value>
-                    </relative_error>
-                    <max_iterations>
-                        <integer_value rank="0">5000</integer_value>
-                    </max_iterations>
-                    <remove_null_space></remove_null_space>
-                    <never_ignore_solver_failures></never_ignore_solver_failures>
-                    <diagnostics>
-                        <monitors></monitors>
-                    </diagnostics>
-                </solver>
-                <output></output>
-                <stat></stat>
-                <convergence>
-                    <include_in_convergence></include_in_convergence>
-                </convergence>
-                <detectors>
-                    <include_in_detectors></include_in_detectors>
-                </detectors>
-                <steady_state>
-                    <include_in_steady_state></include_in_steady_state>
-                </steady_state>
-                <consistent_interpolation></consistent_interpolation>
-            </prognostic>
-        </scalar_field>
-        <scalar_field name="CFLNumber" rank="0">
-            <diagnostic>
-                <algorithm name="Internal" material_phase_support="multiple"></algorithm>
-                <mesh name="VelocityMesh"></mesh>
-                <output></output>
-                <stat></stat>
-                <convergence>
-                    <include_in_convergence></include_in_convergence>
-                </convergence>
-                <detectors>
-                    <include_in_detectors></include_in_detectors>
-                </detectors>
-                <steady_state>
-                    <include_in_steady_state></include_in_steady_state>
-                </steady_state>
-            </diagnostic>
-        </scalar_field>
-<<<<<<< HEAD
-    </material_phase>
-=======
+            <output/>
+            <stat/>
+            <convergence>
+              <include_in_convergence/>
+            </convergence>
+            <detectors>
+              <include_in_detectors/>
+            </detectors>
+            <steady_state>
+              <include_in_steady_state/>
+            </steady_state>
+            <consistent_interpolation/>
+          </prognostic>
+        </scalar_field>
+        <tensor_field name="GLSBackgroundViscosity" rank="2">
+          <prescribed>
+            <mesh name="VelocityMesh"/>
+            <value name="WholeMesh">
+              <anisotropic_symmetric>
+                <constant>
+                  <real_value symmetric="true" dim2="dim" shape="2 2" dim1="dim" rank="2">100 0 0 1e-6</real_value>
+                </constant>
+              </anisotropic_symmetric>
+            </value>
+            <output/>
+          </prescribed>
+        </tensor_field>
+        <tensor_field name="GLSBackgroundDiffusivity" rank="2">
+          <prescribed>
+            <mesh name="VelocityMesh"/>
+            <value name="WholeMesh">
+              <anisotropic_symmetric>
+                <constant>
+                  <real_value symmetric="true" dim2="dim" shape="2 2" dim1="dim" rank="2">100 0 0 1e-6</real_value>
+                </constant>
+              </anisotropic_symmetric>
+            </value>
+            <output/>
+          </prescribed>
+        </tensor_field>
+        <tensor_field name="GLSEddyViscosityKM" rank="2">
+          <diagnostic>
+            <algorithm name="Internal" material_phase_support="multiple"/>
+            <mesh name="VelocityMesh"/>
+            <output/>
+            <stat/>
+            <convergence>
+              <include_in_convergence/>
+            </convergence>
+            <detectors>
+              <include_in_detectors/>
+            </detectors>
+            <steady_state>
+              <include_in_steady_state/>
+            </steady_state>
+          </diagnostic>
+        </tensor_field>
+        <tensor_field name="GLSEddyDiffusivityKH" rank="2">
+          <diagnostic>
+            <algorithm name="Internal" material_phase_support="multiple"/>
+            <mesh name="VelocityMesh"/>
+            <output/>
+            <stat/>
+            <convergence>
+              <include_in_convergence/>
+            </convergence>
+            <detectors>
+              <include_in_detectors/>
+            </detectors>
+            <steady_state>
+              <include_in_steady_state/>
+            </steady_state>
+          </diagnostic>
+        </tensor_field>
+        <scalar_field name="GLSLengthScale" rank="0">
+          <diagnostic>
+            <algorithm name="Internal" material_phase_support="multiple"/>
+            <mesh name="VelocityMesh"/>
+            <output/>
+            <stat/>
+            <convergence>
+              <include_in_convergence/>
+            </convergence>
+            <detectors>
+              <include_in_detectors/>
+            </detectors>
+            <steady_state>
+              <include_in_steady_state/>
+            </steady_state>
+          </diagnostic>
+        </scalar_field>
+        <scalar_field name="GLSBuoyancyFrequency" rank="0">
+          <diagnostic>
+            <algorithm name="Internal" material_phase_support="multiple"/>
+            <mesh name="VelocityMesh"/>
+            <output/>
+            <stat/>
+            <convergence>
+              <include_in_convergence/>
+            </convergence>
+            <detectors>
+              <include_in_detectors/>
+            </detectors>
+            <steady_state>
+              <include_in_steady_state/>
+            </steady_state>
+          </diagnostic>
+        </scalar_field>
+        <scalar_field name="GLSVelocityShear" rank="0">
+          <diagnostic>
+            <algorithm name="Internal" material_phase_support="multiple"/>
+            <mesh name="VelocityMesh"/>
+            <output/>
+            <stat/>
+            <convergence>
+              <include_in_convergence/>
+            </convergence>
+            <detectors>
+              <include_in_detectors/>
+            </detectors>
+            <steady_state>
+              <include_in_steady_state/>
+            </steady_state>
+          </diagnostic>
+        </scalar_field>
+        <scalar_field name="GLSShearProduction" rank="0">
+          <diagnostic>
+            <algorithm name="Internal" material_phase_support="multiple"/>
+            <mesh name="VelocityMesh"/>
+            <output/>
+            <stat/>
+            <convergence>
+              <include_in_convergence/>
+            </convergence>
+            <detectors>
+              <include_in_detectors/>
+            </detectors>
+            <steady_state>
+              <include_in_steady_state/>
+            </steady_state>
+          </diagnostic>
+        </scalar_field>
+        <scalar_field name="GLSBuoyancyProduction" rank="0">
+          <diagnostic>
+            <algorithm name="Internal" material_phase_support="multiple"/>
+            <mesh name="VelocityMesh"/>
+            <output/>
+            <stat/>
+            <convergence>
+              <include_in_convergence/>
+            </convergence>
+            <detectors>
+              <include_in_detectors/>
+            </detectors>
+            <steady_state>
+              <include_in_steady_state/>
+            </steady_state>
+          </diagnostic>
+        </scalar_field>
+        <scalar_field name="GLSDissipationEpsilon" rank="0">
+          <diagnostic>
+            <algorithm name="Internal" material_phase_support="multiple"/>
+            <mesh name="VelocityMesh"/>
+            <output/>
+            <stat/>
+            <convergence>
+              <include_in_convergence/>
+            </convergence>
+            <detectors>
+              <include_in_detectors/>
+            </detectors>
+            <steady_state>
+              <include_in_steady_state/>
+            </steady_state>
+          </diagnostic>
+        </scalar_field>
+        <scalar_field name="GLSStabilityFunctionSM" rank="0">
+          <diagnostic>
+            <algorithm name="Internal" material_phase_support="multiple"/>
+            <mesh name="VelocityMesh"/>
+            <output/>
+            <stat/>
+            <convergence>
+              <include_in_convergence/>
+            </convergence>
+            <detectors>
+              <include_in_detectors/>
+            </detectors>
+            <steady_state>
+              <include_in_steady_state/>
+            </steady_state>
+          </diagnostic>
+        </scalar_field>
+        <scalar_field name="GLSStabilityFunctionSH" rank="0">
+          <diagnostic>
+            <algorithm name="Internal" material_phase_support="multiple"/>
+            <mesh name="VelocityMesh"/>
+            <output/>
+            <stat/>
+            <convergence>
+              <include_in_convergence/>
+            </convergence>
+            <detectors>
+              <include_in_detectors/>
+            </detectors>
+            <steady_state>
+              <include_in_steady_state/>
+            </steady_state>
+          </diagnostic>
+        </scalar_field>
+        <scalar_field name="GLSSource1" rank="0">
+          <diagnostic>
+            <algorithm name="Internal" material_phase_support="multiple"/>
+            <mesh name="VelocityMesh"/>
+            <output/>
+            <stat/>
+            <convergence>
+              <include_in_convergence/>
+            </convergence>
+            <detectors>
+              <include_in_detectors/>
+            </detectors>
+            <steady_state>
+              <include_in_steady_state/>
+            </steady_state>
+          </diagnostic>
+        </scalar_field>
+        <scalar_field name="GLSSource2" rank="0">
+          <diagnostic>
+            <algorithm name="Internal" material_phase_support="multiple"/>
+            <mesh name="VelocityMesh"/>
+            <output/>
+            <stat/>
+            <convergence>
+              <include_in_convergence/>
+            </convergence>
+            <detectors>
+              <include_in_detectors/>
+            </detectors>
+            <steady_state>
+              <include_in_steady_state/>
+            </steady_state>
+          </diagnostic>
+        </scalar_field>
+        <scalar_field name="GLSAbsorption1" rank="0">
+          <diagnostic>
+            <algorithm name="Internal" material_phase_support="multiple"/>
+            <mesh name="VelocityMesh"/>
+            <output/>
+            <stat/>
+            <convergence>
+              <include_in_convergence/>
+            </convergence>
+            <detectors>
+              <include_in_detectors/>
+            </detectors>
+            <steady_state>
+              <include_in_steady_state/>
+            </steady_state>
+          </diagnostic>
+        </scalar_field>
+        <scalar_field name="GLSAbsorption2" rank="0">
+          <diagnostic>
+            <algorithm name="Internal" material_phase_support="multiple"/>
+            <mesh name="VelocityMesh"/>
+            <output/>
+            <stat/>
+            <convergence>
+              <include_in_convergence/>
+            </convergence>
+            <detectors>
+              <include_in_detectors/>
+            </detectors>
+            <steady_state>
+              <include_in_steady_state/>
+            </steady_state>
+          </diagnostic>
+        </scalar_field>
+        <scalar_field name="GLSWallFunction" rank="0">
+          <diagnostic>
+            <algorithm name="Internal" material_phase_support="multiple"/>
+            <mesh name="VelocityMesh"/>
+            <output/>
+            <stat/>
+            <convergence>
+              <include_in_convergence/>
+            </convergence>
+            <detectors>
+              <include_in_detectors/>
+            </detectors>
+            <steady_state>
+              <include_in_steady_state/>
+            </steady_state>
+          </diagnostic>
+        </scalar_field>
+        <scalar_field name="GLSVerticalViscosity" rank="0">
+          <diagnostic>
+            <algorithm name="Internal" material_phase_support="multiple"/>
+            <mesh name="VelocityMesh"/>
+            <output/>
+            <stat/>
+            <convergence>
+              <include_in_convergence/>
+            </convergence>
+            <detectors>
+              <include_in_detectors/>
+            </detectors>
+            <steady_state>
+              <include_in_steady_state/>
+            </steady_state>
+          </diagnostic>
+        </scalar_field>
+        <scalar_field name="GLSVerticalDiffusivity" rank="0">
+          <diagnostic>
+            <algorithm name="Internal" material_phase_support="multiple"/>
+            <mesh name="VelocityMesh"/>
+            <output/>
+            <stat/>
+            <convergence>
+              <include_in_convergence/>
+            </convergence>
+            <detectors>
+              <include_in_detectors/>
+            </detectors>
+            <steady_state>
+              <include_in_steady_state/>
+            </steady_state>
+          </diagnostic>
+        </scalar_field>
       </GLS>
     </subgridscale_parameterisations>
     <scalar_field name="Density" rank="0">
@@ -1305,5 +1014,4 @@
       </diagnostic>
     </scalar_field>
   </material_phase>
->>>>>>> b1a1e4e6
 </fluidity_options>