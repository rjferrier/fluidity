<?xml version="1.0" encoding="utf-8" ?>
<fluidity_options>
<<<<<<< HEAD
    <simulation_name>
        <string_value lines="1">channel-flow-dg</string_value>
    </simulation_name>
    <problem_type>
        <string_value lines="1">oceans</string_value>
    </problem_type>
    <geometry>
        <dimension>
=======
  <simulation_name>
    <string_value lines="1">channel-flow-dg</string_value>
  </simulation_name>
  <problem_type>
    <string_value lines="1">oceans</string_value>
  </problem_type>
  <geometry>
    <dimension>
      <integer_value rank="0">2</integer_value>
    </dimension>
    <mesh name="CoordinateMesh">
      <from_file file_name="channel">
        <format name="gmsh"/>
        <stat>
          <include_in_stat/>
        </stat>
      </from_file>
    </mesh>
    <mesh name="VelocityMesh">
      <from_mesh>
        <mesh name="PeriodicMesh"/>
        <mesh_continuity>
          <string_value>discontinuous</string_value>
        </mesh_continuity>
        <stat>
          <exclude_from_stat/>
        </stat>
      </from_mesh>
    </mesh>
    <mesh name="PressureMesh">
      <from_mesh>
        <mesh name="PeriodicMesh"/>
        <mesh_shape>
          <polynomial_degree>
>>>>>>> b1a1e4e6
            <integer_value rank="0">2</integer_value>
        </dimension>
        <mesh name="CoordinateMesh">
            <from_file file_name="channel">
                <format name="triangle"></format>
                <stat>
                    <include_in_stat></include_in_stat>
                </stat>
            </from_file>
        </mesh>
        <mesh name="VelocityMesh">
            <from_mesh>
                <mesh name="PeriodicMesh"></mesh>
                <stat>
                    <exclude_from_stat></exclude_from_stat>
                </stat>
                <mesh_shape>
                    <element_type>
                        <string_value>discontinuous lagrangian</string_value>
                    </element_type>
                </mesh_shape>
            </from_mesh>
        </mesh>
        <mesh name="PressureMesh">
            <from_mesh>
                <mesh name="PeriodicMesh"></mesh>
                <mesh_shape>
                    <polynomial_degree>
                        <integer_value rank="0">2</integer_value>
                    </polynomial_degree>
                </mesh_shape>
                <stat>
                    <exclude_from_stat></exclude_from_stat>
                </stat>
            </from_mesh>
        </mesh>
        <mesh name="PeriodicMesh">
            <from_mesh>
                <mesh name="CoordinateMesh"></mesh>
                <periodic_boundary_conditions name="EndsMeet">
                    <physical_boundary_ids>
                        <integer_value rank="1" shape="1">1</integer_value>
                    </physical_boundary_ids>
                    <aliased_boundary_ids>
                        <integer_value rank="1" shape="1">2</integer_value>
                    </aliased_boundary_ids>
                    <coordinate_map>
                        <string_value lines="20" type="python">def val(X,t):&#x0A;&#x09;result = list(X)&#x0A;&#x09;result[0]=result[0]-1.0&#x0A;&#x09;return result</string_value>
                    </coordinate_map>
                </periodic_boundary_conditions>
                <stat>
                    <exclude_from_stat></exclude_from_stat>
                </stat>
            </from_mesh>
        </mesh>
        <mesh name="OutputMesh">
            <from_mesh>
                <mesh name="CoordinateMesh"></mesh>
                <mesh_shape>
                    <polynomial_degree>
                        <integer_value rank="0">2</integer_value>
                    </polynomial_degree>
                    <element_type>
                        <string_value>discontinuous lagrangian</string_value>
                    </element_type>
                </mesh_shape>
                <stat>
                    <exclude_from_stat></exclude_from_stat>
                </stat>
            </from_mesh>
        </mesh>
        <quadrature>
            <degree>
                <integer_value rank="0">8</integer_value>
            </degree>
        </quadrature>
    </geometry>
    <io>
        <dump_format>
            <string_value>vtk</string_value>
        </dump_format>
        <dump_period_in_timesteps>
            <constant>
                <integer_value rank="0">20</integer_value>
            </constant>
        </dump_period_in_timesteps>
        <output_mesh name="OutputMesh"></output_mesh>
        <stat></stat>
    </io>
    <timestepping>
        <current_time>
            <real_value rank="0">0</real_value>
        </current_time>
        <timestep>
            <real_value rank="0">0.025</real_value>
        </timestep>
        <finish_time>
            <real_value rank="0">2</real_value>
        </finish_time>
        <steady_state>
            <tolerance>
                <real_value rank="0">1e-06</real_value>
                <infinity_norm></infinity_norm>
            </tolerance>
        </steady_state>
    </timestepping>
    <physical_parameters>
        <coriolis>
            <f_plane>
                <f>
                    <real_value rank="0">1</real_value>
                </f>
            </f_plane>
        </coriolis>
    </physical_parameters>
    <material_phase name="Water">
        <scalar_field name="Pressure" rank="0">
            <prognostic>
                <mesh name="PressureMesh"></mesh>
                <spatial_discretisation>
                    <continuous_galerkin></continuous_galerkin>
                </spatial_discretisation>
                <scheme>
                    <poisson_pressure_solution>
                        <string_value lines="1">never</string_value>
                    </poisson_pressure_solution>
                    <use_projection_method></use_projection_method>
                </scheme>
                <solver>
                    <iterative_method name="cg"></iterative_method>
                    <preconditioner name="hypre">
                        <hypre_type name="euclid"></hypre_type>
                    </preconditioner>
                    <relative_error>
                        <real_value rank="0">1e-10</real_value>
                    </relative_error>
                    <max_iterations>
                        <integer_value rank="0">10000</integer_value>
                    </max_iterations>
                    <remove_null_space></remove_null_space>
                    <never_ignore_solver_failures></never_ignore_solver_failures>
                    <diagnostics>
                        <monitors></monitors>
                    </diagnostics>
                </solver>
                <output></output>
                <stat></stat>
                <convergence>
                    <include_in_convergence></include_in_convergence>
                </convergence>
                <detectors>
                    <exclude_from_detectors></exclude_from_detectors>
                </detectors>
                <steady_state>
                    <exclude_from_steady_state></exclude_from_steady_state>
                </steady_state>
                <consistent_interpolation></consistent_interpolation>
            </prognostic>
        </scalar_field>
        <vector_field name="Velocity" rank="1">
            <prognostic>
                <mesh name="VelocityMesh"></mesh>
                <equation name="Boussinesq"></equation>
                <spatial_discretisation>
                    <discontinuous_galerkin>
                        <viscosity_scheme>
                            <compact_discontinuous_galerkin></compact_discontinuous_galerkin>
                        </viscosity_scheme>
                        <advection_scheme>
                            <upwind></upwind>
                            <integrate_advection_by_parts>
                                <twice></twice>
                            </integrate_advection_by_parts>
                        </advection_scheme>
                    </discontinuous_galerkin>
                    <conservative_advection>
                        <real_value rank="0">1</real_value>
                    </conservative_advection>
                </spatial_discretisation>
                <temporal_discretisation>
                    <theta>
                        <real_value rank="0">1</real_value>
                    </theta>
                    <relaxation>
                        <real_value rank="0">1</real_value>
                    </relaxation>
                </temporal_discretisation>
                <solver>
                    <iterative_method name="gmres">
                        <restart>
                            <integer_value rank="0">40</integer_value>
                        </restart>
                    </iterative_method>
                    <preconditioner name="hypre">
                        <hypre_type name="euclid"></hypre_type>
                    </preconditioner>
                    <relative_error>
                        <real_value rank="0">1e-10</real_value>
                    </relative_error>
                    <max_iterations>
                        <integer_value rank="0">5000</integer_value>
                    </max_iterations>
                    <never_ignore_solver_failures></never_ignore_solver_failures>
                    <diagnostics>
                        <monitors></monitors>
                    </diagnostics>
                </solver>
                <initial_condition name="WholeMesh">
                    <python>
                        <string_value lines="20" type="python">import channel_viscous&#x0A;global sol&#x0A;sol=channel_viscous.solution(channel_viscous.forcing)&#x0A;        &#x0A;def val(X,t):&#x0A;        return (sol(X), 0.0)</string_value>
                    </python>
                </initial_condition>
                <boundary_conditions name="NoSlipWalls">
                    <surface_ids>
                        <integer_value rank="1" shape="1">3</integer_value>
                    </surface_ids>
                    <type name="dirichlet">
                        <apply_weakly></apply_weakly>
                        <align_bc_with_cartesian>
                            <x_component>
                                <constant>
                                    <real_value rank="0">0</real_value>
                                </constant>
                            </x_component>
                            <y_component>
                                <constant>
                                    <real_value rank="0">0</real_value>
                                </constant>
                            </y_component>
                        </align_bc_with_cartesian>
                    </type>
                </boundary_conditions>
                <tensor_field name="Viscosity" rank="2">
                    <prescribed>
                        <value name="WholeMesh">
                            <isotropic>
                                <constant>
                                    <real_value rank="0">1</real_value>
                                </constant>
                            </isotropic>
                        </value>
                        <output></output>
                    </prescribed>
                </tensor_field>
                <vector_field name="Source" rank="1">
                    <prescribed>
                        <value name="WholeMesh">
                            <python>
                                <string_value lines="20" type="python">def val(X,t):&#x0A;        import channel_viscous&#x0A;        return channel_viscous.numeric_forcing(X)</string_value>
                            </python>
                        </value>
                        <output></output>
                        <stat>
                            <include_in_stat></include_in_stat>
                        </stat>
                        <detectors>
                            <exclude_from_detectors></exclude_from_detectors>
                        </detectors>
                    </prescribed>
                </vector_field>
                <output></output>
                <stat>
                    <include_in_stat></include_in_stat>
                    <previous_time_step>
                        <exclude_from_stat></exclude_from_stat>
                    </previous_time_step>
                    <nonlinear_field>
                        <exclude_from_stat></exclude_from_stat>
                    </nonlinear_field>
                </stat>
                <convergence>
                    <include_in_convergence></include_in_convergence>
                </convergence>
                <detectors>
                    <include_in_detectors></include_in_detectors>
                </detectors>
                <steady_state>
                    <exclude_from_steady_state></exclude_from_steady_state>
                </steady_state>
                <consistent_interpolation></consistent_interpolation>
            </prognostic>
        </vector_field>
        <scalar_field name="AnalyticUVelocitySolutionError" rank="0">
            <diagnostic>
                <algorithm name="scalar_python_diagnostic" material_phase_support="single">
                    <string_value lines="20" type="python">V=state.vector_fields[&quot;Velocity&quot;]&#x0A;S=state.scalar_fields[&quot;AnalyticUVelocitySolution&quot;]&#x0A;&#x0A;for n in range(field.node_count):&#x0A;&#x09;V_n=V.node_val(n)&#x0A;&#x09;S_n=S.node_val(n)&#x0A;&#x09;field.set(n,V_n[0]-S_n)</string_value>
                </algorithm>
                <mesh name="VelocityMesh"></mesh>
                <output></output>
                <stat></stat>
                <convergence>
                    <include_in_convergence></include_in_convergence>
                </convergence>
                <detectors>
                    <include_in_detectors></include_in_detectors>
                </detectors>
                <steady_state>
                    <include_in_steady_state></include_in_steady_state>
                </steady_state>
            </diagnostic>
        </scalar_field>
        <scalar_field name="AnalyticUVelocitySolution" rank="0">
            <prescribed>
                <mesh name="VelocityMesh"></mesh>
                <value name="WholeMesh">
                    <python>
                        <string_value lines="20" type="python">import sys&#x0A;sys.path.append(&quot;.&quot;)&#x0A;import channel_viscous&#x0A;&#x0A;global sol&#x0A;sol=channel_viscous.solution(channel_viscous.forcing)&#x0A;&#x0A;def val(X,t):&#x0A;&#x09;return sol(X)</string_value>
                    </python>
                </value>
                <output></output>
                <stat></stat>
                <detectors>
                    <exclude_from_detectors></exclude_from_detectors>
                </detectors>
                <do_not_recalculate></do_not_recalculate>
            </prescribed>
        </scalar_field>
        <scalar_field name="AnalyticPressureSolution" rank="0">
            <prescribed>
                <mesh name="PressureMesh"></mesh>
                <value name="WholeMesh">
                    <python>
                        <string_value lines="20" type="python">import sys&#x0A;sys.path.append(&quot;.&quot;)&#x0A;import channel_viscous&#x0A;&#x0A;global sol&#x0A;sol=channel_viscous.pressure_solution(channel_viscous.forcing)&#x0A;&#x0A;def val(X,t):&#x0A;&#x09;return sol(X)</string_value>
                    </python>
                </value>
                <output></output>
                <stat></stat>
                <detectors>
                    <exclude_from_detectors></exclude_from_detectors>
                </detectors>
                <do_not_recalculate></do_not_recalculate>
            </prescribed>
        </scalar_field>
        <scalar_field name="AnalyticPressureSolutionError" rank="0">
            <diagnostic>
                <algorithm name="scalar_python_diagnostic" material_phase_support="single">
                    <string_value lines="20" type="python">P=state.scalar_fields[&quot;Pressure&quot;]&#x0A;S=state.scalar_fields[&quot;AnalyticPressureSolution&quot;]&#x0A;&#x0A;# Remove the arbitrary constant&#x0A;offset=P.node_val(1)-S.node_val(1)&#x0A;&#x0A;for n in range(field.node_count):&#x0A;&#x09;P_n=P.node_val(n)&#x0A;&#x09;S_n=S.node_val(n)&#x0A;&#x09;field.set(n,P_n-S_n-offset)</string_value>
                </algorithm>
                <mesh name="PressureMesh"></mesh>
                <output></output>
                <stat></stat>
                <convergence>
                    <include_in_convergence></include_in_convergence>
                </convergence>
                <detectors>
                    <include_in_detectors></include_in_detectors>
                </detectors>
                <steady_state>
                    <include_in_steady_state></include_in_steady_state>
                </steady_state>
            </diagnostic>
        </scalar_field>
    </material_phase>
</fluidity_options><|MERGE_RESOLUTION|>--- conflicted
+++ resolved
@@ -1,15 +1,5 @@
-<?xml version="1.0" encoding="utf-8" ?>
+<?xml version='1.0' encoding='utf-8'?>
 <fluidity_options>
-<<<<<<< HEAD
-    <simulation_name>
-        <string_value lines="1">channel-flow-dg</string_value>
-    </simulation_name>
-    <problem_type>
-        <string_value lines="1">oceans</string_value>
-    </problem_type>
-    <geometry>
-        <dimension>
-=======
   <simulation_name>
     <string_value lines="1">channel-flow-dg</string_value>
   </simulation_name>
@@ -44,358 +34,370 @@
         <mesh name="PeriodicMesh"/>
         <mesh_shape>
           <polynomial_degree>
->>>>>>> b1a1e4e6
             <integer_value rank="0">2</integer_value>
-        </dimension>
-        <mesh name="CoordinateMesh">
-            <from_file file_name="channel">
-                <format name="triangle"></format>
-                <stat>
-                    <include_in_stat></include_in_stat>
-                </stat>
-            </from_file>
-        </mesh>
-        <mesh name="VelocityMesh">
-            <from_mesh>
-                <mesh name="PeriodicMesh"></mesh>
-                <stat>
-                    <exclude_from_stat></exclude_from_stat>
-                </stat>
-                <mesh_shape>
-                    <element_type>
-                        <string_value>discontinuous lagrangian</string_value>
-                    </element_type>
-                </mesh_shape>
-            </from_mesh>
-        </mesh>
-        <mesh name="PressureMesh">
-            <from_mesh>
-                <mesh name="PeriodicMesh"></mesh>
-                <mesh_shape>
-                    <polynomial_degree>
-                        <integer_value rank="0">2</integer_value>
-                    </polynomial_degree>
-                </mesh_shape>
-                <stat>
-                    <exclude_from_stat></exclude_from_stat>
-                </stat>
-            </from_mesh>
-        </mesh>
-        <mesh name="PeriodicMesh">
-            <from_mesh>
-                <mesh name="CoordinateMesh"></mesh>
-                <periodic_boundary_conditions name="EndsMeet">
-                    <physical_boundary_ids>
-                        <integer_value rank="1" shape="1">1</integer_value>
-                    </physical_boundary_ids>
-                    <aliased_boundary_ids>
-                        <integer_value rank="1" shape="1">2</integer_value>
-                    </aliased_boundary_ids>
-                    <coordinate_map>
-                        <string_value lines="20" type="python">def val(X,t):&#x0A;&#x09;result = list(X)&#x0A;&#x09;result[0]=result[0]-1.0&#x0A;&#x09;return result</string_value>
-                    </coordinate_map>
-                </periodic_boundary_conditions>
-                <stat>
-                    <exclude_from_stat></exclude_from_stat>
-                </stat>
-            </from_mesh>
-        </mesh>
-        <mesh name="OutputMesh">
-            <from_mesh>
-                <mesh name="CoordinateMesh"></mesh>
-                <mesh_shape>
-                    <polynomial_degree>
-                        <integer_value rank="0">2</integer_value>
-                    </polynomial_degree>
-                    <element_type>
-                        <string_value>discontinuous lagrangian</string_value>
-                    </element_type>
-                </mesh_shape>
-                <stat>
-                    <exclude_from_stat></exclude_from_stat>
-                </stat>
-            </from_mesh>
-        </mesh>
-        <quadrature>
-            <degree>
-                <integer_value rank="0">8</integer_value>
-            </degree>
-        </quadrature>
-    </geometry>
-    <io>
-        <dump_format>
-            <string_value>vtk</string_value>
-        </dump_format>
-        <dump_period_in_timesteps>
-            <constant>
-                <integer_value rank="0">20</integer_value>
-            </constant>
-        </dump_period_in_timesteps>
-        <output_mesh name="OutputMesh"></output_mesh>
-        <stat></stat>
-    </io>
-    <timestepping>
-        <current_time>
-            <real_value rank="0">0</real_value>
-        </current_time>
-        <timestep>
-            <real_value rank="0">0.025</real_value>
-        </timestep>
-        <finish_time>
-            <real_value rank="0">2</real_value>
-        </finish_time>
+          </polynomial_degree>
+        </mesh_shape>
+        <stat>
+          <exclude_from_stat/>
+        </stat>
+      </from_mesh>
+    </mesh>
+    <mesh name="PeriodicMesh">
+      <from_mesh>
+        <mesh name="CoordinateMesh"/>
+        <periodic_boundary_conditions name="EndsMeet">
+          <physical_boundary_ids>
+            <integer_value shape="1" rank="1">1</integer_value>
+          </physical_boundary_ids>
+          <aliased_boundary_ids>
+            <integer_value shape="1" rank="1">2</integer_value>
+          </aliased_boundary_ids>
+          <coordinate_map>
+            <string_value lines="20" type="python">def val(X,t):
+	result = list(X)
+	result[0]=result[0]-1.0
+	return result</string_value>
+          </coordinate_map>
+        </periodic_boundary_conditions>
+        <stat>
+          <exclude_from_stat/>
+        </stat>
+      </from_mesh>
+    </mesh>
+    <mesh name="OutputMesh">
+      <from_mesh>
+        <mesh name="CoordinateMesh"/>
+        <mesh_shape>
+          <polynomial_degree>
+            <integer_value rank="0">2</integer_value>
+          </polynomial_degree>
+        </mesh_shape>
+        <mesh_continuity>
+          <string_value>discontinuous</string_value>
+        </mesh_continuity>
+        <stat>
+          <exclude_from_stat/>
+        </stat>
+      </from_mesh>
+    </mesh>
+    <quadrature>
+      <degree>
+        <integer_value rank="0">8</integer_value>
+      </degree>
+    </quadrature>
+  </geometry>
+  <io>
+    <dump_format>
+      <string_value>vtk</string_value>
+    </dump_format>
+    <dump_period_in_timesteps>
+      <constant>
+        <integer_value rank="0">20</integer_value>
+      </constant>
+    </dump_period_in_timesteps>
+    <output_mesh name="OutputMesh"/>
+    <stat/>
+  </io>
+  <timestepping>
+    <current_time>
+      <real_value rank="0">0</real_value>
+    </current_time>
+    <timestep>
+      <real_value rank="0">0.025</real_value>
+    </timestep>
+    <finish_time>
+      <real_value rank="0">2</real_value>
+    </finish_time>
+    <steady_state>
+      <tolerance>
+        <real_value rank="0">1.0e-6</real_value>
+        <infinity_norm/>
+      </tolerance>
+    </steady_state>
+  </timestepping>
+  <physical_parameters>
+    <coriolis>
+      <f_plane>
+        <f>
+          <real_value rank="0">1.0</real_value>
+        </f>
+      </f_plane>
+    </coriolis>
+  </physical_parameters>
+  <material_phase name="Water">
+    <scalar_field name="Pressure" rank="0">
+      <prognostic>
+        <mesh name="PressureMesh"/>
+        <spatial_discretisation>
+          <continuous_galerkin/>
+        </spatial_discretisation>
+        <scheme>
+          <poisson_pressure_solution>
+            <string_value lines="1">never</string_value>
+          </poisson_pressure_solution>
+          <use_projection_method/>
+        </scheme>
+        <solver>
+          <iterative_method name="cg"/>
+          <preconditioner name="hypre">
+            <hypre_type name="euclid"/>
+          </preconditioner>
+          <relative_error>
+            <real_value rank="0">1.0e-10</real_value>
+          </relative_error>
+          <max_iterations>
+            <integer_value rank="0">10000</integer_value>
+          </max_iterations>
+          <remove_null_space/>
+          <never_ignore_solver_failures/>
+          <diagnostics>
+            <monitors/>
+          </diagnostics>
+        </solver>
+        <output/>
+        <stat/>
+        <convergence>
+          <include_in_convergence/>
+        </convergence>
+        <detectors>
+          <exclude_from_detectors/>
+        </detectors>
         <steady_state>
-            <tolerance>
-                <real_value rank="0">1e-06</real_value>
-                <infinity_norm></infinity_norm>
-            </tolerance>
+          <exclude_from_steady_state/>
         </steady_state>
-    </timestepping>
-    <physical_parameters>
-        <coriolis>
-            <f_plane>
-                <f>
-                    <real_value rank="0">1</real_value>
-                </f>
-            </f_plane>
-        </coriolis>
-    </physical_parameters>
-    <material_phase name="Water">
-        <scalar_field name="Pressure" rank="0">
-            <prognostic>
-                <mesh name="PressureMesh"></mesh>
-                <spatial_discretisation>
-                    <continuous_galerkin></continuous_galerkin>
-                </spatial_discretisation>
-                <scheme>
-                    <poisson_pressure_solution>
-                        <string_value lines="1">never</string_value>
-                    </poisson_pressure_solution>
-                    <use_projection_method></use_projection_method>
-                </scheme>
-                <solver>
-                    <iterative_method name="cg"></iterative_method>
-                    <preconditioner name="hypre">
-                        <hypre_type name="euclid"></hypre_type>
-                    </preconditioner>
-                    <relative_error>
-                        <real_value rank="0">1e-10</real_value>
-                    </relative_error>
-                    <max_iterations>
-                        <integer_value rank="0">10000</integer_value>
-                    </max_iterations>
-                    <remove_null_space></remove_null_space>
-                    <never_ignore_solver_failures></never_ignore_solver_failures>
-                    <diagnostics>
-                        <monitors></monitors>
-                    </diagnostics>
-                </solver>
-                <output></output>
-                <stat></stat>
-                <convergence>
-                    <include_in_convergence></include_in_convergence>
-                </convergence>
-                <detectors>
-                    <exclude_from_detectors></exclude_from_detectors>
-                </detectors>
-                <steady_state>
-                    <exclude_from_steady_state></exclude_from_steady_state>
-                </steady_state>
-                <consistent_interpolation></consistent_interpolation>
-            </prognostic>
-        </scalar_field>
-        <vector_field name="Velocity" rank="1">
-            <prognostic>
-                <mesh name="VelocityMesh"></mesh>
-                <equation name="Boussinesq"></equation>
-                <spatial_discretisation>
-                    <discontinuous_galerkin>
-                        <viscosity_scheme>
-                            <compact_discontinuous_galerkin></compact_discontinuous_galerkin>
-                        </viscosity_scheme>
-                        <advection_scheme>
-                            <upwind></upwind>
-                            <integrate_advection_by_parts>
-                                <twice></twice>
-                            </integrate_advection_by_parts>
-                        </advection_scheme>
-                    </discontinuous_galerkin>
-                    <conservative_advection>
-                        <real_value rank="0">1</real_value>
-                    </conservative_advection>
-                </spatial_discretisation>
-                <temporal_discretisation>
-                    <theta>
-                        <real_value rank="0">1</real_value>
-                    </theta>
-                    <relaxation>
-                        <real_value rank="0">1</real_value>
-                    </relaxation>
-                </temporal_discretisation>
-                <solver>
-                    <iterative_method name="gmres">
-                        <restart>
-                            <integer_value rank="0">40</integer_value>
-                        </restart>
-                    </iterative_method>
-                    <preconditioner name="hypre">
-                        <hypre_type name="euclid"></hypre_type>
-                    </preconditioner>
-                    <relative_error>
-                        <real_value rank="0">1e-10</real_value>
-                    </relative_error>
-                    <max_iterations>
-                        <integer_value rank="0">5000</integer_value>
-                    </max_iterations>
-                    <never_ignore_solver_failures></never_ignore_solver_failures>
-                    <diagnostics>
-                        <monitors></monitors>
-                    </diagnostics>
-                </solver>
-                <initial_condition name="WholeMesh">
-                    <python>
-                        <string_value lines="20" type="python">import channel_viscous&#x0A;global sol&#x0A;sol=channel_viscous.solution(channel_viscous.forcing)&#x0A;        &#x0A;def val(X,t):&#x0A;        return (sol(X), 0.0)</string_value>
-                    </python>
-                </initial_condition>
-                <boundary_conditions name="NoSlipWalls">
-                    <surface_ids>
-                        <integer_value rank="1" shape="1">3</integer_value>
-                    </surface_ids>
-                    <type name="dirichlet">
-                        <apply_weakly></apply_weakly>
-                        <align_bc_with_cartesian>
-                            <x_component>
-                                <constant>
-                                    <real_value rank="0">0</real_value>
-                                </constant>
-                            </x_component>
-                            <y_component>
-                                <constant>
-                                    <real_value rank="0">0</real_value>
-                                </constant>
-                            </y_component>
-                        </align_bc_with_cartesian>
-                    </type>
-                </boundary_conditions>
-                <tensor_field name="Viscosity" rank="2">
-                    <prescribed>
-                        <value name="WholeMesh">
-                            <isotropic>
-                                <constant>
-                                    <real_value rank="0">1</real_value>
-                                </constant>
-                            </isotropic>
-                        </value>
-                        <output></output>
-                    </prescribed>
-                </tensor_field>
-                <vector_field name="Source" rank="1">
-                    <prescribed>
-                        <value name="WholeMesh">
-                            <python>
-                                <string_value lines="20" type="python">def val(X,t):&#x0A;        import channel_viscous&#x0A;        return channel_viscous.numeric_forcing(X)</string_value>
-                            </python>
-                        </value>
-                        <output></output>
-                        <stat>
-                            <include_in_stat></include_in_stat>
-                        </stat>
-                        <detectors>
-                            <exclude_from_detectors></exclude_from_detectors>
-                        </detectors>
-                    </prescribed>
-                </vector_field>
-                <output></output>
-                <stat>
-                    <include_in_stat></include_in_stat>
-                    <previous_time_step>
-                        <exclude_from_stat></exclude_from_stat>
-                    </previous_time_step>
-                    <nonlinear_field>
-                        <exclude_from_stat></exclude_from_stat>
-                    </nonlinear_field>
-                </stat>
-                <convergence>
-                    <include_in_convergence></include_in_convergence>
-                </convergence>
-                <detectors>
-                    <include_in_detectors></include_in_detectors>
-                </detectors>
-                <steady_state>
-                    <exclude_from_steady_state></exclude_from_steady_state>
-                </steady_state>
-                <consistent_interpolation></consistent_interpolation>
-            </prognostic>
+        <consistent_interpolation/>
+      </prognostic>
+    </scalar_field>
+    <vector_field name="Velocity" rank="1">
+      <prognostic>
+        <mesh name="VelocityMesh"/>
+        <equation name="Boussinesq"/>
+        <spatial_discretisation>
+          <discontinuous_galerkin>
+            <viscosity_scheme>
+              <compact_discontinuous_galerkin/>
+            </viscosity_scheme>
+            <advection_scheme>
+              <upwind/>
+              <integrate_advection_by_parts>
+                <twice/>
+              </integrate_advection_by_parts>
+            </advection_scheme>
+          </discontinuous_galerkin>
+          <conservative_advection>
+            <real_value rank="0">1.0</real_value>
+          </conservative_advection>
+        </spatial_discretisation>
+        <temporal_discretisation>
+          <theta>
+            <real_value rank="0">1.0</real_value>
+          </theta>
+          <relaxation>
+            <real_value rank="0">1.0</real_value>
+          </relaxation>
+        </temporal_discretisation>
+        <solver>
+          <iterative_method name="gmres">
+            <restart>
+              <integer_value rank="0">40</integer_value>
+            </restart>
+          </iterative_method>
+          <preconditioner name="hypre">
+            <hypre_type name="euclid"/>
+          </preconditioner>
+          <relative_error>
+            <real_value rank="0">1.0e-10</real_value>
+          </relative_error>
+          <max_iterations>
+            <integer_value rank="0">5000</integer_value>
+          </max_iterations>
+          <never_ignore_solver_failures/>
+          <diagnostics>
+            <monitors/>
+          </diagnostics>
+        </solver>
+        <initial_condition name="WholeMesh">
+          <python>
+            <string_value lines="20" type="python">import channel_viscous
+global sol
+sol=channel_viscous.solution(channel_viscous.forcing)
+        
+def val(X,t):
+        return (sol(X), 0.0)</string_value>
+          </python>
+        </initial_condition>
+        <boundary_conditions name="NoSlipWalls">
+          <surface_ids>
+            <integer_value shape="1" rank="1">3</integer_value>
+          </surface_ids>
+          <type name="dirichlet">
+            <apply_weakly/>
+            <align_bc_with_cartesian>
+              <x_component>
+                <constant>
+                  <real_value rank="0">0.0</real_value>
+                </constant>
+              </x_component>
+              <y_component>
+                <constant>
+                  <real_value rank="0">0</real_value>
+                </constant>
+              </y_component>
+            </align_bc_with_cartesian>
+          </type>
+        </boundary_conditions>
+        <tensor_field name="Viscosity" rank="2">
+          <prescribed>
+            <value name="WholeMesh">
+              <isotropic>
+                <constant>
+                  <real_value rank="0">1.0</real_value>
+                </constant>
+              </isotropic>
+            </value>
+            <output/>
+          </prescribed>
+        </tensor_field>
+        <vector_field name="Source" rank="1">
+          <prescribed>
+            <value name="WholeMesh">
+              <python>
+                <string_value lines="20" type="python">def val(X,t):
+        import channel_viscous
+        return channel_viscous.numeric_forcing(X)</string_value>
+              </python>
+            </value>
+            <output/>
+            <stat>
+              <include_in_stat/>
+            </stat>
+            <detectors>
+              <exclude_from_detectors/>
+            </detectors>
+          </prescribed>
         </vector_field>
-        <scalar_field name="AnalyticUVelocitySolutionError" rank="0">
-            <diagnostic>
-                <algorithm name="scalar_python_diagnostic" material_phase_support="single">
-                    <string_value lines="20" type="python">V=state.vector_fields[&quot;Velocity&quot;]&#x0A;S=state.scalar_fields[&quot;AnalyticUVelocitySolution&quot;]&#x0A;&#x0A;for n in range(field.node_count):&#x0A;&#x09;V_n=V.node_val(n)&#x0A;&#x09;S_n=S.node_val(n)&#x0A;&#x09;field.set(n,V_n[0]-S_n)</string_value>
-                </algorithm>
-                <mesh name="VelocityMesh"></mesh>
-                <output></output>
-                <stat></stat>
-                <convergence>
-                    <include_in_convergence></include_in_convergence>
-                </convergence>
-                <detectors>
-                    <include_in_detectors></include_in_detectors>
-                </detectors>
-                <steady_state>
-                    <include_in_steady_state></include_in_steady_state>
-                </steady_state>
-            </diagnostic>
-        </scalar_field>
-        <scalar_field name="AnalyticUVelocitySolution" rank="0">
-            <prescribed>
-                <mesh name="VelocityMesh"></mesh>
-                <value name="WholeMesh">
-                    <python>
-                        <string_value lines="20" type="python">import sys&#x0A;sys.path.append(&quot;.&quot;)&#x0A;import channel_viscous&#x0A;&#x0A;global sol&#x0A;sol=channel_viscous.solution(channel_viscous.forcing)&#x0A;&#x0A;def val(X,t):&#x0A;&#x09;return sol(X)</string_value>
-                    </python>
-                </value>
-                <output></output>
-                <stat></stat>
-                <detectors>
-                    <exclude_from_detectors></exclude_from_detectors>
-                </detectors>
-                <do_not_recalculate></do_not_recalculate>
-            </prescribed>
-        </scalar_field>
-        <scalar_field name="AnalyticPressureSolution" rank="0">
-            <prescribed>
-                <mesh name="PressureMesh"></mesh>
-                <value name="WholeMesh">
-                    <python>
-                        <string_value lines="20" type="python">import sys&#x0A;sys.path.append(&quot;.&quot;)&#x0A;import channel_viscous&#x0A;&#x0A;global sol&#x0A;sol=channel_viscous.pressure_solution(channel_viscous.forcing)&#x0A;&#x0A;def val(X,t):&#x0A;&#x09;return sol(X)</string_value>
-                    </python>
-                </value>
-                <output></output>
-                <stat></stat>
-                <detectors>
-                    <exclude_from_detectors></exclude_from_detectors>
-                </detectors>
-                <do_not_recalculate></do_not_recalculate>
-            </prescribed>
-        </scalar_field>
-        <scalar_field name="AnalyticPressureSolutionError" rank="0">
-            <diagnostic>
-                <algorithm name="scalar_python_diagnostic" material_phase_support="single">
-                    <string_value lines="20" type="python">P=state.scalar_fields[&quot;Pressure&quot;]&#x0A;S=state.scalar_fields[&quot;AnalyticPressureSolution&quot;]&#x0A;&#x0A;# Remove the arbitrary constant&#x0A;offset=P.node_val(1)-S.node_val(1)&#x0A;&#x0A;for n in range(field.node_count):&#x0A;&#x09;P_n=P.node_val(n)&#x0A;&#x09;S_n=S.node_val(n)&#x0A;&#x09;field.set(n,P_n-S_n-offset)</string_value>
-                </algorithm>
-                <mesh name="PressureMesh"></mesh>
-                <output></output>
-                <stat></stat>
-                <convergence>
-                    <include_in_convergence></include_in_convergence>
-                </convergence>
-                <detectors>
-                    <include_in_detectors></include_in_detectors>
-                </detectors>
-                <steady_state>
-                    <include_in_steady_state></include_in_steady_state>
-                </steady_state>
-            </diagnostic>
-        </scalar_field>
-    </material_phase>
+        <output/>
+        <stat>
+          <include_in_stat/>
+          <previous_time_step>
+            <exclude_from_stat/>
+          </previous_time_step>
+          <nonlinear_field>
+            <exclude_from_stat/>
+          </nonlinear_field>
+        </stat>
+        <convergence>
+          <include_in_convergence/>
+        </convergence>
+        <detectors>
+          <include_in_detectors/>
+        </detectors>
+        <steady_state>
+          <exclude_from_steady_state/>
+        </steady_state>
+        <consistent_interpolation/>
+      </prognostic>
+    </vector_field>
+    <scalar_field name="AnalyticUVelocitySolutionError" rank="0">
+      <diagnostic>
+        <algorithm name="scalar_python_diagnostic" material_phase_support="single">
+          <string_value lines="20" type="python">V=state.vector_fields["Velocity"]
+S=state.scalar_fields["AnalyticUVelocitySolution"]
+
+for n in range(field.node_count):
+	V_n=V.node_val(n)
+	S_n=S.node_val(n)
+	field.set(n,V_n[0]-S_n)</string_value>
+        </algorithm>
+        <mesh name="VelocityMesh"/>
+        <output/>
+        <stat/>
+        <convergence>
+          <include_in_convergence/>
+        </convergence>
+        <detectors>
+          <include_in_detectors/>
+        </detectors>
+        <steady_state>
+          <include_in_steady_state/>
+        </steady_state>
+      </diagnostic>
+    </scalar_field>
+    <scalar_field name="AnalyticUVelocitySolution" rank="0">
+      <prescribed>
+        <mesh name="VelocityMesh"/>
+        <value name="WholeMesh">
+          <python>
+            <string_value lines="20" type="python">import sys
+sys.path.append(".")
+import channel_viscous
+
+global sol
+sol=channel_viscous.solution(channel_viscous.forcing)
+
+def val(X,t):
+	return sol(X)</string_value>
+          </python>
+        </value>
+        <output/>
+        <stat/>
+        <detectors>
+          <exclude_from_detectors/>
+        </detectors>
+        <do_not_recalculate/>
+      </prescribed>
+    </scalar_field>
+    <scalar_field name="AnalyticPressureSolution" rank="0">
+      <prescribed>
+        <mesh name="PressureMesh"/>
+        <value name="WholeMesh">
+          <python>
+            <string_value lines="20" type="python">import sys
+sys.path.append(".")
+import channel_viscous
+
+global sol
+sol=channel_viscous.pressure_solution(channel_viscous.forcing)
+
+def val(X,t):
+	return sol(X)</string_value>
+          </python>
+        </value>
+        <output/>
+        <stat/>
+        <detectors>
+          <exclude_from_detectors/>
+        </detectors>
+        <do_not_recalculate/>
+      </prescribed>
+    </scalar_field>
+    <scalar_field name="AnalyticPressureSolutionError" rank="0">
+      <diagnostic>
+        <algorithm name="scalar_python_diagnostic" material_phase_support="single">
+          <string_value lines="20" type="python">P=state.scalar_fields["Pressure"]
+S=state.scalar_fields["AnalyticPressureSolution"]
+
+# Remove the arbitrary constant
+offset=P.node_val(1)-S.node_val(1)
+
+for n in range(field.node_count):
+	P_n=P.node_val(n)
+	S_n=S.node_val(n)
+	field.set(n,P_n-S_n-offset)</string_value>
+        </algorithm>
+        <mesh name="PressureMesh"/>
+        <output/>
+        <stat/>
+        <convergence>
+          <include_in_convergence/>
+        </convergence>
+        <detectors>
+          <include_in_detectors/>
+        </detectors>
+        <steady_state>
+          <include_in_steady_state/>
+        </steady_state>
+      </diagnostic>
+    </scalar_field>
+  </material_phase>
 </fluidity_options>