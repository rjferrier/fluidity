input: clean
	../../bin/gmsh2triangle --2d src/square.msh

clean:
	rm -fr *.ele *.edge *.node *.poly *.halo *.vtu *.pvtu	\
<<<<<<< HEAD
	fluidity.* *.s *.d.1 *.stat heat_*
	rm -rf *flredecomp*
=======
	fluidity.* *.s *.d.1 *.stat heat_* \
	matrixdump matrixdump.info
>>>>>>> c23820b0
<|MERGE_RESOLUTION|>--- conflicted
+++ resolved
@@ -3,10 +3,6 @@
 
 clean:
 	rm -fr *.ele *.edge *.node *.poly *.halo *.vtu *.pvtu	\
-<<<<<<< HEAD
-	fluidity.* *.s *.d.1 *.stat heat_*
-	rm -rf *flredecomp*
-=======
 	fluidity.* *.s *.d.1 *.stat heat_* \
 	matrixdump matrixdump.info
->>>>>>> c23820b0
+	rm -rf *flredecomp*