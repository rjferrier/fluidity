<?xml version="1.0" encoding="utf-8" ?>
<fluidity_options>
    <simulation_name>
        <string_value lines="1">cdg</string_value>
    </simulation_name>
    <problem_type>
        <string_value lines="1">fluids</string_value>
    </problem_type>
    <geometry>
        <dimension>
            <integer_value rank="0">3</integer_value>
        </dimension>
        <mesh name="CoordinateMesh">
            <from_file file_name="box">
                <format name="triangle"></format>
                <stat>
                    <include_in_stat></include_in_stat>
                </stat>
            </from_file>
        </mesh>
        <mesh name="VelocityMesh">
            <from_mesh>
                <mesh name="CoordinateMesh"></mesh>
                <mesh_shape>
                    <polynomial_degree>
                        <integer_value rank="0">1</integer_value>
                    </polynomial_degree>
                    <element_type>
                        <string_value>discontinuous lagrangian</string_value>
                    </element_type>
                </mesh_shape>
                <stat>
                    <exclude_from_stat></exclude_from_stat>
                </stat>
            </from_mesh>
        </mesh>
        <mesh name="PressureMesh">
            <from_mesh>
                <mesh name="CoordinateMesh"></mesh>
                <stat>
                    <exclude_from_stat></exclude_from_stat>
                </stat>
            </from_mesh>
        </mesh>
        <quadrature>
            <degree>
                <integer_value rank="0">4</integer_value>
            </degree>
        </quadrature>
    </geometry>
    <io>
        <dump_format>
            <string_value>vtk</string_value>
        </dump_format>
        <dump_period>
            <constant>
                <real_value rank="0">500</real_value>
            </constant>
        </dump_period>
        <output_mesh name="VelocityMesh"></output_mesh>
        <stat></stat>
    </io>
    <timestepping>
        <current_time>
            <real_value rank="0">0</real_value>
<<<<<<< HEAD
        </current_time>
        <timestep>
            <real_value rank="0">0.05</real_value>
        </timestep>
        <finish_time>
            <real_value rank="0">1e-10</real_value>
        </finish_time>
=======
          </constant>
        </initial_condition>
        <boundary_conditions name="Dirichlet_all_sides">
          <surface_ids>
            <integer_value shape="1" rank="1">28</integer_value>
          </surface_ids>
          <type name="dirichlet">
            <apply_weakly>
              <boundary_overwrites_initial_condition/>
            </apply_weakly>
            <python>
              <string_value lines="20" type="code" language="python">def val(XX, t):
   from math import exp
   x = XX[0];
   y = XX[1];
   z = XX[2];
   u = exp(-((x-0.5)**2 + (y-0.5)**2 + (z-0.5)**2)/2)
   return u</string_value>
            </python>
          </type>
        </boundary_conditions>
        <tensor_field name="Diffusivity" rank="2">
          <prescribed>
            <value name="WholeMesh">
              <isotropic>
                <constant>
                  <real_value rank="0">1.0</real_value>
                </constant>
              </isotropic>
            </value>
            <output/>
          </prescribed>
        </tensor_field>
        <scalar_field name="Source" rank="0">
          <prescribed>
            <value name="WholeMesh">
              <python>
                <string_value lines="20" type="code" language="python">def val(XX, t):
   from math import exp
   x = XX[0];
   y = XX[1];
   z = XX[2];
   T = exp(-((x-0.5)**2 + (y-0.5)**2 + (z-0.5)**2)/2)
   S = (3 - (x-0.5)**2 - (y-0.5)**2 - (z-0.5)**2)*T
   return S</string_value>
                <comment>sage: T(x,y,z,t,nu,adv,beta,omega) = sin(25*x*y*z + omega*t) - 2*(y+z)/(sqrt(x*z+1.0))
sage: T_t = diff(T,t)
sage: T_x = diff(T,x)
sage: T_y = diff(T,y)
sage: T_z = diff(T,z)
sage: T_xx = diff(T_x,x)
sage: T_yy = diff(T_y,y)
sage: T_zz = diff(T_z,z)
sage: 
sage: u(x,y,z,t) = sin(5*(x^2+y^2+z^2))
sage: v(x,y,z,t) = cos(3*(x^2-y^2+z^2))
sage: w(x,y,z,t) = sin(3*(-x^2-y^2+z^2))
sage: 
sage: u_x = diff(u,x)
sage: u_y = diff(u,y)
sage: u_z = diff(u,z)
sage: v_x = diff(v,x)
sage: v_y = diff(v,y)
sage: v_z = diff(v,z)
sage: w_x = diff(w,x)
sage: w_y = diff(w,y)
sage: w_z = diff(w,z)
sage: 
sage: S = T_t + adv*(u*T_x + v*T_y + w*T_z + beta*(T*(u_x + v_y + w_z))) - nu*(T_xx + T_yy + T_zz)
sage: 
sage: 
sage: S
(x, y, z, t, nu, adv, beta, omega) |--&gt; -(2*(2*(y + z)/sqrt(x*z + 1.00000000000000) - sin(25*x*y*z + omega*t))*(5*x*cos(5*x^2 + 5*y^2 + 5*z^2) + 3*y*sin(3*x^2 - 3*y^2 + 3*z^2) + 3*z*cos(-3*x^2 - 3*y^2 + 3*z^2))*beta - (25*y*z*cos(25*x*y*z + omega*t) + (y + z)*z/(x*z + 1.00000000000000)^(3/2))*sin(5*x^2 + 5*y^2 + 5*z^2) - (25*x*z*cos(25*x*y*z + omega*t) - 2/sqrt(x*z + 1.00000000000000))*cos(3*x^2 - 3*y^2 + 3*z^2) - (25*x*y*cos(25*x*y*z + omega*t) + (y + z)*x/(x*z + 1.00000000000000)^(3/2) - 2/sqrt(x*z + 1.00000000000000))*sin(-3*x^2 - 3*y^2 + 3*z^2))*adv + 1/2*(1250*x^2*y^2*sin(25*x*y*z + omega*t) + 1250*x^2*z^2*sin(25*x*y*z + omega*t) + 1250*y^2*z^2*sin(25*x*y*z + omega*t) + 3*(y + z)*x^2/(x*z + 1.00000000000000)^(5/2) + 3*(y + z)*z^2/(x*z + 1.00000000000000)^(5/2) - 4*x/(x*z + 1.00000000000000)^(3/2))*nu + omega*cos(25*x*y*z + omega*t)</comment>
              </python>
            </value>
            <output/>
            <stat/>
            <detectors>
              <exclude_from_detectors/>
            </detectors>
          </prescribed>
        </scalar_field>
        <output>
          <include_previous_time_step/>
        </output>
        <stat/>
        <convergence>
          <include_in_convergence/>
        </convergence>
        <detectors>
          <include_in_detectors/>
        </detectors>
        <steady_state>
          <include_in_steady_state/>
        </steady_state>
        <consistent_interpolation/>
      </prognostic>
    </scalar_field>
    <scalar_field name="AnalyticalSolution" rank="0">
      <prescribed>
        <mesh name="VelocityMesh"/>
        <value name="WholeMesh">
          <python>
            <string_value lines="20" type="code" language="python">def val(XX, t):
   from math import exp
   x = XX[0];
   y = XX[1];
   z = XX[2];
   u = exp(-((x-0.5)**2 + (y-0.5)**2 + (z-0.5)**2)/2)
   return u</string_value>
          </python>
        </value>
        <output/>
        <stat/>
        <detectors>
          <exclude_from_detectors/>
        </detectors>
      </prescribed>
    </scalar_field>
    <scalar_field name="AbsoluteDifference" rank="0">
      <diagnostic field_name_b="NumericalSolution" field_name_a="AnalyticalSolution">
        <algorithm name="Internal" material_phase_support="multiple"/>
        <mesh name="VelocityMesh"/>
        <output/>
        <stat/>
        <convergence>
          <include_in_convergence/>
        </convergence>
        <detectors>
          <include_in_detectors/>
        </detectors>
>>>>>>> 1a3a8a64
        <steady_state>
            <tolerance>
                <real_value rank="0">1e-06</real_value>
                <infinity_norm></infinity_norm>
            </tolerance>
        </steady_state>
    </timestepping>
    <physical_parameters></physical_parameters>
    <material_phase name="Stuff">
        <vector_field name="Velocity" rank="1">
            <prescribed>
                <mesh name="VelocityMesh"></mesh>
                <value name="WholeMesh">
                    <constant>
                        <real_value rank="1" shape="3" dim1="dim">0 0 0</real_value>
                        <comment>def val(XX, t):&#x0A;   from math import sin,cos&#x0A;   x = XX[0];&#x0A;   y = XX[1];&#x0A;   z = XX[2];&#x0A;   x2 = x*x;&#x0A;   y2 = y*y;&#x0A;   z2 = z*z;&#x0A;   u = sin(5*(x2+y2+z2));&#x0A;   v = cos(3*(x2-y2+z2));&#x0A;   w = sin(3*(-x2-y2+z2));&#x0A;   return (u, v, w)</comment>
                    </constant>
                </value>
                <output></output>
                <stat>
                    <include_in_stat></include_in_stat>
                </stat>
                <detectors>
                    <exclude_from_detectors></exclude_from_detectors>
                </detectors>
            </prescribed>
        </vector_field>
        <scalar_field name="NumericalSolution" rank="0">
            <prognostic>
                <mesh name="VelocityMesh"></mesh>
                <equation name="AdvectionDiffusion"></equation>
                <spatial_discretisation>
                    <discontinuous_galerkin>
                        <advection_scheme>
                            <none></none>
                            <integrate_advection_by_parts>
                                <twice></twice>
                            </integrate_advection_by_parts>
                        </advection_scheme>
                        <diffusion_scheme>
                            <compact_discontinuous_galerkin></compact_discontinuous_galerkin>
                        </diffusion_scheme>
                        <mass_terms>
                            <exclude_mass_terms></exclude_mass_terms>
                        </mass_terms>
                    </discontinuous_galerkin>
                    <conservative_advection>
                        <real_value rank="0">0</real_value>
                    </conservative_advection>
                </spatial_discretisation>
                <temporal_discretisation>
                    <theta>
                        <real_value rank="0">1</real_value>
                    </theta>
                </temporal_discretisation>
                <solver>
                    <iterative_method name="cg"></iterative_method>
                    <preconditioner name="mg"></preconditioner>
                    <relative_error>
                        <real_value rank="0">1e-10</real_value>
                    </relative_error>
                    <max_iterations>
                        <integer_value rank="0">10000</integer_value>
                    </max_iterations>
                    <start_from_zero></start_from_zero>
                    <never_ignore_solver_failures></never_ignore_solver_failures>
                    <diagnostics>
                        <monitors></monitors>
                    </diagnostics>
                </solver>
                <initial_condition name="WholeMesh">
                    <constant>
                        <real_value rank="0">0</real_value>
                    </constant>
                </initial_condition>
                <boundary_conditions name="Dirichlet_all_sides">
                    <surface_ids>
                        <integer_value rank="1" shape="1">28</integer_value>
                    </surface_ids>
                    <type name="dirichlet">
                        <apply_weakly>
                            <boundary_overwrites_initial_condition></boundary_overwrites_initial_condition>
                        </apply_weakly>
                        <python>
                            <string_value lines="20" type="python">def val(XX, t):&#x0A;   from math import exp&#x0A;   x = XX[0];&#x0A;   y = XX[1];&#x0A;   z = XX[2];&#x0A;   u = exp(-((x-0.5)**2 + (y-0.5)**2 + (z-0.5)**2)/2)&#x0A;   return u</string_value>
                        </python>
                    </type>
                </boundary_conditions>
                <tensor_field name="Diffusivity" rank="2">
                    <prescribed>
                        <value name="WholeMesh">
                            <isotropic>
                                <constant>
                                    <real_value rank="0">1</real_value>
                                </constant>
                            </isotropic>
                        </value>
                        <output></output>
                    </prescribed>
                </tensor_field>
                <scalar_field name="Source" rank="0">
                    <prescribed>
                        <value name="WholeMesh">
                            <python>
                                <string_value lines="20" type="python">def val(XX, t):&#x0A;   from math import exp&#x0A;   x = XX[0];&#x0A;   y = XX[1];&#x0A;   z = XX[2];&#x0A;   T = exp(-((x-0.5)**2 + (y-0.5)**2 + (z-0.5)**2)/2)&#x0A;   S = (3 - (x-0.5)**2 - (y-0.5)**2 - (z-0.5)**2)*T&#x0A;   return S</string_value>
                                <comment>sage: T(x,y,z,t,nu,adv,beta,omega) = sin(25*x*y*z + omega*t) - 2*(y+z)/(sqrt(x*z+1.0))&#x0A;sage: T_t = diff(T,t)&#x0A;sage: T_x = diff(T,x)&#x0A;sage: T_y = diff(T,y)&#x0A;sage: T_z = diff(T,z)&#x0A;sage: T_xx = diff(T_x,x)&#x0A;sage: T_yy = diff(T_y,y)&#x0A;sage: T_zz = diff(T_z,z)&#x0A;sage: &#x0A;sage: u(x,y,z,t) = sin(5*(x^2+y^2+z^2))&#x0A;sage: v(x,y,z,t) = cos(3*(x^2-y^2+z^2))&#x0A;sage: w(x,y,z,t) = sin(3*(-x^2-y^2+z^2))&#x0A;sage: &#x0A;sage: u_x = diff(u,x)&#x0A;sage: u_y = diff(u,y)&#x0A;sage: u_z = diff(u,z)&#x0A;sage: v_x = diff(v,x)&#x0A;sage: v_y = diff(v,y)&#x0A;sage: v_z = diff(v,z)&#x0A;sage: w_x = diff(w,x)&#x0A;sage: w_y = diff(w,y)&#x0A;sage: w_z = diff(w,z)&#x0A;sage: &#x0A;sage: S = T_t + adv*(u*T_x + v*T_y + w*T_z + beta*(T*(u_x + v_y + w_z))) - nu*(T_xx + T_yy + T_zz)&#x0A;sage: &#x0A;sage: &#x0A;sage: S&#x0A;(x, y, z, t, nu, adv, beta, omega) |--&gt; -(2*(2*(y + z)/sqrt(x*z + 1.00000000000000) - sin(25*x*y*z + omega*t))*(5*x*cos(5*x^2 + 5*y^2 + 5*z^2) + 3*y*sin(3*x^2 - 3*y^2 + 3*z^2) + 3*z*cos(-3*x^2 - 3*y^2 + 3*z^2))*beta - (25*y*z*cos(25*x*y*z + omega*t) + (y + z)*z/(x*z + 1.00000000000000)^(3/2))*sin(5*x^2 + 5*y^2 + 5*z^2) - (25*x*z*cos(25*x*y*z + omega*t) - 2/sqrt(x*z + 1.00000000000000))*cos(3*x^2 - 3*y^2 + 3*z^2) - (25*x*y*cos(25*x*y*z + omega*t) + (y + z)*x/(x*z + 1.00000000000000)^(3/2) - 2/sqrt(x*z + 1.00000000000000))*sin(-3*x^2 - 3*y^2 + 3*z^2))*adv + 1/2*(1250*x^2*y^2*sin(25*x*y*z + omega*t) + 1250*x^2*z^2*sin(25*x*y*z + omega*t) + 1250*y^2*z^2*sin(25*x*y*z + omega*t) + 3*(y + z)*x^2/(x*z + 1.00000000000000)^(5/2) + 3*(y + z)*z^2/(x*z + 1.00000000000000)^(5/2) - 4*x/(x*z + 1.00000000000000)^(3/2))*nu + omega*cos(25*x*y*z + omega*t)</comment>
                            </python>
                        </value>
                        <output></output>
                        <stat></stat>
                        <detectors>
                            <exclude_from_detectors></exclude_from_detectors>
                        </detectors>
                    </prescribed>
                </scalar_field>
                <output>
                    <include_previous_time_step></include_previous_time_step>
                </output>
                <stat></stat>
                <convergence>
                    <include_in_convergence></include_in_convergence>
                </convergence>
                <detectors>
                    <include_in_detectors></include_in_detectors>
                </detectors>
                <steady_state>
                    <include_in_steady_state></include_in_steady_state>
                </steady_state>
                <consistent_interpolation></consistent_interpolation>
            </prognostic>
        </scalar_field>
        <scalar_field name="AnalyticalSolution" rank="0">
            <prescribed>
                <mesh name="VelocityMesh"></mesh>
                <value name="WholeMesh">
                    <python>
                        <string_value lines="20" type="python">def val(XX, t):&#x0A;   from math import exp&#x0A;   x = XX[0];&#x0A;   y = XX[1];&#x0A;   z = XX[2];&#x0A;   u = exp(-((x-0.5)**2 + (y-0.5)**2 + (z-0.5)**2)/2)&#x0A;   return u</string_value>
                    </python>
                </value>
                <output></output>
                <stat></stat>
                <detectors>
                    <exclude_from_detectors></exclude_from_detectors>
                </detectors>
            </prescribed>
        </scalar_field>
        <scalar_field name="AbsoluteDifference" rank="0">
            <diagnostic field_name_b="NumericalSolution" field_name_a="AnalyticalSolution">
                <algorithm name="Internal" material_phase_support="multiple"></algorithm>
                <mesh name="VelocityMesh"></mesh>
                <output></output>
                <stat></stat>
                <convergence>
                    <include_in_convergence></include_in_convergence>
                </convergence>
                <detectors>
                    <include_in_detectors></include_in_detectors>
                </detectors>
                <steady_state>
                    <include_in_steady_state></include_in_steady_state>
                </steady_state>
            </diagnostic>
        </scalar_field>
    </material_phase>
</fluidity_options><|MERGE_RESOLUTION|>--- conflicted
+++ resolved
@@ -1,77 +1,159 @@
-<?xml version="1.0" encoding="utf-8" ?>
+<?xml version='1.0' encoding='utf-8'?>
 <fluidity_options>
-    <simulation_name>
-        <string_value lines="1">cdg</string_value>
-    </simulation_name>
-    <problem_type>
-        <string_value lines="1">fluids</string_value>
-    </problem_type>
-    <geometry>
-        <dimension>
-            <integer_value rank="0">3</integer_value>
-        </dimension>
-        <mesh name="CoordinateMesh">
-            <from_file file_name="box">
-                <format name="triangle"></format>
-                <stat>
-                    <include_in_stat></include_in_stat>
-                </stat>
-            </from_file>
-        </mesh>
-        <mesh name="VelocityMesh">
-            <from_mesh>
-                <mesh name="CoordinateMesh"></mesh>
-                <mesh_shape>
-                    <polynomial_degree>
-                        <integer_value rank="0">1</integer_value>
-                    </polynomial_degree>
-                    <element_type>
-                        <string_value>discontinuous lagrangian</string_value>
-                    </element_type>
-                </mesh_shape>
-                <stat>
-                    <exclude_from_stat></exclude_from_stat>
-                </stat>
-            </from_mesh>
-        </mesh>
-        <mesh name="PressureMesh">
-            <from_mesh>
-                <mesh name="CoordinateMesh"></mesh>
-                <stat>
-                    <exclude_from_stat></exclude_from_stat>
-                </stat>
-            </from_mesh>
-        </mesh>
-        <quadrature>
-            <degree>
-                <integer_value rank="0">4</integer_value>
-            </degree>
-        </quadrature>
-    </geometry>
-    <io>
-        <dump_format>
-            <string_value>vtk</string_value>
-        </dump_format>
-        <dump_period>
-            <constant>
-                <real_value rank="0">500</real_value>
-            </constant>
-        </dump_period>
-        <output_mesh name="VelocityMesh"></output_mesh>
-        <stat></stat>
-    </io>
-    <timestepping>
-        <current_time>
+  <simulation_name>
+    <string_value lines="1">cdg</string_value>
+  </simulation_name>
+  <problem_type>
+    <string_value lines="1">fluids</string_value>
+  </problem_type>
+  <geometry>
+    <dimension>
+      <integer_value rank="0">3</integer_value>
+    </dimension>
+    <mesh name="CoordinateMesh">
+      <from_file file_name="box">
+        <format name="triangle"/>
+        <stat>
+          <include_in_stat/>
+        </stat>
+      </from_file>
+    </mesh>
+    <mesh name="VelocityMesh">
+      <from_mesh>
+        <mesh name="CoordinateMesh"/>
+        <mesh_shape>
+          <polynomial_degree>
+            <integer_value rank="0">1</integer_value>
+          </polynomial_degree>
+        </mesh_shape>
+        <mesh_continuity>
+          <string_value>discontinuous</string_value>
+        </mesh_continuity>
+        <stat>
+          <exclude_from_stat/>
+        </stat>
+      </from_mesh>
+    </mesh>
+    <mesh name="PressureMesh">
+      <from_mesh>
+        <mesh name="CoordinateMesh"/>
+        <stat>
+          <exclude_from_stat/>
+        </stat>
+      </from_mesh>
+    </mesh>
+    <quadrature>
+      <degree>
+        <integer_value rank="0">4</integer_value>
+      </degree>
+    </quadrature>
+  </geometry>
+  <io>
+    <dump_format>
+      <string_value>vtk</string_value>
+    </dump_format>
+    <dump_period>
+      <constant>
+        <real_value rank="0">500.0</real_value>
+      </constant>
+    </dump_period>
+    <output_mesh name="VelocityMesh"/>
+    <stat/>
+  </io>
+  <timestepping>
+    <current_time>
+      <real_value rank="0">0</real_value>
+    </current_time>
+    <timestep>
+      <real_value rank="0">0.05</real_value>
+    </timestep>
+    <finish_time>
+      <real_value rank="0">1.0e-10</real_value>
+    </finish_time>
+    <steady_state>
+      <tolerance>
+        <real_value rank="0">1.E-6</real_value>
+        <infinity_norm/>
+      </tolerance>
+    </steady_state>
+  </timestepping>
+  <physical_parameters/>
+  <material_phase name="Stuff">
+    <vector_field name="Velocity" rank="1">
+      <prescribed>
+        <mesh name="VelocityMesh"/>
+        <value name="WholeMesh">
+          <constant>
+            <real_value shape="3" dim1="dim" rank="1">0.0 0.0 0.0</real_value>
+            <comment>def val(XX, t):
+   from math import sin,cos
+   x = XX[0];
+   y = XX[1];
+   z = XX[2];
+   x2 = x*x;
+   y2 = y*y;
+   z2 = z*z;
+   u = sin(5*(x2+y2+z2));
+   v = cos(3*(x2-y2+z2));
+   w = sin(3*(-x2-y2+z2));
+   return (u, v, w)</comment>
+          </constant>
+        </value>
+        <output/>
+        <stat>
+          <include_in_stat/>
+        </stat>
+        <detectors>
+          <exclude_from_detectors/>
+        </detectors>
+      </prescribed>
+    </vector_field>
+    <scalar_field name="NumericalSolution" rank="0">
+      <prognostic>
+        <mesh name="VelocityMesh"/>
+        <equation name="AdvectionDiffusion"/>
+        <spatial_discretisation>
+          <discontinuous_galerkin>
+            <advection_scheme>
+              <none/>
+              <integrate_advection_by_parts>
+                <twice/>
+              </integrate_advection_by_parts>
+            </advection_scheme>
+            <diffusion_scheme>
+              <compact_discontinuous_galerkin/>
+            </diffusion_scheme>
+            <mass_terms>
+              <exclude_mass_terms/>
+            </mass_terms>
+          </discontinuous_galerkin>
+          <conservative_advection>
+            <real_value rank="0">0.0</real_value>
+          </conservative_advection>
+        </spatial_discretisation>
+        <temporal_discretisation>
+          <theta>
+            <real_value rank="0">1.0</real_value>
+          </theta>
+        </temporal_discretisation>
+        <solver>
+          <iterative_method name="cg"/>
+          <preconditioner name="mg"/>
+          <relative_error>
+            <real_value rank="0">1.E-10</real_value>
+          </relative_error>
+          <max_iterations>
+            <integer_value rank="0">10000</integer_value>
+          </max_iterations>
+          <start_from_zero/>
+          <never_ignore_solver_failures/>
+          <diagnostics>
+            <monitors/>
+          </diagnostics>
+        </solver>
+        <initial_condition name="WholeMesh">
+          <constant>
             <real_value rank="0">0</real_value>
-<<<<<<< HEAD
-        </current_time>
-        <timestep>
-            <real_value rank="0">0.05</real_value>
-        </timestep>
-        <finish_time>
-            <real_value rank="0">1e-10</real_value>
-        </finish_time>
-=======
           </constant>
         </initial_condition>
         <boundary_conditions name="Dirichlet_all_sides">
@@ -203,169 +285,10 @@
         <detectors>
           <include_in_detectors/>
         </detectors>
->>>>>>> 1a3a8a64
         <steady_state>
-            <tolerance>
-                <real_value rank="0">1e-06</real_value>
-                <infinity_norm></infinity_norm>
-            </tolerance>
+          <include_in_steady_state/>
         </steady_state>
-    </timestepping>
-    <physical_parameters></physical_parameters>
-    <material_phase name="Stuff">
-        <vector_field name="Velocity" rank="1">
-            <prescribed>
-                <mesh name="VelocityMesh"></mesh>
-                <value name="WholeMesh">
-                    <constant>
-                        <real_value rank="1" shape="3" dim1="dim">0 0 0</real_value>
-                        <comment>def val(XX, t):&#x0A;   from math import sin,cos&#x0A;   x = XX[0];&#x0A;   y = XX[1];&#x0A;   z = XX[2];&#x0A;   x2 = x*x;&#x0A;   y2 = y*y;&#x0A;   z2 = z*z;&#x0A;   u = sin(5*(x2+y2+z2));&#x0A;   v = cos(3*(x2-y2+z2));&#x0A;   w = sin(3*(-x2-y2+z2));&#x0A;   return (u, v, w)</comment>
-                    </constant>
-                </value>
-                <output></output>
-                <stat>
-                    <include_in_stat></include_in_stat>
-                </stat>
-                <detectors>
-                    <exclude_from_detectors></exclude_from_detectors>
-                </detectors>
-            </prescribed>
-        </vector_field>
-        <scalar_field name="NumericalSolution" rank="0">
-            <prognostic>
-                <mesh name="VelocityMesh"></mesh>
-                <equation name="AdvectionDiffusion"></equation>
-                <spatial_discretisation>
-                    <discontinuous_galerkin>
-                        <advection_scheme>
-                            <none></none>
-                            <integrate_advection_by_parts>
-                                <twice></twice>
-                            </integrate_advection_by_parts>
-                        </advection_scheme>
-                        <diffusion_scheme>
-                            <compact_discontinuous_galerkin></compact_discontinuous_galerkin>
-                        </diffusion_scheme>
-                        <mass_terms>
-                            <exclude_mass_terms></exclude_mass_terms>
-                        </mass_terms>
-                    </discontinuous_galerkin>
-                    <conservative_advection>
-                        <real_value rank="0">0</real_value>
-                    </conservative_advection>
-                </spatial_discretisation>
-                <temporal_discretisation>
-                    <theta>
-                        <real_value rank="0">1</real_value>
-                    </theta>
-                </temporal_discretisation>
-                <solver>
-                    <iterative_method name="cg"></iterative_method>
-                    <preconditioner name="mg"></preconditioner>
-                    <relative_error>
-                        <real_value rank="0">1e-10</real_value>
-                    </relative_error>
-                    <max_iterations>
-                        <integer_value rank="0">10000</integer_value>
-                    </max_iterations>
-                    <start_from_zero></start_from_zero>
-                    <never_ignore_solver_failures></never_ignore_solver_failures>
-                    <diagnostics>
-                        <monitors></monitors>
-                    </diagnostics>
-                </solver>
-                <initial_condition name="WholeMesh">
-                    <constant>
-                        <real_value rank="0">0</real_value>
-                    </constant>
-                </initial_condition>
-                <boundary_conditions name="Dirichlet_all_sides">
-                    <surface_ids>
-                        <integer_value rank="1" shape="1">28</integer_value>
-                    </surface_ids>
-                    <type name="dirichlet">
-                        <apply_weakly>
-                            <boundary_overwrites_initial_condition></boundary_overwrites_initial_condition>
-                        </apply_weakly>
-                        <python>
-                            <string_value lines="20" type="python">def val(XX, t):&#x0A;   from math import exp&#x0A;   x = XX[0];&#x0A;   y = XX[1];&#x0A;   z = XX[2];&#x0A;   u = exp(-((x-0.5)**2 + (y-0.5)**2 + (z-0.5)**2)/2)&#x0A;   return u</string_value>
-                        </python>
-                    </type>
-                </boundary_conditions>
-                <tensor_field name="Diffusivity" rank="2">
-                    <prescribed>
-                        <value name="WholeMesh">
-                            <isotropic>
-                                <constant>
-                                    <real_value rank="0">1</real_value>
-                                </constant>
-                            </isotropic>
-                        </value>
-                        <output></output>
-                    </prescribed>
-                </tensor_field>
-                <scalar_field name="Source" rank="0">
-                    <prescribed>
-                        <value name="WholeMesh">
-                            <python>
-                                <string_value lines="20" type="python">def val(XX, t):&#x0A;   from math import exp&#x0A;   x = XX[0];&#x0A;   y = XX[1];&#x0A;   z = XX[2];&#x0A;   T = exp(-((x-0.5)**2 + (y-0.5)**2 + (z-0.5)**2)/2)&#x0A;   S = (3 - (x-0.5)**2 - (y-0.5)**2 - (z-0.5)**2)*T&#x0A;   return S</string_value>
-                                <comment>sage: T(x,y,z,t,nu,adv,beta,omega) = sin(25*x*y*z + omega*t) - 2*(y+z)/(sqrt(x*z+1.0))&#x0A;sage: T_t = diff(T,t)&#x0A;sage: T_x = diff(T,x)&#x0A;sage: T_y = diff(T,y)&#x0A;sage: T_z = diff(T,z)&#x0A;sage: T_xx = diff(T_x,x)&#x0A;sage: T_yy = diff(T_y,y)&#x0A;sage: T_zz = diff(T_z,z)&#x0A;sage: &#x0A;sage: u(x,y,z,t) = sin(5*(x^2+y^2+z^2))&#x0A;sage: v(x,y,z,t) = cos(3*(x^2-y^2+z^2))&#x0A;sage: w(x,y,z,t) = sin(3*(-x^2-y^2+z^2))&#x0A;sage: &#x0A;sage: u_x = diff(u,x)&#x0A;sage: u_y = diff(u,y)&#x0A;sage: u_z = diff(u,z)&#x0A;sage: v_x = diff(v,x)&#x0A;sage: v_y = diff(v,y)&#x0A;sage: v_z = diff(v,z)&#x0A;sage: w_x = diff(w,x)&#x0A;sage: w_y = diff(w,y)&#x0A;sage: w_z = diff(w,z)&#x0A;sage: &#x0A;sage: S = T_t + adv*(u*T_x + v*T_y + w*T_z + beta*(T*(u_x + v_y + w_z))) - nu*(T_xx + T_yy + T_zz)&#x0A;sage: &#x0A;sage: &#x0A;sage: S&#x0A;(x, y, z, t, nu, adv, beta, omega) |--&gt; -(2*(2*(y + z)/sqrt(x*z + 1.00000000000000) - sin(25*x*y*z + omega*t))*(5*x*cos(5*x^2 + 5*y^2 + 5*z^2) + 3*y*sin(3*x^2 - 3*y^2 + 3*z^2) + 3*z*cos(-3*x^2 - 3*y^2 + 3*z^2))*beta - (25*y*z*cos(25*x*y*z + omega*t) + (y + z)*z/(x*z + 1.00000000000000)^(3/2))*sin(5*x^2 + 5*y^2 + 5*z^2) - (25*x*z*cos(25*x*y*z + omega*t) - 2/sqrt(x*z + 1.00000000000000))*cos(3*x^2 - 3*y^2 + 3*z^2) - (25*x*y*cos(25*x*y*z + omega*t) + (y + z)*x/(x*z + 1.00000000000000)^(3/2) - 2/sqrt(x*z + 1.00000000000000))*sin(-3*x^2 - 3*y^2 + 3*z^2))*adv + 1/2*(1250*x^2*y^2*sin(25*x*y*z + omega*t) + 1250*x^2*z^2*sin(25*x*y*z + omega*t) + 1250*y^2*z^2*sin(25*x*y*z + omega*t) + 3*(y + z)*x^2/(x*z + 1.00000000000000)^(5/2) + 3*(y + z)*z^2/(x*z + 1.00000000000000)^(5/2) - 4*x/(x*z + 1.00000000000000)^(3/2))*nu + omega*cos(25*x*y*z + omega*t)</comment>
-                            </python>
-                        </value>
-                        <output></output>
-                        <stat></stat>
-                        <detectors>
-                            <exclude_from_detectors></exclude_from_detectors>
-                        </detectors>
-                    </prescribed>
-                </scalar_field>
-                <output>
-                    <include_previous_time_step></include_previous_time_step>
-                </output>
-                <stat></stat>
-                <convergence>
-                    <include_in_convergence></include_in_convergence>
-                </convergence>
-                <detectors>
-                    <include_in_detectors></include_in_detectors>
-                </detectors>
-                <steady_state>
-                    <include_in_steady_state></include_in_steady_state>
-                </steady_state>
-                <consistent_interpolation></consistent_interpolation>
-            </prognostic>
-        </scalar_field>
-        <scalar_field name="AnalyticalSolution" rank="0">
-            <prescribed>
-                <mesh name="VelocityMesh"></mesh>
-                <value name="WholeMesh">
-                    <python>
-                        <string_value lines="20" type="python">def val(XX, t):&#x0A;   from math import exp&#x0A;   x = XX[0];&#x0A;   y = XX[1];&#x0A;   z = XX[2];&#x0A;   u = exp(-((x-0.5)**2 + (y-0.5)**2 + (z-0.5)**2)/2)&#x0A;   return u</string_value>
-                    </python>
-                </value>
-                <output></output>
-                <stat></stat>
-                <detectors>
-                    <exclude_from_detectors></exclude_from_detectors>
-                </detectors>
-            </prescribed>
-        </scalar_field>
-        <scalar_field name="AbsoluteDifference" rank="0">
-            <diagnostic field_name_b="NumericalSolution" field_name_a="AnalyticalSolution">
-                <algorithm name="Internal" material_phase_support="multiple"></algorithm>
-                <mesh name="VelocityMesh"></mesh>
-                <output></output>
-                <stat></stat>
-                <convergence>
-                    <include_in_convergence></include_in_convergence>
-                </convergence>
-                <detectors>
-                    <include_in_detectors></include_in_detectors>
-                </detectors>
-                <steady_state>
-                    <include_in_steady_state></include_in_steady_state>
-                </steady_state>
-            </diagnostic>
-        </scalar_field>
-    </material_phase>
+      </diagnostic>
+    </scalar_field>
+  </material_phase>
 </fluidity_options>