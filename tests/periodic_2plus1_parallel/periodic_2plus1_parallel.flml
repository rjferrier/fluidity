<?xml version="1.0" encoding="utf-8" ?>
<fluidity_options>
<<<<<<< HEAD
    <simulation_name>
        <string_value lines="1">periodic_2plus1_parallel</string_value>
    </simulation_name>
    <problem_type>
        <string_value lines="1">fluids</string_value>
    </problem_type>
    <geometry>
        <dimension>
            <integer_value rank="0">3</integer_value>
        </dimension>
        <mesh name="CoordinateMesh">
            <from_mesh>
                <mesh name="ExtrudedMesh"></mesh>
                <periodic_boundary_conditions name="x">
                    <physical_boundary_ids>
                        <integer_value rank="1" shape="1">10</integer_value>
                    </physical_boundary_ids>
                    <aliased_boundary_ids>
                        <integer_value rank="1" shape="1">8</integer_value>
                    </aliased_boundary_ids>
                    <coordinate_map>
                        <string_value lines="20" type="python">def val(X,t):&#x0A;   from math import pi&#x0A;   return(X[0]-1, X[1], X[2])</string_value>
                    </coordinate_map>
                    <inverse_coordinate_map>
                        <string_value lines="20" type="python">def val(X,t):&#x0A;   from math import pi&#x0A;   return(X[0]+1, X[1], X[2])</string_value>
                    </inverse_coordinate_map>
                    <remove_periodicity></remove_periodicity>
                </periodic_boundary_conditions>
                <stat>
                    <exclude_from_stat></exclude_from_stat>
                </stat>
            </from_mesh>
        </mesh>
        <mesh name="VelocityMesh">
            <from_mesh>
                <mesh name="ExtrudedMesh"></mesh>
                <stat>
                    <exclude_from_stat></exclude_from_stat>
                </stat>
            </from_mesh>
        </mesh>
        <mesh name="PressureMesh">
            <from_mesh>
                <mesh name="ExtrudedMesh"></mesh>
                <stat>
                    <exclude_from_stat></exclude_from_stat>
                </stat>
            </from_mesh>
        </mesh>
        <mesh name="PeriodicMesh">
            <from_mesh>
                <mesh name="ExternalMesh"></mesh>
                <periodic_boundary_conditions name="x">
                    <physical_boundary_ids>
                        <integer_value rank="1" shape="1">10</integer_value>
                    </physical_boundary_ids>
                    <aliased_boundary_ids>
                        <integer_value rank="1" shape="1">8</integer_value>
                    </aliased_boundary_ids>
                    <coordinate_map>
                        <string_value lines="20" type="python">def val(X,t):&#x0A;   from math import pi&#x0A;   return(X[0]-1, X[1])</string_value>
                    </coordinate_map>
                    <inverse_coordinate_map>
                        <string_value lines="20" type="python">def val(X,t):&#x0A;   from math import pi&#x0A;   return(X[0]+1, X[1])</string_value>
                    </inverse_coordinate_map>
                </periodic_boundary_conditions>
                <stat>
                    <exclude_from_stat></exclude_from_stat>
                </stat>
            </from_mesh>
        </mesh>
        <mesh name="ExternalMesh">
            <from_file file_name="MMS_B">
                <format name="triangle"></format>
                <stat>
                    <include_in_stat></include_in_stat>
                </stat>
            </from_file>
        </mesh>
        <mesh name="ExtrudedMesh">
            <from_mesh>
                <mesh name="PeriodicMesh"></mesh>
                <extrude>
                    <regions name="WholeMesh">
                        <bottom_depth>
                            <constant>
                                <real_value rank="0">1</real_value>
                            </constant>
                        </bottom_depth>
                        <sizing_function>
                            <constant>
                                <real_value rank="0">0.1</real_value>
                            </constant>
                            <varies_only_in_z></varies_only_in_z>
                        </sizing_function>
                    </regions>
                </extrude>
                <stat>
                    <exclude_from_stat></exclude_from_stat>
                </stat>
            </from_mesh>
        </mesh>
        <quadrature>
            <degree>
                <integer_value rank="0">4</integer_value>
            </degree>
        </quadrature>
    </geometry>
    <io>
        <dump_format>
            <string_value>vtk</string_value>
        </dump_format>
        <dump_period_in_timesteps>
            <constant>
                <integer_value rank="0">1</integer_value>
            </constant>
        </dump_period_in_timesteps>
        <output_mesh name="CoordinateMesh"></output_mesh>
        <stat></stat>
    </io>
    <timestepping>
        <current_time>
            <real_value rank="0">0</real_value>
        </current_time>
        <timestep>
            <real_value rank="0">1</real_value>
        </timestep>
        <finish_time>
            <real_value rank="0">20</real_value>
        </finish_time>
    </timestepping>
    <physical_parameters></physical_parameters>
    <material_phase name="Main">
        <vector_field name="Velocity" rank="1">
            <prescribed>
                <mesh name="VelocityMesh"></mesh>
=======
  <simulation_name>
    <string_value lines="1">periodic_2plus1_parallel</string_value>
  </simulation_name>
  <problem_type>
    <string_value lines="1">fluids</string_value>
  </problem_type>
  <geometry>
    <dimension>
      <integer_value rank="0">3</integer_value>
    </dimension>
    <mesh name="CoordinateMesh">
      <from_mesh>
        <mesh name="ExtrudedMesh"/>
        <periodic_boundary_conditions name="x">
          <physical_boundary_ids>
            <integer_value shape="1" rank="1">10</integer_value>
          </physical_boundary_ids>
          <aliased_boundary_ids>
            <integer_value shape="1" rank="1">8</integer_value>
          </aliased_boundary_ids>
          <coordinate_map>
            <string_value lines="20" type="code" language="python">def val(X,t):
   from math import pi
   return(X[0]-1, X[1], X[2])</string_value>
          </coordinate_map>
          <inverse_coordinate_map>
            <string_value lines="20" type="code" language="python">def val(X,t):
   from math import pi
   return(X[0]+1, X[1], X[2])</string_value>
          </inverse_coordinate_map>
          <remove_periodicity/>
        </periodic_boundary_conditions>
        <stat>
          <exclude_from_stat/>
        </stat>
      </from_mesh>
    </mesh>
    <mesh name="VelocityMesh">
      <from_mesh>
        <mesh name="ExtrudedMesh"/>
        <stat>
          <exclude_from_stat/>
        </stat>
      </from_mesh>
    </mesh>
    <mesh name="PressureMesh">
      <from_mesh>
        <mesh name="ExtrudedMesh"/>
        <stat>
          <exclude_from_stat/>
        </stat>
      </from_mesh>
    </mesh>
    <mesh name="PeriodicMesh">
      <from_mesh>
        <mesh name="ExternalMesh"/>
        <periodic_boundary_conditions name="x">
          <physical_boundary_ids>
            <integer_value shape="1" rank="1">10</integer_value>
          </physical_boundary_ids>
          <aliased_boundary_ids>
            <integer_value shape="1" rank="1">8</integer_value>
          </aliased_boundary_ids>
          <coordinate_map>
            <string_value lines="20" type="code" language="python">def val(X,t):
   from math import pi
   return(X[0]-1, X[1])</string_value>
          </coordinate_map>
          <inverse_coordinate_map>
            <string_value lines="20" type="code" language="python">def val(X,t):
   from math import pi
   return(X[0]+1, X[1])</string_value>
          </inverse_coordinate_map>
        </periodic_boundary_conditions>
        <stat>
          <exclude_from_stat/>
        </stat>
      </from_mesh>
    </mesh>
    <mesh name="ExternalMesh">
      <from_file file_name="MMS_B">
        <format name="triangle"/>
        <stat>
          <include_in_stat/>
        </stat>
      </from_file>
    </mesh>
    <mesh name="ExtrudedMesh">
      <from_mesh>
        <mesh name="PeriodicMesh"/>
        <extrude>
          <regions name="WholeMesh">
            <bottom_depth>
              <constant>
                <real_value rank="0">1.0</real_value>
              </constant>
            </bottom_depth>
            <sizing_function>
              <constant>
                <real_value rank="0">0.1</real_value>
              </constant>
              <varies_only_in_z/>
            </sizing_function>
          </regions>
        </extrude>
        <stat>
          <exclude_from_stat/>
        </stat>
      </from_mesh>
    </mesh>
    <quadrature>
      <degree>
        <integer_value rank="0">4</integer_value>
      </degree>
    </quadrature>
  </geometry>
  <io>
    <dump_format>
      <string_value>vtk</string_value>
    </dump_format>
    <dump_period_in_timesteps>
      <constant>
        <integer_value rank="0">1</integer_value>
      </constant>
    </dump_period_in_timesteps>
    <output_mesh name="CoordinateMesh"/>
    <stat/>
  </io>
  <timestepping>
    <current_time>
      <real_value rank="0">0.0</real_value>
    </current_time>
    <timestep>
      <real_value rank="0">1.0</real_value>
    </timestep>
    <finish_time>
      <real_value rank="0">20.0</real_value>
    </finish_time>
  </timestepping>
  <physical_parameters/>
  <material_phase name="Main">
    <vector_field name="Velocity" rank="1">
      <prescribed>
        <mesh name="VelocityMesh"/>
        <value name="WholeMesh">
          <constant>
            <real_value shape="2" dim1="dim" rank="1">0.0 0.0 0.0</real_value>
          </constant>
        </value>
        <output/>
        <stat>
          <include_in_stat/>
        </stat>
        <detectors>
          <exclude_from_detectors/>
        </detectors>
      </prescribed>
    </vector_field>
    <scalar_field name="Unity" rank="0">
      <prescribed>
        <mesh name="VelocityMesh"/>
        <value name="WholeMesh">
          <python>
            <string_value lines="20" type="code" language="python">def val(X, t):
  #return (X[0]**2 - X[0])/-0.25
  return 1.0</string_value>
          </python>
        </value>
        <output/>
        <stat/>
        <detectors>
          <exclude_from_detectors/>
        </detectors>
        <adaptivity_options>
          <absolute_measure>
            <scalar_field name="InterpolationErrorBound" rank="0">
              <prescribed>
>>>>>>> 1a3a8a64
                <value name="WholeMesh">
                    <constant>
                        <real_value rank="1" shape="2" dim1="dim">0 0 0</real_value>
                    </constant>
                </value>
                <output></output>
                <stat>
                    <include_in_stat></include_in_stat>
                </stat>
                <detectors>
                    <exclude_from_detectors></exclude_from_detectors>
                </detectors>
            </prescribed>
        </vector_field>
        <scalar_field name="Unity" rank="0">
            <prescribed>
                <mesh name="VelocityMesh"></mesh>
                <value name="WholeMesh">
                    <python>
                        <string_value lines="20" type="python">def val(X, t):&#x0A;  #return (X[0]**2 - X[0])/-0.25&#x0A;  return 1.0</string_value>
                    </python>
                </value>
                <output></output>
                <stat></stat>
                <detectors>
                    <exclude_from_detectors></exclude_from_detectors>
                </detectors>
                <adaptivity_options>
                    <absolute_measure>
                        <scalar_field name="InterpolationErrorBound" rank="0">
                            <prescribed>
                                <value name="WholeMesh">
                                    <constant>
                                        <real_value rank="0">0.01</real_value>
                                    </constant>
                                </value>
                                <output></output>
                                <stat></stat>
                                <detectors>
                                    <exclude_from_detectors></exclude_from_detectors>
                                </detectors>
                            </prescribed>
                        </scalar_field>
                    </absolute_measure>
                </adaptivity_options>
            </prescribed>
        </scalar_field>
        <scalar_field name="PrognosticFieldConsistent" rank="0">
            <prognostic>
                <mesh name="VelocityMesh"></mesh>
                <equation name="AdvectionDiffusion"></equation>
                <spatial_discretisation>
                    <continuous_galerkin>
                        <stabilisation>
                            <no_stabilisation></no_stabilisation>
                        </stabilisation>
                        <advection_terms></advection_terms>
                        <mass_terms></mass_terms>
                    </continuous_galerkin>
                    <conservative_advection>
                        <real_value rank="0">1</real_value>
                    </conservative_advection>
                </spatial_discretisation>
                <temporal_discretisation>
                    <theta>
                        <real_value rank="0">0.5</real_value>
                    </theta>
                </temporal_discretisation>
                <solver>
                    <iterative_method name="gmres">
                        <restart>
                            <integer_value rank="0">30</integer_value>
                        </restart>
                    </iterative_method>
                    <preconditioner name="sor"></preconditioner>
                    <relative_error>
                        <real_value rank="0">1e-08</real_value>
                    </relative_error>
                    <max_iterations>
                        <integer_value rank="0">10000</integer_value>
                    </max_iterations>
                    <never_ignore_solver_failures></never_ignore_solver_failures>
                    <diagnostics>
                        <monitors></monitors>
                    </diagnostics>
                </solver>
                <initial_condition name="WholeMesh">
                    <constant>
                        <real_value rank="0">1</real_value>
                    </constant>
                </initial_condition>
                <output></output>
                <stat></stat>
                <convergence>
                    <include_in_convergence></include_in_convergence>
                </convergence>
                <detectors>
                    <include_in_detectors></include_in_detectors>
                </detectors>
                <steady_state>
                    <include_in_steady_state></include_in_steady_state>
                </steady_state>
                <consistent_interpolation></consistent_interpolation>
            </prognostic>
        </scalar_field>
    </material_phase>
</fluidity_options><|MERGE_RESOLUTION|>--- conflicted
+++ resolved
@@ -1,143 +1,5 @@
-<?xml version="1.0" encoding="utf-8" ?>
+<?xml version='1.0' encoding='utf-8'?>
 <fluidity_options>
-<<<<<<< HEAD
-    <simulation_name>
-        <string_value lines="1">periodic_2plus1_parallel</string_value>
-    </simulation_name>
-    <problem_type>
-        <string_value lines="1">fluids</string_value>
-    </problem_type>
-    <geometry>
-        <dimension>
-            <integer_value rank="0">3</integer_value>
-        </dimension>
-        <mesh name="CoordinateMesh">
-            <from_mesh>
-                <mesh name="ExtrudedMesh"></mesh>
-                <periodic_boundary_conditions name="x">
-                    <physical_boundary_ids>
-                        <integer_value rank="1" shape="1">10</integer_value>
-                    </physical_boundary_ids>
-                    <aliased_boundary_ids>
-                        <integer_value rank="1" shape="1">8</integer_value>
-                    </aliased_boundary_ids>
-                    <coordinate_map>
-                        <string_value lines="20" type="python">def val(X,t):&#x0A;   from math import pi&#x0A;   return(X[0]-1, X[1], X[2])</string_value>
-                    </coordinate_map>
-                    <inverse_coordinate_map>
-                        <string_value lines="20" type="python">def val(X,t):&#x0A;   from math import pi&#x0A;   return(X[0]+1, X[1], X[2])</string_value>
-                    </inverse_coordinate_map>
-                    <remove_periodicity></remove_periodicity>
-                </periodic_boundary_conditions>
-                <stat>
-                    <exclude_from_stat></exclude_from_stat>
-                </stat>
-            </from_mesh>
-        </mesh>
-        <mesh name="VelocityMesh">
-            <from_mesh>
-                <mesh name="ExtrudedMesh"></mesh>
-                <stat>
-                    <exclude_from_stat></exclude_from_stat>
-                </stat>
-            </from_mesh>
-        </mesh>
-        <mesh name="PressureMesh">
-            <from_mesh>
-                <mesh name="ExtrudedMesh"></mesh>
-                <stat>
-                    <exclude_from_stat></exclude_from_stat>
-                </stat>
-            </from_mesh>
-        </mesh>
-        <mesh name="PeriodicMesh">
-            <from_mesh>
-                <mesh name="ExternalMesh"></mesh>
-                <periodic_boundary_conditions name="x">
-                    <physical_boundary_ids>
-                        <integer_value rank="1" shape="1">10</integer_value>
-                    </physical_boundary_ids>
-                    <aliased_boundary_ids>
-                        <integer_value rank="1" shape="1">8</integer_value>
-                    </aliased_boundary_ids>
-                    <coordinate_map>
-                        <string_value lines="20" type="python">def val(X,t):&#x0A;   from math import pi&#x0A;   return(X[0]-1, X[1])</string_value>
-                    </coordinate_map>
-                    <inverse_coordinate_map>
-                        <string_value lines="20" type="python">def val(X,t):&#x0A;   from math import pi&#x0A;   return(X[0]+1, X[1])</string_value>
-                    </inverse_coordinate_map>
-                </periodic_boundary_conditions>
-                <stat>
-                    <exclude_from_stat></exclude_from_stat>
-                </stat>
-            </from_mesh>
-        </mesh>
-        <mesh name="ExternalMesh">
-            <from_file file_name="MMS_B">
-                <format name="triangle"></format>
-                <stat>
-                    <include_in_stat></include_in_stat>
-                </stat>
-            </from_file>
-        </mesh>
-        <mesh name="ExtrudedMesh">
-            <from_mesh>
-                <mesh name="PeriodicMesh"></mesh>
-                <extrude>
-                    <regions name="WholeMesh">
-                        <bottom_depth>
-                            <constant>
-                                <real_value rank="0">1</real_value>
-                            </constant>
-                        </bottom_depth>
-                        <sizing_function>
-                            <constant>
-                                <real_value rank="0">0.1</real_value>
-                            </constant>
-                            <varies_only_in_z></varies_only_in_z>
-                        </sizing_function>
-                    </regions>
-                </extrude>
-                <stat>
-                    <exclude_from_stat></exclude_from_stat>
-                </stat>
-            </from_mesh>
-        </mesh>
-        <quadrature>
-            <degree>
-                <integer_value rank="0">4</integer_value>
-            </degree>
-        </quadrature>
-    </geometry>
-    <io>
-        <dump_format>
-            <string_value>vtk</string_value>
-        </dump_format>
-        <dump_period_in_timesteps>
-            <constant>
-                <integer_value rank="0">1</integer_value>
-            </constant>
-        </dump_period_in_timesteps>
-        <output_mesh name="CoordinateMesh"></output_mesh>
-        <stat></stat>
-    </io>
-    <timestepping>
-        <current_time>
-            <real_value rank="0">0</real_value>
-        </current_time>
-        <timestep>
-            <real_value rank="0">1</real_value>
-        </timestep>
-        <finish_time>
-            <real_value rank="0">20</real_value>
-        </finish_time>
-    </timestepping>
-    <physical_parameters></physical_parameters>
-    <material_phase name="Main">
-        <vector_field name="Velocity" rank="1">
-            <prescribed>
-                <mesh name="VelocityMesh"></mesh>
-=======
   <simulation_name>
     <string_value lines="1">periodic_2plus1_parallel</string_value>
   </simulation_name>
@@ -315,111 +177,79 @@
           <absolute_measure>
             <scalar_field name="InterpolationErrorBound" rank="0">
               <prescribed>
->>>>>>> 1a3a8a64
                 <value name="WholeMesh">
-                    <constant>
-                        <real_value rank="1" shape="2" dim1="dim">0 0 0</real_value>
-                    </constant>
+                  <constant>
+                    <real_value rank="0">0.01</real_value>
+                  </constant>
                 </value>
-                <output></output>
-                <stat>
-                    <include_in_stat></include_in_stat>
-                </stat>
+                <output/>
+                <stat/>
                 <detectors>
-                    <exclude_from_detectors></exclude_from_detectors>
+                  <exclude_from_detectors/>
                 </detectors>
-            </prescribed>
-        </vector_field>
-        <scalar_field name="Unity" rank="0">
-            <prescribed>
-                <mesh name="VelocityMesh"></mesh>
-                <value name="WholeMesh">
-                    <python>
-                        <string_value lines="20" type="python">def val(X, t):&#x0A;  #return (X[0]**2 - X[0])/-0.25&#x0A;  return 1.0</string_value>
-                    </python>
-                </value>
-                <output></output>
-                <stat></stat>
-                <detectors>
-                    <exclude_from_detectors></exclude_from_detectors>
-                </detectors>
-                <adaptivity_options>
-                    <absolute_measure>
-                        <scalar_field name="InterpolationErrorBound" rank="0">
-                            <prescribed>
-                                <value name="WholeMesh">
-                                    <constant>
-                                        <real_value rank="0">0.01</real_value>
-                                    </constant>
-                                </value>
-                                <output></output>
-                                <stat></stat>
-                                <detectors>
-                                    <exclude_from_detectors></exclude_from_detectors>
-                                </detectors>
-                            </prescribed>
-                        </scalar_field>
-                    </absolute_measure>
-                </adaptivity_options>
-            </prescribed>
-        </scalar_field>
-        <scalar_field name="PrognosticFieldConsistent" rank="0">
-            <prognostic>
-                <mesh name="VelocityMesh"></mesh>
-                <equation name="AdvectionDiffusion"></equation>
-                <spatial_discretisation>
-                    <continuous_galerkin>
-                        <stabilisation>
-                            <no_stabilisation></no_stabilisation>
-                        </stabilisation>
-                        <advection_terms></advection_terms>
-                        <mass_terms></mass_terms>
-                    </continuous_galerkin>
-                    <conservative_advection>
-                        <real_value rank="0">1</real_value>
-                    </conservative_advection>
-                </spatial_discretisation>
-                <temporal_discretisation>
-                    <theta>
-                        <real_value rank="0">0.5</real_value>
-                    </theta>
-                </temporal_discretisation>
-                <solver>
-                    <iterative_method name="gmres">
-                        <restart>
-                            <integer_value rank="0">30</integer_value>
-                        </restart>
-                    </iterative_method>
-                    <preconditioner name="sor"></preconditioner>
-                    <relative_error>
-                        <real_value rank="0">1e-08</real_value>
-                    </relative_error>
-                    <max_iterations>
-                        <integer_value rank="0">10000</integer_value>
-                    </max_iterations>
-                    <never_ignore_solver_failures></never_ignore_solver_failures>
-                    <diagnostics>
-                        <monitors></monitors>
-                    </diagnostics>
-                </solver>
-                <initial_condition name="WholeMesh">
-                    <constant>
-                        <real_value rank="0">1</real_value>
-                    </constant>
-                </initial_condition>
-                <output></output>
-                <stat></stat>
-                <convergence>
-                    <include_in_convergence></include_in_convergence>
-                </convergence>
-                <detectors>
-                    <include_in_detectors></include_in_detectors>
-                </detectors>
-                <steady_state>
-                    <include_in_steady_state></include_in_steady_state>
-                </steady_state>
-                <consistent_interpolation></consistent_interpolation>
-            </prognostic>
-        </scalar_field>
-    </material_phase>
+              </prescribed>
+            </scalar_field>
+          </absolute_measure>
+        </adaptivity_options>
+      </prescribed>
+    </scalar_field>
+    <scalar_field name="PrognosticFieldConsistent" rank="0">
+      <prognostic>
+        <mesh name="VelocityMesh"/>
+        <equation name="AdvectionDiffusion"/>
+        <spatial_discretisation>
+          <continuous_galerkin>
+            <stabilisation>
+              <no_stabilisation/>
+            </stabilisation>
+            <advection_terms/>
+            <mass_terms/>
+          </continuous_galerkin>
+          <conservative_advection>
+            <real_value rank="0">1.0</real_value>
+          </conservative_advection>
+        </spatial_discretisation>
+        <temporal_discretisation>
+          <theta>
+            <real_value rank="0">0.5</real_value>
+          </theta>
+        </temporal_discretisation>
+        <solver>
+          <iterative_method name="gmres">
+            <restart>
+              <integer_value rank="0">30</integer_value>
+            </restart>
+          </iterative_method>
+          <preconditioner name="sor"/>
+          <relative_error>
+            <real_value rank="0">1.0e-8</real_value>
+          </relative_error>
+          <max_iterations>
+            <integer_value rank="0">10000</integer_value>
+          </max_iterations>
+          <never_ignore_solver_failures/>
+          <diagnostics>
+            <monitors/>
+          </diagnostics>
+        </solver>
+        <initial_condition name="WholeMesh">
+          <constant>
+            <real_value rank="0">1.0</real_value>
+          </constant>
+        </initial_condition>
+        <output/>
+        <stat/>
+        <convergence>
+          <include_in_convergence/>
+        </convergence>
+        <detectors>
+          <include_in_detectors/>
+        </detectors>
+        <steady_state>
+          <include_in_steady_state/>
+        </steady_state>
+        <consistent_interpolation/>
+      </prognostic>
+    </scalar_field>
+  </material_phase>
 </fluidity_options>