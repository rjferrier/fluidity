<?xml version="1.0" encoding="UTF-8" ?>

<testproblem>
  <name>photosynthetic_radiation</name>
<<<<<<< HEAD
  <owner userid="jhill1"/>
=======
  <owner userid="dham"/>
>>>>>>> d34eccd6
  <tags>flml biology par</tags>
  <problem_definition length="short" nprocs="1">
    <command_line>fluidity  photosynthetic_radiation.flml </command_line>
    <!-- Calculate the amount of light in the ocean. This version is DG. -->
  </problem_definition>
  <variables>
    <variable name="light_stats" language="python">
from fluidity_tools import stat_parser
s = stat_parser("photosynthetic_radiation.stat")
light_stats = [s["Water"]["PhotosyntheticRadiation"]["integral"][-1],
 s["Water"]["PhotosyntheticRadiation"]["min"][-1],
 s["Water"]["PhotosyntheticRadiation"]["max"][-1]]
    </variable>
  </variables>
  <pass_tests>
    <test name="Maximum intensity is 100" language="python">
assert abs(light_stats[2]-100.0) &lt; 1.0
    </test>
    <test name="Minimum intensity is 0" language="python">
assert abs(light_stats[1]) &lt; 2e-5
    </test>
    <test name="Integral is 25 000 000" language="python">
assert abs(light_stats[0]-25000000) &lt; 5.0
    </test>
  </pass_tests>
  <warn_tests>
  </warn_tests>
</testproblem><|MERGE_RESOLUTION|>--- conflicted
+++ resolved
@@ -2,11 +2,7 @@
 
 <testproblem>
   <name>photosynthetic_radiation</name>
-<<<<<<< HEAD
-  <owner userid="jhill1"/>
-=======
   <owner userid="dham"/>
->>>>>>> d34eccd6
   <tags>flml biology par</tags>
   <problem_definition length="short" nprocs="1">
     <command_line>fluidity  photosynthetic_radiation.flml </command_line>
