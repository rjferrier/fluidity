--- conflicted
+++ resolved
@@ -1,52 +1,5 @@
-<?xml version="1.0" encoding="utf-8" ?>
+<?xml version='1.0' encoding='utf-8'?>
 <fluidity_options>
-<<<<<<< HEAD
-    <simulation_name>
-        <string_value lines="1">electrokinetic</string_value>
-    </simulation_name>
-    <problem_type>
-        <string_value lines="1">porous_media</string_value>
-    </problem_type>
-    <geometry>
-        <dimension>
-            <integer_value rank="0">2</integer_value>
-        </dimension>
-        <mesh name="CoordinateMesh">
-            <from_file file_name="electrokinetic">
-                <format name="triangle"></format>
-                <stat>
-                    <include_in_stat></include_in_stat>
-                </stat>
-            </from_file>
-        </mesh>
-        <mesh name="VelocityMesh">
-            <from_mesh>
-                <mesh name="CoordinateMesh"></mesh>
-                <stat>
-                    <exclude_from_stat></exclude_from_stat>
-                </stat>
-            </from_mesh>
-        </mesh>
-        <mesh name="PressureMesh">
-            <from_mesh>
-                <mesh name="CoordinateMesh"></mesh>
-                <stat>
-                    <exclude_from_stat></exclude_from_stat>
-                </stat>
-            </from_mesh>
-        </mesh>
-        <quadrature>
-            <degree>
-                <integer_value rank="0">2</integer_value>
-            </degree>
-        </quadrature>
-    </geometry>
-    <io>
-        <dump_format>
-            <string_value>vtk</string_value>
-        </dump_format>
-        <dump_period_in_timesteps>
-=======
   <simulation_name>
     <string_value lines="1">electrokinetic</string_value>
   </simulation_name>
@@ -399,401 +352,33 @@
             <integer_value shape="1" rank="1">3</integer_value>
           </surface_ids>
           <type name="dirichlet">
->>>>>>> b1a1e4e6
             <constant>
-                <integer_value rank="0">1</integer_value>
+              <real_value rank="0">0.0</real_value>
             </constant>
-        </dump_period_in_timesteps>
-        <output_mesh name="PressureMesh"></output_mesh>
-        <stat></stat>
-    </io>
-    <timestepping>
-        <current_time>
-            <real_value rank="0">0</real_value>
-        </current_time>
-        <timestep>
-            <real_value rank="0">2.2</real_value>
-        </timestep>
-        <finish_time>
-            <real_value rank="0">10</real_value>
-            <comment>0.01</comment>
-        </finish_time>
-    </timestepping>
-    <material_phase name="water">
-        <equation_of_state>
-            <fluids>
-                <linear>
-                    <reference_density>
-                        <real_value rank="0">1</real_value>
-                    </reference_density>
-                </linear>
-            </fluids>
-        </equation_of_state>
-        <scalar_field name="Pressure" rank="0">
-            <prognostic>
-                <mesh name="PressureMesh"></mesh>
-                <spatial_discretisation>
-                    <continuous_galerkin>
-                        <remove_stabilisation_term></remove_stabilisation_term>
-                    </continuous_galerkin>
-                </spatial_discretisation>
-                <scheme>
-                    <poisson_pressure_solution>
-                        <string_value lines="1">only first timestep</string_value>
-                    </poisson_pressure_solution>
-                    <use_projection_method></use_projection_method>
-                </scheme>
-                <solver>
-                    <iterative_method name="cg"></iterative_method>
-                    <preconditioner name="mg"></preconditioner>
-                    <relative_error>
-                        <real_value rank="0">1e-50</real_value>
-                    </relative_error>
-                    <absolute_error>
-                        <real_value rank="0">1e-12</real_value>
-                    </absolute_error>
-                    <max_iterations>
-                        <integer_value rank="0">350</integer_value>
-                    </max_iterations>
-                    <never_ignore_solver_failures></never_ignore_solver_failures>
-                    <diagnostics>
-                        <print_norms></print_norms>
-                        <monitors></monitors>
-                    </diagnostics>
-                </solver>
-                <output></output>
-                <stat></stat>
-                <convergence>
-                    <include_in_convergence></include_in_convergence>
-                </convergence>
-                <detectors>
-                    <exclude_from_detectors></exclude_from_detectors>
-                </detectors>
-                <steady_state>
-                    <include_in_steady_state></include_in_steady_state>
-                </steady_state>
-                <consistent_interpolation></consistent_interpolation>
-            </prognostic>
+          </type>
+        </boundary_conditions>
+        <tensor_field name="Diffusivity" rank="2">
+          <prescribed>
+            <value name="WholeMesh">
+              <isotropic>
+                <constant>
+                  <real_value rank="0">0.0</real_value>
+                </constant>
+              </isotropic>
+            </value>
+            <output/>
+          </prescribed>
+        </tensor_field>
+        <scalar_field name="Source" rank="0">
+          <diagnostic>
+            <algorithm name="Internal" material_phase_support="multiple"/>
+            <output/>
+            <stat/>
+            <detectors>
+              <include_in_detectors/>
+            </detectors>
+          </diagnostic>
         </scalar_field>
-        <scalar_field name="Density" rank="0">
-            <diagnostic>
-                <algorithm name="Internal" material_phase_support="multiple"></algorithm>
-                <mesh name="VelocityMesh"></mesh>
-                <output></output>
-                <stat></stat>
-                <convergence>
-                    <include_in_convergence></include_in_convergence>
-                </convergence>
-                <detectors>
-                    <include_in_detectors></include_in_detectors>
-                </detectors>
-                <steady_state>
-                    <include_in_steady_state></include_in_steady_state>
-                </steady_state>
-            </diagnostic>
-        </scalar_field>
-        <vector_field name="Velocity" rank="1">
-            <prognostic>
-                <mesh name="VelocityMesh"></mesh>
-                <equation name="LinearMomentum"></equation>
-                <spatial_discretisation>
-                    <continuous_galerkin>
-                        <stabilisation>
-                            <no_stabilisation></no_stabilisation>
-                        </stabilisation>
-                        <mass_terms>
-                            <lump_mass_matrix></lump_mass_matrix>
-                        </mass_terms>
-                        <advection_terms>
-                            <exclude_advection_terms></exclude_advection_terms>
-                        </advection_terms>
-                        <stress_terms>
-                            <tensor_form></tensor_form>
-                        </stress_terms>
-                    </continuous_galerkin>
-                    <conservative_advection>
-                        <real_value rank="0">0</real_value>
-                    </conservative_advection>
-                </spatial_discretisation>
-                <temporal_discretisation>
-                    <theta>
-                        <real_value rank="0">1</real_value>
-                    </theta>
-                    <relaxation>
-                        <real_value rank="0">1</real_value>
-                    </relaxation>
-                </temporal_discretisation>
-                <solver>
-                    <iterative_method name="gmres">
-                        <restart>
-                            <integer_value rank="0">30</integer_value>
-                        </restart>
-                    </iterative_method>
-                    <preconditioner name="eisenstat"></preconditioner>
-                    <relative_error>
-                        <real_value rank="0">1e-10</real_value>
-                    </relative_error>
-                    <max_iterations>
-                        <integer_value rank="0">500</integer_value>
-                    </max_iterations>
-                    <never_ignore_solver_failures></never_ignore_solver_failures>
-                    <diagnostics>
-                        <monitors></monitors>
-                    </diagnostics>
-                </solver>
-                <initial_condition name="WholeMesh">
-                    <constant>
-                        <real_value rank="1" shape="2" dim1="dim">0 1</real_value>
-                    </constant>
-                </initial_condition>
-                <boundary_conditions name="no_flow_out_sides">
-                    <surface_ids>
-                        <integer_value rank="1" shape="2">2 4</integer_value>
-                    </surface_ids>
-                    <type name="dirichlet">
-                        <align_bc_with_cartesian>
-                            <x_component>
-                                <constant>
-                                    <real_value rank="0">0</real_value>
-                                </constant>
-                            </x_component>
-                        </align_bc_with_cartesian>
-                    </type>
-                </boundary_conditions>
-                <boundary_conditions name="flow_in_at_bottom">
-                    <surface_ids>
-                        <integer_value rank="1" shape="1">1</integer_value>
-                    </surface_ids>
-                    <type name="dirichlet">
-                        <align_bc_with_cartesian>
-                            <y_component>
-                                <constant>
-                                    <real_value rank="0">1</real_value>
-                                </constant>
-                            </y_component>
-                        </align_bc_with_cartesian>
-                    </type>
-                </boundary_conditions>
-                <tensor_field name="Viscosity" rank="2">
-                    <prescribed>
-                        <value name="WholeMesh">
-                            <isotropic>
-                                <constant>
-                                    <real_value rank="0">0.001</real_value>
-                                </constant>
-                            </isotropic>
-                        </value>
-                        <output></output>
-                    </prescribed>
-                </tensor_field>
-                <vector_field name="Absorption" rank="1">
-                    <diagnostic>
-                        <algorithm name="Internal" material_phase_support="multiple"></algorithm>
-                        <output>
-                            <exclude_from_vtu></exclude_from_vtu>
-                        </output>
-                        <stat>
-                            <exclude_from_stat></exclude_from_stat>
-                        </stat>
-                        <convergence>
-                            <include_in_convergence></include_in_convergence>
-                        </convergence>
-                        <detectors>
-                            <include_in_detectors></include_in_detectors>
-                        </detectors>
-                        <steady_state>
-                            <include_in_steady_state></include_in_steady_state>
-                        </steady_state>
-                    </diagnostic>
-                    <include_pressure_correction></include_pressure_correction>
-                </vector_field>
-                <output></output>
-                <stat>
-                    <include_in_stat></include_in_stat>
-                    <previous_time_step>
-                        <exclude_from_stat></exclude_from_stat>
-                    </previous_time_step>
-                    <nonlinear_field>
-                        <exclude_from_stat></exclude_from_stat>
-                    </nonlinear_field>
-                </stat>
-                <convergence>
-                    <include_in_convergence></include_in_convergence>
-                </convergence>
-                <detectors>
-                    <include_in_detectors></include_in_detectors>
-                </detectors>
-                <steady_state>
-                    <include_in_steady_state></include_in_steady_state>
-                </steady_state>
-                <consistent_interpolation></consistent_interpolation>
-            </prognostic>
-        </vector_field>
-        <scalar_field name="ElectricalPotential" rank="0">
-            <prognostic>
-                <mesh name="PressureMesh"></mesh>
-                <equation name="ElectricalPotential"></equation>
-                <spatial_discretisation>
-                    <continuous_galerkin>
-                        <stabilisation>
-                            <streamline_upwind_petrov_galerkin>
-                                <nu_bar_optimal></nu_bar_optimal>
-                                <nu_scale name="unity">
-                                    <real_value rank="0" shape="1">1</real_value>
-                                </nu_scale>
-                            </streamline_upwind_petrov_galerkin>
-                        </stabilisation>
-                        <advection_terms></advection_terms>
-                        <mass_terms></mass_terms>
-                    </continuous_galerkin>
-                    <conservative_advection>
-                        <real_value rank="0">0</real_value>
-                    </conservative_advection>
-                </spatial_discretisation>
-                <temporal_discretisation>
-                    <theta>
-                        <real_value rank="0">1</real_value>
-                    </theta>
-                </temporal_discretisation>
-                <solver>
-                    <iterative_method name="gmres">
-                        <restart>
-                            <integer_value rank="0">30</integer_value>
-                        </restart>
-                    </iterative_method>
-                    <preconditioner name="eisenstat"></preconditioner>
-                    <relative_error>
-                        <real_value rank="0">1e-50</real_value>
-                    </relative_error>
-                    <absolute_error>
-                        <real_value rank="0">1e-06</real_value>
-                    </absolute_error>
-                    <max_iterations>
-                        <integer_value rank="0">400</integer_value>
-                    </max_iterations>
-                    <never_ignore_solver_failures></never_ignore_solver_failures>
-                    <diagnostics>
-                        <monitors></monitors>
-                    </diagnostics>
-                </solver>
-                <initial_condition name="WholeMesh">
-                    <constant>
-                        <real_value rank="0">0</real_value>
-                    </constant>
-                </initial_condition>
-                <boundary_conditions name="Zero_potential_at_outlet">
-                    <surface_ids>
-                        <integer_value rank="1" shape="1">3</integer_value>
-                    </surface_ids>
-                    <type name="dirichlet">
-                        <constant>
-                            <real_value rank="0">0</real_value>
-                        </constant>
-                    </type>
-                </boundary_conditions>
-                <tensor_field name="Diffusivity" rank="2">
-                    <prescribed>
-                        <value name="WholeMesh">
-                            <isotropic>
-                                <constant>
-                                    <real_value rank="0">0</real_value>
-                                </constant>
-                            </isotropic>
-                        </value>
-                        <output></output>
-                    </prescribed>
-                </tensor_field>
-                <scalar_field name="Source" rank="0">
-                    <diagnostic>
-                        <algorithm name="Internal" material_phase_support="multiple"></algorithm>
-                        <output></output>
-                        <stat></stat>
-                        <detectors>
-                            <include_in_detectors></include_in_detectors>
-                        </detectors>
-                    </diagnostic>
-                </scalar_field>
-                <output></output>
-                <stat></stat>
-                <convergence>
-                    <include_in_convergence></include_in_convergence>
-                </convergence>
-                <detectors>
-                    <include_in_detectors></include_in_detectors>
-                </detectors>
-                <steady_state>
-                    <include_in_steady_state></include_in_steady_state>
-                </steady_state>
-                <consistent_interpolation></consistent_interpolation>
-            </prognostic>
-        </scalar_field>
-        <electrical_properties>
-            <conductivity>
-                <real_value rank="0">0.8410792485</real_value>
-            </conductivity>
-            <coupling_coefficients>
-                <scalar_field name="Electrokinetic" rank="0">
-                    <diagnostic>
-                        <mesh name="VelocityMesh"></mesh>
-                        <algorithm name="scalar_python_diagnostic" material_phase_support="single">
-                            <string_value lines="20" type="python">from math import log10&#x0A;x = log10(0.8410792485)&#x0A;c = (-8.0613,-0.807,0.107,-0.0996,-0.1064)&#x0A;for i in range(field.mesh.node_count):&#x0A;  field.val[i] = (-1)*10.0**(c[4]*x**4.0 + c[3]*x**3.0 + c[2]*x**2.0 + c[1]*x + c[0])</string_value>
-                            <comment>Electrokinetic coupling coefficient based on linear fit with salinity from empirical data.  See Saunders et al. (2008) Geophysics, *73*, E165--E180.</comment>
-                        </algorithm>
-                        <output></output>
-                        <stat></stat>
-                        <detectors>
-                            <include_in_detectors></include_in_detectors>
-                        </detectors>
-                    </diagnostic>
-                </scalar_field>
-            </coupling_coefficients>
-        </electrical_properties>
-    </material_phase>
-    <porous_media>
-        <scalar_field name="Porosity">
-            <prescribed>
-                <mesh name="VelocityMesh"></mesh>
-                <value name="WholeMesh">
-                    <constant>
-                        <real_value rank="0">0.2</real_value>
-                    </constant>
-                </value>
-                <output></output>
-                <stat></stat>
-                <detectors>
-                    <exclude_from_detectors></exclude_from_detectors>
-                </detectors>
-            </prescribed>
-        </scalar_field>
-        <scalar_field name="Permeability">
-            <prescribed>
-                <mesh name="VelocityMesh"></mesh>
-                <value name="WholeMesh">
-                    <constant>
-                        <real_value rank="0">1e-12</real_value>
-                    </constant>
-                </value>
-                <output></output>
-                <stat></stat>
-                <detectors>
-                    <exclude_from_detectors></exclude_from_detectors>
-                </detectors>
-            </prescribed>
-        </scalar_field>
-<<<<<<< HEAD
-        <scalar_field name="ElectricalConductivity">
-            <diagnostic>
-                <mesh name="VelocityMesh"></mesh>
-                <algorithm name="Internal" material_phase_support="multiple"></algorithm>
-                <output></output>
-                <stat></stat>
-                <detectors>
-                    <include_in_detectors></include_in_detectors>
-                </detectors>
-            </diagnostic>
-        </scalar_field>
-    </porous_media>
-=======
         <output/>
         <stat/>
         <convergence>
@@ -892,5 +477,4 @@
       </diagnostic>
     </scalar_field>
   </porous_media>
->>>>>>> b1a1e4e6
 </fluidity_options>