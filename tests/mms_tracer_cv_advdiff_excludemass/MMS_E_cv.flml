<?xml version="1.0" encoding="utf-8" ?>
<fluidity_options>
<<<<<<< HEAD
    <simulation_name>
        <string_value lines="1">MMS_E_cv</string_value>
    </simulation_name>
    <problem_type>
        <string_value lines="1">fluids</string_value>
    </problem_type>
    <geometry>
        <dimension>
            <integer_value rank="0">2</integer_value>
        </dimension>
        <mesh name="CoordinateMesh">
            <from_file file_name="MMS_E">
                <format name="triangle"></format>
                <stat>
                    <include_in_stat></include_in_stat>
                </stat>
            </from_file>
        </mesh>
        <mesh name="VelocityMesh">
            <from_mesh>
                <mesh name="CoordinateMesh"></mesh>
                <stat>
                    <exclude_from_stat></exclude_from_stat>
                </stat>
            </from_mesh>
        </mesh>
        <mesh name="PressureMesh">
            <from_mesh>
                <mesh name="CoordinateMesh"></mesh>
                <stat>
                    <exclude_from_stat></exclude_from_stat>
                </stat>
            </from_mesh>
        </mesh>
        <quadrature>
            <degree>
                <integer_value rank="0">5</integer_value>
            </degree>
            <controlvolume_surface_degree>
                <integer_value rank="0">5</integer_value>
            </controlvolume_surface_degree>
        </quadrature>
    </geometry>
    <io>
        <dump_format>
            <string_value>vtk</string_value>
        </dump_format>
        <dump_period>
            <constant>
                <real_value rank="0">500</real_value>
            </constant>
        </dump_period>
        <output_mesh name="PressureMesh"></output_mesh>
        <stat></stat>
    </io>
    <timestepping>
        <current_time>
            <real_value rank="0">0</real_value>
        </current_time>
        <timestep>
            <real_value rank="0">0.000522803238801718</real_value>
            <comment>0.00052280323880171751 gives a cv cfl number of 0.5</comment>
        </timestep>
        <finish_time>
            <real_value rank="0">500</real_value>
        </finish_time>
=======
  <simulation_name>
    <string_value lines="1">MMS_E_cv</string_value>
  </simulation_name>
  <problem_type>
    <string_value lines="1">fluids</string_value>
  </problem_type>
  <geometry>
    <dimension>
      <integer_value rank="0">2</integer_value>
    </dimension>
    <mesh name="CoordinateMesh">
      <from_file file_name="MMS_E">
        <format name="triangle"/>
        <stat>
          <include_in_stat/>
        </stat>
      </from_file>
    </mesh>
    <mesh name="VelocityMesh">
      <from_mesh>
        <mesh name="CoordinateMesh"/>
        <stat>
          <exclude_from_stat/>
        </stat>
      </from_mesh>
    </mesh>
    <mesh name="PressureMesh">
      <from_mesh>
        <mesh name="CoordinateMesh"/>
        <stat>
          <exclude_from_stat/>
        </stat>
      </from_mesh>
    </mesh>
    <quadrature>
      <degree>
        <integer_value rank="0">5</integer_value>
      </degree>
      <controlvolume_surface_degree>
        <integer_value rank="0">5</integer_value>
      </controlvolume_surface_degree>
    </quadrature>
  </geometry>
  <io>
    <dump_format>
      <string_value>vtk</string_value>
    </dump_format>
    <dump_period>
      <constant>
        <real_value rank="0">500.0</real_value>
      </constant>
    </dump_period>
    <output_mesh name="PressureMesh"/>
    <stat/>
  </io>
  <timestepping>
    <current_time>
      <real_value rank="0">0.0</real_value>
    </current_time>
    <timestep>
      <real_value rank="0">0.00052280323880171751</real_value>
      <comment>0.00052280323880171751 gives a cv cfl number of 0.5</comment>
    </timestep>
    <finish_time>
      <real_value rank="0">500.0</real_value>
    </finish_time>
    <steady_state>
      <tolerance>
        <real_value rank="0">1.E-10</real_value>
        <infinity_norm/>
      </tolerance>
    </steady_state>
  </timestepping>
  <material_phase name="Burgers">
    <vector_field name="Velocity" rank="1">
      <prescribed>
        <mesh name="VelocityMesh"/>
        <value name="WholeMesh">
          <python>
            <string_value lines="20" type="code" language="python">def val(XX, t):
   from math import sin,cos
   x = XX[0];
   y = XX[1];
   x2 = x*x;
   y2 = y*y;
   u = sin(5*(x2+y2));
   v = cos(3*(x2-y2));
   return (u, v)</string_value>
          </python>
        </value>
        <output/>
        <stat>
          <include_in_stat/>
        </stat>
        <detectors>
          <exclude_from_detectors/>
        </detectors>
      </prescribed>
    </vector_field>
    <scalar_field name="NumericalSolution" rank="0">
      <prognostic>
        <mesh name="VelocityMesh"/>
        <equation name="AdvectionDiffusion"/>
        <spatial_discretisation>
          <control_volumes>
            <mass_terms>
              <exclude_mass_terms/>
            </mass_terms>
            <face_value name="FiniteElement">
              <limit_face_value>
                <limiter name="Sweby">
                  <project_upwind_value_from_point>
                    <reflect_off_domain_boundaries/>
                    <bound_projected_value_locally/>
                    <store_upwind_elements/>
                  </project_upwind_value_from_point>
                </limiter>
              </limit_face_value>
            </face_value>
            <diffusion_scheme name="BassiRebay"/>
          </control_volumes>
          <conservative_advection>
            <real_value rank="0">0.0</real_value>
          </conservative_advection>
        </spatial_discretisation>
        <temporal_discretisation>
          <theta>
            <real_value rank="0">1.0</real_value>
          </theta>
          <control_volumes>
            <number_advection_iterations>
              <integer_value rank="0">50</integer_value>
              <tolerance>
                <real_value rank="0">1.E-7</real_value>
                <infinity_norm/>
              </tolerance>
            </number_advection_iterations>
          </control_volumes>
        </temporal_discretisation>
        <solver>
          <iterative_method name="gmres">
            <restart>
              <integer_value rank="0">30</integer_value>
            </restart>
          </iterative_method>
          <preconditioner name="sor"/>
          <relative_error>
            <real_value rank="0">1.E-10</real_value>
          </relative_error>
          <max_iterations>
            <integer_value rank="0">350</integer_value>
          </max_iterations>
          <never_ignore_solver_failures/>
          <diagnostics>
            <monitors/>
          </diagnostics>
        </solver>
        <initial_condition name="WholeMesh">
          <constant>
            <real_value rank="0">0.0</real_value>
          </constant>
        </initial_condition>
        <boundary_conditions name="sides">
          <surface_ids>
            <integer_value shape="2" rank="1">7 10</integer_value>
          </surface_ids>
          <type name="dirichlet">
            <apply_weakly/>
            <python>
              <string_value lines="20" type="code" language="python">def val(XX, t):
   from math import sin,cos,sqrt
   omega = 0.0;
   x = XX[0];
   y = XX[1];
   x4 = x*x*x*x;
   y2 = y*y;
   u = sin(25*x*y+omega*t)-2*y/(sqrt(x));
   return u</string_value>
            </python>
          </type>
        </boundary_conditions>
        <boundary_conditions name="neumann_y_top">
          <surface_ids>
            <integer_value shape="1" rank="1">9</integer_value>
          </surface_ids>
          <type name="neumann">
            <python>
              <string_value lines="20" type="code" language="python">def val(XX, t):
   from math import sin,cos,sqrt
   omega = 0.0;
   nu = 0.7;
   x = XX[0];
   y = XX[1];
   x4 = x*x*x*x;
   y2 = y*y;
   u = nu*(25*x*cos(25*x*y + omega*t) - 2/sqrt(x));
   return u</string_value>
            </python>
          </type>
        </boundary_conditions>
        <boundary_conditions name="neumann_x_right">
          <surface_ids>
            <integer_value shape="1" rank="1">8</integer_value>
          </surface_ids>
          <type name="neumann">
            <python>
              <string_value lines="20" type="code" language="python">def val(XX, t):
   from math import sin,cos,sqrt
   omega = 0.0;
   nu = 0.7;
   x = XX[0];
   y = XX[1];
   x4 = x*x*x*x;
   y2 = y*y;
   x1p5 = x*sqrt(x)
   u = nu*(25*y*cos(25*x*y + omega*t) + y/x1p5);
   return u</string_value>
            </python>
          </type>
        </boundary_conditions>
        <tensor_field name="Diffusivity" rank="2">
          <prescribed>
            <value name="WholeMesh">
              <isotropic>
                <constant>
                  <real_value rank="0">0.7</real_value>
                </constant>
              </isotropic>
            </value>
            <output/>
          </prescribed>
        </tensor_field>
        <scalar_field name="Source" rank="0">
          <prescribed>
            <value name="WholeMesh">
              <python>
                <string_value lines="20" type="code" language="python">def val(XX, t):
   from math import sin,cos,sqrt
   nu = 0.7;
   omega = 0.0;
   adv = 1.0;
   beta = 0.0;
   x = XX[0];
   y = XX[1];
   x2 = x*x;
   y2 = y*y;
   xp5 = sqrt(x);
   x1p5 = xp5*x;
   x2p5 = x1p5*x;
   S = adv*((25*y*cos(25*x*y + omega*t) + y/x1p5)*sin(5*(y2 + x2)) + beta*(sin(25*x*y + omega*t) - 2*y/xp5)*(10*x*cos(5*(y2 + x2)) + 6*y*sin(3*(x2 - y2))) + (25*x*cos(25*x*y + omega*t) - 2/xp5)*cos(3*(x2 - y2))) - nu*(-625*y2*sin(25*x*y + omega*t) - 625*x2*sin(25*x*y + omega*t) - 3*y/(2*x2p5)) + omega*cos(25*x*y + omega*t);
   return S</string_value>
                <comment>T(x,y,t,nu,adv,beta,omega) = sin(25*x*y + omega*t) - 2*y/(sqrt(x))&#13;
T_t = diff(T,t)&#13;
T_x = diff(T,x)&#13;
T_y = diff(T,y)&#13;
T_xx = diff(T_x,x)
T_yy = diff(T_y,y)

u(x,y,t) = sin(5*(x^2+y^2))&#13;
v(x,y,t) = cos(3*(x^2-y^2))&#13;
u_x = diff(u,x)&#13;
u_y = diff(u,y)&#13;
v_x = diff(v,x)&#13;
v_y = diff(v,y)

S = T_t + adv*(u*T_x + v*T_y + beta*(T*(u_x + v_y))) - nu*(T_xx + T_yy)
#S = adv*((25*y*cos(25*x*y + omega*t) + y/x^(3/2))*sin(5*(y^2 + x^2)) + beta*(sin(25*x*y + omega*t) - 2*y/sqrt(x))*(10*x*cos(5*(y^2 + x^2)) + 6*y*sin(3*(x^2 - y^2))) + (25*x*cos(25*x*y + omega*t) - 2/sqrt(x))*cos(3*(x^2 - y^2))) - nu*(-625*y^2*sin(25*x*y + omega*t) - 625*x^2*sin(25*x*y + omega*t) - 3*y/(2*x^(5/2))) + omega*cos(25*x*y + omega*t)</comment>
              </python>
            </value>
            <output/>
            <stat/>
            <detectors>
              <exclude_from_detectors/>
            </detectors>
          </prescribed>
        </scalar_field>
        <output>
          <include_previous_time_step/>
          <convergence_file/>
        </output>
        <stat/>
        <convergence>
          <include_in_convergence/>
        </convergence>
        <detectors>
          <include_in_detectors/>
        </detectors>
        <steady_state>
          <include_in_steady_state/>
        </steady_state>
        <consistent_interpolation/>
      </prognostic>
    </scalar_field>
    <scalar_field name="AnalyticalSolution" rank="0">
      <prescribed>
        <mesh name="VelocityMesh"/>
        <value name="WholeMesh">
          <python>
            <string_value lines="20" type="code" language="python">def val(XX, t):
   from math import sin,cos,sqrt
   omega = 0.0;
   x = XX[0];
   y = XX[1];
   u = sin(25*x*y + omega*t) - 2*y/(sqrt(x));
   return u</string_value>
          </python>
        </value>
        <output/>
        <stat/>
        <detectors>
          <exclude_from_detectors/>
        </detectors>
      </prescribed>
    </scalar_field>
    <scalar_field name="CFLNumber" rank="0">
      <diagnostic>
        <algorithm name="Internal" material_phase_support="multiple"/>
        <mesh name="VelocityMesh"/>
        <output/>
        <stat/>
        <convergence>
          <include_in_convergence/>
        </convergence>
        <detectors>
          <include_in_detectors/>
        </detectors>
        <steady_state>
          <include_in_steady_state/>
        </steady_state>
      </diagnostic>
    </scalar_field>
    <scalar_field name="AbsoluteDifference" rank="0">
      <diagnostic field_name_b="NumericalSolution" field_name_a="AnalyticalSolution">
        <algorithm name="Internal" material_phase_support="multiple"/>
        <mesh name="VelocityMesh"/>
        <output/>
        <stat>
          <include_cv_stats/>
        </stat>
        <convergence>
          <include_in_convergence/>
        </convergence>
        <detectors>
          <include_in_detectors/>
        </detectors>
        <steady_state>
          <include_in_steady_state/>
        </steady_state>
      </diagnostic>
    </scalar_field>
    <scalar_field name="ControlVolumeCFLNumber" rank="0">
      <diagnostic>
        <algorithm name="Internal" material_phase_support="multiple"/>
        <mesh name="VelocityMesh"/>
        <output/>
        <stat/>
        <convergence>
          <include_in_convergence/>
        </convergence>
        <detectors>
          <include_in_detectors/>
        </detectors>
>>>>>>> 1a3a8a64
        <steady_state>
            <tolerance>
                <real_value rank="0">1e-10</real_value>
                <infinity_norm></infinity_norm>
            </tolerance>
        </steady_state>
    </timestepping>
    <material_phase name="Burgers">
        <vector_field name="Velocity" rank="1">
            <prescribed>
                <mesh name="VelocityMesh"></mesh>
                <value name="WholeMesh">
                    <python>
                        <string_value lines="20" type="python">def val(XX, t):&#x0A;   from math import sin,cos&#x0A;   x = XX[0];&#x0A;   y = XX[1];&#x0A;   x2 = x*x;&#x0A;   y2 = y*y;&#x0A;   u = sin(5*(x2+y2));&#x0A;   v = cos(3*(x2-y2));&#x0A;   return (u, v)</string_value>
                    </python>
                </value>
                <output></output>
                <stat>
                    <include_in_stat></include_in_stat>
                </stat>
                <detectors>
                    <exclude_from_detectors></exclude_from_detectors>
                </detectors>
            </prescribed>
        </vector_field>
        <scalar_field name="NumericalSolution" rank="0">
            <prognostic>
                <mesh name="VelocityMesh"></mesh>
                <equation name="AdvectionDiffusion"></equation>
                <spatial_discretisation>
                    <control_volumes>
                        <mass_terms>
                            <exclude_mass_terms></exclude_mass_terms>
                        </mass_terms>
                        <face_value name="FiniteElement">
                            <limit_face_value>
                                <limiter name="Sweby">
                                    <project_upwind_value_from_point>
                                        <reflect_off_domain_boundaries></reflect_off_domain_boundaries>
                                        <bound_projected_value_locally></bound_projected_value_locally>
                                        <store_upwind_elements></store_upwind_elements>
                                    </project_upwind_value_from_point>
                                </limiter>
                            </limit_face_value>
                        </face_value>
                        <diffusion_scheme name="BassiRebay"></diffusion_scheme>
                    </control_volumes>
                    <conservative_advection>
                        <real_value rank="0">0</real_value>
                    </conservative_advection>
                </spatial_discretisation>
                <temporal_discretisation>
                    <theta>
                        <real_value rank="0">1</real_value>
                    </theta>
                    <control_volumes>
                        <number_advection_iterations>
                            <integer_value rank="0">50</integer_value>
                            <tolerance>
                                <real_value rank="0">1e-07</real_value>
                                <infinity_norm></infinity_norm>
                            </tolerance>
                        </number_advection_iterations>
                    </control_volumes>
                </temporal_discretisation>
                <solver>
                    <iterative_method name="gmres">
                        <restart>
                            <integer_value rank="0">30</integer_value>
                        </restart>
                    </iterative_method>
                    <preconditioner name="sor"></preconditioner>
                    <relative_error>
                        <real_value rank="0">1e-10</real_value>
                    </relative_error>
                    <max_iterations>
                        <integer_value rank="0">350</integer_value>
                    </max_iterations>
                    <never_ignore_solver_failures></never_ignore_solver_failures>
                    <diagnostics>
                        <monitors></monitors>
                    </diagnostics>
                </solver>
                <initial_condition name="WholeMesh">
                    <constant>
                        <real_value rank="0">0</real_value>
                    </constant>
                </initial_condition>
                <boundary_conditions name="sides">
                    <surface_ids>
                        <integer_value rank="1" shape="2">7 10</integer_value>
                    </surface_ids>
                    <type name="dirichlet">
                        <apply_weakly></apply_weakly>
                        <python>
                            <string_value lines="20" type="python">def val(XX, t):&#x0A;   from math import sin,cos,sqrt&#x0A;   omega = 0.0;&#x0A;   x = XX[0];&#x0A;   y = XX[1];&#x0A;   x4 = x*x*x*x;&#x0A;   y2 = y*y;&#x0A;   u = sin(25*x*y+omega*t)-2*y/(sqrt(x));&#x0A;   return u</string_value>
                        </python>
                    </type>
                </boundary_conditions>
                <boundary_conditions name="neumann_y_top">
                    <surface_ids>
                        <integer_value rank="1" shape="1">9</integer_value>
                    </surface_ids>
                    <type name="neumann">
                        <python>
                            <string_value lines="20" type="python">def val(XX, t):&#x0A;   from math import sin,cos,sqrt&#x0A;   omega = 0.0;&#x0A;   nu = 0.7;&#x0A;   x = XX[0];&#x0A;   y = XX[1];&#x0A;   x4 = x*x*x*x;&#x0A;   y2 = y*y;&#x0A;   u = nu*(25*x*cos(25*x*y + omega*t) - 2/sqrt(x));&#x0A;   return u</string_value>
                        </python>
                    </type>
                </boundary_conditions>
                <boundary_conditions name="neumann_x_right">
                    <surface_ids>
                        <integer_value rank="1" shape="1">8</integer_value>
                    </surface_ids>
                    <type name="neumann">
                        <python>
                            <string_value lines="20" type="python">def val(XX, t):&#x0A;   from math import sin,cos,sqrt&#x0A;   omega = 0.0;&#x0A;   nu = 0.7;&#x0A;   x = XX[0];&#x0A;   y = XX[1];&#x0A;   x4 = x*x*x*x;&#x0A;   y2 = y*y;&#x0A;   x1p5 = x*sqrt(x)&#x0A;   u = nu*(25*y*cos(25*x*y + omega*t) + y/x1p5);&#x0A;   return u</string_value>
                        </python>
                    </type>
                </boundary_conditions>
                <tensor_field name="Diffusivity" rank="2">
                    <prescribed>
                        <value name="WholeMesh">
                            <isotropic>
                                <constant>
                                    <real_value rank="0">0.7</real_value>
                                </constant>
                            </isotropic>
                        </value>
                        <output></output>
                    </prescribed>
                </tensor_field>
                <scalar_field name="Source" rank="0">
                    <prescribed>
                        <value name="WholeMesh">
                            <python>
                                <string_value lines="20" type="python">def val(XX, t):&#x0A;   from math import sin,cos,sqrt&#x0A;   nu = 0.7;&#x0A;   omega = 0.0;&#x0A;   adv = 1.0;&#x0A;   beta = 0.0;&#x0A;   x = XX[0];&#x0A;   y = XX[1];&#x0A;   x2 = x*x;&#x0A;   y2 = y*y;&#x0A;   xp5 = sqrt(x);&#x0A;   x1p5 = xp5*x;&#x0A;   x2p5 = x1p5*x;&#x0A;   S = adv*((25*y*cos(25*x*y + omega*t) + y/x1p5)*sin(5*(y2 + x2)) + beta*(sin(25*x*y + omega*t) - 2*y/xp5)*(10*x*cos(5*(y2 + x2)) + 6*y*sin(3*(x2 - y2))) + (25*x*cos(25*x*y + omega*t) - 2/xp5)*cos(3*(x2 - y2))) - nu*(-625*y2*sin(25*x*y + omega*t) - 625*x2*sin(25*x*y + omega*t) - 3*y/(2*x2p5)) + omega*cos(25*x*y + omega*t);&#x0A;   return S</string_value>
                                <comment>T(x,y,t,nu,adv,beta,omega) = sin(25*x*y + omega*t) - 2*y/(sqrt(x))&#x0D;&#x0A;T_t = diff(T,t)&#x0D;&#x0A;T_x = diff(T,x)&#x0D;&#x0A;T_y = diff(T,y)&#x0D;&#x0A;T_xx = diff(T_x,x)&#x0A;T_yy = diff(T_y,y)&#x0A;&#x0A;u(x,y,t) = sin(5*(x^2+y^2))&#x0D;&#x0A;v(x,y,t) = cos(3*(x^2-y^2))&#x0D;&#x0A;u_x = diff(u,x)&#x0D;&#x0A;u_y = diff(u,y)&#x0D;&#x0A;v_x = diff(v,x)&#x0D;&#x0A;v_y = diff(v,y)&#x0A;&#x0A;S = T_t + adv*(u*T_x + v*T_y + beta*(T*(u_x + v_y))) - nu*(T_xx + T_yy)&#x0A;#S = adv*((25*y*cos(25*x*y + omega*t) + y/x^(3/2))*sin(5*(y^2 + x^2)) + beta*(sin(25*x*y + omega*t) - 2*y/sqrt(x))*(10*x*cos(5*(y^2 + x^2)) + 6*y*sin(3*(x^2 - y^2))) + (25*x*cos(25*x*y + omega*t) - 2/sqrt(x))*cos(3*(x^2 - y^2))) - nu*(-625*y^2*sin(25*x*y + omega*t) - 625*x^2*sin(25*x*y + omega*t) - 3*y/(2*x^(5/2))) + omega*cos(25*x*y + omega*t)</comment>
                            </python>
                        </value>
                        <output></output>
                        <stat></stat>
                        <detectors>
                            <exclude_from_detectors></exclude_from_detectors>
                        </detectors>
                    </prescribed>
                </scalar_field>
                <output>
                    <include_previous_time_step></include_previous_time_step>
                    <convergence_file></convergence_file>
                </output>
                <stat></stat>
                <convergence>
                    <include_in_convergence></include_in_convergence>
                </convergence>
                <detectors>
                    <include_in_detectors></include_in_detectors>
                </detectors>
                <steady_state>
                    <include_in_steady_state></include_in_steady_state>
                </steady_state>
                <consistent_interpolation></consistent_interpolation>
            </prognostic>
        </scalar_field>
        <scalar_field name="AnalyticalSolution" rank="0">
            <prescribed>
                <mesh name="VelocityMesh"></mesh>
                <value name="WholeMesh">
                    <python>
                        <string_value lines="20" type="python">def val(XX, t):&#x0A;   from math import sin,cos,sqrt&#x0A;   omega = 0.0;&#x0A;   x = XX[0];&#x0A;   y = XX[1];&#x0A;   u = sin(25*x*y + omega*t) - 2*y/(sqrt(x));&#x0A;   return u</string_value>
                    </python>
                </value>
                <output></output>
                <stat></stat>
                <detectors>
                    <exclude_from_detectors></exclude_from_detectors>
                </detectors>
            </prescribed>
        </scalar_field>
        <scalar_field name="CFLNumber" rank="0">
            <diagnostic>
                <algorithm name="Internal" material_phase_support="multiple"></algorithm>
                <mesh name="VelocityMesh"></mesh>
                <output></output>
                <stat></stat>
                <convergence>
                    <include_in_convergence></include_in_convergence>
                </convergence>
                <detectors>
                    <include_in_detectors></include_in_detectors>
                </detectors>
                <steady_state>
                    <include_in_steady_state></include_in_steady_state>
                </steady_state>
            </diagnostic>
        </scalar_field>
        <scalar_field name="AbsoluteDifference" rank="0">
            <diagnostic field_name_b="NumericalSolution" field_name_a="AnalyticalSolution">
                <algorithm name="Internal" material_phase_support="multiple"></algorithm>
                <mesh name="VelocityMesh"></mesh>
                <output></output>
                <stat>
                    <include_cv_stats></include_cv_stats>
                </stat>
                <convergence>
                    <include_in_convergence></include_in_convergence>
                </convergence>
                <detectors>
                    <include_in_detectors></include_in_detectors>
                </detectors>
                <steady_state>
                    <include_in_steady_state></include_in_steady_state>
                </steady_state>
            </diagnostic>
        </scalar_field>
        <scalar_field name="ControlVolumeCFLNumber" rank="0">
            <diagnostic>
                <algorithm name="Internal" material_phase_support="multiple"></algorithm>
                <mesh name="VelocityMesh"></mesh>
                <output></output>
                <stat></stat>
                <convergence>
                    <include_in_convergence></include_in_convergence>
                </convergence>
                <detectors>
                    <include_in_detectors></include_in_detectors>
                </detectors>
                <steady_state>
                    <include_in_steady_state></include_in_steady_state>
                </steady_state>
            </diagnostic>
        </scalar_field>
    </material_phase>
</fluidity_options><|MERGE_RESOLUTION|>--- conflicted
+++ resolved
@@ -1,73 +1,5 @@
-<?xml version="1.0" encoding="utf-8" ?>
+<?xml version='1.0' encoding='utf-8'?>
 <fluidity_options>
-<<<<<<< HEAD
-    <simulation_name>
-        <string_value lines="1">MMS_E_cv</string_value>
-    </simulation_name>
-    <problem_type>
-        <string_value lines="1">fluids</string_value>
-    </problem_type>
-    <geometry>
-        <dimension>
-            <integer_value rank="0">2</integer_value>
-        </dimension>
-        <mesh name="CoordinateMesh">
-            <from_file file_name="MMS_E">
-                <format name="triangle"></format>
-                <stat>
-                    <include_in_stat></include_in_stat>
-                </stat>
-            </from_file>
-        </mesh>
-        <mesh name="VelocityMesh">
-            <from_mesh>
-                <mesh name="CoordinateMesh"></mesh>
-                <stat>
-                    <exclude_from_stat></exclude_from_stat>
-                </stat>
-            </from_mesh>
-        </mesh>
-        <mesh name="PressureMesh">
-            <from_mesh>
-                <mesh name="CoordinateMesh"></mesh>
-                <stat>
-                    <exclude_from_stat></exclude_from_stat>
-                </stat>
-            </from_mesh>
-        </mesh>
-        <quadrature>
-            <degree>
-                <integer_value rank="0">5</integer_value>
-            </degree>
-            <controlvolume_surface_degree>
-                <integer_value rank="0">5</integer_value>
-            </controlvolume_surface_degree>
-        </quadrature>
-    </geometry>
-    <io>
-        <dump_format>
-            <string_value>vtk</string_value>
-        </dump_format>
-        <dump_period>
-            <constant>
-                <real_value rank="0">500</real_value>
-            </constant>
-        </dump_period>
-        <output_mesh name="PressureMesh"></output_mesh>
-        <stat></stat>
-    </io>
-    <timestepping>
-        <current_time>
-            <real_value rank="0">0</real_value>
-        </current_time>
-        <timestep>
-            <real_value rank="0">0.000522803238801718</real_value>
-            <comment>0.00052280323880171751 gives a cv cfl number of 0.5</comment>
-        </timestep>
-        <finish_time>
-            <real_value rank="0">500</real_value>
-        </finish_time>
-=======
   <simulation_name>
     <string_value lines="1">MMS_E_cv</string_value>
   </simulation_name>
@@ -430,237 +362,10 @@
         <detectors>
           <include_in_detectors/>
         </detectors>
->>>>>>> 1a3a8a64
         <steady_state>
-            <tolerance>
-                <real_value rank="0">1e-10</real_value>
-                <infinity_norm></infinity_norm>
-            </tolerance>
+          <include_in_steady_state/>
         </steady_state>
-    </timestepping>
-    <material_phase name="Burgers">
-        <vector_field name="Velocity" rank="1">
-            <prescribed>
-                <mesh name="VelocityMesh"></mesh>
-                <value name="WholeMesh">
-                    <python>
-                        <string_value lines="20" type="python">def val(XX, t):&#x0A;   from math import sin,cos&#x0A;   x = XX[0];&#x0A;   y = XX[1];&#x0A;   x2 = x*x;&#x0A;   y2 = y*y;&#x0A;   u = sin(5*(x2+y2));&#x0A;   v = cos(3*(x2-y2));&#x0A;   return (u, v)</string_value>
-                    </python>
-                </value>
-                <output></output>
-                <stat>
-                    <include_in_stat></include_in_stat>
-                </stat>
-                <detectors>
-                    <exclude_from_detectors></exclude_from_detectors>
-                </detectors>
-            </prescribed>
-        </vector_field>
-        <scalar_field name="NumericalSolution" rank="0">
-            <prognostic>
-                <mesh name="VelocityMesh"></mesh>
-                <equation name="AdvectionDiffusion"></equation>
-                <spatial_discretisation>
-                    <control_volumes>
-                        <mass_terms>
-                            <exclude_mass_terms></exclude_mass_terms>
-                        </mass_terms>
-                        <face_value name="FiniteElement">
-                            <limit_face_value>
-                                <limiter name="Sweby">
-                                    <project_upwind_value_from_point>
-                                        <reflect_off_domain_boundaries></reflect_off_domain_boundaries>
-                                        <bound_projected_value_locally></bound_projected_value_locally>
-                                        <store_upwind_elements></store_upwind_elements>
-                                    </project_upwind_value_from_point>
-                                </limiter>
-                            </limit_face_value>
-                        </face_value>
-                        <diffusion_scheme name="BassiRebay"></diffusion_scheme>
-                    </control_volumes>
-                    <conservative_advection>
-                        <real_value rank="0">0</real_value>
-                    </conservative_advection>
-                </spatial_discretisation>
-                <temporal_discretisation>
-                    <theta>
-                        <real_value rank="0">1</real_value>
-                    </theta>
-                    <control_volumes>
-                        <number_advection_iterations>
-                            <integer_value rank="0">50</integer_value>
-                            <tolerance>
-                                <real_value rank="0">1e-07</real_value>
-                                <infinity_norm></infinity_norm>
-                            </tolerance>
-                        </number_advection_iterations>
-                    </control_volumes>
-                </temporal_discretisation>
-                <solver>
-                    <iterative_method name="gmres">
-                        <restart>
-                            <integer_value rank="0">30</integer_value>
-                        </restart>
-                    </iterative_method>
-                    <preconditioner name="sor"></preconditioner>
-                    <relative_error>
-                        <real_value rank="0">1e-10</real_value>
-                    </relative_error>
-                    <max_iterations>
-                        <integer_value rank="0">350</integer_value>
-                    </max_iterations>
-                    <never_ignore_solver_failures></never_ignore_solver_failures>
-                    <diagnostics>
-                        <monitors></monitors>
-                    </diagnostics>
-                </solver>
-                <initial_condition name="WholeMesh">
-                    <constant>
-                        <real_value rank="0">0</real_value>
-                    </constant>
-                </initial_condition>
-                <boundary_conditions name="sides">
-                    <surface_ids>
-                        <integer_value rank="1" shape="2">7 10</integer_value>
-                    </surface_ids>
-                    <type name="dirichlet">
-                        <apply_weakly></apply_weakly>
-                        <python>
-                            <string_value lines="20" type="python">def val(XX, t):&#x0A;   from math import sin,cos,sqrt&#x0A;   omega = 0.0;&#x0A;   x = XX[0];&#x0A;   y = XX[1];&#x0A;   x4 = x*x*x*x;&#x0A;   y2 = y*y;&#x0A;   u = sin(25*x*y+omega*t)-2*y/(sqrt(x));&#x0A;   return u</string_value>
-                        </python>
-                    </type>
-                </boundary_conditions>
-                <boundary_conditions name="neumann_y_top">
-                    <surface_ids>
-                        <integer_value rank="1" shape="1">9</integer_value>
-                    </surface_ids>
-                    <type name="neumann">
-                        <python>
-                            <string_value lines="20" type="python">def val(XX, t):&#x0A;   from math import sin,cos,sqrt&#x0A;   omega = 0.0;&#x0A;   nu = 0.7;&#x0A;   x = XX[0];&#x0A;   y = XX[1];&#x0A;   x4 = x*x*x*x;&#x0A;   y2 = y*y;&#x0A;   u = nu*(25*x*cos(25*x*y + omega*t) - 2/sqrt(x));&#x0A;   return u</string_value>
-                        </python>
-                    </type>
-                </boundary_conditions>
-                <boundary_conditions name="neumann_x_right">
-                    <surface_ids>
-                        <integer_value rank="1" shape="1">8</integer_value>
-                    </surface_ids>
-                    <type name="neumann">
-                        <python>
-                            <string_value lines="20" type="python">def val(XX, t):&#x0A;   from math import sin,cos,sqrt&#x0A;   omega = 0.0;&#x0A;   nu = 0.7;&#x0A;   x = XX[0];&#x0A;   y = XX[1];&#x0A;   x4 = x*x*x*x;&#x0A;   y2 = y*y;&#x0A;   x1p5 = x*sqrt(x)&#x0A;   u = nu*(25*y*cos(25*x*y + omega*t) + y/x1p5);&#x0A;   return u</string_value>
-                        </python>
-                    </type>
-                </boundary_conditions>
-                <tensor_field name="Diffusivity" rank="2">
-                    <prescribed>
-                        <value name="WholeMesh">
-                            <isotropic>
-                                <constant>
-                                    <real_value rank="0">0.7</real_value>
-                                </constant>
-                            </isotropic>
-                        </value>
-                        <output></output>
-                    </prescribed>
-                </tensor_field>
-                <scalar_field name="Source" rank="0">
-                    <prescribed>
-                        <value name="WholeMesh">
-                            <python>
-                                <string_value lines="20" type="python">def val(XX, t):&#x0A;   from math import sin,cos,sqrt&#x0A;   nu = 0.7;&#x0A;   omega = 0.0;&#x0A;   adv = 1.0;&#x0A;   beta = 0.0;&#x0A;   x = XX[0];&#x0A;   y = XX[1];&#x0A;   x2 = x*x;&#x0A;   y2 = y*y;&#x0A;   xp5 = sqrt(x);&#x0A;   x1p5 = xp5*x;&#x0A;   x2p5 = x1p5*x;&#x0A;   S = adv*((25*y*cos(25*x*y + omega*t) + y/x1p5)*sin(5*(y2 + x2)) + beta*(sin(25*x*y + omega*t) - 2*y/xp5)*(10*x*cos(5*(y2 + x2)) + 6*y*sin(3*(x2 - y2))) + (25*x*cos(25*x*y + omega*t) - 2/xp5)*cos(3*(x2 - y2))) - nu*(-625*y2*sin(25*x*y + omega*t) - 625*x2*sin(25*x*y + omega*t) - 3*y/(2*x2p5)) + omega*cos(25*x*y + omega*t);&#x0A;   return S</string_value>
-                                <comment>T(x,y,t,nu,adv,beta,omega) = sin(25*x*y + omega*t) - 2*y/(sqrt(x))&#x0D;&#x0A;T_t = diff(T,t)&#x0D;&#x0A;T_x = diff(T,x)&#x0D;&#x0A;T_y = diff(T,y)&#x0D;&#x0A;T_xx = diff(T_x,x)&#x0A;T_yy = diff(T_y,y)&#x0A;&#x0A;u(x,y,t) = sin(5*(x^2+y^2))&#x0D;&#x0A;v(x,y,t) = cos(3*(x^2-y^2))&#x0D;&#x0A;u_x = diff(u,x)&#x0D;&#x0A;u_y = diff(u,y)&#x0D;&#x0A;v_x = diff(v,x)&#x0D;&#x0A;v_y = diff(v,y)&#x0A;&#x0A;S = T_t + adv*(u*T_x + v*T_y + beta*(T*(u_x + v_y))) - nu*(T_xx + T_yy)&#x0A;#S = adv*((25*y*cos(25*x*y + omega*t) + y/x^(3/2))*sin(5*(y^2 + x^2)) + beta*(sin(25*x*y + omega*t) - 2*y/sqrt(x))*(10*x*cos(5*(y^2 + x^2)) + 6*y*sin(3*(x^2 - y^2))) + (25*x*cos(25*x*y + omega*t) - 2/sqrt(x))*cos(3*(x^2 - y^2))) - nu*(-625*y^2*sin(25*x*y + omega*t) - 625*x^2*sin(25*x*y + omega*t) - 3*y/(2*x^(5/2))) + omega*cos(25*x*y + omega*t)</comment>
-                            </python>
-                        </value>
-                        <output></output>
-                        <stat></stat>
-                        <detectors>
-                            <exclude_from_detectors></exclude_from_detectors>
-                        </detectors>
-                    </prescribed>
-                </scalar_field>
-                <output>
-                    <include_previous_time_step></include_previous_time_step>
-                    <convergence_file></convergence_file>
-                </output>
-                <stat></stat>
-                <convergence>
-                    <include_in_convergence></include_in_convergence>
-                </convergence>
-                <detectors>
-                    <include_in_detectors></include_in_detectors>
-                </detectors>
-                <steady_state>
-                    <include_in_steady_state></include_in_steady_state>
-                </steady_state>
-                <consistent_interpolation></consistent_interpolation>
-            </prognostic>
-        </scalar_field>
-        <scalar_field name="AnalyticalSolution" rank="0">
-            <prescribed>
-                <mesh name="VelocityMesh"></mesh>
-                <value name="WholeMesh">
-                    <python>
-                        <string_value lines="20" type="python">def val(XX, t):&#x0A;   from math import sin,cos,sqrt&#x0A;   omega = 0.0;&#x0A;   x = XX[0];&#x0A;   y = XX[1];&#x0A;   u = sin(25*x*y + omega*t) - 2*y/(sqrt(x));&#x0A;   return u</string_value>
-                    </python>
-                </value>
-                <output></output>
-                <stat></stat>
-                <detectors>
-                    <exclude_from_detectors></exclude_from_detectors>
-                </detectors>
-            </prescribed>
-        </scalar_field>
-        <scalar_field name="CFLNumber" rank="0">
-            <diagnostic>
-                <algorithm name="Internal" material_phase_support="multiple"></algorithm>
-                <mesh name="VelocityMesh"></mesh>
-                <output></output>
-                <stat></stat>
-                <convergence>
-                    <include_in_convergence></include_in_convergence>
-                </convergence>
-                <detectors>
-                    <include_in_detectors></include_in_detectors>
-                </detectors>
-                <steady_state>
-                    <include_in_steady_state></include_in_steady_state>
-                </steady_state>
-            </diagnostic>
-        </scalar_field>
-        <scalar_field name="AbsoluteDifference" rank="0">
-            <diagnostic field_name_b="NumericalSolution" field_name_a="AnalyticalSolution">
-                <algorithm name="Internal" material_phase_support="multiple"></algorithm>
-                <mesh name="VelocityMesh"></mesh>
-                <output></output>
-                <stat>
-                    <include_cv_stats></include_cv_stats>
-                </stat>
-                <convergence>
-                    <include_in_convergence></include_in_convergence>
-                </convergence>
-                <detectors>
-                    <include_in_detectors></include_in_detectors>
-                </detectors>
-                <steady_state>
-                    <include_in_steady_state></include_in_steady_state>
-                </steady_state>
-            </diagnostic>
-        </scalar_field>
-        <scalar_field name="ControlVolumeCFLNumber" rank="0">
-            <diagnostic>
-                <algorithm name="Internal" material_phase_support="multiple"></algorithm>
-                <mesh name="VelocityMesh"></mesh>
-                <output></output>
-                <stat></stat>
-                <convergence>
-                    <include_in_convergence></include_in_convergence>
-                </convergence>
-                <detectors>
-                    <include_in_detectors></include_in_detectors>
-                </detectors>
-                <steady_state>
-                    <include_in_steady_state></include_in_steady_state>
-                </steady_state>
-            </diagnostic>
-        </scalar_field>
-    </material_phase>
+      </diagnostic>
+    </scalar_field>
+  </material_phase>
 </fluidity_options>