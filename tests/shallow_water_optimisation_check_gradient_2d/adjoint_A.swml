--- conflicted
+++ resolved
@@ -1,128 +1,12 @@
-<?xml version='1.0' encoding='utf-8'?>
+<?xml version="1.0" encoding="utf-8" ?>
 <shallow_water_options>
-  <simulation_name>
-    <string_value lines="1">wave_A</string_value>
-  </simulation_name>
-  <geometry>
-    <dimension>
-      <integer_value rank="0">3</integer_value>
-    </dimension>
-    <mesh name="CoordinateMesh">
-      <from_file file_name="src/mesh_A">
-        <format name="triangle"/>
+    <simulation_name>
+        <string_value lines="1">wave_A</string_value>
+    </simulation_name>
+    <geometry>
         <dimension>
-          <integer_value rank="0">2</integer_value>
+            <integer_value rank="0">3</integer_value>
         </dimension>
-<<<<<<< HEAD
-        <stat>
-          <include_in_stat/>
-        </stat>
-      </from_file>
-    </mesh>
-    <mesh name="VelocityMesh">
-      <from_mesh>
-        <mesh name="PeriodicMesh"/>
-        <mesh_continuity>
-          <string_value>discontinuous</string_value>
-        </mesh_continuity>
-        <stat>
-          <exclude_from_stat/>
-        </stat>
-      </from_mesh>
-    </mesh>
-    <mesh name="PressureMesh">
-      <from_mesh>
-        <mesh name="PeriodicMesh"/>
-        <mesh_shape>
-          <polynomial_degree>
-            <integer_value rank="0">2</integer_value>
-          </polynomial_degree>
-        </mesh_shape>
-        <stat>
-          <exclude_from_stat/>
-        </stat>
-      </from_mesh>
-    </mesh>
-    <mesh name="PeriodicMesh">
-      <from_mesh>
-        <mesh name="CoordinateMesh"/>
-        <periodic_boundary_conditions name="periodicity">
-          <physical_boundary_ids>
-            <integer_value shape="1" rank="1">10</integer_value>
-          </physical_boundary_ids>
-          <aliased_boundary_ids>
-            <integer_value shape="1" rank="1">8</integer_value>
-          </aliased_boundary_ids>
-          <coordinate_map>
-            <string_value lines="20" type="python">def val(X,t):
-  result = list(X)
-  result[0]=result[0]-1.0
-  return result</string_value>
-          </coordinate_map>
-        </periodic_boundary_conditions>
-        <periodic_boundary_conditions name="periodic_y">
-          <physical_boundary_ids>
-            <integer_value shape="1" rank="1">7</integer_value>
-          </physical_boundary_ids>
-          <aliased_boundary_ids>
-            <integer_value shape="1" rank="1">9</integer_value>
-          </aliased_boundary_ids>
-          <coordinate_map>
-            <string_value lines="20" type="python">def val(X,t):
-  result = list(X)
-  result[1]=result[1]-1.0
-  return result</string_value>
-          </coordinate_map>
-        </periodic_boundary_conditions>
-        <stat>
-          <exclude_from_stat/>
-        </stat>
-      </from_mesh>
-    </mesh>
-    <quadrature>
-      <degree>
-        <integer_value rank="0">4</integer_value>
-      </degree>
-    </quadrature>
-  </geometry>
-  <io>
-    <dump_format>
-      <string_value>vtk</string_value>
-    </dump_format>
-    <dump_period_in_timesteps>
-      <constant>
-        <integer_value rank="0">1</integer_value>
-      </constant>
-    </dump_period_in_timesteps>
-    <output_mesh name="CoordinateMesh"/>
-  </io>
-  <timestepping>
-    <current_time>
-      <real_value rank="0">0</real_value>
-    </current_time>
-    <timestep>
-      <real_value rank="0">0.25</real_value>
-    </timestep>
-    <theta>
-      <real_value rank="0">0.5</real_value>
-    </theta>
-    <nonlinear_iterations>
-      <integer_value rank="0">1</integer_value>
-    </nonlinear_iterations>
-    <finish_time>
-      <real_value rank="0">1</real_value>
-    </finish_time>
-  </timestepping>
-  <physical_parameters>
-    <gravity>
-      <magnitude>
-        <real_value rank="0">1</real_value>
-      </magnitude>
-      <vector_field name="GravityDirection" rank="1">
-        <prescribed>
-          <mesh name="CoordinateMesh"/>
-          <value name="WholeMesh">
-=======
         <mesh name="CoordinateMesh">
             <from_file file_name="src/mesh_A">
                 <format name="triangle"></format>
@@ -201,274 +85,15 @@
             <string_value>vtk</string_value>
         </dump_format>
         <dump_period_in_timesteps>
->>>>>>> 8c1a4559
             <constant>
-              <real_value shape="3" dim1="dim" rank="1">0 0 -1</real_value>
+                <integer_value rank="0">1</integer_value>
             </constant>
-          </value>
-          <output/>
-          <stat>
-            <include_in_stat/>
-          </stat>
-          <detectors>
-            <exclude_from_detectors/>
-          </detectors>
-          <adjoint_storage>
-            <exists_in_forward/>
-          </adjoint_storage>
-        </prescribed>
-      </vector_field>
-    </gravity>
-  </physical_parameters>
-  <material_phase name="Fluid">
-    <vector_field name="Velocity" rank="1">
-      <prognostic>
-        <mesh name="VelocityMesh"/>
-        <equation name="ShallowWater"/>
-        <spatial_discretisation>
-          <discontinuous_galerkin>
-            <advection_scheme>
-              <none/>
-            </advection_scheme>
-          </discontinuous_galerkin>
-        </spatial_discretisation>
-        <temporal_discretisation>
-          <relaxation>
-            <real_value rank="0">1.0</real_value>
-          </relaxation>
-        </temporal_discretisation>
-        <solver>
-          <iterative_method name="gmres">
-            <restart>
-              <integer_value rank="0">500</integer_value>
-            </restart>
-          </iterative_method>
-          <preconditioner name="sor"/>
-          <relative_error>
-            <real_value rank="0">1e-12</real_value>
-          </relative_error>
-          <max_iterations>
-            <integer_value rank="0">500</integer_value>
-          </max_iterations>
-          <never_ignore_solver_failures/>
-          <diagnostics>
-            <monitors/>
-          </diagnostics>
-        </solver>
-        <initial_condition name="WholeMesh">
-          <python>
-            <string_value lines="20" type="python">def val(X, t):
-  import constants_2d
-  return constants_2d.u_exact(X, t)</string_value>
-          </python>
-        </initial_condition>
-        <output/>
-        <convergence>
-          <include_in_convergence/>
-        </convergence>
-        <detectors>
-          <include_in_detectors/>
-        </detectors>
-        <steady_state>
-          <include_in_steady_state/>
-        </steady_state>
-        <consistent_interpolation/>
-      </prognostic>
-    </vector_field>
-    <scalar_field name="LayerThickness" rank="0">
-      <prognostic>
-        <mesh name="PressureMesh"/>
-        <spatial_discretisation>
-          <continuous_galerkin>
-            <advection_terms>
-              <exclude_advection_terms/>
-            </advection_terms>
-          </continuous_galerkin>
-          <conservative_advection>
+        </dump_period_in_timesteps>
+        <output_mesh name="CoordinateMesh"></output_mesh>
+    </io>
+    <timestepping>
+        <current_time>
             <real_value rank="0">0</real_value>
-<<<<<<< HEAD
-          </conservative_advection>
-        </spatial_discretisation>
-        <temporal_discretisation/>
-        <solver>
-          <iterative_method name="cg"/>
-          <preconditioner name="sor"/>
-          <relative_error>
-            <real_value rank="0">1e-12</real_value>
-          </relative_error>
-          <max_iterations>
-            <integer_value rank="0">500</integer_value>
-          </max_iterations>
-          <never_ignore_solver_failures/>
-          <cache_solver_context/>
-          <diagnostics>
-            <monitors/>
-          </diagnostics>
-        </solver>
-        <initial_condition name="WholeMesh">
-          <python>
-            <string_value lines="20" type="python">def val(X, t):
-  import constants_2d
-  #return constants_2d.eta_exact(X, t)
-  return 0.0</string_value>
-          </python>
-        </initial_condition>
-        <mean_layer_thickness>
-          <real_value rank="0">1</real_value>
-        </mean_layer_thickness>
-        <output/>
-        <stat/>
-        <consistent_interpolation/>
-      </prognostic>
-    </scalar_field>
-    <scalar_field name="AnalyticalLayerThickness" rank="0">
-      <prescribed>
-        <mesh name="PressureMesh"/>
-        <value name="WholeMesh">
-          <python>
-            <string_value lines="20" type="python">def val(X, t):
-  import constants_2d
-  return constants_2d.eta_exact(X, t)</string_value>
-          </python>
-        </value>
-        <output/>
-        <stat/>
-        <detectors>
-          <exclude_from_detectors/>
-        </detectors>
-        <adjoint_storage>
-          <exists_in_forward/>
-        </adjoint_storage>
-      </prescribed>
-    </scalar_field>
-    <scalar_field name="LayerThicknessError" rank="0">
-      <diagnostic>
-        <algorithm source_field_2_type="scalar" name="scalar_difference" source_field_1_name="LayerThickness" source_field_2_name="AnalyticalLayerThickness" material_phase_support="single" source_field_1_type="scalar">
-          <absolute_difference/>
-        </algorithm>
-        <mesh name="PressureMesh"/>
-        <output/>
-        <stat/>
-        <convergence>
-          <include_in_convergence/>
-        </convergence>
-        <detectors>
-          <include_in_detectors/>
-        </detectors>
-        <steady_state>
-          <include_in_steady_state/>
-        </steady_state>
-        <adjoint_storage>
-          <exists_in_forward/>
-        </adjoint_storage>
-      </diagnostic>
-    </scalar_field>
-    <vector_field name="AnalyticalVelocity" rank="1">
-      <prescribed>
-        <mesh name="VelocityMesh"/>
-        <value name="WholeMesh">
-          <python>
-            <string_value lines="20" type="python">def val(X, t):
-  import constants_2d
-  return constants_2d.u_exact(X, t)</string_value>
-          </python>
-        </value>
-        <output/>
-        <stat>
-          <include_in_stat/>
-        </stat>
-        <detectors>
-          <exclude_from_detectors/>
-        </detectors>
-        <adjoint_storage>
-          <exists_in_forward/>
-        </adjoint_storage>
-      </prescribed>
-    </vector_field>
-    <vector_field name="VelocityError" rank="1">
-      <diagnostic>
-        <algorithm source_field_2_type="vector" name="vector_difference" source_field_1_name="Velocity" source_field_2_name="AnalyticalVelocity" material_phase_support="single" source_field_1_type="vector">
-          <absolute_difference/>
-        </algorithm>
-        <mesh name="VelocityMesh"/>
-        <output/>
-        <stat>
-          <include_in_stat/>
-        </stat>
-        <convergence>
-          <include_in_convergence/>
-        </convergence>
-        <detectors>
-          <include_in_detectors/>
-        </detectors>
-        <steady_state>
-          <include_in_steady_state/>
-        </steady_state>
-        <adjoint_storage>
-          <exists_in_forward/>
-        </adjoint_storage>
-      </diagnostic>
-    </vector_field>
-  </material_phase>
-  <adjoint>
-    <functional name="integral_eta_t1">
-      <functional_value>
-        <algorithm name="functional_value">
-          <string_value lines="20" type="python">J = 0.0
-T1 = 0.5 # the time at which to evaluate
-T2 = 1.0 # the time at which to evaluate
-T = -1
-if time &lt; T1 &lt;= time+dt:
-  T = T1
-elif time &lt; T2 &lt;= time+dt:
-  T = T2
-if time &lt; T &lt;= time+dt:
-  import numpy
-  eta_prev = states[n-1]["Fluid"].scalar_fields["LayerThickness"]
-  eta      = states[n]["Fluid"].scalar_fields["LayerThickness"]
-  eta_exact_prev = states[n-1]["Fluid"].scalar_fields["AnalyticalLayerThickness"]
-  eta_exact      = states[n]["Fluid"].scalar_fields["AnalyticalLayerThickness"]
-    
-  # We want to temporally interpolate to evaluate eta at t=1.0
-  alpha = (time + dt - T) / dt
-  assert 0 &lt;= alpha &lt; 1
-  tmp_eta = alpha * (eta_prev.val - eta_exact_prev.val) + (1-alpha) * (eta.val - eta_exact.val)
-  
-  # Now we want to integrate that over space
-  coord = states[0]["Fluid"].vector_fields["Coordinate"]
-  assert eta.element_count == eta_prev.element_count == coord.element_count
-  for ele in range(coord.element_count):
-    t = Transform(ele, coord)
-    shape = eta_prev.ele_shape(ele)
-    mass = t.shape_shape(shape, shape)
-    nodes = eta_prev.ele_nodes(ele)
-    J = J + numpy.dot(tmp_eta[nodes], numpy.dot(mass, tmp_eta[nodes]))</string_value>
-        </algorithm>
-        <reduction>
-          <sum/>
-        </reduction>
-      </functional_value>
-      <functional_dependencies>
-        <algorithm name="functional_dependencies">
-          <string_value lines="20" type="python">def dependencies(times, timestep):
-  if times[0] &lt; 0.5 &lt;= times[1] or times[0] &lt; 1.0 &lt;= times[1]:
-    return {"Fluid::Coordinate": [0],
-            "Fluid::LayerThickness": [timestep-1, timestep],
-            "Fluid::AnalyticalLayerThickness": [timestep-1, timestep]
-            }
-  else:
-    return {}</string_value>
-        </algorithm>
-      </functional_dependencies>
-    </functional>
-    <controls>
-      <control name="InitVel">
-        <type field_name="Fluid::Velocity" name="initial_condition"/>
-      </control>
-      <load_controls/>
-    </controls>
-  </adjoint>
-=======
         </current_time>
         <timestep>
             <real_value rank="0">0.25</real_value>
@@ -724,5 +349,4 @@
             <load_controls></load_controls>
         </controls>
     </adjoint>
->>>>>>> 8c1a4559
 </shallow_water_options>