--- conflicted
+++ resolved
@@ -1,62 +1,40 @@
-<?xml version="1.0" encoding="utf-8" ?>
+<?xml version='1.0' encoding='utf-8'?>
 <fluidity_options>
-    <simulation_name>
-        <string_value lines="1">square-convection</string_value>
-    </simulation_name>
-    <problem_type>
-        <string_value lines="1">oceans</string_value>
-    </problem_type>
-    <geometry>
-        <dimension>
+  <simulation_name>
+    <string_value lines="1">square-convection</string_value>
+  </simulation_name>
+  <problem_type>
+    <string_value lines="1">oceans</string_value>
+  </problem_type>
+  <geometry>
+    <dimension>
+      <integer_value rank="0">2</integer_value>
+    </dimension>
+    <mesh name="CoordinateMesh">
+      <from_file file_name="square-cavity">
+        <format name="triangle"/>
+        <stat>
+          <include_in_stat/>
+        </stat>
+      </from_file>
+    </mesh>
+    <mesh name="VelocityMesh">
+      <from_mesh>
+        <mesh name="CoordinateMesh"/>
+        <mesh_continuity>
+          <string_value>discontinuous</string_value>
+        </mesh_continuity>
+        <stat>
+          <exclude_from_stat/>
+        </stat>
+      </from_mesh>
+    </mesh>
+    <mesh name="PressureMesh">
+      <from_mesh>
+        <mesh name="CoordinateMesh"/>
+        <mesh_shape>
+          <polynomial_degree>
             <integer_value rank="0">2</integer_value>
-<<<<<<< HEAD
-        </dimension>
-        <mesh name="CoordinateMesh">
-            <from_file file_name="square-cavity">
-                <format name="triangle"></format>
-                <stat>
-                    <include_in_stat></include_in_stat>
-                </stat>
-            </from_file>
-        </mesh>
-        <mesh name="VelocityMesh">
-            <from_mesh>
-                <mesh name="CoordinateMesh"></mesh>
-                <stat>
-                    <exclude_from_stat></exclude_from_stat>
-                </stat>
-                <mesh_shape>
-                    <element_type>
-                        <string_value>discontinuous lagrangian</string_value>
-                    </element_type>
-                </mesh_shape>
-            </from_mesh>
-        </mesh>
-        <mesh name="PressureMesh">
-            <from_mesh>
-                <mesh name="CoordinateMesh"></mesh>
-                <mesh_shape>
-                    <polynomial_degree>
-                        <integer_value rank="0">2</integer_value>
-                    </polynomial_degree>
-                </mesh_shape>
-                <stat>
-                    <exclude_from_stat></exclude_from_stat>
-                </stat>
-            </from_mesh>
-        </mesh>
-        <quadrature>
-            <degree>
-                <integer_value rank="0">4</integer_value>
-            </degree>
-        </quadrature>
-    </geometry>
-    <io>
-        <dump_format>
-            <string_value>vtk</string_value>
-        </dump_format>
-        <dump_period_in_timesteps>
-=======
           </polynomial_degree>
         </mesh_shape>
         <stat>
@@ -119,421 +97,379 @@
         <prescribed>
           <mesh name="CoordinateMesh"/>
           <value name="WholeMesh">
->>>>>>> b1a1e4e6
             <constant>
-                <integer_value rank="0">10</integer_value>
-                <comment>was 10 for test</comment>
+              <real_value shape="2" dim1="dim" rank="1">0.0 -1.0</real_value>
             </constant>
-        </dump_period_in_timesteps>
-        <output_mesh name="VelocityMesh"></output_mesh>
-        <stat></stat>
-        <detectors>
-            <detector_array name="MidPoint">
-                <number_of_detectors>
-                    <integer_value rank="0">1</integer_value>
-                </number_of_detectors>
-                <static></static>
-                <python>
-                    <string_value lines="20" type="python">def val(t):&#x0A;&#x09;return [[0.5, 0.5]]</string_value>
-                </python>
-            </detector_array>
-        </detectors>
-    </io>
-    <timestepping>
-        <current_time>
+          </value>
+          <output>
+            <exclude_from_vtu/>
+          </output>
+          <stat>
+            <exclude_from_stat/>
+          </stat>
+          <detectors>
+            <exclude_from_detectors/>
+          </detectors>
+        </prescribed>
+      </vector_field>
+    </gravity>
+  </physical_parameters>
+  <material_phase name="BoussinesqFluid">
+    <equation_of_state>
+      <fluids>
+        <linear>
+          <reference_density>
+            <real_value rank="0">1.0</real_value>
+          </reference_density>
+          <temperature_dependency>
+            <reference_temperature>
+              <real_value rank="0">0.0</real_value>
+            </reference_temperature>
+            <thermal_expansion_coefficient>
+              <real_value rank="0">1.0</real_value>
+            </thermal_expansion_coefficient>
+          </temperature_dependency>
+        </linear>
+      </fluids>
+    </equation_of_state>
+    <scalar_field name="Pressure" rank="0">
+      <prognostic>
+        <mesh name="PressureMesh"/>
+        <spatial_discretisation>
+          <continuous_galerkin/>
+        </spatial_discretisation>
+        <reference_node>
+          <integer_value rank="0">1</integer_value>
+        </reference_node>
+        <scheme>
+          <poisson_pressure_solution>
+            <string_value lines="1">only first timestep</string_value>
+          </poisson_pressure_solution>
+          <use_projection_method/>
+        </scheme>
+        <solver>
+          <iterative_method name="cg"/>
+          <preconditioner name="sor"/>
+          <relative_error>
+            <real_value rank="0">1.0e-7</real_value>
+          </relative_error>
+          <max_iterations>
+            <integer_value rank="0">1000</integer_value>
+          </max_iterations>
+          <never_ignore_solver_failures/>
+          <diagnostics>
+            <monitors/>
+          </diagnostics>
+        </solver>
+        <initial_condition name="WholeMesh">
+          <constant>
             <real_value rank="0">0</real_value>
-        </current_time>
-        <timestep>
-            <real_value rank="0">0.01</real_value>
-        </timestep>
-        <finish_time>
-            <real_value rank="0">1</real_value>
-        </finish_time>
-        <nonlinear_iterations>
-            <integer_value rank="0">2</integer_value>
-        </nonlinear_iterations>
-    </timestepping>
-    <physical_parameters>
-        <gravity>
-            <magnitude>
-                <real_value rank="0">710</real_value>
-            </magnitude>
-            <vector_field name="GravityDirection" rank="1">
-                <prescribed>
-                    <mesh name="CoordinateMesh"></mesh>
-                    <value name="WholeMesh">
-                        <constant>
-                            <real_value rank="1" shape="2" dim1="dim">0 -1</real_value>
-                        </constant>
-                    </value>
-                    <output>
-                        <exclude_from_vtu></exclude_from_vtu>
-                    </output>
-                    <stat>
-                        <exclude_from_stat></exclude_from_stat>
-                    </stat>
-                    <detectors>
-                        <exclude_from_detectors></exclude_from_detectors>
-                    </detectors>
-                </prescribed>
-            </vector_field>
-        </gravity>
-    </physical_parameters>
-    <material_phase name="BoussinesqFluid">
-        <equation_of_state>
-            <fluids>
-                <linear>
-                    <reference_density>
-                        <real_value rank="0">1</real_value>
-                    </reference_density>
-                    <temperature_dependency>
-                        <reference_temperature>
-                            <real_value rank="0">0</real_value>
-                        </reference_temperature>
-                        <thermal_expansion_coefficient>
-                            <real_value rank="0">1</real_value>
-                        </thermal_expansion_coefficient>
-                    </temperature_dependency>
-                </linear>
-            </fluids>
-        </equation_of_state>
-        <scalar_field name="Pressure" rank="0">
-            <prognostic>
-                <mesh name="PressureMesh"></mesh>
-                <spatial_discretisation>
-                    <continuous_galerkin></continuous_galerkin>
-                </spatial_discretisation>
-                <reference_node>
-                    <integer_value rank="0">1</integer_value>
-                </reference_node>
-                <scheme>
-                    <poisson_pressure_solution>
-                        <string_value lines="1">only first timestep</string_value>
-                    </poisson_pressure_solution>
-                    <use_projection_method></use_projection_method>
-                </scheme>
-                <solver>
-                    <iterative_method name="cg"></iterative_method>
-                    <preconditioner name="sor"></preconditioner>
-                    <relative_error>
-                        <real_value rank="0">1e-07</real_value>
-                    </relative_error>
-                    <max_iterations>
-                        <integer_value rank="0">1000</integer_value>
-                    </max_iterations>
-                    <never_ignore_solver_failures></never_ignore_solver_failures>
-                    <diagnostics>
-                        <monitors></monitors>
-                    </diagnostics>
-                </solver>
-                <initial_condition name="WholeMesh">
-                    <constant>
-                        <real_value rank="0">0</real_value>
-                    </constant>
-                </initial_condition>
-                <output></output>
-                <stat></stat>
-                <convergence>
-                    <include_in_convergence></include_in_convergence>
-                </convergence>
-                <detectors>
-                    <exclude_from_detectors></exclude_from_detectors>
-                </detectors>
-                <steady_state>
-                    <include_in_steady_state></include_in_steady_state>
-                </steady_state>
-                <consistent_interpolation></consistent_interpolation>
-            </prognostic>
-        </scalar_field>
-        <vector_field name="Velocity" rank="1">
-            <prognostic>
-                <mesh name="VelocityMesh"></mesh>
-                <equation name="Boussinesq"></equation>
-                <spatial_discretisation>
-                    <discontinuous_galerkin>
-                        <viscosity_scheme>
-                            <bassi_rebay></bassi_rebay>
-                        </viscosity_scheme>
-                        <advection_scheme>
-                            <upwind></upwind>
-                            <integrate_advection_by_parts>
-                                <twice></twice>
-                            </integrate_advection_by_parts>
-                        </advection_scheme>
-                    </discontinuous_galerkin>
-                    <conservative_advection>
-                        <real_value rank="0">1</real_value>
-                    </conservative_advection>
-                </spatial_discretisation>
-                <temporal_discretisation>
-                    <theta>
-                        <real_value rank="0">0.5</real_value>
-                    </theta>
-                    <relaxation>
-                        <real_value rank="0">1</real_value>
-                    </relaxation>
-                </temporal_discretisation>
-                <solver>
-                    <iterative_method name="gmres">
-                        <restart>
-                            <integer_value rank="0">30</integer_value>
-                        </restart>
-                    </iterative_method>
-                    <preconditioner name="sor"></preconditioner>
-                    <relative_error>
-                        <real_value rank="0">1e-07</real_value>
-                    </relative_error>
-                    <max_iterations>
-                        <integer_value rank="0">1000</integer_value>
-                    </max_iterations>
-                    <never_ignore_solver_failures></never_ignore_solver_failures>
-                    <diagnostics>
-                        <monitors></monitors>
-                    </diagnostics>
-                </solver>
-                <initial_condition name="WholeMesh">
-                    <constant>
-                        <real_value rank="1" shape="2" dim1="dim">0 0</real_value>
-                    </constant>
-                </initial_condition>
-                <boundary_conditions name="NoSlip">
-                    <surface_ids>
-                        <integer_value rank="1" shape="4">2 3 4 5</integer_value>
-                    </surface_ids>
-                    <type name="dirichlet">
-                        <apply_weakly></apply_weakly>
-                        <align_bc_with_cartesian>
-                            <x_component>
-                                <constant>
-                                    <real_value rank="0">0</real_value>
-                                </constant>
-                            </x_component>
-                            <y_component>
-                                <constant>
-                                    <real_value rank="0">0</real_value>
-                                </constant>
-                            </y_component>
-                        </align_bc_with_cartesian>
-                    </type>
-                </boundary_conditions>
-                <tensor_field name="Viscosity" rank="2">
-                    <prescribed>
-                        <value name="WholeMesh">
-                            <isotropic>
-                                <constant>
-                                    <real_value rank="0">0.71</real_value>
-                                </constant>
-                            </isotropic>
-                        </value>
-                        <output></output>
-                    </prescribed>
-                </tensor_field>
-                <output></output>
-                <stat>
-                    <include_in_stat></include_in_stat>
-                    <previous_time_step>
-                        <exclude_from_stat></exclude_from_stat>
-                    </previous_time_step>
-                    <nonlinear_field>
-                        <exclude_from_stat></exclude_from_stat>
-                    </nonlinear_field>
-                </stat>
-                <convergence>
-                    <include_in_convergence></include_in_convergence>
-                </convergence>
-                <detectors>
-                    <exclude_from_detectors></exclude_from_detectors>
-                </detectors>
-                <steady_state>
-                    <include_in_steady_state></include_in_steady_state>
-                </steady_state>
-                <consistent_interpolation></consistent_interpolation>
-            </prognostic>
-        </vector_field>
-        <scalar_field name="Temperature" rank="0">
-            <prognostic>
-                <mesh name="VelocityMesh"></mesh>
-                <equation name="AdvectionDiffusion"></equation>
-                <spatial_discretisation>
-                    <discontinuous_galerkin>
-                        <advection_scheme>
-                            <upwind></upwind>
-                            <integrate_advection_by_parts>
-                                <twice></twice>
-                            </integrate_advection_by_parts>
-                        </advection_scheme>
-                        <diffusion_scheme>
-                            <compact_discontinuous_galerkin></compact_discontinuous_galerkin>
-                        </diffusion_scheme>
-                    </discontinuous_galerkin>
-                    <conservative_advection>
-                        <real_value rank="0">1</real_value>
-                    </conservative_advection>
-                </spatial_discretisation>
-                <temporal_discretisation>
-                    <theta>
-                        <real_value rank="0">0.5</real_value>
-                    </theta>
-                </temporal_discretisation>
-                <solver>
-                    <iterative_method name="gmres">
-                        <restart>
-                            <integer_value rank="0">30</integer_value>
-                        </restart>
-                    </iterative_method>
-                    <preconditioner name="sor"></preconditioner>
-                    <relative_error>
-                        <real_value rank="0">1e-07</real_value>
-                    </relative_error>
-                    <max_iterations>
-                        <integer_value rank="0">1000</integer_value>
-                    </max_iterations>
-                    <never_ignore_solver_failures></never_ignore_solver_failures>
-                    <diagnostics>
-                        <monitors></monitors>
-                    </diagnostics>
-                </solver>
-                <initial_condition name="WholeMesh">
-                    <python>
-                        <string_value lines="20" type="python">def val(x, y):&#x0A;&#x09;return 1.0 - x[0]</string_value>
-                    </python>
-                </initial_condition>
-                <boundary_conditions name="HotLeft">
-                    <surface_ids>
-                        <integer_value rank="1" shape="1">4</integer_value>
-                    </surface_ids>
-                    <type name="dirichlet">
-                        <apply_weakly></apply_weakly>
-                        <constant>
-                            <real_value rank="0">1</real_value>
-                        </constant>
-                    </type>
-                </boundary_conditions>
-                <boundary_conditions name="ColdRight">
-                    <surface_ids>
-                        <integer_value rank="1" shape="1">5</integer_value>
-                    </surface_ids>
-                    <type name="dirichlet">
-                        <apply_weakly></apply_weakly>
-                        <constant>
-                            <real_value rank="0">0</real_value>
-                        </constant>
-                    </type>
-                </boundary_conditions>
-                <boundary_conditions name="Insulating">
-                    <surface_ids>
-                        <integer_value rank="1" shape="2">2 3</integer_value>
-                    </surface_ids>
-                    <type name="neumann">
-                        <constant>
-                            <real_value rank="0">0</real_value>
-                        </constant>
-                    </type>
-                </boundary_conditions>
-                <tensor_field name="Diffusivity" rank="2">
-                    <prescribed>
-                        <value name="WholeMesh">
-                            <isotropic>
-                                <constant>
-                                    <real_value rank="0">1</real_value>
-                                </constant>
-                            </isotropic>
-                        </value>
-                        <output></output>
-                    </prescribed>
-                </tensor_field>
-                <output></output>
-                <stat>
-                    <surface_integral name="NusseltNoT1" type="gradient_normal">
-                        <surface_ids>
-                            <integer_value rank="1" shape="1">4</integer_value>
-                        </surface_ids>
-                    </surface_integral>
-                    <surface_integral name="NusseltNoT0" type="gradient_normal">
-                        <surface_ids>
-                            <integer_value rank="1" shape="1">5</integer_value>
-                        </surface_ids>
-                    </surface_integral>
-                    <surface_integral name="GradientNormalWholeMesh" type="gradient_normal"></surface_integral>
-                </stat>
-                <convergence>
-                    <include_in_convergence></include_in_convergence>
-                </convergence>
-                <detectors>
-                    <exclude_from_detectors></exclude_from_detectors>
-                </detectors>
-                <steady_state>
-                    <include_in_steady_state></include_in_steady_state>
-                </steady_state>
-                <consistent_interpolation></consistent_interpolation>
-            </prognostic>
-        </scalar_field>
-        <scalar_field name="StreamFunction" rank="0">
-            <prognostic>
-                <mesh name="CoordinateMesh"></mesh>
-                <solver>
-                    <iterative_method name="gmres">
-                        <restart>
-                            <integer_value rank="0">30</integer_value>
-                        </restart>
-                    </iterative_method>
-                    <preconditioner name="eisenstat"></preconditioner>
-                    <relative_error>
-                        <real_value rank="0">1e-07</real_value>
-                    </relative_error>
-                    <max_iterations>
-                        <integer_value rank="0">1000</integer_value>
-                    </max_iterations>
-                    <never_ignore_solver_failures></never_ignore_solver_failures>
-                    <diagnostics>
-                        <monitors></monitors>
-                    </diagnostics>
-                </solver>
-                <exclude_from_checkpointing></exclude_from_checkpointing>
-                <output></output>
-                <stat></stat>
-                <detectors>
-                    <include_in_detectors></include_in_detectors>
-                </detectors>
-                <consistent_interpolation></consistent_interpolation>
-            </prognostic>
-        </scalar_field>
-        <scalar_field name="ValueSurfaceIntTest" rank="0">
-            <prescribed>
-                <mesh name="VelocityMesh"></mesh>
-                <value name="WholeMesh">
-                    <constant>
-                        <real_value rank="0">1</real_value>
-                    </constant>
-                </value>
-                <output>
-                    <exclude_from_vtu></exclude_from_vtu>
-                </output>
-                <stat>
-                    <exclude_from_stat></exclude_from_stat>
-                    <surface_integral name="ValueWholeMesh" type="value"></surface_integral>
-                </stat>
-                <detectors>
-                    <exclude_from_detectors></exclude_from_detectors>
-                </detectors>
-            </prescribed>
-        </scalar_field>
-        <scalar_field name="CFLNumber" rank="0">
-            <diagnostic>
-                <algorithm name="Internal" material_phase_support="multiple"></algorithm>
-                <mesh name="VelocityMesh"></mesh>
-                <output></output>
-                <stat></stat>
-                <convergence>
-                    <include_in_convergence></include_in_convergence>
-                </convergence>
-                <detectors>
-                    <exclude_from_detectors></exclude_from_detectors>
-                </detectors>
-                <steady_state>
-                    <include_in_steady_state></include_in_steady_state>
-                </steady_state>
-            </diagnostic>
-        </scalar_field>
-    </material_phase>
+          </constant>
+        </initial_condition>
+        <output/>
+        <stat/>
+        <convergence>
+          <include_in_convergence/>
+        </convergence>
+        <detectors>
+          <exclude_from_detectors/>
+        </detectors>
+        <steady_state>
+          <include_in_steady_state/>
+        </steady_state>
+        <consistent_interpolation/>
+      </prognostic>
+    </scalar_field>
+    <vector_field name="Velocity" rank="1">
+      <prognostic>
+        <mesh name="VelocityMesh"/>
+        <equation name="Boussinesq"/>
+        <spatial_discretisation>
+          <discontinuous_galerkin>
+            <viscosity_scheme>
+              <bassi_rebay/>
+            </viscosity_scheme>
+            <advection_scheme>
+              <upwind/>
+              <integrate_advection_by_parts>
+                <twice/>
+              </integrate_advection_by_parts>
+            </advection_scheme>
+          </discontinuous_galerkin>
+          <conservative_advection>
+            <real_value rank="0">1.0</real_value>
+          </conservative_advection>
+        </spatial_discretisation>
+        <temporal_discretisation>
+          <theta>
+            <real_value rank="0">0.5</real_value>
+          </theta>
+          <relaxation>
+            <real_value rank="0">1.0</real_value>
+          </relaxation>
+        </temporal_discretisation>
+        <solver>
+          <iterative_method name="gmres">
+            <restart>
+              <integer_value rank="0">30</integer_value>
+            </restart>
+          </iterative_method>
+          <preconditioner name="sor"/>
+          <relative_error>
+            <real_value rank="0">1.0e-7</real_value>
+          </relative_error>
+          <max_iterations>
+            <integer_value rank="0">1000</integer_value>
+          </max_iterations>
+          <never_ignore_solver_failures/>
+          <diagnostics>
+            <monitors/>
+          </diagnostics>
+        </solver>
+        <initial_condition name="WholeMesh">
+          <constant>
+            <real_value shape="2" dim1="dim" rank="1">0 0</real_value>
+          </constant>
+        </initial_condition>
+        <boundary_conditions name="NoSlip">
+          <surface_ids>
+            <integer_value shape="4" rank="1">2 3 4 5</integer_value>
+          </surface_ids>
+          <type name="dirichlet">
+            <apply_weakly/>
+            <align_bc_with_cartesian>
+              <x_component>
+                <constant>
+                  <real_value rank="0">0.0</real_value>
+                </constant>
+              </x_component>
+              <y_component>
+                <constant>
+                  <real_value rank="0">0.0</real_value>
+                </constant>
+              </y_component>
+            </align_bc_with_cartesian>
+          </type>
+        </boundary_conditions>
+        <tensor_field name="Viscosity" rank="2">
+          <prescribed>
+            <value name="WholeMesh">
+              <isotropic>
+                <constant>
+                  <real_value rank="0">0.71</real_value>
+                </constant>
+              </isotropic>
+            </value>
+            <output/>
+          </prescribed>
+        </tensor_field>
+        <output/>
+        <stat>
+          <include_in_stat/>
+          <previous_time_step>
+            <exclude_from_stat/>
+          </previous_time_step>
+          <nonlinear_field>
+            <exclude_from_stat/>
+          </nonlinear_field>
+        </stat>
+        <convergence>
+          <include_in_convergence/>
+        </convergence>
+        <detectors>
+          <exclude_from_detectors/>
+        </detectors>
+        <steady_state>
+          <include_in_steady_state/>
+        </steady_state>
+        <consistent_interpolation/>
+      </prognostic>
+    </vector_field>
+    <scalar_field name="Temperature" rank="0">
+      <prognostic>
+        <mesh name="VelocityMesh"/>
+        <equation name="AdvectionDiffusion"/>
+        <spatial_discretisation>
+          <discontinuous_galerkin>
+            <advection_scheme>
+              <upwind/>
+              <integrate_advection_by_parts>
+                <twice/>
+              </integrate_advection_by_parts>
+            </advection_scheme>
+            <diffusion_scheme>
+              <compact_discontinuous_galerkin/>
+            </diffusion_scheme>
+          </discontinuous_galerkin>
+          <conservative_advection>
+            <real_value rank="0">1.0</real_value>
+          </conservative_advection>
+        </spatial_discretisation>
+        <temporal_discretisation>
+          <theta>
+            <real_value rank="0">0.5</real_value>
+          </theta>
+        </temporal_discretisation>
+        <solver>
+          <iterative_method name="gmres">
+            <restart>
+              <integer_value rank="0">30</integer_value>
+            </restart>
+          </iterative_method>
+          <preconditioner name="sor"/>
+          <relative_error>
+            <real_value rank="0">1.0e-7</real_value>
+          </relative_error>
+          <max_iterations>
+            <integer_value rank="0">1000</integer_value>
+          </max_iterations>
+          <never_ignore_solver_failures/>
+          <diagnostics>
+            <monitors/>
+          </diagnostics>
+        </solver>
+        <initial_condition name="WholeMesh">
+          <python>
+            <string_value lines="20" type="python">def val(x, y):
+	return 1.0 - x[0]</string_value>
+          </python>
+        </initial_condition>
+        <boundary_conditions name="HotLeft">
+          <surface_ids>
+            <integer_value shape="1" rank="1">4</integer_value>
+          </surface_ids>
+          <type name="dirichlet">
+            <apply_weakly/>
+            <constant>
+              <real_value rank="0">1.0</real_value>
+            </constant>
+          </type>
+        </boundary_conditions>
+        <boundary_conditions name="ColdRight">
+          <surface_ids>
+            <integer_value shape="1" rank="1">5</integer_value>
+          </surface_ids>
+          <type name="dirichlet">
+            <apply_weakly/>
+            <constant>
+              <real_value rank="0">0.0</real_value>
+            </constant>
+          </type>
+        </boundary_conditions>
+        <boundary_conditions name="Insulating">
+          <surface_ids>
+            <integer_value shape="2" rank="1">2 3</integer_value>
+          </surface_ids>
+          <type name="neumann">
+            <constant>
+              <real_value rank="0">0.0</real_value>
+            </constant>
+          </type>
+        </boundary_conditions>
+        <tensor_field name="Diffusivity" rank="2">
+          <prescribed>
+            <value name="WholeMesh">
+              <isotropic>
+                <constant>
+                  <real_value rank="0">1.0</real_value>
+                </constant>
+              </isotropic>
+            </value>
+            <output/>
+          </prescribed>
+        </tensor_field>
+        <output/>
+        <stat>
+          <surface_integral type="gradient_normal" name="NusseltNoT1">
+            <surface_ids>
+              <integer_value shape="1" rank="1">4</integer_value>
+            </surface_ids>
+          </surface_integral>
+          <surface_integral type="gradient_normal" name="NusseltNoT0">
+            <surface_ids>
+              <integer_value shape="1" rank="1">5</integer_value>
+            </surface_ids>
+          </surface_integral>
+          <surface_integral type="gradient_normal" name="GradientNormalWholeMesh"/>
+        </stat>
+        <convergence>
+          <include_in_convergence/>
+        </convergence>
+        <detectors>
+          <exclude_from_detectors/>
+        </detectors>
+        <steady_state>
+          <include_in_steady_state/>
+        </steady_state>
+        <consistent_interpolation/>
+      </prognostic>
+    </scalar_field>
+    <scalar_field name="StreamFunction" rank="0">
+      <prognostic>
+        <mesh name="CoordinateMesh"/>
+        <solver>
+          <iterative_method name="gmres">
+            <restart>
+              <integer_value rank="0">30</integer_value>
+            </restart>
+          </iterative_method>
+          <preconditioner name="eisenstat"/>
+          <relative_error>
+            <real_value rank="0">1.0e-7</real_value>
+          </relative_error>
+          <max_iterations>
+            <integer_value rank="0">1000</integer_value>
+          </max_iterations>
+          <never_ignore_solver_failures/>
+          <diagnostics>
+            <monitors/>
+          </diagnostics>
+        </solver>
+        <exclude_from_checkpointing/>
+        <output/>
+        <stat/>
+        <detectors>
+          <include_in_detectors/>
+        </detectors>
+        <consistent_interpolation/>
+      </prognostic>
+    </scalar_field>
+    <scalar_field name="ValueSurfaceIntTest" rank="0">
+      <prescribed>
+        <mesh name="VelocityMesh"/>
+        <value name="WholeMesh">
+          <constant>
+            <real_value rank="0">1.0</real_value>
+          </constant>
+        </value>
+        <output>
+          <exclude_from_vtu/>
+        </output>
+        <stat>
+          <exclude_from_stat/>
+          <surface_integral type="value" name="ValueWholeMesh"/>
+        </stat>
+        <detectors>
+          <exclude_from_detectors/>
+        </detectors>
+      </prescribed>
+    </scalar_field>
+    <scalar_field name="CFLNumber" rank="0">
+      <diagnostic>
+        <algorithm name="Internal" material_phase_support="multiple"/>
+        <mesh name="VelocityMesh"/>
+        <output/>
+        <stat/>
+        <convergence>
+          <include_in_convergence/>
+        </convergence>
+        <detectors>
+          <exclude_from_detectors/>
+        </detectors>
+        <steady_state>
+          <include_in_steady_state/>
+        </steady_state>
+      </diagnostic>
+    </scalar_field>
+  </material_phase>
 </fluidity_options>