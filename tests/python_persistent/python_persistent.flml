<?xml version="1.0" encoding="utf-8" ?>
<fluidity_options>
<<<<<<< HEAD
    <simulation_name>
        <string_value lines="1">python-persistent</string_value>
    </simulation_name>
    <problem_type>
        <string_value lines="1">fluids</string_value>
    </problem_type>
    <geometry>
        <dimension>
            <integer_value rank="0">2</integer_value>
        </dimension>
        <mesh name="CoordinateMesh">
            <from_file file_name="square">
                <format name="triangle"></format>
                <stat>
                    <include_in_stat></include_in_stat>
                </stat>
            </from_file>
        </mesh>
        <mesh name="VelocityMesh">
            <from_mesh>
                <mesh name="CoordinateMesh"></mesh>
                <stat>
                    <exclude_from_stat></exclude_from_stat>
                </stat>
            </from_mesh>
        </mesh>
        <mesh name="PressureMesh">
            <from_mesh>
                <mesh name="CoordinateMesh"></mesh>
                <stat>
                    <exclude_from_stat></exclude_from_stat>
                </stat>
            </from_mesh>
        </mesh>
        <quadrature>
            <degree>
                <integer_value rank="0">0</integer_value>
            </degree>
        </quadrature>
    </geometry>
    <io>
        <dump_format>
            <string_value>vtk</string_value>
        </dump_format>
        <dump_period>
            <constant>
                <real_value rank="0">1</real_value>
            </constant>
        </dump_period>
        <disable_dump_at_end></disable_dump_at_end>
        <output_mesh name="VelocityMesh"></output_mesh>
        <stat></stat>
    </io>
    <timestepping>
        <current_time>
            <real_value rank="0">0</real_value>
        </current_time>
        <timestep>
            <real_value rank="0">1</real_value>
        </timestep>
        <finish_time>
            <real_value rank="0">1000000</real_value>
        </finish_time>
        <final_timestep>
            <integer_value rank="0">2</integer_value>
        </final_timestep>
    </timestepping>
    <physical_parameters></physical_parameters>
    <material_phase name="Test">
        <vector_field name="Velocity" rank="1">
            <prescribed>
                <mesh name="VelocityMesh"></mesh>
                <value name="WholeMesh">
                    <constant>
                        <real_value rank="1" shape="2" dim1="dim">0 0</real_value>
                    </constant>
                </value>
                <output>
                    <exclude_from_vtu></exclude_from_vtu>
                </output>
                <stat>
                    <exclude_from_stat></exclude_from_stat>
                </stat>
                <detectors>
                    <exclude_from_detectors></exclude_from_detectors>
                </detectors>
            </prescribed>
        </vector_field>
        <scalar_field name="Test" rank="0">
            <prescribed>
                <mesh name="VelocityMesh"></mesh>
                <value name="WholeMesh">
                    <python>
                        <string_value lines="20" type="python">def val(x, t):&#x0A;&#x09;if not &quot;TestValue&quot; in persistent:&#x0A;&#x09;&#x09;persistent[&quot;TestValue&quot;] = 1.0&#x0A;&#x09;else:&#x0A;&#x09;&#x09;persistent[&quot;TestValue&quot;] += 1.0&#x0A;&#x09;return persistent[&quot;TestValue&quot;]</string_value>
                    </python>
                </value>
                <output></output>
                <stat></stat>
                <detectors>
                    <exclude_from_detectors></exclude_from_detectors>
                </detectors>
            </prescribed>
        </scalar_field>
    </material_phase>
=======
  <simulation_name>
    <string_value lines="1">python-persistent</string_value>
  </simulation_name>
  <problem_type>
    <string_value lines="1">fluids</string_value>
  </problem_type>
  <geometry>
    <dimension>
      <integer_value rank="0">2</integer_value>
    </dimension>
    <mesh name="CoordinateMesh">
      <from_file file_name="square">
        <format name="triangle"/>
        <stat>
          <include_in_stat/>
        </stat>
      </from_file>
    </mesh>
    <mesh name="VelocityMesh">
      <from_mesh>
        <mesh name="CoordinateMesh"/>
        <stat>
          <exclude_from_stat/>
        </stat>
      </from_mesh>
    </mesh>
    <mesh name="PressureMesh">
      <from_mesh>
        <mesh name="CoordinateMesh"/>
        <stat>
          <exclude_from_stat/>
        </stat>
      </from_mesh>
    </mesh>
    <quadrature>
      <degree>
        <integer_value rank="0">0</integer_value>
      </degree>
    </quadrature>
  </geometry>
  <io>
    <dump_format>
      <string_value>vtk</string_value>
    </dump_format>
    <dump_period>
      <constant>
        <real_value rank="0">1</real_value>
      </constant>
    </dump_period>
    <disable_dump_at_end/>
    <output_mesh name="VelocityMesh"/>
    <stat/>
  </io>
  <timestepping>
    <current_time>
      <real_value rank="0">0.0</real_value>
    </current_time>
    <timestep>
      <real_value rank="0">1.0</real_value>
    </timestep>
    <finish_time>
      <real_value rank="0">1.0e6</real_value>
    </finish_time>
    <final_timestep>
      <integer_value rank="0">2</integer_value>
    </final_timestep>
  </timestepping>
  <physical_parameters/>
  <material_phase name="Test">
    <vector_field name="Velocity" rank="1">
      <prescribed>
        <mesh name="VelocityMesh"/>
        <value name="WholeMesh">
          <constant>
            <real_value shape="2" dim1="dim" rank="1">0.0 0.0</real_value>
          </constant>
        </value>
        <output>
          <exclude_from_vtu/>
        </output>
        <stat>
          <exclude_from_stat/>
        </stat>
        <detectors>
          <exclude_from_detectors/>
        </detectors>
      </prescribed>
    </vector_field>
    <scalar_field name="Test" rank="0">
      <prescribed>
        <mesh name="VelocityMesh"/>
        <value name="WholeMesh">
          <python>
            <string_value lines="20" type="code" language="python">def val(x, t):
	if not "TestValue" in persistent:
		persistent["TestValue"] = 1.0
	else:
		persistent["TestValue"] += 1.0
	return persistent["TestValue"]</string_value>
          </python>
        </value>
        <output/>
        <stat/>
        <detectors>
          <exclude_from_detectors/>
        </detectors>
      </prescribed>
    </scalar_field>
  </material_phase>
>>>>>>> 1a3a8a64
</fluidity_options><|MERGE_RESOLUTION|>--- conflicted
+++ resolved
@@ -1,111 +1,5 @@
-<?xml version="1.0" encoding="utf-8" ?>
+<?xml version='1.0' encoding='utf-8'?>
 <fluidity_options>
-<<<<<<< HEAD
-    <simulation_name>
-        <string_value lines="1">python-persistent</string_value>
-    </simulation_name>
-    <problem_type>
-        <string_value lines="1">fluids</string_value>
-    </problem_type>
-    <geometry>
-        <dimension>
-            <integer_value rank="0">2</integer_value>
-        </dimension>
-        <mesh name="CoordinateMesh">
-            <from_file file_name="square">
-                <format name="triangle"></format>
-                <stat>
-                    <include_in_stat></include_in_stat>
-                </stat>
-            </from_file>
-        </mesh>
-        <mesh name="VelocityMesh">
-            <from_mesh>
-                <mesh name="CoordinateMesh"></mesh>
-                <stat>
-                    <exclude_from_stat></exclude_from_stat>
-                </stat>
-            </from_mesh>
-        </mesh>
-        <mesh name="PressureMesh">
-            <from_mesh>
-                <mesh name="CoordinateMesh"></mesh>
-                <stat>
-                    <exclude_from_stat></exclude_from_stat>
-                </stat>
-            </from_mesh>
-        </mesh>
-        <quadrature>
-            <degree>
-                <integer_value rank="0">0</integer_value>
-            </degree>
-        </quadrature>
-    </geometry>
-    <io>
-        <dump_format>
-            <string_value>vtk</string_value>
-        </dump_format>
-        <dump_period>
-            <constant>
-                <real_value rank="0">1</real_value>
-            </constant>
-        </dump_period>
-        <disable_dump_at_end></disable_dump_at_end>
-        <output_mesh name="VelocityMesh"></output_mesh>
-        <stat></stat>
-    </io>
-    <timestepping>
-        <current_time>
-            <real_value rank="0">0</real_value>
-        </current_time>
-        <timestep>
-            <real_value rank="0">1</real_value>
-        </timestep>
-        <finish_time>
-            <real_value rank="0">1000000</real_value>
-        </finish_time>
-        <final_timestep>
-            <integer_value rank="0">2</integer_value>
-        </final_timestep>
-    </timestepping>
-    <physical_parameters></physical_parameters>
-    <material_phase name="Test">
-        <vector_field name="Velocity" rank="1">
-            <prescribed>
-                <mesh name="VelocityMesh"></mesh>
-                <value name="WholeMesh">
-                    <constant>
-                        <real_value rank="1" shape="2" dim1="dim">0 0</real_value>
-                    </constant>
-                </value>
-                <output>
-                    <exclude_from_vtu></exclude_from_vtu>
-                </output>
-                <stat>
-                    <exclude_from_stat></exclude_from_stat>
-                </stat>
-                <detectors>
-                    <exclude_from_detectors></exclude_from_detectors>
-                </detectors>
-            </prescribed>
-        </vector_field>
-        <scalar_field name="Test" rank="0">
-            <prescribed>
-                <mesh name="VelocityMesh"></mesh>
-                <value name="WholeMesh">
-                    <python>
-                        <string_value lines="20" type="python">def val(x, t):&#x0A;&#x09;if not &quot;TestValue&quot; in persistent:&#x0A;&#x09;&#x09;persistent[&quot;TestValue&quot;] = 1.0&#x0A;&#x09;else:&#x0A;&#x09;&#x09;persistent[&quot;TestValue&quot;] += 1.0&#x0A;&#x09;return persistent[&quot;TestValue&quot;]</string_value>
-                    </python>
-                </value>
-                <output></output>
-                <stat></stat>
-                <detectors>
-                    <exclude_from_detectors></exclude_from_detectors>
-                </detectors>
-            </prescribed>
-        </scalar_field>
-    </material_phase>
-=======
   <simulation_name>
     <string_value lines="1">python-persistent</string_value>
   </simulation_name>
@@ -215,5 +109,4 @@
       </prescribed>
     </scalar_field>
   </material_phase>
->>>>>>> 1a3a8a64
 </fluidity_options>