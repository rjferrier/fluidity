<?xml version="1.0" encoding="utf-8" ?>
<fluidity_options>
    <simulation_name>
        <string_value lines="1">biology_conservation</string_value>
        <comment>Check that without any settling velocity, biological quantities are preserved</comment>
    </simulation_name>
    <problem_type>
        <string_value lines="1">oceans</string_value>
    </problem_type>
    <geometry>
        <dimension>
            <integer_value rank="0">3</integer_value>
        </dimension>
        <mesh name="CoordinateMesh">
            <from_file file_name="column-3D">
                <format name="triangle"></format>
                <stat>
                    <include_in_stat></include_in_stat>
                </stat>
            </from_file>
        </mesh>
        <mesh name="VelocityMesh">
            <from_mesh>
                <mesh name="CoordinateMesh"></mesh>
                <stat>
                    <exclude_from_stat></exclude_from_stat>
                </stat>
            </from_mesh>
        </mesh>
        <mesh name="PressureMesh">
            <from_mesh>
                <mesh name="CoordinateMesh"></mesh>
                <stat>
                    <exclude_from_stat></exclude_from_stat>
                </stat>
            </from_mesh>
        </mesh>
        <quadrature>
            <degree>
                <integer_value rank="0">5</integer_value>
            </degree>
        </quadrature>
    </geometry>
    <io>
        <dump_format>
            <string_value>vtk</string_value>
        </dump_format>
        <dump_period_in_timesteps>
            <constant>
                <integer_value rank="0">24</integer_value>
            </constant>
<<<<<<< HEAD
        </dump_period_in_timesteps>
        <output_mesh name="VelocityMesh"></output_mesh>
        <checkpointing>
            <checkpoint_period_in_dumps>
                <integer_value rank="0">140</integer_value>
            </checkpoint_period_in_dumps>
        </checkpointing>
        <stat></stat>
    </io>
    <timestepping>
        <current_time>
            <real_value rank="0">0</real_value>
            <comment>80 Days</comment>
        </current_time>
        <timestep>
            <real_value rank="0">900</real_value>
        </timestep>
        <finish_time>
            <real_value rank="0">172800</real_value>
            <comment>2  days</comment>
        </finish_time>
        <nonlinear_iterations>
            <integer_value rank="0">2</integer_value>
        </nonlinear_iterations>
    </timestepping>
    <physical_parameters>
        <gravity>
            <magnitude>
                <real_value rank="0">9.8</real_value>
            </magnitude>
            <vector_field name="GravityDirection" rank="1">
                <prescribed>
                    <mesh name="CoordinateMesh"></mesh>
                    <value name="WholeMesh">
                        <constant>
                            <real_value rank="1" shape="3" dim1="dim">0 0 -1</real_value>
                        </constant>
                    </value>
                    <output></output>
                    <stat>
                        <include_in_stat></include_in_stat>
                    </stat>
                    <detectors>
                        <exclude_from_detectors></exclude_from_detectors>
                    </detectors>
                </prescribed>
            </vector_field>
        </gravity>
    </physical_parameters>
    <material_phase name="water">
        <vector_field name="Velocity" rank="1">
            <prescribed>
                <mesh name="VelocityMesh"></mesh>
=======
          </value>
          <output/>
          <stat>
            <include_in_stat/>
          </stat>
          <detectors>
            <exclude_from_detectors/>
          </detectors>
        </prescribed>
      </vector_field>
    </gravity>
  </physical_parameters>
  <material_phase name="water">
    <vector_field name="Velocity" rank="1">
      <prescribed>
        <mesh name="VelocityMesh"/>
        <value name="WholeMesh">
          <constant>
            <real_value shape="3" dim1="dim" rank="1">0 0 0</real_value>
          </constant>
        </value>
        <output/>
        <stat>
          <include_in_stat/>
        </stat>
        <detectors>
          <exclude_from_detectors/>
        </detectors>
      </prescribed>
    </vector_field>
    <scalar_field name="Phytoplankton" rank="0">
      <prognostic>
        <mesh name="VelocityMesh"/>
        <equation name="AdvectionDiffusion"/>
        <spatial_discretisation>
          <continuous_galerkin>
            <stabilisation>
              <streamline_upwind>
                <nu_bar_unity/>
                <nu_scale name="unity">
                  <real_value shape="1" rank="0">1.0</real_value>
                </nu_scale>
              </streamline_upwind>
            </stabilisation>
            <advection_terms/>
            <mass_terms/>
          </continuous_galerkin>
          <conservative_advection>
            <real_value rank="0">1</real_value>
          </conservative_advection>
        </spatial_discretisation>
        <temporal_discretisation>
          <theta>
            <real_value rank="0">0.5</real_value>
          </theta>
        </temporal_discretisation>
        <solver>
          <iterative_method name="gmres">
            <restart>
              <integer_value rank="0">30</integer_value>
            </restart>
          </iterative_method>
          <preconditioner name="sor"/>
          <relative_error>
            <real_value rank="0">1.0e-7</real_value>
          </relative_error>
          <max_iterations>
            <integer_value rank="0">3000</integer_value>
          </max_iterations>
          <never_ignore_solver_failures/>
          <diagnostics>
            <monitors/>
          </diagnostics>
        </solver>
        <initial_condition name="WholeMesh">
          <constant>
            <real_value rank="0">0.01</real_value>
          </constant>
        </initial_condition>
        <boundary_conditions name="NoFlux">
          <surface_ids>
            <integer_value shape="2" rank="1">1 2</integer_value>
          </surface_ids>
          <type name="neumann">
            <constant>
              <real_value rank="0">0</real_value>
            </constant>
          </type>
        </boundary_conditions>
        <tensor_field name="Diffusivity" rank="2">
          <prescribed>
            <value name="WholeMesh">
              <isotropic>
                <constant>
                  <real_value rank="0">0</real_value>
                </constant>
              </isotropic>
            </value>
            <output/>
          </prescribed>
        </tensor_field>
        <scalar_field name="Source" rank="0">
          <diagnostic>
            <algorithm name="Internal" material_phase_support="multiple"/>
            <output/>
            <stat/>
            <detectors>
              <include_in_detectors/>
            </detectors>
          </diagnostic>
        </scalar_field>
        <output/>
        <stat/>
        <convergence>
          <include_in_convergence/>
        </convergence>
        <detectors>
          <include_in_detectors/>
        </detectors>
        <steady_state>
          <include_in_steady_state/>
        </steady_state>
        <adaptivity_options>
          <relative_measure>
            <scalar_field name="InterpolationErrorBound" rank="0">
              <prescribed>
>>>>>>> b1a1e4e6
                <value name="WholeMesh">
                    <constant>
                        <real_value rank="1" shape="3" dim1="dim">0 0 0</real_value>
                    </constant>
                </value>
                <output></output>
                <stat>
                    <include_in_stat></include_in_stat>
                </stat>
                <detectors>
                    <exclude_from_detectors></exclude_from_detectors>
                </detectors>
<<<<<<< HEAD
            </prescribed>
        </vector_field>
        <scalar_field name="Phytoplankton" rank="0">
            <prognostic>
                <mesh name="VelocityMesh"></mesh>
                <equation name="AdvectionDiffusion"></equation>
                <spatial_discretisation>
                    <continuous_galerkin>
                        <stabilisation>
                            <streamline_upwind>
                                <nu_bar_unity></nu_bar_unity>
                                <nu_scale name="unity">
                                    <real_value rank="0" shape="1">1</real_value>
                                </nu_scale>
                            </streamline_upwind>
                        </stabilisation>
                        <advection_terms></advection_terms>
                        <mass_terms></mass_terms>
                    </continuous_galerkin>
                    <conservative_advection>
                        <real_value rank="0">1</real_value>
                    </conservative_advection>
                </spatial_discretisation>
                <temporal_discretisation>
                    <theta>
                        <real_value rank="0">0.5</real_value>
                    </theta>
                </temporal_discretisation>
                <solver>
                    <iterative_method name="gmres">
                        <restart>
                            <integer_value rank="0">30</integer_value>
                        </restart>
                    </iterative_method>
                    <preconditioner name="sor"></preconditioner>
                    <relative_error>
                        <real_value rank="0">1e-07</real_value>
                    </relative_error>
                    <max_iterations>
                        <integer_value rank="0">3000</integer_value>
                    </max_iterations>
                    <never_ignore_solver_failures></never_ignore_solver_failures>
                    <diagnostics>
                        <monitors></monitors>
                    </diagnostics>
                </solver>
                <initial_condition name="WholeMesh">
                    <constant>
                        <real_value rank="0">0.01</real_value>
                    </constant>
                </initial_condition>
                <boundary_conditions name="NoFlux">
                    <surface_ids>
                        <integer_value rank="1" shape="2">1 2</integer_value>
                    </surface_ids>
                    <type name="neumann">
                        <constant>
                            <real_value rank="0">0</real_value>
                        </constant>
                    </type>
                </boundary_conditions>
                <scalar_field name="Source" rank="0">
                    <diagnostic>
                        <algorithm name="Internal" material_phase_support="multiple"></algorithm>
                        <output></output>
                        <stat></stat>
                        <detectors>
                            <include_in_detectors></include_in_detectors>
                        </detectors>
                    </diagnostic>
                </scalar_field>
                <output></output>
                <stat></stat>
                <convergence>
                    <include_in_convergence></include_in_convergence>
                </convergence>
                <detectors>
                    <include_in_detectors></include_in_detectors>
                </detectors>
                <steady_state>
                    <include_in_steady_state></include_in_steady_state>
                </steady_state>
                <adaptivity_options>
                    <relative_measure>
                        <scalar_field name="InterpolationErrorBound" rank="0">
                            <prescribed>
                                <value name="WholeMesh">
                                    <constant>
                                        <real_value rank="0">0.01</real_value>
                                    </constant>
                                </value>
                                <output></output>
                                <stat></stat>
                                <detectors>
                                    <exclude_from_detectors></exclude_from_detectors>
                                </detectors>
                            </prescribed>
                        </scalar_field>
                        <tolerance>
                            <real_value rank="0">0.003</real_value>
                        </tolerance>
                    </relative_measure>
                </adaptivity_options>
                <consistent_interpolation></consistent_interpolation>
            </prognostic>
        </scalar_field>
        <scalar_field name="Zooplankton" rank="0">
            <prognostic>
                <mesh name="VelocityMesh"></mesh>
                <equation name="AdvectionDiffusion"></equation>
                <spatial_discretisation>
                    <continuous_galerkin>
                        <stabilisation>
                            <streamline_upwind>
                                <nu_bar_unity></nu_bar_unity>
                                <nu_scale name="unity">
                                    <real_value rank="0" shape="1">1</real_value>
                                </nu_scale>
                            </streamline_upwind>
                        </stabilisation>
                        <advection_terms></advection_terms>
                        <mass_terms></mass_terms>
                    </continuous_galerkin>
                    <conservative_advection>
                        <real_value rank="0">1</real_value>
                    </conservative_advection>
                </spatial_discretisation>
                <temporal_discretisation>
                    <theta>
                        <real_value rank="0">0.5</real_value>
                    </theta>
                </temporal_discretisation>
                <solver>
                    <iterative_method name="gmres">
                        <restart>
                            <integer_value rank="0">30</integer_value>
                        </restart>
                    </iterative_method>
                    <preconditioner name="sor"></preconditioner>
                    <relative_error>
                        <real_value rank="0">1e-08</real_value>
                    </relative_error>
                    <max_iterations>
                        <integer_value rank="0">3000</integer_value>
                    </max_iterations>
                    <never_ignore_solver_failures></never_ignore_solver_failures>
                    <diagnostics>
                        <monitors></monitors>
                    </diagnostics>
                </solver>
                <initial_condition name="WholeMesh">
                    <constant>
                        <real_value rank="0">0.1</real_value>
                    </constant>
                </initial_condition>
                <boundary_conditions name="Noflux">
                    <surface_ids>
                        <integer_value rank="1" shape="2">1 2</integer_value>
                    </surface_ids>
                    <type name="neumann">
                        <constant>
                            <real_value rank="0">0</real_value>
                        </constant>
                    </type>
                </boundary_conditions>
                <scalar_field name="Source" rank="0">
                    <diagnostic>
                        <algorithm name="Internal" material_phase_support="multiple"></algorithm>
                        <output></output>
                        <stat></stat>
                        <detectors>
                            <include_in_detectors></include_in_detectors>
                        </detectors>
                    </diagnostic>
                </scalar_field>
                <output></output>
                <stat></stat>
                <convergence>
                    <include_in_convergence></include_in_convergence>
                </convergence>
                <detectors>
                    <include_in_detectors></include_in_detectors>
                </detectors>
                <steady_state>
                    <include_in_steady_state></include_in_steady_state>
                </steady_state>
                <consistent_interpolation></consistent_interpolation>
            </prognostic>
        </scalar_field>
        <scalar_field name="Nutrient" rank="0">
            <prognostic>
                <mesh name="VelocityMesh"></mesh>
                <equation name="AdvectionDiffusion"></equation>
                <spatial_discretisation>
                    <continuous_galerkin>
                        <stabilisation>
                            <streamline_upwind>
                                <nu_bar_unity></nu_bar_unity>
                                <nu_scale name="unity">
                                    <real_value rank="0" shape="1">1</real_value>
                                </nu_scale>
                            </streamline_upwind>
                        </stabilisation>
                        <advection_terms></advection_terms>
                        <mass_terms></mass_terms>
                    </continuous_galerkin>
                    <conservative_advection>
                        <real_value rank="0">0.5</real_value>
                    </conservative_advection>
                </spatial_discretisation>
                <temporal_discretisation>
                    <theta>
                        <real_value rank="0">0.5</real_value>
                    </theta>
                </temporal_discretisation>
                <solver>
                    <iterative_method name="gmres">
                        <restart>
                            <integer_value rank="0">30</integer_value>
                        </restart>
                    </iterative_method>
                    <preconditioner name="sor"></preconditioner>
                    <relative_error>
                        <real_value rank="0">1e-07</real_value>
                    </relative_error>
                    <max_iterations>
                        <integer_value rank="0">3000</integer_value>
                    </max_iterations>
                    <never_ignore_solver_failures></never_ignore_solver_failures>
                    <diagnostics>
                        <monitors></monitors>
                    </diagnostics>
                </solver>
                <initial_condition name="WholeMesh">
                    <constant>
                        <real_value rank="0">4</real_value>
                    </constant>
                </initial_condition>
                <boundary_conditions name="NoFlux">
                    <surface_ids>
                        <integer_value rank="1" shape="2">1 2</integer_value>
                    </surface_ids>
                    <type name="neumann">
                        <constant>
                            <real_value rank="0">0</real_value>
                        </constant>
                    </type>
                </boundary_conditions>
                <scalar_field name="Source" rank="0">
                    <diagnostic>
                        <algorithm name="Internal" material_phase_support="multiple"></algorithm>
                        <output></output>
                        <stat></stat>
                        <detectors>
                            <include_in_detectors></include_in_detectors>
                        </detectors>
                    </diagnostic>
                </scalar_field>
                <scalar_field name="Absorption" rank="0">
                    <diagnostic>
                        <algorithm name="Internal" material_phase_support="multiple"></algorithm>
                        <output></output>
                        <stat></stat>
                        <detectors>
                            <include_in_detectors></include_in_detectors>
                        </detectors>
                    </diagnostic>
                </scalar_field>
                <output></output>
                <stat></stat>
                <convergence>
                    <include_in_convergence></include_in_convergence>
                </convergence>
                <detectors>
                    <include_in_detectors></include_in_detectors>
                </detectors>
                <steady_state>
                    <include_in_steady_state></include_in_steady_state>
                </steady_state>
                <consistent_interpolation></consistent_interpolation>
            </prognostic>
=======
              </prescribed>
            </scalar_field>
            <tolerance>
              <real_value rank="0">0.003</real_value>
            </tolerance>
          </relative_measure>
        </adaptivity_options>
        <consistent_interpolation/>
      </prognostic>
    </scalar_field>
    <scalar_field name="Zooplankton" rank="0">
      <prognostic>
        <mesh name="VelocityMesh"/>
        <equation name="AdvectionDiffusion"/>
        <spatial_discretisation>
          <continuous_galerkin>
            <stabilisation>
              <streamline_upwind>
                <nu_bar_unity/>
                <nu_scale name="unity">
                  <real_value shape="1" rank="0">1.0</real_value>
                </nu_scale>
              </streamline_upwind>
            </stabilisation>
            <advection_terms/>
            <mass_terms/>
          </continuous_galerkin>
          <conservative_advection>
            <real_value rank="0">1</real_value>
          </conservative_advection>
        </spatial_discretisation>
        <temporal_discretisation>
          <theta>
            <real_value rank="0">0.5</real_value>
          </theta>
        </temporal_discretisation>
        <solver>
          <iterative_method name="gmres">
            <restart>
              <integer_value rank="0">30</integer_value>
            </restart>
          </iterative_method>
          <preconditioner name="sor"/>
          <relative_error>
            <real_value rank="0">0.1e-7</real_value>
          </relative_error>
          <max_iterations>
            <integer_value rank="0">3000</integer_value>
          </max_iterations>
          <never_ignore_solver_failures/>
          <diagnostics>
            <monitors/>
          </diagnostics>
        </solver>
        <initial_condition name="WholeMesh">
          <constant>
            <real_value rank="0">0.1</real_value>
          </constant>
        </initial_condition>
        <boundary_conditions name="Noflux">
          <surface_ids>
            <integer_value shape="2" rank="1">1 2</integer_value>
          </surface_ids>
          <type name="neumann">
            <constant>
              <real_value rank="0">0</real_value>
            </constant>
          </type>
        </boundary_conditions>
        <tensor_field name="Diffusivity" rank="2">
          <prescribed>
            <value name="WholeMesh">
              <isotropic>
                <constant>
                  <real_value rank="0">0</real_value>
                </constant>
              </isotropic>
            </value>
            <output/>
          </prescribed>
        </tensor_field>
        <scalar_field name="Source" rank="0">
          <diagnostic>
            <algorithm name="Internal" material_phase_support="multiple"/>
            <output/>
            <stat/>
            <detectors>
              <include_in_detectors/>
            </detectors>
          </diagnostic>
        </scalar_field>
        <output/>
        <stat/>
        <convergence>
          <include_in_convergence/>
        </convergence>
        <detectors>
          <include_in_detectors/>
        </detectors>
        <steady_state>
          <include_in_steady_state/>
        </steady_state>
        <consistent_interpolation/>
      </prognostic>
    </scalar_field>
    <scalar_field name="Nutrient" rank="0">
      <prognostic>
        <mesh name="VelocityMesh"/>
        <equation name="AdvectionDiffusion"/>
        <spatial_discretisation>
          <continuous_galerkin>
            <stabilisation>
              <streamline_upwind>
                <nu_bar_unity/>
                <nu_scale name="unity">
                  <real_value shape="1" rank="0">1.0</real_value>
                </nu_scale>
              </streamline_upwind>
            </stabilisation>
            <advection_terms/>
            <mass_terms/>
          </continuous_galerkin>
          <conservative_advection>
            <real_value rank="0">0.5</real_value>
          </conservative_advection>
        </spatial_discretisation>
        <temporal_discretisation>
          <theta>
            <real_value rank="0">0.5</real_value>
          </theta>
        </temporal_discretisation>
        <solver>
          <iterative_method name="gmres">
            <restart>
              <integer_value rank="0">30</integer_value>
            </restart>
          </iterative_method>
          <preconditioner name="sor"/>
          <relative_error>
            <real_value rank="0">1.e-7</real_value>
          </relative_error>
          <max_iterations>
            <integer_value rank="0">3000</integer_value>
          </max_iterations>
          <never_ignore_solver_failures/>
          <diagnostics>
            <monitors/>
          </diagnostics>
        </solver>
        <initial_condition name="WholeMesh">
          <constant>
            <real_value rank="0">4</real_value>
          </constant>
        </initial_condition>
        <boundary_conditions name="NoFlux">
          <surface_ids>
            <integer_value shape="2" rank="1">1 2</integer_value>
          </surface_ids>
          <type name="neumann">
            <constant>
              <real_value rank="0">0</real_value>
            </constant>
          </type>
        </boundary_conditions>
        <tensor_field name="Diffusivity" rank="2">
          <prescribed>
            <value name="WholeMesh">
              <isotropic>
                <constant>
                  <real_value rank="0">0</real_value>
                </constant>
              </isotropic>
            </value>
            <output/>
          </prescribed>
        </tensor_field>
        <scalar_field name="Source" rank="0">
          <diagnostic>
            <algorithm name="Internal" material_phase_support="multiple"/>
            <output/>
            <stat/>
            <detectors>
              <include_in_detectors/>
            </detectors>
          </diagnostic>
>>>>>>> b1a1e4e6
        </scalar_field>
        <scalar_field name="Detritus" rank="0">
            <prognostic>
                <mesh name="VelocityMesh"></mesh>
                <equation name="AdvectionDiffusion"></equation>
                <spatial_discretisation>
                    <continuous_galerkin>
                        <stabilisation>
                            <streamline_upwind>
                                <nu_bar_unity></nu_bar_unity>
                                <nu_scale name="unity">
                                    <real_value rank="0" shape="1">1</real_value>
                                </nu_scale>
                            </streamline_upwind>
                        </stabilisation>
                        <advection_terms></advection_terms>
                        <mass_terms></mass_terms>
                    </continuous_galerkin>
                    <conservative_advection>
                        <real_value rank="0">1</real_value>
                    </conservative_advection>
                </spatial_discretisation>
                <temporal_discretisation>
                    <theta>
                        <real_value rank="0">0.5</real_value>
                    </theta>
                </temporal_discretisation>
                <solver>
                    <iterative_method name="gmres">
                        <restart>
                            <integer_value rank="0">30</integer_value>
                        </restart>
                    </iterative_method>
                    <preconditioner name="sor"></preconditioner>
                    <relative_error>
                        <real_value rank="0">1e-07</real_value>
                    </relative_error>
                    <max_iterations>
                        <integer_value rank="0">3000</integer_value>
                    </max_iterations>
                    <never_ignore_solver_failures></never_ignore_solver_failures>
                    <diagnostics>
                        <monitors></monitors>
                    </diagnostics>
                </solver>
                <initial_condition name="WholeMesh">
                    <constant>
                        <real_value rank="0">0.1</real_value>
                    </constant>
                </initial_condition>
                <boundary_conditions name="NoFlux">
                    <surface_ids>
                        <integer_value rank="1" shape="2">1 2</integer_value>
                    </surface_ids>
                    <type name="neumann">
                        <constant>
                            <real_value rank="0">0</real_value>
                        </constant>
                    </type>
                </boundary_conditions>
                <scalar_field name="Source" rank="0">
                    <diagnostic>
                        <algorithm name="Internal" material_phase_support="multiple"></algorithm>
                        <output></output>
                        <stat></stat>
                        <detectors>
                            <include_in_detectors></include_in_detectors>
                        </detectors>
                    </diagnostic>
                </scalar_field>
                <output></output>
                <stat></stat>
                <convergence>
                    <include_in_convergence></include_in_convergence>
                </convergence>
                <detectors>
                    <include_in_detectors></include_in_detectors>
                </detectors>
                <steady_state>
                    <include_in_steady_state></include_in_steady_state>
                </steady_state>
                <consistent_interpolation></consistent_interpolation>
            </prognostic>
        </scalar_field>
<<<<<<< HEAD
        <scalar_field name="PrimaryProduction" rank="0">
            <diagnostic>
                <algorithm name="Internal" material_phase_support="multiple"></algorithm>
                <mesh name="VelocityMesh"></mesh>
                <output></output>
                <stat></stat>
                <convergence>
                    <include_in_convergence></include_in_convergence>
                </convergence>
                <detectors>
                    <include_in_detectors></include_in_detectors>
                </detectors>
                <steady_state>
                    <include_in_steady_state></include_in_steady_state>
                </steady_state>
            </diagnostic>
        </scalar_field>
        <scalar_field name="PhytoplanktonGrazing" rank="0">
            <diagnostic>
                <algorithm name="Internal" material_phase_support="multiple"></algorithm>
                <mesh name="VelocityMesh"></mesh>
                <output></output>
                <stat></stat>
                <convergence>
                    <include_in_convergence></include_in_convergence>
                </convergence>
                <detectors>
                    <include_in_detectors></include_in_detectors>
                </detectors>
                <steady_state>
                    <include_in_steady_state></include_in_steady_state>
                </steady_state>
            </diagnostic>
        </scalar_field>
        <scalar_field name="Chlorophyll" rank="0">
            <prognostic>
                <mesh name="VelocityMesh"></mesh>
                <equation name="AdvectionDiffusion"></equation>
                <spatial_discretisation>
                    <continuous_galerkin>
                        <stabilisation>
                            <streamline_upwind>
                                <nu_bar_optimal></nu_bar_optimal>
                                <nu_scale name="0.5">
                                    <real_value rank="0" shape="1">0.5</real_value>
                                </nu_scale>
                            </streamline_upwind>
                        </stabilisation>
                        <advection_terms></advection_terms>
                        <mass_terms></mass_terms>
                    </continuous_galerkin>
                    <conservative_advection>
                        <real_value rank="0">0.5</real_value>
                    </conservative_advection>
                </spatial_discretisation>
                <temporal_discretisation>
                    <theta>
                        <real_value rank="0">0.5</real_value>
                    </theta>
                </temporal_discretisation>
                <solver>
                    <iterative_method name="gmres">
                        <restart>
                            <integer_value rank="0">30</integer_value>
                        </restart>
                    </iterative_method>
                    <preconditioner name="sor"></preconditioner>
                    <relative_error>
                        <real_value rank="0">1e-07</real_value>
                    </relative_error>
                    <max_iterations>
                        <integer_value rank="0">3000</integer_value>
                    </max_iterations>
                    <never_ignore_solver_failures></never_ignore_solver_failures>
                    <diagnostics>
                        <monitors></monitors>
                    </diagnostics>
                </solver>
                <initial_condition name="WholeMesh">
                    <constant>
                        <real_value rank="0">0.01</real_value>
                    </constant>
                </initial_condition>
                <scalar_field name="Source" rank="0">
                    <diagnostic>
                        <algorithm name="Internal" material_phase_support="multiple"></algorithm>
                        <output></output>
                        <stat></stat>
                        <detectors>
                            <include_in_detectors></include_in_detectors>
                        </detectors>
                    </diagnostic>
                </scalar_field>
                <output></output>
                <stat></stat>
                <convergence>
                    <include_in_convergence></include_in_convergence>
                </convergence>
                <detectors>
                    <include_in_detectors></include_in_detectors>
                </detectors>
                <steady_state>
                    <include_in_steady_state></include_in_steady_state>
                </steady_state>
                <consistent_interpolation></consistent_interpolation>
            </prognostic>
=======
        <output/>
        <stat/>
        <convergence>
          <include_in_convergence/>
        </convergence>
        <detectors>
          <include_in_detectors/>
        </detectors>
        <steady_state>
          <include_in_steady_state/>
        </steady_state>
        <consistent_interpolation/>
      </prognostic>
    </scalar_field>
    <scalar_field name="Detritus" rank="0">
      <prognostic>
        <mesh name="VelocityMesh"/>
        <equation name="AdvectionDiffusion"/>
        <spatial_discretisation>
          <continuous_galerkin>
            <stabilisation>
              <streamline_upwind>
                <nu_bar_unity/>
                <nu_scale name="unity">
                  <real_value shape="1" rank="0">1.0</real_value>
                </nu_scale>
              </streamline_upwind>
            </stabilisation>
            <advection_terms/>
            <mass_terms/>
          </continuous_galerkin>
          <conservative_advection>
            <real_value rank="0">1</real_value>
          </conservative_advection>
        </spatial_discretisation>
        <temporal_discretisation>
          <theta>
            <real_value rank="0">0.5</real_value>
          </theta>
        </temporal_discretisation>
        <solver>
          <iterative_method name="gmres">
            <restart>
              <integer_value rank="0">30</integer_value>
            </restart>
          </iterative_method>
          <preconditioner name="sor"/>
          <relative_error>
            <real_value rank="0">1.0e-7</real_value>
          </relative_error>
          <max_iterations>
            <integer_value rank="0">3000</integer_value>
          </max_iterations>
          <never_ignore_solver_failures/>
          <diagnostics>
            <monitors/>
          </diagnostics>
        </solver>
        <initial_condition name="WholeMesh">
          <constant>
            <real_value rank="0">0.1</real_value>
          </constant>
        </initial_condition>
        <boundary_conditions name="NoFlux">
          <surface_ids>
            <integer_value shape="2" rank="1">1 2</integer_value>
          </surface_ids>
          <type name="neumann">
            <constant>
              <real_value rank="0">0</real_value>
            </constant>
          </type>
        </boundary_conditions>
        <tensor_field name="Diffusivity" rank="2">
          <prescribed>
            <value name="WholeMesh">
              <isotropic>
                <constant>
                  <real_value rank="0">0</real_value>
                </constant>
              </isotropic>
            </value>
            <output/>
          </prescribed>
        </tensor_field>
        <scalar_field name="Source" rank="0">
          <diagnostic>
            <algorithm name="Internal" material_phase_support="multiple"/>
            <output/>
            <stat/>
            <detectors>
              <include_in_detectors/>
            </detectors>
          </diagnostic>
        </scalar_field>
        <output/>
        <stat/>
        <convergence>
          <include_in_convergence/>
        </convergence>
        <detectors>
          <include_in_detectors/>
        </detectors>
        <steady_state>
          <include_in_steady_state/>
        </steady_state>
        <consistent_interpolation/>
      </prognostic>
    </scalar_field>
    <scalar_field name="PrimaryProduction" rank="0">
      <diagnostic>
        <algorithm name="Internal" material_phase_support="multiple"/>
        <mesh name="VelocityMesh"/>
        <output/>
        <stat/>
        <convergence>
          <include_in_convergence/>
        </convergence>
        <detectors>
          <include_in_detectors/>
        </detectors>
        <steady_state>
          <include_in_steady_state/>
        </steady_state>
      </diagnostic>
    </scalar_field>
    <scalar_field name="PhytoplanktonGrazing" rank="0">
      <diagnostic>
        <algorithm name="Internal" material_phase_support="multiple"/>
        <mesh name="VelocityMesh"/>
        <output/>
        <stat/>
        <convergence>
          <include_in_convergence/>
        </convergence>
        <detectors>
          <include_in_detectors/>
        </detectors>
        <steady_state>
          <include_in_steady_state/>
        </steady_state>
      </diagnostic>
    </scalar_field>
    <scalar_field name="Chlorophyll" rank="0">
      <prognostic>
        <mesh name="VelocityMesh"/>
        <equation name="AdvectionDiffusion"/>
        <spatial_discretisation>
          <continuous_galerkin>
            <stabilisation>
              <streamline_upwind>
                <nu_bar_optimal/>
                <nu_scale name="0.5">
                  <real_value shape="1" rank="0">0.5</real_value>
                </nu_scale>
              </streamline_upwind>
            </stabilisation>
            <advection_terms/>
            <mass_terms/>
          </continuous_galerkin>
          <conservative_advection>
            <real_value rank="0">0.5</real_value>
          </conservative_advection>
        </spatial_discretisation>
        <temporal_discretisation>
          <theta>
            <real_value rank="0">0.5</real_value>
          </theta>
        </temporal_discretisation>
        <solver>
          <iterative_method name="gmres">
            <restart>
              <integer_value rank="0">30</integer_value>
            </restart>
          </iterative_method>
          <preconditioner name="sor"/>
          <relative_error>
            <real_value rank="0">1e-7</real_value>
          </relative_error>
          <max_iterations>
            <integer_value rank="0">3000</integer_value>
          </max_iterations>
          <never_ignore_solver_failures/>
          <diagnostics>
            <monitors/>
          </diagnostics>
        </solver>
        <initial_condition name="WholeMesh">
          <constant>
            <real_value rank="0">0.01</real_value>
          </constant>
        </initial_condition>
        <boundary_conditions name="NoFlux">
          <surface_ids>
            <integer_value shape="2" rank="1">1 2</integer_value>
          </surface_ids>
          <type name="neumann">
            <constant>
              <real_value rank="0">0</real_value>
            </constant>
          </type>
        </boundary_conditions>
        <tensor_field name="Diffusivity" rank="2">
          <prescribed>
            <value name="WholeMesh">
              <isotropic>
                <constant>
                  <real_value rank="0">0</real_value>
                </constant>
              </isotropic>
            </value>
            <output/>
          </prescribed>
        </tensor_field>
        <scalar_field name="Source" rank="0">
          <diagnostic>
            <algorithm name="Internal" material_phase_support="multiple"/>
            <output/>
            <stat/>
            <detectors>
              <include_in_detectors/>
            </detectors>
          </diagnostic>
        </scalar_field>
        <output/>
        <stat/>
        <convergence>
          <include_in_convergence/>
        </convergence>
        <detectors>
          <include_in_detectors/>
        </detectors>
        <steady_state>
          <include_in_steady_state/>
        </steady_state>
        <consistent_interpolation/>
      </prognostic>
    </scalar_field>
    <scalar_field name="Ammonium" rank="0">
      <prognostic>
        <mesh name="VelocityMesh"/>
        <equation name="AdvectionDiffusion"/>
        <spatial_discretisation>
          <continuous_galerkin>
            <stabilisation>
              <no_stabilisation/>
            </stabilisation>
            <advection_terms/>
            <mass_terms/>
          </continuous_galerkin>
          <conservative_advection>
            <real_value rank="0">0.5</real_value>
          </conservative_advection>
        </spatial_discretisation>
        <temporal_discretisation>
          <theta>
            <real_value rank="0">0.5</real_value>
          </theta>
        </temporal_discretisation>
        <solver>
          <iterative_method name="gmres">
            <restart>
              <integer_value rank="0">30</integer_value>
            </restart>
          </iterative_method>
          <preconditioner name="sor"/>
          <relative_error>
            <real_value rank="0">1e-6</real_value>
          </relative_error>
          <max_iterations>
            <integer_value rank="0">3000</integer_value>
          </max_iterations>
          <never_ignore_solver_failures/>
          <diagnostics>
            <monitors/>
          </diagnostics>
        </solver>
        <initial_condition name="WholeMesh">
          <constant>
            <real_value rank="0">1.0</real_value>
          </constant>
        </initial_condition>
        <boundary_conditions name="NoFlux">
          <surface_ids>
            <integer_value shape="2" rank="1">1 2</integer_value>
          </surface_ids>
          <type name="neumann">
            <constant>
              <real_value rank="0">0</real_value>
            </constant>
          </type>
        </boundary_conditions>
        <tensor_field name="Diffusivity" rank="2">
          <prescribed>
            <value name="WholeMesh">
              <isotropic>
                <constant>
                  <real_value rank="0">0</real_value>
                </constant>
              </isotropic>
            </value>
            <output/>
          </prescribed>
        </tensor_field>
        <scalar_field name="Source" rank="0">
          <diagnostic>
            <algorithm name="Internal" material_phase_support="multiple"/>
            <output/>
            <stat/>
            <detectors>
              <include_in_detectors/>
            </detectors>
          </diagnostic>
>>>>>>> b1a1e4e6
        </scalar_field>
        <scalar_field name="Ammonium" rank="0">
            <prognostic>
                <mesh name="VelocityMesh"></mesh>
                <equation name="AdvectionDiffusion"></equation>
                <spatial_discretisation>
                    <continuous_galerkin>
                        <stabilisation>
                            <no_stabilisation></no_stabilisation>
                        </stabilisation>
                        <advection_terms></advection_terms>
                        <mass_terms></mass_terms>
                    </continuous_galerkin>
                    <conservative_advection>
                        <real_value rank="0">0.5</real_value>
                    </conservative_advection>
                </spatial_discretisation>
                <temporal_discretisation>
                    <theta>
                        <real_value rank="0">0.5</real_value>
                    </theta>
                </temporal_discretisation>
                <solver>
                    <iterative_method name="gmres">
                        <restart>
                            <integer_value rank="0">30</integer_value>
                        </restart>
                    </iterative_method>
                    <preconditioner name="sor"></preconditioner>
                    <relative_error>
                        <real_value rank="0">1e-06</real_value>
                    </relative_error>
                    <max_iterations>
                        <integer_value rank="0">3000</integer_value>
                    </max_iterations>
                    <never_ignore_solver_failures></never_ignore_solver_failures>
                    <diagnostics>
                        <monitors></monitors>
                    </diagnostics>
                </solver>
                <initial_condition name="WholeMesh">
                    <constant>
                        <real_value rank="0">1</real_value>
                    </constant>
                </initial_condition>
                <scalar_field name="Source" rank="0">
                    <diagnostic>
                        <algorithm name="Internal" material_phase_support="multiple"></algorithm>
                        <output></output>
                        <stat></stat>
                        <detectors>
                            <include_in_detectors></include_in_detectors>
                        </detectors>
                    </diagnostic>
                </scalar_field>
                <scalar_field name="Absorption" rank="0">
                    <diagnostic>
                        <algorithm name="Internal" material_phase_support="multiple"></algorithm>
                        <output></output>
                        <stat></stat>
                        <detectors>
                            <include_in_detectors></include_in_detectors>
                        </detectors>
                    </diagnostic>
                </scalar_field>
                <output></output>
                <stat></stat>
                <convergence>
                    <include_in_convergence></include_in_convergence>
                </convergence>
                <detectors>
                    <include_in_detectors></include_in_detectors>
                </detectors>
                <steady_state>
                    <include_in_steady_state></include_in_steady_state>
                </steady_state>
                <consistent_interpolation></consistent_interpolation>
            </prognostic>
        </scalar_field>
    </material_phase>
    <ocean_biology>
        <six_component>
            <source_and_sink_algorithm>
                <string_value lines="20" type="python">import fluidity.ocean_biology as biology&#x0A;&#x0A;per_day=1./(3600*24)&#x0A;&#x0A;p={}&#x0A;p[&quot;alpha_c&quot;]=0.02*per_day&#x0A;p[&quot;beta_p&quot;]=0.75&#x0A;p[&quot;beta_d&quot;]=0.75&#x0A;p[&quot;delta&quot;]=0.7&#x0A;p[&quot;gamma&quot;]=0.5&#x0A;p[&quot;epsilon&quot;]=3.3&#x0A;p[&quot;g&quot;]=1.3*per_day&#x0A;p[&quot;k_A&quot;]=0.5&#x0A;p[&quot;k_N&quot;]=0.5&#x0A;p[&quot;k_p&quot;]=0.2&#x0A;p[&quot;k_z&quot;]=3.0&#x0A;p[&quot;mu_P&quot;]=0.05*per_day&#x0A;p[&quot;mu_Z&quot;]=0.2*per_day&#x0A;p[&quot;mu_D&quot;]=0.05*per_day&#x0A;p[&quot;p_P&quot;]=0.75&#x0A;p[&quot;v&quot;]=1*per_day&#x0A;p[&quot;theta_m&quot;]=0.05&#x0A;p[&quot;zeta&quot;]=12.8&#x0A;p[&quot;photic_zone_limit&quot;]=25&#x0A;p[&quot;psi&quot;]=2.9&#x0A;p[&quot;lambda_bio&quot;]=0.1*per_day&#x0A;p[&quot;lambda_A&quot;]=0.03*per_day&#x0A;p[&quot;lambda_d&quot;]=0.01*per_day&#x0A;&#x0A;biology.six_component(state, p)</string_value>
            </source_and_sink_algorithm>
            <scalar_field name="PhotosyntheticRadiation" rank="0">
                <prognostic>
                    <mesh name="VelocityMesh"></mesh>
                    <equation name="PhotosyntheticRadiation"></equation>
                    <spatial_discretisation>
                        <discontinuous_galerkin></discontinuous_galerkin>
                    </spatial_discretisation>
                    <solver>
                        <iterative_method name="gmres">
                            <restart>
                                <integer_value rank="0">30</integer_value>
                            </restart>
                        </iterative_method>
                        <preconditioner name="ilu"></preconditioner>
                        <relative_error>
                            <real_value rank="0">1e-06</real_value>
                        </relative_error>
                        <max_iterations>
                            <integer_value rank="0">3000</integer_value>
                        </max_iterations>
                        <never_ignore_solver_failures></never_ignore_solver_failures>
                        <diagnostics>
                            <monitors></monitors>
                        </diagnostics>
                    </solver>
                    <exclude_from_checkpointing></exclude_from_checkpointing>
                    <absorption_coefficients>
                        <water>
                            <real_value rank="0">0.04</real_value>
                        </water>
                        <phytoplankton>
                            <real_value rank="0">0.03</real_value>
                        </phytoplankton>
                    </absorption_coefficients>
                    <boundary_conditions name="Sunshine">
                        <surface_ids>
                            <integer_value rank="1" shape="1">1</integer_value>
                        </surface_ids>
                        <type name="dirichlet">
                            <apply_weakly></apply_weakly>
                            <constant>
                                <real_value rank="0">100</real_value>
                            </constant>
                        </type>
                    </boundary_conditions>
                    <output></output>
                    <stat></stat>
                    <convergence>
                        <include_in_convergence></include_in_convergence>
                    </convergence>
                    <detectors>
                        <include_in_detectors></include_in_detectors>
                    </detectors>
                    <steady_state>
                        <include_in_steady_state></include_in_steady_state>
                    </steady_state>
                </prognostic>
            </scalar_field>
        </six_component>
    </ocean_biology>
</fluidity_options><|MERGE_RESOLUTION|>--- conflicted
+++ resolved
@@ -1,109 +1,91 @@
-<?xml version="1.0" encoding="utf-8" ?>
+<?xml version='1.0' encoding='utf-8'?>
 <fluidity_options>
-    <simulation_name>
-        <string_value lines="1">biology_conservation</string_value>
-        <comment>Check that without any settling velocity, biological quantities are preserved</comment>
-    </simulation_name>
-    <problem_type>
-        <string_value lines="1">oceans</string_value>
-    </problem_type>
-    <geometry>
-        <dimension>
-            <integer_value rank="0">3</integer_value>
-        </dimension>
-        <mesh name="CoordinateMesh">
-            <from_file file_name="column-3D">
-                <format name="triangle"></format>
-                <stat>
-                    <include_in_stat></include_in_stat>
-                </stat>
-            </from_file>
-        </mesh>
-        <mesh name="VelocityMesh">
-            <from_mesh>
-                <mesh name="CoordinateMesh"></mesh>
-                <stat>
-                    <exclude_from_stat></exclude_from_stat>
-                </stat>
-            </from_mesh>
-        </mesh>
-        <mesh name="PressureMesh">
-            <from_mesh>
-                <mesh name="CoordinateMesh"></mesh>
-                <stat>
-                    <exclude_from_stat></exclude_from_stat>
-                </stat>
-            </from_mesh>
-        </mesh>
-        <quadrature>
-            <degree>
-                <integer_value rank="0">5</integer_value>
-            </degree>
-        </quadrature>
-    </geometry>
-    <io>
-        <dump_format>
-            <string_value>vtk</string_value>
-        </dump_format>
-        <dump_period_in_timesteps>
+  <simulation_name>
+    <string_value lines="1">biology_conservation</string_value>
+    <comment>Check that without any settling velocity, biological quantities are preserved</comment>
+  </simulation_name>
+  <problem_type>
+    <string_value lines="1">oceans</string_value>
+  </problem_type>
+  <geometry>
+    <dimension>
+      <integer_value rank="0">3</integer_value>
+    </dimension>
+    <mesh name="CoordinateMesh">
+      <from_file file_name="column-3D">
+        <format name="triangle"/>
+        <stat>
+          <include_in_stat/>
+        </stat>
+      </from_file>
+    </mesh>
+    <mesh name="VelocityMesh">
+      <from_mesh>
+        <mesh name="CoordinateMesh"/>
+        <stat>
+          <exclude_from_stat/>
+        </stat>
+      </from_mesh>
+    </mesh>
+    <mesh name="PressureMesh">
+      <from_mesh>
+        <mesh name="CoordinateMesh"/>
+        <stat>
+          <exclude_from_stat/>
+        </stat>
+      </from_mesh>
+    </mesh>
+    <quadrature>
+      <degree>
+        <integer_value rank="0">5</integer_value>
+      </degree>
+    </quadrature>
+  </geometry>
+  <io>
+    <dump_format>
+      <string_value>vtk</string_value>
+    </dump_format>
+    <dump_period_in_timesteps>
+      <constant>
+        <integer_value rank="0">24</integer_value>
+      </constant>
+    </dump_period_in_timesteps>
+    <output_mesh name="VelocityMesh"/>
+    <checkpointing>
+      <checkpoint_period_in_dumps>
+        <integer_value rank="0">140</integer_value>
+      </checkpoint_period_in_dumps>
+    </checkpointing>
+    <stat/>
+  </io>
+  <timestepping>
+    <current_time>
+      <real_value rank="0">0</real_value>
+      <comment>80 Days</comment>
+    </current_time>
+    <timestep>
+      <real_value rank="0">900</real_value>
+    </timestep>
+    <finish_time>
+      <real_value rank="0">172800</real_value>
+      <comment>2  days</comment>
+    </finish_time>
+    <nonlinear_iterations>
+      <integer_value rank="0">2</integer_value>
+    </nonlinear_iterations>
+  </timestepping>
+  <physical_parameters>
+    <gravity>
+      <magnitude>
+        <real_value rank="0">9.8</real_value>
+      </magnitude>
+      <vector_field name="GravityDirection" rank="1">
+        <prescribed>
+          <mesh name="CoordinateMesh"/>
+          <value name="WholeMesh">
             <constant>
-                <integer_value rank="0">24</integer_value>
+              <real_value shape="3" dim1="dim" rank="1">0.0 0.0 -1.0</real_value>
             </constant>
-<<<<<<< HEAD
-        </dump_period_in_timesteps>
-        <output_mesh name="VelocityMesh"></output_mesh>
-        <checkpointing>
-            <checkpoint_period_in_dumps>
-                <integer_value rank="0">140</integer_value>
-            </checkpoint_period_in_dumps>
-        </checkpointing>
-        <stat></stat>
-    </io>
-    <timestepping>
-        <current_time>
-            <real_value rank="0">0</real_value>
-            <comment>80 Days</comment>
-        </current_time>
-        <timestep>
-            <real_value rank="0">900</real_value>
-        </timestep>
-        <finish_time>
-            <real_value rank="0">172800</real_value>
-            <comment>2  days</comment>
-        </finish_time>
-        <nonlinear_iterations>
-            <integer_value rank="0">2</integer_value>
-        </nonlinear_iterations>
-    </timestepping>
-    <physical_parameters>
-        <gravity>
-            <magnitude>
-                <real_value rank="0">9.8</real_value>
-            </magnitude>
-            <vector_field name="GravityDirection" rank="1">
-                <prescribed>
-                    <mesh name="CoordinateMesh"></mesh>
-                    <value name="WholeMesh">
-                        <constant>
-                            <real_value rank="1" shape="3" dim1="dim">0 0 -1</real_value>
-                        </constant>
-                    </value>
-                    <output></output>
-                    <stat>
-                        <include_in_stat></include_in_stat>
-                    </stat>
-                    <detectors>
-                        <exclude_from_detectors></exclude_from_detectors>
-                    </detectors>
-                </prescribed>
-            </vector_field>
-        </gravity>
-    </physical_parameters>
-    <material_phase name="water">
-        <vector_field name="Velocity" rank="1">
-            <prescribed>
-                <mesh name="VelocityMesh"></mesh>
-=======
           </value>
           <output/>
           <stat>
@@ -230,302 +212,16 @@
           <relative_measure>
             <scalar_field name="InterpolationErrorBound" rank="0">
               <prescribed>
->>>>>>> b1a1e4e6
                 <value name="WholeMesh">
-                    <constant>
-                        <real_value rank="1" shape="3" dim1="dim">0 0 0</real_value>
-                    </constant>
+                  <constant>
+                    <real_value rank="0">0.01</real_value>
+                  </constant>
                 </value>
-                <output></output>
-                <stat>
-                    <include_in_stat></include_in_stat>
-                </stat>
+                <output/>
+                <stat/>
                 <detectors>
-                    <exclude_from_detectors></exclude_from_detectors>
+                  <exclude_from_detectors/>
                 </detectors>
-<<<<<<< HEAD
-            </prescribed>
-        </vector_field>
-        <scalar_field name="Phytoplankton" rank="0">
-            <prognostic>
-                <mesh name="VelocityMesh"></mesh>
-                <equation name="AdvectionDiffusion"></equation>
-                <spatial_discretisation>
-                    <continuous_galerkin>
-                        <stabilisation>
-                            <streamline_upwind>
-                                <nu_bar_unity></nu_bar_unity>
-                                <nu_scale name="unity">
-                                    <real_value rank="0" shape="1">1</real_value>
-                                </nu_scale>
-                            </streamline_upwind>
-                        </stabilisation>
-                        <advection_terms></advection_terms>
-                        <mass_terms></mass_terms>
-                    </continuous_galerkin>
-                    <conservative_advection>
-                        <real_value rank="0">1</real_value>
-                    </conservative_advection>
-                </spatial_discretisation>
-                <temporal_discretisation>
-                    <theta>
-                        <real_value rank="0">0.5</real_value>
-                    </theta>
-                </temporal_discretisation>
-                <solver>
-                    <iterative_method name="gmres">
-                        <restart>
-                            <integer_value rank="0">30</integer_value>
-                        </restart>
-                    </iterative_method>
-                    <preconditioner name="sor"></preconditioner>
-                    <relative_error>
-                        <real_value rank="0">1e-07</real_value>
-                    </relative_error>
-                    <max_iterations>
-                        <integer_value rank="0">3000</integer_value>
-                    </max_iterations>
-                    <never_ignore_solver_failures></never_ignore_solver_failures>
-                    <diagnostics>
-                        <monitors></monitors>
-                    </diagnostics>
-                </solver>
-                <initial_condition name="WholeMesh">
-                    <constant>
-                        <real_value rank="0">0.01</real_value>
-                    </constant>
-                </initial_condition>
-                <boundary_conditions name="NoFlux">
-                    <surface_ids>
-                        <integer_value rank="1" shape="2">1 2</integer_value>
-                    </surface_ids>
-                    <type name="neumann">
-                        <constant>
-                            <real_value rank="0">0</real_value>
-                        </constant>
-                    </type>
-                </boundary_conditions>
-                <scalar_field name="Source" rank="0">
-                    <diagnostic>
-                        <algorithm name="Internal" material_phase_support="multiple"></algorithm>
-                        <output></output>
-                        <stat></stat>
-                        <detectors>
-                            <include_in_detectors></include_in_detectors>
-                        </detectors>
-                    </diagnostic>
-                </scalar_field>
-                <output></output>
-                <stat></stat>
-                <convergence>
-                    <include_in_convergence></include_in_convergence>
-                </convergence>
-                <detectors>
-                    <include_in_detectors></include_in_detectors>
-                </detectors>
-                <steady_state>
-                    <include_in_steady_state></include_in_steady_state>
-                </steady_state>
-                <adaptivity_options>
-                    <relative_measure>
-                        <scalar_field name="InterpolationErrorBound" rank="0">
-                            <prescribed>
-                                <value name="WholeMesh">
-                                    <constant>
-                                        <real_value rank="0">0.01</real_value>
-                                    </constant>
-                                </value>
-                                <output></output>
-                                <stat></stat>
-                                <detectors>
-                                    <exclude_from_detectors></exclude_from_detectors>
-                                </detectors>
-                            </prescribed>
-                        </scalar_field>
-                        <tolerance>
-                            <real_value rank="0">0.003</real_value>
-                        </tolerance>
-                    </relative_measure>
-                </adaptivity_options>
-                <consistent_interpolation></consistent_interpolation>
-            </prognostic>
-        </scalar_field>
-        <scalar_field name="Zooplankton" rank="0">
-            <prognostic>
-                <mesh name="VelocityMesh"></mesh>
-                <equation name="AdvectionDiffusion"></equation>
-                <spatial_discretisation>
-                    <continuous_galerkin>
-                        <stabilisation>
-                            <streamline_upwind>
-                                <nu_bar_unity></nu_bar_unity>
-                                <nu_scale name="unity">
-                                    <real_value rank="0" shape="1">1</real_value>
-                                </nu_scale>
-                            </streamline_upwind>
-                        </stabilisation>
-                        <advection_terms></advection_terms>
-                        <mass_terms></mass_terms>
-                    </continuous_galerkin>
-                    <conservative_advection>
-                        <real_value rank="0">1</real_value>
-                    </conservative_advection>
-                </spatial_discretisation>
-                <temporal_discretisation>
-                    <theta>
-                        <real_value rank="0">0.5</real_value>
-                    </theta>
-                </temporal_discretisation>
-                <solver>
-                    <iterative_method name="gmres">
-                        <restart>
-                            <integer_value rank="0">30</integer_value>
-                        </restart>
-                    </iterative_method>
-                    <preconditioner name="sor"></preconditioner>
-                    <relative_error>
-                        <real_value rank="0">1e-08</real_value>
-                    </relative_error>
-                    <max_iterations>
-                        <integer_value rank="0">3000</integer_value>
-                    </max_iterations>
-                    <never_ignore_solver_failures></never_ignore_solver_failures>
-                    <diagnostics>
-                        <monitors></monitors>
-                    </diagnostics>
-                </solver>
-                <initial_condition name="WholeMesh">
-                    <constant>
-                        <real_value rank="0">0.1</real_value>
-                    </constant>
-                </initial_condition>
-                <boundary_conditions name="Noflux">
-                    <surface_ids>
-                        <integer_value rank="1" shape="2">1 2</integer_value>
-                    </surface_ids>
-                    <type name="neumann">
-                        <constant>
-                            <real_value rank="0">0</real_value>
-                        </constant>
-                    </type>
-                </boundary_conditions>
-                <scalar_field name="Source" rank="0">
-                    <diagnostic>
-                        <algorithm name="Internal" material_phase_support="multiple"></algorithm>
-                        <output></output>
-                        <stat></stat>
-                        <detectors>
-                            <include_in_detectors></include_in_detectors>
-                        </detectors>
-                    </diagnostic>
-                </scalar_field>
-                <output></output>
-                <stat></stat>
-                <convergence>
-                    <include_in_convergence></include_in_convergence>
-                </convergence>
-                <detectors>
-                    <include_in_detectors></include_in_detectors>
-                </detectors>
-                <steady_state>
-                    <include_in_steady_state></include_in_steady_state>
-                </steady_state>
-                <consistent_interpolation></consistent_interpolation>
-            </prognostic>
-        </scalar_field>
-        <scalar_field name="Nutrient" rank="0">
-            <prognostic>
-                <mesh name="VelocityMesh"></mesh>
-                <equation name="AdvectionDiffusion"></equation>
-                <spatial_discretisation>
-                    <continuous_galerkin>
-                        <stabilisation>
-                            <streamline_upwind>
-                                <nu_bar_unity></nu_bar_unity>
-                                <nu_scale name="unity">
-                                    <real_value rank="0" shape="1">1</real_value>
-                                </nu_scale>
-                            </streamline_upwind>
-                        </stabilisation>
-                        <advection_terms></advection_terms>
-                        <mass_terms></mass_terms>
-                    </continuous_galerkin>
-                    <conservative_advection>
-                        <real_value rank="0">0.5</real_value>
-                    </conservative_advection>
-                </spatial_discretisation>
-                <temporal_discretisation>
-                    <theta>
-                        <real_value rank="0">0.5</real_value>
-                    </theta>
-                </temporal_discretisation>
-                <solver>
-                    <iterative_method name="gmres">
-                        <restart>
-                            <integer_value rank="0">30</integer_value>
-                        </restart>
-                    </iterative_method>
-                    <preconditioner name="sor"></preconditioner>
-                    <relative_error>
-                        <real_value rank="0">1e-07</real_value>
-                    </relative_error>
-                    <max_iterations>
-                        <integer_value rank="0">3000</integer_value>
-                    </max_iterations>
-                    <never_ignore_solver_failures></never_ignore_solver_failures>
-                    <diagnostics>
-                        <monitors></monitors>
-                    </diagnostics>
-                </solver>
-                <initial_condition name="WholeMesh">
-                    <constant>
-                        <real_value rank="0">4</real_value>
-                    </constant>
-                </initial_condition>
-                <boundary_conditions name="NoFlux">
-                    <surface_ids>
-                        <integer_value rank="1" shape="2">1 2</integer_value>
-                    </surface_ids>
-                    <type name="neumann">
-                        <constant>
-                            <real_value rank="0">0</real_value>
-                        </constant>
-                    </type>
-                </boundary_conditions>
-                <scalar_field name="Source" rank="0">
-                    <diagnostic>
-                        <algorithm name="Internal" material_phase_support="multiple"></algorithm>
-                        <output></output>
-                        <stat></stat>
-                        <detectors>
-                            <include_in_detectors></include_in_detectors>
-                        </detectors>
-                    </diagnostic>
-                </scalar_field>
-                <scalar_field name="Absorption" rank="0">
-                    <diagnostic>
-                        <algorithm name="Internal" material_phase_support="multiple"></algorithm>
-                        <output></output>
-                        <stat></stat>
-                        <detectors>
-                            <include_in_detectors></include_in_detectors>
-                        </detectors>
-                    </diagnostic>
-                </scalar_field>
-                <output></output>
-                <stat></stat>
-                <convergence>
-                    <include_in_convergence></include_in_convergence>
-                </convergence>
-                <detectors>
-                    <include_in_detectors></include_in_detectors>
-                </detectors>
-                <steady_state>
-                    <include_in_steady_state></include_in_steady_state>
-                </steady_state>
-                <consistent_interpolation></consistent_interpolation>
-            </prognostic>
-=======
               </prescribed>
             </scalar_field>
             <tolerance>
@@ -711,199 +407,17 @@
               <include_in_detectors/>
             </detectors>
           </diagnostic>
->>>>>>> b1a1e4e6
         </scalar_field>
-        <scalar_field name="Detritus" rank="0">
-            <prognostic>
-                <mesh name="VelocityMesh"></mesh>
-                <equation name="AdvectionDiffusion"></equation>
-                <spatial_discretisation>
-                    <continuous_galerkin>
-                        <stabilisation>
-                            <streamline_upwind>
-                                <nu_bar_unity></nu_bar_unity>
-                                <nu_scale name="unity">
-                                    <real_value rank="0" shape="1">1</real_value>
-                                </nu_scale>
-                            </streamline_upwind>
-                        </stabilisation>
-                        <advection_terms></advection_terms>
-                        <mass_terms></mass_terms>
-                    </continuous_galerkin>
-                    <conservative_advection>
-                        <real_value rank="0">1</real_value>
-                    </conservative_advection>
-                </spatial_discretisation>
-                <temporal_discretisation>
-                    <theta>
-                        <real_value rank="0">0.5</real_value>
-                    </theta>
-                </temporal_discretisation>
-                <solver>
-                    <iterative_method name="gmres">
-                        <restart>
-                            <integer_value rank="0">30</integer_value>
-                        </restart>
-                    </iterative_method>
-                    <preconditioner name="sor"></preconditioner>
-                    <relative_error>
-                        <real_value rank="0">1e-07</real_value>
-                    </relative_error>
-                    <max_iterations>
-                        <integer_value rank="0">3000</integer_value>
-                    </max_iterations>
-                    <never_ignore_solver_failures></never_ignore_solver_failures>
-                    <diagnostics>
-                        <monitors></monitors>
-                    </diagnostics>
-                </solver>
-                <initial_condition name="WholeMesh">
-                    <constant>
-                        <real_value rank="0">0.1</real_value>
-                    </constant>
-                </initial_condition>
-                <boundary_conditions name="NoFlux">
-                    <surface_ids>
-                        <integer_value rank="1" shape="2">1 2</integer_value>
-                    </surface_ids>
-                    <type name="neumann">
-                        <constant>
-                            <real_value rank="0">0</real_value>
-                        </constant>
-                    </type>
-                </boundary_conditions>
-                <scalar_field name="Source" rank="0">
-                    <diagnostic>
-                        <algorithm name="Internal" material_phase_support="multiple"></algorithm>
-                        <output></output>
-                        <stat></stat>
-                        <detectors>
-                            <include_in_detectors></include_in_detectors>
-                        </detectors>
-                    </diagnostic>
-                </scalar_field>
-                <output></output>
-                <stat></stat>
-                <convergence>
-                    <include_in_convergence></include_in_convergence>
-                </convergence>
-                <detectors>
-                    <include_in_detectors></include_in_detectors>
-                </detectors>
-                <steady_state>
-                    <include_in_steady_state></include_in_steady_state>
-                </steady_state>
-                <consistent_interpolation></consistent_interpolation>
-            </prognostic>
+        <scalar_field name="Absorption" rank="0">
+          <diagnostic>
+            <algorithm name="Internal" material_phase_support="multiple"/>
+            <output/>
+            <stat/>
+            <detectors>
+              <include_in_detectors/>
+            </detectors>
+          </diagnostic>
         </scalar_field>
-<<<<<<< HEAD
-        <scalar_field name="PrimaryProduction" rank="0">
-            <diagnostic>
-                <algorithm name="Internal" material_phase_support="multiple"></algorithm>
-                <mesh name="VelocityMesh"></mesh>
-                <output></output>
-                <stat></stat>
-                <convergence>
-                    <include_in_convergence></include_in_convergence>
-                </convergence>
-                <detectors>
-                    <include_in_detectors></include_in_detectors>
-                </detectors>
-                <steady_state>
-                    <include_in_steady_state></include_in_steady_state>
-                </steady_state>
-            </diagnostic>
-        </scalar_field>
-        <scalar_field name="PhytoplanktonGrazing" rank="0">
-            <diagnostic>
-                <algorithm name="Internal" material_phase_support="multiple"></algorithm>
-                <mesh name="VelocityMesh"></mesh>
-                <output></output>
-                <stat></stat>
-                <convergence>
-                    <include_in_convergence></include_in_convergence>
-                </convergence>
-                <detectors>
-                    <include_in_detectors></include_in_detectors>
-                </detectors>
-                <steady_state>
-                    <include_in_steady_state></include_in_steady_state>
-                </steady_state>
-            </diagnostic>
-        </scalar_field>
-        <scalar_field name="Chlorophyll" rank="0">
-            <prognostic>
-                <mesh name="VelocityMesh"></mesh>
-                <equation name="AdvectionDiffusion"></equation>
-                <spatial_discretisation>
-                    <continuous_galerkin>
-                        <stabilisation>
-                            <streamline_upwind>
-                                <nu_bar_optimal></nu_bar_optimal>
-                                <nu_scale name="0.5">
-                                    <real_value rank="0" shape="1">0.5</real_value>
-                                </nu_scale>
-                            </streamline_upwind>
-                        </stabilisation>
-                        <advection_terms></advection_terms>
-                        <mass_terms></mass_terms>
-                    </continuous_galerkin>
-                    <conservative_advection>
-                        <real_value rank="0">0.5</real_value>
-                    </conservative_advection>
-                </spatial_discretisation>
-                <temporal_discretisation>
-                    <theta>
-                        <real_value rank="0">0.5</real_value>
-                    </theta>
-                </temporal_discretisation>
-                <solver>
-                    <iterative_method name="gmres">
-                        <restart>
-                            <integer_value rank="0">30</integer_value>
-                        </restart>
-                    </iterative_method>
-                    <preconditioner name="sor"></preconditioner>
-                    <relative_error>
-                        <real_value rank="0">1e-07</real_value>
-                    </relative_error>
-                    <max_iterations>
-                        <integer_value rank="0">3000</integer_value>
-                    </max_iterations>
-                    <never_ignore_solver_failures></never_ignore_solver_failures>
-                    <diagnostics>
-                        <monitors></monitors>
-                    </diagnostics>
-                </solver>
-                <initial_condition name="WholeMesh">
-                    <constant>
-                        <real_value rank="0">0.01</real_value>
-                    </constant>
-                </initial_condition>
-                <scalar_field name="Source" rank="0">
-                    <diagnostic>
-                        <algorithm name="Internal" material_phase_support="multiple"></algorithm>
-                        <output></output>
-                        <stat></stat>
-                        <detectors>
-                            <include_in_detectors></include_in_detectors>
-                        </detectors>
-                    </diagnostic>
-                </scalar_field>
-                <output></output>
-                <stat></stat>
-                <convergence>
-                    <include_in_convergence></include_in_convergence>
-                </convergence>
-                <detectors>
-                    <include_in_detectors></include_in_detectors>
-                </detectors>
-                <steady_state>
-                    <include_in_steady_state></include_in_steady_state>
-                </steady_state>
-                <consistent_interpolation></consistent_interpolation>
-            </prognostic>
-=======
         <output/>
         <stat/>
         <convergence>
@@ -1217,150 +731,124 @@
               <include_in_detectors/>
             </detectors>
           </diagnostic>
->>>>>>> b1a1e4e6
         </scalar_field>
-        <scalar_field name="Ammonium" rank="0">
-            <prognostic>
-                <mesh name="VelocityMesh"></mesh>
-                <equation name="AdvectionDiffusion"></equation>
-                <spatial_discretisation>
-                    <continuous_galerkin>
-                        <stabilisation>
-                            <no_stabilisation></no_stabilisation>
-                        </stabilisation>
-                        <advection_terms></advection_terms>
-                        <mass_terms></mass_terms>
-                    </continuous_galerkin>
-                    <conservative_advection>
-                        <real_value rank="0">0.5</real_value>
-                    </conservative_advection>
-                </spatial_discretisation>
-                <temporal_discretisation>
-                    <theta>
-                        <real_value rank="0">0.5</real_value>
-                    </theta>
-                </temporal_discretisation>
-                <solver>
-                    <iterative_method name="gmres">
-                        <restart>
-                            <integer_value rank="0">30</integer_value>
-                        </restart>
-                    </iterative_method>
-                    <preconditioner name="sor"></preconditioner>
-                    <relative_error>
-                        <real_value rank="0">1e-06</real_value>
-                    </relative_error>
-                    <max_iterations>
-                        <integer_value rank="0">3000</integer_value>
-                    </max_iterations>
-                    <never_ignore_solver_failures></never_ignore_solver_failures>
-                    <diagnostics>
-                        <monitors></monitors>
-                    </diagnostics>
-                </solver>
-                <initial_condition name="WholeMesh">
-                    <constant>
-                        <real_value rank="0">1</real_value>
-                    </constant>
-                </initial_condition>
-                <scalar_field name="Source" rank="0">
-                    <diagnostic>
-                        <algorithm name="Internal" material_phase_support="multiple"></algorithm>
-                        <output></output>
-                        <stat></stat>
-                        <detectors>
-                            <include_in_detectors></include_in_detectors>
-                        </detectors>
-                    </diagnostic>
-                </scalar_field>
-                <scalar_field name="Absorption" rank="0">
-                    <diagnostic>
-                        <algorithm name="Internal" material_phase_support="multiple"></algorithm>
-                        <output></output>
-                        <stat></stat>
-                        <detectors>
-                            <include_in_detectors></include_in_detectors>
-                        </detectors>
-                    </diagnostic>
-                </scalar_field>
-                <output></output>
-                <stat></stat>
-                <convergence>
-                    <include_in_convergence></include_in_convergence>
-                </convergence>
-                <detectors>
-                    <include_in_detectors></include_in_detectors>
-                </detectors>
-                <steady_state>
-                    <include_in_steady_state></include_in_steady_state>
-                </steady_state>
-                <consistent_interpolation></consistent_interpolation>
-            </prognostic>
+        <scalar_field name="Absorption" rank="0">
+          <diagnostic>
+            <algorithm name="Internal" material_phase_support="multiple"/>
+            <output/>
+            <stat/>
+            <detectors>
+              <include_in_detectors/>
+            </detectors>
+          </diagnostic>
         </scalar_field>
-    </material_phase>
-    <ocean_biology>
-        <six_component>
-            <source_and_sink_algorithm>
-                <string_value lines="20" type="python">import fluidity.ocean_biology as biology&#x0A;&#x0A;per_day=1./(3600*24)&#x0A;&#x0A;p={}&#x0A;p[&quot;alpha_c&quot;]=0.02*per_day&#x0A;p[&quot;beta_p&quot;]=0.75&#x0A;p[&quot;beta_d&quot;]=0.75&#x0A;p[&quot;delta&quot;]=0.7&#x0A;p[&quot;gamma&quot;]=0.5&#x0A;p[&quot;epsilon&quot;]=3.3&#x0A;p[&quot;g&quot;]=1.3*per_day&#x0A;p[&quot;k_A&quot;]=0.5&#x0A;p[&quot;k_N&quot;]=0.5&#x0A;p[&quot;k_p&quot;]=0.2&#x0A;p[&quot;k_z&quot;]=3.0&#x0A;p[&quot;mu_P&quot;]=0.05*per_day&#x0A;p[&quot;mu_Z&quot;]=0.2*per_day&#x0A;p[&quot;mu_D&quot;]=0.05*per_day&#x0A;p[&quot;p_P&quot;]=0.75&#x0A;p[&quot;v&quot;]=1*per_day&#x0A;p[&quot;theta_m&quot;]=0.05&#x0A;p[&quot;zeta&quot;]=12.8&#x0A;p[&quot;photic_zone_limit&quot;]=25&#x0A;p[&quot;psi&quot;]=2.9&#x0A;p[&quot;lambda_bio&quot;]=0.1*per_day&#x0A;p[&quot;lambda_A&quot;]=0.03*per_day&#x0A;p[&quot;lambda_d&quot;]=0.01*per_day&#x0A;&#x0A;biology.six_component(state, p)</string_value>
-            </source_and_sink_algorithm>
-            <scalar_field name="PhotosyntheticRadiation" rank="0">
-                <prognostic>
-                    <mesh name="VelocityMesh"></mesh>
-                    <equation name="PhotosyntheticRadiation"></equation>
-                    <spatial_discretisation>
-                        <discontinuous_galerkin></discontinuous_galerkin>
-                    </spatial_discretisation>
-                    <solver>
-                        <iterative_method name="gmres">
-                            <restart>
-                                <integer_value rank="0">30</integer_value>
-                            </restart>
-                        </iterative_method>
-                        <preconditioner name="ilu"></preconditioner>
-                        <relative_error>
-                            <real_value rank="0">1e-06</real_value>
-                        </relative_error>
-                        <max_iterations>
-                            <integer_value rank="0">3000</integer_value>
-                        </max_iterations>
-                        <never_ignore_solver_failures></never_ignore_solver_failures>
-                        <diagnostics>
-                            <monitors></monitors>
-                        </diagnostics>
-                    </solver>
-                    <exclude_from_checkpointing></exclude_from_checkpointing>
-                    <absorption_coefficients>
-                        <water>
-                            <real_value rank="0">0.04</real_value>
-                        </water>
-                        <phytoplankton>
-                            <real_value rank="0">0.03</real_value>
-                        </phytoplankton>
-                    </absorption_coefficients>
-                    <boundary_conditions name="Sunshine">
-                        <surface_ids>
-                            <integer_value rank="1" shape="1">1</integer_value>
-                        </surface_ids>
-                        <type name="dirichlet">
-                            <apply_weakly></apply_weakly>
-                            <constant>
-                                <real_value rank="0">100</real_value>
-                            </constant>
-                        </type>
-                    </boundary_conditions>
-                    <output></output>
-                    <stat></stat>
-                    <convergence>
-                        <include_in_convergence></include_in_convergence>
-                    </convergence>
-                    <detectors>
-                        <include_in_detectors></include_in_detectors>
-                    </detectors>
-                    <steady_state>
-                        <include_in_steady_state></include_in_steady_state>
-                    </steady_state>
-                </prognostic>
-            </scalar_field>
-        </six_component>
-    </ocean_biology>
+        <output/>
+        <stat/>
+        <convergence>
+          <include_in_convergence/>
+        </convergence>
+        <detectors>
+          <include_in_detectors/>
+        </detectors>
+        <steady_state>
+          <include_in_steady_state/>
+        </steady_state>
+        <consistent_interpolation/>
+      </prognostic>
+    </scalar_field>
+  </material_phase>
+  <ocean_biology>
+    <six_component>
+      <source_and_sink_algorithm>
+        <string_value lines="20" type="python">import fluidity.ocean_biology as biology
+
+per_day=1./(3600*24)
+
+p={}
+p["alpha_c"]=0.02*per_day
+p["beta_p"]=0.75
+p["beta_d"]=0.75
+p["delta"]=0.7
+p["gamma"]=0.5
+p["epsilon"]=3.3
+p["g"]=1.3*per_day
+p["k_A"]=0.5
+p["k_N"]=0.5
+p["k_p"]=0.2
+p["k_z"]=3.0
+p["mu_P"]=0.05*per_day
+p["mu_Z"]=0.2*per_day
+p["mu_D"]=0.05*per_day
+p["p_P"]=0.75
+p["v"]=1*per_day
+p["theta_m"]=0.05
+p["zeta"]=12.8
+p["photic_zone_limit"]=25
+p["psi"]=2.9
+p["lambda_bio"]=0.1*per_day
+p["lambda_A"]=0.03*per_day
+p["lambda_d"]=0.01*per_day
+
+biology.six_component(state, p)</string_value>
+      </source_and_sink_algorithm>
+      <scalar_field name="PhotosyntheticRadiation" rank="0">
+        <prognostic>
+          <mesh name="VelocityMesh"/>
+          <equation name="PhotosyntheticRadiation"/>
+          <spatial_discretisation>
+            <discontinuous_galerkin/>
+          </spatial_discretisation>
+          <solver>
+            <iterative_method name="gmres">
+              <restart>
+                <integer_value rank="0">30</integer_value>
+              </restart>
+            </iterative_method>
+            <preconditioner name="ilu"/>
+            <relative_error>
+              <real_value rank="0">1e-6</real_value>
+            </relative_error>
+            <max_iterations>
+              <integer_value rank="0">3000</integer_value>
+            </max_iterations>
+            <never_ignore_solver_failures/>
+            <diagnostics>
+              <monitors/>
+            </diagnostics>
+          </solver>
+          <exclude_from_checkpointing/>
+          <absorption_coefficients>
+            <water>
+              <real_value rank="0">0.04</real_value>
+            </water>
+            <phytoplankton>
+              <real_value rank="0">0.03</real_value>
+            </phytoplankton>
+          </absorption_coefficients>
+          <boundary_conditions name="Sunshine">
+            <surface_ids>
+              <integer_value shape="1" rank="1">1</integer_value>
+            </surface_ids>
+            <type name="dirichlet">
+              <apply_weakly/>
+              <constant>
+                <real_value rank="0">100</real_value>
+              </constant>
+            </type>
+          </boundary_conditions>
+          <output/>
+          <stat/>
+          <convergence>
+            <include_in_convergence/>
+          </convergence>
+          <detectors>
+            <include_in_detectors/>
+          </detectors>
+          <steady_state>
+            <include_in_steady_state/>
+          </steady_state>
+        </prognostic>
+      </scalar_field>
+    </six_component>
+  </ocean_biology>
 </fluidity_options>