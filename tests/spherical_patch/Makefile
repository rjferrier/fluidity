--- conflicted
+++ resolved
@@ -5,8 +5,4 @@
 clean:
 	rm -rf *.msh *.halo *.vtu *.stat serial.flml fluidity.*
 	rm -rf spherical_segment_* *.pvtu
-<<<<<<< HEAD
-	rm -rf serial.flml *flredecomp* matrixdump*
-=======
-	rm -rf flredecomp.* matrixdump*
->>>>>>> e4efc2fa
+	rm -rf *flredecomp* matrixdump*
