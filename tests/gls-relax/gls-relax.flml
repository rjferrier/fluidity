--- conflicted
+++ resolved
@@ -1,20 +1,5 @@
-<?xml version="1.0" encoding="utf-8" ?>
+<?xml version='1.0' encoding='utf-8'?>
 <fluidity_options>
-<<<<<<< HEAD
-    <simulation_name>
-        <string_value lines="1">gls-relaxed</string_value>
-    </simulation_name>
-    <problem_type>
-        <string_value lines="1">oceans</string_value>
-    </problem_type>
-    <geometry>
-        <dimension>
-            <integer_value rank="0">3</integer_value>
-        </dimension>
-        <mesh name="CoordinateMesh">
-            <from_file file_name="gls-MixedLayer">
-                <format name="triangle"></format>
-=======
   <simulation_name>
     <string_value lines="1">gls-relaxed</string_value>
   </simulation_name>
@@ -264,996 +249,457 @@
               <diagnostic>
                 <algorithm name="Internal" material_phase_support="multiple"/>
                 <output/>
->>>>>>> 1a3a8a64
                 <stat>
-                    <include_in_stat></include_in_stat>
+                  <include_in_stat/>
                 </stat>
-            </from_file>
-        </mesh>
-        <mesh name="VelocityMesh">
-            <from_mesh>
-                <mesh name="Periodic"></mesh>
+              </diagnostic>
+            </tensor_field>
+            <scalar_field name="Source" rank="0">
+              <diagnostic>
+                <algorithm name="Internal" material_phase_support="multiple"/>
+                <output/>
+                <stat/>
+                <detectors>
+                  <include_in_detectors/>
+                </detectors>
+              </diagnostic>
+            </scalar_field>
+            <scalar_field name="Absorption" rank="0">
+              <diagnostic>
+                <algorithm name="Internal" material_phase_support="multiple"/>
+                <output/>
+                <stat/>
+                <detectors>
+                  <include_in_detectors/>
+                </detectors>
+              </diagnostic>
+            </scalar_field>
+            <output/>
+            <stat/>
+            <convergence>
+              <include_in_convergence/>
+            </convergence>
+            <detectors>
+              <include_in_detectors/>
+            </detectors>
+            <steady_state>
+              <include_in_steady_state/>
+            </steady_state>
+            <consistent_interpolation/>
+            <minimum_value>
+              <real_value rank="0">7.6e-6</real_value>
+            </minimum_value>
+          </prognostic>
+        </scalar_field>
+        <scalar_field name="GLSGenericSecondQuantity" rank="0">
+          <prognostic>
+            <mesh name="VelocityMesh"/>
+            <equation name="AdvectionDiffusion"/>
+            <spatial_discretisation>
+              <continuous_galerkin>
+                <stabilisation>
+                  <streamline_upwind>
+                    <nu_bar_unity/>
+                    <nu_scale name="unity">
+                      <real_value shape="1" rank="0">1.0</real_value>
+                    </nu_scale>
+                  </streamline_upwind>
+                </stabilisation>
+                <advection_terms>
+                  <exclude_advection_terms/>
+                </advection_terms>
+                <mass_terms/>
+              </continuous_galerkin>
+              <conservative_advection>
+                <real_value rank="0">0.0</real_value>
+              </conservative_advection>
+            </spatial_discretisation>
+            <temporal_discretisation>
+              <theta>
+                <real_value rank="0">1.0</real_value>
+              </theta>
+            </temporal_discretisation>
+            <solver>
+              <iterative_method name="gmres">
+                <restart>
+                  <integer_value rank="0">30</integer_value>
+                </restart>
+              </iterative_method>
+              <preconditioner name="sor"/>
+              <relative_error>
+                <real_value rank="0">1.0E-7</real_value>
+              </relative_error>
+              <max_iterations>
+                <integer_value rank="0">2000</integer_value>
+              </max_iterations>
+              <never_ignore_solver_failures/>
+              <diagnostics>
+                <monitors/>
+              </diagnostics>
+            </solver>
+            <initial_condition name="WholeMesh">
+              <constant>
+                <real_value rank="0">1.0e-12</real_value>
+              </constant>
+            </initial_condition>
+            <tensor_field name="Diffusivity" rank="2">
+              <diagnostic>
+                <algorithm name="Internal" material_phase_support="multiple"/>
+                <output/>
                 <stat>
-                    <exclude_from_stat></exclude_from_stat>
+                  <include_in_stat/>
                 </stat>
-            </from_mesh>
-        </mesh>
-        <mesh name="PressureMesh">
-            <from_mesh>
-                <mesh name="Periodic"></mesh>
-                <stat>
-                    <exclude_from_stat></exclude_from_stat>
-                </stat>
-            </from_mesh>
-        </mesh>
-        <mesh name="GeopressureMesh">
-            <from_mesh>
-                <mesh name="Periodic"></mesh>
-                <mesh_shape>
-                    <polynomial_degree>
-                        <integer_value rank="0">2</integer_value>
-                    </polynomial_degree>
-                </mesh_shape>
-                <stat>
-                    <exclude_from_stat></exclude_from_stat>
-                </stat>
-            </from_mesh>
-        </mesh>
-        <mesh name="Periodic">
-            <from_mesh>
-                <mesh name="CoordinateMesh"></mesh>
-                <periodic_boundary_conditions name="X">
-                    <physical_boundary_ids>
-                        <integer_value rank="1" shape="1">6</integer_value>
-                    </physical_boundary_ids>
-                    <aliased_boundary_ids>
-                        <integer_value rank="1" shape="1">5</integer_value>
-                    </aliased_boundary_ids>
-                    <coordinate_map>
-                        <string_value lines="20" type="python">def val(X,t):&#x0A;   return(X[0]+50, X[1],X[2])</string_value>
-                    </coordinate_map>
-                </periodic_boundary_conditions>
-                <stat>
-                    <exclude_from_stat></exclude_from_stat>
-                </stat>
-            </from_mesh>
-        </mesh>
-        <quadrature>
-            <degree>
-                <integer_value rank="0">4</integer_value>
-            </degree>
-        </quadrature>
-        <ocean_boundaries>
-            <top_surface_ids>
-                <integer_value rank="1" shape="1">1</integer_value>
-            </top_surface_ids>
-            <bottom_surface_ids>
-                <integer_value rank="1" shape="1">2</integer_value>
-            </bottom_surface_ids>
-            <scalar_field name="DistanceToTop" rank="0">
-                <diagnostic>
-                    <algorithm name="Internal" material_phase_support="multiple"></algorithm>
-                    <mesh name="CoordinateMesh"></mesh>
-                    <output></output>
-                    <stat></stat>
-                    <convergence>
-                        <include_in_convergence></include_in_convergence>
-                    </convergence>
-                    <detectors>
-                        <include_in_detectors></include_in_detectors>
-                    </detectors>
-                    <steady_state>
-                        <include_in_steady_state></include_in_steady_state>
-                    </steady_state>
-                </diagnostic>
+              </diagnostic>
+            </tensor_field>
+            <scalar_field name="Source" rank="0">
+              <diagnostic>
+                <algorithm name="Internal" material_phase_support="multiple"/>
+                <output/>
+                <stat/>
+                <detectors>
+                  <include_in_detectors/>
+                </detectors>
+              </diagnostic>
             </scalar_field>
-            <scalar_field name="DistanceToBottom" rank="0">
-                <diagnostic>
-                    <algorithm name="Internal" material_phase_support="multiple"></algorithm>
-                    <mesh name="CoordinateMesh"></mesh>
-                    <output></output>
-                    <stat></stat>
-                    <convergence>
-                        <include_in_convergence></include_in_convergence>
-                    </convergence>
-                    <detectors>
-                        <include_in_detectors></include_in_detectors>
-                    </detectors>
-                    <steady_state>
-                        <include_in_steady_state></include_in_steady_state>
-                    </steady_state>
-                </diagnostic>
+            <scalar_field name="Absorption" rank="0">
+              <diagnostic>
+                <algorithm name="Internal" material_phase_support="multiple"/>
+                <output/>
+                <stat/>
+                <detectors>
+                  <include_in_detectors/>
+                </detectors>
+              </diagnostic>
             </scalar_field>
-        </ocean_boundaries>
-    </geometry>
-    <io>
-        <dump_format>
-            <string_value>vtk</string_value>
-        </dump_format>
-        <dump_period>
-            <constant>
-                <real_value rank="0">3600</real_value>
-            </constant>
-        </dump_period>
-        <output_mesh name="CoordinateMesh"></output_mesh>
-        <stat></stat>
-    </io>
-    <timestepping>
-        <current_time>
-            <real_value rank="0">0</real_value>
-        </current_time>
-        <timestep>
-            <real_value rank="0">10</real_value>
-        </timestep>
-        <finish_time>
-            <real_value rank="0">10</real_value>
-        </finish_time>
-        <nonlinear_iterations>
-            <integer_value rank="0">2</integer_value>
-        </nonlinear_iterations>
-    </timestepping>
-    <physical_parameters>
-        <gravity>
-            <magnitude>
-                <real_value rank="0">9.8</real_value>
-            </magnitude>
-            <vector_field name="GravityDirection" rank="1">
-                <prescribed>
-                    <mesh name="CoordinateMesh"></mesh>
-                    <value name="WholeMesh">
-                        <constant>
-                            <real_value rank="1" shape="3" dim1="dim">0 0 -1</real_value>
-                        </constant>
-                    </value>
-                    <output></output>
-                    <stat>
-                        <include_in_stat></include_in_stat>
-                    </stat>
-                    <detectors>
-                        <exclude_from_detectors></exclude_from_detectors>
-                    </detectors>
-                </prescribed>
-            </vector_field>
-        </gravity>
-    </physical_parameters>
-    <material_phase name="Fluid">
-        <equation_of_state>
-            <fluids>
-                <ocean_pade_approximation></ocean_pade_approximation>
-            </fluids>
-        </equation_of_state>
-        <subgridscale_parameterisations>
-            <GLS>
-                <option>
-                    <string_value>k-epsilon</string_value>
-                </option>
-                <stability_function>
-                    <string_value>Canuto-01-A</string_value>
-                </stability_function>
-                <calculate_boundaries>
-                    <string_value>neumann</string_value>
-                    <top_surface_ids>
-                        <integer_value rank="1" shape="1">1</integer_value>
-                    </top_surface_ids>
-                    <bottom_surface_ids>
-                        <integer_value rank="1" shape="1">2</integer_value>
-                    </bottom_surface_ids>
-                </calculate_boundaries>
-                <relax_diffusivity>
-                    <real_value rank="0">0.5</real_value>
-                </relax_diffusivity>
-                <scalar_field name="GLSTurbulentKineticEnergy" rank="0">
-                    <prognostic>
-                        <mesh name="VelocityMesh"></mesh>
-                        <equation name="AdvectionDiffusion"></equation>
-                        <spatial_discretisation>
-                            <continuous_galerkin>
-                                <stabilisation>
-                                    <streamline_upwind>
-                                        <nu_bar_unity></nu_bar_unity>
-                                        <nu_scale name="unity">
-                                            <real_value rank="0" shape="1">1</real_value>
-                                        </nu_scale>
-                                    </streamline_upwind>
-                                </stabilisation>
-                                <advection_terms>
-                                    <exclude_advection_terms></exclude_advection_terms>
-                                </advection_terms>
-                                <mass_terms></mass_terms>
-                            </continuous_galerkin>
-                            <conservative_advection>
-                                <real_value rank="0">0</real_value>
-                            </conservative_advection>
-                        </spatial_discretisation>
-                        <temporal_discretisation>
-                            <theta>
-                                <real_value rank="0">1</real_value>
-                            </theta>
-                        </temporal_discretisation>
-                        <solver>
-                            <iterative_method name="gmres">
-                                <restart>
-                                    <integer_value rank="0">50</integer_value>
-                                </restart>
-                            </iterative_method>
-                            <preconditioner name="sor"></preconditioner>
-                            <relative_error>
-                                <real_value rank="0">1e-07</real_value>
-                            </relative_error>
-                            <max_iterations>
-                                <integer_value rank="0">5000</integer_value>
-                            </max_iterations>
-                            <never_ignore_solver_failures></never_ignore_solver_failures>
-                            <diagnostics>
-                                <monitors></monitors>
-                            </diagnostics>
-                        </solver>
-                        <initial_condition name="WholeMesh">
-                            <constant>
-                                <real_value rank="0">7.6e-06</real_value>
-                            </constant>
-                        </initial_condition>
-                        <tensor_field name="Diffusivity" rank="2">
-                            <diagnostic>
-                                <algorithm name="Internal" material_phase_support="multiple"></algorithm>
-                                <output></output>
-                                <stat>
-                                    <include_in_stat></include_in_stat>
-                                </stat>
-                            </diagnostic>
-                        </tensor_field>
-                        <scalar_field name="Source" rank="0">
-                            <diagnostic>
-                                <algorithm name="Internal" material_phase_support="multiple"></algorithm>
-                                <output></output>
-                                <stat></stat>
-                                <detectors>
-                                    <include_in_detectors></include_in_detectors>
-                                </detectors>
-                            </diagnostic>
-                        </scalar_field>
-                        <scalar_field name="Absorption" rank="0">
-                            <diagnostic>
-                                <algorithm name="Internal" material_phase_support="multiple"></algorithm>
-                                <output></output>
-                                <stat></stat>
-                                <detectors>
-                                    <include_in_detectors></include_in_detectors>
-                                </detectors>
-                            </diagnostic>
-                        </scalar_field>
-                        <output></output>
-                        <stat></stat>
-                        <convergence>
-                            <include_in_convergence></include_in_convergence>
-                        </convergence>
-                        <detectors>
-                            <include_in_detectors></include_in_detectors>
-                        </detectors>
-                        <steady_state>
-                            <include_in_steady_state></include_in_steady_state>
-                        </steady_state>
-                        <consistent_interpolation></consistent_interpolation>
-                        <minimum_value>
-                            <real_value rank="0">7.6e-06</real_value>
-                        </minimum_value>
-                    </prognostic>
-                </scalar_field>
-                <scalar_field name="GLSGenericSecondQuantity" rank="0">
-                    <prognostic>
-                        <mesh name="VelocityMesh"></mesh>
-                        <equation name="AdvectionDiffusion"></equation>
-                        <spatial_discretisation>
-                            <continuous_galerkin>
-                                <stabilisation>
-                                    <streamline_upwind>
-                                        <nu_bar_unity></nu_bar_unity>
-                                        <nu_scale name="unity">
-                                            <real_value rank="0" shape="1">1</real_value>
-                                        </nu_scale>
-                                    </streamline_upwind>
-                                </stabilisation>
-                                <advection_terms>
-                                    <exclude_advection_terms></exclude_advection_terms>
-                                </advection_terms>
-                                <mass_terms></mass_terms>
-                            </continuous_galerkin>
-                            <conservative_advection>
-                                <real_value rank="0">0</real_value>
-                            </conservative_advection>
-                        </spatial_discretisation>
-                        <temporal_discretisation>
-                            <theta>
-                                <real_value rank="0">1</real_value>
-                            </theta>
-                        </temporal_discretisation>
-                        <solver>
-                            <iterative_method name="gmres">
-                                <restart>
-                                    <integer_value rank="0">30</integer_value>
-                                </restart>
-                            </iterative_method>
-                            <preconditioner name="sor"></preconditioner>
-                            <relative_error>
-                                <real_value rank="0">1e-07</real_value>
-                            </relative_error>
-                            <max_iterations>
-                                <integer_value rank="0">2000</integer_value>
-                            </max_iterations>
-                            <never_ignore_solver_failures></never_ignore_solver_failures>
-                            <diagnostics>
-                                <monitors></monitors>
-                            </diagnostics>
-                        </solver>
-                        <initial_condition name="WholeMesh">
-                            <constant>
-                                <real_value rank="0">1e-12</real_value>
-                            </constant>
-                        </initial_condition>
-                        <tensor_field name="Diffusivity" rank="2">
-                            <diagnostic>
-                                <algorithm name="Internal" material_phase_support="multiple"></algorithm>
-                                <output></output>
-                                <stat>
-                                    <include_in_stat></include_in_stat>
-                                </stat>
-                            </diagnostic>
-                        </tensor_field>
-                        <scalar_field name="Source" rank="0">
-                            <diagnostic>
-                                <algorithm name="Internal" material_phase_support="multiple"></algorithm>
-                                <output></output>
-                                <stat></stat>
-                                <detectors>
-                                    <include_in_detectors></include_in_detectors>
-                                </detectors>
-                            </diagnostic>
-                        </scalar_field>
-                        <scalar_field name="Absorption" rank="0">
-                            <diagnostic>
-                                <algorithm name="Internal" material_phase_support="multiple"></algorithm>
-                                <output></output>
-                                <stat></stat>
-                                <detectors>
-                                    <include_in_detectors></include_in_detectors>
-                                </detectors>
-                            </diagnostic>
-                        </scalar_field>
-                        <output></output>
-                        <stat></stat>
-                        <convergence>
-                            <include_in_convergence></include_in_convergence>
-                        </convergence>
-                        <detectors>
-                            <include_in_detectors></include_in_detectors>
-                        </detectors>
-                        <steady_state>
-                            <include_in_steady_state></include_in_steady_state>
-                        </steady_state>
-                        <consistent_interpolation></consistent_interpolation>
-                    </prognostic>
-                </scalar_field>
-                <tensor_field name="GLSBackgroundViscosity" rank="2">
-                    <prescribed>
-                        <mesh name="VelocityMesh"></mesh>
-                        <value name="WholeMesh">
-                            <anisotropic_symmetric>
-                                <constant>
-                                    <real_value rank="2" shape="3 3" symmetric="true" dim2="dim" dim1="dim">1 0 0 0 1 0 0 0 1e-06</real_value>
-                                </constant>
-                            </anisotropic_symmetric>
-                        </value>
-                        <output></output>
-                    </prescribed>
-                </tensor_field>
-                <tensor_field name="GLSBackgroundDiffusivity" rank="2">
-                    <prescribed>
-                        <mesh name="VelocityMesh"></mesh>
-                        <value name="WholeMesh">
-                            <anisotropic_symmetric>
-                                <constant>
-                                    <real_value rank="2" shape="3 3" symmetric="true" dim2="dim" dim1="dim">1 0 0 0 1 0 0 0 1e-06</real_value>
-                                </constant>
-                            </anisotropic_symmetric>
-                        </value>
-                        <output></output>
-                    </prescribed>
-                </tensor_field>
-                <tensor_field name="GLSEddyViscosityKM" rank="2">
-                    <diagnostic>
-                        <algorithm name="Internal" material_phase_support="multiple"></algorithm>
-                        <mesh name="VelocityMesh"></mesh>
-                        <output></output>
-                        <stat></stat>
-                        <convergence>
-                            <include_in_convergence></include_in_convergence>
-                        </convergence>
-                        <detectors>
-                            <include_in_detectors></include_in_detectors>
-                        </detectors>
-                        <steady_state>
-                            <include_in_steady_state></include_in_steady_state>
-                        </steady_state>
-                    </diagnostic>
-                </tensor_field>
-                <tensor_field name="GLSEddyDiffusivityKH" rank="2">
-                    <diagnostic>
-                        <algorithm name="Internal" material_phase_support="multiple"></algorithm>
-                        <mesh name="VelocityMesh"></mesh>
-                        <output></output>
-                        <stat></stat>
-                        <convergence>
-                            <include_in_convergence></include_in_convergence>
-                        </convergence>
-                        <detectors>
-                            <include_in_detectors></include_in_detectors>
-                        </detectors>
-                        <steady_state>
-                            <include_in_steady_state></include_in_steady_state>
-                        </steady_state>
-                    </diagnostic>
-                </tensor_field>
-                <scalar_field name="GLSLengthScale" rank="0">
-                    <diagnostic>
-                        <algorithm name="Internal" material_phase_support="multiple"></algorithm>
-                        <mesh name="VelocityMesh"></mesh>
-                        <output></output>
-                        <stat></stat>
-                        <convergence>
-                            <include_in_convergence></include_in_convergence>
-                        </convergence>
-                        <detectors>
-                            <include_in_detectors></include_in_detectors>
-                        </detectors>
-                        <steady_state>
-                            <include_in_steady_state></include_in_steady_state>
-                        </steady_state>
-                    </diagnostic>
-                </scalar_field>
-                <scalar_field name="GLSBuoyancyFrequency" rank="0">
-                    <diagnostic>
-                        <algorithm name="Internal" material_phase_support="multiple"></algorithm>
-                        <mesh name="VelocityMesh"></mesh>
-                        <output></output>
-                        <stat></stat>
-                        <convergence>
-                            <include_in_convergence></include_in_convergence>
-                        </convergence>
-                        <detectors>
-                            <include_in_detectors></include_in_detectors>
-                        </detectors>
-                        <steady_state>
-                            <include_in_steady_state></include_in_steady_state>
-                        </steady_state>
-                    </diagnostic>
-                </scalar_field>
-                <scalar_field name="GLSVelocityShear" rank="0">
-                    <diagnostic>
-                        <algorithm name="Internal" material_phase_support="multiple"></algorithm>
-                        <mesh name="VelocityMesh"></mesh>
-                        <output></output>
-                        <stat></stat>
-                        <convergence>
-                            <include_in_convergence></include_in_convergence>
-                        </convergence>
-                        <detectors>
-                            <include_in_detectors></include_in_detectors>
-                        </detectors>
-                        <steady_state>
-                            <include_in_steady_state></include_in_steady_state>
-                        </steady_state>
-                    </diagnostic>
-                </scalar_field>
-                <scalar_field name="GLSShearProduction" rank="0">
-                    <diagnostic>
-                        <algorithm name="Internal" material_phase_support="multiple"></algorithm>
-                        <mesh name="VelocityMesh"></mesh>
-                        <output></output>
-                        <stat></stat>
-                        <convergence>
-                            <include_in_convergence></include_in_convergence>
-                        </convergence>
-                        <detectors>
-                            <include_in_detectors></include_in_detectors>
-                        </detectors>
-                        <steady_state>
-                            <include_in_steady_state></include_in_steady_state>
-                        </steady_state>
-                    </diagnostic>
-                </scalar_field>
-                <scalar_field name="GLSBuoyancyProduction" rank="0">
-                    <diagnostic>
-                        <algorithm name="Internal" material_phase_support="multiple"></algorithm>
-                        <mesh name="VelocityMesh"></mesh>
-                        <output></output>
-                        <stat></stat>
-                        <convergence>
-                            <include_in_convergence></include_in_convergence>
-                        </convergence>
-                        <detectors>
-                            <include_in_detectors></include_in_detectors>
-                        </detectors>
-                        <steady_state>
-                            <include_in_steady_state></include_in_steady_state>
-                        </steady_state>
-                    </diagnostic>
-                </scalar_field>
-                <scalar_field name="GLSDissipationEpsilon" rank="0">
-                    <diagnostic>
-                        <algorithm name="Internal" material_phase_support="multiple"></algorithm>
-                        <mesh name="VelocityMesh"></mesh>
-                        <output></output>
-                        <stat></stat>
-                        <convergence>
-                            <include_in_convergence></include_in_convergence>
-                        </convergence>
-                        <detectors>
-                            <include_in_detectors></include_in_detectors>
-                        </detectors>
-                        <steady_state>
-                            <include_in_steady_state></include_in_steady_state>
-                        </steady_state>
-                    </diagnostic>
-                </scalar_field>
-                <scalar_field name="GLSStabilityFunctionSM" rank="0">
-                    <diagnostic>
-                        <algorithm name="Internal" material_phase_support="multiple"></algorithm>
-                        <mesh name="VelocityMesh"></mesh>
-                        <output></output>
-                        <stat></stat>
-                        <convergence>
-                            <include_in_convergence></include_in_convergence>
-                        </convergence>
-                        <detectors>
-                            <include_in_detectors></include_in_detectors>
-                        </detectors>
-                        <steady_state>
-                            <include_in_steady_state></include_in_steady_state>
-                        </steady_state>
-                    </diagnostic>
-                </scalar_field>
-                <scalar_field name="GLSStabilityFunctionSH" rank="0">
-                    <diagnostic>
-                        <algorithm name="Internal" material_phase_support="multiple"></algorithm>
-                        <mesh name="VelocityMesh"></mesh>
-                        <output></output>
-                        <stat></stat>
-                        <convergence>
-                            <include_in_convergence></include_in_convergence>
-                        </convergence>
-                        <detectors>
-                            <include_in_detectors></include_in_detectors>
-                        </detectors>
-                        <steady_state>
-                            <include_in_steady_state></include_in_steady_state>
-                        </steady_state>
-                    </diagnostic>
-                </scalar_field>
-                <scalar_field name="GLSSource1" rank="0">
-                    <diagnostic>
-                        <algorithm name="Internal" material_phase_support="multiple"></algorithm>
-                        <mesh name="VelocityMesh"></mesh>
-                        <output></output>
-                        <stat></stat>
-                        <convergence>
-                            <include_in_convergence></include_in_convergence>
-                        </convergence>
-                        <detectors>
-                            <include_in_detectors></include_in_detectors>
-                        </detectors>
-                        <steady_state>
-                            <include_in_steady_state></include_in_steady_state>
-                        </steady_state>
-                    </diagnostic>
-                </scalar_field>
-                <scalar_field name="GLSSource2" rank="0">
-                    <diagnostic>
-                        <algorithm name="Internal" material_phase_support="multiple"></algorithm>
-                        <mesh name="VelocityMesh"></mesh>
-                        <output></output>
-                        <stat></stat>
-                        <convergence>
-                            <include_in_convergence></include_in_convergence>
-                        </convergence>
-                        <detectors>
-                            <include_in_detectors></include_in_detectors>
-                        </detectors>
-                        <steady_state>
-                            <include_in_steady_state></include_in_steady_state>
-                        </steady_state>
-                    </diagnostic>
-                </scalar_field>
-                <scalar_field name="GLSAbsorption1" rank="0">
-                    <diagnostic>
-                        <algorithm name="Internal" material_phase_support="multiple"></algorithm>
-                        <mesh name="VelocityMesh"></mesh>
-                        <output></output>
-                        <stat></stat>
-                        <convergence>
-                            <include_in_convergence></include_in_convergence>
-                        </convergence>
-                        <detectors>
-                            <include_in_detectors></include_in_detectors>
-                        </detectors>
-                        <steady_state>
-                            <include_in_steady_state></include_in_steady_state>
-                        </steady_state>
-                    </diagnostic>
-                </scalar_field>
-                <scalar_field name="GLSAbsorption2" rank="0">
-                    <diagnostic>
-                        <algorithm name="Internal" material_phase_support="multiple"></algorithm>
-                        <mesh name="VelocityMesh"></mesh>
-                        <output></output>
-                        <stat></stat>
-                        <convergence>
-                            <include_in_convergence></include_in_convergence>
-                        </convergence>
-                        <detectors>
-                            <include_in_detectors></include_in_detectors>
-                        </detectors>
-                        <steady_state>
-                            <include_in_steady_state></include_in_steady_state>
-                        </steady_state>
-                    </diagnostic>
-                </scalar_field>
-                <scalar_field name="GLSWallFunction" rank="0">
-                    <diagnostic>
-                        <algorithm name="Internal" material_phase_support="multiple"></algorithm>
-                        <mesh name="VelocityMesh"></mesh>
-                        <output></output>
-                        <stat></stat>
-                        <convergence>
-                            <include_in_convergence></include_in_convergence>
-                        </convergence>
-                        <detectors>
-                            <include_in_detectors></include_in_detectors>
-                        </detectors>
-                        <steady_state>
-                            <include_in_steady_state></include_in_steady_state>
-                        </steady_state>
-                    </diagnostic>
-                </scalar_field>
-                <scalar_field name="GLSVerticalViscosity" rank="0">
-                    <diagnostic>
-                        <algorithm name="Internal" material_phase_support="multiple"></algorithm>
-                        <mesh name="VelocityMesh"></mesh>
-                        <output></output>
-                        <stat></stat>
-                        <convergence>
-                            <include_in_convergence></include_in_convergence>
-                        </convergence>
-                        <detectors>
-                            <include_in_detectors></include_in_detectors>
-                        </detectors>
-                        <steady_state>
-                            <include_in_steady_state></include_in_steady_state>
-                        </steady_state>
-                    </diagnostic>
-                </scalar_field>
-                <scalar_field name="GLSVerticalDiffusivity" rank="0">
-                    <diagnostic>
-                        <algorithm name="Internal" material_phase_support="multiple"></algorithm>
-                        <mesh name="VelocityMesh"></mesh>
-                        <output></output>
-                        <stat></stat>
-                        <convergence>
-                            <include_in_convergence></include_in_convergence>
-                        </convergence>
-                        <detectors>
-                            <include_in_detectors></include_in_detectors>
-                        </detectors>
-                        <steady_state>
-                            <include_in_steady_state></include_in_steady_state>
-                        </steady_state>
-                    </diagnostic>
-                </scalar_field>
-            </GLS>
-        </subgridscale_parameterisations>
-        <scalar_field name="Density" rank="0">
-            <diagnostic>
-                <algorithm name="Internal" material_phase_support="multiple"></algorithm>
-                <mesh name="VelocityMesh"></mesh>
-                <output></output>
-                <stat></stat>
-                <convergence>
-                    <include_in_convergence></include_in_convergence>
-                </convergence>
-                <detectors>
-                    <include_in_detectors></include_in_detectors>
-                </detectors>
-                <steady_state>
-                    <include_in_steady_state></include_in_steady_state>
-                </steady_state>
-            </diagnostic>
-        </scalar_field>
-        <vector_field name="Velocity" rank="1">
-            <prognostic>
-                <mesh name="VelocityMesh"></mesh>
-                <equation name="Boussinesq"></equation>
-                <spatial_discretisation>
-                    <continuous_galerkin>
-                        <stabilisation>
-                            <streamline_upwind>
-                                <nu_bar_unity></nu_bar_unity>
-                                <nu_scale name="unity">
-                                    <real_value rank="0" shape="1">1</real_value>
-                                </nu_scale>
-                            </streamline_upwind>
-                        </stabilisation>
-                        <mass_terms>
-                            <lump_mass_matrix></lump_mass_matrix>
-                        </mass_terms>
-                        <advection_terms>
-                            <exclude_advection_terms></exclude_advection_terms>
-                        </advection_terms>
-                        <stress_terms>
-                            <tensor_form></tensor_form>
-                        </stress_terms>
-                    </continuous_galerkin>
-                    <conservative_advection>
-                        <real_value rank="0">0</real_value>
-                    </conservative_advection>
-                </spatial_discretisation>
-                <temporal_discretisation>
-                    <theta>
-                        <real_value rank="0">1</real_value>
-                    </theta>
-                    <relaxation>
-                        <real_value rank="0">1</real_value>
-                    </relaxation>
-                </temporal_discretisation>
-                <solver>
-                    <iterative_method name="gmres">
-                        <restart>
-                            <integer_value rank="0">30</integer_value>
-                        </restart>
-                    </iterative_method>
-                    <preconditioner name="sor"></preconditioner>
-                    <relative_error>
-                        <real_value rank="0">1e-07</real_value>
-                    </relative_error>
-                    <max_iterations>
-                        <integer_value rank="0">5000</integer_value>
-                    </max_iterations>
-                    <never_ignore_solver_failures></never_ignore_solver_failures>
-                    <diagnostics>
-                        <monitors></monitors>
-                    </diagnostics>
-                </solver>
-                <initial_condition name="WholeMesh">
-                    <constant>
-                        <real_value rank="1" shape="3" dim1="dim">0 0 0</real_value>
-                    </constant>
-                </initial_condition>
-                <boundary_conditions name="Sides">
-                    <surface_ids>
-                        <integer_value rank="1" shape="2">3 4</integer_value>
-                    </surface_ids>
-                    <type name="dirichlet">
-                        <align_bc_with_cartesian>
-                            <y_component>
-                                <constant>
-                                    <real_value rank="0">0</real_value>
-                                </constant>
-                            </y_component>
-                        </align_bc_with_cartesian>
-                    </type>
-                </boundary_conditions>
-                <boundary_conditions name="top_bottom">
-                    <surface_ids>
-                        <integer_value rank="1" shape="2">1 2</integer_value>
-                    </surface_ids>
-                    <type name="dirichlet">
-                        <align_bc_with_cartesian>
-                            <z_component>
-                                <constant>
-                                    <real_value rank="0">0</real_value>
-                                </constant>
-                            </z_component>
-                        </align_bc_with_cartesian>
-                    </type>
-                </boundary_conditions>
-                <boundary_conditions name="Wind">
-                    <surface_ids>
-                        <integer_value rank="1" shape="1">1</integer_value>
-                    </surface_ids>
-                    <type name="wind_forcing">
-                        <wind_stress>
-                            <constant>
-                                <real_value rank="1" shape="2" dim1="dim-1">0.0001 0</real_value>
-                            </constant>
-                        </wind_stress>
-                    </type>
-                </boundary_conditions>
-                <tensor_field name="Viscosity" rank="2">
-                    <diagnostic>
-                        <algorithm name="Internal" material_phase_support="multiple"></algorithm>
-                        <output></output>
-                        <stat>
-                            <include_in_stat></include_in_stat>
-                        </stat>
-                    </diagnostic>
-                </tensor_field>
-                <output></output>
-                <stat>
-                    <include_in_stat></include_in_stat>
-                    <previous_time_step>
-                        <exclude_from_stat></exclude_from_stat>
-                    </previous_time_step>
-                    <nonlinear_field>
-                        <exclude_from_stat></exclude_from_stat>
-                    </nonlinear_field>
-                </stat>
-                <convergence>
-                    <include_in_convergence></include_in_convergence>
-                </convergence>
-                <detectors>
-                    <include_in_detectors></include_in_detectors>
-                </detectors>
-                <steady_state>
-                    <include_in_steady_state></include_in_steady_state>
-                </steady_state>
-                <consistent_interpolation></consistent_interpolation>
-            </prognostic>
-        </vector_field>
-        <scalar_field name="Temperature" rank="0">
-            <prognostic>
-                <mesh name="VelocityMesh"></mesh>
-                <equation name="AdvectionDiffusion"></equation>
-                <spatial_discretisation>
-                    <continuous_galerkin>
-                        <stabilisation>
-                            <streamline_upwind>
-                                <nu_bar_unity></nu_bar_unity>
-                                <nu_scale name="unity">
-                                    <real_value rank="0" shape="1">1</real_value>
-                                </nu_scale>
-                            </streamline_upwind>
-                        </stabilisation>
-                        <advection_terms>
-                            <exclude_advection_terms></exclude_advection_terms>
-                        </advection_terms>
-                        <mass_terms></mass_terms>
-                    </continuous_galerkin>
-                    <conservative_advection>
-                        <real_value rank="0">0</real_value>
-                    </conservative_advection>
-                </spatial_discretisation>
-                <temporal_discretisation>
-                    <theta>
-                        <real_value rank="0">1</real_value>
-                    </theta>
-                </temporal_discretisation>
-                <solver>
-                    <iterative_method name="gmres">
-                        <restart>
-                            <integer_value rank="0">30</integer_value>
-                        </restart>
-                    </iterative_method>
-                    <preconditioner name="sor"></preconditioner>
-                    <relative_error>
-                        <real_value rank="0">1e-05</real_value>
-                    </relative_error>
-                    <max_iterations>
-                        <integer_value rank="0">1000000</integer_value>
-                    </max_iterations>
-                    <never_ignore_solver_failures></never_ignore_solver_failures>
-                    <diagnostics>
-                        <monitors></monitors>
-                    </diagnostics>
-                </solver>
-                <initial_condition name="WholeMesh">
-                    <python>
-                        <string_value lines="20" type="python">def val(X,t):&#x0A;    TopTemp = 13&#x0A;    t = TopTemp - 0.06*abs(X[2])&#x0A;    return t</string_value>
-                    </python>
-                </initial_condition>
-                <subgridscale_parameterisation name="GLS"></subgridscale_parameterisation>
-                <output></output>
-                <stat></stat>
-                <convergence>
-                    <include_in_convergence></include_in_convergence>
-                </convergence>
-                <detectors>
-                    <include_in_detectors></include_in_detectors>
-                </detectors>
-                <steady_state>
-                    <include_in_steady_state></include_in_steady_state>
-                </steady_state>
-                <consistent_interpolation></consistent_interpolation>
-            </prognostic>
-        </scalar_field>
-        <scalar_field name="PerturbationDensity" rank="0">
-            <diagnostic>
-                <algorithm name="Internal" material_phase_support="multiple"></algorithm>
-                <mesh name="VelocityMesh"></mesh>
-                <output></output>
-                <stat></stat>
-                <convergence>
-                    <include_in_convergence></include_in_convergence>
-                </convergence>
-                <detectors>
-                    <include_in_detectors></include_in_detectors>
-                </detectors>
-                <steady_state>
-                    <include_in_steady_state></include_in_steady_state>
-                </steady_state>
-            </diagnostic>
-        </scalar_field>
-        <scalar_field name="Salinity" rank="0">
-            <prescribed>
-                <mesh name="VelocityMesh"></mesh>
-                <value name="WholeMesh">
-                    <constant>
-                        <real_value rank="0">20</real_value>
-                    </constant>
-                </value>
-                <output></output>
-                <stat></stat>
-                <detectors>
-                    <exclude_from_detectors></exclude_from_detectors>
-                </detectors>
-            </prescribed>
-        </scalar_field>
-        <scalar_field name="CFLNumber" rank="0">
-            <diagnostic>
-                <algorithm name="Internal" material_phase_support="multiple"></algorithm>
-                <mesh name="VelocityMesh"></mesh>
-                <output></output>
-                <stat></stat>
-                <convergence>
-                    <include_in_convergence></include_in_convergence>
-                </convergence>
-                <detectors>
-                    <include_in_detectors></include_in_detectors>
-                </detectors>
-                <steady_state>
-                    <include_in_steady_state></include_in_steady_state>
-                </steady_state>
-            </diagnostic>
-        </scalar_field>
-        <scalar_field name="GeostrophicPressure" rank="0">
-            <prognostic>
-                <mesh name="GeopressureMesh"></mesh>
-                <spatial_discretisation>
-                    <geostrophic_pressure_option>
-                        <string_value>exclude_coriolis</string_value>
-                    </geostrophic_pressure_option>
-                </spatial_discretisation>
-                <reference_node name="node_1">
-                    <integer_value rank="0" shape="1">1</integer_value>
-                </reference_node>
-                <solver>
-                    <iterative_method name="cg"></iterative_method>
-                    <preconditioner name="sor"></preconditioner>
-                    <relative_error>
-                        <real_value rank="0">1e-06</real_value>
-                    </relative_error>
-                    <max_iterations>
-                        <integer_value rank="0">4000</integer_value>
-                    </max_iterations>
-                    <never_ignore_solver_failures></never_ignore_solver_failures>
-                    <diagnostics>
-                        <monitors></monitors>
-                    </diagnostics>
-                </solver>
-                <output></output>
-                <stat></stat>
-                <convergence>
-                    <include_in_convergence></include_in_convergence>
-                </convergence>
-                <detectors>
-                    <include_in_detectors></include_in_detectors>
-                </detectors>
-                <steady_state>
-                    <include_in_steady_state></include_in_steady_state>
-                </steady_state>
-                <no_interpolation></no_interpolation>
-            </prognostic>
-        </scalar_field>
-<<<<<<< HEAD
-    </material_phase>
-=======
+            <output/>
+            <stat/>
+            <convergence>
+              <include_in_convergence/>
+            </convergence>
+            <detectors>
+              <include_in_detectors/>
+            </detectors>
+            <steady_state>
+              <include_in_steady_state/>
+            </steady_state>
+            <consistent_interpolation/>
+          </prognostic>
+        </scalar_field>
+        <tensor_field name="GLSBackgroundViscosity" rank="2">
+          <prescribed>
+            <mesh name="VelocityMesh"/>
+            <value name="WholeMesh">
+              <anisotropic_symmetric>
+                <constant>
+                  <real_value symmetric="true" dim2="dim" shape="3 3" dim1="dim" rank="2">1.0 0.0 0.0 0.0 1.0 0.0 0.0 0.0 1e-6</real_value>
+                </constant>
+              </anisotropic_symmetric>
+            </value>
+            <output/>
+          </prescribed>
+        </tensor_field>
+        <tensor_field name="GLSBackgroundDiffusivity" rank="2">
+          <prescribed>
+            <mesh name="VelocityMesh"/>
+            <value name="WholeMesh">
+              <anisotropic_symmetric>
+                <constant>
+                  <real_value symmetric="true" dim2="dim" shape="3 3" dim1="dim" rank="2">1.0 0.0 0.0 0.0 1.0 0.0 0.0 0.0 1e-6</real_value>
+                </constant>
+              </anisotropic_symmetric>
+            </value>
+            <output/>
+          </prescribed>
+        </tensor_field>
+        <tensor_field name="GLSEddyViscosityKM" rank="2">
+          <diagnostic>
+            <algorithm name="Internal" material_phase_support="multiple"/>
+            <mesh name="VelocityMesh"/>
+            <output/>
+            <stat/>
+            <convergence>
+              <include_in_convergence/>
+            </convergence>
+            <detectors>
+              <include_in_detectors/>
+            </detectors>
+            <steady_state>
+              <include_in_steady_state/>
+            </steady_state>
+          </diagnostic>
+        </tensor_field>
+        <tensor_field name="GLSEddyDiffusivityKH" rank="2">
+          <diagnostic>
+            <algorithm name="Internal" material_phase_support="multiple"/>
+            <mesh name="VelocityMesh"/>
+            <output/>
+            <stat/>
+            <convergence>
+              <include_in_convergence/>
+            </convergence>
+            <detectors>
+              <include_in_detectors/>
+            </detectors>
+            <steady_state>
+              <include_in_steady_state/>
+            </steady_state>
+          </diagnostic>
+        </tensor_field>
+        <scalar_field name="GLSLengthScale" rank="0">
+          <diagnostic>
+            <algorithm name="Internal" material_phase_support="multiple"/>
+            <mesh name="VelocityMesh"/>
+            <output/>
+            <stat/>
+            <convergence>
+              <include_in_convergence/>
+            </convergence>
+            <detectors>
+              <include_in_detectors/>
+            </detectors>
+            <steady_state>
+              <include_in_steady_state/>
+            </steady_state>
+          </diagnostic>
+        </scalar_field>
+        <scalar_field name="GLSBuoyancyFrequency" rank="0">
+          <diagnostic>
+            <algorithm name="Internal" material_phase_support="multiple"/>
+            <mesh name="VelocityMesh"/>
+            <output/>
+            <stat/>
+            <convergence>
+              <include_in_convergence/>
+            </convergence>
+            <detectors>
+              <include_in_detectors/>
+            </detectors>
+            <steady_state>
+              <include_in_steady_state/>
+            </steady_state>
+          </diagnostic>
+        </scalar_field>
+        <scalar_field name="GLSVelocityShear" rank="0">
+          <diagnostic>
+            <algorithm name="Internal" material_phase_support="multiple"/>
+            <mesh name="VelocityMesh"/>
+            <output/>
+            <stat/>
+            <convergence>
+              <include_in_convergence/>
+            </convergence>
+            <detectors>
+              <include_in_detectors/>
+            </detectors>
+            <steady_state>
+              <include_in_steady_state/>
+            </steady_state>
+          </diagnostic>
+        </scalar_field>
+        <scalar_field name="GLSShearProduction" rank="0">
+          <diagnostic>
+            <algorithm name="Internal" material_phase_support="multiple"/>
+            <mesh name="VelocityMesh"/>
+            <output/>
+            <stat/>
+            <convergence>
+              <include_in_convergence/>
+            </convergence>
+            <detectors>
+              <include_in_detectors/>
+            </detectors>
+            <steady_state>
+              <include_in_steady_state/>
+            </steady_state>
+          </diagnostic>
+        </scalar_field>
+        <scalar_field name="GLSBuoyancyProduction" rank="0">
+          <diagnostic>
+            <algorithm name="Internal" material_phase_support="multiple"/>
+            <mesh name="VelocityMesh"/>
+            <output/>
+            <stat/>
+            <convergence>
+              <include_in_convergence/>
+            </convergence>
+            <detectors>
+              <include_in_detectors/>
+            </detectors>
+            <steady_state>
+              <include_in_steady_state/>
+            </steady_state>
+          </diagnostic>
+        </scalar_field>
+        <scalar_field name="GLSDissipationEpsilon" rank="0">
+          <diagnostic>
+            <algorithm name="Internal" material_phase_support="multiple"/>
+            <mesh name="VelocityMesh"/>
+            <output/>
+            <stat/>
+            <convergence>
+              <include_in_convergence/>
+            </convergence>
+            <detectors>
+              <include_in_detectors/>
+            </detectors>
+            <steady_state>
+              <include_in_steady_state/>
+            </steady_state>
+          </diagnostic>
+        </scalar_field>
+        <scalar_field name="GLSStabilityFunctionSM" rank="0">
+          <diagnostic>
+            <algorithm name="Internal" material_phase_support="multiple"/>
+            <mesh name="VelocityMesh"/>
+            <output/>
+            <stat/>
+            <convergence>
+              <include_in_convergence/>
+            </convergence>
+            <detectors>
+              <include_in_detectors/>
+            </detectors>
+            <steady_state>
+              <include_in_steady_state/>
+            </steady_state>
+          </diagnostic>
+        </scalar_field>
+        <scalar_field name="GLSStabilityFunctionSH" rank="0">
+          <diagnostic>
+            <algorithm name="Internal" material_phase_support="multiple"/>
+            <mesh name="VelocityMesh"/>
+            <output/>
+            <stat/>
+            <convergence>
+              <include_in_convergence/>
+            </convergence>
+            <detectors>
+              <include_in_detectors/>
+            </detectors>
+            <steady_state>
+              <include_in_steady_state/>
+            </steady_state>
+          </diagnostic>
+        </scalar_field>
+        <scalar_field name="GLSSource1" rank="0">
+          <diagnostic>
+            <algorithm name="Internal" material_phase_support="multiple"/>
+            <mesh name="VelocityMesh"/>
+            <output/>
+            <stat/>
+            <convergence>
+              <include_in_convergence/>
+            </convergence>
+            <detectors>
+              <include_in_detectors/>
+            </detectors>
+            <steady_state>
+              <include_in_steady_state/>
+            </steady_state>
+          </diagnostic>
+        </scalar_field>
+        <scalar_field name="GLSSource2" rank="0">
+          <diagnostic>
+            <algorithm name="Internal" material_phase_support="multiple"/>
+            <mesh name="VelocityMesh"/>
+            <output/>
+            <stat/>
+            <convergence>
+              <include_in_convergence/>
+            </convergence>
+            <detectors>
+              <include_in_detectors/>
+            </detectors>
+            <steady_state>
+              <include_in_steady_state/>
+            </steady_state>
+          </diagnostic>
+        </scalar_field>
+        <scalar_field name="GLSAbsorption1" rank="0">
+          <diagnostic>
+            <algorithm name="Internal" material_phase_support="multiple"/>
+            <mesh name="VelocityMesh"/>
+            <output/>
+            <stat/>
+            <convergence>
+              <include_in_convergence/>
+            </convergence>
+            <detectors>
+              <include_in_detectors/>
+            </detectors>
+            <steady_state>
+              <include_in_steady_state/>
+            </steady_state>
+          </diagnostic>
+        </scalar_field>
+        <scalar_field name="GLSAbsorption2" rank="0">
+          <diagnostic>
+            <algorithm name="Internal" material_phase_support="multiple"/>
+            <mesh name="VelocityMesh"/>
+            <output/>
+            <stat/>
+            <convergence>
+              <include_in_convergence/>
+            </convergence>
+            <detectors>
+              <include_in_detectors/>
+            </detectors>
+            <steady_state>
+              <include_in_steady_state/>
+            </steady_state>
+          </diagnostic>
+        </scalar_field>
+        <scalar_field name="GLSWallFunction" rank="0">
+          <diagnostic>
+            <algorithm name="Internal" material_phase_support="multiple"/>
+            <mesh name="VelocityMesh"/>
+            <output/>
+            <stat/>
+            <convergence>
+              <include_in_convergence/>
+            </convergence>
+            <detectors>
+              <include_in_detectors/>
+            </detectors>
+            <steady_state>
+              <include_in_steady_state/>
+            </steady_state>
+          </diagnostic>
+        </scalar_field>
+        <scalar_field name="GLSVerticalViscosity" rank="0">
+          <diagnostic>
+            <algorithm name="Internal" material_phase_support="multiple"/>
+            <mesh name="VelocityMesh"/>
+            <output/>
+            <stat/>
+            <convergence>
+              <include_in_convergence/>
+            </convergence>
+            <detectors>
+              <include_in_detectors/>
+            </detectors>
+            <steady_state>
+              <include_in_steady_state/>
+            </steady_state>
+          </diagnostic>
+        </scalar_field>
+        <scalar_field name="GLSVerticalDiffusivity" rank="0">
+          <diagnostic>
+            <algorithm name="Internal" material_phase_support="multiple"/>
+            <mesh name="VelocityMesh"/>
+            <output/>
+            <stat/>
+            <convergence>
+              <include_in_convergence/>
+            </convergence>
+            <detectors>
+              <include_in_detectors/>
+            </detectors>
+            <steady_state>
+              <include_in_steady_state/>
+            </steady_state>
+          </diagnostic>
+        </scalar_field>
       </GLS>
     </subgridscale_parameterisations>
     <scalar_field name="Density" rank="0">
@@ -1561,5 +1007,4 @@
       </prognostic>
     </scalar_field>
   </material_phase>
->>>>>>> 1a3a8a64
 </fluidity_options>