--- conflicted
+++ resolved
@@ -224,19 +224,6 @@
         <initial_condition name="WholeMesh">
           <galerkin_projection>
             <python>
-<<<<<<< HEAD
-              <string_value type="code" lines="20" language="python">from math import pi
-x = X[0]
-y = X[1]
-z = X[2]
-R = (x**2+y**2+z**2)**0.5
-R0 = 6.37122e6
-x = R0*x/R
-y = R0*y/R
-z = R0*z/R
-u0 = 2*pi*R0/(12.*60.*60.*24)
-</string_value>
-=======
               <string_value type="code" lines="20" language="python">def val(X,t):
   from math import pi
   x = X[0]
@@ -249,7 +236,6 @@
   z = R0*z/R
   u0 = 2*pi*R0/(12.*60.*60.*24)
   return [-u0*y/R0,u0*x/R0,0.]</string_value>
->>>>>>> d3daf595
             </python>
           </galerkin_projection>
         </initial_condition>
@@ -340,11 +326,7 @@
           <continuous_galerkin>
             <taylor_galerkin>
               <eta>
-<<<<<<< HEAD
                 <real_value rank="0">0.5</real_value>
-=======
-                <real_value rank="0">0.6</real_value>
->>>>>>> d3daf595
               </eta>
               <Tbar2_3_scheme/>
             </taylor_galerkin>
