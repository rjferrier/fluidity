<?xml version="1.0" encoding="utf-8" ?>
<fluidity_options>
    <simulation_name>
        <string_value lines="1">balanced</string_value>
    </simulation_name>
    <problem_type>
        <string_value lines="1">fluids</string_value>
    </problem_type>
    <geometry>
        <dimension>
            <integer_value rank="0">2</integer_value>
<<<<<<< HEAD
        </dimension>
        <mesh name="CoordinateMesh">
            <from_file file_name="basin">
                <format name="triangle"></format>
                <stat>
                    <include_in_stat></include_in_stat>
                </stat>
            </from_file>
        </mesh>
        <mesh name="GeostrophicPressureMesh">
            <from_mesh>
                <mesh name="CoordinateMesh"></mesh>
                <mesh_shape>
                    <polynomial_degree>
                        <integer_value rank="0">2</integer_value>
                    </polynomial_degree>
                </mesh_shape>
                <stat>
                    <exclude_from_stat></exclude_from_stat>
                </stat>
            </from_mesh>
        </mesh>
        <quadrature>
            <degree>
                <integer_value rank="0">4</integer_value>
            </degree>
        </quadrature>
    </geometry>
    <io>
        <dump_format>
            <string_value>vtk</string_value>
        </dump_format>
        <dump_period_in_timesteps>
            <constant>
                <integer_value rank="0">1</integer_value>
            </constant>
        </dump_period_in_timesteps>
        <output_mesh name="CoordinateMesh"></output_mesh>
        <stat></stat>
    </io>
    <timestepping>
        <current_time>
            <real_value rank="0">0</real_value>
        </current_time>
        <timestep>
            <real_value rank="0">100</real_value>
        </timestep>
        <finish_time>
            <real_value rank="0">1000000</real_value>
        </finish_time>
        <final_timestep>
            <integer_value rank="0">2</integer_value>
        </final_timestep>
        <nonlinear_iterations>
            <integer_value rank="0">0</integer_value>
        </nonlinear_iterations>
    </timestepping>
    <physical_parameters>
        <coriolis>
            <f_plane>
                <f>
                    <real_value rank="0">0.00010313</real_value>
                </f>
            </f_plane>
        </coriolis>
    </physical_parameters>
    <material_phase name="Fluid">
        <scalar_field name="Pressure" rank="0">
            <prognostic>
                <mesh name="CoordinateMesh"></mesh>
                <spatial_discretisation>
                    <continuous_galerkin></continuous_galerkin>
                </spatial_discretisation>
                <scheme>
                    <poisson_pressure_solution>
                        <string_value lines="1">never</string_value>
                    </poisson_pressure_solution>
                    <use_projection_method></use_projection_method>
                </scheme>
=======
          </polynomial_degree>
        </mesh_shape>
        <stat>
          <exclude_from_stat/>
        </stat>
      </from_mesh>
    </mesh>
    <quadrature>
      <degree>
        <integer_value rank="0">4</integer_value>
      </degree>
    </quadrature>
  </geometry>
  <io>
    <dump_format>
      <string_value>vtk</string_value>
    </dump_format>
    <dump_period_in_timesteps>
      <constant>
        <integer_value rank="0">1</integer_value>
      </constant>
    </dump_period_in_timesteps>
    <output_mesh name="CoordinateMesh"/>
    <stat/>
  </io>
  <timestepping>
    <current_time>
      <real_value rank="0">0.0</real_value>
    </current_time>
    <timestep>
      <real_value rank="0">100.0</real_value>
    </timestep>
    <finish_time>
      <real_value rank="0">1.0e6</real_value>
    </finish_time>
    <final_timestep>
      <integer_value rank="0">2</integer_value>
    </final_timestep>
    <nonlinear_iterations>
      <integer_value rank="0">0</integer_value>
    </nonlinear_iterations>
  </timestepping>
  <physical_parameters>
    <coriolis>
      <f_plane>
        <f>
          <real_value rank="0">1.0313e-04</real_value>
        </f>
      </f_plane>
    </coriolis>
  </physical_parameters>
  <material_phase name="Fluid">
    <scalar_field name="Pressure" rank="0">
      <prognostic>
        <mesh name="CoordinateMesh"/>
        <spatial_discretisation>
          <continuous_galerkin/>
        </spatial_discretisation>
        <scheme>
          <poisson_pressure_solution>
            <string_value lines="1">never</string_value>
          </poisson_pressure_solution>
          <use_projection_method/>
        </scheme>
        <solver>
          <iterative_method name="cg"/>
          <preconditioner name="eisenstat"/>
          <relative_error>
            <real_value rank="0">1.0e16</real_value>
          </relative_error>
          <absolute_error>
            <real_value rank="0">1.0e16</real_value>
          </absolute_error>
          <max_iterations>
            <integer_value rank="0">3000</integer_value>
          </max_iterations>
          <remove_null_space/>
          <never_ignore_solver_failures/>
          <diagnostics>
            <monitors/>
          </diagnostics>
        </solver>
        <initial_condition name="WholeMesh">
          <python>
            <string_value lines="20" type="code" language="python">def val(X,t):
   from math import exp
   LR = 40000.
   u = [0.0,0.0]
   r0 = 250000.
   r = ((X[0])**2 + (X[1]**2))**0.5
   if r &gt; r0 - 100.0:
      r = r0
   return 0.05*exp(-r/LR)</string_value>
          </python>
        </initial_condition>
        <output/>
        <stat/>
        <convergence>
          <include_in_convergence/>
        </convergence>
        <detectors>
          <exclude_from_detectors/>
        </detectors>
        <steady_state>
          <include_in_steady_state/>
        </steady_state>
        <galerkin_projection>
          <continuous>
            <solver>
              <iterative_method name="cg"/>
              <preconditioner name="eisenstat"/>
              <relative_error>
                <real_value rank="0">1.0e-16</real_value>
              </relative_error>
              <absolute_error>
                <real_value rank="0">1.0e-16</real_value>
              </absolute_error>
              <max_iterations>
                <integer_value rank="0">1000</integer_value>
              </max_iterations>
              <never_ignore_solver_failures/>
              <diagnostics>
                <monitors/>
              </diagnostics>
            </solver>
          </continuous>
        </galerkin_projection>
      </prognostic>
    </scalar_field>
    <vector_field name="Velocity" rank="1">
      <prognostic>
        <mesh name="CoordinateMesh"/>
        <equation name="Boussinesq"/>
        <spatial_discretisation>
          <continuous_galerkin>
            <stabilisation>
              <no_stabilisation/>
            </stabilisation>
            <mass_terms>
              <lump_mass_matrix/>
            </mass_terms>
            <advection_terms>
              <exclude_advection_terms/>
            </advection_terms>
            <stress_terms>
              <tensor_form/>
            </stress_terms>
          </continuous_galerkin>
          <conservative_advection>
            <real_value rank="0">1.0</real_value>
          </conservative_advection>
        </spatial_discretisation>
        <temporal_discretisation>
          <theta>
            <real_value rank="0">0.5</real_value>
          </theta>
          <relaxation>
            <real_value rank="0">0.5</real_value>
          </relaxation>
        </temporal_discretisation>
        <solver>
          <iterative_method name="gmres">
            <restart>
              <integer_value rank="0">100</integer_value>
            </restart>
          </iterative_method>
          <preconditioner name="eisenstat"/>
          <relative_error>
            <real_value rank="0">1.0e16</real_value>
          </relative_error>
          <absolute_error>
            <real_value rank="0">1.0e16</real_value>
          </absolute_error>
          <max_iterations>
            <integer_value rank="0">1000</integer_value>
          </max_iterations>
          <never_ignore_solver_failures/>
          <diagnostics>
            <monitors/>
          </diagnostics>
        </solver>
        <initial_condition name="WholeMesh">
          <from_file file_name="src/balanced_0.vtu">
            <format name="vtu">
              <field_name>
                <string_value lines="1">Bal</string_value>
              </field_name>
            </format>
          </from_file>
        </initial_condition>
        <boundary_conditions name="FreeSlip">
          <surface_ids>
            <integer_value shape="1" rank="1">3</integer_value>
          </surface_ids>
          <type name="no_normal_flow"/>
        </boundary_conditions>
        <output/>
        <stat>
          <include_in_stat/>
          <previous_time_step>
            <exclude_from_stat/>
          </previous_time_step>
          <nonlinear_field>
            <exclude_from_stat/>
          </nonlinear_field>
        </stat>
        <convergence>
          <include_in_convergence/>
        </convergence>
        <detectors>
          <include_in_detectors/>
        </detectors>
        <steady_state>
          <include_in_steady_state/>
        </steady_state>
        <geostrophic_interpolation>
          <coriolis>
            <velocity_to_coriolis>
              <lump_mass/>
            </velocity_to_coriolis>
            <coriolis_to_velocity>
              <lump_mass/>
            </coriolis_to_velocity>
          </coriolis>
          <conservative_potential>
            <mesh name="CoordinateMesh"/>
            <spatial_discretisation>
              <mass>
                <lump_mass/>
              </mass>
              <continuous_galerkin/>
            </spatial_discretisation>
            <reference_node>
              <integer_value rank="0">1</integer_value>
            </reference_node>
            <solver>
              <iterative_method name="cg"/>
              <preconditioner name="eisenstat"/>
              <relative_error>
                <real_value rank="0">1.0e-14</real_value>
              </relative_error>
              <absolute_error>
                <real_value rank="0">1.0e-14</real_value>
              </absolute_error>
              <max_iterations>
                <integer_value rank="0">10000</integer_value>
              </max_iterations>
              <never_ignore_solver_failures/>
              <diagnostics>
                <monitors/>
              </diagnostics>
            </solver>
            <galerkin_projection>
              <honour_strong_boundary_conditions/>
              <continuous>
                <solver>
                  <iterative_method name="cg"/>
                  <preconditioner name="eisenstat"/>
                  <relative_error>
                    <real_value rank="0">1.0e-16</real_value>
                  </relative_error>
                  <absolute_error>
                    <real_value rank="0">1.0e-16</real_value>
                  </absolute_error>
                  <max_iterations>
                    <integer_value rank="0">1000</integer_value>
                  </max_iterations>
                  <never_ignore_solver_failures/>
                  <diagnostics>
                    <monitors/>
                  </diagnostics>
                </solver>
              </continuous>
            </galerkin_projection>
            <project_pressure name="Pressure"/>
          </conservative_potential>
          <residual>
            <galerkin_projection>
              <continuous>
>>>>>>> 1a3a8a64
                <solver>
                    <iterative_method name="cg"></iterative_method>
                    <preconditioner name="eisenstat"></preconditioner>
                    <relative_error>
                        <real_value rank="0">1e+16</real_value>
                    </relative_error>
                    <absolute_error>
                        <real_value rank="0">1e+16</real_value>
                    </absolute_error>
                    <max_iterations>
                        <integer_value rank="0">3000</integer_value>
                    </max_iterations>
                    <remove_null_space></remove_null_space>
                    <never_ignore_solver_failures></never_ignore_solver_failures>
                    <diagnostics>
                        <monitors></monitors>
                    </diagnostics>
                </solver>
                <initial_condition name="WholeMesh">
                    <python>
                        <string_value lines="20" type="python">def val(X,t):&#x0A;   from math import exp&#x0A;   LR = 40000.&#x0A;   u = [0.0,0.0]&#x0A;   r0 = 250000.&#x0A;   r = ((X[0])**2 + (X[1]**2))**0.5&#x0A;   if r &gt; r0 - 100.0:&#x0A;      r = r0&#x0A;   return 0.05*exp(-r/LR)</string_value>
                    </python>
                </initial_condition>
                <output></output>
                <stat></stat>
                <convergence>
                    <include_in_convergence></include_in_convergence>
                </convergence>
                <detectors>
                    <exclude_from_detectors></exclude_from_detectors>
                </detectors>
                <steady_state>
                    <include_in_steady_state></include_in_steady_state>
                </steady_state>
                <galerkin_projection>
                    <continuous>
                        <solver>
                            <iterative_method name="cg"></iterative_method>
                            <preconditioner name="eisenstat"></preconditioner>
                            <relative_error>
                                <real_value rank="0">1e-16</real_value>
                            </relative_error>
                            <absolute_error>
                                <real_value rank="0">1e-16</real_value>
                            </absolute_error>
                            <max_iterations>
                                <integer_value rank="0">1000</integer_value>
                            </max_iterations>
                            <never_ignore_solver_failures></never_ignore_solver_failures>
                            <diagnostics>
                                <monitors></monitors>
                            </diagnostics>
                        </solver>
                    </continuous>
                </galerkin_projection>
            </prognostic>
        </scalar_field>
        <vector_field name="Velocity" rank="1">
            <prognostic>
                <mesh name="CoordinateMesh"></mesh>
                <equation name="Boussinesq"></equation>
                <spatial_discretisation>
                    <continuous_galerkin>
                        <stabilisation>
                            <no_stabilisation></no_stabilisation>
                        </stabilisation>
                        <mass_terms>
                            <lump_mass_matrix></lump_mass_matrix>
                        </mass_terms>
                        <advection_terms>
                            <exclude_advection_terms></exclude_advection_terms>
                        </advection_terms>
                        <stress_terms>
                            <tensor_form></tensor_form>
                        </stress_terms>
                    </continuous_galerkin>
                    <conservative_advection>
                        <real_value rank="0">1</real_value>
                    </conservative_advection>
                </spatial_discretisation>
                <temporal_discretisation>
                    <theta>
                        <real_value rank="0">0.5</real_value>
                    </theta>
                    <relaxation>
                        <real_value rank="0">0.5</real_value>
                    </relaxation>
                </temporal_discretisation>
                <solver>
                    <iterative_method name="gmres">
                        <restart>
                            <integer_value rank="0">100</integer_value>
                        </restart>
                    </iterative_method>
                    <preconditioner name="eisenstat"></preconditioner>
                    <relative_error>
                        <real_value rank="0">1e+16</real_value>
                    </relative_error>
                    <absolute_error>
                        <real_value rank="0">1e+16</real_value>
                    </absolute_error>
                    <max_iterations>
                        <integer_value rank="0">1000</integer_value>
                    </max_iterations>
                    <never_ignore_solver_failures></never_ignore_solver_failures>
                    <diagnostics>
                        <monitors></monitors>
                    </diagnostics>
                </solver>
<<<<<<< HEAD
                <initial_condition name="WholeMesh">
                    <from_file file_name="src/balanced_0.vtu">
                        <format name="vtu">
                            <field_name>
                                <string_value lines="1">Bal</string_value>
                            </field_name>
                        </format>
                    </from_file>
                </initial_condition>
                <boundary_conditions name="FreeSlip">
                    <surface_ids>
                        <integer_value rank="1" shape="1">3</integer_value>
                    </surface_ids>
                    <type name="no_normal_flow"></type>
                </boundary_conditions>
                <output></output>
                <stat>
                    <include_in_stat></include_in_stat>
                    <previous_time_step>
                        <exclude_from_stat></exclude_from_stat>
                    </previous_time_step>
                    <nonlinear_field>
                        <exclude_from_stat></exclude_from_stat>
                    </nonlinear_field>
                </stat>
                <convergence>
                    <include_in_convergence></include_in_convergence>
                </convergence>
                <detectors>
                    <include_in_detectors></include_in_detectors>
                </detectors>
                <steady_state>
                    <include_in_steady_state></include_in_steady_state>
                </steady_state>
                <geostrophic_interpolation>
                    <coriolis>
                        <velocity_to_coriolis>
                            <lump_mass></lump_mass>
                        </velocity_to_coriolis>
                        <coriolis_to_velocity>
                            <lump_mass></lump_mass>
                        </coriolis_to_velocity>
                    </coriolis>
                    <conservative_potential>
                        <mesh name="CoordinateMesh"></mesh>
                        <spatial_discretisation>
                            <mass>
                                <lump_mass></lump_mass>
                            </mass>
                            <continuous_galerkin></continuous_galerkin>
                        </spatial_discretisation>
                        <reference_node>
                            <integer_value rank="0">1</integer_value>
                        </reference_node>
                        <solver>
                            <iterative_method name="cg"></iterative_method>
                            <preconditioner name="eisenstat"></preconditioner>
                            <relative_error>
                                <real_value rank="0">1e-14</real_value>
                            </relative_error>
                            <absolute_error>
                                <real_value rank="0">1e-14</real_value>
                            </absolute_error>
                            <max_iterations>
                                <integer_value rank="0">10000</integer_value>
                            </max_iterations>
                            <never_ignore_solver_failures></never_ignore_solver_failures>
                            <diagnostics>
                                <monitors></monitors>
                            </diagnostics>
                        </solver>
                        <galerkin_projection>
                            <honour_strong_boundary_conditions></honour_strong_boundary_conditions>
                            <continuous>
                                <solver>
                                    <iterative_method name="cg"></iterative_method>
                                    <preconditioner name="eisenstat"></preconditioner>
                                    <relative_error>
                                        <real_value rank="0">1e-16</real_value>
                                    </relative_error>
                                    <absolute_error>
                                        <real_value rank="0">1e-16</real_value>
                                    </absolute_error>
                                    <max_iterations>
                                        <integer_value rank="0">1000</integer_value>
                                    </max_iterations>
                                    <never_ignore_solver_failures></never_ignore_solver_failures>
                                    <diagnostics>
                                        <monitors></monitors>
                                    </diagnostics>
                                </solver>
                            </continuous>
                        </galerkin_projection>
                        <project_pressure name="Pressure"></project_pressure>
                    </conservative_potential>
                    <residual>
                        <galerkin_projection>
                            <continuous>
                                <solver>
                                    <iterative_method name="cg"></iterative_method>
                                    <preconditioner name="eisenstat"></preconditioner>
                                    <relative_error>
                                        <real_value rank="0">1e-16</real_value>
                                    </relative_error>
                                    <absolute_error>
                                        <real_value rank="0">1e-16</real_value>
                                    </absolute_error>
                                    <max_iterations>
                                        <integer_value rank="0">1000</integer_value>
                                    </max_iterations>
                                    <never_ignore_solver_failures></never_ignore_solver_failures>
                                    <diagnostics>
                                        <monitors></monitors>
                                    </diagnostics>
                                </solver>
                            </continuous>
                        </galerkin_projection>
                    </residual>
                    <geopressure>
                        <mesh name="GeostrophicPressureMesh"></mesh>
                        <reference_node>
                            <integer_value rank="0">1</integer_value>
                        </reference_node>
                        <solver>
                            <iterative_method name="cg"></iterative_method>
                            <preconditioner name="eisenstat"></preconditioner>
                            <relative_error>
                                <real_value rank="0">1e-14</real_value>
                            </relative_error>
                            <absolute_error>
                                <real_value rank="0">1e-14</real_value>
                            </absolute_error>
                            <max_iterations>
                                <integer_value rank="0">10000</integer_value>
                            </max_iterations>
                            <never_ignore_solver_failures></never_ignore_solver_failures>
                            <diagnostics>
                                <monitors></monitors>
                            </diagnostics>
                        </solver>
                        <galerkin_projection>
                            <continuous>
                                <solver>
                                    <iterative_method name="cg"></iterative_method>
                                    <preconditioner name="eisenstat"></preconditioner>
                                    <relative_error>
                                        <real_value rank="0">1e-16</real_value>
                                    </relative_error>
                                    <absolute_error>
                                        <real_value rank="0">1e-16</real_value>
                                    </absolute_error>
                                    <max_iterations>
                                        <integer_value rank="0">1000</integer_value>
                                    </max_iterations>
                                    <never_ignore_solver_failures></never_ignore_solver_failures>
                                    <diagnostics>
                                        <monitors></monitors>
                                    </diagnostics>
                                </solver>
                            </continuous>
                        </galerkin_projection>
                    </geopressure>
                    <debug>
                        <write_debug_vtus></write_debug_vtus>
                    </debug>
                </geostrophic_interpolation>
            </prognostic>
        </vector_field>
        <scalar_field name="Div" rank="0">
            <diagnostic>
                <algorithm name="finite_element_divergence" source_field_type="vector" material_phase_support="single" source_field_name="Velocity">
                    <solver>
                        <iterative_method name="cg"></iterative_method>
                        <preconditioner name="eisenstat"></preconditioner>
                        <relative_error>
                            <real_value rank="0">1e-16</real_value>
                        </relative_error>
                        <absolute_error>
                            <real_value rank="0">1e-16</real_value>
                        </absolute_error>
                        <max_iterations>
                            <integer_value rank="0">1000</integer_value>
                        </max_iterations>
                        <never_ignore_solver_failures></never_ignore_solver_failures>
                        <diagnostics>
                            <monitors></monitors>
                        </diagnostics>
                    </solver>
                </algorithm>
                <mesh name="CoordinateMesh"></mesh>
                <output></output>
                <stat></stat>
                <convergence>
                    <include_in_convergence></include_in_convergence>
                </convergence>
                <detectors>
                    <include_in_detectors></include_in_detectors>
                </detectors>
                <steady_state>
                    <include_in_steady_state></include_in_steady_state>
                </steady_state>
            </diagnostic>
        </scalar_field>
        <vector_field name="Bal" rank="1">
            <diagnostic>
                <algorithm name="geostrophic_velocity" depends="Velocity" source_field_type="scalar" material_phase_support="single" source_field_name="Pressure">
                    <mass>
                        <lump_mass></lump_mass>
                    </mass>
                    <integrate_divergence_by_parts></integrate_divergence_by_parts>
                </algorithm>
                <mesh name="CoordinateMesh"></mesh>
                <output></output>
                <stat>
                    <include_in_stat></include_in_stat>
                </stat>
                <convergence>
                    <include_in_convergence></include_in_convergence>
                </convergence>
                <detectors>
                    <include_in_detectors></include_in_detectors>
                </detectors>
                <steady_state>
                    <include_in_steady_state></include_in_steady_state>
                </steady_state>
            </diagnostic>
        </vector_field>
        <vector_field name="Imbal" rank="1">
            <diagnostic>
                <algorithm name="vector_difference" source_field_2_type="vector" source_field_1_name="Velocity" source_field_2_name="Bal" material_phase_support="single" source_field_1_type="vector"></algorithm>
                <mesh name="CoordinateMesh"></mesh>
                <output></output>
                <stat>
                    <include_in_stat></include_in_stat>
                </stat>
                <convergence>
                    <include_in_convergence></include_in_convergence>
                </convergence>
                <detectors>
                    <include_in_detectors></include_in_detectors>
                </detectors>
                <steady_state>
                    <include_in_steady_state></include_in_steady_state>
                </steady_state>
            </diagnostic>
        </vector_field>
    </material_phase>
    <mesh_adaptivity>
        <prescribed_adaptivity>
            <adapt_interval>
                <python>
                    <string_value lines="20" type="python">def val(t):&#x0A;&#x09;if &quot;timestep_count&quot; in persistent:&#x0A;&#x09;&#x09;persistent[&quot;timestep_count&quot;] += 1&#x0A;&#x09;else:&#x0A;&#x09;&#x09;persistent[&quot;timestep_count&quot;] = 1&#x0A;&#x09;return persistent[&quot;timestep_count&quot;] in [1, 2]</string_value>
                </python>
            </adapt_interval>
            <mesh>
                <name>
                    <python>
                        <string_value lines="20" type="python">def val(t):&#x0A;&#x09;meshes = [&quot;basin&quot;, &quot;first_timestep_adapted_mesh&quot;]&#x0A;&#x09;if &quot;mesh_count&quot; in persistent:&#x0A;&#x09;&#x09;persistent[&quot;mesh_count&quot;] +=1 &#x0A;&#x09;&#x09;persistent[&quot;mesh_count&quot;] %= 2&#x0A;&#x09;else:&#x0A;&#x09;&#x09;persistent[&quot;mesh_count&quot;] = 1&#x0A;&#x09;return meshes[persistent[&quot;mesh_count&quot;]]</string_value>
                    </python>
                </name>
                <from_file>
                    <format name="triangle"></format>
                </from_file>
            </mesh>
        </prescribed_adaptivity>
    </mesh_adaptivity>
=======
              </continuous>
            </galerkin_projection>
          </geopressure>
          <debug>
            <write_debug_vtus/>
          </debug>
        </geostrophic_interpolation>
      </prognostic>
    </vector_field>
    <scalar_field name="Div" rank="0">
      <diagnostic>
        <algorithm source_field_type="vector" material_phase_support="single" name="finite_element_divergence" source_field_name="Velocity">
          <solver>
            <iterative_method name="cg"/>
            <preconditioner name="eisenstat"/>
            <relative_error>
              <real_value rank="0">1.0e-16</real_value>
            </relative_error>
            <absolute_error>
              <real_value rank="0">1.0e-16</real_value>
            </absolute_error>
            <max_iterations>
              <integer_value rank="0">1000</integer_value>
            </max_iterations>
            <never_ignore_solver_failures/>
            <diagnostics>
              <monitors/>
            </diagnostics>
          </solver>
        </algorithm>
        <mesh name="CoordinateMesh"/>
        <output/>
        <stat/>
        <convergence>
          <include_in_convergence/>
        </convergence>
        <detectors>
          <include_in_detectors/>
        </detectors>
        <steady_state>
          <include_in_steady_state/>
        </steady_state>
      </diagnostic>
    </scalar_field>
    <vector_field name="Bal" rank="1">
      <diagnostic>
        <algorithm depends="Velocity" source_field_type="scalar" material_phase_support="single" name="geostrophic_velocity" source_field_name="Pressure">
          <mass>
            <lump_mass/>
          </mass>
          <integrate_divergence_by_parts/>
        </algorithm>
        <mesh name="CoordinateMesh"/>
        <output/>
        <stat>
          <include_in_stat/>
        </stat>
        <convergence>
          <include_in_convergence/>
        </convergence>
        <detectors>
          <include_in_detectors/>
        </detectors>
        <steady_state>
          <include_in_steady_state/>
        </steady_state>
      </diagnostic>
    </vector_field>
    <vector_field name="Imbal" rank="1">
      <diagnostic>
        <algorithm source_field_2_type="vector" name="vector_difference" source_field_1_name="Velocity" source_field_2_name="Bal" material_phase_support="single" source_field_1_type="vector"/>
        <mesh name="CoordinateMesh"/>
        <output/>
        <stat>
          <include_in_stat/>
        </stat>
        <convergence>
          <include_in_convergence/>
        </convergence>
        <detectors>
          <include_in_detectors/>
        </detectors>
        <steady_state>
          <include_in_steady_state/>
        </steady_state>
      </diagnostic>
    </vector_field>
  </material_phase>
  <mesh_adaptivity>
    <prescribed_adaptivity>
      <adapt_interval>
        <python>
          <string_value lines="20" type="code" language="python">def val(t):
	if "timestep_count" in persistent:
		persistent["timestep_count"] += 1
	else:
		persistent["timestep_count"] = 1
	return persistent["timestep_count"] in [1, 2]</string_value>
        </python>
      </adapt_interval>
      <mesh>
        <name>
          <python>
            <string_value lines="20" type="code" language="python">def val(t):
	meshes = ["basin", "first_timestep_adapted_mesh"]
	if "mesh_count" in persistent:
		persistent["mesh_count"] +=1 
		persistent["mesh_count"] %= 2
	else:
		persistent["mesh_count"] = 1
	return meshes[persistent["mesh_count"]]</string_value>
          </python>
        </name>
        <from_file>
          <format name="triangle"/>
        </from_file>
      </mesh>
    </prescribed_adaptivity>
  </mesh_adaptivity>
>>>>>>> 1a3a8a64
</fluidity_options><|MERGE_RESOLUTION|>--- conflicted
+++ resolved
@@ -1,95 +1,29 @@
-<?xml version="1.0" encoding="utf-8" ?>
+<?xml version='1.0' encoding='utf-8'?>
 <fluidity_options>
-    <simulation_name>
-        <string_value lines="1">balanced</string_value>
-    </simulation_name>
-    <problem_type>
-        <string_value lines="1">fluids</string_value>
-    </problem_type>
-    <geometry>
-        <dimension>
+  <simulation_name>
+    <string_value lines="1">balanced</string_value>
+  </simulation_name>
+  <problem_type>
+    <string_value lines="1">fluids</string_value>
+  </problem_type>
+  <geometry>
+    <dimension>
+      <integer_value rank="0">2</integer_value>
+    </dimension>
+    <mesh name="CoordinateMesh">
+      <from_file file_name="basin">
+        <format name="triangle"/>
+        <stat>
+          <include_in_stat/>
+        </stat>
+      </from_file>
+    </mesh>
+    <mesh name="GeostrophicPressureMesh">
+      <from_mesh>
+        <mesh name="CoordinateMesh"/>
+        <mesh_shape>
+          <polynomial_degree>
             <integer_value rank="0">2</integer_value>
-<<<<<<< HEAD
-        </dimension>
-        <mesh name="CoordinateMesh">
-            <from_file file_name="basin">
-                <format name="triangle"></format>
-                <stat>
-                    <include_in_stat></include_in_stat>
-                </stat>
-            </from_file>
-        </mesh>
-        <mesh name="GeostrophicPressureMesh">
-            <from_mesh>
-                <mesh name="CoordinateMesh"></mesh>
-                <mesh_shape>
-                    <polynomial_degree>
-                        <integer_value rank="0">2</integer_value>
-                    </polynomial_degree>
-                </mesh_shape>
-                <stat>
-                    <exclude_from_stat></exclude_from_stat>
-                </stat>
-            </from_mesh>
-        </mesh>
-        <quadrature>
-            <degree>
-                <integer_value rank="0">4</integer_value>
-            </degree>
-        </quadrature>
-    </geometry>
-    <io>
-        <dump_format>
-            <string_value>vtk</string_value>
-        </dump_format>
-        <dump_period_in_timesteps>
-            <constant>
-                <integer_value rank="0">1</integer_value>
-            </constant>
-        </dump_period_in_timesteps>
-        <output_mesh name="CoordinateMesh"></output_mesh>
-        <stat></stat>
-    </io>
-    <timestepping>
-        <current_time>
-            <real_value rank="0">0</real_value>
-        </current_time>
-        <timestep>
-            <real_value rank="0">100</real_value>
-        </timestep>
-        <finish_time>
-            <real_value rank="0">1000000</real_value>
-        </finish_time>
-        <final_timestep>
-            <integer_value rank="0">2</integer_value>
-        </final_timestep>
-        <nonlinear_iterations>
-            <integer_value rank="0">0</integer_value>
-        </nonlinear_iterations>
-    </timestepping>
-    <physical_parameters>
-        <coriolis>
-            <f_plane>
-                <f>
-                    <real_value rank="0">0.00010313</real_value>
-                </f>
-            </f_plane>
-        </coriolis>
-    </physical_parameters>
-    <material_phase name="Fluid">
-        <scalar_field name="Pressure" rank="0">
-            <prognostic>
-                <mesh name="CoordinateMesh"></mesh>
-                <spatial_discretisation>
-                    <continuous_galerkin></continuous_galerkin>
-                </spatial_discretisation>
-                <scheme>
-                    <poisson_pressure_solution>
-                        <string_value lines="1">never</string_value>
-                    </poisson_pressure_solution>
-                    <use_projection_method></use_projection_method>
-                </scheme>
-=======
           </polynomial_degree>
         </mesh_shape>
         <stat>
@@ -369,384 +303,67 @@
           <residual>
             <galerkin_projection>
               <continuous>
->>>>>>> 1a3a8a64
                 <solver>
-                    <iterative_method name="cg"></iterative_method>
-                    <preconditioner name="eisenstat"></preconditioner>
-                    <relative_error>
-                        <real_value rank="0">1e+16</real_value>
-                    </relative_error>
-                    <absolute_error>
-                        <real_value rank="0">1e+16</real_value>
-                    </absolute_error>
-                    <max_iterations>
-                        <integer_value rank="0">3000</integer_value>
-                    </max_iterations>
-                    <remove_null_space></remove_null_space>
-                    <never_ignore_solver_failures></never_ignore_solver_failures>
-                    <diagnostics>
-                        <monitors></monitors>
-                    </diagnostics>
+                  <iterative_method name="cg"/>
+                  <preconditioner name="eisenstat"/>
+                  <relative_error>
+                    <real_value rank="0">1.0e-16</real_value>
+                  </relative_error>
+                  <absolute_error>
+                    <real_value rank="0">1.0e-16</real_value>
+                  </absolute_error>
+                  <max_iterations>
+                    <integer_value rank="0">1000</integer_value>
+                  </max_iterations>
+                  <never_ignore_solver_failures/>
+                  <diagnostics>
+                    <monitors/>
+                  </diagnostics>
                 </solver>
-                <initial_condition name="WholeMesh">
-                    <python>
-                        <string_value lines="20" type="python">def val(X,t):&#x0A;   from math import exp&#x0A;   LR = 40000.&#x0A;   u = [0.0,0.0]&#x0A;   r0 = 250000.&#x0A;   r = ((X[0])**2 + (X[1]**2))**0.5&#x0A;   if r &gt; r0 - 100.0:&#x0A;      r = r0&#x0A;   return 0.05*exp(-r/LR)</string_value>
-                    </python>
-                </initial_condition>
-                <output></output>
-                <stat></stat>
-                <convergence>
-                    <include_in_convergence></include_in_convergence>
-                </convergence>
-                <detectors>
-                    <exclude_from_detectors></exclude_from_detectors>
-                </detectors>
-                <steady_state>
-                    <include_in_steady_state></include_in_steady_state>
-                </steady_state>
-                <galerkin_projection>
-                    <continuous>
-                        <solver>
-                            <iterative_method name="cg"></iterative_method>
-                            <preconditioner name="eisenstat"></preconditioner>
-                            <relative_error>
-                                <real_value rank="0">1e-16</real_value>
-                            </relative_error>
-                            <absolute_error>
-                                <real_value rank="0">1e-16</real_value>
-                            </absolute_error>
-                            <max_iterations>
-                                <integer_value rank="0">1000</integer_value>
-                            </max_iterations>
-                            <never_ignore_solver_failures></never_ignore_solver_failures>
-                            <diagnostics>
-                                <monitors></monitors>
-                            </diagnostics>
-                        </solver>
-                    </continuous>
-                </galerkin_projection>
-            </prognostic>
-        </scalar_field>
-        <vector_field name="Velocity" rank="1">
-            <prognostic>
-                <mesh name="CoordinateMesh"></mesh>
-                <equation name="Boussinesq"></equation>
-                <spatial_discretisation>
-                    <continuous_galerkin>
-                        <stabilisation>
-                            <no_stabilisation></no_stabilisation>
-                        </stabilisation>
-                        <mass_terms>
-                            <lump_mass_matrix></lump_mass_matrix>
-                        </mass_terms>
-                        <advection_terms>
-                            <exclude_advection_terms></exclude_advection_terms>
-                        </advection_terms>
-                        <stress_terms>
-                            <tensor_form></tensor_form>
-                        </stress_terms>
-                    </continuous_galerkin>
-                    <conservative_advection>
-                        <real_value rank="0">1</real_value>
-                    </conservative_advection>
-                </spatial_discretisation>
-                <temporal_discretisation>
-                    <theta>
-                        <real_value rank="0">0.5</real_value>
-                    </theta>
-                    <relaxation>
-                        <real_value rank="0">0.5</real_value>
-                    </relaxation>
-                </temporal_discretisation>
+              </continuous>
+            </galerkin_projection>
+          </residual>
+          <geopressure>
+            <mesh name="GeostrophicPressureMesh"/>
+            <reference_node>
+              <integer_value rank="0">1</integer_value>
+            </reference_node>
+            <solver>
+              <iterative_method name="cg"/>
+              <preconditioner name="eisenstat"/>
+              <relative_error>
+                <real_value rank="0">1.0e-14</real_value>
+              </relative_error>
+              <absolute_error>
+                <real_value rank="0">1.0e-14</real_value>
+              </absolute_error>
+              <max_iterations>
+                <integer_value rank="0">10000</integer_value>
+              </max_iterations>
+              <never_ignore_solver_failures/>
+              <diagnostics>
+                <monitors/>
+              </diagnostics>
+            </solver>
+            <galerkin_projection>
+              <continuous>
                 <solver>
-                    <iterative_method name="gmres">
-                        <restart>
-                            <integer_value rank="0">100</integer_value>
-                        </restart>
-                    </iterative_method>
-                    <preconditioner name="eisenstat"></preconditioner>
-                    <relative_error>
-                        <real_value rank="0">1e+16</real_value>
-                    </relative_error>
-                    <absolute_error>
-                        <real_value rank="0">1e+16</real_value>
-                    </absolute_error>
-                    <max_iterations>
-                        <integer_value rank="0">1000</integer_value>
-                    </max_iterations>
-                    <never_ignore_solver_failures></never_ignore_solver_failures>
-                    <diagnostics>
-                        <monitors></monitors>
-                    </diagnostics>
+                  <iterative_method name="cg"/>
+                  <preconditioner name="eisenstat"/>
+                  <relative_error>
+                    <real_value rank="0">1.0e-16</real_value>
+                  </relative_error>
+                  <absolute_error>
+                    <real_value rank="0">1.0e-16</real_value>
+                  </absolute_error>
+                  <max_iterations>
+                    <integer_value rank="0">1000</integer_value>
+                  </max_iterations>
+                  <never_ignore_solver_failures/>
+                  <diagnostics>
+                    <monitors/>
+                  </diagnostics>
                 </solver>
-<<<<<<< HEAD
-                <initial_condition name="WholeMesh">
-                    <from_file file_name="src/balanced_0.vtu">
-                        <format name="vtu">
-                            <field_name>
-                                <string_value lines="1">Bal</string_value>
-                            </field_name>
-                        </format>
-                    </from_file>
-                </initial_condition>
-                <boundary_conditions name="FreeSlip">
-                    <surface_ids>
-                        <integer_value rank="1" shape="1">3</integer_value>
-                    </surface_ids>
-                    <type name="no_normal_flow"></type>
-                </boundary_conditions>
-                <output></output>
-                <stat>
-                    <include_in_stat></include_in_stat>
-                    <previous_time_step>
-                        <exclude_from_stat></exclude_from_stat>
-                    </previous_time_step>
-                    <nonlinear_field>
-                        <exclude_from_stat></exclude_from_stat>
-                    </nonlinear_field>
-                </stat>
-                <convergence>
-                    <include_in_convergence></include_in_convergence>
-                </convergence>
-                <detectors>
-                    <include_in_detectors></include_in_detectors>
-                </detectors>
-                <steady_state>
-                    <include_in_steady_state></include_in_steady_state>
-                </steady_state>
-                <geostrophic_interpolation>
-                    <coriolis>
-                        <velocity_to_coriolis>
-                            <lump_mass></lump_mass>
-                        </velocity_to_coriolis>
-                        <coriolis_to_velocity>
-                            <lump_mass></lump_mass>
-                        </coriolis_to_velocity>
-                    </coriolis>
-                    <conservative_potential>
-                        <mesh name="CoordinateMesh"></mesh>
-                        <spatial_discretisation>
-                            <mass>
-                                <lump_mass></lump_mass>
-                            </mass>
-                            <continuous_galerkin></continuous_galerkin>
-                        </spatial_discretisation>
-                        <reference_node>
-                            <integer_value rank="0">1</integer_value>
-                        </reference_node>
-                        <solver>
-                            <iterative_method name="cg"></iterative_method>
-                            <preconditioner name="eisenstat"></preconditioner>
-                            <relative_error>
-                                <real_value rank="0">1e-14</real_value>
-                            </relative_error>
-                            <absolute_error>
-                                <real_value rank="0">1e-14</real_value>
-                            </absolute_error>
-                            <max_iterations>
-                                <integer_value rank="0">10000</integer_value>
-                            </max_iterations>
-                            <never_ignore_solver_failures></never_ignore_solver_failures>
-                            <diagnostics>
-                                <monitors></monitors>
-                            </diagnostics>
-                        </solver>
-                        <galerkin_projection>
-                            <honour_strong_boundary_conditions></honour_strong_boundary_conditions>
-                            <continuous>
-                                <solver>
-                                    <iterative_method name="cg"></iterative_method>
-                                    <preconditioner name="eisenstat"></preconditioner>
-                                    <relative_error>
-                                        <real_value rank="0">1e-16</real_value>
-                                    </relative_error>
-                                    <absolute_error>
-                                        <real_value rank="0">1e-16</real_value>
-                                    </absolute_error>
-                                    <max_iterations>
-                                        <integer_value rank="0">1000</integer_value>
-                                    </max_iterations>
-                                    <never_ignore_solver_failures></never_ignore_solver_failures>
-                                    <diagnostics>
-                                        <monitors></monitors>
-                                    </diagnostics>
-                                </solver>
-                            </continuous>
-                        </galerkin_projection>
-                        <project_pressure name="Pressure"></project_pressure>
-                    </conservative_potential>
-                    <residual>
-                        <galerkin_projection>
-                            <continuous>
-                                <solver>
-                                    <iterative_method name="cg"></iterative_method>
-                                    <preconditioner name="eisenstat"></preconditioner>
-                                    <relative_error>
-                                        <real_value rank="0">1e-16</real_value>
-                                    </relative_error>
-                                    <absolute_error>
-                                        <real_value rank="0">1e-16</real_value>
-                                    </absolute_error>
-                                    <max_iterations>
-                                        <integer_value rank="0">1000</integer_value>
-                                    </max_iterations>
-                                    <never_ignore_solver_failures></never_ignore_solver_failures>
-                                    <diagnostics>
-                                        <monitors></monitors>
-                                    </diagnostics>
-                                </solver>
-                            </continuous>
-                        </galerkin_projection>
-                    </residual>
-                    <geopressure>
-                        <mesh name="GeostrophicPressureMesh"></mesh>
-                        <reference_node>
-                            <integer_value rank="0">1</integer_value>
-                        </reference_node>
-                        <solver>
-                            <iterative_method name="cg"></iterative_method>
-                            <preconditioner name="eisenstat"></preconditioner>
-                            <relative_error>
-                                <real_value rank="0">1e-14</real_value>
-                            </relative_error>
-                            <absolute_error>
-                                <real_value rank="0">1e-14</real_value>
-                            </absolute_error>
-                            <max_iterations>
-                                <integer_value rank="0">10000</integer_value>
-                            </max_iterations>
-                            <never_ignore_solver_failures></never_ignore_solver_failures>
-                            <diagnostics>
-                                <monitors></monitors>
-                            </diagnostics>
-                        </solver>
-                        <galerkin_projection>
-                            <continuous>
-                                <solver>
-                                    <iterative_method name="cg"></iterative_method>
-                                    <preconditioner name="eisenstat"></preconditioner>
-                                    <relative_error>
-                                        <real_value rank="0">1e-16</real_value>
-                                    </relative_error>
-                                    <absolute_error>
-                                        <real_value rank="0">1e-16</real_value>
-                                    </absolute_error>
-                                    <max_iterations>
-                                        <integer_value rank="0">1000</integer_value>
-                                    </max_iterations>
-                                    <never_ignore_solver_failures></never_ignore_solver_failures>
-                                    <diagnostics>
-                                        <monitors></monitors>
-                                    </diagnostics>
-                                </solver>
-                            </continuous>
-                        </galerkin_projection>
-                    </geopressure>
-                    <debug>
-                        <write_debug_vtus></write_debug_vtus>
-                    </debug>
-                </geostrophic_interpolation>
-            </prognostic>
-        </vector_field>
-        <scalar_field name="Div" rank="0">
-            <diagnostic>
-                <algorithm name="finite_element_divergence" source_field_type="vector" material_phase_support="single" source_field_name="Velocity">
-                    <solver>
-                        <iterative_method name="cg"></iterative_method>
-                        <preconditioner name="eisenstat"></preconditioner>
-                        <relative_error>
-                            <real_value rank="0">1e-16</real_value>
-                        </relative_error>
-                        <absolute_error>
-                            <real_value rank="0">1e-16</real_value>
-                        </absolute_error>
-                        <max_iterations>
-                            <integer_value rank="0">1000</integer_value>
-                        </max_iterations>
-                        <never_ignore_solver_failures></never_ignore_solver_failures>
-                        <diagnostics>
-                            <monitors></monitors>
-                        </diagnostics>
-                    </solver>
-                </algorithm>
-                <mesh name="CoordinateMesh"></mesh>
-                <output></output>
-                <stat></stat>
-                <convergence>
-                    <include_in_convergence></include_in_convergence>
-                </convergence>
-                <detectors>
-                    <include_in_detectors></include_in_detectors>
-                </detectors>
-                <steady_state>
-                    <include_in_steady_state></include_in_steady_state>
-                </steady_state>
-            </diagnostic>
-        </scalar_field>
-        <vector_field name="Bal" rank="1">
-            <diagnostic>
-                <algorithm name="geostrophic_velocity" depends="Velocity" source_field_type="scalar" material_phase_support="single" source_field_name="Pressure">
-                    <mass>
-                        <lump_mass></lump_mass>
-                    </mass>
-                    <integrate_divergence_by_parts></integrate_divergence_by_parts>
-                </algorithm>
-                <mesh name="CoordinateMesh"></mesh>
-                <output></output>
-                <stat>
-                    <include_in_stat></include_in_stat>
-                </stat>
-                <convergence>
-                    <include_in_convergence></include_in_convergence>
-                </convergence>
-                <detectors>
-                    <include_in_detectors></include_in_detectors>
-                </detectors>
-                <steady_state>
-                    <include_in_steady_state></include_in_steady_state>
-                </steady_state>
-            </diagnostic>
-        </vector_field>
-        <vector_field name="Imbal" rank="1">
-            <diagnostic>
-                <algorithm name="vector_difference" source_field_2_type="vector" source_field_1_name="Velocity" source_field_2_name="Bal" material_phase_support="single" source_field_1_type="vector"></algorithm>
-                <mesh name="CoordinateMesh"></mesh>
-                <output></output>
-                <stat>
-                    <include_in_stat></include_in_stat>
-                </stat>
-                <convergence>
-                    <include_in_convergence></include_in_convergence>
-                </convergence>
-                <detectors>
-                    <include_in_detectors></include_in_detectors>
-                </detectors>
-                <steady_state>
-                    <include_in_steady_state></include_in_steady_state>
-                </steady_state>
-            </diagnostic>
-        </vector_field>
-    </material_phase>
-    <mesh_adaptivity>
-        <prescribed_adaptivity>
-            <adapt_interval>
-                <python>
-                    <string_value lines="20" type="python">def val(t):&#x0A;&#x09;if &quot;timestep_count&quot; in persistent:&#x0A;&#x09;&#x09;persistent[&quot;timestep_count&quot;] += 1&#x0A;&#x09;else:&#x0A;&#x09;&#x09;persistent[&quot;timestep_count&quot;] = 1&#x0A;&#x09;return persistent[&quot;timestep_count&quot;] in [1, 2]</string_value>
-                </python>
-            </adapt_interval>
-            <mesh>
-                <name>
-                    <python>
-                        <string_value lines="20" type="python">def val(t):&#x0A;&#x09;meshes = [&quot;basin&quot;, &quot;first_timestep_adapted_mesh&quot;]&#x0A;&#x09;if &quot;mesh_count&quot; in persistent:&#x0A;&#x09;&#x09;persistent[&quot;mesh_count&quot;] +=1 &#x0A;&#x09;&#x09;persistent[&quot;mesh_count&quot;] %= 2&#x0A;&#x09;else:&#x0A;&#x09;&#x09;persistent[&quot;mesh_count&quot;] = 1&#x0A;&#x09;return meshes[persistent[&quot;mesh_count&quot;]]</string_value>
-                    </python>
-                </name>
-                <from_file>
-                    <format name="triangle"></format>
-                </from_file>
-            </mesh>
-        </prescribed_adaptivity>
-    </mesh_adaptivity>
-=======
               </continuous>
             </galerkin_projection>
           </geopressure>
@@ -866,5 +483,4 @@
       </mesh>
     </prescribed_adaptivity>
   </mesh_adaptivity>
->>>>>>> 1a3a8a64
 </fluidity_options>