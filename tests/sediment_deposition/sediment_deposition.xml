--- conflicted
+++ resolved
@@ -9,58 +9,6 @@
     <!-- Check that the sediment deposition is correct -->
 </problem_definition>
   <variables>   
-<<<<<<< HEAD
-    <variable name="sediment_deposition_1_end" language="python">
-from fluidity_tools import stat_parser
-s = stat_parser("Sediment_Deposition.stat")
-sediment_deposition_1_end = s["Fluid"]["SedimentDepositionSed1mm"]["max"][-1]
-    </variable>
-    <variable name="sediment_deposition_2_end" language="python">
-from fluidity_tools import stat_parser
-s = stat_parser("Sediment_Deposition.stat")
-sediment_deposition_2_end = s["Fluid"]["SedimentDepositionSed2mm"]["max"][-1]
-    </variable>
-    <variable name="sediment_deposition_3_end" language="python">
-from fluidity_tools import stat_parser
-s = stat_parser("Sediment_Deposition.stat")
-sediment_deposition_3_end = s["Fluid"]["SedimentDepositionSed3mm"]["max"][-1]
-    </variable>
-    <variable name="sediment_deposition_4_end" language="python">
-from fluidity_tools import stat_parser
-s = stat_parser("Sediment_Deposition.stat")
-sediment_deposition_4_end = s["Fluid"]["SedimentDepositionSed4mm"]["max"][-1]
-    </variable>
-    <variable name="sediment_deposition_5_end" language="python">
-from fluidity_tools import stat_parser
-s = stat_parser("Sediment_Deposition.stat")
-sediment_deposition_5_end = s["Fluid"]["SedimentDepositionSed5mm"]["max"][-1]
-    </variable>
-    <variable name="sediment_deposition_6_end" language="python">
-from fluidity_tools import stat_parser
-s = stat_parser("Sediment_Deposition.stat")
-sediment_deposition_6_end = s["Fluid"]["SedimentDepositionSed6mm"]["max"][-1]
-    </variable>
-    <variable name="sediment_deposition_7_end" language="python">
-from fluidity_tools import stat_parser
-s = stat_parser("Sediment_Deposition.stat")
-sediment_deposition_7_end = s["Fluid"]["SedimentDepositionSed7mm"]["max"][-1]
-    </variable>
-    <variable name="sediment_deposition_8_end" language="python">
-from fluidity_tools import stat_parser
-s = stat_parser("Sediment_Deposition.stat")
-sediment_deposition_8_end = s["Fluid"]["SedimentDepositionSed8mm"]["max"][-1]
-    </variable>
-    <variable name="sediment_deposition_9_end" language="python">
-from fluidity_tools import stat_parser
-s = stat_parser("Sediment_Deposition.stat")
-sediment_deposition_9_end = s["Fluid"]["SedimentDepositionSed9mm"]["max"][-1]
-    </variable>
-    <variable name="sediment_deposition_10_end" language="python">
-from fluidity_tools import stat_parser
-s = stat_parser("Sediment_Deposition.stat")
-sediment_deposition_10_end = s["Fluid"]["SedimentDepositionSed10mm"]["max"][-1]
-    </variable>
-=======
     <variable name="deposit_error" language="python">
 
 from fluidity_tools import stat_parser
@@ -107,59 +55,10 @@
 mass = abs(mass - 100)
 
 mass_error = mass.max()
->>>>>>> ec6d150e
 
     </variable>
   </variables>
   <pass_tests>
-<<<<<<< HEAD
-      <!-- In a 10 second run, with 1% sediment concentration, 1mm settling velocity should give us 
-           0.0001m of sediment; 2mm will be 0.0002mm, etc
-           One small complication is that the diagnostic algorithm is called at time zero, add another timestep
-             Settling Vel            |    Final deposition
-                 1mm                 |    0.00011m
-                 2mm                 |    0.00022m                 
-                 3mm                 |    0.00033m
-                 4mm                 |    0.00044m                 
-                 5mm                 |    0.00055m
-                 6mm                 |    0.00066m                 
-                 7mm                 |    0.00077m
-                 8mm                 |    0.00088m
-                 9mm                 |    0.00099m
-                 10mm                |    0.0011m
-           -->
-    <test name="1mm sediment is deposited" language="python">
-assert(0.000109 &lt; sediment_deposition_1_end &lt; 0.000111)
-    </test>
-    <test name="2mm sediment is deposited" language="python">
-assert(0.000219 &lt; sediment_deposition_2_end &lt; 0.000221)
-    </test>
-    <test name="3mm sediment is deposited" language="python">
-assert(0.000329 &lt; sediment_deposition_3_end &lt; 0.000331)
-    </test>
-    <test name="4mm sediment is deposited" language="python">
-assert(0.000439 &lt; sediment_deposition_4_end &lt; 0.000441)
-    </test>
-    <test name="5mm sediment is deposited" language="python">
-assert(0.000549 &lt; sediment_deposition_5_end &lt; 0.000551)
-    </test>
-    <test name="6mm sediment is deposited" language="python">
-assert(0.000659 &lt; sediment_deposition_6_end &lt; 0.000661)
-    </test>
-    <test name="7mm sediment is deposited" language="python">
-assert(0.000769 &lt; sediment_deposition_7_end &lt; 0.000771)
-    </test>
-    <test name="8mm sediment is deposited" language="python">
-assert(0.000879 &lt; sediment_deposition_8_end &lt; 0.000881)
-    </test>
-    <test name="9mm sediment is deposited" language="python">
-assert(0.000989 &lt; sediment_deposition_9_end &lt; 0.000991)
-    </test>
-    <test name="10mm sediment is deposited" language="python">
-assert(0.00109 &lt; sediment_deposition_10_end &lt; 0.00111)
-    </test>
-
-=======
       <!-- reentrainment rates as expected -->
     <test name="deposited sediment is within 0.001% of expected value for all classes" language="python">
 assert(deposit_error &lt; 0.00001)
@@ -168,7 +67,6 @@
     <test name="Mass is conserved. Mass change is less than 0.001%" language="python">
 assert(mass_error &lt; 0.00001)
     </test>
->>>>>>> ec6d150e
   </pass_tests>
   <warn_tests>
   </warn_tests>
