<?xml version='1.0' encoding='utf-8'?>
<fluidity_options>
  <simulation_name>
    <string_value lines="1">Sediment_Deposition</string_value>
  </simulation_name>
  <problem_type>
    <string_value lines="1">fluids</string_value>
  </problem_type>
  <geometry>
    <dimension>
      <integer_value rank="0">2</integer_value>
    </dimension>
    <mesh name="CoordinateMesh">
      <from_file file_name="src/channel">
        <format name="gmsh"/>
        <stat>
          <include_in_stat/>
        </stat>
      </from_file>
    </mesh>
    <mesh name="VelocityMesh">
      <from_mesh>
        <mesh name="PeriodicMesh"/>
        <stat>
          <exclude_from_stat/>
        </stat>
      </from_mesh>
    </mesh>
    <mesh name="PeriodicMesh">
      <from_mesh>
        <mesh name="CoordinateMesh"/>
        <periodic_boundary_conditions name="x">
          <physical_boundary_ids>
            <integer_value shape="1" rank="1">4</integer_value>
          </physical_boundary_ids>
          <aliased_boundary_ids>
            <integer_value shape="1" rank="1">3</integer_value>
          </aliased_boundary_ids>
          <coordinate_map>
            <string_value lines="20" type="python">def val(X,t):
   from math import pi
   return(X[0]+0.1, X[1])</string_value>
          </coordinate_map>
        </periodic_boundary_conditions>
        <stat>
          <exclude_from_stat/>
        </stat>
      </from_mesh>
    </mesh>
    <quadrature>
      <degree>
        <integer_value rank="0">4</integer_value>
      </degree>
    </quadrature>
  </geometry>
  <io>
    <dump_format>
      <string_value>vtk</string_value>
    </dump_format>
    <dump_period>
      <constant>
        <real_value rank="0">35.0</real_value>
      </constant>
    </dump_period>
    <disable_dump_at_start/>
    <output_mesh name="CoordinateMesh"/>
    <stat/>
  </io>
  <timestepping>
    <current_time>
      <real_value rank="0">0</real_value>
    </current_time>
    <timestep>
      <real_value rank="0">0.1</real_value>
    </timestep>
    <finish_time>
      <real_value rank="0">5</real_value>
    </finish_time>
  </timestepping>
  <physical_parameters>
    <gravity>
      <magnitude>
        <real_value rank="0">9.81</real_value>
      </magnitude>
      <vector_field name="GravityDirection" rank="1">
        <prescribed>
          <mesh name="CoordinateMesh"/>
          <value name="WholeMesh">
            <constant>
              <real_value shape="2" dim1="dim" rank="1">0 -1</real_value>
            </constant>
          </value>
          <output/>
          <stat>
            <include_in_stat/>
          </stat>
          <detectors>
            <exclude_from_detectors/>
          </detectors>
        </prescribed>
      </vector_field>
    </gravity>
  </physical_parameters>
  <material_phase name="Fluid">
    <equation_of_state>
      <fluids>
        <linear>
          <reference_density>
            <real_value rank="0">1</real_value>
          </reference_density>
          <subtract_out_hydrostatic_level/>
        </linear>
      </fluids>
    </equation_of_state>
    <scalar_field name="Density" rank="0">
      <diagnostic>
        <algorithm name="Internal" material_phase_support="multiple"/>
        <mesh name="VelocityMesh"/>
        <output/>
        <stat/>
        <convergence>
          <include_in_convergence/>
        </convergence>
        <detectors>
          <include_in_detectors/>
        </detectors>
        <steady_state>
          <include_in_steady_state/>
        </steady_state>
      </diagnostic>
    </scalar_field>
    <vector_field name="Velocity" rank="1">
      <prescribed>
        <mesh name="VelocityMesh"/>
        <value name="WholeMesh">
          <constant>
            <real_value shape="2" dim1="dim" rank="1">0.0 0.0</real_value>
          </constant>
        </value>
        <output/>
        <stat>
          <include_in_stat/>
        </stat>
        <detectors>
          <exclude_from_detectors/>
        </detectors>
      </prescribed>
    </vector_field>
    <sediment>
      <scalar_field name="1mms" rank="0">
        <prognostic>
          <mesh name="VelocityMesh"/>
          <equation name="AdvectionDiffusion"/>
          <spatial_discretisation>
            <control_volumes>
              <face_value name="FirstOrderUpwind"/>
              <diffusion_scheme name="BassiRebay"/>
            </control_volumes>
            <conservative_advection>
              <real_value rank="0">0.5</real_value>
            </conservative_advection>
          </spatial_discretisation>
          <temporal_discretisation>
            <theta>
              <real_value rank="0">1.0</real_value>
            </theta>
            <control_volumes>
              <number_advection_iterations>
                <integer_value rank="0">5</integer_value>
              </number_advection_iterations>
            </control_volumes>
          </temporal_discretisation>
          <solver>
            <iterative_method name="gmres">
              <restart>
                <integer_value rank="0">30</integer_value>
              </restart>
            </iterative_method>
            <preconditioner name="sor"/>
            <relative_error>
              <real_value rank="0">1e-07</real_value>
            </relative_error>
            <max_iterations>
              <integer_value rank="0">3000</integer_value>
            </max_iterations>
            <never_ignore_solver_failures/>
            <diagnostics>
              <monitors/>
            </diagnostics>
          </solver>
          <initial_condition name="ic">
            <constant>
              <real_value rank="0">0.1</real_value>
            </constant>
          </initial_condition>
          <boundary_conditions name="lid_neumann">
            <surface_ids>
              <integer_value shape="1" rank="1">2</integer_value>
            </surface_ids>
            <type name="zero_flux"/>
          </boundary_conditions>
          <boundary_conditions name="ZeroReentrainment">
            <surface_ids>
              <integer_value shape="1" rank="1">1</integer_value>
            </surface_ids>
            <type name="neumann">
              <constant>
                <real_value rank="0">0.0</real_value>
              </constant>
            </type>
          </boundary_conditions>
          <scalar_field name="SinkingVelocity" rank="0">
            <prescribed>
              <value name="WholeMesh">
                <constant>
                  <real_value rank="0">0.001</real_value>
                </constant>
              </value>
              <output/>
              <stat/>
              <detectors>
                <exclude_from_detectors/>
              </detectors>
            </prescribed>
          </scalar_field>
          <output/>
          <stat/>
          <convergence>
            <include_in_convergence/>
          </convergence>
          <detectors>
            <include_in_detectors/>
          </detectors>
          <steady_state>
            <include_in_steady_state/>
          </steady_state>
          <consistent_interpolation/>
          <scalar_field name="Bedload" rank="0">
            <diagnostic>
              <surface_ids>
                <integer_value shape="1" rank="1">1</integer_value>
              </surface_ids>
              <output/>
              <stat/>
              <convergence>
                <include_in_convergence/>
              </convergence>
              <detectors>
                <include_in_detectors/>
              </detectors>
              <steady_state>
                <include_in_steady_state/>
              </steady_state>
            </diagnostic>
          </scalar_field>
          <scalar_field name="BedloadVolumeFraction" rank="0">
            <diagnostic>
              <output/>
              <stat/>
              <convergence>
                <include_in_convergence/>
              </convergence>
              <detectors>
                <include_in_detectors/>
              </detectors>
              <steady_state>
                <include_in_steady_state/>
              </steady_state>
            </diagnostic>
          </scalar_field>
          <submerged_specific_gravity>
            <real_value rank="0">1.65</real_value>
          </submerged_specific_gravity>
          <diameter>
            <real_value rank="0">0.001</real_value>
          </diameter>
        </prognostic>
      </scalar_field>
      <scalar_field name="5mms" rank="0">
        <prognostic>
          <mesh name="VelocityMesh"/>
          <equation name="AdvectionDiffusion"/>
          <spatial_discretisation>
            <control_volumes>
              <face_value name="FirstOrderUpwind"/>
              <diffusion_scheme name="BassiRebay"/>
            </control_volumes>
            <conservative_advection>
              <real_value rank="0">0.5</real_value>
            </conservative_advection>
          </spatial_discretisation>
          <temporal_discretisation>
            <theta>
              <real_value rank="0">1.0</real_value>
            </theta>
            <control_volumes>
              <number_advection_iterations>
                <integer_value rank="0">5</integer_value>
              </number_advection_iterations>
            </control_volumes>
          </temporal_discretisation>
          <solver>
            <iterative_method name="gmres">
              <restart>
                <integer_value rank="0">30</integer_value>
              </restart>
            </iterative_method>
            <preconditioner name="sor"/>
            <relative_error>
              <real_value rank="0">1e-07</real_value>
            </relative_error>
            <max_iterations>
              <integer_value rank="0">3000</integer_value>
            </max_iterations>
            <never_ignore_solver_failures/>
            <diagnostics>
              <monitors/>
            </diagnostics>
          </solver>
          <initial_condition name="ic">
            <constant>
              <real_value rank="0">0.1</real_value>
            </constant>
          </initial_condition>
          <boundary_conditions name="lid_neumann">
            <surface_ids>
              <integer_value shape="1" rank="1">2</integer_value>
            </surface_ids>
            <type name="zero_flux"/>
          </boundary_conditions>
          <boundary_conditions name="ZeroReentrainment">
            <surface_ids>
              <integer_value shape="1" rank="1">1</integer_value>
            </surface_ids>
            <type name="neumann">
              <constant>
                <real_value rank="0">0.0</real_value>
              </constant>
            </type>
          </boundary_conditions>
          <scalar_field name="SinkingVelocity" rank="0">
            <prescribed>
              <value name="WholeMesh">
                <constant>
                  <real_value rank="0">0.005</real_value>
                </constant>
              </value>
              <output/>
              <stat/>
              <detectors>
                <exclude_from_detectors/>
              </detectors>
            </prescribed>
          </scalar_field>
          <output/>
          <stat/>
          <convergence>
            <include_in_convergence/>
          </convergence>
          <detectors>
            <include_in_detectors/>
          </detectors>
          <steady_state>
            <include_in_steady_state/>
          </steady_state>
          <consistent_interpolation/>
          <scalar_field name="Bedload" rank="0">
            <diagnostic>
              <surface_ids>
                <integer_value shape="1" rank="1">1</integer_value>
              </surface_ids>
              <output/>
              <stat/>
              <convergence>
                <include_in_convergence/>
              </convergence>
              <detectors>
                <include_in_detectors/>
              </detectors>
              <steady_state>
                <include_in_steady_state/>
              </steady_state>
            </diagnostic>
          </scalar_field>
          <scalar_field name="BedloadVolumeFraction" rank="0">
            <diagnostic>
              <output/>
              <stat/>
              <convergence>
                <include_in_convergence/>
              </convergence>
              <detectors>
                <include_in_detectors/>
              </detectors>
              <steady_state>
                <include_in_steady_state/>
              </steady_state>
            </diagnostic>
          </scalar_field>
          <submerged_specific_gravity>
            <real_value rank="0">1.65</real_value>
          </submerged_specific_gravity>
          <diameter>
            <real_value rank="0">0.001</real_value>
          </diameter>
        </prognostic>
      </scalar_field>
      <scalar_field name="10mms" rank="0">
        <prognostic>
          <mesh name="VelocityMesh"/>
          <equation name="AdvectionDiffusion"/>
          <spatial_discretisation>
            <control_volumes>
              <face_value name="FirstOrderUpwind"/>
              <diffusion_scheme name="BassiRebay"/>
            </control_volumes>
            <conservative_advection>
              <real_value rank="0">0.5</real_value>
            </conservative_advection>
          </spatial_discretisation>
          <temporal_discretisation>
            <theta>
              <real_value rank="0">1.0</real_value>
            </theta>
            <control_volumes>
              <number_advection_iterations>
                <integer_value rank="0">5</integer_value>
              </number_advection_iterations>
            </control_volumes>
          </temporal_discretisation>
          <solver>
            <iterative_method name="gmres">
              <restart>
                <integer_value rank="0">30</integer_value>
              </restart>
            </iterative_method>
            <preconditioner name="sor"/>
            <relative_error>
              <real_value rank="0">1e-07</real_value>
            </relative_error>
            <max_iterations>
              <integer_value rank="0">3000</integer_value>
            </max_iterations>
            <never_ignore_solver_failures/>
            <diagnostics>
              <monitors/>
            </diagnostics>
          </solver>
          <initial_condition name="ic">
            <constant>
              <real_value rank="0">0.1</real_value>
            </constant>
          </initial_condition>
          <boundary_conditions name="lid_neumann">
            <surface_ids>
              <integer_value shape="1" rank="1">2</integer_value>
            </surface_ids>
            <type name="zero_flux"/>
          </boundary_conditions>
          <boundary_conditions name="ZeroReentrainment">
            <surface_ids>
              <integer_value shape="1" rank="1">1</integer_value>
            </surface_ids>
            <type name="neumann">
              <constant>
                <real_value rank="0">0.0</real_value>
              </constant>
            </type>
          </boundary_conditions>
          <scalar_field name="SinkingVelocity" rank="0">
            <prescribed>
              <value name="WholeMesh">
                <constant>
                  <real_value rank="0">0.01</real_value>
                </constant>
              </value>
              <output/>
              <stat/>
              <detectors>
                <exclude_from_detectors/>
              </detectors>
            </prescribed>
          </scalar_field>
          <output/>
          <stat/>
          <convergence>
            <include_in_convergence/>
          </convergence>
          <detectors>
            <include_in_detectors/>
          </detectors>
          <steady_state>
            <include_in_steady_state/>
          </steady_state>
          <consistent_interpolation/>
          <scalar_field name="Bedload" rank="0">
            <diagnostic>
              <surface_ids>
                <integer_value shape="1" rank="1">1</integer_value>
              </surface_ids>
              <output/>
              <stat/>
              <convergence>
                <include_in_convergence/>
              </convergence>
              <detectors>
                <include_in_detectors/>
              </detectors>
              <steady_state>
                <include_in_steady_state/>
              </steady_state>
            </diagnostic>
          </scalar_field>
          <scalar_field name="BedloadVolumeFraction" rank="0">
            <diagnostic>
              <output/>
              <stat/>
              <convergence>
                <include_in_convergence/>
              </convergence>
              <detectors>
                <include_in_detectors/>
              </detectors>
              <steady_state>
                <include_in_steady_state/>
              </steady_state>
            </diagnostic>
          </scalar_field>
          <submerged_specific_gravity>
            <real_value rank="0">1.65</real_value>
          </submerged_specific_gravity>
          <diameter>
            <real_value rank="0">0.001</real_value>
          </diameter>
        </prognostic>
      </scalar_field>
<<<<<<< HEAD
      <scalar_field name="SedimentDepositionTemplate" rank="0">
=======
      <scalar_field name="SedimentBedActiveLayerD50" rank="0">
>>>>>>> ec6d150e
        <diagnostic>
          <surface_ids>
            <integer_value shape="1" rank="1">1</integer_value>
          </surface_ids>
          <algorithm name="Internal" material_phase_support="multiple"/>
          <mesh name="VelocityMesh"/>
          <output/>
          <stat/>
          <convergence>
            <include_in_convergence/>
          </convergence>
          <detectors>
            <include_in_detectors/>
          </detectors>
          <steady_state>
            <include_in_steady_state/>
          </steady_state>
        </diagnostic>
      </scalar_field>
      <scalar_field name="SedimentBedActiveLayerSigma" rank="0">
        <diagnostic>
          <surface_ids>
            <integer_value shape="1" rank="1">1</integer_value>
          </surface_ids>
          <algorithm name="Internal" material_phase_support="multiple"/>
          <mesh name="VelocityMesh"/>
          <output/>
          <stat/>
          <convergence>
            <include_in_convergence/>
          </convergence>
          <detectors>
            <include_in_detectors/>
          </detectors>
          <steady_state>
            <include_in_steady_state/>
          </steady_state>
        </diagnostic>
      </scalar_field>
    </sediment>
  </material_phase>
</fluidity_options><|MERGE_RESOLUTION|>--- conflicted
+++ resolved
@@ -534,11 +534,7 @@
           </diameter>
         </prognostic>
       </scalar_field>
-<<<<<<< HEAD
-      <scalar_field name="SedimentDepositionTemplate" rank="0">
-=======
       <scalar_field name="SedimentBedActiveLayerD50" rank="0">
->>>>>>> ec6d150e
         <diagnostic>
           <surface_ids>
             <integer_value shape="1" rank="1">1</integer_value>
