--- conflicted
+++ resolved
@@ -1,124 +1,5 @@
-<?xml version="1.0" encoding="utf-8" ?>
+<?xml version='1.0' encoding='utf-8'?>
 <fluidity_options>
-<<<<<<< HEAD
-    <simulation_name>
-        <string_value lines="1">tri_mixing_bin_test_serial</string_value>
-    </simulation_name>
-    <problem_type>
-        <string_value lines="1">fluids</string_value>
-    </problem_type>
-    <geometry>
-        <dimension>
-            <integer_value rank="0">2</integer_value>
-        </dimension>
-        <mesh name="CoordinateMesh">
-            <from_file file_name="square">
-                <format name="triangle"></format>
-                <stat>
-                    <include_in_stat></include_in_stat>
-                </stat>
-            </from_file>
-        </mesh>
-        <quadrature>
-            <degree>
-                <integer_value rank="0">2</integer_value>
-            </degree>
-        </quadrature>
-    </geometry>
-    <io>
-        <dump_format>
-            <string_value>vtk</string_value>
-        </dump_format>
-        <dump_period_in_timesteps>
-            <constant>
-                <integer_value rank="0">1</integer_value>
-            </constant>
-        </dump_period_in_timesteps>
-        <disable_dump_at_start></disable_dump_at_start>
-        <output_mesh name="CoordinateMesh"></output_mesh>
-        <stat></stat>
-    </io>
-    <timestepping>
-        <current_time>
-            <real_value rank="0">0</real_value>
-        </current_time>
-        <timestep>
-            <real_value rank="0">1</real_value>
-        </timestep>
-        <finish_time>
-            <real_value rank="0">1</real_value>
-        </finish_time>
-    </timestepping>
-    <material_phase name="Fluid">
-        <vector_field name="Velocity" rank="1">
-            <prescribed>
-                <mesh name="CoordinateMesh"></mesh>
-                <value name="WholeMesh">
-                    <constant>
-                        <real_value rank="1" shape="2" dim1="dim">0 0</real_value>
-                    </constant>
-                </value>
-                <output>
-                    <exclude_from_vtu></exclude_from_vtu>
-                </output>
-                <stat>
-                    <exclude_from_stat></exclude_from_stat>
-                </stat>
-                <detectors>
-                    <exclude_from_detectors></exclude_from_detectors>
-                </detectors>
-            </prescribed>
-        </vector_field>
-        <scalar_field name="Phi0" rank="0">
-            <prescribed>
-                <mesh name="CoordinateMesh"></mesh>
-                <value name="WholeMesh">
-                    <python>
-                        <string_value lines="20" type="python">def val(x, t):&#x0A;  import math&#x0A;  &#x0A;  return math.sin(math.pi * x[0]) * math.sin(math.pi * x[1])</string_value>
-                    </python>
-                </value>
-                <output></output>
-                <stat>
-                    <include_mixing_stats name="Bins">
-                        <continuous_galerkin></continuous_galerkin>
-                        <mixing_bin_bounds>
-                            <python>
-                                <string_value lines="20" type="python">def val(t):&#x0A;  bounds = [float(i) / float(101) for i in range(100)]&#x0A;  bounds.insert(0, -float(&quot;inf&quot;))&#x0A;  bounds.append(float(&quot;inf&quot;))&#x0A;  &#x0A;  return bounds</string_value>
-                            </python>
-                        </mixing_bin_bounds>
-                    </include_mixing_stats>
-                </stat>
-                <detectors>
-                    <exclude_from_detectors></exclude_from_detectors>
-                </detectors>
-            </prescribed>
-        </scalar_field>
-        <scalar_field name="Phi1" rank="0">
-            <prescribed>
-                <mesh name="CoordinateMesh"></mesh>
-                <value name="WholeMesh">
-                    <python>
-                        <string_value lines="20" type="python">def val(x, t):&#x0A;  return x[0]</string_value>
-                    </python>
-                </value>
-                <output></output>
-                <stat>
-                    <include_mixing_stats name="Bins">
-                        <continuous_galerkin></continuous_galerkin>
-                        <mixing_bin_bounds>
-                            <constant>
-                                <real_value rank="1" shape="5">-inf 0 0.5 1 inf</real_value>
-                            </constant>
-                        </mixing_bin_bounds>
-                    </include_mixing_stats>
-                </stat>
-                <detectors>
-                    <exclude_from_detectors></exclude_from_detectors>
-                </detectors>
-            </prescribed>
-        </scalar_field>
-    </material_phase>
-=======
   <simulation_name>
     <string_value lines="1">tri_mixing_bin_test_serial</string_value>
   </simulation_name>
@@ -245,5 +126,4 @@
       </prescribed>
     </scalar_field>
   </material_phase>
->>>>>>> 1a3a8a64
 </fluidity_options>