--- conflicted
+++ resolved
@@ -14,9 +14,6 @@
 	rm -f $(MESH)_?*.face $(MESH)_?*.ele $(MESH)_?*.node $(MESH)_?*.halo
 	rm -f src/$(MESH)*.msh
 clean-run:
-<<<<<<< HEAD
-	rm -f $(FLMLMODEL)_?*.pvtu $(FLMLMODEL)_?*_?*.vtu $(FLMLMODEL).stat fluidity.err-* fluidity.log-* *flredecomp*
-=======
 	rm -f $(FLMLMODEL)_?*.pvtu $(FLMLMODEL)_?*_?*.vtu $(FLMLMODEL).stat fluidity.err-* fluidity.log-* \
 	matrixdump matrixdump.info
->>>>>>> c23820b0
+	rm -rf *flredecomp*