input: clean
	../../bin/gmsh2triangle --2d src/square.msh

clean:
<<<<<<< HEAD
	rm -f  *.ele *.edge *.node *.poly *.halo *.vtu *.pvtu fluidity.* *.s *.d.1 *.stat \
	matrixdump matrixdump.info
	rm -rf *flredecomp*
	rm -rf heat_[0-9]*
=======
	rm -rf  *.ele *.edge *.node *.poly *.halo *.vtu *.pvtu fluidity.* *.s *.d.1 *.stat \
	matrixdump matrixdump.info heat_*
>>>>>>> e4efc2fa
<|MERGE_RESOLUTION|>--- conflicted
+++ resolved
@@ -2,12 +2,5 @@
 	../../bin/gmsh2triangle --2d src/square.msh
 
 clean:
-<<<<<<< HEAD
-	rm -f  *.ele *.edge *.node *.poly *.halo *.vtu *.pvtu fluidity.* *.s *.d.1 *.stat \
-	matrixdump matrixdump.info
-	rm -rf *flredecomp*
-	rm -rf heat_[0-9]*
-=======
 	rm -rf  *.ele *.edge *.node *.poly *.halo *.vtu *.pvtu fluidity.* *.s *.d.1 *.stat \
-	matrixdump matrixdump.info heat_*
->>>>>>> e4efc2fa
+	matrixdump matrixdump.info heat_* *flredecomp*