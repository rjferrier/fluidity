input: clean
	../../bin/gmsh2triangle --2d src/square.msh

clean:
<<<<<<< HEAD
	rm -f  *.ele *.edge *.node *.poly *.halo *.vtu *.pvtu fluidity.* *.s *.d.1 *.stat
	rm -rf *flredecomp*
	rm -rf heat_[0-9]*
=======
	rm -f  *.ele *.edge *.node *.poly *.halo *.vtu *.pvtu fluidity.* *.s *.d.1 *.stat \
	matrixdump matrixdump.info
>>>>>>> c23820b0
<|MERGE_RESOLUTION|>--- conflicted
+++ resolved
@@ -2,11 +2,7 @@
 	../../bin/gmsh2triangle --2d src/square.msh
 
 clean:
-<<<<<<< HEAD
-	rm -f  *.ele *.edge *.node *.poly *.halo *.vtu *.pvtu fluidity.* *.s *.d.1 *.stat
-	rm -rf *flredecomp*
-	rm -rf heat_[0-9]*
-=======
 	rm -f  *.ele *.edge *.node *.poly *.halo *.vtu *.pvtu fluidity.* *.s *.d.1 *.stat \
 	matrixdump matrixdump.info
->>>>>>> c23820b0
+	rm -rf *flredecomp*
+	rm -rf heat_[0-9]*