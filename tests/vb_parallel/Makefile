--- conflicted
+++ resolved
@@ -2,11 +2,6 @@
 default: clean
 	gmsh -2 -bin square.geo -o square.msh
 clean: 
-<<<<<<< HEAD
-	rm -rf *.msh *.halo *.vtu *.pvtu *.log *.stat blob_[012 \
-	matrixdump matrixdump.info
-	rm -rf *flredecomp*
-=======
 	rm -rf *.msh *.halo *.vtu *.pvtu *.log *.stat blob_? \
 	matrixdump matrixdump.info
->>>>>>> e4efc2fa
+	rm -rf *flredecomp*