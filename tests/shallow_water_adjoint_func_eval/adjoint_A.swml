--- conflicted
+++ resolved
@@ -1,81 +1,18 @@
-<?xml version="1.0" encoding="utf-8" ?>
+<?xml version='1.0' encoding='utf-8'?>
 <shallow_water_options>
-    <simulation_name>
-        <string_value lines="1">wave_A</string_value>
-    </simulation_name>
-    <geometry>
+  <simulation_name>
+    <string_value lines="1">wave_A</string_value>
+  </simulation_name>
+  <geometry>
+    <dimension>
+      <integer_value rank="0">3</integer_value>
+    </dimension>
+    <mesh name="CoordinateMesh">
+      <from_file file_name="src/mesh_A">
+        <format name="triangle"/>
         <dimension>
-            <integer_value rank="0">3</integer_value>
+          <integer_value rank="0">1</integer_value>
         </dimension>
-<<<<<<< HEAD
-        <mesh name="CoordinateMesh">
-            <from_file file_name="src/mesh_A">
-                <format name="triangle"></format>
-                <dimension>
-                    <integer_value rank="0">1</integer_value>
-                </dimension>
-                <stat>
-                    <include_in_stat></include_in_stat>
-                </stat>
-            </from_file>
-        </mesh>
-        <mesh name="VelocityMesh">
-            <from_mesh>
-                <mesh name="PeriodicMesh"></mesh>
-                <stat>
-                    <exclude_from_stat></exclude_from_stat>
-                </stat>
-                <mesh_shape>
-                    <element_type>
-                        <string_value>discontinuous lagrangian</string_value>
-                    </element_type>
-                </mesh_shape>
-            </from_mesh>
-        </mesh>
-        <mesh name="PressureMesh">
-            <from_mesh>
-                <mesh name="PeriodicMesh"></mesh>
-                <mesh_shape>
-                    <polynomial_degree>
-                        <integer_value rank="0">2</integer_value>
-                    </polynomial_degree>
-                </mesh_shape>
-                <stat>
-                    <exclude_from_stat></exclude_from_stat>
-                </stat>
-            </from_mesh>
-        </mesh>
-        <mesh name="PeriodicMesh">
-            <from_mesh>
-                <mesh name="CoordinateMesh"></mesh>
-                <periodic_boundary_conditions name="periodicity">
-                    <physical_boundary_ids>
-                        <integer_value rank="1" shape="1">1</integer_value>
-                    </physical_boundary_ids>
-                    <aliased_boundary_ids>
-                        <integer_value rank="1" shape="1">2</integer_value>
-                    </aliased_boundary_ids>
-                    <coordinate_map>
-                        <string_value lines="20" type="python">def val(X,t):&#x0A;  result = list(X)&#x0A;  result[0]=result[0]-1.0&#x0A;  return result</string_value>
-                    </coordinate_map>
-                </periodic_boundary_conditions>
-                <stat>
-                    <exclude_from_stat></exclude_from_stat>
-                </stat>
-            </from_mesh>
-        </mesh>
-        <quadrature>
-            <degree>
-                <integer_value rank="0">4</integer_value>
-            </degree>
-        </quadrature>
-    </geometry>
-    <io>
-        <dump_format>
-            <string_value>vtk</string_value>
-        </dump_format>
-        <dump_period_in_timesteps>
-=======
         <stat>
           <include_in_stat/>
         </stat>
@@ -167,430 +104,37 @@
         <prescribed>
           <mesh name="CoordinateMesh"/>
           <value name="WholeMesh">
->>>>>>> 1a3a8a64
             <constant>
-                <integer_value rank="0">1</integer_value>
+              <real_value shape="3" dim1="dim" rank="1">0.0 0.0 -1.0</real_value>
             </constant>
-        </dump_period_in_timesteps>
-        <output_mesh name="CoordinateMesh"></output_mesh>
-    </io>
-    <timestepping>
-        <current_time>
+          </value>
+          <output/>
+          <stat>
+            <include_in_stat/>
+          </stat>
+          <detectors>
+            <exclude_from_detectors/>
+          </detectors>
+          <adjoint_storage>
+            <exists_in_forward/>
+          </adjoint_storage>
+        </prescribed>
+      </vector_field>
+    </gravity>
+  </physical_parameters>
+  <material_phase name="Fluid">
+    <vector_field name="Velocity" rank="1">
+      <prognostic>
+        <mesh name="VelocityMesh"/>
+        <equation name="ShallowWater"/>
+        <spatial_discretisation>
+          <discontinuous_galerkin>
+            <advection_scheme>
+              <none/>
+            </advection_scheme>
+          </discontinuous_galerkin>
+          <conservative_advection>
             <real_value rank="0">0</real_value>
-<<<<<<< HEAD
-        </current_time>
-        <timestep>
-            <real_value rank="0">0.125</real_value>
-        </timestep>
-        <nonlinear_iterations>
-            <integer_value rank="0">1</integer_value>
-        </nonlinear_iterations>
-        <finish_time>
-            <real_value rank="0">2</real_value>
-        </finish_time>
-    </timestepping>
-    <physical_parameters>
-        <gravity>
-            <magnitude>
-                <real_value rank="0">9.81</real_value>
-            </magnitude>
-            <vector_field name="GravityDirection" rank="1">
-                <prescribed>
-                    <mesh name="CoordinateMesh"></mesh>
-                    <value name="WholeMesh">
-                        <constant>
-                            <real_value rank="1" shape="3" dim1="dim">0 0 -1</real_value>
-                        </constant>
-                    </value>
-                    <output></output>
-                    <stat>
-                        <include_in_stat></include_in_stat>
-                    </stat>
-                    <detectors>
-                        <exclude_from_detectors></exclude_from_detectors>
-                    </detectors>
-                    <adjoint_storage>
-                        <exists_in_forward></exists_in_forward>
-                    </adjoint_storage>
-                </prescribed>
-            </vector_field>
-        </gravity>
-    </physical_parameters>
-    <material_phase name="Fluid">
-        <vector_field name="Velocity" rank="1">
-            <prognostic>
-                <mesh name="VelocityMesh"></mesh>
-                <equation name="ShallowWater"></equation>
-                <spatial_discretisation>
-                    <discontinuous_galerkin>
-                        <advection_scheme>
-                            <none></none>
-                        </advection_scheme>
-                    </discontinuous_galerkin>
-                    <conservative_advection>
-                        <real_value rank="0">0</real_value>
-                    </conservative_advection>
-                </spatial_discretisation>
-                <solver>
-                    <iterative_method name="preonly"></iterative_method>
-                    <preconditioner name="lu"></preconditioner>
-                    <relative_error>
-                        <real_value rank="0">1e-07</real_value>
-                    </relative_error>
-                    <max_iterations>
-                        <integer_value rank="0">500</integer_value>
-                    </max_iterations>
-                    <never_ignore_solver_failures></never_ignore_solver_failures>
-                    <diagnostics>
-                        <monitors></monitors>
-                    </diagnostics>
-                </solver>
-                <initial_condition name="WholeMesh">
-                    <python>
-                        <string_value lines="20" type="python">def val(X, t):&#x0A;  import constants_func_eval&#x0A;  return constants_func_eval.u_exact(X, 0.0)</string_value>
-                    </python>
-                </initial_condition>
-                <vector_field name="Source" rank="1">
-                    <prescribed>
-                        <value name="WholeMesh">
-                            <python>
-                                <string_value lines="20" type="python">def val(X, t):&#x0A;  import constants_func_eval&#x0A;  return constants_func_eval.u_src(X, t)</string_value>
-                            </python>
-                        </value>
-                        <output></output>
-                        <stat>
-                            <include_in_stat></include_in_stat>
-                        </stat>
-                        <detectors>
-                            <exclude_from_detectors></exclude_from_detectors>
-                        </detectors>
-                        <adjoint_storage>
-                            <exists_in_forward></exists_in_forward>
-                        </adjoint_storage>
-                    </prescribed>
-                </vector_field>
-                <output></output>
-                <stat>
-                    <include_in_stat></include_in_stat>
-                    <previous_time_step>
-                        <exclude_from_stat></exclude_from_stat>
-                    </previous_time_step>
-                    <nonlinear_field>
-                        <exclude_from_stat></exclude_from_stat>
-                    </nonlinear_field>
-                </stat>
-                <convergence>
-                    <include_in_convergence></include_in_convergence>
-                </convergence>
-                <detectors>
-                    <include_in_detectors></include_in_detectors>
-                </detectors>
-                <steady_state>
-                    <include_in_steady_state></include_in_steady_state>
-                </steady_state>
-                <consistent_interpolation></consistent_interpolation>
-            </prognostic>
-        </vector_field>
-        <scalar_field name="LayerThickness" rank="0">
-            <prognostic>
-                <mesh name="PressureMesh"></mesh>
-                <spatial_discretisation>
-                    <continuous_galerkin>
-                        <advection_terms>
-                            <exclude_advection_terms></exclude_advection_terms>
-                        </advection_terms>
-                    </continuous_galerkin>
-                    <conservative_advection>
-                        <real_value rank="0">0</real_value>
-                    </conservative_advection>
-                </spatial_discretisation>
-                <temporal_discretisation>
-                    <theta>
-                        <real_value rank="0">0.5</real_value>
-                    </theta>
-                    <relaxation>
-                        <real_value rank="0">1</real_value>
-                    </relaxation>
-                </temporal_discretisation>
-                <solver>
-                    <iterative_method name="preonly"></iterative_method>
-                    <preconditioner name="lu"></preconditioner>
-                    <relative_error>
-                        <real_value rank="0">1e-07</real_value>
-                    </relative_error>
-                    <max_iterations>
-                        <integer_value rank="0">500</integer_value>
-                    </max_iterations>
-                    <never_ignore_solver_failures></never_ignore_solver_failures>
-                    <cache_solver_context></cache_solver_context>
-                    <diagnostics>
-                        <monitors></monitors>
-                    </diagnostics>
-                </solver>
-                <initial_condition name="WholeMesh">
-                    <python>
-                        <string_value lines="20" type="python">def val(X, t):&#x0A;  import constants_func_eval&#x0A;  return constants_func_eval.eta_exact(X, 0.0)</string_value>
-                    </python>
-                </initial_condition>
-                <mean_layer_thickness>
-                    <real_value rank="0">5.5</real_value>
-                </mean_layer_thickness>
-                <scalar_field name="Source">
-                    <prescribed>
-                        <value name="WholeMesh">
-                            <python>
-                                <string_value lines="20" type="python">def val(X, t):&#x0A;  import constants_func_eval&#x0A;  return constants_func_eval.eta_src(X, t)</string_value>
-                            </python>
-                        </value>
-                        <output></output>
-                        <stat></stat>
-                        <detectors>
-                            <exclude_from_detectors></exclude_from_detectors>
-                        </detectors>
-                        <adjoint_storage>
-                            <exists_in_forward></exists_in_forward>
-                        </adjoint_storage>
-                    </prescribed>
-                </scalar_field>
-                <output></output>
-                <stat></stat>
-                <consistent_interpolation></consistent_interpolation>
-            </prognostic>
-        </scalar_field>
-        <scalar_field name="AnalyticalLayerThickness" rank="0">
-            <prescribed>
-                <mesh name="PressureMesh"></mesh>
-                <value name="WholeMesh">
-                    <python>
-                        <string_value lines="20" type="python">def val(X,t):&#x0A; import constants_func_eval&#x0A; return constants_func_eval.eta_exact(X, t)</string_value>
-                    </python>
-                </value>
-                <output></output>
-                <stat></stat>
-                <detectors>
-                    <exclude_from_detectors></exclude_from_detectors>
-                </detectors>
-                <adjoint_storage>
-                    <exists_in_forward></exists_in_forward>
-                </adjoint_storage>
-            </prescribed>
-        </scalar_field>
-        <scalar_field name="LayerThicknessError" rank="0">
-            <diagnostic>
-                <algorithm name="scalar_difference" source_field_2_type="scalar" source_field_1_name="LayerThickness" source_field_2_name="AnalyticalLayerThickness" material_phase_support="single" source_field_1_type="scalar">
-                    <absolute_difference></absolute_difference>
-                </algorithm>
-                <mesh name="PressureMesh"></mesh>
-                <output></output>
-                <stat></stat>
-                <convergence>
-                    <include_in_convergence></include_in_convergence>
-                </convergence>
-                <detectors>
-                    <include_in_detectors></include_in_detectors>
-                </detectors>
-                <steady_state>
-                    <include_in_steady_state></include_in_steady_state>
-                </steady_state>
-                <adjoint_storage>
-                    <exists_in_forward></exists_in_forward>
-                </adjoint_storage>
-            </diagnostic>
-        </scalar_field>
-        <scalar_field name="LayerThicknessSource" rank="0">
-            <diagnostic>
-                <algorithm name="scalar_python_diagnostic" material_phase_support="single">
-                    <string_value lines="20" type="python">import constants_func_eval&#x0A;import numpy, numpy.linalg &#x0A;&#x0A;coord  = state.vector_fields[&quot;Coordinate&quot;]&#x0A;eta_mesh = state.meshes[&quot;PressureMesh&quot;]&#x0A;u_mesh = state.meshes[&quot;VelocityMesh&quot;]&#x0A;timeprime = time + constants_func_eval.theta*dt&#x0A;&#x0A;field.val[:] = 0.0&#x0A;&#x0A;for ele in range(coord.ele_count):&#x0A;  t = Transform(ele, coord)&#x0A;  shape = field.ele_shape(ele)&#x0A;  eta_mass = t.shape_shape(shape, shape)&#x0A;  u_shape = u_mesh.shape&#x0A;  u_mass = t.shape_shape(u_shape, u_shape)&#x0A;     &#x0A;  if time == 0.0:&#x0A;    source = numpy.dot(eta_mass, [constants_func_eval.eta_exact(x, 0.0) for x in coord.remap_ele(ele, field.mesh)])&#x0A;  else:&#x0A;    # First, the eta source term contribution&#x0A;    source = numpy.dot(eta_mass, [constants_func_eval.eta_src(x, timeprime)*abs(dt) for x in coord.remap_ele(ele, field.mesh)])&#x0A;      &#x0A;    # Now, the u source term contribution&#x0A;    #####Linv_Musrc = numpy.dot(numpy.linalg.inv(u_mass), # + coriolis matrix in here!!!!&#x0A;    #####            numpy.dot(u_mass, [constants_func_eval.u_src(x, timeprime) for x in coord.remap_ele(ele, u_mesh)]))&#x0A;    Linv_Musrc = numpy.array([constants_func_eval.u_src(x, timeprime) for x in coord.remap_ele(ele, u_mesh)])&#x0A;&#x0A;    u_dshape = t.grad(u_mesh.shape)&#x0A;    cT = t.shape_dshape(shape, u_dshape)&#x0A;    for dim in range(cT.shape[2]):&#x0A;      source += numpy.dot(cT[:,:,dim], Linv_Musrc[:,dim]) * (dt**2 * constants_func_eval.d0 * constants_func_eval.theta)&#x0A;  field.addto(field.ele_nodes(ele), source)</string_value>
-                </algorithm>
-                <mesh name="PressureMesh"></mesh>
-                <output></output>
-                <stat></stat>
-                <convergence>
-                    <include_in_convergence></include_in_convergence>
-                </convergence>
-                <detectors>
-                    <include_in_detectors></include_in_detectors>
-                </detectors>
-                <steady_state>
-                    <include_in_steady_state></include_in_steady_state>
-                </steady_state>
-                <adjoint_storage>
-                    <exists_in_adjoint></exists_in_adjoint>
-                </adjoint_storage>
-            </diagnostic>
-        </scalar_field>
-        <scalar_field name="adj_J" rank="0">
-            <diagnostic>
-                <algorithm name="scalar_python_diagnostic" material_phase_support="single">
-                    <string_value lines="20" type="python">import fluidity.state_types&#x0A;import numpy&#x0A;&#x0A;eta_src = state.scalar_fields[&quot;LayerThicknessSource&quot;]&#x0A;u_src = state.vector_fields[&quot;VelocitySource&quot;]&#x0A;&#x0A;if time == 0.0:&#x0A;  adj_eta = state.scalar_fields[&quot;AdjointLayerThickness&quot;]&#x0A;  adj_u = state.vector_fields[&quot;AdjointVelocity&quot;]&#x0A;  J = numpy.dot(adj_eta.val, eta_src.val) &#x0A;  J = J + numpy.dot([component[0] for component in adj_u.val], [component[0] for component in u_src.val])&#x0A;else:&#x0A;  adj_eta_delta = state.scalar_fields[&quot;AdjointLayerThicknessDelta&quot;]&#x0A;  adj_u_delta = state.vector_fields[&quot;AdjointLocalVelocityDelta&quot;]&#x0A;  J = numpy.dot(adj_eta_delta.val, eta_src.val) &#x0A;  J = J + numpy.dot([-1.0*component[0] for component in adj_u_delta.val], [component[0] for component in u_src.val])&#x0A;    &#x0A;field.val[:] = J</string_value>
-                    <depends>
-                        <string_value lines="1">LayerThicknessSource,VelocitySource</string_value>
-                    </depends>
-                </algorithm>
-                <mesh name="VelocityMesh"></mesh>
-                <output></output>
-                <stat></stat>
-                <convergence>
-                    <include_in_convergence></include_in_convergence>
-                </convergence>
-                <detectors>
-                    <include_in_detectors></include_in_detectors>
-                </detectors>
-                <steady_state>
-                    <include_in_steady_state></include_in_steady_state>
-                </steady_state>
-                <adjoint_storage>
-                    <exists_in_adjoint></exists_in_adjoint>
-                </adjoint_storage>
-            </diagnostic>
-        </scalar_field>
-        <scalar_field name="J" rank="0">
-            <diagnostic>
-                <algorithm name="scalar_python_diagnostic" material_phase_support="single">
-                    <string_value lines="20" type="python">import fluidity.state_types&#x0A;import numpy&#x0A;&#x0A;coord = state.vector_fields[&quot;Coordinate&quot;]&#x0A;eta = state.scalar_fields[&quot;LayerThickness&quot;]&#x0A;u = state.vector_fields[&quot;Velocity&quot;]&#x0A;functional_vector_eta = state.scalar_fields[&quot;FunctionalVectorEta&quot;]&#x0A;functional_vector_u = state.vector_fields[&quot;FunctionalVectorVelocity&quot;]&#x0A;&#x0A;J = numpy.dot(functional_vector_eta.val, eta.val) &#x0A;J = J + numpy.dot([component[0] for component in functional_vector_u.val], [component[0] for component in u.val])&#x0A;    &#x0A;field.val[:] = J</string_value>
-                    <depends>
-                        <string_value lines="1">VelocitySource,LayerThicknessSource,FunctionalVectorVelocity,FunctionalVectorEta</string_value>
-                    </depends>
-                </algorithm>
-                <mesh name="VelocityMesh"></mesh>
-                <output></output>
-                <stat></stat>
-                <convergence>
-                    <include_in_convergence></include_in_convergence>
-                </convergence>
-                <detectors>
-                    <include_in_detectors></include_in_detectors>
-                </detectors>
-                <steady_state>
-                    <include_in_steady_state></include_in_steady_state>
-                </steady_state>
-                <adjoint_storage>
-                    <exists_in_forward></exists_in_forward>
-                </adjoint_storage>
-            </diagnostic>
-        </scalar_field>
-        <scalar_field name="FunctionalVectorEta" rank="0">
-            <prescribed>
-                <mesh name="PressureMesh"></mesh>
-                <value name="WholeMesh">
-                    <python>
-                        <string_value lines="20" type="python">def val(X, t):&#x0A;  import constants_func_eval&#x0A;  return constants_func_eval.functional_vector_eta(X, t)</string_value>
-                    </python>
-                </value>
-                <output></output>
-                <stat></stat>
-                <detectors>
-                    <exclude_from_detectors></exclude_from_detectors>
-                </detectors>
-                <adjoint_storage>
-                    <exists_in_both></exists_in_both>
-                </adjoint_storage>
-            </prescribed>
-        </scalar_field>
-        <vector_field name="AnalyticalVelocity" rank="1">
-            <prescribed>
-                <mesh name="VelocityMesh"></mesh>
-                <value name="WholeMesh">
-                    <python>
-                        <string_value lines="20" type="python">def val(X,t):&#x0A; import constants_func_eval&#x0A; return constants_func_eval.u_exact(X, t)</string_value>
-                    </python>
-                </value>
-                <output></output>
-                <stat>
-                    <include_in_stat></include_in_stat>
-                </stat>
-                <detectors>
-                    <exclude_from_detectors></exclude_from_detectors>
-                </detectors>
-                <adjoint_storage>
-                    <exists_in_forward></exists_in_forward>
-                </adjoint_storage>
-            </prescribed>
-        </vector_field>
-        <vector_field name="VelocityError" rank="1">
-            <diagnostic>
-                <algorithm name="vector_difference" source_field_2_type="vector" source_field_1_name="Velocity" source_field_2_name="AnalyticalVelocity" material_phase_support="single" source_field_1_type="vector">
-                    <absolute_difference></absolute_difference>
-                </algorithm>
-                <mesh name="VelocityMesh"></mesh>
-                <output></output>
-                <stat>
-                    <include_in_stat></include_in_stat>
-                </stat>
-                <convergence>
-                    <include_in_convergence></include_in_convergence>
-                </convergence>
-                <detectors>
-                    <include_in_detectors></include_in_detectors>
-                </detectors>
-                <steady_state>
-                    <include_in_steady_state></include_in_steady_state>
-                </steady_state>
-                <adjoint_storage>
-                    <exists_in_forward></exists_in_forward>
-                </adjoint_storage>
-            </diagnostic>
-        </vector_field>
-        <vector_field name="VelocitySource" rank="1">
-            <diagnostic>
-                <algorithm name="vector_python_diagnostic" material_phase_support="single">
-                    <string_value lines="20" type="python">import constants_func_eval&#x0A;import numpy, numpy.linalg&#x0A;&#x0A;coord  = state.vector_fields[&quot;Coordinate&quot;]&#x0A;u_mesh = state.meshes[&quot;VelocityMesh&quot;]&#x0A;timeprime = time + constants_func_eval.theta*dt&#x0A;&#x0A;field.val[:] = 0.0&#x0A;&#x0A;for ele in range(coord.ele_count):&#x0A;  t = Transform(ele, coord)&#x0A;  u_shape = u_mesh.shape&#x0A;  u_mass = t.shape_shape(u_shape, u_shape)&#x0A;&#x0A;  if time == 0.0:&#x0A;    source = numpy.dot(u_mass, [constants_func_eval.u_exact(x, 0.0) for x in coord.remap_ele(ele, field.mesh)])&#x0A;  else:&#x0A;    # Add the u source term contribution&#x0A;    source = numpy.dot(u_mass, [constants_func_eval.u_src(x, timeprime)*abs(dt) for x in coord.remap_ele(ele, field.mesh)])&#x0A;    #print &quot;Final u_src: &quot;, source&#x0A;  field.addto(field.ele_nodes(ele), source)</string_value>
-                </algorithm>
-                <mesh name="VelocityMesh"></mesh>
-                <output></output>
-                <stat>
-                    <include_in_stat></include_in_stat>
-                </stat>
-                <convergence>
-                    <include_in_convergence></include_in_convergence>
-                </convergence>
-                <detectors>
-                    <include_in_detectors></include_in_detectors>
-                </detectors>
-                <steady_state>
-                    <include_in_steady_state></include_in_steady_state>
-                </steady_state>
-                <adjoint_storage>
-                    <exists_in_adjoint></exists_in_adjoint>
-                </adjoint_storage>
-            </diagnostic>
-        </vector_field>
-        <vector_field name="FunctionalVectorVelocity" rank="1">
-            <prescribed>
-                <mesh name="VelocityMesh"></mesh>
-                <value name="WholeMesh">
-                    <python>
-                        <string_value lines="20" type="python">def val(X, t):&#x0A;  import constants_func_eval&#x0A;  return constants_func_eval.functional_vector_u(X, t)</string_value>
-                    </python>
-                </value>
-                <output></output>
-                <stat>
-                    <include_in_stat></include_in_stat>
-                </stat>
-                <detectors>
-                    <exclude_from_detectors></exclude_from_detectors>
-                </detectors>
-                <adjoint_storage>
-                    <exists_in_both></exists_in_both>
-                </adjoint_storage>
-            </prescribed>
-        </vector_field>
-    </material_phase>
-    <adjoint>
-        <functional name="integral_eta_t1">
-            <functional_derivative>
-                <algorithm name="functional_derivative">
-                    <string_value lines="20" type="python">import numpy&#x0A;derivative.val[:] = 0.0&#x0A;if derivative.name == &quot;Fluid::LayerThickness&quot;:&#x0A;  functional_vector = states[n][&quot;Fluid&quot;].scalar_fields[&quot;FunctionalVectorEta&quot;]&#x0A;  assert(len(derivative.val[:]) == len(functional_vector.val[:]))&#x0A;  derivative.val[:] = functional_vector.val[:]&#x0A;elif derivative.name == &quot;Fluid::Velocity&quot;:&#x0A;  functional_vector = states[n][&quot;Fluid&quot;].vector_fields[&quot;FunctionalVectorVelocity&quot;]&#x0A;  assert(len(derivative.val[:]) == len(functional_vector.val[:]))&#x0A;  derivative.val[:] = functional_vector.val[:]</string_value>
-                </algorithm>
-            </functional_derivative>
-            <functional_dependencies>
-                <algorithm name="functional_dependencies">
-                    <string_value lines="20" type="python">def dependencies(times, timestep):&#x0A;  return { &quot;Fluid::LayerThickness&quot;: [timestep], &quot;Fluid::FunctionalVectorEta&quot;: [timestep], &quot;Fluid::Velocity&quot;: [timestep], &quot;Fluid::FunctionalVectorVelocity&quot;: [timestep]}</string_value>
-                </algorithm>
-            </functional_dependencies>
-        </functional>
-    </adjoint>
-=======
           </conservative_advection>
         </spatial_discretisation>
         <solver>
@@ -1059,5 +603,4 @@
       </functional_dependencies>
     </functional>
   </adjoint>
->>>>>>> 1a3a8a64
 </shallow_water_options>