<?xml version="1.0" encoding="utf-8" ?>
<fluidity_options>
<<<<<<< HEAD
    <simulation_name>
        <string_value lines="1">fladapt</string_value>
    </simulation_name>
    <problem_type>
        <string_value lines="1">fluids</string_value>
    </problem_type>
    <geometry>
        <dimension>
            <integer_value rank="0">3</integer_value>
        </dimension>
        <mesh name="CoordinateMesh">
            <from_file file_name="cube">
                <format name="triangle"></format>
                <stat>
                    <include_in_stat></include_in_stat>
                </stat>
            </from_file>
        </mesh>
        <mesh name="VelocityMesh">
            <from_mesh>
                <mesh name="CoordinateMesh"></mesh>
                <stat>
                    <exclude_from_stat></exclude_from_stat>
                </stat>
            </from_mesh>
        </mesh>
        <mesh name="PressureMesh">
            <from_mesh>
                <mesh name="CoordinateMesh"></mesh>
                <stat>
                    <exclude_from_stat></exclude_from_stat>
                </stat>
            </from_mesh>
        </mesh>
        <quadrature>
            <degree>
                <integer_value rank="0">2</integer_value>
            </degree>
        </quadrature>
    </geometry>
    <io>
        <dump_format>
            <string_value>vtk</string_value>
        </dump_format>
        <dump_period_in_timesteps>
            <constant>
                <integer_value rank="0">1</integer_value>
            </constant>
        </dump_period_in_timesteps>
        <output_mesh name="VelocityMesh"></output_mesh>
        <stat></stat>
    </io>
    <timestepping>
        <current_time>
            <real_value rank="0">0</real_value>
        </current_time>
        <timestep>
            <real_value rank="0">1</real_value>
        </timestep>
        <finish_time>
            <real_value rank="0">1</real_value>
        </finish_time>
    </timestepping>
    <physical_parameters></physical_parameters>
    <material_phase name="Fluid">
        <vector_field name="Velocity" rank="1">
            <prescribed>
                <mesh name="VelocityMesh"></mesh>
=======
  <simulation_name>
    <string_value lines="1">fladapt</string_value>
  </simulation_name>
  <problem_type>
    <string_value lines="1">fluids</string_value>
  </problem_type>
  <geometry>
    <dimension>
      <integer_value rank="0">3</integer_value>
    </dimension>
    <mesh name="CoordinateMesh">
      <from_file file_name="cube">
        <format name="triangle"/>
        <stat>
          <include_in_stat/>
        </stat>
      </from_file>
    </mesh>
    <mesh name="VelocityMesh">
      <from_mesh>
        <mesh name="CoordinateMesh"/>
        <stat>
          <exclude_from_stat/>
        </stat>
      </from_mesh>
    </mesh>
    <mesh name="PressureMesh">
      <from_mesh>
        <mesh name="CoordinateMesh"/>
        <stat>
          <exclude_from_stat/>
        </stat>
      </from_mesh>
    </mesh>
    <quadrature>
      <degree>
        <integer_value rank="0">2</integer_value>
      </degree>
    </quadrature>
  </geometry>
  <io>
    <dump_format>
      <string_value>vtk</string_value>
    </dump_format>
    <dump_period_in_timesteps>
      <constant>
        <integer_value rank="0">1</integer_value>
      </constant>
    </dump_period_in_timesteps>
    <output_mesh name="VelocityMesh"/>
    <stat/>
  </io>
  <timestepping>
    <current_time>
      <real_value rank="0">0.0</real_value>
    </current_time>
    <timestep>
      <real_value rank="0">1.0</real_value>
    </timestep>
    <finish_time>
      <real_value rank="0">1.0</real_value>
    </finish_time>
  </timestepping>
  <physical_parameters/>
  <material_phase name="Fluid">
    <vector_field name="Velocity" rank="1">
      <prescribed>
        <mesh name="VelocityMesh"/>
        <value name="WholeMesh">
          <python>
            <string_value lines="20" type="code" language="python">def val(x, t):
	import math
	return [math.sin(x[0] * 2.0 * math.pi) + math.sin(x[1] * 2.0 * math.pi) + math. sin(x[2] * 2.0 * math.pi), 0.0, 0.0]</string_value>
          </python>
        </value>
        <output/>
        <stat>
          <include_in_stat/>
        </stat>
        <detectors>
          <exclude_from_detectors/>
        </detectors>
        <adaptivity_options>
          <absolute_measure>
            <vector_field name="InterpolationErrorBound" rank="1">
              <prescribed>
>>>>>>> 1a3a8a64
                <value name="WholeMesh">
                    <python>
                        <string_value lines="20" type="python">def val(x, t):&#x0A;&#x09;import math&#x0A;&#x09;return [math.sin(x[0] * 2.0 * math.pi) + math.sin(x[1] * 2.0 * math.pi) + math. sin(x[2] * 2.0 * math.pi), 0.0, 0.0]</string_value>
                    </python>
                </value>
                <output></output>
                <stat>
                    <include_in_stat></include_in_stat>
                </stat>
                <detectors>
                    <exclude_from_detectors></exclude_from_detectors>
                </detectors>
                <adaptivity_options>
                    <absolute_measure>
                        <vector_field name="InterpolationErrorBound" rank="1">
                            <prescribed>
                                <value name="WholeMesh">
                                    <constant>
                                        <real_value rank="1" shape="3" dim1="dim">0.001 0 0</real_value>
                                    </constant>
                                </value>
                                <output></output>
                                <stat>
                                    <include_in_stat></include_in_stat>
                                </stat>
                                <detectors>
                                    <exclude_from_detectors></exclude_from_detectors>
                                </detectors>
                            </prescribed>
                        </vector_field>
                    </absolute_measure>
                </adaptivity_options>
            </prescribed>
        </vector_field>
    </material_phase>
    <mesh_adaptivity>
        <hr_adaptivity>
            <period_in_timesteps>
                <integer_value rank="0">1</integer_value>
            </period_in_timesteps>
            <minimum_number_of_nodes>
                <integer_value rank="0">10000</integer_value>
            </minimum_number_of_nodes>
            <maximum_number_of_nodes>
                <integer_value rank="0">10000</integer_value>
            </maximum_number_of_nodes>
            <enable_gradation></enable_gradation>
            <tensor_field name="MinimumEdgeLengths">
                <anisotropic_symmetric>
                    <constant>
                        <real_value rank="2" shape="3 3" symmetric="true" dim2="dim" dim1="dim">1e-06 0 0 0 1e-06 0 0 0 1e-06</real_value>
                    </constant>
                </anisotropic_symmetric>
            </tensor_field>
            <tensor_field name="MaximumEdgeLengths">
                <anisotropic_symmetric>
                    <constant>
                        <real_value rank="2" shape="3 3" symmetric="true" dim2="dim" dim1="dim">1000000 0 0 0 1000000 0 0 0 1000000</real_value>
                    </constant>
                </anisotropic_symmetric>
            </tensor_field>
        </hr_adaptivity>
    </mesh_adaptivity>
</fluidity_options><|MERGE_RESOLUTION|>--- conflicted
+++ resolved
@@ -1,75 +1,5 @@
-<?xml version="1.0" encoding="utf-8" ?>
+<?xml version='1.0' encoding='utf-8'?>
 <fluidity_options>
-<<<<<<< HEAD
-    <simulation_name>
-        <string_value lines="1">fladapt</string_value>
-    </simulation_name>
-    <problem_type>
-        <string_value lines="1">fluids</string_value>
-    </problem_type>
-    <geometry>
-        <dimension>
-            <integer_value rank="0">3</integer_value>
-        </dimension>
-        <mesh name="CoordinateMesh">
-            <from_file file_name="cube">
-                <format name="triangle"></format>
-                <stat>
-                    <include_in_stat></include_in_stat>
-                </stat>
-            </from_file>
-        </mesh>
-        <mesh name="VelocityMesh">
-            <from_mesh>
-                <mesh name="CoordinateMesh"></mesh>
-                <stat>
-                    <exclude_from_stat></exclude_from_stat>
-                </stat>
-            </from_mesh>
-        </mesh>
-        <mesh name="PressureMesh">
-            <from_mesh>
-                <mesh name="CoordinateMesh"></mesh>
-                <stat>
-                    <exclude_from_stat></exclude_from_stat>
-                </stat>
-            </from_mesh>
-        </mesh>
-        <quadrature>
-            <degree>
-                <integer_value rank="0">2</integer_value>
-            </degree>
-        </quadrature>
-    </geometry>
-    <io>
-        <dump_format>
-            <string_value>vtk</string_value>
-        </dump_format>
-        <dump_period_in_timesteps>
-            <constant>
-                <integer_value rank="0">1</integer_value>
-            </constant>
-        </dump_period_in_timesteps>
-        <output_mesh name="VelocityMesh"></output_mesh>
-        <stat></stat>
-    </io>
-    <timestepping>
-        <current_time>
-            <real_value rank="0">0</real_value>
-        </current_time>
-        <timestep>
-            <real_value rank="0">1</real_value>
-        </timestep>
-        <finish_time>
-            <real_value rank="0">1</real_value>
-        </finish_time>
-    </timestepping>
-    <physical_parameters></physical_parameters>
-    <material_phase name="Fluid">
-        <vector_field name="Velocity" rank="1">
-            <prescribed>
-                <mesh name="VelocityMesh"></mesh>
-=======
   <simulation_name>
     <string_value lines="1">fladapt</string_value>
   </simulation_name>
@@ -156,68 +86,51 @@
           <absolute_measure>
             <vector_field name="InterpolationErrorBound" rank="1">
               <prescribed>
->>>>>>> 1a3a8a64
                 <value name="WholeMesh">
-                    <python>
-                        <string_value lines="20" type="python">def val(x, t):&#x0A;&#x09;import math&#x0A;&#x09;return [math.sin(x[0] * 2.0 * math.pi) + math.sin(x[1] * 2.0 * math.pi) + math. sin(x[2] * 2.0 * math.pi), 0.0, 0.0]</string_value>
-                    </python>
+                  <constant>
+                    <real_value shape="3" dim1="dim" rank="1">1.0e-3 0.0 0.0</real_value>
+                  </constant>
                 </value>
-                <output></output>
+                <output/>
                 <stat>
-                    <include_in_stat></include_in_stat>
+                  <include_in_stat/>
                 </stat>
                 <detectors>
-                    <exclude_from_detectors></exclude_from_detectors>
+                  <exclude_from_detectors/>
                 </detectors>
-                <adaptivity_options>
-                    <absolute_measure>
-                        <vector_field name="InterpolationErrorBound" rank="1">
-                            <prescribed>
-                                <value name="WholeMesh">
-                                    <constant>
-                                        <real_value rank="1" shape="3" dim1="dim">0.001 0 0</real_value>
-                                    </constant>
-                                </value>
-                                <output></output>
-                                <stat>
-                                    <include_in_stat></include_in_stat>
-                                </stat>
-                                <detectors>
-                                    <exclude_from_detectors></exclude_from_detectors>
-                                </detectors>
-                            </prescribed>
-                        </vector_field>
-                    </absolute_measure>
-                </adaptivity_options>
-            </prescribed>
-        </vector_field>
-    </material_phase>
-    <mesh_adaptivity>
-        <hr_adaptivity>
-            <period_in_timesteps>
-                <integer_value rank="0">1</integer_value>
-            </period_in_timesteps>
-            <minimum_number_of_nodes>
-                <integer_value rank="0">10000</integer_value>
-            </minimum_number_of_nodes>
-            <maximum_number_of_nodes>
-                <integer_value rank="0">10000</integer_value>
-            </maximum_number_of_nodes>
-            <enable_gradation></enable_gradation>
-            <tensor_field name="MinimumEdgeLengths">
-                <anisotropic_symmetric>
-                    <constant>
-                        <real_value rank="2" shape="3 3" symmetric="true" dim2="dim" dim1="dim">1e-06 0 0 0 1e-06 0 0 0 1e-06</real_value>
-                    </constant>
-                </anisotropic_symmetric>
-            </tensor_field>
-            <tensor_field name="MaximumEdgeLengths">
-                <anisotropic_symmetric>
-                    <constant>
-                        <real_value rank="2" shape="3 3" symmetric="true" dim2="dim" dim1="dim">1000000 0 0 0 1000000 0 0 0 1000000</real_value>
-                    </constant>
-                </anisotropic_symmetric>
-            </tensor_field>
-        </hr_adaptivity>
-    </mesh_adaptivity>
+              </prescribed>
+            </vector_field>
+          </absolute_measure>
+        </adaptivity_options>
+      </prescribed>
+    </vector_field>
+  </material_phase>
+  <mesh_adaptivity>
+    <hr_adaptivity>
+      <period_in_timesteps>
+        <integer_value rank="0">1</integer_value>
+      </period_in_timesteps>
+      <minimum_number_of_nodes>
+        <integer_value rank="0">10000</integer_value>
+      </minimum_number_of_nodes>
+      <maximum_number_of_nodes>
+        <integer_value rank="0">10000</integer_value>
+      </maximum_number_of_nodes>
+      <enable_gradation/>
+      <tensor_field name="MinimumEdgeLengths">
+        <anisotropic_symmetric>
+          <constant>
+            <real_value symmetric="true" dim2="dim" shape="3 3" dim1="dim" rank="2">1.0e-6 0.0 0.0 0.0 1.0e-6 0.0 0.0 0.0 1.0e-6</real_value>
+          </constant>
+        </anisotropic_symmetric>
+      </tensor_field>
+      <tensor_field name="MaximumEdgeLengths">
+        <anisotropic_symmetric>
+          <constant>
+            <real_value symmetric="true" dim2="dim" shape="3 3" dim1="dim" rank="2">1.0e6 0.0 0.0 0.0 1.0e6 0.0 0.0 0.0 1.0e6</real_value>
+          </constant>
+        </anisotropic_symmetric>
+      </tensor_field>
+    </hr_adaptivity>
+  </mesh_adaptivity>
 </fluidity_options>