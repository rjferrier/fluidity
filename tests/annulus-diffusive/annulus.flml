<?xml version="1.0" encoding="utf-8" ?>
<fluidity_options>
<<<<<<< HEAD
    <simulation_name>
        <string_value lines="1">annulus</string_value>
    </simulation_name>
    <problem_type>
        <string_value lines="1">oceans</string_value>
        <comment>Original gemfile value: &quot;fluids ocean&quot;</comment>
    </problem_type>
    <geometry>
        <dimension>
            <integer_value rank="0">3</integer_value>
        </dimension>
        <mesh name="CoordinateMesh">
            <from_file file_name="annulus-structured-tanh-23x64">
                <format name="triangle"></format>
                <stat>
                    <include_in_stat></include_in_stat>
                </stat>
            </from_file>
        </mesh>
        <quadrature>
            <degree>
                <integer_value rank="0">2</integer_value>
                <comment>Original gemfile value: NGI 11</comment>
            </degree>
        </quadrature>
    </geometry>
    <io>
        <dump_format>
            <string_value>vtk</string_value>
        </dump_format>
        <dump_period_in_timesteps>
=======
  <simulation_name>
    <string_value lines="1">annulus</string_value>
  </simulation_name>
  <problem_type>
    <string_value lines="1">oceans</string_value>
    <comment>Original gemfile value: "fluids ocean"</comment>
  </problem_type>
  <geometry>
    <dimension>
      <integer_value rank="0">3</integer_value>
    </dimension>
    <mesh name="CoordinateMesh">
      <from_file file_name="annulus-structured-tanh-23x64">
        <format name="triangle"/>
        <stat>
          <include_in_stat/>
        </stat>
      </from_file>
    </mesh>
    <quadrature>
      <degree>
        <integer_value rank="0">2</integer_value>
        <comment>Original gemfile value: NGI 11</comment>
      </degree>
    </quadrature>
  </geometry>
  <io>
    <dump_format>
      <string_value>vtk</string_value>
    </dump_format>
    <dump_period_in_timesteps>
      <constant>
        <integer_value rank="0">20</integer_value>
      </constant>
    </dump_period_in_timesteps>
    <disable_dump_at_start/>
    <disable_dump_at_end/>
    <output_mesh name="CoordinateMesh"/>
    <stat/>
  </io>
  <timestepping>
    <current_time>
      <real_value rank="0">0.0</real_value>
    </current_time>
    <timestep>
      <real_value rank="0">1.0</real_value>
    </timestep>
    <finish_time>
      <real_value rank="0">4000.0</real_value>
    </finish_time>
    <steady_state>
      <tolerance>
        <real_value rank="0">1.0e-7</real_value>
        <infinity_norm/>
      </tolerance>
      <steady_state_file>
        <binary_output/>
      </steady_state_file>
    </steady_state>
  </timestepping>
  <physical_parameters/>
  <material_phase name="Water">
    <equation_of_state>
      <fluids>
        <linear>
          <reference_density>
            <real_value rank="0">1.0</real_value>
            <comment>Normalised</comment>
          </reference_density>
          <temperature_dependency>
            <reference_temperature>
              <real_value rank="0">0.0</real_value>
              <comment>Normalised delta T</comment>
            </reference_temperature>
            <thermal_expansion_coefficient>
              <real_value rank="0">1.0</real_value>
              <comment>Normalised</comment>
            </thermal_expansion_coefficient>
          </temperature_dependency>
          <subtract_out_hydrostatic_level/>
        </linear>
      </fluids>
    </equation_of_state>
    <vector_field name="Velocity" rank="1">
      <prescribed>
        <mesh name="CoordinateMesh"/>
        <value name="WholeMesh">
          <constant>
            <real_value shape="3" dim1="dim" rank="1">0.0 0.0 0.0</real_value>
          </constant>
        </value>
        <output>
          <exclude_from_vtu/>
        </output>
        <stat>
          <exclude_from_stat/>
        </stat>
        <detectors>
          <exclude_from_detectors/>
        </detectors>
      </prescribed>
    </vector_field>
    <scalar_field name="Temperature" rank="0">
      <prognostic>
        <mesh name="CoordinateMesh"/>
        <equation name="AdvectionDiffusion"/>
        <spatial_discretisation>
          <continuous_galerkin>
            <stabilisation>
              <no_stabilisation/>
            </stabilisation>
            <advection_terms>
              <exclude_advection_terms/>
            </advection_terms>
            <mass_terms>
              <exclude_mass_terms/>
            </mass_terms>
          </continuous_galerkin>
          <conservative_advection>
            <real_value rank="0">0.0</real_value>
          </conservative_advection>
        </spatial_discretisation>
        <temporal_discretisation>
          <theta>
            <real_value rank="0">1.0</real_value>
          </theta>
        </temporal_discretisation>
        <solver>
          <iterative_method name="gmres">
            <restart>
              <integer_value rank="0">100</integer_value>
            </restart>
          </iterative_method>
          <preconditioner name="eisenstat"/>
          <relative_error>
            <real_value rank="0">1.0E-7</real_value>
          </relative_error>
          <max_iterations>
            <integer_value rank="0">1000</integer_value>
          </max_iterations>
          <never_ignore_solver_failures/>
          <cache_solver_context/>
          <diagnostics>
            <monitors/>
          </diagnostics>
        </solver>
        <initial_condition name="WholeMesh">
          <python>
            <string_value lines="20" type="code" language="python">def val(x, t):
	return x[2] / 14.0</string_value>
          </python>
        </initial_condition>
        <boundary_conditions name="MaintainInnerWallT">
          <surface_ids>
            <integer_value shape="1" rank="1">1</integer_value>
          </surface_ids>
          <type name="dirichlet">
>>>>>>> 1a3a8a64
            <constant>
                <integer_value rank="0">20</integer_value>
            </constant>
        </dump_period_in_timesteps>
        <disable_dump_at_start></disable_dump_at_start>
        <disable_dump_at_end></disable_dump_at_end>
        <output_mesh name="CoordinateMesh"></output_mesh>
        <stat></stat>
    </io>
    <timestepping>
        <current_time>
            <real_value rank="0">0</real_value>
        </current_time>
        <timestep>
            <real_value rank="0">1</real_value>
        </timestep>
        <finish_time>
            <real_value rank="0">4000</real_value>
        </finish_time>
        <steady_state>
            <tolerance>
                <real_value rank="0">1e-07</real_value>
                <infinity_norm></infinity_norm>
            </tolerance>
            <steady_state_file>
                <binary_output></binary_output>
            </steady_state_file>
        </steady_state>
    </timestepping>
    <physical_parameters></physical_parameters>
    <material_phase name="Water">
        <equation_of_state>
            <fluids>
                <linear>
                    <reference_density>
                        <real_value rank="0">1</real_value>
                        <comment>Normalised</comment>
                    </reference_density>
                    <temperature_dependency>
                        <reference_temperature>
                            <real_value rank="0">0</real_value>
                            <comment>Normalised delta T</comment>
                        </reference_temperature>
                        <thermal_expansion_coefficient>
                            <real_value rank="0">1</real_value>
                            <comment>Normalised</comment>
                        </thermal_expansion_coefficient>
                    </temperature_dependency>
                    <subtract_out_hydrostatic_level></subtract_out_hydrostatic_level>
                </linear>
            </fluids>
        </equation_of_state>
        <vector_field name="Velocity" rank="1">
            <prescribed>
                <mesh name="CoordinateMesh"></mesh>
                <value name="WholeMesh">
                    <constant>
                        <real_value rank="1" shape="3" dim1="dim">0 0 0</real_value>
                    </constant>
                </value>
                <output>
                    <exclude_from_vtu></exclude_from_vtu>
                </output>
                <stat>
                    <exclude_from_stat></exclude_from_stat>
                </stat>
                <detectors>
                    <exclude_from_detectors></exclude_from_detectors>
                </detectors>
            </prescribed>
        </vector_field>
        <scalar_field name="Temperature" rank="0">
            <prognostic>
                <mesh name="CoordinateMesh"></mesh>
                <equation name="AdvectionDiffusion"></equation>
                <spatial_discretisation>
                    <continuous_galerkin>
                        <stabilisation>
                            <no_stabilisation></no_stabilisation>
                        </stabilisation>
                        <advection_terms>
                            <exclude_advection_terms></exclude_advection_terms>
                        </advection_terms>
                        <mass_terms>
                            <exclude_mass_terms></exclude_mass_terms>
                        </mass_terms>
                    </continuous_galerkin>
                    <conservative_advection>
                        <real_value rank="0">0</real_value>
                    </conservative_advection>
                </spatial_discretisation>
                <temporal_discretisation>
                    <theta>
                        <real_value rank="0">1</real_value>
                    </theta>
                </temporal_discretisation>
                <solver>
                    <iterative_method name="gmres">
                        <restart>
                            <integer_value rank="0">100</integer_value>
                        </restart>
                    </iterative_method>
                    <preconditioner name="eisenstat"></preconditioner>
                    <relative_error>
                        <real_value rank="0">1e-07</real_value>
                    </relative_error>
                    <max_iterations>
                        <integer_value rank="0">1000</integer_value>
                    </max_iterations>
                    <never_ignore_solver_failures></never_ignore_solver_failures>
                    <cache_solver_context></cache_solver_context>
                    <diagnostics>
                        <monitors></monitors>
                    </diagnostics>
                </solver>
                <initial_condition name="WholeMesh">
                    <python>
                        <string_value lines="20" type="python">def val(x, t):&#x0A;&#x09;return x[2] / 14.0</string_value>
                    </python>
                </initial_condition>
                <boundary_conditions name="MaintainInnerWallT">
                    <surface_ids>
                        <integer_value rank="1" shape="1">1</integer_value>
                    </surface_ids>
                    <type name="dirichlet">
                        <constant>
                            <real_value rank="0">0</real_value>
                        </constant>
                    </type>
                </boundary_conditions>
                <boundary_conditions name="MaintainOuterWallT">
                    <surface_ids>
                        <integer_value rank="1" shape="1">2</integer_value>
                    </surface_ids>
                    <type name="dirichlet">
                        <constant>
                            <real_value rank="0">1</real_value>
                        </constant>
                    </type>
                </boundary_conditions>
                <tensor_field name="Diffusivity" rank="2">
                    <prescribed>
                        <value name="WholeMesh">
                            <isotropic>
                                <constant>
                                    <real_value rank="0">0.0013</real_value>
                                </constant>
                            </isotropic>
                        </value>
                        <output>
                            <exclude_from_vtu></exclude_from_vtu>
                        </output>
                    </prescribed>
                </tensor_field>
                <output>
                    <exclude_from_vtu></exclude_from_vtu>
                </output>
                <stat>
                    <exclude_from_stat></exclude_from_stat>
                    <surface_integral name="InnerH" type="gradient_normal">
                        <surface_ids>
                            <integer_value rank="1" shape="1">1</integer_value>
                        </surface_ids>
                    </surface_integral>
                    <surface_integral name="OuterH" type="gradient_normal">
                        <surface_ids>
                            <integer_value rank="1" shape="1">2</integer_value>
                        </surface_ids>
                    </surface_integral>
                    <surface_integral name="TopH" type="gradient_normal">
                        <surface_ids>
                            <integer_value rank="1" shape="1">3</integer_value>
                        </surface_ids>
                    </surface_integral>
                    <surface_integral name="BottomH" type="gradient_normal">
                        <surface_ids>
                            <integer_value rank="1" shape="1">4</integer_value>
                        </surface_ids>
                    </surface_integral>
                </stat>
                <convergence>
                    <exclude_from_convergence></exclude_from_convergence>
                </convergence>
                <detectors>
                    <exclude_from_detectors></exclude_from_detectors>
                </detectors>
                <steady_state>
                    <include_in_steady_state></include_in_steady_state>
                </steady_state>
                <consistent_interpolation></consistent_interpolation>
            </prognostic>
        </scalar_field>
    </material_phase>
</fluidity_options><|MERGE_RESOLUTION|>--- conflicted
+++ resolved
@@ -1,38 +1,5 @@
-<?xml version="1.0" encoding="utf-8" ?>
+<?xml version='1.0' encoding='utf-8'?>
 <fluidity_options>
-<<<<<<< HEAD
-    <simulation_name>
-        <string_value lines="1">annulus</string_value>
-    </simulation_name>
-    <problem_type>
-        <string_value lines="1">oceans</string_value>
-        <comment>Original gemfile value: &quot;fluids ocean&quot;</comment>
-    </problem_type>
-    <geometry>
-        <dimension>
-            <integer_value rank="0">3</integer_value>
-        </dimension>
-        <mesh name="CoordinateMesh">
-            <from_file file_name="annulus-structured-tanh-23x64">
-                <format name="triangle"></format>
-                <stat>
-                    <include_in_stat></include_in_stat>
-                </stat>
-            </from_file>
-        </mesh>
-        <quadrature>
-            <degree>
-                <integer_value rank="0">2</integer_value>
-                <comment>Original gemfile value: NGI 11</comment>
-            </degree>
-        </quadrature>
-    </geometry>
-    <io>
-        <dump_format>
-            <string_value>vtk</string_value>
-        </dump_format>
-        <dump_period_in_timesteps>
-=======
   <simulation_name>
     <string_value lines="1">annulus</string_value>
   </simulation_name>
@@ -190,198 +157,72 @@
             <integer_value shape="1" rank="1">1</integer_value>
           </surface_ids>
           <type name="dirichlet">
->>>>>>> 1a3a8a64
             <constant>
-                <integer_value rank="0">20</integer_value>
+              <real_value rank="0">0.0</real_value>
             </constant>
-        </dump_period_in_timesteps>
-        <disable_dump_at_start></disable_dump_at_start>
-        <disable_dump_at_end></disable_dump_at_end>
-        <output_mesh name="CoordinateMesh"></output_mesh>
-        <stat></stat>
-    </io>
-    <timestepping>
-        <current_time>
-            <real_value rank="0">0</real_value>
-        </current_time>
-        <timestep>
-            <real_value rank="0">1</real_value>
-        </timestep>
-        <finish_time>
-            <real_value rank="0">4000</real_value>
-        </finish_time>
+          </type>
+        </boundary_conditions>
+        <boundary_conditions name="MaintainOuterWallT">
+          <surface_ids>
+            <integer_value shape="1" rank="1">2</integer_value>
+          </surface_ids>
+          <type name="dirichlet">
+            <constant>
+              <real_value rank="0">1.0</real_value>
+            </constant>
+          </type>
+        </boundary_conditions>
+        <tensor_field name="Diffusivity" rank="2">
+          <prescribed>
+            <value name="WholeMesh">
+              <isotropic>
+                <constant>
+                  <real_value rank="0">1.3E-3</real_value>
+                </constant>
+              </isotropic>
+            </value>
+            <output>
+              <exclude_from_vtu/>
+            </output>
+          </prescribed>
+        </tensor_field>
+        <output>
+          <exclude_from_vtu/>
+        </output>
+        <stat>
+          <exclude_from_stat/>
+          <surface_integral type="gradient_normal" name="InnerH">
+            <surface_ids>
+              <integer_value shape="1" rank="1">1</integer_value>
+            </surface_ids>
+          </surface_integral>
+          <surface_integral type="gradient_normal" name="OuterH">
+            <surface_ids>
+              <integer_value shape="1" rank="1">2</integer_value>
+            </surface_ids>
+          </surface_integral>
+          <surface_integral type="gradient_normal" name="TopH">
+            <surface_ids>
+              <integer_value shape="1" rank="1">3</integer_value>
+            </surface_ids>
+          </surface_integral>
+          <surface_integral type="gradient_normal" name="BottomH">
+            <surface_ids>
+              <integer_value shape="1" rank="1">4</integer_value>
+            </surface_ids>
+          </surface_integral>
+        </stat>
+        <convergence>
+          <exclude_from_convergence/>
+        </convergence>
+        <detectors>
+          <exclude_from_detectors/>
+        </detectors>
         <steady_state>
-            <tolerance>
-                <real_value rank="0">1e-07</real_value>
-                <infinity_norm></infinity_norm>
-            </tolerance>
-            <steady_state_file>
-                <binary_output></binary_output>
-            </steady_state_file>
+          <include_in_steady_state/>
         </steady_state>
-    </timestepping>
-    <physical_parameters></physical_parameters>
-    <material_phase name="Water">
-        <equation_of_state>
-            <fluids>
-                <linear>
-                    <reference_density>
-                        <real_value rank="0">1</real_value>
-                        <comment>Normalised</comment>
-                    </reference_density>
-                    <temperature_dependency>
-                        <reference_temperature>
-                            <real_value rank="0">0</real_value>
-                            <comment>Normalised delta T</comment>
-                        </reference_temperature>
-                        <thermal_expansion_coefficient>
-                            <real_value rank="0">1</real_value>
-                            <comment>Normalised</comment>
-                        </thermal_expansion_coefficient>
-                    </temperature_dependency>
-                    <subtract_out_hydrostatic_level></subtract_out_hydrostatic_level>
-                </linear>
-            </fluids>
-        </equation_of_state>
-        <vector_field name="Velocity" rank="1">
-            <prescribed>
-                <mesh name="CoordinateMesh"></mesh>
-                <value name="WholeMesh">
-                    <constant>
-                        <real_value rank="1" shape="3" dim1="dim">0 0 0</real_value>
-                    </constant>
-                </value>
-                <output>
-                    <exclude_from_vtu></exclude_from_vtu>
-                </output>
-                <stat>
-                    <exclude_from_stat></exclude_from_stat>
-                </stat>
-                <detectors>
-                    <exclude_from_detectors></exclude_from_detectors>
-                </detectors>
-            </prescribed>
-        </vector_field>
-        <scalar_field name="Temperature" rank="0">
-            <prognostic>
-                <mesh name="CoordinateMesh"></mesh>
-                <equation name="AdvectionDiffusion"></equation>
-                <spatial_discretisation>
-                    <continuous_galerkin>
-                        <stabilisation>
-                            <no_stabilisation></no_stabilisation>
-                        </stabilisation>
-                        <advection_terms>
-                            <exclude_advection_terms></exclude_advection_terms>
-                        </advection_terms>
-                        <mass_terms>
-                            <exclude_mass_terms></exclude_mass_terms>
-                        </mass_terms>
-                    </continuous_galerkin>
-                    <conservative_advection>
-                        <real_value rank="0">0</real_value>
-                    </conservative_advection>
-                </spatial_discretisation>
-                <temporal_discretisation>
-                    <theta>
-                        <real_value rank="0">1</real_value>
-                    </theta>
-                </temporal_discretisation>
-                <solver>
-                    <iterative_method name="gmres">
-                        <restart>
-                            <integer_value rank="0">100</integer_value>
-                        </restart>
-                    </iterative_method>
-                    <preconditioner name="eisenstat"></preconditioner>
-                    <relative_error>
-                        <real_value rank="0">1e-07</real_value>
-                    </relative_error>
-                    <max_iterations>
-                        <integer_value rank="0">1000</integer_value>
-                    </max_iterations>
-                    <never_ignore_solver_failures></never_ignore_solver_failures>
-                    <cache_solver_context></cache_solver_context>
-                    <diagnostics>
-                        <monitors></monitors>
-                    </diagnostics>
-                </solver>
-                <initial_condition name="WholeMesh">
-                    <python>
-                        <string_value lines="20" type="python">def val(x, t):&#x0A;&#x09;return x[2] / 14.0</string_value>
-                    </python>
-                </initial_condition>
-                <boundary_conditions name="MaintainInnerWallT">
-                    <surface_ids>
-                        <integer_value rank="1" shape="1">1</integer_value>
-                    </surface_ids>
-                    <type name="dirichlet">
-                        <constant>
-                            <real_value rank="0">0</real_value>
-                        </constant>
-                    </type>
-                </boundary_conditions>
-                <boundary_conditions name="MaintainOuterWallT">
-                    <surface_ids>
-                        <integer_value rank="1" shape="1">2</integer_value>
-                    </surface_ids>
-                    <type name="dirichlet">
-                        <constant>
-                            <real_value rank="0">1</real_value>
-                        </constant>
-                    </type>
-                </boundary_conditions>
-                <tensor_field name="Diffusivity" rank="2">
-                    <prescribed>
-                        <value name="WholeMesh">
-                            <isotropic>
-                                <constant>
-                                    <real_value rank="0">0.0013</real_value>
-                                </constant>
-                            </isotropic>
-                        </value>
-                        <output>
-                            <exclude_from_vtu></exclude_from_vtu>
-                        </output>
-                    </prescribed>
-                </tensor_field>
-                <output>
-                    <exclude_from_vtu></exclude_from_vtu>
-                </output>
-                <stat>
-                    <exclude_from_stat></exclude_from_stat>
-                    <surface_integral name="InnerH" type="gradient_normal">
-                        <surface_ids>
-                            <integer_value rank="1" shape="1">1</integer_value>
-                        </surface_ids>
-                    </surface_integral>
-                    <surface_integral name="OuterH" type="gradient_normal">
-                        <surface_ids>
-                            <integer_value rank="1" shape="1">2</integer_value>
-                        </surface_ids>
-                    </surface_integral>
-                    <surface_integral name="TopH" type="gradient_normal">
-                        <surface_ids>
-                            <integer_value rank="1" shape="1">3</integer_value>
-                        </surface_ids>
-                    </surface_integral>
-                    <surface_integral name="BottomH" type="gradient_normal">
-                        <surface_ids>
-                            <integer_value rank="1" shape="1">4</integer_value>
-                        </surface_ids>
-                    </surface_integral>
-                </stat>
-                <convergence>
-                    <exclude_from_convergence></exclude_from_convergence>
-                </convergence>
-                <detectors>
-                    <exclude_from_detectors></exclude_from_detectors>
-                </detectors>
-                <steady_state>
-                    <include_in_steady_state></include_in_steady_state>
-                </steady_state>
-                <consistent_interpolation></consistent_interpolation>
-            </prognostic>
-        </scalar_field>
-    </material_phase>
+        <consistent_interpolation/>
+      </prognostic>
+    </scalar_field>
+  </material_phase>
 </fluidity_options>