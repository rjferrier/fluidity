<?xml version="1.0" encoding="utf-8" ?>
<fluidity_options>
<<<<<<< HEAD
    <simulation_name>
        <string_value lines="1">biology_conservation</string_value>
        <comment>Check that biological quantities are preserved with a settling velocity, adapt in vertical, and the dodgy exclude advection option</comment>
    </simulation_name>
    <problem_type>
        <string_value lines="1">oceans</string_value>
    </problem_type>
    <geometry>
        <dimension>
            <integer_value rank="0">3</integer_value>
        </dimension>
        <mesh name="CoordinateMesh">
            <from_mesh>
                <mesh name="2DMesh"></mesh>
                <extrude>
                    <regions name="WholeMesh">
                        <bottom_depth>
                            <constant>
                                <real_value rank="0">2100</real_value>
                            </constant>
                        </bottom_depth>
                        <sizing_function>
                            <constant>
                                <real_value rank="0">10</real_value>
                            </constant>
                        </sizing_function>
                        <top_surface_id>
                            <integer_value rank="0">111</integer_value>
                        </top_surface_id>
                        <bottom_surface_id>
                            <integer_value rank="0">333</integer_value>
                        </bottom_surface_id>
                    </regions>
                </extrude>
                <stat>
                    <include_in_stat></include_in_stat>
                </stat>
            </from_mesh>
        </mesh>
        <mesh name="VelocityMesh">
            <from_mesh>
                <mesh name="CoordinateMesh"></mesh>
                <stat>
                    <exclude_from_stat></exclude_from_stat>
                </stat>
            </from_mesh>
        </mesh>
        <mesh name="PressureMesh">
            <from_mesh>
                <mesh name="CoordinateMesh"></mesh>
                <stat>
                    <exclude_from_stat></exclude_from_stat>
                </stat>
            </from_mesh>
        </mesh>
        <mesh name="2DMesh">
            <from_file file_name="surface">
                <format name="gmsh"></format>
                <stat>
                    <exclude_from_stat></exclude_from_stat>
                </stat>
            </from_file>
        </mesh>
        <quadrature>
            <degree>
                <integer_value rank="0">5</integer_value>
            </degree>
        </quadrature>
    </geometry>
    <io>
        <dump_format>
            <string_value>vtk</string_value>
        </dump_format>
        <dump_period_in_timesteps>
=======
  <simulation_name>
    <string_value lines="1">biology_conservation</string_value>
    <comment>Check that biological quantities are preserved with a settling velocity, adapt in vertical, and the dodgy exclude advection option</comment>
  </simulation_name>
  <problem_type>
    <string_value lines="1">oceans</string_value>
  </problem_type>
  <geometry>
    <dimension>
      <integer_value rank="0">3</integer_value>
    </dimension>
    <mesh name="CoordinateMesh">
      <from_mesh>
        <mesh name="2DMesh"/>
        <extrude>
          <regions name="WholeMesh">
            <bottom_depth>
              <constant>
                <real_value rank="0">2100</real_value>
              </constant>
            </bottom_depth>
            <sizing_function>
              <constant>
                <real_value rank="0">10</real_value>
              </constant>
            </sizing_function>
            <top_surface_id>
              <integer_value rank="0">111</integer_value>
            </top_surface_id>
            <bottom_surface_id>
              <integer_value rank="0">333</integer_value>
            </bottom_surface_id>
          </regions>
        </extrude>
        <stat>
          <include_in_stat/>
        </stat>
      </from_mesh>
    </mesh>
    <mesh name="VelocityMesh">
      <from_mesh>
        <mesh name="CoordinateMesh"/>
        <stat>
          <exclude_from_stat/>
        </stat>
      </from_mesh>
    </mesh>
    <mesh name="PressureMesh">
      <from_mesh>
        <mesh name="CoordinateMesh"/>
        <stat>
          <exclude_from_stat/>
        </stat>
      </from_mesh>
    </mesh>
    <mesh name="2DMesh">
      <from_file file_name="surface">
        <format name="gmsh"/>
        <stat>
          <exclude_from_stat/>
        </stat>
      </from_file>
    </mesh>
    <quadrature>
      <degree>
        <integer_value rank="0">5</integer_value>
      </degree>
    </quadrature>
  </geometry>
  <io>
    <dump_format>
      <string_value>vtk</string_value>
    </dump_format>
    <dump_period_in_timesteps>
      <constant>
        <integer_value rank="0">24</integer_value>
      </constant>
    </dump_period_in_timesteps>
    <output_mesh name="VelocityMesh"/>
    <checkpointing>
      <checkpoint_period_in_dumps>
        <integer_value rank="0">140</integer_value>
      </checkpoint_period_in_dumps>
    </checkpointing>
    <stat/>
    <detectors>
      <static_detector name="Max">
        <location>
          <real_value shape="3" dim1="dim" rank="1">1. 99. -10</real_value>
        </location>
      </static_detector>
      <static_detector name="Min">
        <location>
          <real_value shape="3" dim1="dim" rank="1">99. 1. -10.</real_value>
        </location>
      </static_detector>
      <fail_outside_domain/>
    </detectors>
  </io>
  <timestepping>
    <current_time>
      <real_value rank="0">0</real_value>
      <comment>80 Days</comment>
    </current_time>
    <timestep>
      <real_value rank="0">900</real_value>
    </timestep>
    <finish_time>
      <real_value rank="0">172800</real_value>
      <comment>2  days</comment>
    </finish_time>
    <nonlinear_iterations>
      <integer_value rank="0">2</integer_value>
    </nonlinear_iterations>
  </timestepping>
  <physical_parameters>
    <gravity>
      <magnitude>
        <real_value rank="0">9.8</real_value>
      </magnitude>
      <vector_field name="GravityDirection" rank="1">
        <prescribed>
          <mesh name="CoordinateMesh"/>
          <value name="WholeMesh">
>>>>>>> b1a1e4e6
            <constant>
                <integer_value rank="0">24</integer_value>
            </constant>
        </dump_period_in_timesteps>
        <output_mesh name="VelocityMesh"></output_mesh>
        <checkpointing>
            <checkpoint_period_in_dumps>
                <integer_value rank="0">140</integer_value>
            </checkpoint_period_in_dumps>
        </checkpointing>
        <stat></stat>
        <detectors>
            <static_detector name="Max">
                <location>
                    <real_value rank="1" shape="3" dim1="dim">1 99 -10</real_value>
                </location>
            </static_detector>
            <static_detector name="Min">
                <location>
                    <real_value rank="1" shape="3" dim1="dim">99 1 -10</real_value>
                </location>
            </static_detector>
        </detectors>
    </io>
    <timestepping>
        <current_time>
            <real_value rank="0">0</real_value>
            <comment>80 Days</comment>
        </current_time>
        <timestep>
            <real_value rank="0">900</real_value>
        </timestep>
        <finish_time>
            <real_value rank="0">172800</real_value>
            <comment>2  days</comment>
        </finish_time>
        <nonlinear_iterations>
            <integer_value rank="0">2</integer_value>
        </nonlinear_iterations>
    </timestepping>
    <physical_parameters>
        <gravity>
            <magnitude>
                <real_value rank="0">9.8</real_value>
            </magnitude>
            <vector_field name="GravityDirection" rank="1">
                <prescribed>
                    <mesh name="CoordinateMesh"></mesh>
                    <value name="WholeMesh">
                        <constant>
                            <real_value rank="1" shape="3" dim1="dim">0 0 -1</real_value>
                        </constant>
                    </value>
                    <output></output>
                    <stat>
                        <include_in_stat></include_in_stat>
                    </stat>
                    <detectors>
                        <exclude_from_detectors></exclude_from_detectors>
                    </detectors>
                </prescribed>
            </vector_field>
        </gravity>
    </physical_parameters>
    <material_phase name="water">
        <vector_field name="Velocity" rank="1">
            <prescribed>
                <mesh name="VelocityMesh"></mesh>
                <value name="WholeMesh">
                    <constant>
                        <real_value rank="1" shape="3" dim1="dim">1 1 1</real_value>
                    </constant>
                </value>
                <output></output>
                <stat>
                    <include_in_stat></include_in_stat>
                </stat>
                <detectors>
                    <exclude_from_detectors></exclude_from_detectors>
                </detectors>
            </prescribed>
        </vector_field>
        <scalar_field name="Phytoplankton" rank="0">
            <prognostic>
                <mesh name="VelocityMesh"></mesh>
                <equation name="AdvectionDiffusion"></equation>
                <spatial_discretisation>
                    <control_volumes>
                        <face_value name="FiniteElement">
                            <only_sinking_velocity></only_sinking_velocity>
                            <limit_face_value>
                                <limiter name="Sweby"></limiter>
                            </limit_face_value>
                        </face_value>
                        <diffusion_scheme name="ElementGradient"></diffusion_scheme>
                    </control_volumes>
                    <conservative_advection>
                        <real_value rank="0">1</real_value>
                    </conservative_advection>
                </spatial_discretisation>
                <temporal_discretisation>
                    <theta>
                        <real_value rank="0">0.5</real_value>
                    </theta>
                </temporal_discretisation>
                <solver>
                    <iterative_method name="gmres">
                        <restart>
                            <integer_value rank="0">30</integer_value>
                        </restart>
                    </iterative_method>
                    <preconditioner name="sor"></preconditioner>
                    <relative_error>
                        <real_value rank="0">1e-07</real_value>
                    </relative_error>
                    <max_iterations>
                        <integer_value rank="0">3000</integer_value>
                    </max_iterations>
                    <never_ignore_solver_failures></never_ignore_solver_failures>
                    <diagnostics>
                        <monitors></monitors>
                    </diagnostics>
                </solver>
                <initial_condition name="WholeMesh">
                    <python>
                        <string_value lines="20" type="python">def val(X,t):&#x0A;        if (abs(X[2]) &lt; 300):&#x0A;                return 1&#x0A;        else:&#x0A;                return 0</string_value>
                    </python>
                </initial_condition>
                <boundary_conditions name="NoFlux">
                    <surface_ids>
                        <integer_value rank="1" shape="2">111 333</integer_value>
                    </surface_ids>
                    <type name="zero_flux"></type>
                </boundary_conditions>
                <scalar_field name="Source" rank="0">
                    <diagnostic>
                        <algorithm name="Internal" material_phase_support="multiple"></algorithm>
                        <output></output>
                        <stat></stat>
                        <detectors>
                            <include_in_detectors></include_in_detectors>
                        </detectors>
                    </diagnostic>
                </scalar_field>
                <output></output>
                <stat></stat>
                <convergence>
                    <include_in_convergence></include_in_convergence>
                </convergence>
                <detectors>
                    <include_in_detectors></include_in_detectors>
                </detectors>
                <steady_state>
                    <include_in_steady_state></include_in_steady_state>
                </steady_state>
                <adaptivity_options>
                    <relative_measure>
                        <scalar_field name="InterpolationErrorBound" rank="0">
                            <prescribed>
                                <value name="WholeMesh">
                                    <constant>
                                        <real_value rank="0">0.01</real_value>
                                    </constant>
                                </value>
                                <output></output>
                                <stat></stat>
                                <detectors>
                                    <exclude_from_detectors></exclude_from_detectors>
                                </detectors>
                            </prescribed>
                        </scalar_field>
                        <tolerance>
                            <real_value rank="0">1e-06</real_value>
                        </tolerance>
                    </relative_measure>
                </adaptivity_options>
                <galerkin_projection>
                    <continuous>
                        <bounded name="Diffuse">
                            <boundedness_iterations>
                                <integer_value rank="0">10000</integer_value>
                            </boundedness_iterations>
                        </bounded>
                        <solver>
                            <iterative_method name="cg"></iterative_method>
                            <preconditioner name="sor"></preconditioner>
                            <relative_error>
                                <real_value rank="0">1e-07</real_value>
                            </relative_error>
                            <max_iterations>
                                <integer_value rank="0">3000</integer_value>
                            </max_iterations>
                            <never_ignore_solver_failures></never_ignore_solver_failures>
                            <diagnostics>
                                <monitors></monitors>
                            </diagnostics>
                        </solver>
                    </continuous>
                </galerkin_projection>
            </prognostic>
        </scalar_field>
        <scalar_field name="Zooplankton" rank="0">
            <prognostic>
                <mesh name="VelocityMesh"></mesh>
                <equation name="AdvectionDiffusion"></equation>
                <spatial_discretisation>
                    <control_volumes>
                        <face_value name="FiniteElement">
                            <only_sinking_velocity></only_sinking_velocity>
                            <limit_face_value>
                                <limiter name="Sweby"></limiter>
                            </limit_face_value>
                        </face_value>
                        <diffusion_scheme name="ElementGradient"></diffusion_scheme>
                    </control_volumes>
                    <conservative_advection>
                        <real_value rank="0">1</real_value>
                    </conservative_advection>
                </spatial_discretisation>
                <temporal_discretisation>
                    <theta>
                        <real_value rank="0">0.5</real_value>
                    </theta>
                </temporal_discretisation>
                <solver>
                    <iterative_method name="gmres">
                        <restart>
                            <integer_value rank="0">30</integer_value>
                        </restart>
                    </iterative_method>
                    <preconditioner name="sor"></preconditioner>
                    <relative_error>
                        <real_value rank="0">1e-08</real_value>
                    </relative_error>
                    <max_iterations>
                        <integer_value rank="0">3000</integer_value>
                    </max_iterations>
                    <never_ignore_solver_failures></never_ignore_solver_failures>
                    <diagnostics>
                        <monitors></monitors>
                    </diagnostics>
                </solver>
                <initial_condition name="WholeMesh">
                    <python>
                        <string_value lines="20" type="python">def val(X,t):&#x0A;        if (abs(X[2]) &lt; 300):&#x0A;                return 1&#x0A;        else:&#x0A;                return 0</string_value>
                    </python>
                </initial_condition>
                <boundary_conditions name="Noflux">
                    <surface_ids>
                        <integer_value rank="1" shape="2">111 333</integer_value>
                    </surface_ids>
                    <type name="zero_flux"></type>
                </boundary_conditions>
                <scalar_field name="Source" rank="0">
                    <diagnostic>
                        <algorithm name="Internal" material_phase_support="multiple"></algorithm>
                        <output></output>
                        <stat></stat>
                        <detectors>
                            <include_in_detectors></include_in_detectors>
                        </detectors>
                    </diagnostic>
                </scalar_field>
                <output></output>
                <stat></stat>
                <convergence>
                    <include_in_convergence></include_in_convergence>
                </convergence>
                <detectors>
                    <include_in_detectors></include_in_detectors>
                </detectors>
                <steady_state>
                    <include_in_steady_state></include_in_steady_state>
                </steady_state>
                <galerkin_projection>
                    <continuous>
                        <bounded name="Diffuse">
                            <boundedness_iterations>
                                <integer_value rank="0">10000</integer_value>
                            </boundedness_iterations>
                        </bounded>
                        <solver>
                            <iterative_method name="cg"></iterative_method>
                            <preconditioner name="sor"></preconditioner>
                            <relative_error>
                                <real_value rank="0">1e-07</real_value>
                            </relative_error>
                            <max_iterations>
                                <integer_value rank="0">3000</integer_value>
                            </max_iterations>
                            <never_ignore_solver_failures></never_ignore_solver_failures>
                            <diagnostics>
                                <monitors></monitors>
                            </diagnostics>
                        </solver>
                    </continuous>
                </galerkin_projection>
            </prognostic>
        </scalar_field>
        <scalar_field name="Nutrient" rank="0">
            <prognostic>
                <mesh name="VelocityMesh"></mesh>
                <equation name="AdvectionDiffusion"></equation>
                <spatial_discretisation>
                    <control_volumes>
                        <face_value name="FiniteElement">
                            <only_sinking_velocity></only_sinking_velocity>
                            <limit_face_value>
                                <limiter name="Sweby"></limiter>
                            </limit_face_value>
                        </face_value>
                        <diffusion_scheme name="ElementGradient"></diffusion_scheme>
                    </control_volumes>
                    <conservative_advection>
                        <real_value rank="0">0.5</real_value>
                    </conservative_advection>
                </spatial_discretisation>
                <temporal_discretisation>
                    <theta>
                        <real_value rank="0">0.5</real_value>
                    </theta>
                </temporal_discretisation>
                <solver>
                    <iterative_method name="gmres">
                        <restart>
                            <integer_value rank="0">30</integer_value>
                        </restart>
                    </iterative_method>
                    <preconditioner name="sor"></preconditioner>
                    <relative_error>
                        <real_value rank="0">1e-07</real_value>
                    </relative_error>
                    <max_iterations>
                        <integer_value rank="0">3000</integer_value>
                    </max_iterations>
                    <never_ignore_solver_failures></never_ignore_solver_failures>
                    <diagnostics>
                        <monitors></monitors>
                    </diagnostics>
                </solver>
                <initial_condition name="WholeMesh">
                    <constant>
                        <real_value rank="0">4</real_value>
                    </constant>
                </initial_condition>
                <boundary_conditions name="NoFlux">
                    <surface_ids>
                        <integer_value rank="1" shape="2">111 333</integer_value>
                    </surface_ids>
                    <type name="zero_flux"></type>
                </boundary_conditions>
                <scalar_field name="Source" rank="0">
                    <diagnostic>
                        <algorithm name="Internal" material_phase_support="multiple"></algorithm>
                        <output></output>
                        <stat></stat>
                        <detectors>
                            <include_in_detectors></include_in_detectors>
                        </detectors>
                    </diagnostic>
                </scalar_field>
                <scalar_field name="Absorption" rank="0">
                    <diagnostic>
                        <algorithm name="Internal" material_phase_support="multiple"></algorithm>
                        <output></output>
                        <stat></stat>
                        <detectors>
                            <include_in_detectors></include_in_detectors>
                        </detectors>
                    </diagnostic>
                </scalar_field>
                <output></output>
                <stat></stat>
                <convergence>
                    <include_in_convergence></include_in_convergence>
                </convergence>
                <detectors>
                    <include_in_detectors></include_in_detectors>
                </detectors>
                <steady_state>
                    <include_in_steady_state></include_in_steady_state>
                </steady_state>
                <galerkin_projection>
                    <continuous>
                        <bounded name="Diffuse">
                            <boundedness_iterations>
                                <integer_value rank="0">10000</integer_value>
                            </boundedness_iterations>
                        </bounded>
                        <solver>
                            <iterative_method name="cg"></iterative_method>
                            <preconditioner name="sor"></preconditioner>
                            <relative_error>
                                <real_value rank="0">1e-07</real_value>
                            </relative_error>
                            <max_iterations>
                                <integer_value rank="0">3000</integer_value>
                            </max_iterations>
                            <never_ignore_solver_failures></never_ignore_solver_failures>
                            <diagnostics>
                                <monitors></monitors>
                            </diagnostics>
                        </solver>
                    </continuous>
                </galerkin_projection>
            </prognostic>
        </scalar_field>
        <scalar_field name="Detritus" rank="0">
            <prognostic>
                <mesh name="VelocityMesh"></mesh>
                <equation name="AdvectionDiffusion"></equation>
                <spatial_discretisation>
                    <control_volumes>
                        <face_value name="FiniteElement">
                            <only_sinking_velocity></only_sinking_velocity>
                            <limit_face_value>
                                <limiter name="Sweby"></limiter>
                            </limit_face_value>
                        </face_value>
                        <diffusion_scheme name="ElementGradient"></diffusion_scheme>
                    </control_volumes>
                    <conservative_advection>
                        <real_value rank="0">1</real_value>
                    </conservative_advection>
                </spatial_discretisation>
                <temporal_discretisation>
                    <theta>
                        <real_value rank="0">0.5</real_value>
                    </theta>
                </temporal_discretisation>
                <solver>
                    <iterative_method name="gmres">
                        <restart>
                            <integer_value rank="0">30</integer_value>
                        </restart>
                    </iterative_method>
                    <preconditioner name="sor"></preconditioner>
                    <relative_error>
                        <real_value rank="0">1e-07</real_value>
                    </relative_error>
                    <max_iterations>
                        <integer_value rank="0">3000</integer_value>
                    </max_iterations>
                    <never_ignore_solver_failures></never_ignore_solver_failures>
                    <diagnostics>
                        <monitors></monitors>
                    </diagnostics>
                </solver>
                <initial_condition name="WholeMesh">
                    <python>
                        <string_value lines="20" type="python">def val(X,t):&#x0A;        if (abs(X[2]) &lt; 300):&#x0A;                return 0.1&#x0A;        else:&#x0A;                return 0</string_value>
                    </python>
                </initial_condition>
                <boundary_conditions name="NoFlux">
                    <surface_ids>
                        <integer_value rank="1" shape="2">111 333</integer_value>
                    </surface_ids>
                    <type name="zero_flux"></type>
                </boundary_conditions>
                <scalar_field name="Source" rank="0">
                    <diagnostic>
                        <algorithm name="Internal" material_phase_support="multiple"></algorithm>
                        <output></output>
                        <stat></stat>
                        <detectors>
                            <include_in_detectors></include_in_detectors>
                        </detectors>
                    </diagnostic>
                </scalar_field>
                <scalar_field name="SinkingVelocity" rank="0">
                    <prescribed>
                        <value name="WholeMesh">
                            <python>
                                <string_value lines="20" type="python">def val(X,t):&#x0A;&#x09;if (X[2]&gt;-1000):&#x0A;&#x09;&#x09;return 0.001&#x0A;&#x09;elif(X[2]&gt;-2000):&#x0A;&#x09;&#x09;return 0.001*(X[2]+2000)/1000.0&#x0A;&#x09;else:&#x0A;&#x09;&#x09;return 0.0</string_value>
                            </python>
                        </value>
                        <output></output>
                        <stat></stat>
                        <detectors>
                            <exclude_from_detectors></exclude_from_detectors>
                        </detectors>
                    </prescribed>
                </scalar_field>
                <output></output>
                <stat></stat>
                <convergence>
                    <include_in_convergence></include_in_convergence>
                </convergence>
                <detectors>
                    <include_in_detectors></include_in_detectors>
                </detectors>
                <steady_state>
                    <include_in_steady_state></include_in_steady_state>
                </steady_state>
                <adaptivity_options>
                    <relative_measure>
                        <scalar_field name="InterpolationErrorBound" rank="0">
                            <prescribed>
                                <value name="WholeMesh">
                                    <constant>
                                        <real_value rank="0">0.01</real_value>
                                    </constant>
                                </value>
                                <output></output>
                                <stat></stat>
                                <detectors>
                                    <exclude_from_detectors></exclude_from_detectors>
                                </detectors>
                            </prescribed>
                        </scalar_field>
                        <tolerance>
                            <real_value rank="0">1e-06</real_value>
                        </tolerance>
                    </relative_measure>
                </adaptivity_options>
                <galerkin_projection>
                    <continuous>
                        <bounded name="Diffuse">
                            <boundedness_iterations>
                                <integer_value rank="0">10000</integer_value>
                            </boundedness_iterations>
                        </bounded>
                        <solver>
                            <iterative_method name="cg"></iterative_method>
                            <preconditioner name="sor"></preconditioner>
                            <relative_error>
                                <real_value rank="0">1e-07</real_value>
                            </relative_error>
                            <max_iterations>
                                <integer_value rank="0">3000</integer_value>
                            </max_iterations>
                            <never_ignore_solver_failures></never_ignore_solver_failures>
                            <diagnostics>
                                <monitors></monitors>
                            </diagnostics>
                        </solver>
                    </continuous>
                </galerkin_projection>
            </prognostic>
        </scalar_field>
        <scalar_field name="PrimaryProduction" rank="0">
            <diagnostic>
                <algorithm name="Internal" material_phase_support="multiple"></algorithm>
                <mesh name="VelocityMesh"></mesh>
                <output></output>
                <stat></stat>
                <convergence>
                    <include_in_convergence></include_in_convergence>
                </convergence>
                <detectors>
                    <include_in_detectors></include_in_detectors>
                </detectors>
                <steady_state>
                    <include_in_steady_state></include_in_steady_state>
                </steady_state>
            </diagnostic>
        </scalar_field>
        <scalar_field name="PhytoplanktonGrazing" rank="0">
            <diagnostic>
                <algorithm name="Internal" material_phase_support="multiple"></algorithm>
                <mesh name="VelocityMesh"></mesh>
                <output></output>
                <stat></stat>
                <convergence>
                    <include_in_convergence></include_in_convergence>
                </convergence>
                <detectors>
                    <include_in_detectors></include_in_detectors>
                </detectors>
                <steady_state>
                    <include_in_steady_state></include_in_steady_state>
                </steady_state>
            </diagnostic>
        </scalar_field>
        <scalar_field name="TotalBiology" rank="0">
            <diagnostic>
                <algorithm name="scalar_python_diagnostic" material_phase_support="single">
                    <string_value lines="20" type="python">D=state.scalar_fields[&quot;Detritus&quot;]&#x0A;P=state.scalar_fields[&quot;Phytoplankton&quot;]&#x0A;Z=state.scalar_fields[&quot;Zooplankton&quot;]&#x0A;N=state.scalar_fields[&quot;Nutrient&quot;]&#x0A;&#x0A;for node in range(field.node_count):&#x0A;&#x09;field.set(node, P.node_val(node) + N.node_val(node) + Z.node_val(node) + D.node_val(node))</string_value>
                    <depends>
                        <string_value lines="1">Phytoplankton,Zooplankton,Detritus,Nutrient</string_value>
                    </depends>
                </algorithm>
                <mesh name="VelocityMesh"></mesh>
                <output></output>
                <stat></stat>
                <convergence>
                    <include_in_convergence></include_in_convergence>
                </convergence>
                <detectors>
                    <include_in_detectors></include_in_detectors>
                </detectors>
                <steady_state>
                    <include_in_steady_state></include_in_steady_state>
                </steady_state>
            </diagnostic>
        </scalar_field>
    </material_phase>
    <mesh_adaptivity>
        <hr_adaptivity>
            <period>
                <real_value rank="0">9000</real_value>
            </period>
            <maximum_number_of_nodes>
                <integer_value rank="0">10000</integer_value>
            </maximum_number_of_nodes>
            <enable_gradation>
                <gradation_parameter>
                    <real_value rank="0">2</real_value>
                </gradation_parameter>
            </enable_gradation>
            <tensor_field name="MinimumEdgeLengths">
                <anisotropic_symmetric>
                    <constant>
                        <real_value rank="2" shape="3 3" symmetric="true" dim2="dim" dim1="dim">100 0 0 0 100 0 0 0 1</real_value>
                    </constant>
                </anisotropic_symmetric>
            </tensor_field>
            <tensor_field name="MaximumEdgeLengths">
                <anisotropic_symmetric>
                    <constant>
                        <real_value rank="2" shape="3 3" symmetric="true" dim2="dim" dim1="dim">100 0 0 0 100 0 0 0 50</real_value>
                    </constant>
                </anisotropic_symmetric>
            </tensor_field>
            <vertically_structured_adaptivity>
                <inhomogenous_vertical_resolution>
                    <adapt_in_vertical_only></adapt_in_vertical_only>
                </inhomogenous_vertical_resolution>
                <vertically_align_metric></vertically_align_metric>
            </vertically_structured_adaptivity>
        </hr_adaptivity>
    </mesh_adaptivity>
    <ocean_biology>
        <pznd>
            <source_and_sink_algorithm>
                <string_value lines="20" type="python">import fluidity.ocean_biology as biology&#x0A;&#x0A;day=1./(3600*24)&#x0A;&#x0A;p={}&#x0A;p[&quot;alpha&quot;]=0.015*day&#x0A;p[&quot;beta&quot;]=0.75&#x0A;p[&quot;gamma&quot;]=0.5&#x0A;p[&quot;g&quot;]=1*day&#x0A;p[&quot;k_N&quot;]=0.5&#x0A;p[&quot;k&quot;]=0.5&#x0A;p[&quot;mu_P&quot;]=0.1*day&#x0A;#p[&quot;mu_P&quot;]=0.0&#x0A;p[&quot;mu_Z&quot;]=0.2*day&#x0A;p[&quot;mu_D&quot;]=0.05*day&#x0A;p[&quot;p_P&quot;]=0.75&#x0A;p[&quot;v&quot;]=1.5*day&#x0A;&#x0A;biology.pznd(state, p)</string_value>
            </source_and_sink_algorithm>
            <scalar_field name="PhotosyntheticRadiation" rank="0">
                <prognostic>
                    <mesh name="VelocityMesh"></mesh>
                    <equation name="PhotosyntheticRadiation"></equation>
                    <spatial_discretisation>
                        <discontinuous_galerkin></discontinuous_galerkin>
                    </spatial_discretisation>
                    <solver>
                        <iterative_method name="gmres">
                            <restart>
                                <integer_value rank="0">30</integer_value>
                            </restart>
                        </iterative_method>
                        <preconditioner name="none"></preconditioner>
                        <relative_error>
                            <real_value rank="0">1e-05</real_value>
                        </relative_error>
                        <max_iterations>
                            <integer_value rank="0">3000</integer_value>
                        </max_iterations>
                        <never_ignore_solver_failures></never_ignore_solver_failures>
                        <diagnostics>
                            <monitors></monitors>
                        </diagnostics>
                    </solver>
                    <exclude_from_checkpointing></exclude_from_checkpointing>
                    <absorption_coefficients>
                        <water>
                            <real_value rank="0">0.04</real_value>
                            <comment>0.04</comment>
                        </water>
                        <phytoplankton>
                            <real_value rank="0">0.03</real_value>
                            <comment>0.03</comment>
                        </phytoplankton>
                    </absorption_coefficients>
                    <boundary_conditions name="SurfaceLight">
                        <surface_ids>
                            <integer_value rank="1" shape="1">111</integer_value>
                        </surface_ids>
                        <type name="dirichlet">
                            <apply_weakly></apply_weakly>
                            <python>
                                <string_value lines="20" type="python">def val(X,t):&#x0A;&#x09;from math import cos, pi&#x0A;&#x09;day=3600*24.&#x0A;&#x09;year=365.*day&#x0A;&#x09;&#x0A;&#x09;light=100*(1-cos(2*pi*t/year))+10&#x0A;&#x09;return light</string_value>
                            </python>
                        </type>
                    </boundary_conditions>
                    <output></output>
                    <stat></stat>
                    <convergence>
                        <include_in_convergence></include_in_convergence>
                    </convergence>
                    <detectors>
                        <include_in_detectors></include_in_detectors>
                    </detectors>
                    <steady_state>
                        <include_in_steady_state></include_in_steady_state>
                    </steady_state>
                </prognostic>
            </scalar_field>
        </pznd>
    </ocean_biology>
</fluidity_options><|MERGE_RESOLUTION|>--- conflicted
+++ resolved
@@ -1,81 +1,5 @@
-<?xml version="1.0" encoding="utf-8" ?>
+<?xml version='1.0' encoding='utf-8'?>
 <fluidity_options>
-<<<<<<< HEAD
-    <simulation_name>
-        <string_value lines="1">biology_conservation</string_value>
-        <comment>Check that biological quantities are preserved with a settling velocity, adapt in vertical, and the dodgy exclude advection option</comment>
-    </simulation_name>
-    <problem_type>
-        <string_value lines="1">oceans</string_value>
-    </problem_type>
-    <geometry>
-        <dimension>
-            <integer_value rank="0">3</integer_value>
-        </dimension>
-        <mesh name="CoordinateMesh">
-            <from_mesh>
-                <mesh name="2DMesh"></mesh>
-                <extrude>
-                    <regions name="WholeMesh">
-                        <bottom_depth>
-                            <constant>
-                                <real_value rank="0">2100</real_value>
-                            </constant>
-                        </bottom_depth>
-                        <sizing_function>
-                            <constant>
-                                <real_value rank="0">10</real_value>
-                            </constant>
-                        </sizing_function>
-                        <top_surface_id>
-                            <integer_value rank="0">111</integer_value>
-                        </top_surface_id>
-                        <bottom_surface_id>
-                            <integer_value rank="0">333</integer_value>
-                        </bottom_surface_id>
-                    </regions>
-                </extrude>
-                <stat>
-                    <include_in_stat></include_in_stat>
-                </stat>
-            </from_mesh>
-        </mesh>
-        <mesh name="VelocityMesh">
-            <from_mesh>
-                <mesh name="CoordinateMesh"></mesh>
-                <stat>
-                    <exclude_from_stat></exclude_from_stat>
-                </stat>
-            </from_mesh>
-        </mesh>
-        <mesh name="PressureMesh">
-            <from_mesh>
-                <mesh name="CoordinateMesh"></mesh>
-                <stat>
-                    <exclude_from_stat></exclude_from_stat>
-                </stat>
-            </from_mesh>
-        </mesh>
-        <mesh name="2DMesh">
-            <from_file file_name="surface">
-                <format name="gmsh"></format>
-                <stat>
-                    <exclude_from_stat></exclude_from_stat>
-                </stat>
-            </from_file>
-        </mesh>
-        <quadrature>
-            <degree>
-                <integer_value rank="0">5</integer_value>
-            </degree>
-        </quadrature>
-    </geometry>
-    <io>
-        <dump_format>
-            <string_value>vtk</string_value>
-        </dump_format>
-        <dump_period_in_timesteps>
-=======
   <simulation_name>
     <string_value lines="1">biology_conservation</string_value>
     <comment>Check that biological quantities are preserved with a settling velocity, adapt in vertical, and the dodgy exclude advection option</comment>
@@ -200,704 +124,702 @@
         <prescribed>
           <mesh name="CoordinateMesh"/>
           <value name="WholeMesh">
->>>>>>> b1a1e4e6
             <constant>
-                <integer_value rank="0">24</integer_value>
+              <real_value shape="3" dim1="dim" rank="1">0.0 0.0 -1.0</real_value>
             </constant>
-        </dump_period_in_timesteps>
-        <output_mesh name="VelocityMesh"></output_mesh>
-        <checkpointing>
-            <checkpoint_period_in_dumps>
-                <integer_value rank="0">140</integer_value>
-            </checkpoint_period_in_dumps>
-        </checkpointing>
-        <stat></stat>
+          </value>
+          <output/>
+          <stat>
+            <include_in_stat/>
+          </stat>
+          <detectors>
+            <exclude_from_detectors/>
+          </detectors>
+        </prescribed>
+      </vector_field>
+    </gravity>
+  </physical_parameters>
+  <material_phase name="water">
+    <vector_field name="Velocity" rank="1">
+      <prescribed>
+        <mesh name="VelocityMesh"/>
+        <value name="WholeMesh">
+          <constant>
+            <real_value shape="3" dim1="dim" rank="1">1 1 1</real_value>
+          </constant>
+        </value>
+        <output/>
+        <stat>
+          <include_in_stat/>
+        </stat>
         <detectors>
-            <static_detector name="Max">
-                <location>
-                    <real_value rank="1" shape="3" dim1="dim">1 99 -10</real_value>
-                </location>
-            </static_detector>
-            <static_detector name="Min">
-                <location>
-                    <real_value rank="1" shape="3" dim1="dim">99 1 -10</real_value>
-                </location>
-            </static_detector>
+          <exclude_from_detectors/>
         </detectors>
-    </io>
-    <timestepping>
-        <current_time>
-            <real_value rank="0">0</real_value>
-            <comment>80 Days</comment>
-        </current_time>
-        <timestep>
-            <real_value rank="0">900</real_value>
-        </timestep>
-        <finish_time>
-            <real_value rank="0">172800</real_value>
-            <comment>2  days</comment>
-        </finish_time>
-        <nonlinear_iterations>
-            <integer_value rank="0">2</integer_value>
-        </nonlinear_iterations>
-    </timestepping>
-    <physical_parameters>
-        <gravity>
-            <magnitude>
-                <real_value rank="0">9.8</real_value>
-            </magnitude>
-            <vector_field name="GravityDirection" rank="1">
-                <prescribed>
-                    <mesh name="CoordinateMesh"></mesh>
-                    <value name="WholeMesh">
-                        <constant>
-                            <real_value rank="1" shape="3" dim1="dim">0 0 -1</real_value>
-                        </constant>
-                    </value>
-                    <output></output>
-                    <stat>
-                        <include_in_stat></include_in_stat>
-                    </stat>
-                    <detectors>
-                        <exclude_from_detectors></exclude_from_detectors>
-                    </detectors>
-                </prescribed>
-            </vector_field>
-        </gravity>
-    </physical_parameters>
-    <material_phase name="water">
-        <vector_field name="Velocity" rank="1">
-            <prescribed>
-                <mesh name="VelocityMesh"></mesh>
+      </prescribed>
+    </vector_field>
+    <scalar_field name="Phytoplankton" rank="0">
+      <prognostic>
+        <mesh name="VelocityMesh"/>
+        <equation name="AdvectionDiffusion"/>
+        <spatial_discretisation>
+          <control_volumes>
+            <face_value name="FiniteElement">
+              <only_sinking_velocity/>
+              <limit_face_value>
+                <limiter name="Sweby"/>
+              </limit_face_value>
+            </face_value>
+            <diffusion_scheme name="ElementGradient"/>
+          </control_volumes>
+          <conservative_advection>
+            <real_value rank="0">1</real_value>
+          </conservative_advection>
+        </spatial_discretisation>
+        <temporal_discretisation>
+          <theta>
+            <real_value rank="0">0.5</real_value>
+          </theta>
+        </temporal_discretisation>
+        <solver>
+          <iterative_method name="gmres">
+            <restart>
+              <integer_value rank="0">30</integer_value>
+            </restart>
+          </iterative_method>
+          <preconditioner name="sor"/>
+          <relative_error>
+            <real_value rank="0">1.0e-7</real_value>
+          </relative_error>
+          <max_iterations>
+            <integer_value rank="0">3000</integer_value>
+          </max_iterations>
+          <never_ignore_solver_failures/>
+          <diagnostics>
+            <monitors/>
+          </diagnostics>
+        </solver>
+        <initial_condition name="WholeMesh">
+          <python>
+            <string_value lines="20" type="python">def val(X,t):
+        if (abs(X[2]) &lt; 300):
+                return 1
+        else:
+                return 0</string_value>
+          </python>
+        </initial_condition>
+        <boundary_conditions name="NoFlux">
+          <surface_ids>
+            <integer_value shape="2" rank="1">111 333</integer_value>
+          </surface_ids>
+          <type name="zero_flux"/>
+        </boundary_conditions>
+        <scalar_field name="Source" rank="0">
+          <diagnostic>
+            <algorithm name="Internal" material_phase_support="multiple"/>
+            <output/>
+            <stat/>
+            <detectors>
+              <include_in_detectors/>
+            </detectors>
+          </diagnostic>
+        </scalar_field>
+        <output/>
+        <stat/>
+        <convergence>
+          <include_in_convergence/>
+        </convergence>
+        <detectors>
+          <include_in_detectors/>
+        </detectors>
+        <steady_state>
+          <include_in_steady_state/>
+        </steady_state>
+        <adaptivity_options>
+          <relative_measure>
+            <scalar_field name="InterpolationErrorBound" rank="0">
+              <prescribed>
                 <value name="WholeMesh">
-                    <constant>
-                        <real_value rank="1" shape="3" dim1="dim">1 1 1</real_value>
-                    </constant>
+                  <constant>
+                    <real_value rank="0">0.01</real_value>
+                  </constant>
                 </value>
-                <output></output>
-                <stat>
-                    <include_in_stat></include_in_stat>
-                </stat>
+                <output/>
+                <stat/>
                 <detectors>
-                    <exclude_from_detectors></exclude_from_detectors>
+                  <exclude_from_detectors/>
                 </detectors>
-            </prescribed>
-        </vector_field>
-        <scalar_field name="Phytoplankton" rank="0">
-            <prognostic>
-                <mesh name="VelocityMesh"></mesh>
-                <equation name="AdvectionDiffusion"></equation>
-                <spatial_discretisation>
-                    <control_volumes>
-                        <face_value name="FiniteElement">
-                            <only_sinking_velocity></only_sinking_velocity>
-                            <limit_face_value>
-                                <limiter name="Sweby"></limiter>
-                            </limit_face_value>
-                        </face_value>
-                        <diffusion_scheme name="ElementGradient"></diffusion_scheme>
-                    </control_volumes>
-                    <conservative_advection>
-                        <real_value rank="0">1</real_value>
-                    </conservative_advection>
-                </spatial_discretisation>
-                <temporal_discretisation>
-                    <theta>
-                        <real_value rank="0">0.5</real_value>
-                    </theta>
-                </temporal_discretisation>
-                <solver>
-                    <iterative_method name="gmres">
-                        <restart>
-                            <integer_value rank="0">30</integer_value>
-                        </restart>
-                    </iterative_method>
-                    <preconditioner name="sor"></preconditioner>
-                    <relative_error>
-                        <real_value rank="0">1e-07</real_value>
-                    </relative_error>
-                    <max_iterations>
-                        <integer_value rank="0">3000</integer_value>
-                    </max_iterations>
-                    <never_ignore_solver_failures></never_ignore_solver_failures>
-                    <diagnostics>
-                        <monitors></monitors>
-                    </diagnostics>
-                </solver>
-                <initial_condition name="WholeMesh">
-                    <python>
-                        <string_value lines="20" type="python">def val(X,t):&#x0A;        if (abs(X[2]) &lt; 300):&#x0A;                return 1&#x0A;        else:&#x0A;                return 0</string_value>
-                    </python>
-                </initial_condition>
-                <boundary_conditions name="NoFlux">
-                    <surface_ids>
-                        <integer_value rank="1" shape="2">111 333</integer_value>
-                    </surface_ids>
-                    <type name="zero_flux"></type>
-                </boundary_conditions>
-                <scalar_field name="Source" rank="0">
-                    <diagnostic>
-                        <algorithm name="Internal" material_phase_support="multiple"></algorithm>
-                        <output></output>
-                        <stat></stat>
-                        <detectors>
-                            <include_in_detectors></include_in_detectors>
-                        </detectors>
-                    </diagnostic>
-                </scalar_field>
-                <output></output>
-                <stat></stat>
-                <convergence>
-                    <include_in_convergence></include_in_convergence>
-                </convergence>
+              </prescribed>
+            </scalar_field>
+            <tolerance>
+              <real_value rank="0">1e-6</real_value>
+            </tolerance>
+          </relative_measure>
+        </adaptivity_options>
+        <galerkin_projection>
+          <continuous>
+            <bounded name="Diffuse">
+              <boundedness_iterations>
+                <integer_value rank="0">10000</integer_value>
+              </boundedness_iterations>
+            </bounded>
+            <solver>
+              <iterative_method name="cg"/>
+              <preconditioner name="sor"/>
+              <relative_error>
+                <real_value rank="0">1e-7</real_value>
+              </relative_error>
+              <max_iterations>
+                <integer_value rank="0">3000</integer_value>
+              </max_iterations>
+              <never_ignore_solver_failures/>
+              <diagnostics>
+                <monitors/>
+              </diagnostics>
+            </solver>
+          </continuous>
+        </galerkin_projection>
+      </prognostic>
+    </scalar_field>
+    <scalar_field name="Zooplankton" rank="0">
+      <prognostic>
+        <mesh name="VelocityMesh"/>
+        <equation name="AdvectionDiffusion"/>
+        <spatial_discretisation>
+          <control_volumes>
+            <face_value name="FiniteElement">
+              <only_sinking_velocity/>
+              <limit_face_value>
+                <limiter name="Sweby"/>
+              </limit_face_value>
+            </face_value>
+            <diffusion_scheme name="ElementGradient"/>
+          </control_volumes>
+          <conservative_advection>
+            <real_value rank="0">1</real_value>
+          </conservative_advection>
+        </spatial_discretisation>
+        <temporal_discretisation>
+          <theta>
+            <real_value rank="0">0.5</real_value>
+          </theta>
+        </temporal_discretisation>
+        <solver>
+          <iterative_method name="gmres">
+            <restart>
+              <integer_value rank="0">30</integer_value>
+            </restart>
+          </iterative_method>
+          <preconditioner name="sor"/>
+          <relative_error>
+            <real_value rank="0">0.1e-7</real_value>
+          </relative_error>
+          <max_iterations>
+            <integer_value rank="0">3000</integer_value>
+          </max_iterations>
+          <never_ignore_solver_failures/>
+          <diagnostics>
+            <monitors/>
+          </diagnostics>
+        </solver>
+        <initial_condition name="WholeMesh">
+          <python>
+            <string_value lines="20" type="python">def val(X,t):
+        if (abs(X[2]) &lt; 300):
+                return 1
+        else:
+                return 0</string_value>
+          </python>
+        </initial_condition>
+        <boundary_conditions name="Noflux">
+          <surface_ids>
+            <integer_value shape="2" rank="1">111 333</integer_value>
+          </surface_ids>
+          <type name="zero_flux"/>
+        </boundary_conditions>
+        <scalar_field name="Source" rank="0">
+          <diagnostic>
+            <algorithm name="Internal" material_phase_support="multiple"/>
+            <output/>
+            <stat/>
+            <detectors>
+              <include_in_detectors/>
+            </detectors>
+          </diagnostic>
+        </scalar_field>
+        <output/>
+        <stat/>
+        <convergence>
+          <include_in_convergence/>
+        </convergence>
+        <detectors>
+          <include_in_detectors/>
+        </detectors>
+        <steady_state>
+          <include_in_steady_state/>
+        </steady_state>
+        <galerkin_projection>
+          <continuous>
+            <bounded name="Diffuse">
+              <boundedness_iterations>
+                <integer_value rank="0">10000</integer_value>
+              </boundedness_iterations>
+            </bounded>
+            <solver>
+              <iterative_method name="cg"/>
+              <preconditioner name="sor"/>
+              <relative_error>
+                <real_value rank="0">1e-7</real_value>
+              </relative_error>
+              <max_iterations>
+                <integer_value rank="0">3000</integer_value>
+              </max_iterations>
+              <never_ignore_solver_failures/>
+              <diagnostics>
+                <monitors/>
+              </diagnostics>
+            </solver>
+          </continuous>
+        </galerkin_projection>
+      </prognostic>
+    </scalar_field>
+    <scalar_field name="Nutrient" rank="0">
+      <prognostic>
+        <mesh name="VelocityMesh"/>
+        <equation name="AdvectionDiffusion"/>
+        <spatial_discretisation>
+          <control_volumes>
+            <face_value name="FiniteElement">
+              <only_sinking_velocity/>
+              <limit_face_value>
+                <limiter name="Sweby"/>
+              </limit_face_value>
+            </face_value>
+            <diffusion_scheme name="ElementGradient"/>
+          </control_volumes>
+          <conservative_advection>
+            <real_value rank="0">0.5</real_value>
+          </conservative_advection>
+        </spatial_discretisation>
+        <temporal_discretisation>
+          <theta>
+            <real_value rank="0">0.5</real_value>
+          </theta>
+        </temporal_discretisation>
+        <solver>
+          <iterative_method name="gmres">
+            <restart>
+              <integer_value rank="0">30</integer_value>
+            </restart>
+          </iterative_method>
+          <preconditioner name="sor"/>
+          <relative_error>
+            <real_value rank="0">1.e-7</real_value>
+          </relative_error>
+          <max_iterations>
+            <integer_value rank="0">3000</integer_value>
+          </max_iterations>
+          <never_ignore_solver_failures/>
+          <diagnostics>
+            <monitors/>
+          </diagnostics>
+        </solver>
+        <initial_condition name="WholeMesh">
+          <constant>
+            <real_value rank="0">4</real_value>
+          </constant>
+        </initial_condition>
+        <boundary_conditions name="NoFlux">
+          <surface_ids>
+            <integer_value shape="2" rank="1">111 333</integer_value>
+          </surface_ids>
+          <type name="zero_flux"/>
+        </boundary_conditions>
+        <scalar_field name="Source" rank="0">
+          <diagnostic>
+            <algorithm name="Internal" material_phase_support="multiple"/>
+            <output/>
+            <stat/>
+            <detectors>
+              <include_in_detectors/>
+            </detectors>
+          </diagnostic>
+        </scalar_field>
+        <scalar_field name="Absorption" rank="0">
+          <diagnostic>
+            <algorithm name="Internal" material_phase_support="multiple"/>
+            <output/>
+            <stat/>
+            <detectors>
+              <include_in_detectors/>
+            </detectors>
+          </diagnostic>
+        </scalar_field>
+        <output/>
+        <stat/>
+        <convergence>
+          <include_in_convergence/>
+        </convergence>
+        <detectors>
+          <include_in_detectors/>
+        </detectors>
+        <steady_state>
+          <include_in_steady_state/>
+        </steady_state>
+        <galerkin_projection>
+          <continuous>
+            <bounded name="Diffuse">
+              <boundedness_iterations>
+                <integer_value rank="0">10000</integer_value>
+              </boundedness_iterations>
+            </bounded>
+            <solver>
+              <iterative_method name="cg"/>
+              <preconditioner name="sor"/>
+              <relative_error>
+                <real_value rank="0">1e-7</real_value>
+              </relative_error>
+              <max_iterations>
+                <integer_value rank="0">3000</integer_value>
+              </max_iterations>
+              <never_ignore_solver_failures/>
+              <diagnostics>
+                <monitors/>
+              </diagnostics>
+            </solver>
+          </continuous>
+        </galerkin_projection>
+      </prognostic>
+    </scalar_field>
+    <scalar_field name="Detritus" rank="0">
+      <prognostic>
+        <mesh name="VelocityMesh"/>
+        <equation name="AdvectionDiffusion"/>
+        <spatial_discretisation>
+          <control_volumes>
+            <face_value name="FiniteElement">
+              <only_sinking_velocity/>
+              <limit_face_value>
+                <limiter name="Sweby"/>
+              </limit_face_value>
+            </face_value>
+            <diffusion_scheme name="ElementGradient"/>
+          </control_volumes>
+          <conservative_advection>
+            <real_value rank="0">1</real_value>
+          </conservative_advection>
+        </spatial_discretisation>
+        <temporal_discretisation>
+          <theta>
+            <real_value rank="0">0.5</real_value>
+          </theta>
+        </temporal_discretisation>
+        <solver>
+          <iterative_method name="gmres">
+            <restart>
+              <integer_value rank="0">30</integer_value>
+            </restart>
+          </iterative_method>
+          <preconditioner name="sor"/>
+          <relative_error>
+            <real_value rank="0">1.0e-7</real_value>
+          </relative_error>
+          <max_iterations>
+            <integer_value rank="0">3000</integer_value>
+          </max_iterations>
+          <never_ignore_solver_failures/>
+          <diagnostics>
+            <monitors/>
+          </diagnostics>
+        </solver>
+        <initial_condition name="WholeMesh">
+          <python>
+            <string_value lines="20" type="python">def val(X,t):
+        if (abs(X[2]) &lt; 300):
+                return 0.1
+        else:
+                return 0</string_value>
+          </python>
+        </initial_condition>
+        <boundary_conditions name="NoFlux">
+          <surface_ids>
+            <integer_value shape="2" rank="1">111 333</integer_value>
+          </surface_ids>
+          <type name="zero_flux"/>
+        </boundary_conditions>
+        <scalar_field name="Source" rank="0">
+          <diagnostic>
+            <algorithm name="Internal" material_phase_support="multiple"/>
+            <output/>
+            <stat/>
+            <detectors>
+              <include_in_detectors/>
+            </detectors>
+          </diagnostic>
+        </scalar_field>
+        <scalar_field name="SinkingVelocity" rank="0">
+          <prescribed>
+            <value name="WholeMesh">
+              <python>
+                <string_value lines="20" type="python">def val(X,t):
+	if (X[2]&gt;-1000):
+		return 0.001
+	elif(X[2]&gt;-2000):
+		return 0.001*(X[2]+2000)/1000.0
+	else:
+		return 0.0</string_value>
+              </python>
+            </value>
+            <output/>
+            <stat/>
+            <detectors>
+              <exclude_from_detectors/>
+            </detectors>
+          </prescribed>
+        </scalar_field>
+        <output/>
+        <stat/>
+        <convergence>
+          <include_in_convergence/>
+        </convergence>
+        <detectors>
+          <include_in_detectors/>
+        </detectors>
+        <steady_state>
+          <include_in_steady_state/>
+        </steady_state>
+        <adaptivity_options>
+          <relative_measure>
+            <scalar_field name="InterpolationErrorBound" rank="0">
+              <prescribed>
+                <value name="WholeMesh">
+                  <constant>
+                    <real_value rank="0">0.01</real_value>
+                  </constant>
+                </value>
+                <output/>
+                <stat/>
                 <detectors>
-                    <include_in_detectors></include_in_detectors>
+                  <exclude_from_detectors/>
                 </detectors>
-                <steady_state>
-                    <include_in_steady_state></include_in_steady_state>
-                </steady_state>
-                <adaptivity_options>
-                    <relative_measure>
-                        <scalar_field name="InterpolationErrorBound" rank="0">
-                            <prescribed>
-                                <value name="WholeMesh">
-                                    <constant>
-                                        <real_value rank="0">0.01</real_value>
-                                    </constant>
-                                </value>
-                                <output></output>
-                                <stat></stat>
-                                <detectors>
-                                    <exclude_from_detectors></exclude_from_detectors>
-                                </detectors>
-                            </prescribed>
-                        </scalar_field>
-                        <tolerance>
-                            <real_value rank="0">1e-06</real_value>
-                        </tolerance>
-                    </relative_measure>
-                </adaptivity_options>
-                <galerkin_projection>
-                    <continuous>
-                        <bounded name="Diffuse">
-                            <boundedness_iterations>
-                                <integer_value rank="0">10000</integer_value>
-                            </boundedness_iterations>
-                        </bounded>
-                        <solver>
-                            <iterative_method name="cg"></iterative_method>
-                            <preconditioner name="sor"></preconditioner>
-                            <relative_error>
-                                <real_value rank="0">1e-07</real_value>
-                            </relative_error>
-                            <max_iterations>
-                                <integer_value rank="0">3000</integer_value>
-                            </max_iterations>
-                            <never_ignore_solver_failures></never_ignore_solver_failures>
-                            <diagnostics>
-                                <monitors></monitors>
-                            </diagnostics>
-                        </solver>
-                    </continuous>
-                </galerkin_projection>
-            </prognostic>
-        </scalar_field>
-        <scalar_field name="Zooplankton" rank="0">
-            <prognostic>
-                <mesh name="VelocityMesh"></mesh>
-                <equation name="AdvectionDiffusion"></equation>
-                <spatial_discretisation>
-                    <control_volumes>
-                        <face_value name="FiniteElement">
-                            <only_sinking_velocity></only_sinking_velocity>
-                            <limit_face_value>
-                                <limiter name="Sweby"></limiter>
-                            </limit_face_value>
-                        </face_value>
-                        <diffusion_scheme name="ElementGradient"></diffusion_scheme>
-                    </control_volumes>
-                    <conservative_advection>
-                        <real_value rank="0">1</real_value>
-                    </conservative_advection>
-                </spatial_discretisation>
-                <temporal_discretisation>
-                    <theta>
-                        <real_value rank="0">0.5</real_value>
-                    </theta>
-                </temporal_discretisation>
-                <solver>
-                    <iterative_method name="gmres">
-                        <restart>
-                            <integer_value rank="0">30</integer_value>
-                        </restart>
-                    </iterative_method>
-                    <preconditioner name="sor"></preconditioner>
-                    <relative_error>
-                        <real_value rank="0">1e-08</real_value>
-                    </relative_error>
-                    <max_iterations>
-                        <integer_value rank="0">3000</integer_value>
-                    </max_iterations>
-                    <never_ignore_solver_failures></never_ignore_solver_failures>
-                    <diagnostics>
-                        <monitors></monitors>
-                    </diagnostics>
-                </solver>
-                <initial_condition name="WholeMesh">
-                    <python>
-                        <string_value lines="20" type="python">def val(X,t):&#x0A;        if (abs(X[2]) &lt; 300):&#x0A;                return 1&#x0A;        else:&#x0A;                return 0</string_value>
-                    </python>
-                </initial_condition>
-                <boundary_conditions name="Noflux">
-                    <surface_ids>
-                        <integer_value rank="1" shape="2">111 333</integer_value>
-                    </surface_ids>
-                    <type name="zero_flux"></type>
-                </boundary_conditions>
-                <scalar_field name="Source" rank="0">
-                    <diagnostic>
-                        <algorithm name="Internal" material_phase_support="multiple"></algorithm>
-                        <output></output>
-                        <stat></stat>
-                        <detectors>
-                            <include_in_detectors></include_in_detectors>
-                        </detectors>
-                    </diagnostic>
-                </scalar_field>
-                <output></output>
-                <stat></stat>
-                <convergence>
-                    <include_in_convergence></include_in_convergence>
-                </convergence>
-                <detectors>
-                    <include_in_detectors></include_in_detectors>
-                </detectors>
-                <steady_state>
-                    <include_in_steady_state></include_in_steady_state>
-                </steady_state>
-                <galerkin_projection>
-                    <continuous>
-                        <bounded name="Diffuse">
-                            <boundedness_iterations>
-                                <integer_value rank="0">10000</integer_value>
-                            </boundedness_iterations>
-                        </bounded>
-                        <solver>
-                            <iterative_method name="cg"></iterative_method>
-                            <preconditioner name="sor"></preconditioner>
-                            <relative_error>
-                                <real_value rank="0">1e-07</real_value>
-                            </relative_error>
-                            <max_iterations>
-                                <integer_value rank="0">3000</integer_value>
-                            </max_iterations>
-                            <never_ignore_solver_failures></never_ignore_solver_failures>
-                            <diagnostics>
-                                <monitors></monitors>
-                            </diagnostics>
-                        </solver>
-                    </continuous>
-                </galerkin_projection>
-            </prognostic>
-        </scalar_field>
-        <scalar_field name="Nutrient" rank="0">
-            <prognostic>
-                <mesh name="VelocityMesh"></mesh>
-                <equation name="AdvectionDiffusion"></equation>
-                <spatial_discretisation>
-                    <control_volumes>
-                        <face_value name="FiniteElement">
-                            <only_sinking_velocity></only_sinking_velocity>
-                            <limit_face_value>
-                                <limiter name="Sweby"></limiter>
-                            </limit_face_value>
-                        </face_value>
-                        <diffusion_scheme name="ElementGradient"></diffusion_scheme>
-                    </control_volumes>
-                    <conservative_advection>
-                        <real_value rank="0">0.5</real_value>
-                    </conservative_advection>
-                </spatial_discretisation>
-                <temporal_discretisation>
-                    <theta>
-                        <real_value rank="0">0.5</real_value>
-                    </theta>
-                </temporal_discretisation>
-                <solver>
-                    <iterative_method name="gmres">
-                        <restart>
-                            <integer_value rank="0">30</integer_value>
-                        </restart>
-                    </iterative_method>
-                    <preconditioner name="sor"></preconditioner>
-                    <relative_error>
-                        <real_value rank="0">1e-07</real_value>
-                    </relative_error>
-                    <max_iterations>
-                        <integer_value rank="0">3000</integer_value>
-                    </max_iterations>
-                    <never_ignore_solver_failures></never_ignore_solver_failures>
-                    <diagnostics>
-                        <monitors></monitors>
-                    </diagnostics>
-                </solver>
-                <initial_condition name="WholeMesh">
-                    <constant>
-                        <real_value rank="0">4</real_value>
-                    </constant>
-                </initial_condition>
-                <boundary_conditions name="NoFlux">
-                    <surface_ids>
-                        <integer_value rank="1" shape="2">111 333</integer_value>
-                    </surface_ids>
-                    <type name="zero_flux"></type>
-                </boundary_conditions>
-                <scalar_field name="Source" rank="0">
-                    <diagnostic>
-                        <algorithm name="Internal" material_phase_support="multiple"></algorithm>
-                        <output></output>
-                        <stat></stat>
-                        <detectors>
-                            <include_in_detectors></include_in_detectors>
-                        </detectors>
-                    </diagnostic>
-                </scalar_field>
-                <scalar_field name="Absorption" rank="0">
-                    <diagnostic>
-                        <algorithm name="Internal" material_phase_support="multiple"></algorithm>
-                        <output></output>
-                        <stat></stat>
-                        <detectors>
-                            <include_in_detectors></include_in_detectors>
-                        </detectors>
-                    </diagnostic>
-                </scalar_field>
-                <output></output>
-                <stat></stat>
-                <convergence>
-                    <include_in_convergence></include_in_convergence>
-                </convergence>
-                <detectors>
-                    <include_in_detectors></include_in_detectors>
-                </detectors>
-                <steady_state>
-                    <include_in_steady_state></include_in_steady_state>
-                </steady_state>
-                <galerkin_projection>
-                    <continuous>
-                        <bounded name="Diffuse">
-                            <boundedness_iterations>
-                                <integer_value rank="0">10000</integer_value>
-                            </boundedness_iterations>
-                        </bounded>
-                        <solver>
-                            <iterative_method name="cg"></iterative_method>
-                            <preconditioner name="sor"></preconditioner>
-                            <relative_error>
-                                <real_value rank="0">1e-07</real_value>
-                            </relative_error>
-                            <max_iterations>
-                                <integer_value rank="0">3000</integer_value>
-                            </max_iterations>
-                            <never_ignore_solver_failures></never_ignore_solver_failures>
-                            <diagnostics>
-                                <monitors></monitors>
-                            </diagnostics>
-                        </solver>
-                    </continuous>
-                </galerkin_projection>
-            </prognostic>
-        </scalar_field>
-        <scalar_field name="Detritus" rank="0">
-            <prognostic>
-                <mesh name="VelocityMesh"></mesh>
-                <equation name="AdvectionDiffusion"></equation>
-                <spatial_discretisation>
-                    <control_volumes>
-                        <face_value name="FiniteElement">
-                            <only_sinking_velocity></only_sinking_velocity>
-                            <limit_face_value>
-                                <limiter name="Sweby"></limiter>
-                            </limit_face_value>
-                        </face_value>
-                        <diffusion_scheme name="ElementGradient"></diffusion_scheme>
-                    </control_volumes>
-                    <conservative_advection>
-                        <real_value rank="0">1</real_value>
-                    </conservative_advection>
-                </spatial_discretisation>
-                <temporal_discretisation>
-                    <theta>
-                        <real_value rank="0">0.5</real_value>
-                    </theta>
-                </temporal_discretisation>
-                <solver>
-                    <iterative_method name="gmres">
-                        <restart>
-                            <integer_value rank="0">30</integer_value>
-                        </restart>
-                    </iterative_method>
-                    <preconditioner name="sor"></preconditioner>
-                    <relative_error>
-                        <real_value rank="0">1e-07</real_value>
-                    </relative_error>
-                    <max_iterations>
-                        <integer_value rank="0">3000</integer_value>
-                    </max_iterations>
-                    <never_ignore_solver_failures></never_ignore_solver_failures>
-                    <diagnostics>
-                        <monitors></monitors>
-                    </diagnostics>
-                </solver>
-                <initial_condition name="WholeMesh">
-                    <python>
-                        <string_value lines="20" type="python">def val(X,t):&#x0A;        if (abs(X[2]) &lt; 300):&#x0A;                return 0.1&#x0A;        else:&#x0A;                return 0</string_value>
-                    </python>
-                </initial_condition>
-                <boundary_conditions name="NoFlux">
-                    <surface_ids>
-                        <integer_value rank="1" shape="2">111 333</integer_value>
-                    </surface_ids>
-                    <type name="zero_flux"></type>
-                </boundary_conditions>
-                <scalar_field name="Source" rank="0">
-                    <diagnostic>
-                        <algorithm name="Internal" material_phase_support="multiple"></algorithm>
-                        <output></output>
-                        <stat></stat>
-                        <detectors>
-                            <include_in_detectors></include_in_detectors>
-                        </detectors>
-                    </diagnostic>
-                </scalar_field>
-                <scalar_field name="SinkingVelocity" rank="0">
-                    <prescribed>
-                        <value name="WholeMesh">
-                            <python>
-                                <string_value lines="20" type="python">def val(X,t):&#x0A;&#x09;if (X[2]&gt;-1000):&#x0A;&#x09;&#x09;return 0.001&#x0A;&#x09;elif(X[2]&gt;-2000):&#x0A;&#x09;&#x09;return 0.001*(X[2]+2000)/1000.0&#x0A;&#x09;else:&#x0A;&#x09;&#x09;return 0.0</string_value>
-                            </python>
-                        </value>
-                        <output></output>
-                        <stat></stat>
-                        <detectors>
-                            <exclude_from_detectors></exclude_from_detectors>
-                        </detectors>
-                    </prescribed>
-                </scalar_field>
-                <output></output>
-                <stat></stat>
-                <convergence>
-                    <include_in_convergence></include_in_convergence>
-                </convergence>
-                <detectors>
-                    <include_in_detectors></include_in_detectors>
-                </detectors>
-                <steady_state>
-                    <include_in_steady_state></include_in_steady_state>
-                </steady_state>
-                <adaptivity_options>
-                    <relative_measure>
-                        <scalar_field name="InterpolationErrorBound" rank="0">
-                            <prescribed>
-                                <value name="WholeMesh">
-                                    <constant>
-                                        <real_value rank="0">0.01</real_value>
-                                    </constant>
-                                </value>
-                                <output></output>
-                                <stat></stat>
-                                <detectors>
-                                    <exclude_from_detectors></exclude_from_detectors>
-                                </detectors>
-                            </prescribed>
-                        </scalar_field>
-                        <tolerance>
-                            <real_value rank="0">1e-06</real_value>
-                        </tolerance>
-                    </relative_measure>
-                </adaptivity_options>
-                <galerkin_projection>
-                    <continuous>
-                        <bounded name="Diffuse">
-                            <boundedness_iterations>
-                                <integer_value rank="0">10000</integer_value>
-                            </boundedness_iterations>
-                        </bounded>
-                        <solver>
-                            <iterative_method name="cg"></iterative_method>
-                            <preconditioner name="sor"></preconditioner>
-                            <relative_error>
-                                <real_value rank="0">1e-07</real_value>
-                            </relative_error>
-                            <max_iterations>
-                                <integer_value rank="0">3000</integer_value>
-                            </max_iterations>
-                            <never_ignore_solver_failures></never_ignore_solver_failures>
-                            <diagnostics>
-                                <monitors></monitors>
-                            </diagnostics>
-                        </solver>
-                    </continuous>
-                </galerkin_projection>
-            </prognostic>
-        </scalar_field>
-        <scalar_field name="PrimaryProduction" rank="0">
-            <diagnostic>
-                <algorithm name="Internal" material_phase_support="multiple"></algorithm>
-                <mesh name="VelocityMesh"></mesh>
-                <output></output>
-                <stat></stat>
-                <convergence>
-                    <include_in_convergence></include_in_convergence>
-                </convergence>
-                <detectors>
-                    <include_in_detectors></include_in_detectors>
-                </detectors>
-                <steady_state>
-                    <include_in_steady_state></include_in_steady_state>
-                </steady_state>
-            </diagnostic>
-        </scalar_field>
-        <scalar_field name="PhytoplanktonGrazing" rank="0">
-            <diagnostic>
-                <algorithm name="Internal" material_phase_support="multiple"></algorithm>
-                <mesh name="VelocityMesh"></mesh>
-                <output></output>
-                <stat></stat>
-                <convergence>
-                    <include_in_convergence></include_in_convergence>
-                </convergence>
-                <detectors>
-                    <include_in_detectors></include_in_detectors>
-                </detectors>
-                <steady_state>
-                    <include_in_steady_state></include_in_steady_state>
-                </steady_state>
-            </diagnostic>
-        </scalar_field>
-        <scalar_field name="TotalBiology" rank="0">
-            <diagnostic>
-                <algorithm name="scalar_python_diagnostic" material_phase_support="single">
-                    <string_value lines="20" type="python">D=state.scalar_fields[&quot;Detritus&quot;]&#x0A;P=state.scalar_fields[&quot;Phytoplankton&quot;]&#x0A;Z=state.scalar_fields[&quot;Zooplankton&quot;]&#x0A;N=state.scalar_fields[&quot;Nutrient&quot;]&#x0A;&#x0A;for node in range(field.node_count):&#x0A;&#x09;field.set(node, P.node_val(node) + N.node_val(node) + Z.node_val(node) + D.node_val(node))</string_value>
-                    <depends>
-                        <string_value lines="1">Phytoplankton,Zooplankton,Detritus,Nutrient</string_value>
-                    </depends>
-                </algorithm>
-                <mesh name="VelocityMesh"></mesh>
-                <output></output>
-                <stat></stat>
-                <convergence>
-                    <include_in_convergence></include_in_convergence>
-                </convergence>
-                <detectors>
-                    <include_in_detectors></include_in_detectors>
-                </detectors>
-                <steady_state>
-                    <include_in_steady_state></include_in_steady_state>
-                </steady_state>
-            </diagnostic>
-        </scalar_field>
-    </material_phase>
-    <mesh_adaptivity>
-        <hr_adaptivity>
-            <period>
-                <real_value rank="0">9000</real_value>
-            </period>
-            <maximum_number_of_nodes>
+              </prescribed>
+            </scalar_field>
+            <tolerance>
+              <real_value rank="0">1e-6</real_value>
+            </tolerance>
+          </relative_measure>
+        </adaptivity_options>
+        <galerkin_projection>
+          <continuous>
+            <bounded name="Diffuse">
+              <boundedness_iterations>
                 <integer_value rank="0">10000</integer_value>
-            </maximum_number_of_nodes>
-            <enable_gradation>
-                <gradation_parameter>
-                    <real_value rank="0">2</real_value>
-                </gradation_parameter>
-            </enable_gradation>
-            <tensor_field name="MinimumEdgeLengths">
-                <anisotropic_symmetric>
-                    <constant>
-                        <real_value rank="2" shape="3 3" symmetric="true" dim2="dim" dim1="dim">100 0 0 0 100 0 0 0 1</real_value>
-                    </constant>
-                </anisotropic_symmetric>
-            </tensor_field>
-            <tensor_field name="MaximumEdgeLengths">
-                <anisotropic_symmetric>
-                    <constant>
-                        <real_value rank="2" shape="3 3" symmetric="true" dim2="dim" dim1="dim">100 0 0 0 100 0 0 0 50</real_value>
-                    </constant>
-                </anisotropic_symmetric>
-            </tensor_field>
-            <vertically_structured_adaptivity>
-                <inhomogenous_vertical_resolution>
-                    <adapt_in_vertical_only></adapt_in_vertical_only>
-                </inhomogenous_vertical_resolution>
-                <vertically_align_metric></vertically_align_metric>
-            </vertically_structured_adaptivity>
-        </hr_adaptivity>
-    </mesh_adaptivity>
-    <ocean_biology>
-        <pznd>
-            <source_and_sink_algorithm>
-                <string_value lines="20" type="python">import fluidity.ocean_biology as biology&#x0A;&#x0A;day=1./(3600*24)&#x0A;&#x0A;p={}&#x0A;p[&quot;alpha&quot;]=0.015*day&#x0A;p[&quot;beta&quot;]=0.75&#x0A;p[&quot;gamma&quot;]=0.5&#x0A;p[&quot;g&quot;]=1*day&#x0A;p[&quot;k_N&quot;]=0.5&#x0A;p[&quot;k&quot;]=0.5&#x0A;p[&quot;mu_P&quot;]=0.1*day&#x0A;#p[&quot;mu_P&quot;]=0.0&#x0A;p[&quot;mu_Z&quot;]=0.2*day&#x0A;p[&quot;mu_D&quot;]=0.05*day&#x0A;p[&quot;p_P&quot;]=0.75&#x0A;p[&quot;v&quot;]=1.5*day&#x0A;&#x0A;biology.pznd(state, p)</string_value>
-            </source_and_sink_algorithm>
-            <scalar_field name="PhotosyntheticRadiation" rank="0">
-                <prognostic>
-                    <mesh name="VelocityMesh"></mesh>
-                    <equation name="PhotosyntheticRadiation"></equation>
-                    <spatial_discretisation>
-                        <discontinuous_galerkin></discontinuous_galerkin>
-                    </spatial_discretisation>
-                    <solver>
-                        <iterative_method name="gmres">
-                            <restart>
-                                <integer_value rank="0">30</integer_value>
-                            </restart>
-                        </iterative_method>
-                        <preconditioner name="none"></preconditioner>
-                        <relative_error>
-                            <real_value rank="0">1e-05</real_value>
-                        </relative_error>
-                        <max_iterations>
-                            <integer_value rank="0">3000</integer_value>
-                        </max_iterations>
-                        <never_ignore_solver_failures></never_ignore_solver_failures>
-                        <diagnostics>
-                            <monitors></monitors>
-                        </diagnostics>
-                    </solver>
-                    <exclude_from_checkpointing></exclude_from_checkpointing>
-                    <absorption_coefficients>
-                        <water>
-                            <real_value rank="0">0.04</real_value>
-                            <comment>0.04</comment>
-                        </water>
-                        <phytoplankton>
-                            <real_value rank="0">0.03</real_value>
-                            <comment>0.03</comment>
-                        </phytoplankton>
-                    </absorption_coefficients>
-                    <boundary_conditions name="SurfaceLight">
-                        <surface_ids>
-                            <integer_value rank="1" shape="1">111</integer_value>
-                        </surface_ids>
-                        <type name="dirichlet">
-                            <apply_weakly></apply_weakly>
-                            <python>
-                                <string_value lines="20" type="python">def val(X,t):&#x0A;&#x09;from math import cos, pi&#x0A;&#x09;day=3600*24.&#x0A;&#x09;year=365.*day&#x0A;&#x09;&#x0A;&#x09;light=100*(1-cos(2*pi*t/year))+10&#x0A;&#x09;return light</string_value>
-                            </python>
-                        </type>
-                    </boundary_conditions>
-                    <output></output>
-                    <stat></stat>
-                    <convergence>
-                        <include_in_convergence></include_in_convergence>
-                    </convergence>
-                    <detectors>
-                        <include_in_detectors></include_in_detectors>
-                    </detectors>
-                    <steady_state>
-                        <include_in_steady_state></include_in_steady_state>
-                    </steady_state>
-                </prognostic>
-            </scalar_field>
-        </pznd>
-    </ocean_biology>
+              </boundedness_iterations>
+            </bounded>
+            <solver>
+              <iterative_method name="cg"/>
+              <preconditioner name="sor"/>
+              <relative_error>
+                <real_value rank="0">1e-7</real_value>
+              </relative_error>
+              <max_iterations>
+                <integer_value rank="0">3000</integer_value>
+              </max_iterations>
+              <never_ignore_solver_failures/>
+              <diagnostics>
+                <monitors/>
+              </diagnostics>
+            </solver>
+          </continuous>
+        </galerkin_projection>
+      </prognostic>
+    </scalar_field>
+    <scalar_field name="PrimaryProduction" rank="0">
+      <diagnostic>
+        <algorithm name="Internal" material_phase_support="multiple"/>
+        <mesh name="VelocityMesh"/>
+        <output/>
+        <stat/>
+        <convergence>
+          <include_in_convergence/>
+        </convergence>
+        <detectors>
+          <include_in_detectors/>
+        </detectors>
+        <steady_state>
+          <include_in_steady_state/>
+        </steady_state>
+      </diagnostic>
+    </scalar_field>
+    <scalar_field name="PhytoplanktonGrazing" rank="0">
+      <diagnostic>
+        <algorithm name="Internal" material_phase_support="multiple"/>
+        <mesh name="VelocityMesh"/>
+        <output/>
+        <stat/>
+        <convergence>
+          <include_in_convergence/>
+        </convergence>
+        <detectors>
+          <include_in_detectors/>
+        </detectors>
+        <steady_state>
+          <include_in_steady_state/>
+        </steady_state>
+      </diagnostic>
+    </scalar_field>
+    <scalar_field name="TotalBiology" rank="0">
+      <diagnostic>
+        <algorithm name="scalar_python_diagnostic" material_phase_support="single">
+          <string_value lines="20" type="python">D=state.scalar_fields["Detritus"]
+P=state.scalar_fields["Phytoplankton"]
+Z=state.scalar_fields["Zooplankton"]
+N=state.scalar_fields["Nutrient"]
+
+for node in range(field.node_count):
+	field.set(node, P.node_val(node) + N.node_val(node) + Z.node_val(node) + D.node_val(node))</string_value>
+          <depends>
+            <string_value lines="1">Phytoplankton,Zooplankton,Detritus,Nutrient</string_value>
+          </depends>
+        </algorithm>
+        <mesh name="VelocityMesh"/>
+        <output/>
+        <stat/>
+        <convergence>
+          <include_in_convergence/>
+        </convergence>
+        <detectors>
+          <include_in_detectors/>
+        </detectors>
+        <steady_state>
+          <include_in_steady_state/>
+        </steady_state>
+      </diagnostic>
+    </scalar_field>
+  </material_phase>
+  <mesh_adaptivity>
+    <hr_adaptivity>
+      <period>
+        <real_value rank="0">9000</real_value>
+      </period>
+      <maximum_number_of_nodes>
+        <integer_value rank="0">10000</integer_value>
+      </maximum_number_of_nodes>
+      <enable_gradation>
+        <gradation_parameter>
+          <real_value rank="0">2.0</real_value>
+        </gradation_parameter>
+      </enable_gradation>
+      <tensor_field name="MinimumEdgeLengths">
+        <anisotropic_symmetric>
+          <constant>
+            <real_value symmetric="true" dim2="dim" shape="3 3" dim1="dim" rank="2">100 0 0 0 100 0 0 0 1</real_value>
+          </constant>
+        </anisotropic_symmetric>
+      </tensor_field>
+      <tensor_field name="MaximumEdgeLengths">
+        <anisotropic_symmetric>
+          <constant>
+            <real_value symmetric="true" dim2="dim" shape="3 3" dim1="dim" rank="2">100 0 0 0 100 0 0 0 50</real_value>
+          </constant>
+        </anisotropic_symmetric>
+      </tensor_field>
+      <vertically_structured_adaptivity>
+        <inhomogenous_vertical_resolution>
+          <adapt_in_vertical_only/>
+        </inhomogenous_vertical_resolution>
+        <vertically_align_metric/>
+      </vertically_structured_adaptivity>
+    </hr_adaptivity>
+  </mesh_adaptivity>
+  <ocean_biology>
+    <pznd>
+      <source_and_sink_algorithm>
+        <string_value lines="20" type="python">import fluidity.ocean_biology as biology
+
+day=1./(3600*24)
+
+p={}
+p["alpha"]=0.015*day
+p["beta"]=0.75
+p["gamma"]=0.5
+p["g"]=1*day
+p["k_N"]=0.5
+p["k"]=0.5
+p["mu_P"]=0.1*day
+#p["mu_P"]=0.0
+p["mu_Z"]=0.2*day
+p["mu_D"]=0.05*day
+p["p_P"]=0.75
+p["v"]=1.5*day
+
+biology.pznd(state, p)</string_value>
+      </source_and_sink_algorithm>
+      <scalar_field name="PhotosyntheticRadiation" rank="0">
+        <prognostic>
+          <mesh name="VelocityMesh"/>
+          <equation name="PhotosyntheticRadiation"/>
+          <spatial_discretisation>
+            <discontinuous_galerkin/>
+          </spatial_discretisation>
+          <solver>
+            <iterative_method name="gmres">
+              <restart>
+                <integer_value rank="0">30</integer_value>
+              </restart>
+            </iterative_method>
+            <preconditioner name="none"/>
+            <relative_error>
+              <real_value rank="0">1.0e-5</real_value>
+            </relative_error>
+            <max_iterations>
+              <integer_value rank="0">3000</integer_value>
+            </max_iterations>
+            <never_ignore_solver_failures/>
+            <diagnostics>
+              <monitors/>
+            </diagnostics>
+          </solver>
+          <exclude_from_checkpointing/>
+          <absorption_coefficients>
+            <water>
+              <real_value rank="0">0.04</real_value>
+              <comment>0.04</comment>
+            </water>
+            <phytoplankton>
+              <real_value rank="0">0.03</real_value>
+              <comment>0.03</comment>
+            </phytoplankton>
+          </absorption_coefficients>
+          <boundary_conditions name="SurfaceLight">
+            <surface_ids>
+              <integer_value shape="1" rank="1">111</integer_value>
+            </surface_ids>
+            <type name="dirichlet">
+              <apply_weakly/>
+              <python>
+                <string_value lines="20" type="python">def val(X,t):
+	from math import cos, pi
+	day=3600*24.
+	year=365.*day
+	
+	light=100*(1-cos(2*pi*t/year))+10
+	return light</string_value>
+              </python>
+            </type>
+          </boundary_conditions>
+          <output/>
+          <stat/>
+          <convergence>
+            <include_in_convergence/>
+          </convergence>
+          <detectors>
+            <include_in_detectors/>
+          </detectors>
+          <steady_state>
+            <include_in_steady_state/>
+          </steady_state>
+        </prognostic>
+      </scalar_field>
+    </pznd>
+  </ocean_biology>
 </fluidity_options>