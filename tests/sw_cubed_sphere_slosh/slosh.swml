<?xml version='1.0' encoding='utf-8'?>
<shallow_water_options>
  <simulation_name>
    <string_value lines="1">gaussian_slosh</string_value>
  </simulation_name>
  <geometry>
    <dimension>
      <integer_value rank="0">3</integer_value>
    </dimension>
    <mesh name="CoordinateMesh">
      <from_mesh>
        <mesh name="InputMesh"/>
        <mesh_shape>
          <polynomial_degree>
            <integer_value rank="0">2</integer_value>
          </polynomial_degree>
        </mesh_shape>
        <stat>
          <exclude_from_stat/>
        </stat>
      </from_mesh>
      <recompute_coordinate_field>
        <python>
          <string_value lines="20" type="code" language="python">def val(X,t):
  R0 = 6.37122e6
  x=X[0]
  y=X[1]
  z=X[2]
  R = (x**2+y**2+z**2)**0.5
  x=R0*x/R
  y=R0*y/R
  z=R0*z/R  
  return [x,y,z]</string_value>
        </python>
      </recompute_coordinate_field>
    </mesh>
    <mesh name="VelocityMesh">
      <from_mesh>
        <mesh name="InputMesh"/>
        <mesh_shape>
          <polynomial_degree>
            <integer_value rank="0">1</integer_value>
          </polynomial_degree>
          <element_type>
            <string_value>discontinuous lagrangian</string_value>
          </element_type>
        </mesh_shape>
        <constraint_type>
          <string_value>RT</string_value>
          <solver>
            <iterative_method name="preonly"/>
            <preconditioner name="lu">
              <factorization_package name="petsc"/>
            </preconditioner>
            <relative_error>
              <real_value rank="0">1.0e-50</real_value>
            </relative_error>
            <max_iterations>
              <integer_value rank="0">1000</integer_value>
            </max_iterations>
            <never_ignore_solver_failures/>
            <diagnostics>
              <monitors/>
            </diagnostics>
          </solver>
        </constraint_type>
        <stat>
          <exclude_from_stat/>
        </stat>
      </from_mesh>
    </mesh>
    <mesh name="PressureMesh">
      <from_mesh>
        <mesh name="InputMesh"/>
        <mesh_shape>
          <polynomial_degree>
            <integer_value rank="0">0</integer_value>
          </polynomial_degree>
          <element_type>
            <string_value>discontinuous lagrangian</string_value>
          </element_type>
        </mesh_shape>
        <stat>
          <exclude_from_stat/>
        </stat>
      </from_mesh>
    </mesh>
    <mesh name="InputMesh">
      <from_file file_name="cubed_sphere">
        <format name="triangle"/>
        <dimension>
          <integer_value rank="0">2</integer_value>
        </dimension>
        <stat>
          <include_in_stat/>
        </stat>
      </from_file>
    </mesh>
    <quadrature>
      <degree>
        <integer_value rank="0">6</integer_value>
      </degree>
    </quadrature>
  </geometry>
  <io>
    <dump_format>
      <string_value>vtk</string_value>
    </dump_format>
    <dump_period_in_timesteps>
      <constant>
        <integer_value rank="0">60</integer_value>
      </constant>
    </dump_period_in_timesteps>
    <output_mesh name="VelocityMesh"/>
  </io>
  <timestepping>
    <current_time>
      <real_value rank="0">0.0</real_value>
    </current_time>
    <timestep>
      <real_value rank="0">30.0</real_value>
    </timestep>
    <theta>
      <real_value rank="0">0.5</real_value>
    </theta>
    <nonlinear_iterations>
      <integer_value rank="0">1</integer_value>
    </nonlinear_iterations>
    <finish_time>
      <real_value rank="0">259200.0</real_value>
      <comment>24*60*60*3=259200</comment>
    </finish_time>
  </timestepping>
  <physical_parameters>
    <gravity>
      <magnitude>
        <real_value rank="0">9.80616</real_value>
      </magnitude>
      <vector_field name="GravityDirection" rank="1">
        <prescribed>
          <mesh name="CoordinateMesh"/>
          <value name="WholeMesh">
            <python>
              <string_value lines="20" type="code" language="python">def val(X,t):
   x = X[0]
   y = X[1]
   z = X[2]
   R = (x**2+y**2+z**2)**0.5
   return [-x/R,-y/R,-z/R]</string_value>
            </python>
          </value>
          <output/>
          <stat>
            <manifold_transformation/>
            <include_in_stat/>
          </stat>
          <detectors>
            <exclude_from_detectors/>
          </detectors>
          <adjoint_storage>
            <exists_in_forward/>
          </adjoint_storage>
          <do_not_recalculate/>
        </prescribed>
      </vector_field>
    </gravity>
    <coriolis>
      <string_value lines="20" type="code" language="python">def val(X,t):
  omega = 7.292e-5
  z = X[2]
  R = 6.37122e6
  #return 1.4574e-4
  return 2*omega*z/R</string_value>
      <comment>Was 1.4584e-4 for f-sphere.</comment>
    </coriolis>
  </physical_parameters>
  <material_phase name="Fluid">
    <vector_field name="Velocity" rank="1">
      <prognostic>
        <mesh name="VelocityMesh"/>
        <equation name="ShallowWater"/>
        <wave_equation>
          <just_wave_equation_step/>
        </wave_equation>
        <spatial_discretisation>
          <discontinuous_galerkin>
            <advection_scheme>
              <none/>
            </advection_scheme>
          </discontinuous_galerkin>
        </spatial_discretisation>
        <temporal_discretisation>
          <relaxation>
            <real_value rank="0">0.5</real_value>
          </relaxation>
        </temporal_discretisation>
        <solver>
          <iterative_method name="preonly"/>
          <preconditioner name="lu">
            <factorization_package name="petsc"/>
          </preconditioner>
          <relative_error>
            <real_value rank="0">1.0e-7</real_value>
          </relative_error>
          <max_iterations>
            <integer_value rank="0">1000</integer_value>
          </max_iterations>
          <never_ignore_solver_failures/>
          <diagnostics>
            <monitors/>
          </diagnostics>
        </solver>
        <initial_condition name="WholeMesh">
          <constant>
            <real_value shape="3" dim1="dim" rank="1">0.0 0.0 0.0</real_value>
          </constant>
        </initial_condition>
        <output/>
        <stat>
          <manifold_transformation/>
          <include_in_stat/>
          <previous_time_step>
            <exclude_from_stat/>
          </previous_time_step>
          <nonlinear_field>
            <exclude_from_stat/>
          </nonlinear_field>
        </stat>
      </prognostic>
    </vector_field>
    <scalar_field name="LayerThickness" rank="0">
      <prognostic>
        <mesh name="PressureMesh"/>
        <spatial_discretisation>
          <discontinuous_galerkin/>
          <conservative_advection>
            <real_value rank="0">0.</real_value>
          </conservative_advection>
        </spatial_discretisation>
        <temporal_discretisation>
          <discontinuous_galerkin>
            <number_advection_subcycles>
<<<<<<< HEAD
              <integer_value rank="0">0</integer_value>
            </number_advection_subcycles>
            <SSPRK_order>
              <integer_value rank="0">0</integer_value>
=======
              <integer_value rank="0">1</integer_value>
            </number_advection_subcycles>
            <SSPRK_order>
              <integer_value rank="0">3</integer_value>
>>>>>>> 5c82f60d
            </SSPRK_order>
          </discontinuous_galerkin>
        </temporal_discretisation>
        <solver>
          <iterative_method name="preonly"/>
          <preconditioner name="lu">
            <factorization_package name="petsc"/>
          </preconditioner>
          <relative_error>
            <real_value rank="0">1.0e-7</real_value>
          </relative_error>
          <max_iterations>
            <integer_value rank="0">2000</integer_value>
          </max_iterations>
          <never_ignore_solver_failures/>
          <diagnostics>
            <monitors/>
          </diagnostics>
        </solver>
        <initial_condition name="WholeMesh">
          <python>
            <string_value lines="20" type="code" language="python">def val(X,t):
  from math import exp
  A=6000
  alpha=10
  a=6.37122e6
  x=X[0]
  y=X[1]
  z=X[2]
  R=(x**2+y**2+z**2)**0.5
  x=a*x/R
  y=a*y/R
  z=a*z/R
  d=(x**2+y**2+(z-a)**2)**0.5
  return A*exp(-alpha*((d/a)**2))</string_value>
          </python>
        </initial_condition>
        <mean_layer_thickness>
          <real_value rank="0">29400.0</real_value>
          <reset_field_mean/>
        </mean_layer_thickness>
        <output/>
        <stat>
          <manifold_transformation/>
        </stat>
        <consistent_interpolation/>
      </prognostic>
    </scalar_field>
    <scalar_field name="InitialLayerThickness" rank="0">
      <diagnostic>
        <mesh name="PressureMesh"/>
      </diagnostic>
    </scalar_field>
    <scalar_field name="LayerThicknessError" rank="0">
      <diagnostic>
        <algorithm source_field_2_type="scalar" name="scalar_difference" source_field_1_name="LayerThickness" source_field_2_name="InitialLayerThickness" material_phase_support="single" source_field_1_type="scalar"/>
        <mesh name="PressureMesh"/>
        <output/>
        <stat>
          <manifold_transformation/>
        </stat>
        <convergence>
          <include_in_convergence/>
        </convergence>
        <detectors>
          <include_in_detectors/>
        </detectors>
        <steady_state>
          <exclude_from_steady_state/>
        </steady_state>
        <adjoint_storage>
          <exists_in_forward/>
        </adjoint_storage>
      </diagnostic>
    </scalar_field>
    <scalar_field name="Coriolis" rank="0">
      <prescribed>
        <mesh name="PressureMesh"/>
        <value name="WholeMesh">
          <python>
            <string_value lines="20" type="code" language="python">def val(X,t):
  omega = 7.292e-5
  z = X[2]
  R = 6.37122e6
  #return 1.4574e-4
  return 2*omega*z/R</string_value>
          </python>
        </value>
        <output/>
        <stat>
          <manifold_transformation/>
        </stat>
        <detectors>
          <exclude_from_detectors/>
        </detectors>
        <adjoint_storage>
          <exists_in_forward/>
        </adjoint_storage>
      </prescribed>
    </scalar_field>
  </material_phase>
  <debug>
    <check_inverse_coriolis_matrix/>
    <check_wave_matrix/>
    <check_solution/>
  </debug>
</shallow_water_options><|MERGE_RESOLUTION|>--- conflicted
+++ resolved
@@ -240,17 +240,10 @@
         <temporal_discretisation>
           <discontinuous_galerkin>
             <number_advection_subcycles>
-<<<<<<< HEAD
-              <integer_value rank="0">0</integer_value>
-            </number_advection_subcycles>
-            <SSPRK_order>
-              <integer_value rank="0">0</integer_value>
-=======
               <integer_value rank="0">1</integer_value>
             </number_advection_subcycles>
             <SSPRK_order>
               <integer_value rank="0">3</integer_value>
->>>>>>> 5c82f60d
             </SSPRK_order>
           </discontinuous_galerkin>
         </temporal_discretisation>
