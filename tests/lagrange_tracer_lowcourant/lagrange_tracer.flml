<?xml version='1.0' encoding='utf-8'?>
<fluidity_options>
  <simulation_name>
    <string_value lines="1">lagrange_tracer</string_value>
  </simulation_name>
  <problem_type>
    <string_value lines="1">fluids</string_value>
  </problem_type>
  <geometry>
    <dimension>
      <integer_value rank="0">2</integer_value>
    </dimension>
    <mesh name="CoordinateMesh">
      <from_file file_name="2element_square">
        <format name="triangle"/>
        <stat>
          <exclude_from_stat/>
        </stat>
      </from_file>
    </mesh>
    <mesh name="VelocityMesh">
      <from_mesh>
        <mesh name="CoordinateMesh"/>
        <mesh_shape>
          <polynomial_degree>
            <integer_value rank="0">0</integer_value>
          </polynomial_degree>
        </mesh_shape>
        <mesh_continuity>
          <string_value>discontinuous</string_value>
        </mesh_continuity>
        <stat>
          <include_in_stat/>
        </stat>
      </from_mesh>
    </mesh>
    <mesh name="PressureMesh">
      <from_mesh>
        <mesh name="CoordinateMesh"/>
        <stat>
          <include_in_stat/>
        </stat>
      </from_mesh>
    </mesh>
    <quadrature>
      <degree>
        <integer_value rank="0">4</integer_value>
      </degree>
    </quadrature>
  </geometry>
  <io>
    <dump_format>
      <string_value>vtk</string_value>
    </dump_format>
    <dump_period_in_timesteps>
      <constant>
        <integer_value rank="0">1</integer_value>
      </constant>
    </dump_period_in_timesteps>
    <output_mesh name="CoordinateMesh"/>
    <stat>
      <output_at_start/>
    </stat>
    <detectors>
      <detector_array name="DummyArray">
        <number_of_detectors>
          <integer_value rank="0">1</integer_value>
        </number_of_detectors>
        <lagrangian/>
        <python>
          <string_value lines="20" type="python">def val(t):
   coords = [[2./3., 1./3.]]
   return coords</string_value>
        </python>
      </detector_array>
      <binary_output/>
      <lagrangian_timestepping>
<<<<<<< HEAD
        <explicit_runge_kutta_guided_search>
          <subcycles>
            <integer_value rank="0">1</integer_value>
          </subcycles>
          <search_tolerance>
            <real_value rank="0">1.0e-10</real_value>
          </search_tolerance>
=======
        <subcycles>
          <integer_value rank="0">1</integer_value>
        </subcycles>
        <search_tolerance>
          <real_value rank="0">1.0e-10</real_value>
        </search_tolerance>
        <explicit_runge_kutta_guided_search>
>>>>>>> 140e540d
          <n_stages>
            <integer_value rank="0">4</integer_value>
          </n_stages>
          <stage_weights>
            <real_value shape="6" rank="1">0.5 0. 0.5 0. 0. 1</real_value>
          </stage_weights>
          <timestep_weights>
            <real_value shape="4" rank="1">0.16666666666666666 0.3333333333333333
 0.3333333333333333 0.16666666666666666</real_value>
          </timestep_weights>
        </explicit_runge_kutta_guided_search>
      </lagrangian_timestepping>
    </detectors>
  </io>
  <timestepping>
    <current_time>
      <real_value rank="0">0.0</real_value>
    </current_time>
    <timestep>
      <real_value rank="0">0.1</real_value>
    </timestep>
    <finish_time>
      <real_value rank="0">10.0</real_value>
    </finish_time>
    <final_timestep>
      <integer_value rank="0">1</integer_value>
    </final_timestep>
  </timestepping>
  <physical_parameters/>
  <material_phase name="Dummy">
    <vector_field name="Velocity" rank="1">
      <prescribed>
        <mesh name="VelocityMesh"/>
        <value name="WholeMesh">
          <python>
            <string_value lines="20" type="python">def val(X,t):
   from math import sqrt
   return (-1./3., 1./3.)</string_value>
          </python>
        </value>
        <output/>
        <stat>
          <include_in_stat/>
        </stat>
        <detectors>
          <exclude_from_detectors/>
        </detectors>
      </prescribed>
    </vector_field>
    <scalar_field name="Field" rank="0">
      <prescribed>
        <mesh name="VelocityMesh"/>
        <value name="WholeMesh">
          <python>
            <string_value lines="20" type="python">def val(X,t):
   if(X[1]&lt;0.5):
      return 1.0
   else:
      return 2.0</string_value>
          </python>
        </value>
        <output/>
        <stat/>
        <detectors>
          <include_in_detectors/>
        </detectors>
      </prescribed>
    </scalar_field>
  </material_phase>
</fluidity_options><|MERGE_RESOLUTION|>--- conflicted
+++ resolved
@@ -75,15 +75,6 @@
       </detector_array>
       <binary_output/>
       <lagrangian_timestepping>
-<<<<<<< HEAD
-        <explicit_runge_kutta_guided_search>
-          <subcycles>
-            <integer_value rank="0">1</integer_value>
-          </subcycles>
-          <search_tolerance>
-            <real_value rank="0">1.0e-10</real_value>
-          </search_tolerance>
-=======
         <subcycles>
           <integer_value rank="0">1</integer_value>
         </subcycles>
@@ -91,7 +82,6 @@
           <real_value rank="0">1.0e-10</real_value>
         </search_tolerance>
         <explicit_runge_kutta_guided_search>
->>>>>>> 140e540d
           <n_stages>
             <integer_value rank="0">4</integer_value>
           </n_stages>
