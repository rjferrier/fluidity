<?xml version="1.0" encoding="utf-8" ?>
<fluidity_options>
    <simulation_name>
        <string_value lines="1">mphase_stokes_law</string_value>
    </simulation_name>
    <problem_type>
        <string_value lines="1">multiphase</string_value>
    </problem_type>
    <geometry>
        <dimension>
            <integer_value rank="0">2</integer_value>
        </dimension>
        <mesh name="CoordinateMesh">
            <from_file file_name="mphase_stokes_law">
                <format name="triangle"></format>
                <stat>
                    <include_in_stat></include_in_stat>
                </stat>
            </from_file>
        </mesh>
        <mesh name="VelocityMesh">
            <from_mesh>
                <mesh name="CoordinateMesh"></mesh>
                <stat>
                    <exclude_from_stat></exclude_from_stat>
                </stat>
            </from_mesh>
        </mesh>
        <mesh name="PressureMesh">
            <from_mesh>
                <mesh name="CoordinateMesh"></mesh>
                <stat>
                    <exclude_from_stat></exclude_from_stat>
                </stat>
            </from_mesh>
        </mesh>
        <quadrature>
            <degree>
                <integer_value rank="0">3</integer_value>
            </degree>
        </quadrature>
    </geometry>
    <io>
        <dump_format>
            <string_value>vtk</string_value>
        </dump_format>
        <dump_period>
            <constant>
                <real_value rank="0">0</real_value>
            </constant>
        </dump_period>
        <output_mesh name="VelocityMesh"></output_mesh>
        <stat></stat>
    </io>
    <timestepping>
        <current_time>
            <real_value rank="0">0</real_value>
        </current_time>
        <timestep>
            <real_value rank="0">0.0001</real_value>
        </timestep>
        <finish_time>
            <real_value rank="0">5</real_value>
        </finish_time>
        <final_timestep>
            <integer_value rank="0">100</integer_value>
        </final_timestep>
        <steady_state>
            <tolerance>
                <real_value rank="0">1e-07</real_value>
                <infinity_norm></infinity_norm>
            </tolerance>
            <steady_state_file>
                <binary_output></binary_output>
            </steady_state_file>
        </steady_state>
<<<<<<< HEAD
    </timestepping>
    <physical_parameters>
        <gravity>
            <magnitude>
                <real_value rank="0">9.8</real_value>
            </magnitude>
            <vector_field name="GravityDirection" rank="1">
                <prescribed>
                    <mesh name="CoordinateMesh"></mesh>
                    <value name="WholeMesh">
                        <constant>
                            <real_value rank="1" shape="2" dim1="dim">0 -1</real_value>
                        </constant>
                    </value>
                    <output></output>
                    <stat>
                        <include_in_stat></include_in_stat>
                    </stat>
                    <detectors>
                        <exclude_from_detectors></exclude_from_detectors>
                    </detectors>
                </prescribed>
            </vector_field>
        </gravity>
    </physical_parameters>
    <material_phase name="Water">
        <equation_of_state>
            <fluids>
                <linear>
                    <reference_density>
                        <real_value rank="0">1000</real_value>
                    </reference_density>
                </linear>
            </fluids>
        </equation_of_state>
        <scalar_field name="Pressure" rank="0">
            <aliased material_phase_name="Tephra" field_name="Pressure"></aliased>
        </scalar_field>
        <scalar_field name="Density" rank="0">
            <diagnostic>
                <algorithm name="Internal" material_phase_support="multiple"></algorithm>
                <mesh name="VelocityMesh"></mesh>
                <output></output>
                <stat></stat>
                <convergence>
                    <include_in_convergence></include_in_convergence>
                </convergence>
                <detectors>
                    <include_in_detectors></include_in_detectors>
                </detectors>
                <steady_state>
                    <include_in_steady_state></include_in_steady_state>
                </steady_state>
            </diagnostic>
        </scalar_field>
        <vector_field name="Velocity" rank="1">
            <prognostic>
                <mesh name="VelocityMesh"></mesh>
                <equation name="LinearMomentum"></equation>
                <spatial_discretisation>
                    <continuous_galerkin>
                        <stabilisation>
                            <streamline_upwind>
                                <nu_bar_optimal></nu_bar_optimal>
                                <nu_scale name="0.5">
                                    <real_value rank="0" shape="1">0.5</real_value>
                                </nu_scale>
                            </streamline_upwind>
                        </stabilisation>
                        <mass_terms>
                            <lump_mass_matrix></lump_mass_matrix>
                        </mass_terms>
                        <advection_terms></advection_terms>
                        <stress_terms>
                            <tensor_form></tensor_form>
                        </stress_terms>
                    </continuous_galerkin>
                    <conservative_advection>
                        <real_value rank="0">0</real_value>
                    </conservative_advection>
                </spatial_discretisation>
                <temporal_discretisation>
                    <theta>
                        <real_value rank="0">1</real_value>
                    </theta>
                    <relaxation>
                        <real_value rank="0">0.5</real_value>
                    </relaxation>
                </temporal_discretisation>
                <solver>
                    <iterative_method name="gmres">
                        <restart>
                            <integer_value rank="0">30</integer_value>
                        </restart>
                    </iterative_method>
                    <preconditioner name="sor"></preconditioner>
                    <relative_error>
                        <real_value rank="0">1e-06</real_value>
                    </relative_error>
                    <max_iterations>
                        <integer_value rank="0">1000</integer_value>
                    </max_iterations>
                    <never_ignore_solver_failures></never_ignore_solver_failures>
                    <diagnostics>
                        <monitors></monitors>
                    </diagnostics>
                </solver>
                <initial_condition name="WholeMesh">
                    <constant>
                        <real_value rank="1" shape="2" dim1="dim">0 0</real_value>
                    </constant>
                </initial_condition>
                <boundary_conditions name="Sides">
                    <surface_ids>
                        <integer_value rank="1" shape="1">666</integer_value>
                    </surface_ids>
                    <type name="no_normal_flow"></type>
                </boundary_conditions>
                <boundary_conditions name="Bottom">
                    <surface_ids>
                        <integer_value rank="1" shape="1">444</integer_value>
                    </surface_ids>
                    <type name="no_normal_flow"></type>
                </boundary_conditions>
                <boundary_conditions name="Top">
                    <surface_ids>
                        <integer_value rank="1" shape="1">333</integer_value>
                    </surface_ids>
                    <type name="no_normal_flow"></type>
                </boundary_conditions>
                <tensor_field name="Viscosity" rank="2">
                    <prescribed>
                        <value name="WholeMesh">
                            <isotropic>
                                <constant>
                                    <real_value rank="0">0.001</real_value>
                                </constant>
                            </isotropic>
                        </value>
                        <output></output>
                    </prescribed>
                </tensor_field>
                <output></output>
                <stat>
                    <include_in_stat></include_in_stat>
                    <previous_time_step>
                        <exclude_from_stat></exclude_from_stat>
                    </previous_time_step>
                    <nonlinear_field>
                        <exclude_from_stat></exclude_from_stat>
                    </nonlinear_field>
                </stat>
                <convergence>
                    <include_in_convergence></include_in_convergence>
                </convergence>
                <detectors>
                    <include_in_detectors></include_in_detectors>
                </detectors>
                <steady_state>
                    <include_in_steady_state></include_in_steady_state>
                </steady_state>
                <consistent_interpolation></consistent_interpolation>
            </prognostic>
        </vector_field>
        <scalar_field name="PhaseVolumeFraction" rank="0">
            <diagnostic>
                <mesh name="VelocityMesh"></mesh>
                <algorithm name="Internal" material_phase_support="multiple"></algorithm>
                <output></output>
                <stat></stat>
                <detectors>
                    <exclude_from_detectors></exclude_from_detectors>
                </detectors>
                <cap_values>
                    <upper_cap>
                        <real_value rank="0">1</real_value>
                    </upper_cap>
                    <lower_cap>
                        <real_value rank="0">0</real_value>
                    </lower_cap>
                </cap_values>
            </diagnostic>
        </scalar_field>
    </material_phase>
    <material_phase name="Tephra">
        <equation_of_state>
            <fluids>
                <linear>
                    <reference_density>
                        <real_value rank="0">2340</real_value>
                    </reference_density>
                </linear>
            </fluids>
        </equation_of_state>
        <scalar_field name="Pressure" rank="0">
            <prognostic>
                <mesh name="PressureMesh"></mesh>
                <spatial_discretisation>
                    <continuous_galerkin>
                        <remove_stabilisation_term></remove_stabilisation_term>
                        <integrate_continuity_by_parts></integrate_continuity_by_parts>
                    </continuous_galerkin>
                </spatial_discretisation>
                <reference_node>
                    <integer_value rank="0">1</integer_value>
                </reference_node>
                <scheme>
                    <poisson_pressure_solution>
                        <string_value lines="1">only first timestep</string_value>
                    </poisson_pressure_solution>
                    <use_projection_method></use_projection_method>
                </scheme>
                <solver>
                    <iterative_method name="cg"></iterative_method>
                    <preconditioner name="mg"></preconditioner>
                    <relative_error>
                        <real_value rank="0">1e-06</real_value>
                    </relative_error>
                    <max_iterations>
                        <integer_value rank="0">1000</integer_value>
                    </max_iterations>
                    <never_ignore_solver_failures></never_ignore_solver_failures>
                    <diagnostics>
                        <monitors></monitors>
                    </diagnostics>
                </solver>
                <output></output>
                <stat></stat>
                <convergence>
                    <include_in_convergence></include_in_convergence>
                </convergence>
                <detectors>
                    <exclude_from_detectors></exclude_from_detectors>
                </detectors>
                <steady_state>
                    <exclude_from_steady_state></exclude_from_steady_state>
                </steady_state>
                <no_interpolation></no_interpolation>
            </prognostic>
        </scalar_field>
        <scalar_field name="Density" rank="0">
            <diagnostic>
                <algorithm name="Internal" material_phase_support="multiple"></algorithm>
                <mesh name="VelocityMesh"></mesh>
                <output></output>
                <stat></stat>
                <convergence>
                    <include_in_convergence></include_in_convergence>
                </convergence>
                <detectors>
                    <include_in_detectors></include_in_detectors>
                </detectors>
                <steady_state>
                    <include_in_steady_state></include_in_steady_state>
                </steady_state>
            </diagnostic>
        </scalar_field>
        <vector_field name="Velocity" rank="1">
            <prognostic>
                <mesh name="VelocityMesh"></mesh>
                <equation name="LinearMomentum"></equation>
                <spatial_discretisation>
                    <continuous_galerkin>
                        <stabilisation>
                            <streamline_upwind>
                                <nu_bar_optimal></nu_bar_optimal>
                                <nu_scale name="0.5">
                                    <real_value rank="0" shape="1">0.5</real_value>
                                </nu_scale>
                            </streamline_upwind>
                        </stabilisation>
                        <mass_terms>
                            <lump_mass_matrix></lump_mass_matrix>
                        </mass_terms>
                        <advection_terms></advection_terms>
                        <stress_terms>
                            <tensor_form></tensor_form>
                        </stress_terms>
                    </continuous_galerkin>
                    <conservative_advection>
                        <real_value rank="0">0</real_value>
                    </conservative_advection>
                </spatial_discretisation>
                <temporal_discretisation>
                    <theta>
                        <real_value rank="0">1</real_value>
                    </theta>
                    <relaxation>
                        <real_value rank="0">0.5</real_value>
                    </relaxation>
                </temporal_discretisation>
                <solver>
                    <iterative_method name="gmres">
                        <restart>
                            <integer_value rank="0">30</integer_value>
                        </restart>
                    </iterative_method>
                    <preconditioner name="sor"></preconditioner>
                    <relative_error>
                        <real_value rank="0">1e-06</real_value>
                    </relative_error>
                    <max_iterations>
                        <integer_value rank="0">1000</integer_value>
                    </max_iterations>
                    <never_ignore_solver_failures></never_ignore_solver_failures>
                    <diagnostics>
                        <monitors></monitors>
                    </diagnostics>
                </solver>
                <initial_condition name="WholeMesh">
                    <constant>
                        <real_value rank="1" shape="2" dim1="dim">0 0</real_value>
                    </constant>
                </initial_condition>
                <boundary_conditions name="Sides">
                    <surface_ids>
                        <integer_value rank="1" shape="1">666</integer_value>
                    </surface_ids>
                    <type name="no_normal_flow"></type>
                </boundary_conditions>
                <boundary_conditions name="Bottom">
                    <surface_ids>
                        <integer_value rank="1" shape="1">444</integer_value>
                    </surface_ids>
                    <type name="no_normal_flow"></type>
                </boundary_conditions>
                <boundary_conditions name="Top">
                    <surface_ids>
                        <integer_value rank="1" shape="1">333</integer_value>
                    </surface_ids>
                    <type name="no_normal_flow"></type>
                </boundary_conditions>
                <tensor_field name="Viscosity" rank="2">
                    <prescribed>
                        <value name="WholeMesh">
                            <isotropic>
                                <constant>
                                    <real_value rank="0">0.001</real_value>
                                </constant>
                            </isotropic>
                        </value>
                        <output></output>
                    </prescribed>
                </tensor_field>
                <output></output>
                <stat>
                    <include_in_stat></include_in_stat>
                    <previous_time_step>
                        <exclude_from_stat></exclude_from_stat>
                    </previous_time_step>
                    <nonlinear_field>
                        <exclude_from_stat></exclude_from_stat>
                    </nonlinear_field>
                </stat>
                <convergence>
                    <include_in_convergence></include_in_convergence>
                </convergence>
                <detectors>
                    <include_in_detectors></include_in_detectors>
                </detectors>
                <steady_state>
                    <include_in_steady_state></include_in_steady_state>
                </steady_state>
                <consistent_interpolation></consistent_interpolation>
            </prognostic>
        </vector_field>
        <scalar_field name="PhaseVolumeFraction" rank="0">
            <prognostic>
                <mesh name="VelocityMesh"></mesh>
                <equation name="AdvectionDiffusion"></equation>
                <spatial_discretisation>
                    <control_volumes>
                        <face_value name="FirstOrderUpwind"></face_value>
                        <diffusion_scheme name="ElementGradient"></diffusion_scheme>
                    </control_volumes>
                    <conservative_advection>
                        <real_value rank="0">1</real_value>
                    </conservative_advection>
                </spatial_discretisation>
                <temporal_discretisation>
                    <theta>
                        <real_value rank="0">1</real_value>
                    </theta>
                </temporal_discretisation>
                <solver>
                    <iterative_method name="gmres">
                        <restart>
                            <integer_value rank="0">30</integer_value>
                        </restart>
                    </iterative_method>
                    <preconditioner name="sor"></preconditioner>
                    <relative_error>
                        <real_value rank="0">1e-07</real_value>
                    </relative_error>
                    <max_iterations>
                        <integer_value rank="0">1000</integer_value>
                    </max_iterations>
                    <never_ignore_solver_failures></never_ignore_solver_failures>
                    <diagnostics>
                        <monitors></monitors>
                    </diagnostics>
                </solver>
                <initial_condition name="WholeMesh">
                    <constant>
                        <real_value rank="0">0.05</real_value>
                    </constant>
                </initial_condition>
                <output></output>
                <stat></stat>
                <convergence>
                    <include_in_convergence></include_in_convergence>
                </convergence>
                <detectors>
                    <include_in_detectors></include_in_detectors>
                </detectors>
                <steady_state>
                    <include_in_steady_state></include_in_steady_state>
                </steady_state>
                <consistent_interpolation></consistent_interpolation>
            </prognostic>
        </scalar_field>
        <scalar_field name="ReynoldsNumber" rank="0">
            <diagnostic>
                <algorithm name="particle_reynolds_number" material_phase_support="multiple">
                    <depends>
                        <string_value lines="1">Water::Velocity,Tephra::Velocity,Water::Density</string_value>
                    </depends>
                    <particle_diameter>
                        <real_value rank="0">4.8e-05</real_value>
                    </particle_diameter>
                    <continuous_phase_name>Water</continuous_phase_name>
                </algorithm>
                <mesh name="VelocityMesh"></mesh>
                <output></output>
                <stat></stat>
                <convergence>
                    <include_in_convergence></include_in_convergence>
                </convergence>
                <detectors>
                    <include_in_detectors></include_in_detectors>
                </detectors>
                <steady_state>
                    <include_in_steady_state></include_in_steady_state>
                </steady_state>
            </diagnostic>
        </scalar_field>
        <vector_field name="DragForce" rank="1">
            <diagnostic>
                <algorithm name="vector_python_diagnostic" material_phase_support="multiple">
                    <string_value lines="20" type="code" language="python">## Calculates the fluid-particle drag force interaction term&#x0A;from math import sqrt, pi&#x0A;&#x0A;vfrac_tephra = states[&quot;Tephra&quot;].scalar_fields[&quot;PhaseVolumeFraction&quot;]&#x0A;vfrac_water = states[&quot;Water&quot;].scalar_fields[&quot;PhaseVolumeFraction&quot;]&#x0A;&#x0A;velocity_tephra = states[&quot;Tephra&quot;].vector_fields[&quot;Velocity&quot;]&#x0A;velocity_water = states[&quot;Water&quot;].vector_fields[&quot;Velocity&quot;]&#x0A;&#x0A;density_tephra = states[&quot;Tephra&quot;].scalar_fields[&quot;Density&quot;]&#x0A;density_water = states[&quot;Water&quot;].scalar_fields[&quot;Density&quot;]&#x0A;&#x0A;viscosity_water = states[&quot;Water&quot;].tensor_fields[&quot;Viscosity&quot;]&#x0A;&#x0A;# Particle diameter - experimental value from Carey (1997)&#x0A;d = 48e-6&#x0A;&#x0A;for i in range(field.node_count):&#x0A;&#x0A;  # Reynolds number&#x0A;  Re = (vfrac_water.node_val(i)*density_water.node_val(i)*sqrt((velocity_water.node_val(i)[0] - velocity_tephra.node_val(i)[0])**2 + (velocity_water.node_val(i)[1] - velocity_tephra.node_val(i)[1])**2)*d)/viscosity_water.node_val(0)[0][0]&#x0A;  &#x0A;  # Drag coefficient&#x0A;  if(Re &lt; 1000):&#x0A;    C = (24.0/Re)&#x0A;  else:&#x0A;    C = 0.44&#x0A;    &#x0A;  # Don&apos;t let C be NaN&#x0A;  if(Re == 0):&#x0A;    C = 1e16&#x0A;&#x0A;  magnitude = sqrt((velocity_water.node_val(i)[0] - velocity_tephra.node_val(i)[0])**2 + (velocity_water.node_val(i)[1] - velocity_tephra.node_val(i)[1])**2)&#x0A;  &#x0A;  K = (3.0/4.0)*C*(vfrac_tephra.node_val(i)*vfrac_water.node_val(i)*density_water.node_val(i)*magnitude)/(d)&#x0A;&#x0A;    &#x0A;  Force = K*(velocity_tephra.node_val(i) - velocity_water.node_val(i))&#x0A;&#x0A;  #Force = 6.0*pi*density_water.node_val(i)*viscosity_water.node_val(0)[0][0]*(d/2.0)*vfrac_water.node_val(i)*magnitude*(velocity_tephra.node_val(i) - velocity_water.node_val(i))&#x0A;&#x0A;  field.set(i, -Force)</string_value>
                    <depends>
                        <string_value lines="1">Tephra::PhaseVolumeFraction,Tephra::Density,Tephra::Velocity,Water::PhaseVolumeFraction,Water::Density,Water::Velocity</string_value>
                    </depends>
                </algorithm>
                <mesh name="VelocityMesh"></mesh>
                <output></output>
                <stat>
                    <include_in_stat></include_in_stat>
                </stat>
                <convergence>
                    <include_in_convergence></include_in_convergence>
                </convergence>
                <detectors>
                    <include_in_detectors></include_in_detectors>
                </detectors>
                <steady_state>
                    <include_in_steady_state></include_in_steady_state>
                </steady_state>
            </diagnostic>
        </vector_field>
        <vector_field name="BuoyancyForce" rank="1">
            <diagnostic>
                <algorithm name="vector_python_diagnostic" material_phase_support="multiple">
                    <string_value lines="20" type="code" language="python">## Calculates the fluid-particle drag force interaction term&#x0A;from math import sqrt, pi&#x0A;&#x0A;vfrac_tephra = states[&quot;Tephra&quot;].scalar_fields[&quot;PhaseVolumeFraction&quot;]&#x0A;vfrac_water = states[&quot;Water&quot;].scalar_fields[&quot;PhaseVolumeFraction&quot;]&#x0A;&#x0A;velocity_tephra = states[&quot;Tephra&quot;].vector_fields[&quot;Velocity&quot;]&#x0A;velocity_water = states[&quot;Water&quot;].vector_fields[&quot;Velocity&quot;]&#x0A;&#x0A;density_tephra = states[&quot;Tephra&quot;].scalar_fields[&quot;Density&quot;]&#x0A;density_water = states[&quot;Water&quot;].scalar_fields[&quot;Density&quot;]&#x0A;&#x0A;viscosity_water = states[&quot;Water&quot;].tensor_fields[&quot;Viscosity&quot;]&#x0A;&#x0A;# Particle diameter - experimental value from Carey (1997)&#x0A;d = 48e-6&#x0A;&#x0A;for i in range(field.node_count):&#x0A;  &#x0A;  Force = vfrac_tephra.node_val(i)*9.8*vfrac_water.node_val(i)*(density_tephra.node_val(i) - density_water.node_val(i))&#x0A;&#x0A;  field.set(i, [0.0, -Force])</string_value>
                    <depends>
                        <string_value lines="1">Water::Velocity,Tephra::Velocity,Water::PhaseVolumeFraction,Tephra::PhaseVolumeFraction,Water::Density,Tephra::Density</string_value>
                    </depends>
                </algorithm>
                <mesh name="VelocityMesh"></mesh>
                <output></output>
                <stat>
                    <include_in_stat></include_in_stat>
                </stat>
                <convergence>
                    <include_in_convergence></include_in_convergence>
                </convergence>
                <detectors>
                    <include_in_detectors></include_in_detectors>
                </detectors>
                <steady_state>
                    <include_in_steady_state></include_in_steady_state>
                </steady_state>
            </diagnostic>
        </vector_field>
        <vector_field name="TerminalVelocity" rank="1">
            <diagnostic>
                <algorithm name="vector_python_diagnostic" material_phase_support="multiple">
                    <string_value lines="20" type="code" language="python">## Calculates the fluid-particle drag force interaction term&#x0A;from math import sqrt, pi&#x0A;&#x0A;vfrac_tephra = states[&quot;Tephra&quot;].scalar_fields[&quot;PhaseVolumeFraction&quot;]&#x0A;vfrac_water = states[&quot;Water&quot;].scalar_fields[&quot;PhaseVolumeFraction&quot;]&#x0A;&#x0A;velocity_tephra = states[&quot;Tephra&quot;].vector_fields[&quot;Velocity&quot;]&#x0A;velocity_water = states[&quot;Water&quot;].vector_fields[&quot;Velocity&quot;]&#x0A;&#x0A;density_tephra = states[&quot;Tephra&quot;].scalar_fields[&quot;Density&quot;]&#x0A;density_water = states[&quot;Water&quot;].scalar_fields[&quot;Density&quot;]&#x0A;&#x0A;viscosity_water = states[&quot;Water&quot;].tensor_fields[&quot;Viscosity&quot;]&#x0A;&#x0A;# Particle diameter - experimental value from Carey (1997)&#x0A;d = 48e-6&#x0A;&#x0A;for i in range(field.node_count):&#x0A;  relative_terminal_velocity = vfrac_water.node_val(i)*9.8*(density_tephra.node_val(i) - density_water.node_val(i))*d*d/(18.0*viscosity_water.node_val(0)[0][0])&#x0A;  &#x0A;  field.set(i, [0.0, -relative_terminal_velocity])</string_value>
                    <depends>
                        <string_value lines="1">Water::Velocity,Tephra::Velocity,Water::PhaseVolumeFraction,Tephra::PhaseVolumeFraction,Water::Density,Tephra::Density</string_value>
                    </depends>
                </algorithm>
                <mesh name="VelocityMesh"></mesh>
                <output></output>
                <stat>
                    <include_in_stat></include_in_stat>
                </stat>
                <convergence>
                    <include_in_convergence></include_in_convergence>
                </convergence>
                <detectors>
                    <include_in_detectors></include_in_detectors>
                </detectors>
                <steady_state>
                    <include_in_steady_state></include_in_steady_state>
                </steady_state>
            </diagnostic>
        </vector_field>
        <multiphase_properties>
            <particle_diameter>
                <real_value rank="0">4.8e-05</real_value>
            </particle_diameter>
        </multiphase_properties>
    </material_phase>
=======
      </diagnostic>
    </scalar_field>
    <vector_field name="Velocity" rank="1">
      <prognostic>
        <mesh name="VelocityMesh"/>
        <equation name="LinearMomentum"/>
        <spatial_discretisation>
          <continuous_galerkin>
            <stabilisation>
              <streamline_upwind>
                <nu_bar_optimal/>
                <nu_scale name="0.5">
                  <real_value shape="1" rank="0">0.5</real_value>
                </nu_scale>
              </streamline_upwind>
            </stabilisation>
            <mass_terms>
              <lump_mass_matrix/>
            </mass_terms>
            <advection_terms/>
            <stress_terms>
              <tensor_form/>
            </stress_terms>
          </continuous_galerkin>
          <conservative_advection>
            <real_value rank="0">0.0</real_value>
          </conservative_advection>
        </spatial_discretisation>
        <temporal_discretisation>
          <theta>
            <real_value rank="0">1.0</real_value>
          </theta>
          <relaxation>
            <real_value rank="0">0.5</real_value>
          </relaxation>
        </temporal_discretisation>
        <solver>
          <iterative_method name="gmres">
            <restart>
              <integer_value rank="0">30</integer_value>
            </restart>
          </iterative_method>
          <preconditioner name="sor"/>
          <relative_error>
            <real_value rank="0">1.0e-6</real_value>
          </relative_error>
          <max_iterations>
            <integer_value rank="0">1000</integer_value>
          </max_iterations>
          <never_ignore_solver_failures/>
          <diagnostics>
            <monitors/>
          </diagnostics>
        </solver>
        <initial_condition name="WholeMesh">
          <constant>
            <real_value shape="2" dim1="dim" rank="1">0.0 0.0</real_value>
          </constant>
        </initial_condition>
        <boundary_conditions name="Sides">
          <surface_ids>
            <integer_value shape="1" rank="1">666</integer_value>
          </surface_ids>
          <type name="no_normal_flow"/>
        </boundary_conditions>
        <boundary_conditions name="Bottom">
          <surface_ids>
            <integer_value shape="1" rank="1">444</integer_value>
          </surface_ids>
          <type name="no_normal_flow"/>
        </boundary_conditions>
        <boundary_conditions name="Top">
          <surface_ids>
            <integer_value shape="1" rank="1">333</integer_value>
          </surface_ids>
          <type name="no_normal_flow"/>
        </boundary_conditions>
        <tensor_field name="Viscosity" rank="2">
          <prescribed>
            <value name="WholeMesh">
              <isotropic>
                <constant>
                  <real_value rank="0">0.001</real_value>
                </constant>
              </isotropic>
            </value>
            <output/>
          </prescribed>
        </tensor_field>
        <output/>
        <stat>
          <include_in_stat/>
          <previous_time_step>
            <exclude_from_stat/>
          </previous_time_step>
          <nonlinear_field>
            <exclude_from_stat/>
          </nonlinear_field>
        </stat>
        <convergence>
          <include_in_convergence/>
        </convergence>
        <detectors>
          <include_in_detectors/>
        </detectors>
        <steady_state>
          <include_in_steady_state/>
        </steady_state>
        <consistent_interpolation/>
      </prognostic>
    </vector_field>
    <scalar_field name="PhaseVolumeFraction" rank="0">
      <diagnostic>
        <mesh name="VelocityMesh"/>
        <algorithm name="Internal" material_phase_support="multiple"/>
        <output/>
        <stat/>
        <detectors>
          <exclude_from_detectors/>
        </detectors>
        <cap_values>
          <upper_cap>
            <real_value rank="0">1.0</real_value>
          </upper_cap>
          <lower_cap>
            <real_value rank="0">0.0</real_value>
          </lower_cap>
        </cap_values>
      </diagnostic>
    </scalar_field>
  </material_phase>
  <material_phase name="Tephra">
    <equation_of_state>
      <fluids>
        <linear>
          <reference_density>
            <real_value rank="0">2340.0</real_value>
          </reference_density>
        </linear>
      </fluids>
    </equation_of_state>
    <scalar_field name="Pressure" rank="0">
      <prognostic>
        <mesh name="PressureMesh"/>
        <spatial_discretisation>
          <continuous_galerkin>
            <remove_stabilisation_term/>
            <integrate_continuity_by_parts/>
          </continuous_galerkin>
        </spatial_discretisation>
        <reference_node>
          <integer_value rank="0">1</integer_value>
        </reference_node>
        <scheme>
          <poisson_pressure_solution>
            <string_value lines="1">only first timestep</string_value>
          </poisson_pressure_solution>
          <use_projection_method/>
        </scheme>
        <solver>
          <iterative_method name="cg"/>
          <preconditioner name="mg"/>
          <relative_error>
            <real_value rank="0">1.0e-6</real_value>
          </relative_error>
          <max_iterations>
            <integer_value rank="0">1000</integer_value>
          </max_iterations>
          <never_ignore_solver_failures/>
          <diagnostics>
            <monitors/>
          </diagnostics>
        </solver>
        <output/>
        <stat/>
        <convergence>
          <include_in_convergence/>
        </convergence>
        <detectors>
          <exclude_from_detectors/>
        </detectors>
        <steady_state>
          <exclude_from_steady_state/>
        </steady_state>
        <no_interpolation/>
      </prognostic>
    </scalar_field>
    <scalar_field name="Density" rank="0">
      <diagnostic>
        <algorithm name="Internal" material_phase_support="multiple"/>
        <mesh name="VelocityMesh"/>
        <output/>
        <stat/>
        <convergence>
          <include_in_convergence/>
        </convergence>
        <detectors>
          <include_in_detectors/>
        </detectors>
        <steady_state>
          <include_in_steady_state/>
        </steady_state>
      </diagnostic>
    </scalar_field>
    <vector_field name="Velocity" rank="1">
      <prognostic>
        <mesh name="VelocityMesh"/>
        <equation name="LinearMomentum"/>
        <spatial_discretisation>
          <continuous_galerkin>
            <stabilisation>
              <streamline_upwind>
                <nu_bar_optimal/>
                <nu_scale name="0.5">
                  <real_value shape="1" rank="0">0.5</real_value>
                </nu_scale>
              </streamline_upwind>
            </stabilisation>
            <mass_terms>
              <lump_mass_matrix/>
            </mass_terms>
            <advection_terms/>
            <stress_terms>
              <tensor_form/>
            </stress_terms>
          </continuous_galerkin>
          <conservative_advection>
            <real_value rank="0">0.0</real_value>
          </conservative_advection>
        </spatial_discretisation>
        <temporal_discretisation>
          <theta>
            <real_value rank="0">1.0</real_value>
          </theta>
          <relaxation>
            <real_value rank="0">0.5</real_value>
          </relaxation>
        </temporal_discretisation>
        <solver>
          <iterative_method name="gmres">
            <restart>
              <integer_value rank="0">30</integer_value>
            </restart>
          </iterative_method>
          <preconditioner name="sor"/>
          <relative_error>
            <real_value rank="0">1.0e-6</real_value>
          </relative_error>
          <max_iterations>
            <integer_value rank="0">1000</integer_value>
          </max_iterations>
          <never_ignore_solver_failures/>
          <diagnostics>
            <monitors/>
          </diagnostics>
        </solver>
        <initial_condition name="WholeMesh">
          <constant>
            <real_value shape="2" dim1="dim" rank="1">0.0 0.0</real_value>
          </constant>
        </initial_condition>
        <boundary_conditions name="Sides">
          <surface_ids>
            <integer_value shape="1" rank="1">666</integer_value>
          </surface_ids>
          <type name="no_normal_flow"/>
        </boundary_conditions>
        <boundary_conditions name="Bottom">
          <surface_ids>
            <integer_value shape="1" rank="1">444</integer_value>
          </surface_ids>
          <type name="no_normal_flow"/>
        </boundary_conditions>
        <boundary_conditions name="Top">
          <surface_ids>
            <integer_value shape="1" rank="1">333</integer_value>
          </surface_ids>
          <type name="no_normal_flow"/>
        </boundary_conditions>
        <tensor_field name="Viscosity" rank="2">
          <prescribed>
            <value name="WholeMesh">
              <isotropic>
                <constant>
                  <real_value rank="0">0.001</real_value>
                </constant>
              </isotropic>
            </value>
            <output/>
          </prescribed>
        </tensor_field>
        <output/>
        <stat>
          <include_in_stat/>
          <previous_time_step>
            <exclude_from_stat/>
          </previous_time_step>
          <nonlinear_field>
            <exclude_from_stat/>
          </nonlinear_field>
        </stat>
        <convergence>
          <include_in_convergence/>
        </convergence>
        <detectors>
          <include_in_detectors/>
        </detectors>
        <steady_state>
          <include_in_steady_state/>
        </steady_state>
        <consistent_interpolation/>
      </prognostic>
    </vector_field>
    <scalar_field name="PhaseVolumeFraction" rank="0">
      <prognostic>
        <mesh name="VelocityMesh"/>
        <equation name="AdvectionDiffusion"/>
        <spatial_discretisation>
          <control_volumes>
            <face_value name="FirstOrderUpwind"/>
            <diffusion_scheme name="ElementGradient"/>
          </control_volumes>
          <conservative_advection>
            <real_value rank="0">1.0</real_value>
          </conservative_advection>
        </spatial_discretisation>
        <temporal_discretisation>
          <theta>
            <real_value rank="0">1.0</real_value>
          </theta>
        </temporal_discretisation>
        <solver>
          <iterative_method name="gmres">
            <restart>
              <integer_value rank="0">30</integer_value>
            </restart>
          </iterative_method>
          <preconditioner name="sor"/>
          <relative_error>
            <real_value rank="0">1.0e-7</real_value>
          </relative_error>
          <max_iterations>
            <integer_value rank="0">1000</integer_value>
          </max_iterations>
          <never_ignore_solver_failures/>
          <diagnostics>
            <monitors/>
          </diagnostics>
        </solver>
        <initial_condition name="WholeMesh">
          <constant>
            <real_value rank="0">0.05</real_value>
          </constant>
        </initial_condition>
        <output/>
        <stat/>
        <convergence>
          <include_in_convergence/>
        </convergence>
        <detectors>
          <include_in_detectors/>
        </detectors>
        <steady_state>
          <include_in_steady_state/>
        </steady_state>
        <consistent_interpolation/>
      </prognostic>
    </scalar_field>
    <scalar_field name="ReynoldsNumber" rank="0">
      <diagnostic>
        <algorithm name="particle_reynolds_number" material_phase_support="multiple">
          <depends>
            <string_value lines="1">Water::Velocity,Tephra::Velocity,Water::Density</string_value>
          </depends>
          <particle_diameter>
            <real_value rank="0">48e-6</real_value>
          </particle_diameter>
          <continuous_phase_name>Water</continuous_phase_name>
        </algorithm>
        <mesh name="VelocityMesh"/>
        <output/>
        <stat/>
        <convergence>
          <include_in_convergence/>
        </convergence>
        <detectors>
          <include_in_detectors/>
        </detectors>
        <steady_state>
          <include_in_steady_state/>
        </steady_state>
      </diagnostic>
    </scalar_field>
    <vector_field name="DragForce" rank="1">
      <diagnostic>
        <algorithm name="vector_python_diagnostic" material_phase_support="multiple">
          <string_value lines="20" type="code" language="python">## Calculates the fluid-particle drag force interaction term
from math import sqrt, pi

vfrac_tephra = states["Tephra"].scalar_fields["PhaseVolumeFraction"]
vfrac_water = states["Water"].scalar_fields["PhaseVolumeFraction"]

velocity_tephra = states["Tephra"].vector_fields["Velocity"]
velocity_water = states["Water"].vector_fields["Velocity"]

density_tephra = states["Tephra"].scalar_fields["Density"]
density_water = states["Water"].scalar_fields["Density"]

viscosity_water = states["Water"].tensor_fields["Viscosity"]

# Particle diameter - experimental value from Carey (1997)
d = 48e-6

for i in range(field.node_count):

  # Reynolds number
  Re = (vfrac_water.node_val(i)*density_water.node_val(i)*sqrt((velocity_water.node_val(i)[0] - velocity_tephra.node_val(i)[0])**2 + (velocity_water.node_val(i)[1] - velocity_tephra.node_val(i)[1])**2)*d)/viscosity_water.node_val(0)[0][0]
  
  # Drag coefficient
  if(Re &lt; 1000):
    C = (24.0/Re)
  else:
    C = 0.44
    
  # Don't let C be NaN
  if(Re == 0):
    C = 1e16

  magnitude = sqrt((velocity_water.node_val(i)[0] - velocity_tephra.node_val(i)[0])**2 + (velocity_water.node_val(i)[1] - velocity_tephra.node_val(i)[1])**2)
  
  K = (3.0/4.0)*C*(vfrac_tephra.node_val(i)*vfrac_water.node_val(i)*density_water.node_val(i)*magnitude)/(d)

    
  Force = K*(velocity_tephra.node_val(i) - velocity_water.node_val(i))

  #Force = 6.0*pi*density_water.node_val(i)*viscosity_water.node_val(0)[0][0]*(d/2.0)*vfrac_water.node_val(i)*magnitude*(velocity_tephra.node_val(i) - velocity_water.node_val(i))

  field.set(i, -Force)</string_value>
          <depends>
            <string_value lines="1">Tephra::PhaseVolumeFraction,Tephra::Density,Tephra::Velocity,Water::PhaseVolumeFraction,Water::Density,Water::Velocity</string_value>
          </depends>
        </algorithm>
        <mesh name="VelocityMesh"/>
        <output/>
        <stat>
          <include_in_stat/>
        </stat>
        <convergence>
          <include_in_convergence/>
        </convergence>
        <detectors>
          <include_in_detectors/>
        </detectors>
        <steady_state>
          <include_in_steady_state/>
        </steady_state>
      </diagnostic>
    </vector_field>
    <vector_field name="BuoyancyForce" rank="1">
      <diagnostic>
        <algorithm name="vector_python_diagnostic" material_phase_support="multiple">
          <string_value lines="20" type="code" language="python">## Calculates the fluid-particle drag force interaction term
from math import sqrt, pi

vfrac_tephra = states["Tephra"].scalar_fields["PhaseVolumeFraction"]
vfrac_water = states["Water"].scalar_fields["PhaseVolumeFraction"]

velocity_tephra = states["Tephra"].vector_fields["Velocity"]
velocity_water = states["Water"].vector_fields["Velocity"]

density_tephra = states["Tephra"].scalar_fields["Density"]
density_water = states["Water"].scalar_fields["Density"]

viscosity_water = states["Water"].tensor_fields["Viscosity"]

# Particle diameter - experimental value from Carey (1997)
d = 48e-6

for i in range(field.node_count):
  
  Force = vfrac_tephra.node_val(i)*9.8*vfrac_water.node_val(i)*(density_tephra.node_val(i) - density_water.node_val(i))

  field.set(i, [0.0, -Force])</string_value>
          <depends>
            <string_value lines="1">Water::Velocity,Tephra::Velocity,Water::PhaseVolumeFraction,Tephra::PhaseVolumeFraction,Water::Density,Tephra::Density</string_value>
          </depends>
        </algorithm>
        <mesh name="VelocityMesh"/>
        <output/>
        <stat>
          <include_in_stat/>
        </stat>
        <convergence>
          <include_in_convergence/>
        </convergence>
        <detectors>
          <include_in_detectors/>
        </detectors>
        <steady_state>
          <include_in_steady_state/>
        </steady_state>
      </diagnostic>
    </vector_field>
    <vector_field name="TerminalVelocity" rank="1">
      <diagnostic>
        <algorithm name="vector_python_diagnostic" material_phase_support="multiple">
          <string_value lines="20" type="code" language="python">## Calculates the fluid-particle drag force interaction term
from math import sqrt, pi

vfrac_tephra = states["Tephra"].scalar_fields["PhaseVolumeFraction"]
vfrac_water = states["Water"].scalar_fields["PhaseVolumeFraction"]

velocity_tephra = states["Tephra"].vector_fields["Velocity"]
velocity_water = states["Water"].vector_fields["Velocity"]

density_tephra = states["Tephra"].scalar_fields["Density"]
density_water = states["Water"].scalar_fields["Density"]

viscosity_water = states["Water"].tensor_fields["Viscosity"]

# Particle diameter - experimental value from Carey (1997)
d = 48e-6

for i in range(field.node_count):
  relative_terminal_velocity = vfrac_water.node_val(i)*9.8*(density_tephra.node_val(i) - density_water.node_val(i))*d*d/(18.0*viscosity_water.node_val(0)[0][0])
  
  field.set(i, [0.0, -relative_terminal_velocity])</string_value>
          <depends>
            <string_value lines="1">Water::Velocity,Tephra::Velocity,Water::PhaseVolumeFraction,Tephra::PhaseVolumeFraction,Water::Density,Tephra::Density</string_value>
          </depends>
        </algorithm>
        <mesh name="VelocityMesh"/>
        <output/>
        <stat>
          <include_in_stat/>
        </stat>
        <convergence>
          <include_in_convergence/>
        </convergence>
        <detectors>
          <include_in_detectors/>
        </detectors>
        <steady_state>
          <include_in_steady_state/>
        </steady_state>
      </diagnostic>
    </vector_field>
    <multiphase_properties>
      <particle_diameter>
        <real_value rank="0">48e-6</real_value>
      </particle_diameter>
    </multiphase_properties>
  </material_phase>
  <multiphase_interaction>
    <fluid_particle_drag>
      <drag_correlation name="stokes"/>
    </fluid_particle_drag>
  </multiphase_interaction>
>>>>>>> 49503ab2
</fluidity_options><|MERGE_RESOLUTION|>--- conflicted
+++ resolved
@@ -74,7 +74,6 @@
                 <binary_output></binary_output>
             </steady_state_file>
         </steady_state>
-<<<<<<< HEAD
     </timestepping>
     <physical_parameters>
         <gravity>
@@ -599,564 +598,9 @@
             </particle_diameter>
         </multiphase_properties>
     </material_phase>
-=======
-      </diagnostic>
-    </scalar_field>
-    <vector_field name="Velocity" rank="1">
-      <prognostic>
-        <mesh name="VelocityMesh"/>
-        <equation name="LinearMomentum"/>
-        <spatial_discretisation>
-          <continuous_galerkin>
-            <stabilisation>
-              <streamline_upwind>
-                <nu_bar_optimal/>
-                <nu_scale name="0.5">
-                  <real_value shape="1" rank="0">0.5</real_value>
-                </nu_scale>
-              </streamline_upwind>
-            </stabilisation>
-            <mass_terms>
-              <lump_mass_matrix/>
-            </mass_terms>
-            <advection_terms/>
-            <stress_terms>
-              <tensor_form/>
-            </stress_terms>
-          </continuous_galerkin>
-          <conservative_advection>
-            <real_value rank="0">0.0</real_value>
-          </conservative_advection>
-        </spatial_discretisation>
-        <temporal_discretisation>
-          <theta>
-            <real_value rank="0">1.0</real_value>
-          </theta>
-          <relaxation>
-            <real_value rank="0">0.5</real_value>
-          </relaxation>
-        </temporal_discretisation>
-        <solver>
-          <iterative_method name="gmres">
-            <restart>
-              <integer_value rank="0">30</integer_value>
-            </restart>
-          </iterative_method>
-          <preconditioner name="sor"/>
-          <relative_error>
-            <real_value rank="0">1.0e-6</real_value>
-          </relative_error>
-          <max_iterations>
-            <integer_value rank="0">1000</integer_value>
-          </max_iterations>
-          <never_ignore_solver_failures/>
-          <diagnostics>
-            <monitors/>
-          </diagnostics>
-        </solver>
-        <initial_condition name="WholeMesh">
-          <constant>
-            <real_value shape="2" dim1="dim" rank="1">0.0 0.0</real_value>
-          </constant>
-        </initial_condition>
-        <boundary_conditions name="Sides">
-          <surface_ids>
-            <integer_value shape="1" rank="1">666</integer_value>
-          </surface_ids>
-          <type name="no_normal_flow"/>
-        </boundary_conditions>
-        <boundary_conditions name="Bottom">
-          <surface_ids>
-            <integer_value shape="1" rank="1">444</integer_value>
-          </surface_ids>
-          <type name="no_normal_flow"/>
-        </boundary_conditions>
-        <boundary_conditions name="Top">
-          <surface_ids>
-            <integer_value shape="1" rank="1">333</integer_value>
-          </surface_ids>
-          <type name="no_normal_flow"/>
-        </boundary_conditions>
-        <tensor_field name="Viscosity" rank="2">
-          <prescribed>
-            <value name="WholeMesh">
-              <isotropic>
-                <constant>
-                  <real_value rank="0">0.001</real_value>
-                </constant>
-              </isotropic>
-            </value>
-            <output/>
-          </prescribed>
-        </tensor_field>
-        <output/>
-        <stat>
-          <include_in_stat/>
-          <previous_time_step>
-            <exclude_from_stat/>
-          </previous_time_step>
-          <nonlinear_field>
-            <exclude_from_stat/>
-          </nonlinear_field>
-        </stat>
-        <convergence>
-          <include_in_convergence/>
-        </convergence>
-        <detectors>
-          <include_in_detectors/>
-        </detectors>
-        <steady_state>
-          <include_in_steady_state/>
-        </steady_state>
-        <consistent_interpolation/>
-      </prognostic>
-    </vector_field>
-    <scalar_field name="PhaseVolumeFraction" rank="0">
-      <diagnostic>
-        <mesh name="VelocityMesh"/>
-        <algorithm name="Internal" material_phase_support="multiple"/>
-        <output/>
-        <stat/>
-        <detectors>
-          <exclude_from_detectors/>
-        </detectors>
-        <cap_values>
-          <upper_cap>
-            <real_value rank="0">1.0</real_value>
-          </upper_cap>
-          <lower_cap>
-            <real_value rank="0">0.0</real_value>
-          </lower_cap>
-        </cap_values>
-      </diagnostic>
-    </scalar_field>
-  </material_phase>
-  <material_phase name="Tephra">
-    <equation_of_state>
-      <fluids>
-        <linear>
-          <reference_density>
-            <real_value rank="0">2340.0</real_value>
-          </reference_density>
-        </linear>
-      </fluids>
-    </equation_of_state>
-    <scalar_field name="Pressure" rank="0">
-      <prognostic>
-        <mesh name="PressureMesh"/>
-        <spatial_discretisation>
-          <continuous_galerkin>
-            <remove_stabilisation_term/>
-            <integrate_continuity_by_parts/>
-          </continuous_galerkin>
-        </spatial_discretisation>
-        <reference_node>
-          <integer_value rank="0">1</integer_value>
-        </reference_node>
-        <scheme>
-          <poisson_pressure_solution>
-            <string_value lines="1">only first timestep</string_value>
-          </poisson_pressure_solution>
-          <use_projection_method/>
-        </scheme>
-        <solver>
-          <iterative_method name="cg"/>
-          <preconditioner name="mg"/>
-          <relative_error>
-            <real_value rank="0">1.0e-6</real_value>
-          </relative_error>
-          <max_iterations>
-            <integer_value rank="0">1000</integer_value>
-          </max_iterations>
-          <never_ignore_solver_failures/>
-          <diagnostics>
-            <monitors/>
-          </diagnostics>
-        </solver>
-        <output/>
-        <stat/>
-        <convergence>
-          <include_in_convergence/>
-        </convergence>
-        <detectors>
-          <exclude_from_detectors/>
-        </detectors>
-        <steady_state>
-          <exclude_from_steady_state/>
-        </steady_state>
-        <no_interpolation/>
-      </prognostic>
-    </scalar_field>
-    <scalar_field name="Density" rank="0">
-      <diagnostic>
-        <algorithm name="Internal" material_phase_support="multiple"/>
-        <mesh name="VelocityMesh"/>
-        <output/>
-        <stat/>
-        <convergence>
-          <include_in_convergence/>
-        </convergence>
-        <detectors>
-          <include_in_detectors/>
-        </detectors>
-        <steady_state>
-          <include_in_steady_state/>
-        </steady_state>
-      </diagnostic>
-    </scalar_field>
-    <vector_field name="Velocity" rank="1">
-      <prognostic>
-        <mesh name="VelocityMesh"/>
-        <equation name="LinearMomentum"/>
-        <spatial_discretisation>
-          <continuous_galerkin>
-            <stabilisation>
-              <streamline_upwind>
-                <nu_bar_optimal/>
-                <nu_scale name="0.5">
-                  <real_value shape="1" rank="0">0.5</real_value>
-                </nu_scale>
-              </streamline_upwind>
-            </stabilisation>
-            <mass_terms>
-              <lump_mass_matrix/>
-            </mass_terms>
-            <advection_terms/>
-            <stress_terms>
-              <tensor_form/>
-            </stress_terms>
-          </continuous_galerkin>
-          <conservative_advection>
-            <real_value rank="0">0.0</real_value>
-          </conservative_advection>
-        </spatial_discretisation>
-        <temporal_discretisation>
-          <theta>
-            <real_value rank="0">1.0</real_value>
-          </theta>
-          <relaxation>
-            <real_value rank="0">0.5</real_value>
-          </relaxation>
-        </temporal_discretisation>
-        <solver>
-          <iterative_method name="gmres">
-            <restart>
-              <integer_value rank="0">30</integer_value>
-            </restart>
-          </iterative_method>
-          <preconditioner name="sor"/>
-          <relative_error>
-            <real_value rank="0">1.0e-6</real_value>
-          </relative_error>
-          <max_iterations>
-            <integer_value rank="0">1000</integer_value>
-          </max_iterations>
-          <never_ignore_solver_failures/>
-          <diagnostics>
-            <monitors/>
-          </diagnostics>
-        </solver>
-        <initial_condition name="WholeMesh">
-          <constant>
-            <real_value shape="2" dim1="dim" rank="1">0.0 0.0</real_value>
-          </constant>
-        </initial_condition>
-        <boundary_conditions name="Sides">
-          <surface_ids>
-            <integer_value shape="1" rank="1">666</integer_value>
-          </surface_ids>
-          <type name="no_normal_flow"/>
-        </boundary_conditions>
-        <boundary_conditions name="Bottom">
-          <surface_ids>
-            <integer_value shape="1" rank="1">444</integer_value>
-          </surface_ids>
-          <type name="no_normal_flow"/>
-        </boundary_conditions>
-        <boundary_conditions name="Top">
-          <surface_ids>
-            <integer_value shape="1" rank="1">333</integer_value>
-          </surface_ids>
-          <type name="no_normal_flow"/>
-        </boundary_conditions>
-        <tensor_field name="Viscosity" rank="2">
-          <prescribed>
-            <value name="WholeMesh">
-              <isotropic>
-                <constant>
-                  <real_value rank="0">0.001</real_value>
-                </constant>
-              </isotropic>
-            </value>
-            <output/>
-          </prescribed>
-        </tensor_field>
-        <output/>
-        <stat>
-          <include_in_stat/>
-          <previous_time_step>
-            <exclude_from_stat/>
-          </previous_time_step>
-          <nonlinear_field>
-            <exclude_from_stat/>
-          </nonlinear_field>
-        </stat>
-        <convergence>
-          <include_in_convergence/>
-        </convergence>
-        <detectors>
-          <include_in_detectors/>
-        </detectors>
-        <steady_state>
-          <include_in_steady_state/>
-        </steady_state>
-        <consistent_interpolation/>
-      </prognostic>
-    </vector_field>
-    <scalar_field name="PhaseVolumeFraction" rank="0">
-      <prognostic>
-        <mesh name="VelocityMesh"/>
-        <equation name="AdvectionDiffusion"/>
-        <spatial_discretisation>
-          <control_volumes>
-            <face_value name="FirstOrderUpwind"/>
-            <diffusion_scheme name="ElementGradient"/>
-          </control_volumes>
-          <conservative_advection>
-            <real_value rank="0">1.0</real_value>
-          </conservative_advection>
-        </spatial_discretisation>
-        <temporal_discretisation>
-          <theta>
-            <real_value rank="0">1.0</real_value>
-          </theta>
-        </temporal_discretisation>
-        <solver>
-          <iterative_method name="gmres">
-            <restart>
-              <integer_value rank="0">30</integer_value>
-            </restart>
-          </iterative_method>
-          <preconditioner name="sor"/>
-          <relative_error>
-            <real_value rank="0">1.0e-7</real_value>
-          </relative_error>
-          <max_iterations>
-            <integer_value rank="0">1000</integer_value>
-          </max_iterations>
-          <never_ignore_solver_failures/>
-          <diagnostics>
-            <monitors/>
-          </diagnostics>
-        </solver>
-        <initial_condition name="WholeMesh">
-          <constant>
-            <real_value rank="0">0.05</real_value>
-          </constant>
-        </initial_condition>
-        <output/>
-        <stat/>
-        <convergence>
-          <include_in_convergence/>
-        </convergence>
-        <detectors>
-          <include_in_detectors/>
-        </detectors>
-        <steady_state>
-          <include_in_steady_state/>
-        </steady_state>
-        <consistent_interpolation/>
-      </prognostic>
-    </scalar_field>
-    <scalar_field name="ReynoldsNumber" rank="0">
-      <diagnostic>
-        <algorithm name="particle_reynolds_number" material_phase_support="multiple">
-          <depends>
-            <string_value lines="1">Water::Velocity,Tephra::Velocity,Water::Density</string_value>
-          </depends>
-          <particle_diameter>
-            <real_value rank="0">48e-6</real_value>
-          </particle_diameter>
-          <continuous_phase_name>Water</continuous_phase_name>
-        </algorithm>
-        <mesh name="VelocityMesh"/>
-        <output/>
-        <stat/>
-        <convergence>
-          <include_in_convergence/>
-        </convergence>
-        <detectors>
-          <include_in_detectors/>
-        </detectors>
-        <steady_state>
-          <include_in_steady_state/>
-        </steady_state>
-      </diagnostic>
-    </scalar_field>
-    <vector_field name="DragForce" rank="1">
-      <diagnostic>
-        <algorithm name="vector_python_diagnostic" material_phase_support="multiple">
-          <string_value lines="20" type="code" language="python">## Calculates the fluid-particle drag force interaction term
-from math import sqrt, pi
-
-vfrac_tephra = states["Tephra"].scalar_fields["PhaseVolumeFraction"]
-vfrac_water = states["Water"].scalar_fields["PhaseVolumeFraction"]
-
-velocity_tephra = states["Tephra"].vector_fields["Velocity"]
-velocity_water = states["Water"].vector_fields["Velocity"]
-
-density_tephra = states["Tephra"].scalar_fields["Density"]
-density_water = states["Water"].scalar_fields["Density"]
-
-viscosity_water = states["Water"].tensor_fields["Viscosity"]
-
-# Particle diameter - experimental value from Carey (1997)
-d = 48e-6
-
-for i in range(field.node_count):
-
-  # Reynolds number
-  Re = (vfrac_water.node_val(i)*density_water.node_val(i)*sqrt((velocity_water.node_val(i)[0] - velocity_tephra.node_val(i)[0])**2 + (velocity_water.node_val(i)[1] - velocity_tephra.node_val(i)[1])**2)*d)/viscosity_water.node_val(0)[0][0]
-  
-  # Drag coefficient
-  if(Re &lt; 1000):
-    C = (24.0/Re)
-  else:
-    C = 0.44
-    
-  # Don't let C be NaN
-  if(Re == 0):
-    C = 1e16
-
-  magnitude = sqrt((velocity_water.node_val(i)[0] - velocity_tephra.node_val(i)[0])**2 + (velocity_water.node_val(i)[1] - velocity_tephra.node_val(i)[1])**2)
-  
-  K = (3.0/4.0)*C*(vfrac_tephra.node_val(i)*vfrac_water.node_val(i)*density_water.node_val(i)*magnitude)/(d)
-
-    
-  Force = K*(velocity_tephra.node_val(i) - velocity_water.node_val(i))
-
-  #Force = 6.0*pi*density_water.node_val(i)*viscosity_water.node_val(0)[0][0]*(d/2.0)*vfrac_water.node_val(i)*magnitude*(velocity_tephra.node_val(i) - velocity_water.node_val(i))
-
-  field.set(i, -Force)</string_value>
-          <depends>
-            <string_value lines="1">Tephra::PhaseVolumeFraction,Tephra::Density,Tephra::Velocity,Water::PhaseVolumeFraction,Water::Density,Water::Velocity</string_value>
-          </depends>
-        </algorithm>
-        <mesh name="VelocityMesh"/>
-        <output/>
-        <stat>
-          <include_in_stat/>
-        </stat>
-        <convergence>
-          <include_in_convergence/>
-        </convergence>
-        <detectors>
-          <include_in_detectors/>
-        </detectors>
-        <steady_state>
-          <include_in_steady_state/>
-        </steady_state>
-      </diagnostic>
-    </vector_field>
-    <vector_field name="BuoyancyForce" rank="1">
-      <diagnostic>
-        <algorithm name="vector_python_diagnostic" material_phase_support="multiple">
-          <string_value lines="20" type="code" language="python">## Calculates the fluid-particle drag force interaction term
-from math import sqrt, pi
-
-vfrac_tephra = states["Tephra"].scalar_fields["PhaseVolumeFraction"]
-vfrac_water = states["Water"].scalar_fields["PhaseVolumeFraction"]
-
-velocity_tephra = states["Tephra"].vector_fields["Velocity"]
-velocity_water = states["Water"].vector_fields["Velocity"]
-
-density_tephra = states["Tephra"].scalar_fields["Density"]
-density_water = states["Water"].scalar_fields["Density"]
-
-viscosity_water = states["Water"].tensor_fields["Viscosity"]
-
-# Particle diameter - experimental value from Carey (1997)
-d = 48e-6
-
-for i in range(field.node_count):
-  
-  Force = vfrac_tephra.node_val(i)*9.8*vfrac_water.node_val(i)*(density_tephra.node_val(i) - density_water.node_val(i))
-
-  field.set(i, [0.0, -Force])</string_value>
-          <depends>
-            <string_value lines="1">Water::Velocity,Tephra::Velocity,Water::PhaseVolumeFraction,Tephra::PhaseVolumeFraction,Water::Density,Tephra::Density</string_value>
-          </depends>
-        </algorithm>
-        <mesh name="VelocityMesh"/>
-        <output/>
-        <stat>
-          <include_in_stat/>
-        </stat>
-        <convergence>
-          <include_in_convergence/>
-        </convergence>
-        <detectors>
-          <include_in_detectors/>
-        </detectors>
-        <steady_state>
-          <include_in_steady_state/>
-        </steady_state>
-      </diagnostic>
-    </vector_field>
-    <vector_field name="TerminalVelocity" rank="1">
-      <diagnostic>
-        <algorithm name="vector_python_diagnostic" material_phase_support="multiple">
-          <string_value lines="20" type="code" language="python">## Calculates the fluid-particle drag force interaction term
-from math import sqrt, pi
-
-vfrac_tephra = states["Tephra"].scalar_fields["PhaseVolumeFraction"]
-vfrac_water = states["Water"].scalar_fields["PhaseVolumeFraction"]
-
-velocity_tephra = states["Tephra"].vector_fields["Velocity"]
-velocity_water = states["Water"].vector_fields["Velocity"]
-
-density_tephra = states["Tephra"].scalar_fields["Density"]
-density_water = states["Water"].scalar_fields["Density"]
-
-viscosity_water = states["Water"].tensor_fields["Viscosity"]
-
-# Particle diameter - experimental value from Carey (1997)
-d = 48e-6
-
-for i in range(field.node_count):
-  relative_terminal_velocity = vfrac_water.node_val(i)*9.8*(density_tephra.node_val(i) - density_water.node_val(i))*d*d/(18.0*viscosity_water.node_val(0)[0][0])
-  
-  field.set(i, [0.0, -relative_terminal_velocity])</string_value>
-          <depends>
-            <string_value lines="1">Water::Velocity,Tephra::Velocity,Water::PhaseVolumeFraction,Tephra::PhaseVolumeFraction,Water::Density,Tephra::Density</string_value>
-          </depends>
-        </algorithm>
-        <mesh name="VelocityMesh"/>
-        <output/>
-        <stat>
-          <include_in_stat/>
-        </stat>
-        <convergence>
-          <include_in_convergence/>
-        </convergence>
-        <detectors>
-          <include_in_detectors/>
-        </detectors>
-        <steady_state>
-          <include_in_steady_state/>
-        </steady_state>
-      </diagnostic>
-    </vector_field>
-    <multiphase_properties>
-      <particle_diameter>
-        <real_value rank="0">48e-6</real_value>
-      </particle_diameter>
-    </multiphase_properties>
-  </material_phase>
-  <multiphase_interaction>
-    <fluid_particle_drag>
-      <drag_correlation name="stokes"/>
-    </fluid_particle_drag>
-  </multiphase_interaction>
->>>>>>> 49503ab2
+    <multiphase_interaction>
+        <fluid_particle_drag>
+            <drag_correlation name="stokes"></drag_correlation>
+        </fluid_particle_drag>
+    </multiphase_interaction>
 </fluidity_options>