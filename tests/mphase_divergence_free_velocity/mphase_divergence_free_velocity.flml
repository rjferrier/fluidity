--- conflicted
+++ resolved
@@ -1,459 +1,110 @@
-<?xml version="1.0" encoding="utf-8" ?>
+<?xml version='1.0' encoding='utf-8'?>
 <fluidity_options>
-    <simulation_name>
-        <string_value lines="1">mphase_divergence_free_velocity</string_value>
-    </simulation_name>
-    <problem_type>
-        <string_value lines="1">multiphase</string_value>
-    </problem_type>
-    <geometry>
-        <dimension>
-            <integer_value rank="0">2</integer_value>
-        </dimension>
-        <mesh name="CoordinateMesh">
-            <from_file file_name="mphase_divergence_free_velocity">
-                <format name="triangle"></format>
-                <stat>
-                    <include_in_stat></include_in_stat>
-                </stat>
-            </from_file>
-        </mesh>
-        <mesh name="VelocityMesh">
-            <from_mesh>
-                <mesh name="CoordinateMesh"></mesh>
-                <stat>
-                    <exclude_from_stat></exclude_from_stat>
-                </stat>
-            </from_mesh>
-        </mesh>
-        <mesh name="PressureMesh">
-            <from_mesh>
-                <mesh name="CoordinateMesh"></mesh>
-                <stat>
-                    <exclude_from_stat></exclude_from_stat>
-                </stat>
-            </from_mesh>
-        </mesh>
-        <quadrature>
-            <degree>
-                <integer_value rank="0">3</integer_value>
-            </degree>
-        </quadrature>
-    </geometry>
-    <io>
-        <dump_format>
-            <string_value>vtk</string_value>
-        </dump_format>
-        <dump_period>
-            <constant>
-                <real_value rank="0">0</real_value>
-            </constant>
-        </dump_period>
-        <output_mesh name="VelocityMesh"></output_mesh>
-        <checkpointing>
-            <checkpoint_period_in_dumps>
-                <integer_value rank="0">1000</integer_value>
-            </checkpoint_period_in_dumps>
-            <checkpoint_at_end></checkpoint_at_end>
-        </checkpointing>
-        <stat></stat>
-    </io>
-    <timestepping>
-        <current_time>
-            <real_value rank="0">0</real_value>
-        </current_time>
-        <timestep>
-            <real_value rank="0">0.05</real_value>
-        </timestep>
-        <finish_time>
-            <real_value rank="0">2</real_value>
-            <comment>10.0</comment>
-        </finish_time>
+  <simulation_name>
+    <string_value lines="1">mphase_divergence_free_velocity</string_value>
+  </simulation_name>
+  <problem_type>
+    <string_value lines="1">multiphase</string_value>
+  </problem_type>
+  <geometry>
+    <dimension>
+      <integer_value rank="0">2</integer_value>
+    </dimension>
+    <mesh name="CoordinateMesh">
+      <from_file file_name="mphase_divergence_free_velocity">
+        <format name="triangle"/>
+        <stat>
+          <include_in_stat/>
+        </stat>
+      </from_file>
+    </mesh>
+    <mesh name="VelocityMesh">
+      <from_mesh>
+        <mesh name="CoordinateMesh"/>
+        <stat>
+          <exclude_from_stat/>
+        </stat>
+      </from_mesh>
+    </mesh>
+    <mesh name="PressureMesh">
+      <from_mesh>
+        <mesh name="CoordinateMesh"/>
+        <stat>
+          <exclude_from_stat/>
+        </stat>
+      </from_mesh>
+    </mesh>
+    <quadrature>
+      <degree>
+        <integer_value rank="0">3</integer_value>
+      </degree>
+    </quadrature>
+  </geometry>
+  <io>
+    <dump_format>
+      <string_value>vtk</string_value>
+    </dump_format>
+    <dump_period>
+      <constant>
+        <real_value rank="0">0.0</real_value>
+      </constant>
+    </dump_period>
+    <output_mesh name="VelocityMesh"/>
+    <checkpointing>
+      <checkpoint_period_in_dumps>
+        <integer_value rank="0">1000</integer_value>
+      </checkpoint_period_in_dumps>
+      <checkpoint_at_end/>
+    </checkpointing>
+    <stat/>
+  </io>
+  <timestepping>
+    <current_time>
+      <real_value rank="0">0.0</real_value>
+    </current_time>
+    <timestep>
+      <real_value rank="0">0.05</real_value>
+    </timestep>
+    <finish_time>
+      <real_value rank="0">2.0</real_value>
+      <comment>10.0</comment>
+    </finish_time>
+    <steady_state>
+      <tolerance>
+        <real_value rank="0">1.E-9</real_value>
+        <infinity_norm/>
+      </tolerance>
+    </steady_state>
+  </timestepping>
+  <physical_parameters/>
+  <material_phase name="Fluid2">
+    <equation_of_state>
+      <fluids>
+        <linear>
+          <reference_density>
+            <real_value rank="0">1.0</real_value>
+          </reference_density>
+        </linear>
+      </fluids>
+    </equation_of_state>
+    <scalar_field name="Pressure" rank="0">
+      <aliased material_phase_name="Fluid1" field_name="Pressure"/>
+    </scalar_field>
+    <scalar_field name="Density" rank="0">
+      <diagnostic>
+        <algorithm name="Internal" material_phase_support="multiple"/>
+        <mesh name="VelocityMesh"/>
+        <output/>
+        <stat/>
+        <convergence>
+          <include_in_convergence/>
+        </convergence>
+        <detectors>
+          <include_in_detectors/>
+        </detectors>
         <steady_state>
-            <tolerance>
-                <real_value rank="0">1e-09</real_value>
-                <infinity_norm></infinity_norm>
-            </tolerance>
+          <include_in_steady_state/>
         </steady_state>
-<<<<<<< HEAD
-    </timestepping>
-    <physical_parameters></physical_parameters>
-    <material_phase name="Fluid2">
-        <equation_of_state>
-            <fluids>
-                <linear>
-                    <reference_density>
-                        <real_value rank="0">1</real_value>
-                    </reference_density>
-                </linear>
-            </fluids>
-        </equation_of_state>
-        <scalar_field name="Pressure" rank="0">
-            <aliased material_phase_name="Fluid1" field_name="Pressure"></aliased>
-        </scalar_field>
-        <scalar_field name="Density" rank="0">
-            <diagnostic>
-                <algorithm name="Internal" material_phase_support="multiple"></algorithm>
-                <mesh name="VelocityMesh"></mesh>
-                <output></output>
-                <stat></stat>
-                <convergence>
-                    <include_in_convergence></include_in_convergence>
-                </convergence>
-                <detectors>
-                    <include_in_detectors></include_in_detectors>
-                </detectors>
-                <steady_state>
-                    <include_in_steady_state></include_in_steady_state>
-                </steady_state>
-            </diagnostic>
-        </scalar_field>
-        <vector_field name="Velocity" rank="1">
-            <prognostic>
-                <mesh name="VelocityMesh"></mesh>
-                <equation name="LinearMomentum"></equation>
-                <spatial_discretisation>
-                    <continuous_galerkin>
-                        <stabilisation>
-                            <no_stabilisation></no_stabilisation>
-                        </stabilisation>
-                        <mass_terms>
-                            <lump_mass_matrix></lump_mass_matrix>
-                        </mass_terms>
-                        <advection_terms></advection_terms>
-                        <stress_terms>
-                            <tensor_form></tensor_form>
-                        </stress_terms>
-                    </continuous_galerkin>
-                    <conservative_advection>
-                        <real_value rank="0">0</real_value>
-                    </conservative_advection>
-                </spatial_discretisation>
-                <temporal_discretisation>
-                    <theta>
-                        <real_value rank="0">1</real_value>
-                    </theta>
-                    <relaxation>
-                        <real_value rank="0">0.5</real_value>
-                    </relaxation>
-                </temporal_discretisation>
-                <solver>
-                    <iterative_method name="gmres">
-                        <restart>
-                            <integer_value rank="0">30</integer_value>
-                        </restart>
-                    </iterative_method>
-                    <preconditioner name="sor"></preconditioner>
-                    <relative_error>
-                        <real_value rank="0">1e-07</real_value>
-                    </relative_error>
-                    <max_iterations>
-                        <integer_value rank="0">1000</integer_value>
-                    </max_iterations>
-                    <never_ignore_solver_failures></never_ignore_solver_failures>
-                    <diagnostics>
-                        <monitors></monitors>
-                    </diagnostics>
-                </solver>
-                <initial_condition name="WholeMesh">
-                    <python>
-                        <string_value lines="20" type="python">def val(X,t):&#x0A;   from math import sin, cos, pi&#x0A;   # Define an initial (divergence-free) velocity&#x0A;   return (sin(X[0])/0.2,sin(X[1])/0.2)</string_value>
-                    </python>
-                </initial_condition>
-                <boundary_conditions name="all_sides">
-                    <surface_ids>
-                        <integer_value rank="1" shape="4">7 9 8 10</integer_value>
-                    </surface_ids>
-                    <type name="dirichlet">
-                        <align_bc_with_cartesian>
-                            <x_component>
-                                <constant>
-                                    <real_value rank="0">0</real_value>
-                                </constant>
-                            </x_component>
-                            <y_component>
-                                <constant>
-                                    <real_value rank="0">0</real_value>
-                                </constant>
-                            </y_component>
-                        </align_bc_with_cartesian>
-                    </type>
-                </boundary_conditions>
-                <tensor_field name="Viscosity" rank="2">
-                    <prescribed>
-                        <value name="WholeMesh">
-                            <isotropic>
-                                <constant>
-                                    <real_value rank="0">0.3</real_value>
-                                </constant>
-                            </isotropic>
-                        </value>
-                        <output></output>
-                    </prescribed>
-                </tensor_field>
-                <output>
-                    <include_previous_time_step></include_previous_time_step>
-                </output>
-                <stat>
-                    <include_in_stat></include_in_stat>
-                    <previous_time_step>
-                        <exclude_from_stat></exclude_from_stat>
-                    </previous_time_step>
-                    <nonlinear_field>
-                        <exclude_from_stat></exclude_from_stat>
-                    </nonlinear_field>
-                </stat>
-                <convergence>
-                    <include_in_convergence></include_in_convergence>
-                </convergence>
-                <detectors>
-                    <include_in_detectors></include_in_detectors>
-                </detectors>
-                <steady_state>
-                    <include_in_steady_state></include_in_steady_state>
-                </steady_state>
-                <consistent_interpolation></consistent_interpolation>
-            </prognostic>
-        </vector_field>
-        <scalar_field name="PhaseVolumeFraction" rank="0">
-            <diagnostic>
-                <mesh name="CoordinateMesh"></mesh>
-                <algorithm name="Internal" material_phase_support="multiple"></algorithm>
-                <output></output>
-                <stat></stat>
-                <detectors>
-                    <include_in_detectors></include_in_detectors>
-                </detectors>
-            </diagnostic>
-        </scalar_field>
-    </material_phase>
-    <material_phase name="Fluid1">
-        <equation_of_state>
-            <fluids>
-                <linear>
-                    <reference_density>
-                        <real_value rank="0">1</real_value>
-                    </reference_density>
-                </linear>
-            </fluids>
-        </equation_of_state>
-        <scalar_field name="Pressure" rank="0">
-            <prognostic>
-                <mesh name="PressureMesh"></mesh>
-                <spatial_discretisation>
-                    <continuous_galerkin>
-                        <remove_stabilisation_term></remove_stabilisation_term>
-                    </continuous_galerkin>
-                </spatial_discretisation>
-                <reference_node>
-                    <integer_value rank="0">1</integer_value>
-                </reference_node>
-                <scheme>
-                    <poisson_pressure_solution>
-                        <string_value lines="1">never</string_value>
-                    </poisson_pressure_solution>
-                    <use_projection_method></use_projection_method>
-                </scheme>
-                <solver>
-                    <iterative_method name="cg"></iterative_method>
-                    <preconditioner name="sor"></preconditioner>
-                    <relative_error>
-                        <real_value rank="0">1e-10</real_value>
-                    </relative_error>
-                    <max_iterations>
-                        <integer_value rank="0">1000</integer_value>
-                    </max_iterations>
-                    <never_ignore_solver_failures></never_ignore_solver_failures>
-                    <diagnostics>
-                        <monitors></monitors>
-                    </diagnostics>
-                </solver>
-                <output>
-                    <include_previous_time_step></include_previous_time_step>
-                </output>
-                <stat></stat>
-                <convergence>
-                    <include_in_convergence></include_in_convergence>
-                </convergence>
-                <detectors>
-                    <exclude_from_detectors></exclude_from_detectors>
-                </detectors>
-                <steady_state>
-                    <include_in_steady_state></include_in_steady_state>
-                </steady_state>
-                <consistent_interpolation></consistent_interpolation>
-            </prognostic>
-        </scalar_field>
-        <scalar_field name="Density" rank="0">
-            <diagnostic>
-                <algorithm name="Internal" material_phase_support="multiple"></algorithm>
-                <mesh name="VelocityMesh"></mesh>
-                <output></output>
-                <stat></stat>
-                <convergence>
-                    <include_in_convergence></include_in_convergence>
-                </convergence>
-                <detectors>
-                    <include_in_detectors></include_in_detectors>
-                </detectors>
-                <steady_state>
-                    <include_in_steady_state></include_in_steady_state>
-                </steady_state>
-            </diagnostic>
-        </scalar_field>
-        <vector_field name="Velocity" rank="1">
-            <prognostic>
-                <mesh name="VelocityMesh"></mesh>
-                <equation name="LinearMomentum"></equation>
-                <spatial_discretisation>
-                    <continuous_galerkin>
-                        <stabilisation>
-                            <no_stabilisation></no_stabilisation>
-                        </stabilisation>
-                        <mass_terms>
-                            <lump_mass_matrix></lump_mass_matrix>
-                        </mass_terms>
-                        <advection_terms></advection_terms>
-                        <stress_terms>
-                            <tensor_form></tensor_form>
-                        </stress_terms>
-                    </continuous_galerkin>
-                    <conservative_advection>
-                        <real_value rank="0">0</real_value>
-                    </conservative_advection>
-                </spatial_discretisation>
-                <temporal_discretisation>
-                    <theta>
-                        <real_value rank="0">1</real_value>
-                    </theta>
-                    <relaxation>
-                        <real_value rank="0">0.5</real_value>
-                    </relaxation>
-                </temporal_discretisation>
-                <solver>
-                    <iterative_method name="gmres">
-                        <restart>
-                            <integer_value rank="0">30</integer_value>
-                        </restart>
-                    </iterative_method>
-                    <preconditioner name="sor"></preconditioner>
-                    <relative_error>
-                        <real_value rank="0">1e-07</real_value>
-                    </relative_error>
-                    <max_iterations>
-                        <integer_value rank="0">1000</integer_value>
-                    </max_iterations>
-                    <never_ignore_solver_failures></never_ignore_solver_failures>
-                    <diagnostics>
-                        <monitors></monitors>
-                    </diagnostics>
-                </solver>
-                <initial_condition name="WholeMesh">
-                    <python>
-                        <string_value lines="20" type="python">def val(X,t):&#x0A;   from math import sin, cos, pi&#x0A;   # Define an initial (divergence-free) velocity&#x0A;   return (-sin(X[0])/0.8,-sin(X[1])/0.8)</string_value>
-                    </python>
-                </initial_condition>
-                <boundary_conditions name="all_sides">
-                    <surface_ids>
-                        <integer_value rank="1" shape="4">7 8 9 10</integer_value>
-                    </surface_ids>
-                    <type name="dirichlet">
-                        <align_bc_with_cartesian>
-                            <x_component>
-                                <constant>
-                                    <real_value rank="0">0</real_value>
-                                </constant>
-                            </x_component>
-                            <y_component>
-                                <constant>
-                                    <real_value rank="0">0</real_value>
-                                </constant>
-                            </y_component>
-                        </align_bc_with_cartesian>
-                    </type>
-                </boundary_conditions>
-                <tensor_field name="Viscosity" rank="2">
-                    <prescribed>
-                        <value name="WholeMesh">
-                            <isotropic>
-                                <constant>
-                                    <real_value rank="0">0.3</real_value>
-                                </constant>
-                            </isotropic>
-                        </value>
-                        <output></output>
-                    </prescribed>
-                </tensor_field>
-                <output>
-                    <include_previous_time_step></include_previous_time_step>
-                </output>
-                <stat>
-                    <include_in_stat></include_in_stat>
-                    <previous_time_step>
-                        <exclude_from_stat></exclude_from_stat>
-                    </previous_time_step>
-                    <nonlinear_field>
-                        <exclude_from_stat></exclude_from_stat>
-                    </nonlinear_field>
-                </stat>
-                <convergence>
-                    <include_in_convergence></include_in_convergence>
-                </convergence>
-                <detectors>
-                    <include_in_detectors></include_in_detectors>
-                </detectors>
-                <steady_state>
-                    <include_in_steady_state></include_in_steady_state>
-                </steady_state>
-                <consistent_interpolation></consistent_interpolation>
-            </prognostic>
-        </vector_field>
-        <scalar_field name="PhaseVolumeFraction" rank="0">
-            <prescribed>
-                <mesh name="CoordinateMesh"></mesh>
-                <value name="WholeMesh">
-                    <constant>
-                        <real_value rank="0">0.8</real_value>
-                    </constant>
-                </value>
-                <output></output>
-                <stat></stat>
-                <detectors>
-                    <exclude_from_detectors></exclude_from_detectors>
-                </detectors>
-            </prescribed>
-        </scalar_field>
-        <scalar_field name="SumVelocityDivergence" rank="0">
-            <diagnostic>
-                <mesh name="VelocityMesh"></mesh>
-                <algorithm name="Internal" material_phase_support="multiple"></algorithm>
-                <output></output>
-                <stat></stat>
-                <detectors>
-                    <include_in_detectors></include_in_detectors>
-                </detectors>
-                <solver>
-                    <iterative_method name="gmres">
-                        <restart>
-                            <integer_value rank="0">30</integer_value>
-                        </restart>
-                    </iterative_method>
-                    <preconditioner name="sor"></preconditioner>
-                    <relative_error>
-                        <real_value rank="0">1e-07</real_value>
-                    </relative_error>
-                    <max_iterations>
-                        <integer_value rank="0">1000</integer_value>
-                    </max_iterations>
-                    <never_ignore_solver_failures></never_ignore_solver_failures>
-                    <diagnostics>
-                        <monitors></monitors>
-                    </diagnostics>
-                </solver>
-            </diagnostic>
-        </scalar_field>
-    </material_phase>
-=======
       </diagnostic>
     </scalar_field>
     <vector_field name="Velocity" rank="1">
@@ -807,5 +458,4 @@
       </diagnostic>
     </scalar_field>
   </material_phase>
->>>>>>> 1a3a8a64
 </fluidity_options>