--- conflicted
+++ resolved
@@ -1,58 +1,5 @@
-<?xml version="1.0" encoding="utf-8" ?>
+<?xml version='1.0' encoding='utf-8'?>
 <fluidity_options>
-<<<<<<< HEAD
-    <simulation_name>
-        <string_value lines="1">detectors</string_value>
-    </simulation_name>
-    <problem_type>
-        <string_value lines="1">fluids</string_value>
-    </problem_type>
-    <geometry>
-        <dimension>
-            <integer_value rank="0">2</integer_value>
-        </dimension>
-        <mesh name="CoordinateMesh">
-            <from_file file_name="square">
-                <format name="triangle"></format>
-                <stat>
-                    <include_in_stat></include_in_stat>
-                </stat>
-            </from_file>
-        </mesh>
-        <mesh name="VelocityMesh">
-            <from_mesh>
-                <mesh name="CoordinateMesh"></mesh>
-                <stat>
-                    <exclude_from_stat></exclude_from_stat>
-                </stat>
-            </from_mesh>
-        </mesh>
-        <mesh name="PressureMesh">
-            <from_mesh>
-                <mesh name="CoordinateMesh"></mesh>
-                <stat>
-                    <exclude_from_stat></exclude_from_stat>
-                </stat>
-            </from_mesh>
-        </mesh>
-        <quadrature>
-            <degree>
-                <integer_value rank="0">6</integer_value>
-            </degree>
-        </quadrature>
-    </geometry>
-    <io>
-        <dump_format>
-            <string_value>vtk</string_value>
-        </dump_format>
-        <dump_period>
-            <constant>
-                <real_value rank="0">0</real_value>
-            </constant>
-        </dump_period>
-        <output_mesh name="VelocityMesh"></output_mesh>
-        <stat></stat>
-=======
   <simulation_name>
     <string_value lines="1">detectors</string_value>
   </simulation_name>
@@ -149,69 +96,26 @@
         <stat>
           <include_in_stat/>
         </stat>
->>>>>>> b1a1e4e6
         <detectors>
-            <static_detector name="D1">
-                <location>
-                    <real_value rank="1" shape="2" dim1="dim">0 0</real_value>
-                </location>
-            </static_detector>
-            <static_detector name="D2">
-                <location>
-                    <real_value rank="1" shape="2" dim1="dim">0.25 0.25</real_value>
-                </location>
-            </static_detector>
-            <static_detector name="D3">
-                <location>
-                    <real_value rank="1" shape="2" dim1="dim">0.4 0.4</real_value>
-                </location>
-            </static_detector>
+          <include_in_detectors/>
         </detectors>
-    </io>
-    <timestepping>
-        <current_time>
-            <real_value rank="0">0</real_value>
-        </current_time>
-        <timestep>
-            <real_value rank="0">1</real_value>
-        </timestep>
-        <finish_time>
-            <real_value rank="0">1</real_value>
-        </finish_time>
-    </timestepping>
-    <physical_parameters></physical_parameters>
-    <material_phase name="Water">
-        <vector_field name="Velocity" rank="1">
-            <prescribed>
-                <mesh name="VelocityMesh"></mesh>
-                <value name="WholeMesh">
-                    <python>
-                        <string_value lines="20" type="python">def val(X,t):&#x0A;&#x09;return(X[1],0.0)</string_value>
-                    </python>
-                </value>
-                <output></output>
-                <stat>
-                    <include_in_stat></include_in_stat>
-                </stat>
-                <detectors>
-                    <include_in_detectors></include_in_detectors>
-                </detectors>
-            </prescribed>
-        </vector_field>
-        <scalar_field name="Tracer" rank="0">
-            <prescribed>
-                <mesh name="VelocityMesh"></mesh>
-                <value name="WholeMesh">
-                    <python>
-                        <string_value lines="20" type="python">def val(X,t):&#x0A;&#x09;return X[0]</string_value>
-                    </python>
-                </value>
-                <output></output>
-                <stat></stat>
-                <detectors>
-                    <include_in_detectors></include_in_detectors>
-                </detectors>
-            </prescribed>
-        </scalar_field>
-    </material_phase>
+      </prescribed>
+    </vector_field>
+    <scalar_field name="Tracer" rank="0">
+      <prescribed>
+        <mesh name="VelocityMesh"/>
+        <value name="WholeMesh">
+          <python>
+            <string_value lines="20" type="python">def val(X,t):
+	return X[0]</string_value>
+          </python>
+        </value>
+        <output/>
+        <stat/>
+        <detectors>
+          <include_in_detectors/>
+        </detectors>
+      </prescribed>
+    </scalar_field>
+  </material_phase>
 </fluidity_options>