<?xml version="1.0" encoding="utf-8" ?>
<fluidity_options>
<<<<<<< HEAD
    <simulation_name>
        <string_value lines="1">top_hat_cg_explicit_pe</string_value>
    </simulation_name>
    <problem_type>
        <string_value lines="1">fluids</string_value>
    </problem_type>
    <geometry>
        <dimension>
            <integer_value rank="0">1</integer_value>
        </dimension>
        <mesh name="CoordinateMesh">
            <from_file file_name="line">
                <format name="triangle"></format>
                <stat>
                    <include_in_stat></include_in_stat>
                </stat>
            </from_file>
        </mesh>
        <mesh name="VelocityMesh">
            <from_mesh>
                <mesh name="PeriodicMesh"></mesh>
                <stat>
                    <exclude_from_stat></exclude_from_stat>
                </stat>
            </from_mesh>
        </mesh>
        <mesh name="PressureMesh">
            <from_mesh>
                <mesh name="VelocityMesh"></mesh>
                <stat>
                    <exclude_from_stat></exclude_from_stat>
                </stat>
            </from_mesh>
        </mesh>
        <mesh name="PeriodicMesh">
            <from_mesh>
                <mesh name="CoordinateMesh"></mesh>
                <periodic_boundary_conditions name="PeriodicBoundaryCondition">
                    <physical_boundary_ids>
                        <integer_value rank="1" shape="1">1</integer_value>
                    </physical_boundary_ids>
                    <aliased_boundary_ids>
                        <integer_value rank="1" shape="1">2</integer_value>
                    </aliased_boundary_ids>
                    <coordinate_map>
                        <string_value lines="20" type="python">def val(x, t):&#x0A;&#x09;return [0.0]</string_value>
                    </coordinate_map>
                </periodic_boundary_conditions>
                <stat>
                    <exclude_from_stat></exclude_from_stat>
                </stat>
            </from_mesh>
        </mesh>
        <quadrature>
            <degree>
                <integer_value rank="0">4</integer_value>
            </degree>
        </quadrature>
    </geometry>
    <io>
        <dump_format>
            <string_value>vtk</string_value>
        </dump_format>
        <dump_period>
            <constant>
                <real_value rank="0">1</real_value>
            </constant>
        </dump_period>
        <output_mesh name="CoordinateMesh"></output_mesh>
        <stat></stat>
    </io>
    <timestepping>
        <current_time>
            <real_value rank="0">0</real_value>
        </current_time>
        <timestep>
            <real_value rank="0">1</real_value>
        </timestep>
        <finish_time>
            <real_value rank="0">80</real_value>
        </finish_time>
        <nonlinear_iterations>
            <integer_value rank="0">1</integer_value>
        </nonlinear_iterations>
    </timestepping>
    <physical_parameters></physical_parameters>
    <material_phase name="Fluid">
        <vector_field name="Velocity" rank="1">
            <prescribed>
                <mesh name="VelocityMesh"></mesh>
                <value name="WholeMesh">
                    <python>
                        <string_value lines="20" type="python">def val(x, t):&#x0A;&#x09;gridPoints = 40&#x0A;&#x09;CFL = 0.125&#x0A;&#x09;return [(1.0 / gridPoints) * CFL]</string_value>
                    </python>
                </value>
                <output>
                    <exclude_from_vtu></exclude_from_vtu>
                </output>
                <stat>
                    <exclude_from_stat></exclude_from_stat>
                </stat>
                <detectors>
                    <exclude_from_detectors></exclude_from_detectors>
                </detectors>
            </prescribed>
        </vector_field>
        <scalar_field name="Tracer" rank="0">
            <prognostic>
                <mesh name="VelocityMesh"></mesh>
                <equation name="AdvectionDiffusion"></equation>
                <spatial_discretisation>
                    <continuous_galerkin>
                        <stabilisation>
                            <no_stabilisation></no_stabilisation>
                        </stabilisation>
                        <advection_terms></advection_terms>
                        <mass_terms></mass_terms>
                    </continuous_galerkin>
                    <conservative_advection>
                        <real_value rank="0">1</real_value>
                    </conservative_advection>
                </spatial_discretisation>
                <temporal_discretisation>
                    <theta>
                        <real_value rank="0">0.5</real_value>
                    </theta>
                </temporal_discretisation>
                <solver>
                    <iterative_method name="gmres">
                        <restart>
                            <integer_value rank="0">30</integer_value>
                        </restart>
                    </iterative_method>
                    <preconditioner name="sor"></preconditioner>
                    <relative_error>
                        <real_value rank="0">1e-10</real_value>
                    </relative_error>
                    <max_iterations>
                        <integer_value rank="0">1000</integer_value>
                    </max_iterations>
                    <never_ignore_solver_failures></never_ignore_solver_failures>
                    <diagnostics>
                        <monitors></monitors>
                    </diagnostics>
                </solver>
                <initial_condition name="WholeMesh">
                    <python>
                        <string_value lines="20" type="python">def val(x, t):&#x0A;&#x09;topHatPoints = 10&#x0A;&#x09;gridPoints = 40&#x0A;&#x09;if x[0] &lt; float(topHatPoints + 0.5) / float(gridPoints):&#x0A;&#x09;&#x09;return 1.0&#x0A;&#x09;else:&#x0A;&#x09;&#x09;return 0.0</string_value>
                    </python>
                </initial_condition>
                <tensor_field name="Diffusivity" rank="2">
                    <prescribed>
                        <value name="WholeMesh">
                            <isotropic>
                                <constant>
                                    <real_value rank="0">3.9063e-05</real_value>
                                    <comment>0.000078126 gives Pe = 0.5&#x0A;0.000039063 gives Pe = 1.0</comment>
                                </constant>
                            </isotropic>
                        </value>
                        <output></output>
                    </prescribed>
                </tensor_field>
                <output></output>
                <stat></stat>
                <convergence>
                    <include_in_convergence></include_in_convergence>
                </convergence>
                <detectors>
                    <include_in_detectors></include_in_detectors>
                </detectors>
                <steady_state>
                    <include_in_steady_state></include_in_steady_state>
                </steady_state>
                <consistent_interpolation></consistent_interpolation>
            </prognostic>
        </scalar_field>
    </material_phase>
=======
  <simulation_name>
    <string_value lines="1">top_hat_cg_explicit_pe</string_value>
  </simulation_name>
  <problem_type>
    <string_value lines="1">fluids</string_value>
  </problem_type>
  <geometry>
    <dimension>
      <integer_value rank="0">1</integer_value>
    </dimension>
    <mesh name="CoordinateMesh">
      <from_file file_name="line">
        <format name="triangle"/>
        <stat>
          <include_in_stat/>
        </stat>
      </from_file>
    </mesh>
    <mesh name="VelocityMesh">
      <from_mesh>
        <mesh name="PeriodicMesh"/>
        <stat>
          <exclude_from_stat/>
        </stat>
      </from_mesh>
    </mesh>
    <mesh name="PressureMesh">
      <from_mesh>
        <mesh name="VelocityMesh"/>
        <stat>
          <exclude_from_stat/>
        </stat>
      </from_mesh>
    </mesh>
    <mesh name="PeriodicMesh">
      <from_mesh>
        <mesh name="CoordinateMesh"/>
        <periodic_boundary_conditions name="PeriodicBoundaryCondition">
          <physical_boundary_ids>
            <integer_value shape="1" rank="1">1</integer_value>
          </physical_boundary_ids>
          <aliased_boundary_ids>
            <integer_value shape="1" rank="1">2</integer_value>
          </aliased_boundary_ids>
          <coordinate_map>
            <string_value lines="20" type="code" language="python">def val(x, t):
	return [0.0]</string_value>
          </coordinate_map>
        </periodic_boundary_conditions>
        <stat>
          <exclude_from_stat/>
        </stat>
      </from_mesh>
    </mesh>
    <quadrature>
      <degree>
        <integer_value rank="0">4</integer_value>
      </degree>
    </quadrature>
  </geometry>
  <io>
    <dump_format>
      <string_value>vtk</string_value>
    </dump_format>
    <dump_period>
      <constant>
        <real_value rank="0">1</real_value>
      </constant>
    </dump_period>
    <output_mesh name="CoordinateMesh"/>
    <stat/>
  </io>
  <timestepping>
    <current_time>
      <real_value rank="0">0.0</real_value>
    </current_time>
    <timestep>
      <real_value rank="0">1.0</real_value>
    </timestep>
    <finish_time>
      <real_value rank="0">80.0</real_value>
    </finish_time>
    <nonlinear_iterations>
      <integer_value rank="0">1</integer_value>
    </nonlinear_iterations>
  </timestepping>
  <physical_parameters/>
  <material_phase name="Fluid">
    <vector_field name="Velocity" rank="1">
      <prescribed>
        <mesh name="VelocityMesh"/>
        <value name="WholeMesh">
          <python>
            <string_value lines="20" type="code" language="python">def val(x, t):
	gridPoints = 40
	CFL = 0.125
	return [(1.0 / gridPoints) * CFL]</string_value>
          </python>
        </value>
        <output>
          <exclude_from_vtu/>
        </output>
        <stat>
          <exclude_from_stat/>
        </stat>
        <detectors>
          <exclude_from_detectors/>
        </detectors>
      </prescribed>
    </vector_field>
    <scalar_field name="Tracer" rank="0">
      <prognostic>
        <mesh name="VelocityMesh"/>
        <equation name="AdvectionDiffusion"/>
        <spatial_discretisation>
          <continuous_galerkin>
            <stabilisation>
              <no_stabilisation/>
            </stabilisation>
            <advection_terms/>
            <mass_terms/>
          </continuous_galerkin>
          <conservative_advection>
            <real_value rank="0">1.0</real_value>
          </conservative_advection>
        </spatial_discretisation>
        <temporal_discretisation>
          <theta>
            <real_value rank="0">0.5</real_value>
          </theta>
        </temporal_discretisation>
        <solver>
          <iterative_method name="gmres">
            <restart>
              <integer_value rank="0">30</integer_value>
            </restart>
          </iterative_method>
          <preconditioner name="sor"/>
          <relative_error>
            <real_value rank="0">1.0e-10</real_value>
          </relative_error>
          <max_iterations>
            <integer_value rank="0">1000</integer_value>
          </max_iterations>
          <never_ignore_solver_failures/>
          <diagnostics>
            <monitors/>
          </diagnostics>
        </solver>
        <initial_condition name="WholeMesh">
          <python>
            <string_value lines="20" type="code" language="python">def val(x, t):
	topHatPoints = 10
	gridPoints = 40
	if x[0] &lt; float(topHatPoints + 0.5) / float(gridPoints):
		return 1.0
	else:
		return 0.0</string_value>
          </python>
        </initial_condition>
        <tensor_field name="Diffusivity" rank="2">
          <prescribed>
            <value name="WholeMesh">
              <isotropic>
                <constant>
                  <real_value rank="0">0.000039063</real_value>
                  <comment>0.000078126 gives Pe = 0.5
0.000039063 gives Pe = 1.0</comment>
                </constant>
              </isotropic>
            </value>
            <output/>
          </prescribed>
        </tensor_field>
        <output/>
        <stat/>
        <convergence>
          <include_in_convergence/>
        </convergence>
        <detectors>
          <include_in_detectors/>
        </detectors>
        <steady_state>
          <include_in_steady_state/>
        </steady_state>
        <consistent_interpolation/>
      </prognostic>
    </scalar_field>
  </material_phase>
>>>>>>> 1a3a8a64
</fluidity_options><|MERGE_RESOLUTION|>--- conflicted
+++ resolved
@@ -1,185 +1,5 @@
-<?xml version="1.0" encoding="utf-8" ?>
+<?xml version='1.0' encoding='utf-8'?>
 <fluidity_options>
-<<<<<<< HEAD
-    <simulation_name>
-        <string_value lines="1">top_hat_cg_explicit_pe</string_value>
-    </simulation_name>
-    <problem_type>
-        <string_value lines="1">fluids</string_value>
-    </problem_type>
-    <geometry>
-        <dimension>
-            <integer_value rank="0">1</integer_value>
-        </dimension>
-        <mesh name="CoordinateMesh">
-            <from_file file_name="line">
-                <format name="triangle"></format>
-                <stat>
-                    <include_in_stat></include_in_stat>
-                </stat>
-            </from_file>
-        </mesh>
-        <mesh name="VelocityMesh">
-            <from_mesh>
-                <mesh name="PeriodicMesh"></mesh>
-                <stat>
-                    <exclude_from_stat></exclude_from_stat>
-                </stat>
-            </from_mesh>
-        </mesh>
-        <mesh name="PressureMesh">
-            <from_mesh>
-                <mesh name="VelocityMesh"></mesh>
-                <stat>
-                    <exclude_from_stat></exclude_from_stat>
-                </stat>
-            </from_mesh>
-        </mesh>
-        <mesh name="PeriodicMesh">
-            <from_mesh>
-                <mesh name="CoordinateMesh"></mesh>
-                <periodic_boundary_conditions name="PeriodicBoundaryCondition">
-                    <physical_boundary_ids>
-                        <integer_value rank="1" shape="1">1</integer_value>
-                    </physical_boundary_ids>
-                    <aliased_boundary_ids>
-                        <integer_value rank="1" shape="1">2</integer_value>
-                    </aliased_boundary_ids>
-                    <coordinate_map>
-                        <string_value lines="20" type="python">def val(x, t):&#x0A;&#x09;return [0.0]</string_value>
-                    </coordinate_map>
-                </periodic_boundary_conditions>
-                <stat>
-                    <exclude_from_stat></exclude_from_stat>
-                </stat>
-            </from_mesh>
-        </mesh>
-        <quadrature>
-            <degree>
-                <integer_value rank="0">4</integer_value>
-            </degree>
-        </quadrature>
-    </geometry>
-    <io>
-        <dump_format>
-            <string_value>vtk</string_value>
-        </dump_format>
-        <dump_period>
-            <constant>
-                <real_value rank="0">1</real_value>
-            </constant>
-        </dump_period>
-        <output_mesh name="CoordinateMesh"></output_mesh>
-        <stat></stat>
-    </io>
-    <timestepping>
-        <current_time>
-            <real_value rank="0">0</real_value>
-        </current_time>
-        <timestep>
-            <real_value rank="0">1</real_value>
-        </timestep>
-        <finish_time>
-            <real_value rank="0">80</real_value>
-        </finish_time>
-        <nonlinear_iterations>
-            <integer_value rank="0">1</integer_value>
-        </nonlinear_iterations>
-    </timestepping>
-    <physical_parameters></physical_parameters>
-    <material_phase name="Fluid">
-        <vector_field name="Velocity" rank="1">
-            <prescribed>
-                <mesh name="VelocityMesh"></mesh>
-                <value name="WholeMesh">
-                    <python>
-                        <string_value lines="20" type="python">def val(x, t):&#x0A;&#x09;gridPoints = 40&#x0A;&#x09;CFL = 0.125&#x0A;&#x09;return [(1.0 / gridPoints) * CFL]</string_value>
-                    </python>
-                </value>
-                <output>
-                    <exclude_from_vtu></exclude_from_vtu>
-                </output>
-                <stat>
-                    <exclude_from_stat></exclude_from_stat>
-                </stat>
-                <detectors>
-                    <exclude_from_detectors></exclude_from_detectors>
-                </detectors>
-            </prescribed>
-        </vector_field>
-        <scalar_field name="Tracer" rank="0">
-            <prognostic>
-                <mesh name="VelocityMesh"></mesh>
-                <equation name="AdvectionDiffusion"></equation>
-                <spatial_discretisation>
-                    <continuous_galerkin>
-                        <stabilisation>
-                            <no_stabilisation></no_stabilisation>
-                        </stabilisation>
-                        <advection_terms></advection_terms>
-                        <mass_terms></mass_terms>
-                    </continuous_galerkin>
-                    <conservative_advection>
-                        <real_value rank="0">1</real_value>
-                    </conservative_advection>
-                </spatial_discretisation>
-                <temporal_discretisation>
-                    <theta>
-                        <real_value rank="0">0.5</real_value>
-                    </theta>
-                </temporal_discretisation>
-                <solver>
-                    <iterative_method name="gmres">
-                        <restart>
-                            <integer_value rank="0">30</integer_value>
-                        </restart>
-                    </iterative_method>
-                    <preconditioner name="sor"></preconditioner>
-                    <relative_error>
-                        <real_value rank="0">1e-10</real_value>
-                    </relative_error>
-                    <max_iterations>
-                        <integer_value rank="0">1000</integer_value>
-                    </max_iterations>
-                    <never_ignore_solver_failures></never_ignore_solver_failures>
-                    <diagnostics>
-                        <monitors></monitors>
-                    </diagnostics>
-                </solver>
-                <initial_condition name="WholeMesh">
-                    <python>
-                        <string_value lines="20" type="python">def val(x, t):&#x0A;&#x09;topHatPoints = 10&#x0A;&#x09;gridPoints = 40&#x0A;&#x09;if x[0] &lt; float(topHatPoints + 0.5) / float(gridPoints):&#x0A;&#x09;&#x09;return 1.0&#x0A;&#x09;else:&#x0A;&#x09;&#x09;return 0.0</string_value>
-                    </python>
-                </initial_condition>
-                <tensor_field name="Diffusivity" rank="2">
-                    <prescribed>
-                        <value name="WholeMesh">
-                            <isotropic>
-                                <constant>
-                                    <real_value rank="0">3.9063e-05</real_value>
-                                    <comment>0.000078126 gives Pe = 0.5&#x0A;0.000039063 gives Pe = 1.0</comment>
-                                </constant>
-                            </isotropic>
-                        </value>
-                        <output></output>
-                    </prescribed>
-                </tensor_field>
-                <output></output>
-                <stat></stat>
-                <convergence>
-                    <include_in_convergence></include_in_convergence>
-                </convergence>
-                <detectors>
-                    <include_in_detectors></include_in_detectors>
-                </detectors>
-                <steady_state>
-                    <include_in_steady_state></include_in_steady_state>
-                </steady_state>
-                <consistent_interpolation></consistent_interpolation>
-            </prognostic>
-        </scalar_field>
-    </material_phase>
-=======
   <simulation_name>
     <string_value lines="1">top_hat_cg_explicit_pe</string_value>
   </simulation_name>
@@ -369,5 +189,4 @@
       </prognostic>
     </scalar_field>
   </material_phase>
->>>>>>> 1a3a8a64
 </fluidity_options>