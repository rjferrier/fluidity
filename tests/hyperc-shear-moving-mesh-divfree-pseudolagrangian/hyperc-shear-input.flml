--- conflicted
+++ resolved
@@ -1,405 +1,21 @@
-<?xml version="1.0" encoding="utf-8" ?>
+<?xml version='1.0' encoding='utf-8'?>
 <fluidity_options>
-    <simulation_name>
-        <string_value lines="1">hyperc-shear</string_value>
-    </simulation_name>
-    <problem_type>
-        <string_value lines="1">fluids</string_value>
-    </problem_type>
-    <geometry>
-        <dimension>
-            <integer_value rank="0">2</integer_value>
-        </dimension>
-        <mesh name="CoordinateMesh">
-            <from_file file_name="2d_square">
-                <format name="triangle"></format>
-                <stat>
-                    <include_in_stat></include_in_stat>
-                </stat>
-            </from_file>
-        </mesh>
-        <mesh name="VelocityMesh">
-            <from_mesh>
-                <mesh name="CoordinateMesh"></mesh>
-                <stat>
-                    <exclude_from_stat></exclude_from_stat>
-                </stat>
-            </from_mesh>
-        </mesh>
-        <mesh name="PressureMesh">
-            <from_mesh>
-                <mesh name="CoordinateMesh"></mesh>
-                <stat>
-                    <exclude_from_stat></exclude_from_stat>
-                </stat>
-            </from_mesh>
-        </mesh>
-        <quadrature>
-            <degree>
-                <integer_value rank="0">1</integer_value>
-            </degree>
-            <controlvolume_surface_degree>
-                <integer_value rank="0">1</integer_value>
-            </controlvolume_surface_degree>
-        </quadrature>
-    </geometry>
-    <io>
-        <dump_format>
-            <string_value>vtk</string_value>
-        </dump_format>
-        <dump_period_in_timesteps>
-            <constant>
-                <integer_value rank="0">125</integer_value>
-            </constant>
-        </dump_period_in_timesteps>
-        <output_mesh name="PressureMesh"></output_mesh>
-        <checkpointing>
-            <checkpoint_period_in_dumps>
-                <integer_value rank="0">2</integer_value>
-                <comment>10</comment>
-            </checkpoint_period_in_dumps>
-            <checkpoint_at_start></checkpoint_at_start>
-            <checkpoint_at_end></checkpoint_at_end>
-        </checkpointing>
-        <stat>
-            <output_at_start></output_at_start>
-        </stat>
-<<<<<<< HEAD
-    </io>
-    <timestepping>
-        <current_time>
-            <real_value rank="0">0</real_value>
-        </current_time>
-        <timestep>
-            <real_value rank="0">0.00427561316453</real_value>
-            <comment>this is overwritten by the adaptive timestepping but roughly corresponds to a cfl of 0.1</comment>
-        </timestep>
-        <finish_time>
-            <real_value rank="0">15.5125587736253</real_value>
-            <comment>corresponds to 4020 timesteps (looks like half of Rudman)</comment>
-        </finish_time>
-        <final_timestep>
-            <integer_value rank="0">250</integer_value>
-        </final_timestep>
-        <nonlinear_iterations>
-            <integer_value rank="0">2</integer_value>
-        </nonlinear_iterations>
-    </timestepping>
-    <physical_parameters></physical_parameters>
-    <material_phase name="Material1">
-        <vector_field name="Velocity" rank="1">
-            <prescribed>
-                <mesh name="VelocityMesh"></mesh>
-                <value name="WholeMesh">
-                    <python>
-                        <string_value lines="20" type="python">def val(X,t):&#x0A;   from math import sin, cos&#x0A;   # Shear rotation about origin.&#x0A;   return (sin(X[0])*cos(X[1]), -1.0*cos(X[0])*sin(X[1]))</string_value>
-                    </python>
-                </value>
-                <output></output>
-                <stat>
-                    <include_in_stat></include_in_stat>
-                </stat>
-                <detectors>
-                    <exclude_from_detectors></exclude_from_detectors>
-                </detectors>
-                <enforce_discrete_properties>
-                    <solenoidal>
-                        <interpolated_field>
-                            <discontinuous>
-                                <lump_mass_matrix></lump_mass_matrix>
-                            </discontinuous>
-                        </interpolated_field>
-                        <lagrange_multiplier>
-                            <mesh name="PressureMesh"></mesh>
-                            <spatial_discretisation>
-                                <control_volumes></control_volumes>
-                            </spatial_discretisation>
-                            <solver>
-                                <iterative_method name="cg"></iterative_method>
-                                <preconditioner name="sor"></preconditioner>
-                                <relative_error>
-                                    <real_value rank="0">1e-10</real_value>
-                                </relative_error>
-                                <max_iterations>
-                                    <integer_value rank="0">10000</integer_value>
-                                </max_iterations>
-                                <never_ignore_solver_failures></never_ignore_solver_failures>
-                                <diagnostics>
-                                    <monitors></monitors>
-                                </diagnostics>
-                            </solver>
-                        </lagrange_multiplier>
-                    </solenoidal>
-                </enforce_discrete_properties>
-            </prescribed>
-        </vector_field>
-        <scalar_field name="ControlVolumeCFLNumber" rank="0">
-            <diagnostic>
-                <algorithm name="Internal" material_phase_support="multiple"></algorithm>
-                <mesh name="PressureMesh"></mesh>
-                <output></output>
-                <stat></stat>
-                <convergence>
-                    <include_in_convergence></include_in_convergence>
-                </convergence>
-                <detectors>
-                    <include_in_detectors></include_in_detectors>
-                </detectors>
-                <steady_state>
-                    <include_in_steady_state></include_in_steady_state>
-                </steady_state>
-            </diagnostic>
-        </scalar_field>
-        <scalar_field name="TracerBeta1" rank="0">
-            <prognostic>
-                <mesh name="PressureMesh"></mesh>
-                <equation name="AdvectionDiffusion"></equation>
-                <spatial_discretisation>
-                    <control_volumes>
-                        <face_value name="HyperC">
-                            <project_upwind_value_from_point>
-                                <reflect_off_domain_boundaries></reflect_off_domain_boundaries>
-                                <bound_projected_value_locally></bound_projected_value_locally>
-                                <store_upwind_elements></store_upwind_elements>
-                            </project_upwind_value_from_point>
-                            <courant_number name="ControlVolumeCFLNumber"></courant_number>
-                        </face_value>
-                        <diffusion_scheme name="ElementGradient"></diffusion_scheme>
-                    </control_volumes>
-                    <conservative_advection>
-                        <real_value rank="0">1</real_value>
-                    </conservative_advection>
-                </spatial_discretisation>
-                <temporal_discretisation>
-                    <theta>
-                        <real_value rank="0">0</real_value>
-                    </theta>
-                    <control_volumes>
-                        <pivot_theta>
-                            <real_value rank="0">0</real_value>
-                        </pivot_theta>
-                    </control_volumes>
-                </temporal_discretisation>
-                <explicit></explicit>
-                <initial_condition name="WholeMesh">
-                    <python>
-                        <string_value lines="20" type="python">def val(X,t):&#x0A;&#x09;from math import sqrt, pi&#x0A;&#x09;xc = pi/2&#x0A;&#x09;yc = 0.2*(1.0+pi)&#x0A;&#x09;dx1 = X[0]-xc&#x0A;&#x09;dx2 = X[1]-yc&#x0A;&#x09;r=sqrt(dx1*dx1+dx2*dx2)&#x0A;&#x09;if (r&lt;=(pi/5)):&#x0A;&#x09;&#x09;return 1.0&#x0A;&#x09;else:&#x0A;&#x09;&#x09;return 0.0</string_value>
-                    </python>
-                </initial_condition>
-                <boundary_conditions name="keep_it_all_in">
-                    <surface_ids>
-                        <integer_value rank="1" shape="4">7 8 9 10</integer_value>
-                    </surface_ids>
-                    <type name="zero_flux"></type>
-                </boundary_conditions>
-                <output></output>
-                <stat>
-                    <include_cv_stats></include_cv_stats>
-                    <include_mixing_stats name="Mixing">
-                        <control_volumes></control_volumes>
-                        <mixing_bin_bounds>
-                            <constant>
-                                <real_value rank="1" shape="9">-1 -1e-08 1e-08 0.025 0.5 0.975 0.99999999 1.00000001 2</real_value>
-                            </constant>
-                        </mixing_bin_bounds>
-                        <tolerance>
-                            <real_value rank="0">0</real_value>
-                        </tolerance>
-                    </include_mixing_stats>
-                </stat>
-                <convergence>
-                    <include_in_convergence></include_in_convergence>
-                </convergence>
-                <detectors>
-                    <include_in_detectors></include_in_detectors>
-                </detectors>
-                <steady_state>
-                    <include_in_steady_state></include_in_steady_state>
-                </steady_state>
-                <galerkin_projection>
-                    <continuous>
-                        <bounded name="Diffuse">
-                            <boundedness_iterations>
-                                <integer_value rank="0">20000</integer_value>
-                            </boundedness_iterations>
-                        </bounded>
-                        <solver>
-                            <iterative_method name="cg"></iterative_method>
-                            <preconditioner name="sor"></preconditioner>
-                            <relative_error>
-                                <real_value rank="0">1e-10</real_value>
-                            </relative_error>
-                            <max_iterations>
-                                <integer_value rank="0">10000</integer_value>
-                            </max_iterations>
-                            <never_ignore_solver_failures></never_ignore_solver_failures>
-                            <diagnostics>
-                                <monitors></monitors>
-                            </diagnostics>
-                        </solver>
-                    </continuous>
-                </galerkin_projection>
-                <priority>
-                    <integer_value rank="0">5</integer_value>
-                </priority>
-            </prognostic>
-        </scalar_field>
-        <scalar_field name="TracerBeta0" rank="0">
-            <prognostic>
-                <mesh name="PressureMesh"></mesh>
-                <equation name="AdvectionDiffusion"></equation>
-                <spatial_discretisation>
-                    <control_volumes>
-                        <face_value name="HyperC">
-                            <project_upwind_value_from_point>
-                                <reflect_off_domain_boundaries></reflect_off_domain_boundaries>
-                                <bound_projected_value_locally></bound_projected_value_locally>
-                                <store_upwind_elements></store_upwind_elements>
-                            </project_upwind_value_from_point>
-                            <courant_number name="ControlVolumeCFLNumber"></courant_number>
-                        </face_value>
-                        <diffusion_scheme name="ElementGradient"></diffusion_scheme>
-                    </control_volumes>
-                    <conservative_advection>
-                        <real_value rank="0">0</real_value>
-                    </conservative_advection>
-                </spatial_discretisation>
-                <temporal_discretisation>
-                    <theta>
-                        <real_value rank="0">0</real_value>
-                    </theta>
-                    <control_volumes>
-                        <pivot_theta>
-                            <real_value rank="0">0</real_value>
-                        </pivot_theta>
-                    </control_volumes>
-                </temporal_discretisation>
-                <explicit></explicit>
-                <initial_condition name="WholeMesh">
-                    <python>
-                        <string_value lines="20" type="python">def val(X,t):&#x0A;&#x09;from math import sqrt, pi&#x0A;&#x09;xc = pi/2&#x0A;&#x09;yc = 0.2*(1.0+pi)&#x0A;&#x09;dx1 = X[0]-xc&#x0A;&#x09;dx2 = X[1]-yc&#x0A;&#x09;r=sqrt(dx1*dx1+dx2*dx2)&#x0A;&#x09;if (r&lt;=(pi/5)):&#x0A;&#x09;&#x09;return 1.0&#x0A;&#x09;else:&#x0A;&#x09;&#x09;return 0.0</string_value>
-                    </python>
-                </initial_condition>
-                <boundary_conditions name="keep_it_all_in">
-                    <surface_ids>
-                        <integer_value rank="1" shape="4">7 8 9 10</integer_value>
-                    </surface_ids>
-                    <type name="zero_flux"></type>
-                </boundary_conditions>
-                <output></output>
-                <stat>
-                    <include_cv_stats></include_cv_stats>
-                    <include_mixing_stats name="Mixing">
-                        <control_volumes></control_volumes>
-                        <mixing_bin_bounds>
-                            <constant>
-                                <real_value rank="1" shape="9">-1 -1e-08 1e-08 0.025 0.5 0.975 0.99999999 1.00000001 2</real_value>
-                            </constant>
-                        </mixing_bin_bounds>
-                        <tolerance>
-                            <real_value rank="0">0</real_value>
-                        </tolerance>
-                    </include_mixing_stats>
-                </stat>
-                <convergence>
-                    <include_in_convergence></include_in_convergence>
-                </convergence>
-                <detectors>
-                    <include_in_detectors></include_in_detectors>
-                </detectors>
-                <steady_state>
-                    <include_in_steady_state></include_in_steady_state>
-                </steady_state>
-                <galerkin_projection>
-                    <continuous>
-                        <bounded name="Diffuse">
-                            <boundedness_iterations>
-                                <integer_value rank="0">20000</integer_value>
-                            </boundedness_iterations>
-                        </bounded>
-                        <solver>
-                            <iterative_method name="cg"></iterative_method>
-                            <preconditioner name="sor"></preconditioner>
-                            <relative_error>
-                                <real_value rank="0">1e-10</real_value>
-                            </relative_error>
-                            <max_iterations>
-                                <integer_value rank="0">10000</integer_value>
-                            </max_iterations>
-                            <never_ignore_solver_failures></never_ignore_solver_failures>
-                            <diagnostics>
-                                <monitors></monitors>
-                            </diagnostics>
-                        </solver>
-                    </continuous>
-                </galerkin_projection>
-                <priority>
-                    <integer_value rank="0">5</integer_value>
-                </priority>
-            </prognostic>
-        </scalar_field>
-        <scalar_field name="ControlVolumeDivergence" rank="0">
-            <diagnostic field_name="Velocity">
-                <algorithm name="Internal" material_phase_support="multiple"></algorithm>
-                <mesh name="PressureMesh"></mesh>
-                <output></output>
-                <stat></stat>
-                <convergence>
-                    <include_in_convergence></include_in_convergence>
-                </convergence>
-                <detectors>
-                    <include_in_detectors></include_in_detectors>
-                </detectors>
-                <steady_state>
-                    <include_in_steady_state></include_in_steady_state>
-                </steady_state>
-            </diagnostic>
-        </scalar_field>
-        <scalar_field name="ScalarAbsoluteDifference" rank="0">
-            <diagnostic field_name_b="TracerBeta0" field_name_a="TracerBeta1">
-                <algorithm name="Internal" material_phase_support="multiple"></algorithm>
-                <mesh name="PressureMesh"></mesh>
-                <output></output>
-                <stat></stat>
-                <convergence>
-                    <include_in_convergence></include_in_convergence>
-                </convergence>
-                <detectors>
-                    <include_in_detectors></include_in_detectors>
-                </detectors>
-                <steady_state>
-                    <include_in_steady_state></include_in_steady_state>
-                </steady_state>
-            </diagnostic>
-        </scalar_field>
-    </material_phase>
-    <mesh_adaptivity>
-        <mesh_movement>
-            <pseudo_lagrangian>
-                <velocity_material_phase material_phase_name="Material1"></velocity_material_phase>
-            </pseudo_lagrangian>
-            <vector_field name="GridVelocity" rank="1">
-                <diagnostic>
-                    <algorithm name="Internal" material_phase_support="multiple"></algorithm>
-                    <mesh name="CoordinateMesh"></mesh>
-                    <output></output>
-                    <stat>
-                        <include_in_stat></include_in_stat>
-                    </stat>
-                    <convergence>
-                        <include_in_convergence></include_in_convergence>
-                    </convergence>
-                    <detectors>
-                        <include_in_detectors></include_in_detectors>
-                    </detectors>
-                    <steady_state>
-                        <include_in_steady_state></include_in_steady_state>
-                    </steady_state>
-                </diagnostic>
-            </vector_field>
-        </mesh_movement>
-    </mesh_adaptivity>
-=======
+  <simulation_name>
+    <string_value lines="1">hyperc-shear</string_value>
+  </simulation_name>
+  <problem_type>
+    <string_value lines="1">fluids</string_value>
+  </problem_type>
+  <geometry>
+    <dimension>
+      <integer_value rank="0">2</integer_value>
+    </dimension>
+    <mesh name="CoordinateMesh">
+      <from_file file_name="2d_square">
+        <format name="triangle"/>
+        <stat>
+          <include_in_stat/>
+        </stat>
       </from_file>
     </mesh>
     <mesh name="VelocityMesh">
@@ -805,5 +421,4 @@
       </vector_field>
     </mesh_movement>
   </mesh_adaptivity>
->>>>>>> 1a3a8a64
 </fluidity_options>